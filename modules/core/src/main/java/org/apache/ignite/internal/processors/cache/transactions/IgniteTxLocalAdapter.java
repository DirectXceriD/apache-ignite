/*
 * Licensed to the Apache Software Foundation (ASF) under one or more
 * contributor license agreements.  See the NOTICE file distributed with
 * this work for additional information regarding copyright ownership.
 * The ASF licenses this file to You under the Apache License, Version 2.0
 * (the "License"); you may not use this file except in compliance with
 * the License.  You may obtain a copy of the License at
 *
 *      http://www.apache.org/licenses/LICENSE-2.0
 *
 * Unless required by applicable law or agreed to in writing, software
 * distributed under the License is distributed on an "AS IS" BASIS,
 * WITHOUT WARRANTIES OR CONDITIONS OF ANY KIND, either express or implied.
 * See the License for the specific language governing permissions and
 * limitations under the License.
 */

package org.apache.ignite.internal.processors.cache.transactions;

import java.io.Externalizable;
import java.util.ArrayList;
import java.util.Arrays;
import java.util.Collection;
import java.util.Collections;
import java.util.HashSet;
import java.util.Iterator;
import java.util.LinkedHashMap;
import java.util.Map;
import java.util.Set;
import java.util.UUID;
import java.util.concurrent.atomic.AtomicIntegerFieldUpdater;
import java.util.concurrent.atomic.AtomicReferenceFieldUpdater;
import javax.cache.Cache;
import javax.cache.CacheException;
import javax.cache.expiry.Duration;
import javax.cache.expiry.ExpiryPolicy;
import javax.cache.processor.EntryProcessor;
import org.apache.ignite.IgniteCheckedException;
import org.apache.ignite.internal.IgniteInternalFuture;
import org.apache.ignite.internal.cluster.ClusterTopologyCheckedException;
import org.apache.ignite.internal.processors.affinity.AffinityTopologyVersion;
import org.apache.ignite.internal.processors.cache.CacheEntryPredicate;
import org.apache.ignite.internal.processors.cache.CacheInvokeEntry;
import org.apache.ignite.internal.processors.cache.CacheObject;
import org.apache.ignite.internal.processors.cache.CacheOperationContext;
import org.apache.ignite.internal.processors.cache.EntryGetResult;
import org.apache.ignite.internal.processors.cache.EntryProcessorResourceInjectorProxy;
import org.apache.ignite.internal.processors.cache.GridCacheContext;
import org.apache.ignite.internal.processors.cache.GridCacheEntryEx;
import org.apache.ignite.internal.processors.cache.GridCacheEntryRemovedException;
import org.apache.ignite.internal.processors.cache.GridCacheFilterFailedException;
import org.apache.ignite.internal.processors.cache.GridCacheIndexUpdateException;
import org.apache.ignite.internal.processors.cache.GridCacheMvccCandidate;
import org.apache.ignite.internal.processors.cache.GridCacheOperation;
import org.apache.ignite.internal.processors.cache.GridCacheReturn;
import org.apache.ignite.internal.processors.cache.GridCacheSharedContext;
import org.apache.ignite.internal.processors.cache.GridCacheUpdateTxResult;
import org.apache.ignite.internal.processors.cache.IgniteCacheExpiryPolicy;
import org.apache.ignite.internal.processors.cache.KeyCacheObject;
import org.apache.ignite.internal.processors.cache.distributed.dht.colocated.GridDhtDetachedCacheEntry;
import org.apache.ignite.internal.processors.cache.distributed.near.GridNearCacheEntry;
import org.apache.ignite.internal.processors.cache.dr.GridCacheDrInfo;
import org.apache.ignite.internal.processors.cache.store.CacheStoreManager;
import org.apache.ignite.internal.processors.cache.version.GridCacheVersion;
import org.apache.ignite.internal.processors.cache.version.GridCacheVersionConflictContext;
import org.apache.ignite.internal.processors.dr.GridDrType;
import org.apache.ignite.internal.transactions.IgniteTxHeuristicCheckedException;
import org.apache.ignite.internal.transactions.IgniteTxRollbackCheckedException;
import org.apache.ignite.internal.transactions.IgniteTxTimeoutCheckedException;
import org.apache.ignite.internal.util.GridLeanMap;
import org.apache.ignite.internal.util.future.GridEmbeddedFuture;
import org.apache.ignite.internal.util.future.GridFinishedFuture;
import org.apache.ignite.internal.util.future.GridFutureAdapter;
import org.apache.ignite.internal.util.lang.GridClosureException;
import org.apache.ignite.internal.util.lang.GridInClosure3;
import org.apache.ignite.internal.util.lang.GridTuple;
import org.apache.ignite.internal.util.tostring.GridToStringBuilder;
import org.apache.ignite.internal.util.tostring.GridToStringInclude;
import org.apache.ignite.internal.util.typedef.C1;
import org.apache.ignite.internal.util.typedef.C2;
import org.apache.ignite.internal.util.typedef.CI2;
import org.apache.ignite.internal.util.typedef.CX1;
import org.apache.ignite.internal.util.typedef.F;
import org.apache.ignite.internal.util.typedef.T2;
import org.apache.ignite.internal.util.typedef.X;
import org.apache.ignite.internal.util.typedef.internal.CU;
import org.apache.ignite.internal.util.typedef.internal.S;
import org.apache.ignite.internal.util.typedef.internal.U;
import org.apache.ignite.lang.IgniteBiClosure;
import org.apache.ignite.lang.IgniteBiTuple;
import org.apache.ignite.lang.IgniteClosure;
import org.apache.ignite.plugin.security.SecurityPermission;
import org.apache.ignite.transactions.TransactionConcurrency;
import org.apache.ignite.transactions.TransactionDeadlockException;
import org.apache.ignite.transactions.TransactionIsolation;
import org.apache.ignite.transactions.TransactionState;
import org.jetbrains.annotations.Nullable;

import static org.apache.ignite.events.EventType.EVT_CACHE_OBJECT_READ;
import static org.apache.ignite.internal.processors.cache.GridCacheOperation.CREATE;
import static org.apache.ignite.internal.processors.cache.GridCacheOperation.DELETE;
import static org.apache.ignite.internal.processors.cache.GridCacheOperation.NOOP;
import static org.apache.ignite.internal.processors.cache.GridCacheOperation.READ;
import static org.apache.ignite.internal.processors.cache.GridCacheOperation.RELOAD;
import static org.apache.ignite.internal.processors.cache.GridCacheOperation.TRANSFORM;
import static org.apache.ignite.internal.processors.cache.GridCacheOperation.UPDATE;
import static org.apache.ignite.internal.processors.cache.transactions.IgniteTxEntry.SER_READ_EMPTY_ENTRY_VER;
import static org.apache.ignite.internal.processors.cache.transactions.IgniteTxEntry.SER_READ_NOT_EMPTY_VER;
import static org.apache.ignite.internal.processors.dr.GridDrType.DR_NONE;
import static org.apache.ignite.internal.processors.dr.GridDrType.DR_PRIMARY;
import static org.apache.ignite.transactions.TransactionState.COMMITTED;
import static org.apache.ignite.transactions.TransactionState.COMMITTING;
import static org.apache.ignite.transactions.TransactionState.MARKED_ROLLBACK;
import static org.apache.ignite.transactions.TransactionState.PREPARING;
import static org.apache.ignite.transactions.TransactionState.ROLLED_BACK;
import static org.apache.ignite.transactions.TransactionState.ROLLING_BACK;
import static org.apache.ignite.transactions.TransactionState.UNKNOWN;

/**
 * Transaction adapter for cache transactions.
 */
public abstract class IgniteTxLocalAdapter extends IgniteTxAdapter implements IgniteTxLocalEx {
    /** */
    private static final long serialVersionUID = 0L;

    /** Commit error updater. */
    protected static final AtomicReferenceFieldUpdater<IgniteTxLocalAdapter, Throwable> COMMIT_ERR_UPD =
        AtomicReferenceFieldUpdater.newUpdater(IgniteTxLocalAdapter.class, Throwable.class, "commitErr");

    /** Done flag updater. */
    protected static final AtomicIntegerFieldUpdater<IgniteTxLocalAdapter> DONE_FLAG_UPD =
        AtomicIntegerFieldUpdater.newUpdater(IgniteTxLocalAdapter.class, "doneFlag");

    /** Minimal version encountered (either explicit lock or XID of this transaction). */
    protected GridCacheVersion minVer;

    /** Flag indicating with TM commit happened. */
    @SuppressWarnings("UnusedDeclaration")
    protected volatile int doneFlag;

    /** Committed versions, relative to base. */
    private Collection<GridCacheVersion> committedVers = Collections.emptyList();

    /** Rolled back versions, relative to base. */
    private Collection<GridCacheVersion> rolledbackVers = Collections.emptyList();

    /** Base for completed versions. */
    private GridCacheVersion completedBase;

    /** Flag indicating that transformed values should be sent to remote nodes. */
    private boolean sndTransformedVals;

    /** Commit error. */
    protected volatile Throwable commitErr;

    /** Implicit transaction result. */
    protected GridCacheReturn implicitRes;

    /** Flag indicating whether deployment is enabled for caches from this transaction or not. */
    private boolean depEnabled;

    /** */
    @GridToStringInclude
    protected IgniteTxLocalState txState;

    /**
     * Empty constructor required for {@link Externalizable}.
     */
    protected IgniteTxLocalAdapter() {
        // No-op.
    }

    /**
     * @param cctx Cache registry.
     * @param xidVer Transaction ID.
     * @param implicit {@code True} if transaction was implicitly started by the system,
     *      {@code false} if it was started explicitly by user.
     * @param implicitSingle {@code True} if transaction is implicit with only one key.
     * @param sys System flag.
     * @param plc IO policy.
     * @param concurrency Concurrency.
     * @param isolation Isolation.
     * @param timeout Timeout.
     * @param txSize Expected transaction size.
     */
    protected IgniteTxLocalAdapter(
        GridCacheSharedContext cctx,
        GridCacheVersion xidVer,
        boolean implicit,
        boolean implicitSingle,
        boolean sys,
        byte plc,
        TransactionConcurrency concurrency,
        TransactionIsolation isolation,
        long timeout,
        boolean invalidate,
        boolean storeEnabled,
        boolean onePhaseCommit,
        int txSize,
        @Nullable UUID subjId,
        int taskNameHash
    ) {
        super(
            cctx,
            xidVer,
            implicit,
            /*local*/true,
            sys,
            plc,
            concurrency,
            isolation,
            timeout,
            invalidate,
            storeEnabled,
            onePhaseCommit,
            txSize,
            subjId,
            taskNameHash
        );

        minVer = xidVer;

        txState = implicitSingle ? new IgniteTxImplicitSingleStateImpl() : new IgniteTxStateImpl();
    }

    /** {@inheritDoc} */
    @Override public IgniteTxState txState() {
        return txState;
    }

    /**
     * Creates result instance.
     */
    protected void initResult() {
        implicitRes = new GridCacheReturn(localResult(), false);
    }

    /** {@inheritDoc} */
    @Override public UUID eventNodeId() {
        return cctx.localNodeId();
    }

    /** {@inheritDoc} */
    @Override public UUID originatingNodeId() {
        return cctx.localNodeId();
    }

    /** {@inheritDoc} */
    @Override public boolean empty() {
        return txState.empty();
    }

    /** {@inheritDoc} */
    @Override public Collection<UUID> masterNodeIds() {
        return Collections.singleton(nodeId);
    }

    /** {@inheritDoc} */
    @Override public Throwable commitError() {
        return commitErr;
    }

    /** {@inheritDoc} */
    @Override public void commitError(Throwable e) {
        COMMIT_ERR_UPD.compareAndSet(this, null, e);
    }

    /** {@inheritDoc} */
    @Override public boolean onOwnerChanged(GridCacheEntryEx entry, GridCacheMvccCandidate owner) {
        assert false;

        return false;
    }

    /** {@inheritDoc} */
    @Override public boolean activeCachesDeploymentEnabled() {
        return depEnabled;
    }

    /**
     * @param depEnabled Flag indicating whether deployment is enabled for caches from this transaction or not.
     */
    public void activeCachesDeploymentEnabled(boolean depEnabled) {
        this.depEnabled = depEnabled;
    }

    /** {@inheritDoc} */
    @Override public boolean isStarted() {
        return txState.initialized();
    }

    /** {@inheritDoc} */
    @Override public boolean hasWriteKey(IgniteTxKey key) {
        return txState.hasWriteKey(key);
    }

    /**
     * @return Transaction read set.
     */
    @Override public Set<IgniteTxKey> readSet() {
        return txState.readSet();
    }

    /**
     * @return Transaction write set.
     */
    @Override public Set<IgniteTxKey> writeSet() {
        return txState.writeSet();
    }

    /** {@inheritDoc} */
    @Override public Map<IgniteTxKey, IgniteTxEntry> readMap() {
        return txState.readMap();
    }

    /** {@inheritDoc} */
    @Override public Map<IgniteTxKey, IgniteTxEntry> writeMap() {
        return txState.writeMap();
    }

    /** {@inheritDoc} */
    @Override public Collection<IgniteTxEntry> allEntries() {
        return txState.allEntries();
    }

    /** {@inheritDoc} */
    @Override public Collection<IgniteTxEntry> readEntries() {
        return txState.readEntries();
    }

    /** {@inheritDoc} */
    @Override public Collection<IgniteTxEntry> writeEntries() {
        return txState.writeEntries();
    }

    /** {@inheritDoc} */
    @Nullable @Override public IgniteTxEntry entry(IgniteTxKey key) {
        return txState.entry(key);
    }

    /** {@inheritDoc} */
    @Override public void seal() {
        txState.seal();
    }

    /**
     * @param ret Result.
     */
    public void implicitSingleResult(GridCacheReturn ret) {
        if (ret.invokeResult())
            implicitRes.mergeEntryProcessResults(ret);
        else
            implicitRes = ret;
    }

    /**
     * @return {@code True} if transaction participates in a cache that has an interceptor configured.
     */
    public boolean hasInterceptor() {
        return txState().hasInterceptor(cctx);
    }

    /**
     * @param snd {@code True} if values in tx entries should be replaced with transformed values and sent
     * to remote nodes.
     */
    public void sendTransformedValues(boolean snd) {
        sndTransformedVals = snd;
    }

    /**
     * @return {@code True} if should be committed after lock is acquired.
     */
    protected boolean commitAfterLock() {
        return implicit() && (!dht() || colocated());
    }

    /** {@inheritDoc} */
    @SuppressWarnings({"RedundantTypeArguments"})
    @Nullable @Override public GridTuple<CacheObject> peek(
        GridCacheContext cacheCtx,
        boolean failFast,
        KeyCacheObject key
    ) throws GridCacheFilterFailedException {
        IgniteTxEntry e = entry(cacheCtx.txKey(key));

        if (e != null)
            return e.hasPreviousValue() ? F.t(e.previousValue()) : null;

        return null;
    }

    /** {@inheritDoc} */
    @Override public IgniteInternalFuture<Void> loadMissing(
        final GridCacheContext cacheCtx,
        AffinityTopologyVersion topVer,
        final boolean readThrough,
        boolean async,
        final Collection<KeyCacheObject> keys,
        boolean skipVals,
        boolean needVer,
        boolean keepBinary,
        final GridInClosure3<KeyCacheObject, Object, GridCacheVersion> c
    ) {
        assert cacheCtx.isLocal() : cacheCtx.name();

        if (!readThrough || !cacheCtx.readThrough()) {
            for (KeyCacheObject key : keys)
                c.apply(key, null, SER_READ_EMPTY_ENTRY_VER);

            return new GridFinishedFuture<>();
        }

        try {
            IgniteCacheExpiryPolicy expiryPlc = accessPolicy(cacheCtx, keys);

            Map<KeyCacheObject, GridCacheVersion> misses = null;

            for (KeyCacheObject key : keys) {
                while (true) {
                    IgniteTxEntry txEntry = entry(cacheCtx.txKey(key));

                    GridCacheEntryEx entry = txEntry == null ? cacheCtx.cache().entryEx(key) :
                        txEntry.cached();

                    if (entry == null)
                        continue;

                    try {
                        EntryGetResult res = entry.innerGetVersioned(
                            null,
                            this,
                            /*readSwap*/true,
                            /*unmarshal*/true,
                            /*update-metrics*/!skipVals,
                            /*event*/!skipVals,
                            CU.subjectId(this, cctx),
                            null,
                            resolveTaskName(),
                            expiryPlc,
                            txEntry == null ? keepBinary : txEntry.keepBinary(),
                            null);

                        if (res.get1() == null) {
                            if (misses == null)
                                misses = new LinkedHashMap<>();

                            misses.put(key, res.get2());
                        }
                        else
                            c.apply(key, skipVals ? true : res.value(), res.version());

                        break;
                    }
                    catch (GridCacheEntryRemovedException ignore) {
                        if (log.isDebugEnabled())
                            log.debug("Got removed entry, will retry: " + key);

                        if (txEntry != null)
                            txEntry.cached(cacheCtx.cache().entryEx(key, topologyVersion()));
                    }
                }
            }

            if (misses != null) {
                final Map<KeyCacheObject, GridCacheVersion> misses0 = misses;

                cacheCtx.store().loadAll(this, misses.keySet(), new CI2<KeyCacheObject, Object>() {
                    @Override public void apply(KeyCacheObject key, Object val) {
                        GridCacheVersion ver = misses0.remove(key);

                        assert ver != null : key;

                        if (val != null) {
                            CacheObject cacheVal = cacheCtx.toCacheObject(val);

                            while (true) {
                                GridCacheEntryEx entry = cacheCtx.cache().entryEx(key);

                                try {
                                    T2<CacheObject, GridCacheVersion> setVer = entry.versionedValue(cacheVal, ver, null, null);

                                    if (log.isDebugEnabled())
                                        log.debug("Set value loaded from store into entry [oldVer="
                                            + ver + ", newVer=" + setVer.get2() + ", " +
                                            "entry=" + entry + ']');

                                    break;
                                }
                                catch (GridCacheEntryRemovedException ignore) {
                                    if (log.isDebugEnabled())
                                        log.debug("Got removed entry, (will retry): " + entry);
                                }
                                catch (IgniteCheckedException e) {
                                    // Wrap errors (will be unwrapped).
                                    throw new GridClosureException(e);
                                }
                            }
                        }
                        else
                            ver = SER_READ_EMPTY_ENTRY_VER;

                        c.apply(key, val, ver);
                    }
                });

                for (KeyCacheObject key : misses0.keySet())
                    c.apply(key, null, SER_READ_EMPTY_ENTRY_VER);
            }

            return new GridFinishedFuture<>();
        }
        catch (IgniteCheckedException e) {
            return new GridFinishedFuture<>(e);
        }
    }

    /**
     * Gets minimum version present in transaction.
     *
     * @return Minimum versions.
     */
    @Override public GridCacheVersion minVersion() {
        return minVer;
    }

    /**
     * @throws IgniteCheckedException If prepare step failed.
     */
    @SuppressWarnings({"CatchGenericClass"})
    public void userPrepare() throws IgniteCheckedException {
        if (state() != PREPARING) {
            if (remainingTime() == -1)
                throw new IgniteTxTimeoutCheckedException("Transaction timed out: " + this);

            TransactionState state = state();

            setRollbackOnly();

            throw new IgniteCheckedException("Invalid transaction state for prepare [state=" +
                state + ", tx=" + this + ']');
        }

        checkValid();

        try {
            cctx.tm().prepareTx(this);
        }
        catch (IgniteCheckedException e) {
            throw e;
        }
        catch (Throwable e) {
            setRollbackOnly();

            if (e instanceof Error)
                throw e;

            throw new IgniteCheckedException("Transaction validation produced a runtime exception: " + this, e);
        }
    }

    /** {@inheritDoc} */
    @Override public void commit() throws IgniteCheckedException {
        try {
            commitAsync().get();
        }
        finally {
            cctx.tm().resetContext();
        }
    }

    /** {@inheritDoc} */
    @Override public void prepare() throws IgniteCheckedException {
        prepareAsync().get();
    }

    /**
     * Checks that locks are in proper state for commit.
     *
     * @param entry Cache entry to check.
     */
    private void checkCommitLocks(GridCacheEntryEx entry) {
        assert ownsLockUnsafe(entry) : "Lock is not owned for commit [entry=" + entry +
            ", tx=" + this + ']';
    }

    /**
     * Gets cache entry for given key.
     *
     * @param cacheCtx Cache context.
     * @param key Key.
     * @return Cache entry.
     */
    protected GridCacheEntryEx entryEx(GridCacheContext cacheCtx, IgniteTxKey key) {
        return cacheCtx.cache().entryEx(key.key());
    }

    /**
     * Gets cache entry for given key and topology version.
     *
     * @param cacheCtx Cache context.
     * @param key Key.
     * @param topVer Topology version.
     * @return Cache entry.
     */
    protected GridCacheEntryEx entryEx(GridCacheContext cacheCtx, IgniteTxKey key, AffinityTopologyVersion topVer) {
        return cacheCtx.cache().entryEx(key.key(), topVer);
    }

    /** {@inheritDoc} */
    @SuppressWarnings({"CatchGenericClass"})
    @Override public void userCommit() throws IgniteCheckedException {
        TransactionState state = state();

        if (state != COMMITTING) {
            if (remainingTime() == -1)
                throw new IgniteTxTimeoutCheckedException("Transaction timed out: " + this);

            setRollbackOnly();

            throw new IgniteCheckedException("Invalid transaction state for commit [state=" + state + ", tx=" + this + ']');
        }

        checkValid();

        Collection<IgniteTxEntry> commitEntries = near() ? allEntries() : writeEntries();

        boolean empty = F.isEmpty(commitEntries);

        // Register this transaction as completed prior to write-phase to
        // ensure proper lock ordering for removed entries.
        // We add colocated transaction to committed set even if it is empty to correctly order
        // locks on backup nodes.
        if (!empty || colocated())
            cctx.tm().addCommittedTx(this);

        if (!empty) {
            batchStoreCommit(writeMap().values());

            try {
                cctx.tm().txContext(this);

                AffinityTopologyVersion topVer = topologyVersion();

                /*
                 * Commit to cache. Note that for 'near' transaction we loop through all the entries.
                 */
                for (IgniteTxEntry txEntry : commitEntries) {
                    GridCacheContext cacheCtx = txEntry.context();

                    GridDrType drType = cacheCtx.isDrEnabled() ? DR_PRIMARY : DR_NONE;

                    UUID nodeId = txEntry.nodeId() == null ? this.nodeId : txEntry.nodeId();

                    try {
                        while (true) {
                            try {
                                GridCacheEntryEx cached = txEntry.cached();

                                // Must try to evict near entries before committing from
                                // transaction manager to make sure locks are held.
                                if (!evictNearEntry(txEntry, false)) {
                                    if (cacheCtx.isNear() && cacheCtx.dr().receiveEnabled()) {
                                        cached.markObsolete(xidVer);

                                        break;
                                    }

                                    if (cached.detached())
                                        break;

                                    GridCacheEntryEx nearCached = null;

                                    boolean metrics = true;

                                    if (updateNearCache(cacheCtx, txEntry.key(), topVer))
                                        nearCached = cacheCtx.dht().near().peekEx(txEntry.key());
                                    else if (cacheCtx.isNear() && txEntry.locallyMapped())
                                        metrics = false;

                                    boolean evt = !isNearLocallyMapped(txEntry, false);

                                    if (!F.isEmpty(txEntry.entryProcessors()) || !F.isEmpty(txEntry.filters()))
                                        txEntry.cached().unswap(false);

                                    IgniteBiTuple<GridCacheOperation, CacheObject> res = applyTransformClosures(txEntry,
                                        true, null);

                                    GridCacheVersion dhtVer = null;

                                    // For near local transactions we must record DHT version
                                    // in order to keep near entries on backup nodes until
                                    // backup remote transaction completes.
                                    if (cacheCtx.isNear()) {
                                        if (txEntry.op() == CREATE || txEntry.op() == UPDATE ||
                                            txEntry.op() == DELETE || txEntry.op() == TRANSFORM)
                                            dhtVer = txEntry.dhtVersion();

                                        if ((txEntry.op() == CREATE || txEntry.op() == UPDATE) &&
                                            txEntry.conflictExpireTime() == CU.EXPIRE_TIME_CALCULATE) {
                                            ExpiryPolicy expiry = cacheCtx.expiryForTxEntry(txEntry);

                                            if (expiry != null) {
                                                Duration duration = cached.hasValue() ?
                                                    expiry.getExpiryForUpdate() : expiry.getExpiryForCreation();

                                                txEntry.ttl(CU.toTtl(duration));
                                            }
                                        }
                                    }

                                    GridCacheOperation op = res.get1();
                                    CacheObject val = res.get2();

                                    // Deal with conflicts.
                                    GridCacheVersion explicitVer = txEntry.conflictVersion() != null ?
                                        txEntry.conflictVersion() : writeVersion();

                                    if ((op == CREATE || op == UPDATE) &&
                                        txEntry.conflictExpireTime() == CU.EXPIRE_TIME_CALCULATE) {
                                        ExpiryPolicy expiry = cacheCtx.expiryForTxEntry(txEntry);

                                        if (expiry != null) {
                                            Duration duration = cached.hasValue() ?
                                                expiry.getExpiryForUpdate() : expiry.getExpiryForCreation();

                                            long ttl = CU.toTtl(duration);

                                            txEntry.ttl(ttl);

                                            if (ttl == CU.TTL_ZERO)
                                                op = DELETE;
                                        }
                                    }

                                    boolean conflictNeedResolve = cacheCtx.conflictNeedResolve();

                                    GridCacheVersionConflictContext<?, ?> conflictCtx = null;

                                    if (conflictNeedResolve) {
                                        IgniteBiTuple<GridCacheOperation, GridCacheVersionConflictContext> conflictRes =
                                            conflictResolve(op, txEntry, val, explicitVer, cached);

                                        assert conflictRes != null;

                                        conflictCtx = conflictRes.get2();

                                        if (conflictCtx.isUseOld())
                                            op = NOOP;
                                        else if (conflictCtx.isUseNew()) {
                                            txEntry.ttl(conflictCtx.ttl());
                                            txEntry.conflictExpireTime(conflictCtx.expireTime());
                                        }
                                        else {
                                            assert conflictCtx.isMerge();

                                            op = conflictRes.get1();
                                            val = txEntry.context().toCacheObject(conflictCtx.mergeValue());
                                            explicitVer = writeVersion();

                                            txEntry.ttl(conflictCtx.ttl());
                                            txEntry.conflictExpireTime(conflictCtx.expireTime());
                                        }
                                    }
                                    else
                                        // Nullify explicit version so that innerSet/innerRemove will work as usual.
                                        explicitVer = null;

                                    if (sndTransformedVals || conflictNeedResolve) {
                                        assert sndTransformedVals && cacheCtx.isReplicated() || conflictNeedResolve;

                                        txEntry.value(val, true, false);
                                        txEntry.op(op);
                                        txEntry.entryProcessors(null);
                                        txEntry.conflictVersion(explicitVer);
                                    }

                                    if (dhtVer == null)
                                        dhtVer = explicitVer != null ? explicitVer : writeVersion();

                                    if (op == CREATE || op == UPDATE) {
                                        GridCacheUpdateTxResult updRes = cached.innerSet(
                                            this,
                                            eventNodeId(),
                                            txEntry.nodeId(),
                                            val,
                                            false,
                                            false,
                                            txEntry.ttl(),
                                            evt,
                                            metrics,
                                            txEntry.keepBinary(),
                                            txEntry.hasOldValue(),
                                            txEntry.oldValue(),
                                            topVer,
                                            null,
                                            cached.detached() ? DR_NONE : drType,
                                            txEntry.conflictExpireTime(),
                                            cached.isNear() ? null : explicitVer,
                                            CU.subjectId(this, cctx),
                                            resolveTaskName(),
                                            dhtVer,
                                            null);

                                        if (updRes.success())
                                            txEntry.updateCounter(updRes.updatePartitionCounter());

                                        if (nearCached != null && updRes.success()) {
                                            nearCached.innerSet(
                                                null,
                                                eventNodeId(),
                                                nodeId,
                                                val,
                                                false,
                                                false,
                                                txEntry.ttl(),
                                                false,
                                                metrics,
                                                txEntry.keepBinary(),
                                                txEntry.hasOldValue(),
                                                txEntry.oldValue(),
                                                topVer,
                                                CU.empty0(),
                                                DR_NONE,
                                                txEntry.conflictExpireTime(),
                                                null,
                                                CU.subjectId(this, cctx),
                                                resolveTaskName(),
                                                dhtVer,
                                                null);
                                        }
                                    }
                                    else if (op == DELETE) {
                                        GridCacheUpdateTxResult updRes = cached.innerRemove(
                                            this,
                                            eventNodeId(),
                                            txEntry.nodeId(),
                                            false,
                                            evt,
                                            metrics,
                                            txEntry.keepBinary(),
                                            txEntry.hasOldValue(),
                                            txEntry.oldValue(),
                                            topVer,
                                            null,
                                            cached.detached()  ? DR_NONE : drType,
                                            cached.isNear() ? null : explicitVer,
                                            CU.subjectId(this, cctx),
                                            resolveTaskName(),
                                            dhtVer,
                                            null);

                                        if (updRes.success())
                                            txEntry.updateCounter(updRes.updatePartitionCounter());

                                        if (nearCached != null && updRes.success()) {
                                            nearCached.innerRemove(
                                                null,
                                                eventNodeId(),
                                                nodeId,
                                                false,
                                                false,
                                                metrics,
                                                txEntry.keepBinary(),
                                                txEntry.hasOldValue(),
                                                txEntry.oldValue(),
                                                topVer,
                                                CU.empty0(),
                                                DR_NONE,
                                                null,
                                                CU.subjectId(this, cctx),
                                                resolveTaskName(),
                                                dhtVer,
                                                null);
                                        }
                                    }
                                    else if (op == RELOAD) {
                                        cached.innerReload();

                                        if (nearCached != null)
                                            nearCached.innerReload();
                                    }
                                    else if (op == READ) {
                                        ExpiryPolicy expiry = cacheCtx.expiryForTxEntry(txEntry);

                                        if (expiry != null) {
                                            Duration duration = expiry.getExpiryForAccess();

                                            if (duration != null)
                                                cached.updateTtl(null, CU.toTtl(duration));
                                        }

                                        if (log.isDebugEnabled())
                                            log.debug("Ignoring READ entry when committing: " + txEntry);
                                    }
                                    else {
                                        assert ownsLock(txEntry.cached()):
                                            "Transaction does not own lock for group lock entry during  commit [tx=" +
                                                this + ", txEntry=" + txEntry + ']';

                                        if (conflictCtx == null || !conflictCtx.isUseOld()) {
                                            if (txEntry.ttl() != CU.TTL_NOT_CHANGED)
                                                cached.updateTtl(null, txEntry.ttl());
                                        }

                                        if (log.isDebugEnabled())
                                            log.debug("Ignoring NOOP entry when committing: " + txEntry);
                                    }
                                }

                                // Check commit locks after set, to make sure that
                                // we are not changing obsolete entries.
                                // (innerSet and innerRemove will throw an exception
                                // if an entry is obsolete).
                                if (txEntry.op() != READ)
                                    checkCommitLocks(cached);

                                // Break out of while loop.
                                break;
                            }
                            // If entry cached within transaction got removed.
                            catch (GridCacheEntryRemovedException ignored) {
                                if (log.isDebugEnabled())
                                    log.debug("Got removed entry during transaction commit (will retry): " + txEntry);

                                txEntry.cached(entryEx(cacheCtx, txEntry.txKey(), topologyVersion()));
                            }
                        }
                    }
                    catch (Throwable ex) {
                        // We are about to initiate transaction rollback when tx has started to committing.
                        // Need to remove version from committed list.
                        cctx.tm().removeCommittedTx(this);

                        if (X.hasCause(ex, GridCacheIndexUpdateException.class) && cacheCtx.cache().isMongoDataCache()) {
                            if (log.isDebugEnabled())
                                log.debug("Failed to update mongo document index (transaction entry will " +
                                    "be ignored): " + txEntry);

                            // Set operation to NOOP.
                            txEntry.op(NOOP);

                            errorWhenCommitting();

                            throw ex;
                        }
                        else {
                            IgniteCheckedException err = new IgniteTxHeuristicCheckedException("Failed to locally write to cache " +
                                "(all transaction entries will be invalidated, however there was a window when " +
                                "entries for this transaction were visible to others): " + this, ex);

                            U.error(log, "Heuristic transaction failure.", err);

                            COMMIT_ERR_UPD.compareAndSet(this, null, err);

                            state(UNKNOWN);

                            try {
                                // Courtesy to minimize damage.
                                uncommit();
                            }
                            catch (Throwable ex1) {
                                U.error(log, "Failed to uncommit transaction: " + this, ex1);

                                if (ex1 instanceof Error)
                                    throw ex1;
                            }

                            if (ex instanceof Error)
                                throw ex;

                            throw err;
                        }
                    }
                }
            }
            finally {
                cctx.tm().resetContext();
            }
        }

        // Do not unlock transaction entries if one-phase commit.
        if (!onePhaseCommit()) {
            if (DONE_FLAG_UPD.compareAndSet(this, 0, 1)) {
                // Unlock all locks.
                cctx.tm().commitTx(this);

                boolean needsCompletedVersions = needsCompletedVersions();

                assert !needsCompletedVersions || completedBase != null;
                assert !needsCompletedVersions || committedVers != null;
                assert !needsCompletedVersions || rolledbackVers != null;
            }
        }
    }

    /**
     * Commits transaction to transaction manager. Used for one-phase commit transactions only.
     *
     * @param commit If {@code true} commits transaction, otherwise rollbacks.
     */
    public void tmFinish(boolean commit) {
        assert onePhaseCommit();

        if (DONE_FLAG_UPD.compareAndSet(this, 0, 1)) {
            // Unlock all locks.
            if (commit)
                cctx.tm().commitTx(this);
            else
                cctx.tm().rollbackTx(this);

            state(commit ? COMMITTED : ROLLED_BACK);

            if (commit) {
                boolean needsCompletedVersions = needsCompletedVersions();

                assert !needsCompletedVersions || completedBase != null : "Missing completed base for transaction: " + this;
                assert !needsCompletedVersions || committedVers != null : "Missing committed versions for transaction: " + this;
                assert !needsCompletedVersions || rolledbackVers != null : "Missing rolledback versions for transaction: " + this;
            }
        }
    }

    /** {@inheritDoc} */
    @Override public void completedVersions(
        GridCacheVersion completedBase,
        Collection<GridCacheVersion> committedVers,
        Collection<GridCacheVersion> rolledbackVers) {
        this.completedBase = completedBase;
        this.committedVers = committedVers;
        this.rolledbackVers = rolledbackVers;
    }

    /**
     * @return Completed base for ordering.
     */
    public GridCacheVersion completedBase() {
        return completedBase;
    }

    /**
     * @return Committed versions.
     */
    public Collection<GridCacheVersion> committedVersions() {
        return committedVers;
    }

    /**
     * @return Rolledback versions.
     */
    public Collection<GridCacheVersion> rolledbackVersions() {
        return rolledbackVers;
    }

    /** {@inheritDoc} */
    @Override public void userRollback() throws IgniteCheckedException {
        TransactionState state = state();

        if (state != ROLLING_BACK && state != ROLLED_BACK) {
            setRollbackOnly();

            throw new IgniteCheckedException("Invalid transaction state for rollback [state=" + state +
                ", tx=" + this + ']', commitErr);
        }

        if (near()) {
            // Must evict near entries before rolling back from
            // transaction manager, so they will be removed from cache.
            for (IgniteTxEntry e : allEntries())
                evictNearEntry(e, false);
        }

        if (DONE_FLAG_UPD.compareAndSet(this, 0, 1)) {
            try {
                cctx.tm().rollbackTx(this);

                if (!internal()) {
                    Collection<CacheStoreManager> stores = txState.stores(cctx);

                    if (stores != null && !stores.isEmpty()) {
                        assert isWriteToStoreFromDhtValid(stores) :
                            "isWriteToStoreFromDht can't be different within one transaction";

                        boolean isWriteToStoreFromDht = F.first(stores).isWriteToStoreFromDht();

                        if (stores != null && !stores.isEmpty() && (near() || isWriteToStoreFromDht))
                            sessionEnd(stores, false);
                    }
                }
            }
            catch (Error | IgniteCheckedException | RuntimeException e) {
                U.addLastCause(e, commitErr, log);

                throw e;
            }
        }
    }

    /**
     * @param entry Entry.
     * @return {@code True} if local node is current primary for given entry.
     */
    private boolean primaryLocal(GridCacheEntryEx entry) {
        return entry.context().affinity().primary(cctx.localNode(), entry.partition(), AffinityTopologyVersion.NONE);
    }

    /**
     * @param cacheCtx Cache context.
     * @param keys Key to enlist.
     * @param expiryPlc Explicitly specified expiry policy for entry.
     * @param map Return map.
     * @param missed Map of missed keys.
     * @param keysCnt Keys count (to avoid call to {@code Collection.size()}).
     * @param deserializeBinary Deserialize binary flag.
     * @param skipVals Skip values flag.
     * @param keepCacheObjects Keep cache objects flag.
     * @param skipStore Skip store flag.
     * @throws IgniteCheckedException If failed.
     * @return Enlisted keys.
     */
    @SuppressWarnings({"RedundantTypeArguments"})
    private <K, V> Collection<KeyCacheObject> enlistRead(
        final GridCacheContext cacheCtx,
        @Nullable AffinityTopologyVersion entryTopVer,
        Collection<KeyCacheObject> keys,
        @Nullable ExpiryPolicy expiryPlc,
        Map<K, V> map,
        Map<KeyCacheObject, GridCacheVersion> missed,
        int keysCnt,
        boolean deserializeBinary,
        boolean skipVals,
        boolean keepCacheObjects,
        boolean skipStore,
        final boolean needVer
    ) throws IgniteCheckedException {
        assert !F.isEmpty(keys);
        assert keysCnt == keys.size();

        cacheCtx.checkSecurity(SecurityPermission.CACHE_READ);

        boolean single = keysCnt == 1;

        Collection<KeyCacheObject> lockKeys = null;

        AffinityTopologyVersion topVer = entryTopVer != null ? entryTopVer : topologyVersion();

        boolean needReadVer = (serializable() && optimistic()) || needVer;

        // In this loop we cover only read-committed or optimistic transactions.
        // Transactions that are pessimistic and not read-committed are covered
        // outside of this loop.
        for (KeyCacheObject key : keys) {
            if ((pessimistic() || needReadVer) && !readCommitted() && !skipVals)
                addActiveCache(cacheCtx);

            IgniteTxKey txKey = cacheCtx.txKey(key);

            // Check write map (always check writes first).
            IgniteTxEntry txEntry = entry(txKey);

            // Either non-read-committed or there was a previous write.
            if (txEntry != null) {
                CacheObject val = txEntry.value();

                if (txEntry.hasValue()) {
                    if (!F.isEmpty(txEntry.entryProcessors()))
                        val = txEntry.applyEntryProcessors(val);

                    if (val != null) {
                        GridCacheVersion ver = null;

                        if (needVer) {
                            if (txEntry.op() != READ)
                                ver = IgniteTxEntry.GET_ENTRY_INVALID_VER_UPDATED;
                            else {
                                ver = txEntry.entryReadVersion();

                                if (ver == null && pessimistic()) {
                                    while (true) {
                                        try {
                                            GridCacheEntryEx cached = txEntry.cached();

                                            ver = cached.isNear() ?
                                                ((GridNearCacheEntry)cached).dhtVersion() : cached.version();

                                            break;
                                        }
                                        catch (GridCacheEntryRemovedException rmvdErr) {
                                            txEntry.cached(entryEx(cacheCtx, txEntry.txKey(), topVer));
                                        }
                                    }
                                }

                                if (ver == null) {
                                    assert optimistic() && repeatableRead() : this;

                                    ver = IgniteTxEntry.GET_ENTRY_INVALID_VER_AFTER_GET;
                                }
                            }

                            assert ver != null;
                        }

                        cacheCtx.addResult(map, key, val, skipVals, keepCacheObjects, deserializeBinary, false, ver);
                    }
                }
                else {
                    assert txEntry.op() == TRANSFORM;

                    while (true) {
                        try {
                            GridCacheVersion readVer = null;

                            Object transformClo =
                                (txEntry.op() == TRANSFORM &&
                                    cctx.gridEvents().isRecordable(EVT_CACHE_OBJECT_READ)) ?
                                    F.first(txEntry.entryProcessors()) : null;

                            if (needVer) {
                                EntryGetResult res = txEntry.cached().innerGetVersioned(
                                    null,
                                    this,
                                    /*swap*/true,
                                    /*unmarshal*/true,
                                    /*update-metrics*/true,
                                    /*event*/!skipVals,
                                    CU.subjectId(this, cctx),
                                    transformClo,
                                    resolveTaskName(),
                                    null,
                                    txEntry.keepBinary(),
                                    null);

<<<<<<< HEAD
                                val = res.get1();
                                readVer = res.get2();
=======
                                if (res != null) {
                                    val = res.value();
                                    readVer = res.version();
                                }
>>>>>>> 22b7e76c
                            }
                            else {
                                val = txEntry.cached().innerGet(
                                    null,
                                    this,
                                    /*swap*/true,
                                    /*read-through*/false,
                                    /*metrics*/true,
                                    /*event*/!skipVals,
                                    /*temporary*/false,
                                    CU.subjectId(this, cctx),
                                    transformClo,
                                    resolveTaskName(),
                                    null,
                                    txEntry.keepBinary());
                            }

                            if (val != null) {
                                if (!readCommitted() && !skipVals)
                                    txEntry.readValue(val);

                                if (!F.isEmpty(txEntry.entryProcessors()))
                                    val = txEntry.applyEntryProcessors(val);

                                cacheCtx.addResult(map,
                                    key,
                                    val,
                                    skipVals,
                                    keepCacheObjects,
                                    deserializeBinary,
                                    false,
                                    readVer);
                            }
                            else
                                missed.put(key, txEntry.cached().version());

                            break;
                        }
                        catch (GridCacheEntryRemovedException ignored) {
                            txEntry.cached(entryEx(cacheCtx, txEntry.txKey(), topVer));
                        }
                    }
                }
            }
            // First time access within transaction.
            else {
                if (lockKeys == null && !skipVals)
                    lockKeys = single ? Collections.singleton(key) : new ArrayList<KeyCacheObject>(keysCnt);

                if (!single && !skipVals)
                    lockKeys.add(key);

                while (true) {
                    GridCacheEntryEx entry = entryEx(cacheCtx, txKey, topVer);

                    try {
                        GridCacheVersion ver = entry.version();

                        CacheObject val = null;
                        GridCacheVersion readVer = null;

                        if (!pessimistic() || readCommitted() && !skipVals) {
                            IgniteCacheExpiryPolicy accessPlc =
                                optimistic() ? accessPolicy(cacheCtx, txKey, expiryPlc) : null;

                            if (needReadVer) {
                                EntryGetResult res = primaryLocal(entry) ?
                                    entry.innerGetVersioned(
                                        null,
                                        this,
                                        /*swap*/true,
                                        /*unmarshal*/true,
                                        /*metrics*/true,
                                        /*event*/true,
                                        CU.subjectId(this, cctx),
                                        null,
                                        resolveTaskName(),
                                        accessPlc,
                                        !deserializeBinary,
                                        null) : null;

                                if (res != null) {
                                    val = res.value();
                                    readVer = res.version();
                                }
                            }
                            else {
                                val = entry.innerGet(
                                    null,
                                    this,
                                    /*swap*/true,
                                    /*read-through*/false,
                                    /*metrics*/true,
                                    /*event*/true,
                                    /*temporary*/false,
                                    CU.subjectId(this, cctx),
                                    null,
                                    resolveTaskName(),
                                    accessPlc,
                                    !deserializeBinary);
                            }

                            if (val != null) {
                                cacheCtx.addResult(map,
                                    key,
                                    val,
                                    skipVals,
                                    keepCacheObjects,
                                    deserializeBinary,
                                    false,
                                    needVer ? readVer : null);
                            }
                            else
                                missed.put(key, ver);
                        }
                        else
                            // We must wait for the lock in pessimistic mode.
                            missed.put(key, ver);

                        if (!readCommitted() && !skipVals) {
                            txEntry = addEntry(READ,
                                val,
                                null,
                                null,
                                entry,
                                expiryPlc,
                                null,
                                true,
                                -1L,
                                -1L,
                                null,
                                skipStore,
                                !deserializeBinary);

                            // As optimization, mark as checked immediately
                            // for non-pessimistic if value is not null.
                            if (val != null && !pessimistic()) {
                                txEntry.markValid();

                                if (needReadVer) {
                                    assert readVer != null;

                                    txEntry.entryReadVersion(readVer);
                                }
                            }
                        }

                        break; // While.
                    }
                    catch (GridCacheEntryRemovedException ignored) {
                        if (log.isDebugEnabled())
                            log.debug("Got removed entry in transaction getAllAsync(..) (will retry): " + key);
                    }
                    finally {
                        if (entry != null && readCommitted()) {
                            if (cacheCtx.isNear()) {
                                if (cacheCtx.affinity().belongs(cacheCtx.localNode(), entry.partition(), topVer)) {
                                    if (entry.markObsolete(xidVer))
                                        cacheCtx.cache().removeEntry(entry);
                                }
                            }
                            else
                                entry.context().evicts().touch(entry, topVer);
                        }
                    }
                }
            }
        }

        return lockKeys != null ? lockKeys : Collections.<KeyCacheObject>emptyList();
    }

    /**
     * @param ctx Cache context.
     * @param key Key.
     * @param expiryPlc Expiry policy.
     * @return Expiry policy wrapper for entries accessed locally in optimistic transaction.
     */
    protected IgniteCacheExpiryPolicy accessPolicy(
        GridCacheContext ctx,
        IgniteTxKey key,
        @Nullable ExpiryPolicy expiryPlc
    ) {
        return null;
    }

    /**
     * @param cacheCtx Cache context.
     * @param keys Keys.
     * @return Expiry policy.
     */
    protected IgniteCacheExpiryPolicy accessPolicy(GridCacheContext cacheCtx, Collection<KeyCacheObject> keys) {
        return null;
    }

    /**
     * @param cacheCtx Cache context.
     * @param topVer Topology version.
     * @param map Return map.
     * @param missedMap Missed keys.
     * @param deserializeBinary Deserialize binary flag.
     * @param skipVals Skip values flag.
     * @param keepCacheObjects Keep cache objects flag.
     * @param skipStore Skip store flag.
     * @return Loaded key-value pairs.
     */
    private <K, V> IgniteInternalFuture<Map<K, V>> checkMissed(
        final GridCacheContext cacheCtx,
        final AffinityTopologyVersion topVer,
        final Map<K, V> map,
        final Map<KeyCacheObject, GridCacheVersion> missedMap,
        final boolean deserializeBinary,
        final boolean skipVals,
        final boolean keepCacheObjects,
        final boolean skipStore,
        final boolean needVer

    ) {
        if (log.isDebugEnabled())
            log.debug("Loading missed values for missed map: " + missedMap);

        final boolean needReadVer = (serializable() && optimistic()) || needVer;

        return new GridEmbeddedFuture<>(
            new C2<Void, Exception, Map<K, V>>() {
                @Override public Map<K, V> apply(Void v, Exception e) {
                    if (e != null) {
                        setRollbackOnly();

                        throw new GridClosureException(e);
                    }

                    return map;
                }
            },
            loadMissing(
                cacheCtx,
                topVer,
                !skipStore,
                false,
                missedMap.keySet(),
                skipVals,
                needReadVer,
                !deserializeBinary,
                new GridInClosure3<KeyCacheObject, Object, GridCacheVersion>() {
                    @Override public void apply(KeyCacheObject key, Object val, GridCacheVersion loadVer) {
                        if (isRollbackOnly()) {
                            if (log.isDebugEnabled())
                                log.debug("Ignoring loaded value for read because transaction was rolled back: " +
                                    IgniteTxLocalAdapter.this);

                            return;
                        }

                        CacheObject cacheVal = cacheCtx.toCacheObject(val);

                        CacheObject visibleVal = cacheVal;

                        IgniteTxKey txKey = cacheCtx.txKey(key);

                        IgniteTxEntry txEntry = entry(txKey);

                        if (txEntry != null) {
                            if (!readCommitted())
                                txEntry.readValue(cacheVal);

                            if (!F.isEmpty(txEntry.entryProcessors()))
                                visibleVal = txEntry.applyEntryProcessors(visibleVal);
                        }

                        assert txEntry != null || readCommitted() || skipVals;

                        GridCacheEntryEx e = txEntry == null ? entryEx(cacheCtx, txKey) : txEntry.cached();

                        if (readCommitted() || skipVals) {
                            cacheCtx.evicts().touch(e, topologyVersion());

                            if (visibleVal != null) {
                                cacheCtx.addResult(map,
                                    key,
                                    visibleVal,
                                    skipVals,
                                    keepCacheObjects,
                                    deserializeBinary,
                                    false,
                                    needVer ? loadVer : null);
                            }
                        }
                        else {
                            assert txEntry != null;

                            txEntry.setAndMarkValid(cacheVal);

                            if (needReadVer) {
                                assert loadVer != null;

                                txEntry.entryReadVersion(loadVer);
                            }

                            if (visibleVal != null) {
                                cacheCtx.addResult(map,
                                    key,
                                    visibleVal,
                                    skipVals,
                                    keepCacheObjects,
                                    deserializeBinary,
                                    false,
                                    needVer ? loadVer : null);
                            }
                        }
                    }
                })
        );
    }

    /** {@inheritDoc} */
    @SuppressWarnings("unchecked")
    @Override public <K, V> IgniteInternalFuture<Map<K, V>> getAllAsync(
        final GridCacheContext cacheCtx,
        @Nullable final AffinityTopologyVersion entryTopVer,
        Collection<KeyCacheObject> keys,
        final boolean deserializeBinary,
        final boolean skipVals,
        final boolean keepCacheObjects,
        final boolean skipStore,
        final boolean needVer) {
        if (F.isEmpty(keys))
            return new GridFinishedFuture<>(Collections.<K, V>emptyMap());

        init();

        int keysCnt = keys.size();

        boolean single = keysCnt == 1;

        try {
            checkValid();

            final Map<K, V> retMap = new GridLeanMap<>(keysCnt);

            final Map<KeyCacheObject, GridCacheVersion> missed = new GridLeanMap<>(pessimistic() ? keysCnt : 0);

            CacheOperationContext opCtx = cacheCtx.operationContextPerCall();

            ExpiryPolicy expiryPlc = opCtx != null ? opCtx.expiry() : null;

            final Collection<KeyCacheObject> lockKeys = enlistRead(cacheCtx,
                entryTopVer,
                keys,
                expiryPlc,
                retMap,
                missed,
                keysCnt,
                deserializeBinary,
                skipVals,
                keepCacheObjects,
                skipStore,
                needVer);

            if (single && missed.isEmpty())
                return new GridFinishedFuture<>(retMap);

            // Handle locks.
            if (pessimistic() && !readCommitted() && !skipVals) {
                if (expiryPlc == null)
                    expiryPlc = cacheCtx.expiry();

                long accessTtl = expiryPlc != null ? CU.toTtl(expiryPlc.getExpiryForAccess()) : CU.TTL_NOT_CHANGED;

                long timeout = remainingTime();

                if (timeout == -1)
                    return new GridFinishedFuture<>(timeoutException());

                IgniteInternalFuture<Boolean> fut = cacheCtx.cache().txLockAsync(lockKeys,
                    timeout,
                    this,
                    true,
                    true,
                    isolation,
                    isInvalidate(),
                    accessTtl);

                PLC2<Map<K, V>> plc2 = new PLC2<Map<K, V>>() {
                    @Override public IgniteInternalFuture<Map<K, V>> postLock() throws IgniteCheckedException {
                        if (log.isDebugEnabled())
                            log.debug("Acquired transaction lock for read on keys: " + lockKeys);

                        // Load keys only after the locks have been acquired.
                        for (KeyCacheObject cacheKey : lockKeys) {
                            K keyVal = (K)
                                (keepCacheObjects ? cacheKey :
                                cacheCtx.cacheObjectContext().unwrapBinaryIfNeeded(cacheKey, !deserializeBinary));

                            if (retMap.containsKey(keyVal))
                                // We already have a return value.
                                continue;

                            IgniteTxKey txKey = cacheCtx.txKey(cacheKey);

                            IgniteTxEntry txEntry = entry(txKey);

                            assert txEntry != null;

                            // Check if there is cached value.
                            while (true) {
                                GridCacheEntryEx cached = txEntry.cached();

                                CacheObject val = null;
                                GridCacheVersion readVer = null;

                                try {
                                    Object transformClo =
                                        (!F.isEmpty(txEntry.entryProcessors()) &&
                                            cctx.gridEvents().isRecordable(EVT_CACHE_OBJECT_READ)) ?
                                            F.first(txEntry.entryProcessors()) : null;

                                    if (needVer) {
                                        EntryGetResult res = cached.innerGetVersioned(
                                            null,
                                            IgniteTxLocalAdapter.this,
                                            /*swap*/cacheCtx.isSwapOrOffheapEnabled(),
                                            /*unmarshal*/true,
                                            /**update-metrics*/true,
                                            /*event*/!skipVals,
                                            CU.subjectId(IgniteTxLocalAdapter.this, cctx),
                                            transformClo,
                                            resolveTaskName(),
                                            null,
                                            txEntry.keepBinary(),
                                            null);

<<<<<<< HEAD
                                        val = res.get1();
                                        readVer = res.get2();
=======
                                        if (res != null) {
                                            val = res.value();
                                            readVer = res.version();
                                        }
>>>>>>> 22b7e76c
                                    }
                                    else{
                                        val = cached.innerGet(
                                            null,
                                            IgniteTxLocalAdapter.this,
                                            cacheCtx.isSwapOrOffheapEnabled(),
                                            /*read-through*/false,
                                            /*metrics*/true,
                                            /*events*/!skipVals,
                                            /*temporary*/false,
                                            CU.subjectId(IgniteTxLocalAdapter.this, cctx),
                                            transformClo,
                                            resolveTaskName(),
                                            null,
                                            txEntry.keepBinary());
                                    }

                                    // If value is in cache and passed the filter.
                                    if (val != null) {
                                        missed.remove(cacheKey);

                                        txEntry.setAndMarkValid(val);

                                        if (!F.isEmpty(txEntry.entryProcessors()))
                                            val = txEntry.applyEntryProcessors(val);

                                        cacheCtx.addResult(retMap,
                                            cacheKey,
                                            val,
                                            skipVals,
                                            keepCacheObjects,
                                            deserializeBinary,
                                            false,
                                            readVer);

                                        if (readVer != null)
                                            txEntry.entryReadVersion(readVer);
                                    }

                                    // Even though we bring the value back from lock acquisition,
                                    // we still need to recheck primary node for consistent values
                                    // in case of concurrent transactional locks.

                                    break; // While.
                                }
                                catch (GridCacheEntryRemovedException ignore) {
                                    if (log.isDebugEnabled())
                                        log.debug("Got removed exception in get postLock (will retry): " +
                                            cached);

                                    txEntry.cached(entryEx(cacheCtx, txKey, topologyVersion()));
                                }
                            }
                        }

                        if (!missed.isEmpty() && cacheCtx.isLocal()) {
                            AffinityTopologyVersion topVer = topologyVersionSnapshot();

                            if (topVer == null)
                                topVer = entryTopVer;

                            return checkMissed(cacheCtx,
                                topVer != null ? topVer : topologyVersion(),
                                retMap,
                                missed,
                                deserializeBinary,
                                skipVals,
                                keepCacheObjects,
                                skipStore,
                                needVer);
                        }

                        return new GridFinishedFuture<>(Collections.<K, V>emptyMap());
                    }
                };

                FinishClosure<Map<K, V>> finClos = new FinishClosure<Map<K, V>>() {
                    @Override Map<K, V> finish(Map<K, V> loaded) {
                        retMap.putAll(loaded);

                        return retMap;
                    }
                };

                if (fut.isDone()) {
                    try {
                        IgniteInternalFuture<Map<K, V>> fut1 = plc2.apply(fut.get(), null);

                        return fut1.isDone() ?
                            new GridFinishedFuture<>(finClos.apply(fut1.get(), null)) :
                            new GridEmbeddedFuture<>(finClos, fut1);
                    }
                    catch (GridClosureException e) {
                        return new GridFinishedFuture<>(e.unwrap());
                    }
                    catch (IgniteCheckedException e) {
                        try {
                            return plc2.apply(false, e);
                        }
                        catch (Exception e1) {
                            return new GridFinishedFuture<>(e1);
                        }
                    }
                }
                else {
                    return new GridEmbeddedFuture<>(
                        fut,
                        plc2,
                        finClos);
                }
            }
            else {
                assert optimistic() || readCommitted() || skipVals;

                if (!missed.isEmpty()) {
                    if (!readCommitted())
                        for (Iterator<KeyCacheObject> it = missed.keySet().iterator(); it.hasNext(); ) {
                            KeyCacheObject cacheKey = it.next();

                            K keyVal =
                                (K)(keepCacheObjects ? cacheKey : cacheKey.value(cacheCtx.cacheObjectContext(), false));

                            if (retMap.containsKey(keyVal))
                                it.remove();
                        }

                    if (missed.isEmpty())
                        return new GridFinishedFuture<>(retMap);

                    AffinityTopologyVersion topVer = topologyVersionSnapshot();

                    if (topVer == null)
                        topVer = entryTopVer;

                    return checkMissed(cacheCtx,
                        topVer != null ? topVer : topologyVersion(),
                        retMap,
                        missed,
                        deserializeBinary,
                        skipVals,
                        keepCacheObjects,
                        skipStore,
                        needVer);
                }

                return new GridFinishedFuture<>(retMap);
            }
        }
        catch (IgniteCheckedException e) {
            setRollbackOnly();

            return new GridFinishedFuture<>(e);
        }
    }

    /** {@inheritDoc} */
    @SuppressWarnings("unchecked")
    @Override public <K, V> IgniteInternalFuture<GridCacheReturn> putAllAsync(
        GridCacheContext cacheCtx,
        @Nullable AffinityTopologyVersion entryTopVer,
        Map<? extends K, ? extends V> map,
        boolean retval
    ) {
        return (IgniteInternalFuture<GridCacheReturn>)putAllAsync0(cacheCtx,
            entryTopVer,
            map,
            null,
            null,
            null,
            retval);
    }

    /** {@inheritDoc} */
    @Override public <K, V> IgniteInternalFuture<GridCacheReturn> putAsync(
        GridCacheContext cacheCtx,
        @Nullable AffinityTopologyVersion entryTopVer,
        K key,
        V val,
        boolean retval,
        CacheEntryPredicate filter) {
        return putAsync0(cacheCtx,
            entryTopVer,
            key,
            val,
            null,
            null,
            retval,
            filter);
    }

    /** {@inheritDoc} */
    @Override public <K, V> IgniteInternalFuture<GridCacheReturn> invokeAsync(GridCacheContext cacheCtx,
        @Nullable AffinityTopologyVersion entryTopVer,
        K key,
        EntryProcessor<K, V, Object> entryProcessor,
        Object... invokeArgs) {
        return (IgniteInternalFuture)putAsync0(cacheCtx,
            entryTopVer,
            key,
            null,
            entryProcessor,
            invokeArgs,
            true,
            null);
    }

    /** {@inheritDoc} */
    @Override public IgniteInternalFuture<?> putAllDrAsync(
        GridCacheContext cacheCtx,
        Map<KeyCacheObject, GridCacheDrInfo> drMap
    ) {
        Map<KeyCacheObject, Object> map = F.viewReadOnly(drMap, new IgniteClosure<GridCacheDrInfo, Object>() {
            @Override public Object apply(GridCacheDrInfo val) {
                return val.value();
            }
        });

        return this.<Object, Object>putAllAsync0(cacheCtx,
            null,
            map,
            null,
            null,
            drMap,
            false);
    }

    /** {@inheritDoc} */
    @SuppressWarnings("unchecked")
    @Override public <K, V, T> IgniteInternalFuture<GridCacheReturn> invokeAsync(
        GridCacheContext cacheCtx,
        @Nullable AffinityTopologyVersion entryTopVer,
        @Nullable Map<? extends K, ? extends EntryProcessor<K, V, Object>> map,
        Object... invokeArgs
    ) {
        return (IgniteInternalFuture<GridCacheReturn>)putAllAsync0(cacheCtx,
            entryTopVer,
            null,
            map,
            invokeArgs,
            null,
            true);
    }

    /** {@inheritDoc} */
    @Override public IgniteInternalFuture<?> removeAllDrAsync(
        GridCacheContext cacheCtx,
        Map<KeyCacheObject, GridCacheVersion> drMap
    ) {
        return removeAllAsync0(cacheCtx, null, null, drMap, false, null, false);
    }

    /**
     * Checks filter for non-pessimistic transactions.
     *
     * @param cctx Cache context.
     * @param key Key.
     * @param val Value.
     * @param filter Filter to check.
     * @return {@code True} if passed or pessimistic.
     */
    private boolean filter(
        GridCacheContext cctx,
        KeyCacheObject key,
        CacheObject val,
        CacheEntryPredicate[] filter) {
        return pessimistic() || (optimistic() && implicit()) || isAll(cctx, key, val, filter);
    }

    /**
     * @param cacheCtx Cache context.
     * @param cacheKey Key to enlist.
     * @param val Value.
     * @param expiryPlc Explicitly specified expiry policy for entry.
     * @param entryProcessor Entry processor (for invoke operation).
     * @param invokeArgs Optional arguments for EntryProcessor.
     * @param retval Flag indicating whether a value should be returned.
     * @param lockOnly If {@code true}, then entry will be enlisted as noop.
     * @param filter User filters.
     * @param ret Return value.
     * @param skipStore Skip store flag.
     * @param singleRmv {@code True} for single key remove operation ({@link Cache#remove(Object)}.
     * @return Future for entry values loading.
     */
    private <K, V> IgniteInternalFuture<Void> enlistWrite(
        final GridCacheContext cacheCtx,
        @Nullable AffinityTopologyVersion entryTopVer,
        KeyCacheObject cacheKey,
        Object val,
        @Nullable ExpiryPolicy expiryPlc,
        @Nullable EntryProcessor<K, V, Object> entryProcessor,
        @Nullable Object[] invokeArgs,
        final boolean retval,
        boolean lockOnly,
        final CacheEntryPredicate[] filter,
        final GridCacheReturn ret,
        boolean skipStore,
        final boolean singleRmv,
        boolean keepBinary,
        Byte dataCenterId) {
        try {
            addActiveCache(cacheCtx);

            final boolean hasFilters = !F.isEmptyOrNulls(filter) && !F.isAlwaysTrue(filter);
            final boolean needVal = singleRmv || retval || hasFilters;
            final boolean needReadVer = needVal && (serializable() && optimistic());

            if (entryProcessor != null)
                transform = true;

            GridCacheVersion drVer = dataCenterId != null ? cctx.versions().next(dataCenterId) : null;

            boolean loadMissed = enlistWriteEntry(cacheCtx,
                entryTopVer,
                cacheKey,
                val,
                entryProcessor,
                invokeArgs,
                expiryPlc,
                retval,
                lockOnly,
                filter,
                /*drVer*/drVer,
                /*drTtl*/-1L,
                /*drExpireTime*/-1L,
                ret,
                /*enlisted*/null,
                skipStore,
                singleRmv,
                hasFilters,
                needVal,
                needReadVer,
                keepBinary);

            if (loadMissed) {
                AffinityTopologyVersion topVer = topologyVersionSnapshot();

                if (topVer == null)
                    topVer = entryTopVer;

                return loadMissing(cacheCtx,
                    topVer != null ? topVer : topologyVersion(),
                    Collections.singleton(cacheKey),
                    filter,
                    ret,
                    needReadVer,
                    singleRmv,
                    hasFilters,
                    /*read through*/(entryProcessor != null || cacheCtx.config().isLoadPreviousValue()) && !skipStore,
                    retval,
                    keepBinary);
            }

            return new GridFinishedFuture<>();
        }
        catch (IgniteCheckedException e) {
            return new GridFinishedFuture<>(e);
        }
    }

    /**
     * Internal routine for <tt>putAll(..)</tt>
     *
     * @param cacheCtx Cache context.
     * @param keys Keys to enlist.
     * @param expiryPlc Explicitly specified expiry policy for entry.
     * @param lookup Value lookup map ({@code null} for remove).
     * @param invokeMap Map with entry processors for invoke operation.
     * @param invokeArgs Optional arguments for EntryProcessor.
     * @param retval Flag indicating whether a value should be returned.
     * @param lockOnly If {@code true}, then entry will be enlisted as noop.
     * @param filter User filters.
     * @param ret Return value.
     * @param enlisted Collection of keys enlisted into this transaction.
     * @param drPutMap DR put map (optional).
     * @param drRmvMap DR remove map (optional).
     * @param skipStore Skip store flag.
     * @param singleRmv {@code True} for single key remove operation ({@link Cache#remove(Object)}.
     * @param keepBinary Keep binary flag.
     * @param dataCenterId Optional data center ID.
     * @return Future for missing values loading.
     */
    private <K, V> IgniteInternalFuture<Void> enlistWrite(
        final GridCacheContext cacheCtx,
        @Nullable AffinityTopologyVersion entryTopVer,
        Collection<?> keys,
        @Nullable ExpiryPolicy expiryPlc,
        @Nullable Map<?, ?> lookup,
        @Nullable Map<?, EntryProcessor<K, V, Object>> invokeMap,
        @Nullable Object[] invokeArgs,
        final boolean retval,
        boolean lockOnly,
        final CacheEntryPredicate[] filter,
        final GridCacheReturn ret,
        Collection<KeyCacheObject> enlisted,
        @Nullable Map<KeyCacheObject, GridCacheDrInfo> drPutMap,
        @Nullable Map<KeyCacheObject, GridCacheVersion> drRmvMap,
        boolean skipStore,
        final boolean singleRmv,
        final boolean keepBinary,
        Byte dataCenterId
    ) {
        assert retval || invokeMap == null;

        try {
            addActiveCache(cacheCtx);
        }
        catch (IgniteCheckedException e) {
            return new GridFinishedFuture<>(e);
        }

        boolean rmv = lookup == null && invokeMap == null;

        final boolean hasFilters = !F.isEmptyOrNulls(filter) && !F.isAlwaysTrue(filter);
        final boolean needVal = singleRmv || retval || hasFilters;
        final boolean needReadVer = needVal && (serializable() && optimistic());

        try {
            // Set transform flag for transaction.
            if (invokeMap != null)
                transform = true;

            Set<KeyCacheObject> missedForLoad = null;

            for (Object key : keys) {
                if (key == null) {
                    rollback();

                    throw new NullPointerException("Null key.");
                }

                Object val = rmv || lookup == null ? null : lookup.get(key);
                EntryProcessor entryProcessor = invokeMap == null ? null : invokeMap.get(key);

                GridCacheVersion drVer;
                long drTtl;
                long drExpireTime;

                if (drPutMap != null) {
                    GridCacheDrInfo info = drPutMap.get(key);

                    assert info != null;

                    drVer = info.version();
                    drTtl = info.ttl();
                    drExpireTime = info.expireTime();
                }
                else if (drRmvMap != null) {
                    assert drRmvMap.get(key) != null;

                    drVer = drRmvMap.get(key);
                    drTtl = -1L;
                    drExpireTime = -1L;
                }
                else if (dataCenterId != null) {
                    drVer = cctx.versions().next(dataCenterId);
                    drTtl = -1L;
                    drExpireTime = -1L;
                }
                else {
                    drVer = null;
                    drTtl = -1L;
                    drExpireTime = -1L;
                }

                if (!rmv && val == null && entryProcessor == null) {
                    setRollbackOnly();

                    throw new NullPointerException("Null value.");
                }

                KeyCacheObject cacheKey = cacheCtx.toCacheKeyObject(key);

                boolean loadMissed = enlistWriteEntry(cacheCtx,
                    entryTopVer,
                    cacheKey,
                    val,
                    entryProcessor,
                    invokeArgs,
                    expiryPlc,
                    retval,
                    lockOnly,
                    filter,
                    drVer,
                    drTtl,
                    drExpireTime,
                    ret,
                    enlisted,
                    skipStore,
                    singleRmv,
                    hasFilters,
                    needVal,
                    needReadVer,
                    keepBinary);

                if (loadMissed) {
                    if (missedForLoad == null)
                        missedForLoad = new HashSet<>();

                    missedForLoad.add(cacheKey);
                }
            }

            if (missedForLoad != null) {
                AffinityTopologyVersion topVer = topologyVersionSnapshot();

                if (topVer == null)
                    topVer = entryTopVer;

                return loadMissing(cacheCtx,
                    topVer != null ? topVer : topologyVersion(),
                    missedForLoad,
                    filter,
                    ret,
                    needReadVer,
                    singleRmv,
                    hasFilters,
                    /*read through*/(invokeMap != null || cacheCtx.config().isLoadPreviousValue()) && !skipStore,
                    retval,
                    keepBinary);
            }

            return new GridFinishedFuture<>();
        }
        catch (IgniteCheckedException e) {
            return new GridFinishedFuture<>(e);
        }
    }

    /**
     * @param cacheCtx Cache context.
     * @param keys Keys to load.
     * @param filter Filter.
     * @param ret Return value.
     * @param needReadVer Read version flag.
     * @param singleRmv {@code True} for single remove operation.
     * @param hasFilters {@code True} if filters not empty.
     * @param readThrough Read through flag.
     * @param retval Return value flag.
     * @return Load future.
     */
    private IgniteInternalFuture<Void> loadMissing(
        final GridCacheContext cacheCtx,
        final AffinityTopologyVersion topVer,
        final Set<KeyCacheObject> keys,
        final CacheEntryPredicate[] filter,
        final GridCacheReturn ret,
        final boolean needReadVer,
        final boolean singleRmv,
        final boolean hasFilters,
        final boolean readThrough,
        final boolean retval,
        final boolean keepBinary) {
        GridInClosure3<KeyCacheObject, Object, GridCacheVersion> c =
            new GridInClosure3<KeyCacheObject, Object, GridCacheVersion>() {
                @Override public void apply(KeyCacheObject key,
                    @Nullable Object val,
                    @Nullable GridCacheVersion loadVer) {
                    if (log.isDebugEnabled())
                        log.debug("Loaded value from remote node [key=" + key + ", val=" + val + ']');

                    IgniteTxEntry e = entry(new IgniteTxKey(key, cacheCtx.cacheId()));

                    assert e != null;

                    if (needReadVer) {
                        assert loadVer != null;

                        e.entryReadVersion(singleRmv && val != null ? SER_READ_NOT_EMPTY_VER : loadVer);
                    }

                    if (singleRmv) {
                        assert !hasFilters && !retval;
                        assert val == null || Boolean.TRUE.equals(val) : val;

                        ret.set(cacheCtx, null, val != null, keepBinary);
                    }
                    else {
                        CacheObject cacheVal = cacheCtx.toCacheObject(val);

                        if (e.op() == TRANSFORM) {
                            GridCacheVersion ver;

                            e.readValue(cacheVal);

                            try {
                                ver = e.cached().version();
                            }
                            catch (GridCacheEntryRemovedException ex) {
                                assert optimistic() : e;

                                if (log.isDebugEnabled())
                                    log.debug("Failed to get entry version: [msg=" + ex.getMessage() + ']');

                                ver = null;
                            }

                            addInvokeResult(e, cacheVal, ret, ver);
                        }
                        else {
                            boolean success;

                            if (hasFilters) {
                                success = isAll(e.context(), key, cacheVal, filter);

                                if (!success)
                                    e.value(cacheVal, false, false);
                            }
                            else
                                success = true;

                            ret.set(cacheCtx, cacheVal, success, keepBinary);
                        }
                    }
                }
            };

        return loadMissing(
            cacheCtx,
            topVer,
            readThrough,
            /*async*/true,
            keys,
            /*skipVals*/singleRmv,
            needReadVer,
            keepBinary,
            c);
    }

    /**
     * @param cacheCtx Cache context.
     * @param cacheKey Key.
     * @param val Value.
     * @param entryProcessor Entry processor.
     * @param invokeArgs Optional arguments for EntryProcessor.
     * @param expiryPlc Explicitly specified expiry policy for entry.
     * @param retval Return value flag.
     * @param lockOnly Lock only flag.
     * @param filter Filter.
     * @param drVer DR version.
     * @param drTtl DR ttl.
     * @param drExpireTime DR expire time.
     * @param ret Return value.
     * @param enlisted Enlisted keys collection.
     * @param skipStore Skip store flag.
     * @param singleRmv {@code True} for single remove operation.
     * @param hasFilters {@code True} if filters not empty.
     * @param needVal {@code True} if value is needed.
     * @param needReadVer {@code True} if need read entry version.
     * @return {@code True} if entry value should be loaded.
     * @throws IgniteCheckedException If failed.
     */
    private boolean enlistWriteEntry(GridCacheContext cacheCtx,
        @Nullable AffinityTopologyVersion entryTopVer,
        final KeyCacheObject cacheKey,
        @Nullable final Object val,
        @Nullable final EntryProcessor<?, ?, ?> entryProcessor,
        @Nullable final Object[] invokeArgs,
        @Nullable final ExpiryPolicy expiryPlc,
        final boolean retval,
        final boolean lockOnly,
        final CacheEntryPredicate[] filter,
        final GridCacheVersion drVer,
        final long drTtl,
        long drExpireTime,
        final GridCacheReturn ret,
        @Nullable final Collection<KeyCacheObject> enlisted,
        boolean skipStore,
        boolean singleRmv,
        boolean hasFilters,
        final boolean needVal,
        boolean needReadVer,
        boolean keepBinary
    ) throws IgniteCheckedException {
        boolean loadMissed = false;

        final boolean rmv = val == null && entryProcessor == null;

        IgniteTxKey txKey = cacheCtx.txKey(cacheKey);

        IgniteTxEntry txEntry = entry(txKey);

        // First time access.
        if (txEntry == null) {
            while (true) {
                GridCacheEntryEx entry = entryEx(cacheCtx, txKey, entryTopVer != null ? entryTopVer : topologyVersion());

                try {
                    entry.unswap(false);

                    // Check if lock is being explicitly acquired by the same thread.
                    if (!implicit && cctx.kernalContext().config().isCacheSanityCheckEnabled() &&
                        entry.lockedByThread(threadId, xidVer)) {
                        throw new IgniteCheckedException("Cannot access key within transaction if lock is " +
                            "externally held [key=" + CU.value(cacheKey, cacheCtx, false) +
                            ", entry=" + entry +
                            ", xidVer=" + xidVer +
                            ", threadId=" + threadId +
                            ", locNodeId=" + cctx.localNodeId() + ']');
                    }

                    CacheObject old = null;
                    GridCacheVersion readVer = null;

                    if (optimistic() && !implicit()) {
                        try {
                            if (needReadVer) {
                                EntryGetResult res = primaryLocal(entry) ?
                                    entry.innerGetVersioned(
                                        null,
                                        this,
                                        /*swap*/false,
                                        /*unmarshal*/retval || needVal,
                                        /*metrics*/retval,
                                        /*events*/retval,
                                        CU.subjectId(this, cctx),
                                        entryProcessor,
                                        resolveTaskName(),
                                        null,
                                        keepBinary,
                                        null) : null;

                                if (res != null) {
                                    old = res.value();
                                    readVer = res.version();
                                }
                            }
                            else {
                                old = entry.innerGet(
                                    null,
                                    this,
                                    /*swap*/false,
                                    /*read-through*/false,
                                    /*metrics*/retval,
                                    /*events*/retval,
                                    /*temporary*/false,
                                    CU.subjectId(this, cctx),
                                    entryProcessor,
                                    resolveTaskName(),
                                    null,
                                    keepBinary);
                            }
                        }
                        catch (ClusterTopologyCheckedException e) {
                            entry.context().evicts().touch(entry, topologyVersion());

                            throw e;
                        }
                    }
                    else
                        old = retval ? entry.rawGetOrUnmarshal(false) : entry.rawGet();

                    final GridCacheOperation op = lockOnly ? NOOP : rmv ? DELETE :
                        entryProcessor != null ? TRANSFORM : old != null ? UPDATE : CREATE;

                    if (old != null && hasFilters && !filter(entry.context(), cacheKey, old, filter)) {
                        ret.set(cacheCtx, old, false, keepBinary);

                        if (!readCommitted()) {
                            if (optimistic() && serializable()) {
                                txEntry = addEntry(op,
                                    old,
                                    entryProcessor,
                                    invokeArgs,
                                    entry,
                                    expiryPlc,
                                    filter,
                                    true,
                                    drTtl,
                                    drExpireTime,
                                    drVer,
                                    skipStore,
                                    keepBinary);
                            }
                            else {
                                txEntry = addEntry(READ,
                                    old,
                                    null,
                                    null,
                                    entry,
                                    null,
                                    CU.empty0(),
                                    false,
                                    -1L,
                                    -1L,
                                    null,
                                    skipStore,
                                    keepBinary);
                            }

                            txEntry.markValid();

                            if (needReadVer) {
                                assert readVer != null;

                                txEntry.entryReadVersion(singleRmv ? SER_READ_NOT_EMPTY_VER : readVer);
                            }
                        }

                        if (readCommitted())
                            cacheCtx.evicts().touch(entry, topologyVersion());

                        break; // While.
                    }

                    txEntry = addEntry(op,
                        cacheCtx.toCacheObject(val),
                        entryProcessor,
                        invokeArgs,
                        entry,
                        expiryPlc,
                        filter,
                        true,
                        drTtl,
                        drExpireTime,
                        drVer,
                        skipStore,
                        keepBinary);

                    if (!implicit() && readCommitted() && !cacheCtx.offheapTiered())
                        cacheCtx.evicts().touch(entry, topologyVersion());

                    if (enlisted != null)
                        enlisted.add(cacheKey);

                    if (!pessimistic() && !implicit()) {
                        txEntry.markValid();

                        if (old == null) {
                            if (needVal)
                                loadMissed = true;
                            else {
                                assert !implicit() || !transform : this;
                                assert txEntry.op() != TRANSFORM : txEntry;

                                if (retval)
                                    ret.set(cacheCtx, null, true, keepBinary);
                                else
                                    ret.success(true);
                            }
                        }
                        else {
                            if (needReadVer) {
                                assert readVer != null;

                                txEntry.entryReadVersion(singleRmv ? SER_READ_NOT_EMPTY_VER : readVer);
                            }

                            if (retval && !transform)
                                ret.set(cacheCtx, old, true, keepBinary);
                            else {
                                if (txEntry.op() == TRANSFORM) {
                                    GridCacheVersion ver;

                                    try {
                                        ver = entry.version();
                                    }
                                    catch (GridCacheEntryRemovedException ex) {
                                        assert optimistic() : txEntry;

                                        if (log.isDebugEnabled())
                                            log.debug("Failed to get entry version " +
                                                "[err=" + ex.getMessage() + ']');

                                        ver = null;
                                    }

                                    addInvokeResult(txEntry, old, ret, ver);
                                }
                                else
                                    ret.success(true);
                            }
                        }
                    }
                    // Pessimistic.
                    else {
                        if (retval && !transform)
                            ret.set(cacheCtx, old, true, keepBinary);
                        else
                            ret.success(true);
                    }

                    break; // While.
                }
                catch (GridCacheEntryRemovedException ignore) {
                    if (log.isDebugEnabled())
                        log.debug("Got removed entry in transaction putAll0 method: " + entry);
                }
            }
        }
        else {
            if (entryProcessor == null && txEntry.op() == TRANSFORM)
                throw new IgniteCheckedException("Failed to enlist write value for key (cannot have update value in " +
                    "transaction after EntryProcessor is applied): " + CU.value(cacheKey, cacheCtx, false));

            GridCacheEntryEx entry = txEntry.cached();

            CacheObject v = txEntry.value();

            boolean del = txEntry.op() == DELETE && rmv;

            if (!del) {
                if (hasFilters && !filter(entry.context(), cacheKey, v, filter)) {
                    ret.set(cacheCtx, v, false, keepBinary);

                    return loadMissed;
                }

                GridCacheOperation op = rmv ? DELETE : entryProcessor != null ? TRANSFORM :
                    v != null ? UPDATE : CREATE;

                txEntry = addEntry(op,
                    cacheCtx.toCacheObject(val),
                    entryProcessor,
                    invokeArgs,
                    entry,
                    expiryPlc,
                    filter,
                    true,
                    drTtl,
                    drExpireTime,
                    drVer,
                    skipStore,
                    keepBinary);

                if (enlisted != null)
                    enlisted.add(cacheKey);

                if (txEntry.op() == TRANSFORM) {
                    GridCacheVersion ver;

                    try {
                        ver = entry.version();
                    }
                    catch (GridCacheEntryRemovedException e) {
                        assert optimistic() : txEntry;

                        if (log.isDebugEnabled())
                            log.debug("Failed to get entry version: [msg=" + e.getMessage() + ']');

                        ver = null;
                    }

                    addInvokeResult(txEntry, txEntry.value(), ret, ver);
                }
            }

            if (!pessimistic()) {
                txEntry.markValid();

                if (retval && !transform)
                    ret.set(cacheCtx, v, true, keepBinary);
                else
                    ret.success(true);
            }
        }

        return loadMissed;
    }

    /**
     * @param cctx Cache context.
     * @param key Key.
     * @param val Value.
     * @param filter Filter.
     * @return {@code True} if filter passed.
     */
    private boolean isAll(GridCacheContext cctx,
        KeyCacheObject key,
        CacheObject val,
        CacheEntryPredicate[] filter) {
        GridCacheEntryEx e = new GridDhtDetachedCacheEntry(cctx, key, 0, val, null, 0) {
            @Nullable @Override public CacheObject peekVisibleValue() {
                return rawGet();
            }
        };

        for (CacheEntryPredicate p0 : filter) {
            if (p0 != null && !p0.apply(e))
                return false;
        }

        return true;
    }

    /**
     * Post lock processing for put or remove.
     *
     * @param cacheCtx Context.
     * @param keys Keys.
     * @param ret Return value.
     * @param rmv {@code True} if remove.
     * @param retval Flag to return value or not.
     * @param read {@code True} if read.
     * @param accessTtl TTL for read operation.
     * @param filter Filter to check entries.
     * @throws IgniteCheckedException If error.
     * @param computeInvoke If {@code true} computes return value for invoke operation.
     */
    @SuppressWarnings("unchecked")
    protected final void postLockWrite(
        GridCacheContext cacheCtx,
        Iterable<KeyCacheObject> keys,
        GridCacheReturn ret,
        boolean rmv,
        boolean retval,
        boolean read,
        long accessTtl,
        CacheEntryPredicate[] filter,
        boolean computeInvoke
    ) throws IgniteCheckedException {
        for (KeyCacheObject k : keys) {
            IgniteTxEntry txEntry = entry(cacheCtx.txKey(k));

            if (txEntry == null)
                throw new IgniteCheckedException("Transaction entry is null (most likely collection of keys passed into cache " +
                    "operation was changed before operation completed) [missingKey=" + k + ", tx=" + this + ']');

            while (true) {
                GridCacheEntryEx cached = txEntry.cached();

                try {
                    assert cached.detached() || cached.lockedByThread(threadId) || isRollbackOnly() :
                        "Transaction lock is not acquired [entry=" + cached + ", tx=" + this +
                            ", nodeId=" + cctx.localNodeId() + ", threadId=" + threadId + ']';

                    if (log.isDebugEnabled())
                        log.debug("Post lock write entry: " + cached);

                    CacheObject v = txEntry.previousValue();
                    boolean hasPrevVal = txEntry.hasPreviousValue();

                    if (onePhaseCommit())
                        filter = txEntry.filters();

                    // If we have user-passed filter, we must read value into entry for peek().
                    if (!F.isEmptyOrNulls(filter) && !F.isAlwaysTrue(filter))
                        retval = true;

                    boolean invoke = txEntry.op() == TRANSFORM;

                    if (retval || invoke) {
                        if (!cacheCtx.isNear()) {
                            if (!hasPrevVal) {
                                // For non-local cache should read from store after lock on primary.
                                boolean readThrough = cacheCtx.isLocal() &&
                                    (invoke || cacheCtx.loadPreviousValue()) &&
                                    !txEntry.skipStore();

                                v = cached.innerGet(
                                    null,
                                    this,
                                    /*swap*/true,
                                    readThrough,
                                    /*metrics*/!invoke,
                                    /*event*/!invoke && !dht(),
                                    /*temporary*/false,
                                    CU.subjectId(this, cctx),
                                    null,
                                    resolveTaskName(),
                                    null,
                                    txEntry.keepBinary());
                            }
                        }
                        else {
                            if (!hasPrevVal)
                                v = cached.rawGetOrUnmarshal(false);
                        }

                        if (txEntry.op() == TRANSFORM) {
                            if (computeInvoke) {
                                GridCacheVersion ver;

                                try {
                                    ver = cached.version();
                                }
                                catch (GridCacheEntryRemovedException e) {
                                    assert optimistic() : txEntry;

                                    if (log.isDebugEnabled())
                                        log.debug("Failed to get entry version: [msg=" + e.getMessage() + ']');

                                    ver = null;
                                }

                                addInvokeResult(txEntry, v, ret, ver);
                            }
                        }
                        else
                            ret.value(cacheCtx, v, txEntry.keepBinary());
                    }

                    boolean pass = F.isEmpty(filter) || cacheCtx.isAll(cached, filter);

                    // For remove operation we return true only if we are removing s/t,
                    // i.e. cached value is not null.
                    ret.success(pass && (!retval ? !rmv || cached.hasValue() || v != null : !rmv || v != null));

                    if (onePhaseCommit())
                        txEntry.filtersPassed(pass);

                    boolean updateTtl = read;

                    if (pass) {
                        txEntry.markValid();

                        if (log.isDebugEnabled())
                            log.debug("Filter passed in post lock for key: " + k);
                    }
                    else {
                        // Revert operation to previous. (if no - NOOP, so entry will be unlocked).
                        txEntry.setAndMarkValid(txEntry.previousOperation(), cacheCtx.toCacheObject(ret.value()));
                        txEntry.filters(CU.empty0());
                        txEntry.filtersSet(false);

                        updateTtl = !cacheCtx.putIfAbsentFilter(filter);
                    }

                    if (updateTtl) {
                        if (!read) {
                            ExpiryPolicy expiryPlc = cacheCtx.expiryForTxEntry(txEntry);

                            if (expiryPlc != null)
                                txEntry.ttl(CU.toTtl(expiryPlc.getExpiryForAccess()));
                        }
                        else
                            txEntry.ttl(accessTtl);
                    }

                    break; // While.
                }
                // If entry cached within transaction got removed before lock.
                catch (GridCacheEntryRemovedException ignore) {
                    if (log.isDebugEnabled())
                        log.debug("Got removed entry in putAllAsync method (will retry): " + cached);

                    txEntry.cached(entryEx(cached.context(), txEntry.txKey(), topologyVersion()));
                }
            }
        }
    }

    /**
     * @param txEntry Entry.
     * @param cacheVal Value.
     * @param ret Return value to update.
     * @param ver Entry version.
     */
    private void addInvokeResult(IgniteTxEntry txEntry, CacheObject cacheVal, GridCacheReturn ret,
        GridCacheVersion ver) {
        GridCacheContext ctx = txEntry.context();

        Object key0 = null;
        Object val0 = null;

        try {
            Object res = null;

            for (T2<EntryProcessor<Object, Object, Object>, Object[]> t : txEntry.entryProcessors()) {
                CacheInvokeEntry<Object, Object> invokeEntry = new CacheInvokeEntry<>(txEntry.key(), key0, cacheVal,
                    val0, ver, txEntry.keepBinary(), txEntry.cached());

                EntryProcessor<Object, Object, ?> entryProcessor = t.get1();

                res = entryProcessor.process(invokeEntry, t.get2());

                val0 = invokeEntry.value();

                key0 = invokeEntry.key();
            }

            if (res != null)
                ret.addEntryProcessResult(ctx, txEntry.key(), key0, res, null, txEntry.keepBinary());
        }
        catch (Exception e) {
            ret.addEntryProcessResult(ctx, txEntry.key(), key0, null, e, txEntry.keepBinary());
        }
    }

    /**
     * @param cacheCtx Cache context.
     * @throws IgniteCheckedException If updates are not allowed.
     */
    private void checkUpdatesAllowed(GridCacheContext cacheCtx) throws IgniteCheckedException {
        if (!cacheCtx.updatesAllowed()) {
            throw new IgniteTxRollbackCheckedException(new CacheException(
                "Updates are not allowed for transactional cache: " + cacheCtx.name() + ". Configure " +
                "persistence store on client or use remote closure execution to start transactions " +
                "from server nodes."));
        }
    }

    /**
     * @param cacheCtx Cache context.
     * @param retval Return value flag.
     * @throws IgniteCheckedException If failed.
     */
    private void beforePut(GridCacheContext cacheCtx, boolean retval) throws IgniteCheckedException {
        checkUpdatesAllowed(cacheCtx);

        cacheCtx.checkSecurity(SecurityPermission.CACHE_PUT);

        if (retval)
            needReturnValue(true);

        checkValid();

        init();
    }

    /**
     * Internal method for single update operation.
     *
     * @param cacheCtx Cache context.
     * @param key Key.
     * @param val Value.
     * @param entryProcessor Entry processor.
     * @param invokeArgs Optional arguments for EntryProcessor.
     * @param retval Return value flag.
     * @param filter Filter.
     * @return Operation future.
     */
    private <K, V> IgniteInternalFuture putAsync0(
        final GridCacheContext cacheCtx,
        @Nullable AffinityTopologyVersion entryTopVer,
        K key,
        @Nullable V val,
        @Nullable EntryProcessor<K, V, Object> entryProcessor,
        @Nullable final Object[] invokeArgs,
        final boolean retval,
        @Nullable final CacheEntryPredicate filter
    ) {
        assert key != null;

        try {
            beforePut(cacheCtx, retval);

            final GridCacheReturn ret = new GridCacheReturn(localResult(), false);

            CacheOperationContext opCtx = cacheCtx.operationContextPerCall();

            final Byte dataCenterId = opCtx != null ? opCtx.dataCenterId() : null;

            KeyCacheObject cacheKey = cacheCtx.toCacheKeyObject(key);

            boolean keepBinary = opCtx != null && opCtx.isKeepBinary();

            final CacheEntryPredicate[] filters = CU.filterArray(filter);

            final IgniteInternalFuture<Void> loadFut = enlistWrite(
                cacheCtx,
                entryTopVer,
                cacheKey,
                val,
                opCtx != null ? opCtx.expiry() : null,
                entryProcessor,
                invokeArgs,
                retval,
                /*lockOnly*/false,
                filters,
                ret,
                opCtx != null && opCtx.skipStore(),
                /*singleRmv*/false,
                keepBinary,
                dataCenterId);

            if (pessimistic()) {
                assert loadFut == null || loadFut.isDone() : loadFut;

                if (loadFut != null)
                    loadFut.get();

                final Collection<KeyCacheObject> enlisted = Collections.singleton(cacheKey);

                if (log.isDebugEnabled())
                    log.debug("Before acquiring transaction lock for put on key: " + enlisted);

                long timeout = remainingTime();

                if (timeout == -1)
                    return new GridFinishedFuture<>(timeoutException());

                IgniteInternalFuture<Boolean> fut = cacheCtx.cache().txLockAsync(enlisted,
                    timeout,
                    this,
                    /*read*/entryProcessor != null, // Needed to force load from store.
                    retval,
                    isolation,
                    isInvalidate(),
                    -1L);

                PLC1<GridCacheReturn> plc1 = new PLC1<GridCacheReturn>(ret) {
                    @Override public GridCacheReturn postLock(GridCacheReturn ret)
                        throws IgniteCheckedException
                    {
                        if (log.isDebugEnabled())
                            log.debug("Acquired transaction lock for put on keys: " + enlisted);

                        postLockWrite(cacheCtx,
                            enlisted,
                            ret,
                            /*remove*/false,
                            retval,
                            /*read*/false,
                            -1L,
                            filters,
                            /*computeInvoke*/true);

                        return ret;
                    }
                };

                if (fut.isDone()) {
                    try {
                        return nonInterruptable(plc1.apply(fut.get(), null));
                    }
                    catch (GridClosureException e) {
                        return new GridFinishedFuture<>(e.unwrap());
                    }
                    catch (IgniteCheckedException e) {
                        try {
                            return nonInterruptable(plc1.apply(false, e));
                        }
                        catch (Exception e1) {
                            return new GridFinishedFuture<>(e1);
                        }
                    }
                }
                else {
                    return nonInterruptable(new GridEmbeddedFuture<>(
                        fut,
                        plc1
                    ));
                }
            }
            else
                return optimisticPutFuture(cacheCtx, loadFut, ret, keepBinary);
        }
        catch (IgniteCheckedException e) {
            return new GridFinishedFuture(e);
        }
        catch (RuntimeException e) {
            onException();

            throw e;
        }
    }

    /**
     * Internal method for all put and transform operations. Only one of {@code map}, {@code transformMap}
     * maps must be non-null.
     *
     * @param cacheCtx Context.
     * @param map Key-value map to store.
     * @param invokeMap Invoke map.
     * @param invokeArgs Optional arguments for EntryProcessor.
     * @param drMap DR map.
     * @param retval Key-transform value map to store.
     * @return Operation future.
     */
    @SuppressWarnings("unchecked")
    private <K, V> IgniteInternalFuture putAllAsync0(
        final GridCacheContext cacheCtx,
        @Nullable AffinityTopologyVersion entryTopVer,
        @Nullable Map<? extends K, ? extends V> map,
        @Nullable Map<? extends K, ? extends EntryProcessor<K, V, Object>> invokeMap,
        @Nullable final Object[] invokeArgs,
        @Nullable Map<KeyCacheObject, GridCacheDrInfo> drMap,
        final boolean retval
    ) {
        try {
            beforePut(cacheCtx, retval);
        }
        catch (IgniteCheckedException e) {
            return new GridFinishedFuture(e);
        }

        final CacheOperationContext opCtx = cacheCtx.operationContextPerCall();

        final Byte dataCenterId;

        if (opCtx != null && opCtx.hasDataCenterId()) {
            assert drMap == null : drMap;
            assert map != null || invokeMap != null;

            dataCenterId = opCtx.dataCenterId();
        }
        else
            dataCenterId = null;

        // Cached entry may be passed only from entry wrapper.
        final Map<?, ?> map0 = map;
        final Map<?, EntryProcessor<K, V, Object>> invokeMap0 = (Map<K, EntryProcessor<K, V, Object>>)invokeMap;

        if (log.isDebugEnabled())
            log.debug("Called putAllAsync(...) [tx=" + this + ", map=" + map0 + ", retval=" + retval + "]");

        assert map0 != null || invokeMap0 != null;

        final GridCacheReturn ret = new GridCacheReturn(localResult(), false);

        if (F.isEmpty(map0) && F.isEmpty(invokeMap0)) {
            if (implicit())
                try {
                    commit();
                }
                catch (IgniteCheckedException e) {
                    return new GridFinishedFuture<>(e);
                }

            return new GridFinishedFuture<>(ret.success(true));
        }

        try {
            Set<?> keySet = map0 != null ? map0.keySet() : invokeMap0.keySet();

            final Collection<KeyCacheObject> enlisted = new ArrayList<>(keySet.size());

            final boolean keepBinary = opCtx != null && opCtx.isKeepBinary();

            final IgniteInternalFuture<Void> loadFut = enlistWrite(
                cacheCtx,
                entryTopVer,
                keySet,
                opCtx != null ? opCtx.expiry() : null,
                map0,
                invokeMap0,
                invokeArgs,
                retval,
                false,
                CU.filterArray(null),
                ret,
                enlisted,
                drMap,
                null,
                opCtx != null && opCtx.skipStore(),
                false,
                keepBinary,
                dataCenterId);

            if (pessimistic()) {
                assert loadFut == null || loadFut.isDone() : loadFut;

                if (loadFut != null) {
                    try {
                        loadFut.get();
                    }
                    catch (IgniteCheckedException e) {
                        return new GridFinishedFuture(e);
                    }
                }

                if (log.isDebugEnabled())
                    log.debug("Before acquiring transaction lock for put on keys: " + enlisted);

                long timeout = remainingTime();

                if (timeout == -1)
                    return new GridFinishedFuture<>(timeoutException());

                IgniteInternalFuture<Boolean> fut = cacheCtx.cache().txLockAsync(enlisted,
                    timeout,
                    this,
                    /*read*/invokeMap != null, // Needed to force load from store.
                    retval,
                    isolation,
                    isInvalidate(),
                    -1L);

                PLC1<GridCacheReturn> plc1 = new PLC1<GridCacheReturn>(ret) {
                    @Override public GridCacheReturn postLock(GridCacheReturn ret)
                        throws IgniteCheckedException
                    {
                        if (log.isDebugEnabled())
                            log.debug("Acquired transaction lock for put on keys: " + enlisted);

                        postLockWrite(cacheCtx,
                            enlisted,
                            ret,
                            /*remove*/false,
                            retval,
                            /*read*/false,
                            -1L,
                            CU.filterArray(null),
                            /*computeInvoke*/true);

                        return ret;
                    }
                };

                if (fut.isDone()) {
                    try {
                        return nonInterruptable(plc1.apply(fut.get(), null));
                    }
                    catch (GridClosureException e) {
                        return new GridFinishedFuture<>(e.unwrap());
                    }
                    catch (IgniteCheckedException e) {
                        try {
                            return nonInterruptable(plc1.apply(false, e));
                        }
                        catch (Exception e1) {
                            return new GridFinishedFuture<>(e1);
                        }
                    }
                }
                else {
                    return nonInterruptable(new GridEmbeddedFuture<>(
                        fut,
                        plc1
                    ));
                }
            }
            else
                return optimisticPutFuture(cacheCtx, loadFut, ret, keepBinary);
        }
        catch (RuntimeException e) {
            onException();

            throw e;
        }
    }

    /**
     * @param cacheCtx Cache context.
     * @param loadFut Missing keys load future.
     * @param ret Future result.
     * @param keepBinary Keep binary flag.
     * @return Future.
     */
    private IgniteInternalFuture optimisticPutFuture(
        final GridCacheContext cacheCtx,
        IgniteInternalFuture<Void> loadFut,
        final GridCacheReturn ret,
        final boolean keepBinary
    ) {
        if (implicit()) {
            // Should never load missing values for implicit transaction as values will be returned
            // with prepare response, if required.
            assert loadFut.isDone();

            try {
                loadFut.get();
            }
            catch (IgniteCheckedException e) {
                return new GridFinishedFuture<>(e);
            }

            return nonInterruptable(commitAsync().chain(
                new CX1<IgniteInternalFuture<IgniteInternalTx>, GridCacheReturn>() {
                    @Override public GridCacheReturn applyx(IgniteInternalFuture<IgniteInternalTx> txFut)
                        throws IgniteCheckedException {
                        try {
                            txFut.get();

                            Object res = implicitRes.value();

                            if (implicitRes.invokeResult()) {
                                assert res == null || res instanceof Map : implicitRes;

                                res = cacheCtx.unwrapInvokeResult((Map)res, keepBinary);
                            }

                            return new GridCacheReturn(cacheCtx, true, keepBinary, res, implicitRes.success());
                        }
                        catch (IgniteCheckedException | RuntimeException e) {
                            rollbackAsync();

                            throw e;
                        }
                    }
                }
            ));
        }
        else {
            return nonInterruptable(loadFut.chain(new CX1<IgniteInternalFuture<Void>, GridCacheReturn>() {
                @Override public GridCacheReturn applyx(IgniteInternalFuture<Void> f) throws IgniteCheckedException {
                    f.get();

                    return ret;
                }
            }));
        }
    }

    /**
     *
     */
    private void onException() {
        for (IgniteTxEntry txEntry : allEntries()) {
            GridCacheEntryEx cached0 = txEntry.cached();

            if (cached0 != null)
                txEntry.context().evicts().touch(cached0, topologyVersion());
        }
    }

    /** {@inheritDoc} */
    @Override public <K, V> IgniteInternalFuture<GridCacheReturn> removeAllAsync(
        GridCacheContext cacheCtx,
        @Nullable AffinityTopologyVersion entryTopVer,
        Collection<? extends K> keys,
        boolean retval,
        CacheEntryPredicate filter,
        boolean singleRmv
    ) {
        return removeAllAsync0(cacheCtx, entryTopVer, keys, null, retval, filter, singleRmv);
    }

    /**
     * @param cacheCtx Cache context.
     * @param keys Keys to remove.
     * @param drMap DR map.
     * @param retval Flag indicating whether a value should be returned.
     * @param filter Filter.
     * @param singleRmv {@code True} for single key remove operation ({@link Cache#remove(Object)}.
     * @return Future for asynchronous remove.
     */
    @SuppressWarnings("unchecked")
    private <K, V> IgniteInternalFuture<GridCacheReturn> removeAllAsync0(
        final GridCacheContext cacheCtx,
        @Nullable AffinityTopologyVersion entryTopVer,
        @Nullable final Collection<? extends K> keys,
        @Nullable Map<KeyCacheObject, GridCacheVersion> drMap,
        final boolean retval,
        @Nullable final CacheEntryPredicate filter,
        boolean singleRmv) {
        try {
            checkUpdatesAllowed(cacheCtx);
        }
        catch (IgniteCheckedException e) {
            return new GridFinishedFuture(e);
        }

        cacheCtx.checkSecurity(SecurityPermission.CACHE_REMOVE);

        if (retval)
            needReturnValue(true);

        final Collection<?> keys0;

        if (drMap != null) {
            assert keys == null;

            keys0 = drMap.keySet();
        }
        else
            keys0 = keys;

        CacheOperationContext opCtx = cacheCtx.operationContextPerCall();

        final Byte dataCenterId;

        if (opCtx != null && opCtx.hasDataCenterId()) {
            assert drMap == null : drMap;

            dataCenterId = opCtx.dataCenterId();
        }
        else
            dataCenterId = null;

        assert keys0 != null;

        if (log.isDebugEnabled())
            log.debug(S.toString("Called removeAllAsync(...)",
                "tx", this, false,
                "keys", keys0, true,
                "implicit", implicit, false,
                "retval", retval, false));

        try {
            checkValid();
        }
        catch (IgniteCheckedException e) {
            return new GridFinishedFuture<>(e);
        }

        final GridCacheReturn ret = new GridCacheReturn(localResult(), false);

        if (F.isEmpty(keys0)) {
            if (implicit()) {
                try {
                    commit();
                }
                catch (IgniteCheckedException e) {
                    return new GridFinishedFuture<>(e);
                }
            }

            return new GridFinishedFuture<>(ret.success(true));
        }

        init();

        final Collection<KeyCacheObject> enlisted = new ArrayList<>();

        ExpiryPolicy plc;

        final CacheEntryPredicate[] filters = CU.filterArray(filter);

        if (!F.isEmpty(filters))
            plc = opCtx != null ? opCtx.expiry() : null;
        else
            plc = null;

        final boolean keepBinary = opCtx != null && opCtx.isKeepBinary();

        final IgniteInternalFuture<Void> loadFut = enlistWrite(
            cacheCtx,
            entryTopVer,
            keys0,
            plc,
            /** lookup map */null,
            /** invoke map */null,
            /** invoke arguments */null,
            retval,
            /** lock only */false,
            filters,
            ret,
            enlisted,
            null,
            drMap,
            opCtx != null && opCtx.skipStore(),
            singleRmv,
            keepBinary,
            dataCenterId
        );

        if (log.isDebugEnabled())
            log.debug("Remove keys: " + enlisted);

        // Acquire locks only after having added operation to the write set.
        // Otherwise, during rollback we will not know whether locks need
        // to be rolled back.
        if (pessimistic()) {
            assert loadFut == null || loadFut.isDone() : loadFut;

            if (loadFut != null) {
                try {
                    loadFut.get();
                }
                catch (IgniteCheckedException e) {
                    return new GridFinishedFuture<>(e);
                }
            }

            if (log.isDebugEnabled())
                log.debug("Before acquiring transaction lock for remove on keys: " + enlisted);

            long timeout = remainingTime();

            if (timeout == -1)
                return new GridFinishedFuture<>(timeoutException());

            IgniteInternalFuture<Boolean> fut = cacheCtx.cache().txLockAsync(enlisted,
                timeout,
                this,
                false,
                retval,
                isolation,
                isInvalidate(),
                -1L);

            PLC1<GridCacheReturn> plc1 = new PLC1<GridCacheReturn>(ret) {
                @Override protected GridCacheReturn postLock(GridCacheReturn ret)
                    throws IgniteCheckedException
                {
                    if (log.isDebugEnabled())
                        log.debug("Acquired transaction lock for remove on keys: " + enlisted);

                    postLockWrite(cacheCtx,
                        enlisted,
                        ret,
                        /*remove*/true,
                        retval,
                        /*read*/false,
                        -1L,
                        filters,
                        /*computeInvoke*/false);

                    return ret;
                }
            };

            if (fut.isDone()) {
                try {
                    return nonInterruptable(plc1.apply(fut.get(), null));
                }
                catch (GridClosureException e) {
                    return new GridFinishedFuture<>(e.unwrap());
                }
                catch (IgniteCheckedException e) {
                    try {
                        return nonInterruptable(plc1.apply(false, e));
                    }
                    catch (Exception e1) {
                        return new GridFinishedFuture<>(e1);
                    }
                }
            }
            else
                return nonInterruptable(new GridEmbeddedFuture<>(
                    fut,
                    plc1
                ));
        }
        else {
            if (implicit()) {
                // Should never load missing values for implicit transaction as values will be returned
                // with prepare response, if required.
                assert loadFut.isDone();

                return nonInterruptable(commitAsync().chain(new CX1<IgniteInternalFuture<IgniteInternalTx>, GridCacheReturn>() {
                    @Override public GridCacheReturn applyx(IgniteInternalFuture<IgniteInternalTx> txFut)
                        throws IgniteCheckedException {
                        try {
                            txFut.get();

                            return new GridCacheReturn(cacheCtx, true, keepBinary,
                                implicitRes.value(), implicitRes.success());
                        }
                        catch (IgniteCheckedException | RuntimeException e) {
                            rollbackAsync();

                            throw e;
                        }
                    }
                }));
            }
            else {
                return nonInterruptable(loadFut.chain(new CX1<IgniteInternalFuture<Void>, GridCacheReturn>() {
                    @Override public GridCacheReturn applyx(IgniteInternalFuture<Void> f)
                        throws IgniteCheckedException {
                        f.get();

                        return ret;
                    }
                }));
            }
        }
    }

    /**
     * @param fut Future.
     * @return Future ignoring interrupts on {@code get()}.
     */
    private <T> IgniteInternalFuture<T> nonInterruptable(IgniteInternalFuture<T> fut) {
        // Safety.
        if (fut instanceof GridFutureAdapter)
            ((GridFutureAdapter)fut).ignoreInterrupts(true);

        return fut;
    }

    /**
     * Checks if binary values should be deserialized.
     *
     * @param cacheCtx Cache context.
     * @return {@code True} if binary should be deserialized, {@code false} otherwise.
     */
    private boolean deserializeBinaries(GridCacheContext cacheCtx) {
        CacheOperationContext opCtx = cacheCtx.operationContextPerCall();

        return opCtx == null || !opCtx.isKeepBinary();
    }

    /**
     * Initializes read map.
     *
     * @return {@code True} if transaction was successfully  started.
     */
    public boolean init() {
        return !txState.init(txSize) || cctx.tm().onStarted(this);
    }

    /**
     * Adds cache to the list of active caches in transaction.
     *
     * @param cacheCtx Cache context to add.
     * @throws IgniteCheckedException If caches already enlisted in this transaction are not compatible with given
     *      cache (e.g. they have different stores).
     */
    protected final void addActiveCache(GridCacheContext cacheCtx) throws IgniteCheckedException {
        txState.addActiveCache(cacheCtx, this);
    }

    /**
     * Checks transaction expiration.
     *
     * @throws IgniteCheckedException If transaction check failed.
     */
    protected void checkValid() throws IgniteCheckedException {
        if (local() && !dht() && remainingTime() == -1)
            state(MARKED_ROLLBACK, true);

        if (isRollbackOnly()) {
            if (remainingTime() == -1)
                throw new IgniteTxTimeoutCheckedException("Cache transaction timed out: " + this);

            TransactionState state = state();

            if (state == ROLLING_BACK || state == ROLLED_BACK)
                throw new IgniteTxRollbackCheckedException("Cache transaction is marked as rollback-only " +
                    "(will be rolled back automatically): " + this);

            if (state == UNKNOWN)
                throw new IgniteTxHeuristicCheckedException("Cache transaction is in unknown state " +
                    "(remote transactions will be invalidated): " + this);

            throw new IgniteCheckedException("Cache transaction marked as rollback-only: " + this);
        }
    }

    /** {@inheritDoc} */
    @Override public Collection<GridCacheVersion> alternateVersions() {
        return Collections.emptyList();
    }

    /**
     * @param op Cache operation.
     * @param val Value.
     * @param expiryPlc Explicitly specified expiry policy.
     * @param invokeArgs Optional arguments for EntryProcessor.
     * @param entryProcessor Entry processor.
     * @param entry Cache entry.
     * @param filter Filter.
     * @param filtersSet {@code True} if filter should be marked as set.
     * @param drTtl DR TTL (if any).
     * @param drExpireTime DR expire time (if any).
     * @param drVer DR version.
     * @param skipStore Skip store flag.
     * @return Transaction entry.
     */
    protected final IgniteTxEntry addEntry(GridCacheOperation op,
        @Nullable CacheObject val,
        @Nullable EntryProcessor entryProcessor,
        Object[] invokeArgs,
        GridCacheEntryEx entry,
        @Nullable ExpiryPolicy expiryPlc,
        CacheEntryPredicate[] filter,
        boolean filtersSet,
        long drTtl,
        long drExpireTime,
        @Nullable GridCacheVersion drVer,
        boolean skipStore,
        boolean keepBinary
    ) {
        assert invokeArgs == null || op == TRANSFORM;

        IgniteTxKey key = entry.txKey();

        checkInternal(key);

        TransactionState state = state();

        assert state == TransactionState.ACTIVE || remainingTime() == -1 :
            "Invalid tx state for adding entry [op=" + op + ", val=" + val + ", entry=" + entry + ", filter=" +
                Arrays.toString(filter) + ", txCtx=" + cctx.tm().txContextVersion() + ", tx=" + this + ']';

        IgniteTxEntry old = entry(key);

        // Keep old filter if already have one (empty filter is always overridden).
        if (!filtersSet || !F.isEmptyOrNulls(filter)) {
            // Replace filter if previous filter failed.
            if (old != null && old.filtersSet())
                filter = old.filters();
        }

        IgniteTxEntry txEntry;

        if (old != null) {
            if (entryProcessor != null) {
                assert val == null;
                assert op == TRANSFORM;

                // Will change the op.
                old.addEntryProcessor(entryProcessor, invokeArgs);
            }
            else {
                assert old.op() != TRANSFORM;

                old.op(op);
                old.value(val, op == CREATE || op == UPDATE || op == DELETE, op == READ);
            }

            // Keep old ttl value.
            old.cached(entry);
            old.filters(filter);

            // Keep old skipStore and keepBinary flags.
            old.skipStore(skipStore);
            old.keepBinary(keepBinary);

            // Update ttl if specified.
            if (drTtl >= 0L) {
                assert drExpireTime >= 0L;

                entryTtlDr(key, drTtl, drExpireTime);
            }
            else
                entryExpiry(key, expiryPlc);

            txEntry = old;

            if (log.isDebugEnabled())
                log.debug("Updated transaction entry: " + txEntry);
        }
        else {
            boolean hasDrTtl = drTtl >= 0;

            txEntry = new IgniteTxEntry(entry.context(),
                this,
                op,
                val,
                EntryProcessorResourceInjectorProxy.wrap(cctx.kernalContext(), entryProcessor),
                invokeArgs,
                hasDrTtl ? drTtl : -1L,
                entry,
                filter,
                drVer,
                skipStore,
                keepBinary);

            txEntry.conflictExpireTime(drExpireTime);

            if (!hasDrTtl)
                txEntry.expiry(expiryPlc);

            txState.addEntry(txEntry);

            if (log.isDebugEnabled())
                log.debug("Created transaction entry: " + txEntry);
        }

        txEntry.filtersSet(filtersSet);

        while (true) {
            try {
                updateExplicitVersion(txEntry, entry);

                return txEntry;
            }
            catch (GridCacheEntryRemovedException ignore) {
                if (log.isDebugEnabled())
                    log.debug("Got removed entry in transaction newEntry method (will retry): " + entry);

                entry = entryEx(entry.context(), txEntry.txKey(), topologyVersion());

                txEntry.cached(entry);
            }
        }
    }

    /**
     * Updates explicit version for tx entry based on current entry lock owner.
     *
     * @param txEntry Tx entry to update.
     * @param entry Entry.
     * @throws GridCacheEntryRemovedException If entry was concurrently removed.
     */
    protected void updateExplicitVersion(IgniteTxEntry txEntry, GridCacheEntryEx entry)
        throws GridCacheEntryRemovedException {
        if (!entry.context().isDht()) {
            // All put operations must wait for async locks to complete,
            // so it is safe to get acquired locks.
            GridCacheMvccCandidate explicitCand = entry.localOwner();

            if (explicitCand != null) {
                GridCacheVersion explicitVer = explicitCand.version();

                boolean locCand = false;

                if (explicitCand.nearLocal() || explicitCand.local())
                    locCand = cctx.localNodeId().equals(explicitCand.nodeId());
                else if (explicitCand.dhtLocal())
                    locCand = cctx.localNodeId().equals(explicitCand.otherNodeId());

                if (!explicitVer.equals(xidVer) && explicitCand.threadId() == threadId && !explicitCand.tx() && locCand) {
                    txEntry.explicitVersion(explicitVer);

                    if (explicitVer.isLess(minVer))
                        minVer = explicitVer;
                }
            }
        }
    }

    /** {@inheritDoc} */
    @Override public String toString() {
        return GridToStringBuilder.toString(IgniteTxLocalAdapter.class, this, "super", super.toString(),
            "size", allEntries().size());
    }

    /**
     * @param key Key.
     * @param expiryPlc Expiry policy.
     */
    void entryExpiry(IgniteTxKey key, @Nullable ExpiryPolicy expiryPlc) {
        assert key != null;

        IgniteTxEntry e = entry(key);

        if (e != null) {
            e.expiry(expiryPlc);
            e.conflictExpireTime(CU.EXPIRE_TIME_CALCULATE);
        }
    }

    /**
     * @param key Key.
     * @param ttl TTL.
     * @param expireTime Expire time.
     * @return {@code true} if tx entry exists for this key, {@code false} otherwise.
     */
    boolean entryTtlDr(IgniteTxKey key, long ttl, long expireTime) {
        assert key != null;
        assert ttl >= 0;

        IgniteTxEntry e = entry(key);

        if (e != null) {
            e.ttl(ttl);

            e.conflictExpireTime(expireTime);

            e.expiry(null);
        }

        return e != null;
    }

    /**
     * @param key Key.
     * @return Tx entry time to live.
     */
    public long entryTtl(IgniteTxKey key) {
        assert key != null;

        IgniteTxEntry e = entry(key);

        return e != null ? e.ttl() : 0;
    }

    /**
     * @param key Key.
     * @return Tx entry expire time.
     */
    public long entryExpireTime(IgniteTxKey key) {
        assert key != null;

        IgniteTxEntry e = entry(key);

        if (e != null) {
            long ttl = e.ttl();

            assert ttl != -1;

            if (ttl > 0) {
                long expireTime = U.currentTimeMillis() + ttl;

                if (expireTime > 0)
                    return expireTime;
            }
        }

        return 0;
    }

    /**
     * Post-lock closure alias.
     *
     * @param <T> Return type.
     */
    protected abstract class PLC1<T> extends PostLockClosure1<T> {
        /** */
        private static final long serialVersionUID = 0L;

        /**
         * @param arg Argument.
         */
        protected PLC1(T arg) {
            super(arg);
        }

        /**
         * @param arg Argument.
         * @param commit Commit flag.
         */
        protected PLC1(T arg, boolean commit) {
            super(arg, commit);
        }
    }

    /**
     * Post-lock closure alias.
     *
     * @param <T> Return type.
     */
    protected abstract class PLC2<T> extends PostLockClosure2<T> {
        /** */
        private static final long serialVersionUID = 0L;

        // No-op.
    }

    /**
     * Post-lock closure alias.
     *
     * @param <T> Return type.
     */
    protected abstract class PMC<T> extends PostMissClosure<T> {
        /** */
        private static final long serialVersionUID = 0L;

        // No-op.
    }

    /**
     * Post-lock closure.
     *
     * @param <T> Return type.
     */
    protected abstract class PostLockClosure1<T> implements IgniteBiClosure<Boolean, Exception, IgniteInternalFuture<T>> {
        /** */
        private static final long serialVersionUID = 0L;

        /** Closure argument. */
        private T arg;

        /** Commit flag. */
        private boolean commit;

        /**
         * Creates a Post-Lock closure that will pass the argument given to the {@code postLock} method.
         *
         * @param arg Argument for {@code postLock}.
         */
        protected PostLockClosure1(T arg) {
            this(arg, true);
        }

        /**
         * Creates a Post-Lock closure that will pass the argument given to the {@code postLock} method.
         *
         * @param arg Argument for {@code postLock}.
         * @param commit Flag indicating whether commit should be done after postLock.
         */
        protected PostLockClosure1(T arg, boolean commit) {
            this.arg = arg;
            this.commit = commit;
        }

        /** {@inheritDoc} */
        @Override public final IgniteInternalFuture<T> apply(Boolean locked, @Nullable final Exception e) {
            TransactionDeadlockException deadlockErr = X.cause(e, TransactionDeadlockException.class);

            if (e != null && deadlockErr == null) {
                setRollbackOnly();

                if (commit && commitAfterLock())
                    return rollbackAsync().chain(new C1<IgniteInternalFuture<IgniteInternalTx>, T>() {
                        @Override public T apply(IgniteInternalFuture<IgniteInternalTx> f) {
                            throw new GridClosureException(e);
                        }
                    });

                throw new GridClosureException(e);
            }

            if (deadlockErr != null || !locked) {
                setRollbackOnly();

                final GridClosureException ex = new GridClosureException(
                    new IgniteTxTimeoutCheckedException("Failed to acquire lock within provided timeout " +
                        "for transaction [timeout=" + timeout() + ", tx=" + this + ']', deadlockErr)
                );

                if (commit && commitAfterLock())
                    return rollbackAsync().chain(new C1<IgniteInternalFuture<IgniteInternalTx>, T>() {
                        @Override public T apply(IgniteInternalFuture<IgniteInternalTx> f) {
                            throw ex;
                        }
                    });

                throw ex;
            }

            boolean rollback = true;

            try {
                final T r = postLock(arg);

                // Commit implicit transactions.
                if (commit && commitAfterLock()) {
                    rollback = false;

                    return commitAsync().chain(new CX1<IgniteInternalFuture<IgniteInternalTx>, T>() {
                        @Override public T applyx(IgniteInternalFuture<IgniteInternalTx> f) throws IgniteCheckedException {
                            f.get();

                            return r;
                        }
                    });
                }

                rollback = false;

                return new GridFinishedFuture<>(r);
            }
            catch (final IgniteCheckedException ex) {
                if (commit && commitAfterLock())
                    return rollbackAsync().chain(new C1<IgniteInternalFuture<IgniteInternalTx>, T>() {
                        @Override public T apply(IgniteInternalFuture<IgniteInternalTx> f) {
                            throw new GridClosureException(ex);
                        }
                    });

                throw new GridClosureException(ex);
            }
            finally {
                if (rollback)
                    setRollbackOnly();
            }
        }

        /**
         * Post lock callback.
         *
         * @param val Argument.
         * @return Future return value.
         * @throws IgniteCheckedException If operation failed.
         */
        protected abstract T postLock(T val) throws IgniteCheckedException;
    }

    /**
     * Post-lock closure.
     *
     * @param <T> Return type.
     */
    protected abstract class PostLockClosure2<T> implements IgniteBiClosure<Boolean, Exception, IgniteInternalFuture<T>> {
        /** */
        private static final long serialVersionUID = 0L;

        /** {@inheritDoc} */
        @Override public final IgniteInternalFuture<T> apply(Boolean locked, @Nullable Exception e) {
            boolean rollback = true;

            try {
                if (e != null)
                    throw new GridClosureException(e);

                if (!locked)
                    throw new GridClosureException(new IgniteTxTimeoutCheckedException("Failed to acquire lock " +
                        "within provided timeout for transaction [timeout=" + timeout() +
                        ", tx=" + IgniteTxLocalAdapter.this + ']'));

                IgniteInternalFuture<T> fut = postLock();

                rollback = false;

                return fut;
            }
            catch (IgniteCheckedException ex) {
                throw new GridClosureException(ex);
            }
            finally {
                if (rollback)
                    setRollbackOnly();
            }
        }

        /**
         * Post lock callback.
         *
         * @return Future return value.
         * @throws IgniteCheckedException If operation failed.
         */
        protected abstract IgniteInternalFuture<T> postLock() throws IgniteCheckedException;
    }

    /**
     * Post-lock closure.
     *
     * @param <T> Return type.
     */
    protected abstract class PostMissClosure<T> implements IgniteBiClosure<T, Exception, IgniteInternalFuture<T>> {
        /** */
        private static final long serialVersionUID = 0L;

        /** {@inheritDoc} */
        @Override public final IgniteInternalFuture<T> apply(T t, Exception e) {
            boolean rollback = true;

            try {
                if (e != null)
                    throw new GridClosureException(e);

                IgniteInternalFuture<T> fut = postMiss(t);

                rollback = false;

                return fut;
            }
            catch (IgniteCheckedException ex) {
                throw new GridClosureException(ex);
            }
            finally {
                if (rollback)
                    setRollbackOnly();
            }
        }

        /**
         * Post lock callback.
         *
         * @param t Post-miss parameter.
         * @return Future return value.
         * @throws IgniteCheckedException If operation failed.
         */
        protected abstract IgniteInternalFuture<T> postMiss(T t) throws IgniteCheckedException;
    }

    /**
     * Post-lock closure.
     *
     * @param <T> Return type.
     */
    protected abstract class FinishClosure<T> implements IgniteBiClosure<T, Exception, T> {
        /** */
        private static final long serialVersionUID = 0L;

        /** {@inheritDoc} */
        @Override public final T apply(T t, @Nullable Exception e) {
            boolean rollback = true;

            try {
                if (e != null)
                    throw new GridClosureException(e);

                t = finish(t);

                // Commit implicit transactions.
                if (implicit())
                    commit();

                rollback = false;

                return t;
            }
            catch (IgniteCheckedException ex) {
                throw new GridClosureException(ex);
            }
            finally {
                if (rollback)
                    setRollbackOnly();
            }
        }

        /**
         * @param t Argument.
         * @return Result.
         * @throws IgniteCheckedException If failed.
         */
        abstract T finish(T t) throws IgniteCheckedException;
    }
}<|MERGE_RESOLUTION|>--- conflicted
+++ resolved
@@ -1231,15 +1231,8 @@
                                     txEntry.keepBinary(),
                                     null);
 
-<<<<<<< HEAD
-                                val = res.get1();
-                                readVer = res.get2();
-=======
-                                if (res != null) {
-                                    val = res.value();
-                                    readVer = res.version();
-                                }
->>>>>>> 22b7e76c
+                                val = res.value();
+                                readVer = res.version();
                             }
                             else {
                                 val = txEntry.cached().innerGet(
@@ -1672,15 +1665,8 @@
                                             txEntry.keepBinary(),
                                             null);
 
-<<<<<<< HEAD
-                                        val = res.get1();
-                                        readVer = res.get2();
-=======
-                                        if (res != null) {
-                                            val = res.value();
-                                            readVer = res.version();
-                                        }
->>>>>>> 22b7e76c
+                                        val = res.value();
+                                        readVer = res.version();
                                     }
                                     else{
                                         val = cached.innerGet(
