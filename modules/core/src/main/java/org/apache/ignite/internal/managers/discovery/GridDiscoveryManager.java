--- conflicted
+++ resolved
@@ -2412,33 +2412,6 @@
         cacheNodes.add(rich);
     }
 
-<<<<<<< HEAD
-    /** Stops local node. */
-    private void stopNode() {
-        new Thread(
-            new Runnable() {
-                @Override public void run() {
-                    ctx.markSegmented();
-
-                    G.stop(ctx.igniteInstanceName(), true);
-                }
-            }
-        ).start();
-    }
-
-    /** Restarts JVM. */
-    private void restartJvm() {
-        new Thread(
-            new Runnable() {
-                @Override public void run() {
-                    ctx.markSegmented();
-
-                    G.restart(true);
-                }
-            }
-        ).start();
-    }
-
     /**
      * @param cfg Configuration.
      * @throws IgniteCheckedException If configuration is not valid.
@@ -2509,8 +2482,6 @@
         ((IgniteDiscoverySpi)spi).resolveCommunicationFailure(node, err);
     }
 
-=======
->>>>>>> 61c9ffb7
     /** Worker for network segment checks. */
     private class SegmentCheckWorker extends GridWorker {
         /** */
