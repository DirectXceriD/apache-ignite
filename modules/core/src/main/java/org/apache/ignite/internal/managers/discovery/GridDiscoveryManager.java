--- conflicted
+++ resolved
@@ -697,15 +697,7 @@
                 // event notifications, since SPI notifies manager about all events from this listener.
                 if (verChanged) {
                     if (discoCache == null)
-<<<<<<< HEAD
-                        discoCache = createDiscoCache(nextTopVer, ctx.state().clusterState(), locNode, topSnapshot);
-=======
-                        discoCache = createDiscoCache(
-                            nextTopVer,
-                            ctx.state().clusterState(),
-                            locNode,
-                            topSnapshot);
->>>>>>> ba46cbd5
+                        discoCache = createDiscoCache(nextTopVer,ctx.state().clusterState(), locNode, topSnapshot);
 
                     discoCacheHist.put(nextTopVer, discoCache);
 
@@ -775,16 +767,8 @@
 
                     topHist.clear();
 
-<<<<<<< HEAD
                     topSnap.set(new Snapshot(AffinityTopologyVersion.ZERO,
-                        createDiscoCache(AffinityTopologyVersion.ZERO, ctx.state().clusterState(), locNode, Collections.<ClusterNode>emptySet())));
-=======
-                    topSnap.set(new Snapshot(AffinityTopologyVersion.ZERO, createDiscoCache(
-                        AffinityTopologyVersion.ZERO,
-                        ctx.state().clusterState(),
-                        locNode,
-                        Collections.<ClusterNode>emptySet())));
->>>>>>> ba46cbd5
+                        createDiscoCache(AffinityTopologyVersion.ZERO,ctx.state().clusterState(), locNode, Collections.<ClusterNode>emptySet())));
                 }
                 else if (type == EVT_CLIENT_NODE_RECONNECTED) {
                     assert locNode.isClient() : locNode;
