/*
 * Licensed to the Apache Software Foundation (ASF) under one or more
 * contributor license agreements.  See the NOTICE file distributed with
 * this work for additional information regarding copyright ownership.
 * The ASF licenses this file to You under the Apache License, Version 2.0
 * (the "License"); you may not use this file except in compliance with
 * the License.  You may obtain a copy of the License at
 *
 *      http://www.apache.org/licenses/LICENSE-2.0
 *
 * Unless required by applicable law or agreed to in writing, software
 * distributed under the License is distributed on an "AS IS" BASIS,
 * WITHOUT WARRANTIES OR CONDITIONS OF ANY KIND, either express or implied.
 * See the License for the specific language governing permissions and
 * limitations under the License.
 */

package org.apache.ignite.internal.processors.cache.distributed;

import org.apache.ignite.*;
import org.apache.ignite.internal.*;
import org.apache.ignite.internal.processors.cache.*;
import org.apache.ignite.internal.processors.cache.distributed.near.*;
import org.apache.ignite.internal.processors.cache.transactions.*;
import org.apache.ignite.internal.processors.cache.version.*;
import org.apache.ignite.internal.transactions.*;
import org.apache.ignite.internal.util.future.*;
import org.apache.ignite.internal.util.lang.*;
import org.apache.ignite.internal.util.tostring.*;
import org.apache.ignite.internal.util.typedef.*;
import org.apache.ignite.internal.util.typedef.internal.*;
import org.apache.ignite.lang.*;
import org.apache.ignite.transactions.*;
import org.jetbrains.annotations.*;

import javax.cache.*;
import java.io.*;
import java.util.*;
import java.util.concurrent.atomic.*;

import static org.apache.ignite.internal.processors.cache.GridCacheOperation.*;
import static org.apache.ignite.internal.processors.dr.GridDrType.*;
import static org.apache.ignite.transactions.TransactionState.*;

/**
 * Transaction created by system implicitly on remote nodes.
 */
public class GridDistributedTxRemoteAdapter<K, V> extends IgniteTxAdapter<K, V>
    implements IgniteTxRemoteEx<K, V> {
    /** */
    private static final long serialVersionUID = 0L;

    /** Read set. */
    @GridToStringInclude
    protected Map<IgniteTxKey<K>, IgniteTxEntry<K, V>> readMap;

    /** Write map. */
    @GridToStringInclude
    protected Map<IgniteTxKey<K>, IgniteTxEntry<K, V>> writeMap;

    /** Remote thread ID. */
    @GridToStringInclude
    private long rmtThreadId;

    /** Explicit versions. */
    @GridToStringInclude
    private List<GridCacheVersion> explicitVers;

    /** Started flag. */
    @GridToStringInclude
    private boolean started;

    /** {@code True} only if all write entries are locked by this transaction. */
    @GridToStringInclude
    private AtomicBoolean commitAllowed = new AtomicBoolean(false);

    /**
     * Empty constructor required for {@link Externalizable}.
     */
    public GridDistributedTxRemoteAdapter() {
        // No-op.
    }

    /**
     * @param ctx Cache registry.
     * @param nodeId Node ID.
     * @param rmtThreadId Remote thread ID.
     * @param xidVer XID version.
     * @param commitVer Commit version.
     * @param sys System flag.
     * @param concurrency Concurrency level (should be pessimistic).
     * @param isolation Transaction isolation.
     * @param invalidate Invalidate flag.
     * @param timeout Timeout.
     * @param txSize Expected transaction size.
     * @param subjId Subject ID.
     * @param taskNameHash Task name hash code.
     */
    public GridDistributedTxRemoteAdapter(
        GridCacheSharedContext<K, V> ctx,
        UUID nodeId,
        long rmtThreadId,
        GridCacheVersion xidVer,
        GridCacheVersion commitVer,
        boolean sys,
        TransactionConcurrency concurrency,
        TransactionIsolation isolation,
        boolean invalidate,
        long timeout,
        int txSize,
        @Nullable UUID subjId,
        int taskNameHash
    ) {
        super(
            ctx,
            nodeId,
            xidVer,
            ctx.versions().last(),
            Thread.currentThread().getId(),
            sys,
            concurrency,
            isolation,
            timeout,
            txSize,
            subjId,
            taskNameHash);

        this.rmtThreadId = rmtThreadId;
        this.invalidate = invalidate;

        commitVersion(commitVer);

        // Must set started flag after concurrency and isolation.
        started = true;
    }

    /** {@inheritDoc} */
    @Override public UUID eventNodeId() {
        return nodeId;
    }

    /** {@inheritDoc} */
    @Override public Collection<UUID> masterNodeIds() {
        return Collections.singleton(nodeId);
    }

    /** {@inheritDoc} */
    @Override public UUID originatingNodeId() {
        return nodeId;
    }

    /** {@inheritDoc} */
    @Override public Collection<Integer> activeCacheIds() {
        return Collections.emptyList();
    }

    /**
     * @return Checks if transaction has no entries.
     */
    @Override public boolean empty() {
        return readMap.isEmpty() && writeMap.isEmpty();
    }

    /** {@inheritDoc} */
    @Override public boolean removed(IgniteTxKey<K> key) {
        IgniteTxEntry e = writeMap.get(key);

        return e != null && e.op() == DELETE;
    }

    /** {@inheritDoc} */
    @Override public void invalidate(boolean invalidate) {
        this.invalidate = invalidate;
    }

    /** {@inheritDoc} */
    @Override public Map<IgniteTxKey<K>, IgniteTxEntry<K, V>> writeMap() {
        return writeMap;
    }

    /** {@inheritDoc} */
    @Override public Map<IgniteTxKey<K>, IgniteTxEntry<K, V>> readMap() {
        return readMap;
    }

    /** {@inheritDoc} */
    @Override public void seal() {
        // No-op.
    }

    /** {@inheritDoc} */
    @Override public GridTuple<V> peek(GridCacheContext<K, V> cacheCtx, boolean failFast, K key,
        IgnitePredicate<Cache.Entry<K, V>>[] filter) throws GridCacheFilterFailedException {
        assert false : "Method peek can only be called on user transaction: " + this;

        throw new IllegalStateException("Method peek can only be called on user transaction: " + this);
    }

    /** {@inheritDoc} */
    @Override public IgniteTxEntry<K, V> entry(IgniteTxKey<K> key) {
        IgniteTxEntry<K, V> e = writeMap == null ? null : writeMap.get(key);

        if (e == null)
            e = readMap == null ? null : readMap.get(key);

        return e;
    }

    /**
     * Clears entry from transaction as it never happened.
     *
     * @param key key to be removed.
     */
    public void clearEntry(IgniteTxKey<K> key) {
        readMap.remove(key);
        writeMap.remove(key);
    }

    /**
     * @param baseVer Base version.
     */
    @Override public void doneRemote(GridCacheVersion baseVer) {
        if (readMap != null && !readMap.isEmpty()) {
            for (IgniteTxEntry<K, V> txEntry : readMap.values())
                doneRemote(txEntry, baseVer);
        }

        if (writeMap != null && !writeMap.isEmpty()) {
            for (IgniteTxEntry<K, V> txEntry : writeMap.values())
                doneRemote(txEntry, baseVer);
        }
    }

    /**
     * Adds completed versions to an entry.
     *
     * @param txEntry Entry.
     * @param baseVer Base version for completed versions.
     */
    private void doneRemote(IgniteTxEntry<K, V> txEntry, GridCacheVersion baseVer) {
        while (true) {
            GridDistributedCacheEntry<K, V> entry = (GridDistributedCacheEntry<K, V>)txEntry.cached();

            try {
                // Handle explicit locks.
                GridCacheVersion doneVer = txEntry.explicitVersion() != null ? txEntry.explicitVersion() : xidVer;

                entry.doneRemote(doneVer, baseVer, isSystemInvalidate());

                break;
            }
            catch (GridCacheEntryRemovedException ignored) {
                assert entry.obsoleteVersion() != null;

                if (log.isDebugEnabled())
                    log.debug("Replacing obsolete entry in remote transaction [entry=" + entry + ", tx=" + this + ']');

                // Replace the entry.
                txEntry.cached(txEntry.context().cache().entryEx(txEntry.key()), txEntry.keyBytes());
            }
        }
    }

    /** {@inheritDoc} */
    @Override public boolean onOwnerChanged(GridCacheEntryEx<K, V> entry, GridCacheMvccCandidate<K> owner) {
        try {
            if (hasWriteKey(entry.txKey())) {
                commitIfLocked();

                return true;
            }
        }
        catch (IgniteCheckedException e) {
            U.error(log, "Failed to commit remote transaction: " + this, e);
        }

        return false;
    }

    /** {@inheritDoc} */
    @Override public boolean isStarted() {
        return started;
    }

    /**
     * @return Remote node thread ID.
     */
    @Override public long remoteThreadId() {
        return rmtThreadId;
    }

    /**
     * @param e Transaction entry to set.
     * @return {@code True} if value was set.
     */
    @Override public boolean setWriteValue(IgniteTxEntry<K, V> e) {
        checkInternal(e.txKey());

        IgniteTxEntry<K, V> entry = writeMap.get(e.txKey());

        if (entry == null) {
            IgniteTxEntry<K, V> rmv = readMap.remove(e.txKey());

            if (rmv != null) {
                e.cached(rmv.cached(), rmv.keyBytes());

                writeMap.put(e.txKey(), e);
            }
            // If lock is explicit.
            else {
                e.cached(e.context().cache().entryEx(e.key()), null);

                // explicit lock.
                writeMap.put(e.txKey(), e);
            }
        }
        else {
            // Copy values.
            entry.value(e.value(), e.hasWriteValue(), e.hasReadValue());
            entry.entryProcessors(e.entryProcessors());
            entry.valueBytes(e.valueBytes());
            entry.op(e.op());
            entry.ttl(e.ttl());
            entry.explicitVersion(e.explicitVersion());

            // Conflict resolution stuff.
            entry.conflictVersion(e.conflictVersion());
            entry.conflictExpireTime(e.conflictExpireTime());
        }

        addExplicit(e);

        return true;
    }

    /** {@inheritDoc} */
    @Override public boolean hasWriteKey(IgniteTxKey<K> key) {
        return writeMap.containsKey(key);
    }

    /** {@inheritDoc} */
    @Override public IgniteInternalFuture<IgniteInternalTx<K, V>> prepareAsync() {
        assert false;
        return null;
    }

    /** {@inheritDoc} */
    @Override public Set<IgniteTxKey<K>> readSet() {
        return readMap.keySet();
    }

    /** {@inheritDoc} */
    @Override public Set<IgniteTxKey<K>> writeSet() {
        return writeMap.keySet();
    }

    /** {@inheritDoc} */
    @Override public Collection<IgniteTxEntry<K, V>> allEntries() {
        return F.concat(false, writeEntries(), readEntries());
    }

    /** {@inheritDoc} */
    @Override public Collection<IgniteTxEntry<K, V>> writeEntries() {
        return writeMap.values();
    }

    /** {@inheritDoc} */
    @Override public Collection<IgniteTxEntry<K, V>> readEntries() {
        return readMap.values();
    }

    /**
     * Prepare phase.
     *
     * @throws IgniteCheckedException If prepare failed.
     */
    @Override public void prepare() throws IgniteCheckedException {
        // If another thread is doing prepare or rollback.
        if (!state(PREPARING)) {
            // In optimistic mode prepare may be called multiple times.
            if(state() != PREPARING || !optimistic()) {
                if (log.isDebugEnabled())
                    log.debug("Invalid transaction state for prepare: " + this);

                return;
            }
        }

        try {
            cctx.tm().prepareTx(this);

            if (pessimistic() || isSystemInvalidate())
                state(PREPARED);
        }
        catch (IgniteCheckedException e) {
            setRollbackOnly();

            throw e;
        }
    }

    /**
     * @throws IgniteCheckedException If commit failed.
     */
    @SuppressWarnings({"CatchGenericClass"})
    private void commitIfLocked() throws IgniteCheckedException {
        if (state() == COMMITTING) {
            for (IgniteTxEntry<K, V> txEntry : writeMap.values()) {
                assert txEntry != null : "Missing transaction entry for tx: " + this;

                while (true) {
                    GridCacheEntryEx<K, V> entry = txEntry.cached();

                    assert entry != null : "Missing cached entry for transaction entry: " + txEntry;

                    try {
                        GridCacheVersion ver = txEntry.explicitVersion() != null ? txEntry.explicitVersion() : xidVer;

                        // If locks haven't been acquired yet, keep waiting.
                        if (!entry.lockedBy(ver)) {
                            if (log.isDebugEnabled())
                                log.debug("Transaction does not own lock for entry (will wait) [entry=" + entry +
                                    ", tx=" + this + ']');

                            return;
                        }

                        break; // While.
                    }
                    catch (GridCacheEntryRemovedException ignore) {
                        if (log.isDebugEnabled())
                            log.debug("Got removed entry while committing (will retry): " + txEntry);

                        txEntry.cached(txEntry.context().cache().entryEx(txEntry.key()), txEntry.keyBytes());
                    }
                }
            }

            // Only one thread gets to commit.
            if (commitAllowed.compareAndSet(false, true)) {
                IgniteCheckedException err = null;

                if (!F.isEmpty(writeMap)) {
                    // Register this transaction as completed prior to write-phase to
                    // ensure proper lock ordering for removed entries.
                    cctx.tm().addCommittedTx(this);

                    long topVer = topologyVersion();

                    // Node that for near transactions we grab all entries.
                    for (IgniteTxEntry<K, V> txEntry : (near() ? allEntries() : writeEntries())) {
                        GridCacheContext<K, V> cacheCtx = txEntry.context();

                        boolean replicate = cacheCtx.isDrEnabled();

                        try {
                            while (true) {
                                try {
                                    GridCacheEntryEx<K, V> cached = txEntry.cached();

                                    if (cached == null)
                                        txEntry.cached(cached = cacheCtx.cache().entryEx(txEntry.key()), null);

                                    if (near() && cacheCtx.dr().receiveEnabled()) {
                                        cached.markObsolete(xidVer);

                                        break;
                                    }

                                    GridNearCacheEntry<K, V> nearCached = null;

                                    if (updateNearCache(cacheCtx, txEntry.key(), topVer))
                                        nearCached = cacheCtx.dht().near().peekExx(txEntry.key());

                                    if (!F.isEmpty(txEntry.entryProcessors()) || !F.isEmpty(txEntry.filters()))
                                        txEntry.cached().unswap(true, false);

                                    GridTuple3<GridCacheOperation, V, byte[]> res = applyTransformClosures(txEntry,
                                        false);

                                    GridCacheOperation op = res.get1();
                                    V val = res.get2();
                                    byte[] valBytes = res.get3();

                                    GridCacheVersion explicitVer = txEntry.conflictVersion();

                                    if (explicitVer == null)
                                        explicitVer = writeVersion();

                                    if (txEntry.ttl() == CU.TTL_ZERO)
                                        op = DELETE;

                                    boolean conflictNeedResolve = cacheCtx.conflictNeedResolve();

                                    GridCacheVersionConflictContext<K, V> conflictCtx = null;

                                    if (conflictNeedResolve) {
                                        IgniteBiTuple<GridCacheOperation, GridCacheVersionConflictContext<K, V>>
                                            drRes = conflictResolve(op, txEntry, val, valBytes, explicitVer, cached);

                                        assert drRes != null;

                                        conflictCtx = drRes.get2();

                                        if (conflictCtx.isUseOld())
                                            op = NOOP;
                                        else if (conflictCtx.isUseNew()) {
                                            txEntry.ttl(conflictCtx.ttl());
                                            txEntry.conflictExpireTime(conflictCtx.expireTime());
                                        }
                                        else if (conflictCtx.isMerge()) {
                                            op = drRes.get1();
                                            val = conflictCtx.mergeValue();
                                            valBytes = null;
                                            explicitVer = writeVersion();

                                            txEntry.ttl(conflictCtx.ttl());
                                            txEntry.conflictExpireTime(conflictCtx.expireTime());
                                        }
                                    }
                                    else
                                        // Nullify explicit version so that innerSet/innerRemove will work as usual.
                                        explicitVer = null;

                                    if (op == CREATE || op == UPDATE) {
                                        // Invalidate only for near nodes (backups cannot be invalidated).
                                        if (isSystemInvalidate() || (isInvalidate() && cacheCtx.isNear()))
                                            cached.innerRemove(this, eventNodeId(), nodeId, false, false, true, true,
                                                topVer, txEntry.filters(), replicate ? DR_BACKUP : DR_NONE,
                                                near() ? null : explicitVer, CU.subjectId(this, cctx),
                                                resolveTaskName());
                                        else {
                                            cached.innerSet(this, eventNodeId(), nodeId, val, valBytes, false, false,
                                                txEntry.ttl(), true, true, topVer, txEntry.filters(),
                                                replicate ? DR_BACKUP : DR_NONE, txEntry.conflictExpireTime(),
                                                near() ? null : explicitVer, CU.subjectId(this, cctx),
                                                resolveTaskName());

                                            // Keep near entry up to date.
                                            if (nearCached != null) {
                                                V val0 = null;
                                                byte[] valBytes0 = null;

                                                GridCacheValueBytes valBytesTuple = cached.valueBytes();

                                                if (!valBytesTuple.isNull()) {
                                                    if (valBytesTuple.isPlain())
                                                        val0 = (V)valBytesTuple.get();
                                                    else
                                                        valBytes0 = valBytesTuple.get();
                                                }
                                                else
                                                    val0 = cached.rawGet();

                                                nearCached.updateOrEvict(xidVer, val0, valBytes0, cached.expireTime(),
                                                    cached.ttl(), nodeId);
                                            }
                                        }
                                    }
                                    else if (op == DELETE) {
                                        cached.innerRemove(this, eventNodeId(), nodeId, false, false, true, true,
                                            topVer, txEntry.filters(), replicate ? DR_BACKUP : DR_NONE,
                                            near() ? null : explicitVer, CU.subjectId(this, cctx), resolveTaskName());

                                        // Keep near entry up to date.
                                        if (nearCached != null)
                                            nearCached.updateOrEvict(xidVer, null, null, 0, 0, nodeId);
                                    }
                                    else if (op == RELOAD) {
                                        V reloaded = cached.innerReload();

                                        if (nearCached != null) {
                                            nearCached.innerReload();

                                            nearCached.updateOrEvict(cached.version(), reloaded, null,
                                                cached.expireTime(), cached.ttl(), nodeId);
                                        }
                                    }
                                    else if (op == READ) {
                                        assert near();

                                        if (log.isDebugEnabled())
                                            log.debug("Ignoring READ entry when committing: " + txEntry);
                                    }
                                    // No-op.
                                    else {
<<<<<<< HEAD
                                        if (txEntry.ttl() != -1L)
                                            cached.updateTtl(null, txEntry.ttl());
=======
                                        assert !groupLock() || txEntry.groupLockEntry() || ownsLock(txEntry.cached()):
                                            "Transaction does not own lock for group lock entry during  commit [tx=" +
                                                this + ", txEntry=" + txEntry + ']';

                                        if (conflictCtx == null || !conflictCtx.isUseOld()) {
                                            if (txEntry.ttl() != CU.TTL_NOT_CHANGED)
                                                cached.updateTtl(null, txEntry.ttl());
>>>>>>> 7bbfeb17

                                            if (nearCached != null) {
                                                V val0 = null;
                                                byte[] valBytes0 = null;

                                                GridCacheValueBytes valBytesTuple = cached.valueBytes();

                                                if (!valBytesTuple.isNull()) {
                                                    if (valBytesTuple.isPlain())
                                                        val0 = (V) valBytesTuple.get();
                                                    else
                                                        valBytes0 = valBytesTuple.get();
                                                }
                                                else
                                                    val0 = cached.rawGet();

                                                nearCached.updateOrEvict(xidVer, val0, valBytes0, cached.expireTime(),
                                                    cached.ttl(), nodeId);
                                            }
                                        }
                                    }

                                    // Assert after setting values as we want to make sure
                                    // that if we replaced removed entries.
                                    assert
                                        txEntry.op() == READ || onePhaseCommit() ||
                                            // If candidate is not there, then lock was explicit
                                            // and we simply allow the commit to proceed.
                                            !cached.hasLockCandidateUnsafe(xidVer) || cached.lockedByUnsafe(xidVer) :
                                        "Transaction does not own lock for commit [entry=" + cached +
                                            ", tx=" + this + ']';

                                    // Break out of while loop.
                                    break;
                                }
                                catch (GridCacheEntryRemovedException ignored) {
                                    if (log.isDebugEnabled())
                                        log.debug("Attempting to commit a removed entry (will retry): " + txEntry);

                                    // Renew cached entry.
                                    txEntry.cached(cacheCtx.cache().entryEx(txEntry.key()), txEntry.keyBytes());
                                }
                            }
                        }
                        catch (Throwable ex) {
                            uncommit();

                            state(UNKNOWN);

                            // In case of error, we still make the best effort to commit,
                            // as there is no way to rollback at this point.
                            err = new IgniteTxHeuristicCheckedException("Commit produced a runtime exception " +
                                "(all transaction entries will be invalidated): " + CU.txString(this), ex);
                        }
                    }
                }

                if (err != null) {
                    state(UNKNOWN);

                    throw err;
                }

                cctx.tm().commitTx(this);

                state(COMMITTED);
            }
        }
    }

    /** {@inheritDoc} */
    @Override public void commit() throws IgniteCheckedException {
        if (optimistic())
            state(PREPARED);

        if (!state(COMMITTING)) {
            TransactionState state = state();

            // If other thread is doing commit, then no-op.
            if (state == COMMITTING || state == COMMITTED)
                return;

            if (log.isDebugEnabled())
                log.debug("Failed to set COMMITTING transaction state (will rollback): " + this);

            setRollbackOnly();

            if (!isSystemInvalidate())
                throw new IgniteCheckedException("Invalid transaction state for commit [state=" + state + ", tx=" + this + ']');

            rollback();
        }

        commitIfLocked();
    }

    /**
     * Forces commit for this tx.
     *
     * @throws IgniteCheckedException If commit failed.
     */
    public void forceCommit() throws IgniteCheckedException {
        commitIfLocked();
    }

    /** {@inheritDoc} */
    @Override public IgniteInternalFuture<IgniteInternalTx> commitAsync() {
        try {
            commit();

            return new GridFinishedFutureEx<IgniteInternalTx>(this);
        }
        catch (IgniteCheckedException e) {
            return new GridFinishedFutureEx<>(e);
        }
    }

    /** {@inheritDoc} */
    @SuppressWarnings({"CatchGenericClass"})
    @Override public void rollback() {
        try {
            // Note that we don't evict near entries here -
            // they will be deleted by their corresponding transactions.
            if (state(ROLLING_BACK) || state() == UNKNOWN) {
                cctx.tm().rollbackTx(this);

                state(ROLLED_BACK);
            }
        }
        catch (RuntimeException | Error e) {
            state(UNKNOWN);

            throw e;
        }
    }

    /** {@inheritDoc} */
    @Override public IgniteInternalFuture<IgniteInternalTx> rollbackAsync() {
        rollback();

        return new GridFinishedFutureEx<IgniteInternalTx>(this);
    }

    /** {@inheritDoc} */
    @Override public Collection<GridCacheVersion> alternateVersions() {
        return explicitVers == null ? Collections.<GridCacheVersion>emptyList() : explicitVers;
    }

    /**
     * Adds explicit version if there is one.
     *
     * @param e Transaction entry.
     */
    protected void addExplicit(IgniteTxEntry<K, V> e) {
        if (e.explicitVersion() != null) {
            if (explicitVers == null)
                explicitVers = new LinkedList<>();

            if (!explicitVers.contains(e.explicitVersion())) {
                explicitVers.add(e.explicitVersion());

                if (log.isDebugEnabled())
                    log.debug("Added explicit version to transaction [explicitVer=" + e.explicitVersion() +
                        ", tx=" + this + ']');

                // Register alternate version with TM.
                cctx.tm().addAlternateVersion(e.explicitVersion(), this);
            }
        }
    }

    /** {@inheritDoc} */
    @Override public String toString() {
        return GridToStringBuilder.toString(GridDistributedTxRemoteAdapter.class, this, "super", super.toString());
    }
}<|MERGE_RESOLUTION|>--- conflicted
+++ resolved
@@ -584,18 +584,9 @@
                                     }
                                     // No-op.
                                     else {
-<<<<<<< HEAD
-                                        if (txEntry.ttl() != -1L)
-                                            cached.updateTtl(null, txEntry.ttl());
-=======
-                                        assert !groupLock() || txEntry.groupLockEntry() || ownsLock(txEntry.cached()):
-                                            "Transaction does not own lock for group lock entry during  commit [tx=" +
-                                                this + ", txEntry=" + txEntry + ']';
-
                                         if (conflictCtx == null || !conflictCtx.isUseOld()) {
                                             if (txEntry.ttl() != CU.TTL_NOT_CHANGED)
                                                 cached.updateTtl(null, txEntry.ttl());
->>>>>>> 7bbfeb17
 
                                             if (nearCached != null) {
                                                 V val0 = null;
