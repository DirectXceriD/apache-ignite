--- conflicted
+++ resolved
@@ -481,13 +481,9 @@
                     cctx.database().checkpointReadLock();
 
                     try {
-<<<<<<< HEAD
                         assert !txState.mvccEnabled(cctx) || mvccInfo != null : "Mvcc is not initialized: " + this;
 
-                        Collection<IgniteTxEntry> entries = near() ? allEntries() : writeEntries();
-=======
                         Collection<IgniteTxEntry> entries = near() || cctx.snapshot().needTxReadLogging() ? allEntries() : writeEntries();
->>>>>>> 6f7aba85
 
                         List<DataEntry> dataEntries = null;
 
