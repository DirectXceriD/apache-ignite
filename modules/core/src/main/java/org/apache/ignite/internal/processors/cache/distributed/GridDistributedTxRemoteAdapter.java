/*
 * Licensed to the Apache Software Foundation (ASF) under one or more
 * contributor license agreements.  See the NOTICE file distributed with
 * this work for additional information regarding copyright ownership.
 * The ASF licenses this file to You under the Apache License, Version 2.0
 * (the "License"); you may not use this file except in compliance with
 * the License.  You may obtain a copy of the License at
 *
 *      http://www.apache.org/licenses/LICENSE-2.0
 *
 * Unless required by applicable law or agreed to in writing, software
 * distributed under the License is distributed on an "AS IS" BASIS,
 * WITHOUT WARRANTIES OR CONDITIONS OF ANY KIND, either express or implied.
 * See the License for the specific language governing permissions and
 * limitations under the License.
 */

package org.apache.ignite.internal.processors.cache.distributed;

import java.io.Externalizable;
import java.util.ArrayList;
import java.util.Collection;
import java.util.Collections;
import java.util.LinkedList;
import java.util.List;
import java.util.Map;
import java.util.Set;
import java.util.UUID;
import java.util.concurrent.atomic.AtomicIntegerFieldUpdater;
import java.util.stream.Collectors;
import org.apache.ignite.IgniteCheckedException;
import org.apache.ignite.internal.IgniteInternalFuture;
import org.apache.ignite.internal.InvalidEnvironmentException;
import org.apache.ignite.internal.pagemem.wal.StorageException;
import org.apache.ignite.internal.pagemem.wal.WALPointer;
import org.apache.ignite.internal.pagemem.wal.record.DataEntry;
import org.apache.ignite.internal.pagemem.wal.record.DataRecord;
import org.apache.ignite.internal.processors.affinity.AffinityTopologyVersion;
import org.apache.ignite.internal.processors.cache.CacheObject;
import org.apache.ignite.internal.processors.cache.GridCacheContext;
import org.apache.ignite.internal.processors.cache.GridCacheEntryEx;
import org.apache.ignite.internal.processors.cache.GridCacheEntryRemovedException;
import org.apache.ignite.internal.processors.cache.GridCacheFilterFailedException;
import org.apache.ignite.internal.processors.cache.GridCacheMvccCandidate;
import org.apache.ignite.internal.processors.cache.GridCacheOperation;
import org.apache.ignite.internal.processors.cache.GridCacheReturn;
import org.apache.ignite.internal.processors.cache.GridCacheReturnCompletableWrapper;
import org.apache.ignite.internal.processors.cache.GridCacheSharedContext;
import org.apache.ignite.internal.processors.cache.GridCacheUpdateTxResult;
import org.apache.ignite.internal.processors.cache.KeyCacheObject;
import org.apache.ignite.internal.processors.cache.distributed.dht.GridDhtLocalPartition;
import org.apache.ignite.internal.processors.cache.distributed.dht.GridDhtPartitionsUpdateCountersMap;
import org.apache.ignite.internal.processors.cache.distributed.near.GridNearCacheEntry;
import org.apache.ignite.internal.processors.cache.transactions.IgniteInternalTx;
import org.apache.ignite.internal.processors.cache.transactions.IgniteTxAdapter;
import org.apache.ignite.internal.processors.cache.transactions.IgniteTxEntry;
import org.apache.ignite.internal.processors.cache.transactions.IgniteTxKey;
import org.apache.ignite.internal.processors.cache.transactions.IgniteTxRemoteEx;
import org.apache.ignite.internal.processors.cache.transactions.IgniteTxRemoteState;
import org.apache.ignite.internal.processors.cache.transactions.IgniteTxState;
import org.apache.ignite.internal.processors.cache.version.GridCacheVersion;
import org.apache.ignite.internal.processors.cache.version.GridCacheVersionConflictContext;
import org.apache.ignite.internal.transactions.IgniteTxHeuristicCheckedException;
import org.apache.ignite.internal.util.future.GridFinishedFuture;
import org.apache.ignite.internal.util.lang.GridTuple;
import org.apache.ignite.internal.util.tostring.GridToStringBuilder;
import org.apache.ignite.internal.util.tostring.GridToStringInclude;
import org.apache.ignite.internal.util.typedef.F;
import org.apache.ignite.internal.util.typedef.T2;
import org.apache.ignite.internal.util.typedef.X;
import org.apache.ignite.internal.util.typedef.internal.CU;
import org.apache.ignite.internal.util.typedef.internal.U;
import org.apache.ignite.lang.IgniteBiTuple;
import org.apache.ignite.transactions.TransactionConcurrency;
import org.apache.ignite.transactions.TransactionIsolation;
import org.apache.ignite.transactions.TransactionState;
import org.jetbrains.annotations.Nullable;

import static org.apache.ignite.internal.processors.cache.GridCacheOperation.CREATE;
import static org.apache.ignite.internal.processors.cache.GridCacheOperation.DELETE;
import static org.apache.ignite.internal.processors.cache.GridCacheOperation.NOOP;
import static org.apache.ignite.internal.processors.cache.GridCacheOperation.READ;
import static org.apache.ignite.internal.processors.cache.GridCacheOperation.RELOAD;
import static org.apache.ignite.internal.processors.cache.GridCacheOperation.UPDATE;
import static org.apache.ignite.internal.processors.dr.GridDrType.DR_BACKUP;
import static org.apache.ignite.internal.processors.dr.GridDrType.DR_NONE;
import static org.apache.ignite.transactions.TransactionState.COMMITTED;
import static org.apache.ignite.transactions.TransactionState.COMMITTING;
import static org.apache.ignite.transactions.TransactionState.PREPARED;
import static org.apache.ignite.transactions.TransactionState.PREPARING;
import static org.apache.ignite.transactions.TransactionState.ROLLED_BACK;
import static org.apache.ignite.transactions.TransactionState.ROLLING_BACK;
import static org.apache.ignite.transactions.TransactionState.UNKNOWN;

/**
 * Transaction created by system implicitly on remote nodes.
 */
public abstract class GridDistributedTxRemoteAdapter extends IgniteTxAdapter
    implements IgniteTxRemoteEx {
    /** */
    private static final long serialVersionUID = 0L;

    /** Commit allowed field updater. */
    private static final AtomicIntegerFieldUpdater<GridDistributedTxRemoteAdapter> COMMIT_ALLOWED_UPD =
        AtomicIntegerFieldUpdater.newUpdater(GridDistributedTxRemoteAdapter.class, "commitAllowed");

    /** Explicit versions. */
    @GridToStringInclude
    private List<GridCacheVersion> explicitVers;

    /** Started flag. */
    @GridToStringInclude
    private boolean started;

    /** {@code True} only if all write entries are locked by this transaction. */
    @SuppressWarnings("UnusedDeclaration")
    @GridToStringInclude
    private volatile int commitAllowed;

    /** */
    @GridToStringInclude
    protected IgniteTxRemoteState txState;

    /** {@code True} if tx should skip adding itself to completed version map on finish. */
    private boolean skipCompletedVers;

    /**
     * Empty constructor required for {@link Externalizable}.
     */
    public GridDistributedTxRemoteAdapter() {
        // No-op.
    }

    /**
     * @param ctx Cache registry.
     * @param nodeId Node ID.
     * @param xidVer XID version.
     * @param commitVer Commit version.
     * @param sys System flag.
     * @param plc IO policy.
     * @param concurrency Concurrency level (should be pessimistic).
     * @param isolation Transaction isolation.
     * @param invalidate Invalidate flag.
     * @param timeout Timeout.
     * @param txSize Expected transaction size.
     * @param subjId Subject ID.
     * @param taskNameHash Task name hash code.
     */
    public GridDistributedTxRemoteAdapter(
        GridCacheSharedContext<?, ?> ctx,
        UUID nodeId,
        GridCacheVersion xidVer,
        GridCacheVersion commitVer,
        boolean sys,
        byte plc,
        TransactionConcurrency concurrency,
        TransactionIsolation isolation,
        boolean invalidate,
        long timeout,
        int txSize,
        @Nullable UUID subjId,
        int taskNameHash
    ) {
        super(
            ctx,
            nodeId,
            xidVer,
            ctx.versions().last(),
            Thread.currentThread().getId(),
            sys,
            plc,
            concurrency,
            isolation,
            timeout,
            txSize,
            subjId,
            taskNameHash);

        this.invalidate = invalidate;

        commitVersion(commitVer);

        // Must set started flag after concurrency and isolation.
        started = true;
    }

    /** {@inheritDoc} */
    @Override public IgniteTxState txState() {
        return txState;
    }

    /** {@inheritDoc} */
    @Override public UUID eventNodeId() {
        return nodeId;
    }

    /** {@inheritDoc} */
    @Override public UUID originatingNodeId() {
        return nodeId;
    }

    /** {@inheritDoc} */
    @Override public boolean activeCachesDeploymentEnabled() {
        return false;
    }

    /**
     * @return Checks if transaction has no entries.
     */
    @Override public boolean empty() {
        return txState.empty();
    }

    /** {@inheritDoc} */
    @Override public void invalidate(boolean invalidate) {
        this.invalidate = invalidate;
    }

    /** {@inheritDoc} */
    @Override public Map<IgniteTxKey, IgniteTxEntry> writeMap() {
        return txState.writeMap();
    }

    /** {@inheritDoc} */
    @Override public Map<IgniteTxKey, IgniteTxEntry> readMap() {
        return txState.readMap();
    }

    /** {@inheritDoc} */
    @Override public void seal() {
        // No-op.
    }

    /** {@inheritDoc} */
    @Override public GridTuple<CacheObject> peek(GridCacheContext cacheCtx,
        boolean failFast,
        KeyCacheObject key)
        throws GridCacheFilterFailedException {
        assert false : "Method peek can only be called on user transaction: " + this;

        throw new IllegalStateException("Method peek can only be called on user transaction: " + this);
    }

    /** {@inheritDoc} */
    @Override public IgniteTxEntry entry(IgniteTxKey key) {
        return txState.entry(key);
    }

    /**
     * Clears entry from transaction as it never happened.
     *
     * @param key key to be removed.
     */
    public void clearEntry(IgniteTxKey key) {
        txState.clearEntry(key);
    }

    /**
     * @param baseVer Base version.
     * @param committedVers Committed versions.
     * @param rolledbackVers Rolled back versions.
     */
    @Override public void doneRemote(GridCacheVersion baseVer,
        Collection<GridCacheVersion> committedVers,
        Collection<GridCacheVersion> rolledbackVers,
        Collection<GridCacheVersion> pendingVers) {
        Map<IgniteTxKey, IgniteTxEntry> readMap = txState.readMap();

        if (readMap != null && !readMap.isEmpty()) {
            for (IgniteTxEntry txEntry : readMap.values())
                doneRemote(txEntry, baseVer, committedVers, rolledbackVers, pendingVers);
        }

        Map<IgniteTxKey, IgniteTxEntry> writeMap = txState.writeMap();

        if (writeMap != null && !writeMap.isEmpty()) {
            for (IgniteTxEntry txEntry : writeMap.values())
                doneRemote(txEntry, baseVer, committedVers, rolledbackVers, pendingVers);
        }
    }

    /** {@inheritDoc} */
    @Override public void setPartitionUpdateCounters(long[] cntrs) {
        if (writeMap() != null && !writeMap().isEmpty() && cntrs != null && cntrs.length > 0) {
            int i = 0;

            for (IgniteTxEntry txEntry : writeMap().values()) {
                txEntry.updateCounter(cntrs[i]);

                ++i;
            }
        }
    }

    /**
     * Adds completed versions to an entry.
     *
     * @param txEntry Entry.
     * @param baseVer Base version for completed versions.
     * @param committedVers Completed versions relative to base version.
     * @param rolledbackVers Rolled back versions relative to base version.
     * @param pendingVers Pending versions.
     */
    private void doneRemote(IgniteTxEntry txEntry,
        GridCacheVersion baseVer,
        Collection<GridCacheVersion> committedVers,
        Collection<GridCacheVersion> rolledbackVers,
        Collection<GridCacheVersion> pendingVers) {
        while (true) {
            GridDistributedCacheEntry entry = (GridDistributedCacheEntry)txEntry.cached();

            try {
                // Handle explicit locks.
                GridCacheVersion doneVer = txEntry.explicitVersion() != null ? txEntry.explicitVersion() : xidVer;

                entry.doneRemote(doneVer, baseVer, pendingVers, committedVers, rolledbackVers, isSystemInvalidate());

                break;
            }
            catch (GridCacheEntryRemovedException ignored) {
                assert entry.obsoleteVersion() != null;

                if (log.isDebugEnabled())
                    log.debug("Replacing obsolete entry in remote transaction [entry=" + entry + ", tx=" + this + ']');

                // Replace the entry.
                txEntry.cached(txEntry.context().cache().entryEx(txEntry.key(), topologyVersion()));
            }
        }
    }

    /** {@inheritDoc} */
    @Override public boolean onOwnerChanged(GridCacheEntryEx entry, GridCacheMvccCandidate owner) {
        if (!hasWriteKey(entry.txKey()))
            return false;

        try {
            commitIfLocked();

            return true;
        }
        catch (IgniteCheckedException e) {
            U.error(log, "Failed to commit remote transaction: " + this, e);

            invalidate(true);
            systemInvalidate(true);

            rollbackRemoteTx();

            return false;
        }
    }

    /** {@inheritDoc} */
    @Override public boolean isStarted() {
        return started;
    }

    /** {@inheritDoc} */
    @Override public boolean hasWriteKey(IgniteTxKey key) {
        return txState.hasWriteKey(key);
    }

    /** {@inheritDoc} */
    @Override public Set<IgniteTxKey> readSet() {
        return txState.readSet();
    }

    /** {@inheritDoc} */
    @Override public Set<IgniteTxKey> writeSet() {
        return txState.writeSet();
    }

    /** {@inheritDoc} */
    @Override public Collection<IgniteTxEntry> allEntries() {
        return txState.allEntries();
    }

    /** {@inheritDoc} */
    @Override public Collection<IgniteTxEntry> writeEntries() {
        return txState.writeEntries();
    }

    /** {@inheritDoc} */
    @Override public Collection<IgniteTxEntry> readEntries() {
        return txState.readEntries();
    }

    /**
     * @throws IgniteCheckedException If failed.
     */
    public final void prepareRemoteTx() throws IgniteCheckedException {
        // If another thread is doing prepare or rollback.
        if (!state(PREPARING)) {
            // In optimistic mode prepare may be called multiple times.
            if (state() != PREPARING || !optimistic()) {
                if (log.isDebugEnabled())
                    log.debug("Invalid transaction state for prepare: " + this);

                return;
            }
        }

        try {
            cctx.tm().prepareTx(this, null);

            if (pessimistic() || isSystemInvalidate())
                state(PREPARED);
        }
        catch (IgniteCheckedException e) {
            setRollbackOnly();

            throw e;
        }
    }

    /**
     * @throws IgniteCheckedException If commit failed.
     */
    @SuppressWarnings({"CatchGenericClass"})
    private void commitIfLocked() throws IgniteCheckedException {
        if (state() == COMMITTING) {
            for (IgniteTxEntry txEntry : writeEntries()) {
                assert txEntry != null : "Missing transaction entry for tx: " + this;

                while (true) {
                    GridCacheEntryEx entry = txEntry.cached();

                    assert entry != null : "Missing cached entry for transaction entry: " + txEntry;

                    try {
                        GridCacheVersion ver = txEntry.explicitVersion() != null ? txEntry.explicitVersion() : xidVer;

                        // If locks haven't been acquired yet, keep waiting.
                        if (!entry.lockedBy(ver)) {
                            if (log.isDebugEnabled())
                                log.debug("Transaction does not own lock for entry (will wait) [entry=" + entry +
                                    ", tx=" + this + ']');

                            return;
                        }

                        break; // While.
                    }
                    catch (GridCacheEntryRemovedException ignore) {
                        if (log.isDebugEnabled())
                            log.debug("Got removed entry while committing (will retry): " + txEntry);

                        txEntry.cached(txEntry.context().cache().entryEx(txEntry.key(), topologyVersion()));
                    }
                }
            }

            // Only one thread gets to commit.
            if (COMMIT_ALLOWED_UPD.compareAndSet(this, 0, 1)) {
                IgniteCheckedException err = null;

                Map<IgniteTxKey, IgniteTxEntry> writeMap = txState.writeMap();

                GridCacheReturnCompletableWrapper wrapper = null;

                if (!F.isEmpty(writeMap) || mvccSnapshot != null) {
                    GridCacheReturn ret = null;

                    if (!near() && !local() && onePhaseCommit()) {
                        if (needReturnValue()) {
                            ret = new GridCacheReturn(null, cctx.localNodeId().equals(otherNodeId()), true, null, true);

                            UUID origNodeId = otherNodeId(); // Originating node.

                            cctx.tm().addCommittedTxReturn(this,
                                wrapper = new GridCacheReturnCompletableWrapper(
                                    !cctx.localNodeId().equals(origNodeId) ? origNodeId : null));
                        }
                        else
                            cctx.tm().addCommittedTx(this, this.nearXidVersion(), null);
                    }

                    // Register this transaction as completed prior to write-phase to
                    // ensure proper lock ordering for removed entries.
                    cctx.tm().addCommittedTx(this);

                    AffinityTopologyVersion topVer = topologyVersion();

                    WALPointer ptr = null;

                    cctx.database().checkpointReadLock();

                    try {
                        assert !txState.mvccEnabled(cctx) || mvccSnapshot != null : "Mvcc is not initialized: " + this;

                        Collection<IgniteTxEntry> entries = near() || cctx.snapshot().needTxReadLogging() ? allEntries() : writeEntries();

                        // Data entry to write to WAL and associated with it TxEntry.
                        List<T2<DataEntry, IgniteTxEntry>> dataEntries = null;

                        batchStoreCommit(writeMap().values());

                        try {
                            // Node that for near transactions we grab all entries.
                            for (IgniteTxEntry txEntry : entries) {
                                GridCacheContext cacheCtx = txEntry.context();

                                boolean replicate = cacheCtx.isDrEnabled();

                                try {
                                    while (true) {
                                        try {
                                            GridCacheEntryEx cached = txEntry.cached();

                                            if (cached == null)
                                                txEntry.cached(cached = cacheCtx.cache().entryEx(txEntry.key(), topologyVersion()));

                                            if (near() && cacheCtx.dr().receiveEnabled()) {
                                                cached.markObsolete(xidVer);

                                                break;
                                            }

                                            GridNearCacheEntry nearCached = null;

                                            if (updateNearCache(cacheCtx, txEntry.key(), topVer))
                                                nearCached = cacheCtx.dht().near().peekExx(txEntry.key());

                                            if (!F.isEmpty(txEntry.entryProcessors()))
                                                txEntry.cached().unswap(false);

                                            IgniteBiTuple<GridCacheOperation, CacheObject> res =
                                                applyTransformClosures(txEntry, false, ret);

                                            GridCacheOperation op = res.get1();
                                            CacheObject val = res.get2();

                                            GridCacheVersion explicitVer = txEntry.conflictVersion();

                                            if (explicitVer == null)
                                                explicitVer = writeVersion();

                                            if (txEntry.ttl() == CU.TTL_ZERO)
                                                op = DELETE;

                                            boolean conflictNeedResolve = cacheCtx.conflictNeedResolve();

                                            GridCacheVersionConflictContext conflictCtx = null;

                                            if (conflictNeedResolve) {
                                                IgniteBiTuple<GridCacheOperation, GridCacheVersionConflictContext>
                                                    drRes = conflictResolve(op, txEntry, val, explicitVer, cached);

                                                assert drRes != null;

                                                conflictCtx = drRes.get2();

                                                if (conflictCtx.isUseOld())
                                                    op = NOOP;
                                                else if (conflictCtx.isUseNew()) {
                                                    txEntry.ttl(conflictCtx.ttl());
                                                    txEntry.conflictExpireTime(conflictCtx.expireTime());
                                                }
                                                else if (conflictCtx.isMerge()) {
                                                    op = drRes.get1();
                                                    val = txEntry.context().toCacheObject(conflictCtx.mergeValue());
                                                    explicitVer = writeVersion();

                                                    txEntry.ttl(conflictCtx.ttl());
                                                    txEntry.conflictExpireTime(conflictCtx.expireTime());
                                                }
                                            }
                                            else
                                                // Nullify explicit version so that innerSet/innerRemove will work as usual.
                                                explicitVer = null;

                                            GridCacheVersion dhtVer = cached.isNear() ? writeVersion() : null;

                                            if (!near() && cacheCtx.group().persistenceEnabled() && cacheCtx.group().walEnabled() &&
                                                op != NOOP && op != RELOAD && (op != READ || cctx.snapshot().needTxReadLogging())) {
                                                if (dataEntries == null)
                                                    dataEntries = new ArrayList<>(entries.size());

                                                dataEntries.add(
                                                        new T2<>(
                                                                new DataEntry(
                                                                        cacheCtx.cacheId(),
                                                                        txEntry.key(),
                                                                        val,
                                                                        op,
                                                                        nearXidVersion(),
                                                                        writeVersion(),
                                                                        0,
                                                                        txEntry.key().partition(),
                                                                        txEntry.updateCounter()
                                                                ),
                                                                txEntry
                                                        )
                                                );
                                            }

                                            if (op == CREATE || op == UPDATE) {
                                                // Invalidate only for near nodes (backups cannot be invalidated).
                                                if (isSystemInvalidate() || (isInvalidate() && cacheCtx.isNear()))
                                                    cached.innerRemove(this,
                                                        eventNodeId(),
                                                        nodeId,
                                                        false,
                                                        true,
                                                        true,
                                                        txEntry.keepBinary(),
                                                        txEntry.hasOldValue(),
                                                        txEntry.oldValue(),
                                                        topVer,
                                                        null,
                                                        replicate ? DR_BACKUP : DR_NONE,
                                                        near() ? null : explicitVer,
                                                        CU.subjectId(this, cctx),
                                                        resolveTaskName(),
                                                        dhtVer,
                                                        txEntry.updateCounter(),
                                                        mvccSnapshot());
                                                else {
                                                    assert val != null : txEntry;

                                                    GridCacheUpdateTxResult updRes = cached.innerSet(this,
                                                        eventNodeId(),
                                                        nodeId,
                                                        val,
                                                        false,
                                                        false,
                                                        txEntry.ttl(),
                                                        true,
                                                        true,
                                                        txEntry.keepBinary(),
                                                        txEntry.hasOldValue(),
                                                        txEntry.oldValue(),
                                                        topVer,
                                                        null,
                                                        replicate ? DR_BACKUP : DR_NONE,
                                                        txEntry.conflictExpireTime(),
                                                        near() ? null : explicitVer,
                                                        CU.subjectId(this, cctx),
                                                        resolveTaskName(),
                                                        dhtVer,
                                                        txEntry.updateCounter(),
                                                        mvccSnapshot());

                                                    txEntry.updateCounter(updRes.updatePartitionCounter());

                                                    if (updRes.loggedPointer() != null)
                                                        ptr = updRes.loggedPointer();

                                                    // Keep near entry up to date.
                                                    if (nearCached != null) {
                                                        CacheObject val0 = cached.valueBytes();

                                                        nearCached.updateOrEvict(xidVer,
                                                            val0,
                                                            cached.expireTime(),
                                                            cached.ttl(),
                                                            nodeId,
                                                            topVer);
                                                    }
                                                }
                                            }
                                            else if (op == DELETE) {
                                                GridCacheUpdateTxResult updRes = cached.innerRemove(this,
                                                    eventNodeId(),
                                                    nodeId,
                                                    false,
                                                    true,
                                                    true,
                                                    txEntry.keepBinary(),
                                                    txEntry.hasOldValue(),
                                                    txEntry.oldValue(),
                                                    topVer,
                                                    null,
                                                    replicate ? DR_BACKUP : DR_NONE,
                                                    near() ? null : explicitVer,
                                                    CU.subjectId(this, cctx),
                                                    resolveTaskName(),
                                                    dhtVer,
                                                    txEntry.updateCounter(),
                                                    mvccSnapshot());

                                                txEntry.updateCounter(updRes.updatePartitionCounter());

                                                if (updRes.loggedPointer() != null)
                                                    ptr = updRes.loggedPointer();

                                                // Keep near entry up to date.
                                                if (nearCached != null)
                                                    nearCached.updateOrEvict(xidVer, null, 0, 0, nodeId, topVer);
                                            }
                                            else if (op == RELOAD) {
                                                CacheObject reloaded = cached.innerReload();

                                                if (nearCached != null) {
                                                    nearCached.innerReload();

                                                    nearCached.updateOrEvict(cached.version(),
                                                        reloaded,
                                                        cached.expireTime(),
                                                        cached.ttl(),
                                                        nodeId,
                                                        topVer);
                                                }
                                            }
                                            else if (op == READ) {
                                                assert near();

                                                if (log.isDebugEnabled())
                                                    log.debug("Ignoring READ entry when committing: " + txEntry);
                                            }
                                            // No-op.
                                            else {
                                                if (conflictCtx == null || !conflictCtx.isUseOld()) {
                                                    if (txEntry.ttl() != CU.TTL_NOT_CHANGED)
                                                        cached.updateTtl(null, txEntry.ttl());

                                                    if (nearCached != null) {
                                                        CacheObject val0 = cached.valueBytes();

                                                        nearCached.updateOrEvict(xidVer,
                                                            val0,
                                                            cached.expireTime(),
                                                            cached.ttl(),
                                                            nodeId,
                                                            topVer);
                                                    }
                                                }
                                            }

                                            // Assert after setting values as we want to make sure
                                            // that if we replaced removed entries.
                                            assert
                                                txEntry.op() == READ || onePhaseCommit() ||
                                                    // If candidate is not there, then lock was explicit
                                                    // and we simply allow the commit to proceed.
                                                    !cached.hasLockCandidateUnsafe(xidVer) || cached.lockedByUnsafe(xidVer) :
                                                "Transaction does not own lock for commit [entry=" + cached +
                                                    ", tx=" + this + ']';

                                            // Break out of while loop.
                                            break;
                                        }
                                        catch (GridCacheEntryRemovedException ignored) {
                                            if (log.isDebugEnabled())
                                                log.debug("Attempting to commit a removed entry (will retry): " + txEntry);

                                            // Renew cached entry.
                                            txEntry.cached(cacheCtx.cache().entryEx(txEntry.key(), topologyVersion()));
                                        }
                                    }
                                }
                                catch (Throwable ex) {
                                    boolean hasIOIssue = X.hasCause(ex, InvalidEnvironmentException.class);

                                    // In case of error, we still make the best effort to commit,
                                    // as there is no way to rollback at this point.
                                    err = new IgniteTxHeuristicCheckedException("Commit produced a runtime exception " +
                                        "(all transaction entries will be invalidated): " + CU.txString(this), ex);

                                    if (hasIOIssue) {
                                        U.warn(log, "Failed to commit transaction, node is stopping [tx=" + this +
                                            ", err=" + ex + ']');
                                    }
                                    else
                                        U.error(log, "Commit failed.", err);

                                    uncommit(hasIOIssue);

                                    state(UNKNOWN);

                                    if (ex instanceof Error)
                                        throw (Error)ex;
                                }
                            }

<<<<<<< HEAD
                            updateLocalCounters();

                            if (!near() && !F.isEmpty(dataEntries) && cctx.wal() != null)
                                cctx.wal().log(new DataRecord(dataEntries));
=======
                            if (!near() && !F.isEmpty(dataEntries) && cctx.wal() != null) {
                                // Set new update counters for data entries received from persisted tx entries.
                                List<DataEntry> entriesWithCounters = dataEntries.stream()
                                        .map(tuple -> tuple.get1().partitionCounter(tuple.get2().updateCounter()))
                                        .collect(Collectors.toList());

                                cctx.wal().log(new DataRecord(entriesWithCounters));
                            }
>>>>>>> b4fd81fb

                            if (ptr != null && !cctx.tm().logTxRecords())
                                cctx.wal().flush(ptr, false);
                        }
                        catch (StorageException e) {
                            throw new IgniteCheckedException("Failed to log transaction record " +
                                "(transaction will be rolled back): " + this, e);
                        }
                    }
                    finally {
                        cctx.database().checkpointReadUnlock();

                        if (wrapper != null)
                            wrapper.initialize(ret);
                    }
                }

                if (err != null) {
                    state(UNKNOWN);

                    throw err;
                }

                cctx.tm().commitTx(this);

                state(COMMITTED);
            }
        }
    }

    /**
     * Applies update counters to the local partitions.
     */
    private void updateLocalCounters() {
        Map<Integer, GridDhtPartitionsUpdateCountersMap> updCntrsMap = updateCountersMap();

        if (F.isEmpty(updCntrsMap))
            return;

        for (Map.Entry<Integer, GridDhtPartitionsUpdateCountersMap> entry : updCntrsMap.entrySet()) {
            GridCacheContext cacheCtx = cctx.cacheContext(entry.getKey());

            GridDhtPartitionsUpdateCountersMap cacheUpdCntrs = entry.getValue();

            assert cacheUpdCntrs != null && !F.isEmpty(cacheUpdCntrs.updateCounters());

            for (Map.Entry<Integer, Long> e : cacheUpdCntrs.updateCounters().entrySet()) {
                Long updCntr = e.getValue();
                GridDhtLocalPartition part = cacheCtx.topology().localPartition(e.getKey());

                assert part != null && updCntr != null && updCntr > 0;

                part.updateCounter(updCntr);
            }
        }
    }

    /** {@inheritDoc} */
    @Override public final void commitRemoteTx() throws IgniteCheckedException {
        if (optimistic())
            state(PREPARED);

        if (!state(COMMITTING)) {
            TransactionState state = state();

            // If other thread is doing commit, then no-op.
            if (state == COMMITTING || state == COMMITTED)
                return;

            if (log.isDebugEnabled())
                log.debug("Failed to set COMMITTING transaction state (will rollback): " + this);

            setRollbackOnly();

            if (!isSystemInvalidate())
                throw new IgniteCheckedException("Invalid transaction state for commit [state=" + state + ", tx=" + this + ']');

            rollbackRemoteTx();
        }

        commitIfLocked();
    }

    /**
     * Forces commit for this tx.
     *
     * @throws IgniteCheckedException If commit failed.
     */
    public void forceCommit() throws IgniteCheckedException {
        commitIfLocked();
    }

    /** {@inheritDoc} */
    @Override public IgniteInternalFuture<IgniteInternalTx> commitAsync() {
        try {
            commitRemoteTx();

            return new GridFinishedFuture<IgniteInternalTx>(this);
        }
        catch (IgniteCheckedException e) {
            return new GridFinishedFuture<>(e);
        }
    }

    /** {@inheritDoc} */
    @Override public final IgniteInternalFuture<?> salvageTx() {
        try {
            systemInvalidate(true);

            prepareRemoteTx();

            if (state() == PREPARING) {
                if (log.isDebugEnabled())
                    log.debug("Ignoring transaction in PREPARING state as it is currently handled " +
                        "by another thread: " + this);

                return null;
            }

            doneRemote(xidVersion(),
                Collections.<GridCacheVersion>emptyList(),
                Collections.<GridCacheVersion>emptyList(),
                Collections.<GridCacheVersion>emptyList());

            commitRemoteTx();
        }
        catch (IgniteCheckedException e) {
            U.error(log, "Failed to invalidate transaction: " + xidVersion(), e);
        }

        return null;
    }

    /** {@inheritDoc} */
    @Override public final void rollbackRemoteTx() {
        try {
            // Note that we don't evict near entries here -
            // they will be deleted by their corresponding transactions.
            if (state(ROLLING_BACK) || state() == UNKNOWN) {
                cctx.tm().rollbackTx(this, false, skipCompletedVers);

                state(ROLLED_BACK);
            }
        }
        catch (RuntimeException | Error e) {
            state(UNKNOWN);

            throw e;
        }
    }

    /** {@inheritDoc} */
    @Override public IgniteInternalFuture<IgniteInternalTx> rollbackAsync() {
        rollbackRemoteTx();

        return new GridFinishedFuture<IgniteInternalTx>(this);
    }

    /** {@inheritDoc} */
    @Override public Collection<GridCacheVersion> alternateVersions() {
        return explicitVers == null ? Collections.<GridCacheVersion>emptyList() : explicitVers;
    }

    /** {@inheritDoc} */
    @Override public void commitError(Throwable e) {
        // No-op.
    }

    /**
     * @return {@code True} if tx should skip adding itself to completed version map on finish.
     */
    public boolean skipCompletedVersions() {
        return skipCompletedVers;
    }

    /**
     * @param skipCompletedVers {@code True} if tx should skip adding itself to completed version map on finish.
     */
    public void skipCompletedVersions(boolean skipCompletedVers) {
        this.skipCompletedVers = skipCompletedVers;
    }

    /**
     * Adds explicit version if there is one.
     *
     * @param e Transaction entry.
     */
    protected void addExplicit(IgniteTxEntry e) {
        if (e.explicitVersion() != null) {
            if (explicitVers == null)
                explicitVers = new LinkedList<>();

            if (!explicitVers.contains(e.explicitVersion())) {
                explicitVers.add(e.explicitVersion());

                if (log.isDebugEnabled())
                    log.debug("Added explicit version to transaction [explicitVer=" + e.explicitVersion() +
                        ", tx=" + this + ']');

                // Register alternate version with TM.
                cctx.tm().addAlternateVersion(e.explicitVersion(), this);
            }
        }
    }

    /** {@inheritDoc} */
    @Override public void updateCountersMap(Map<Integer, GridDhtPartitionsUpdateCountersMap> updCntrsMap) {
        // No-op.
    }

    /** {@inheritDoc} */
    @Override public Map<Integer, GridDhtPartitionsUpdateCountersMap> updateCountersMap() {
        return null;
    }

    /** {@inheritDoc} */
    @Override public String toString() {
        return GridToStringBuilder.toString(GridDistributedTxRemoteAdapter.class, this, "super", super.toString());
    }

}<|MERGE_RESOLUTION|>--- conflicted
+++ resolved
@@ -774,12 +774,8 @@
                                 }
                             }
 
-<<<<<<< HEAD
                             updateLocalCounters();
 
-                            if (!near() && !F.isEmpty(dataEntries) && cctx.wal() != null)
-                                cctx.wal().log(new DataRecord(dataEntries));
-=======
                             if (!near() && !F.isEmpty(dataEntries) && cctx.wal() != null) {
                                 // Set new update counters for data entries received from persisted tx entries.
                                 List<DataEntry> entriesWithCounters = dataEntries.stream()
@@ -788,7 +784,6 @@
 
                                 cctx.wal().log(new DataRecord(entriesWithCounters));
                             }
->>>>>>> b4fd81fb
 
                             if (ptr != null && !cctx.tm().logTxRecords())
                                 cctx.wal().flush(ptr, false);
