/*
 * Licensed to the Apache Software Foundation (ASF) under one or more
 * contributor license agreements.  See the NOTICE file distributed with
 * this work for additional information regarding copyright ownership.
 * The ASF licenses this file to You under the Apache License, Version 2.0
 * (the "License"); you may not use this file except in compliance with
 * the License.  You may obtain a copy of the License at
 *
 *      http://www.apache.org/licenses/LICENSE-2.0
 *
 * Unless required by applicable law or agreed to in writing, software
 * distributed under the License is distributed on an "AS IS" BASIS,
 * WITHOUT WARRANTIES OR CONDITIONS OF ANY KIND, either express or implied.
 * See the License for the specific language governing permissions and
 * limitations under the License.
 */

package org.apache.ignite.internal.processors.cache.query.continuous;

import java.io.Externalizable;
import java.io.IOException;
import java.io.ObjectInput;
import java.io.ObjectOutput;
import java.util.ArrayList;
import java.util.Collection;
import java.util.Collections;
import java.util.HashMap;
import java.util.Iterator;
import java.util.List;
import java.util.Map;
import java.util.NavigableSet;
import java.util.Set;
import java.util.TreeMap;
import java.util.UUID;
import java.util.concurrent.ConcurrentHashMap;
import java.util.concurrent.ConcurrentMap;
import java.util.concurrent.atomic.AtomicLong;
import javax.cache.event.CacheEntryEvent;
import javax.cache.event.CacheEntryEventFilter;
import javax.cache.event.CacheEntryUpdatedListener;
import javax.cache.event.EventType;
import org.apache.ignite.IgniteCache;
import org.apache.ignite.IgniteCheckedException;
import org.apache.ignite.IgniteLogger;
import org.apache.ignite.cache.CacheEntryEventSerializableFilter;
import org.apache.ignite.cluster.ClusterNode;
import org.apache.ignite.events.CacheQueryExecutedEvent;
import org.apache.ignite.events.CacheQueryReadEvent;
import org.apache.ignite.internal.GridKernalContext;
import org.apache.ignite.internal.IgniteDeploymentCheckedException;
import org.apache.ignite.internal.IgniteInternalFuture;
import org.apache.ignite.internal.cluster.ClusterTopologyCheckedException;
import org.apache.ignite.internal.managers.communication.GridIoPolicy;
import org.apache.ignite.internal.managers.deployment.GridDeployment;
import org.apache.ignite.internal.managers.deployment.GridDeploymentInfo;
import org.apache.ignite.internal.managers.deployment.GridDeploymentInfoBean;
import org.apache.ignite.internal.processors.affinity.AffinityTopologyVersion;
import org.apache.ignite.internal.processors.cache.GridCacheAdapter;
import org.apache.ignite.internal.processors.cache.GridCacheAffinityManager;
import org.apache.ignite.internal.processors.cache.GridCacheContext;
import org.apache.ignite.internal.processors.cache.GridCacheDeploymentManager;
import org.apache.ignite.internal.processors.cache.distributed.dht.atomic.GridDhtAtomicAbstractUpdateFuture;
import org.apache.ignite.internal.processors.cache.query.CacheQueryType;
import org.apache.ignite.internal.processors.cache.query.continuous.CacheContinuousQueryManager.JCacheQueryLocalListener;
import org.apache.ignite.internal.processors.cache.query.continuous.CacheContinuousQueryManager.JCacheQueryRemoteFilter;
import org.apache.ignite.internal.processors.continuous.GridContinuousBatch;
import org.apache.ignite.internal.processors.continuous.GridContinuousHandler;
import org.apache.ignite.internal.processors.continuous.GridContinuousQueryBatch;
import org.apache.ignite.internal.processors.platform.cache.query.PlatformContinuousQueryFilter;
import org.apache.ignite.internal.util.GridConcurrentSkipListSet;
import org.apache.ignite.internal.util.GridLongList;
import org.apache.ignite.internal.util.tostring.GridToStringInclude;
import org.apache.ignite.internal.util.typedef.CI1;
import org.apache.ignite.internal.util.typedef.F;
import org.apache.ignite.internal.util.typedef.internal.CU;
import org.apache.ignite.internal.util.typedef.internal.S;
import org.apache.ignite.internal.util.typedef.internal.U;
import org.apache.ignite.lang.IgniteAsyncCallback;
import org.apache.ignite.lang.IgniteBiTuple;
import org.apache.ignite.thread.IgniteStripedThreadPoolExecutor;
import org.jetbrains.annotations.NotNull;
import org.jetbrains.annotations.Nullable;
import org.jsr166.ConcurrentLinkedDeque8;

import static org.apache.ignite.events.EventType.EVT_CACHE_QUERY_EXECUTED;
import static org.apache.ignite.events.EventType.EVT_CACHE_QUERY_OBJECT_READ;

/**
 * Continuous query handler.
 */
public class CacheContinuousQueryHandler<K, V> implements GridContinuousHandler {
    /** */
    private static final long serialVersionUID = 0L;

    /** */
    private static final int BACKUP_ACK_THRESHOLD = 100;

    /** Cache name. */
    private String cacheName;

    /** Topic for ordered messages. */
    private Object topic;

    /** Local listener. */
    private transient CacheEntryUpdatedListener<K, V> locLsnr;

    /** Remote filter. */
    private CacheEntryEventSerializableFilter<K, V> rmtFilter;

    /** Deployable object for filter. */
    private DeployableObject rmtFilterDep;

    /** Internal flag. */
    private boolean internal;

    /** Notify existing flag. */
    private boolean notifyExisting;

    /** Old value required flag. */
    private boolean oldValRequired;

    /** Synchronous flag. */
    private boolean sync;

    /** Ignore expired events flag. */
    private boolean ignoreExpired;

    /** Task name hash code. */
    private int taskHash;

    /** Whether to skip primary check for REPLICATED cache. */
    private transient boolean skipPrimaryCheck;

    /** Backup queue. */
    private transient volatile Collection<CacheContinuousQueryEntry> backupQueue;

    /** */
    private boolean locCache;

    /** Local query. */
    private transient boolean localQuery;

    /** */
    private transient boolean keepBinary;

    /** */
    private transient ConcurrentMap<Integer, PartitionRecovery> rcvs = new ConcurrentHashMap<>();

    /** */
    private transient ConcurrentMap<Integer, EntryBuffer> entryBufs;

    /** */
    private transient AcknowledgeBuffer ackBuf;

    /** */
    private transient int cacheId;

    /** */
    private transient volatile Map<Integer, Long> initUpdCntrs;

    /** */
    private transient volatile Map<UUID, Map<Integer, Long>> initUpdCntrsPerNode;

    /** */
    private transient volatile AffinityTopologyVersion initTopVer;

    /** */
    private transient boolean ignoreClsNotFound;

    /** */
    private transient boolean asyncCallback;

    /** */
    private transient UUID nodeId;

    /** */
    private transient UUID routineId;

    /** */
    private transient GridKernalContext ctx;

    /** */
    private transient IgniteLogger log;

    /**
     * Required by {@link Externalizable}.
     */
    public CacheContinuousQueryHandler() {
        // No-op.
    }

    /**
     * Constructor.
     *
     * @param cacheName Cache name.
     * @param topic Topic for ordered messages.
     * @param locLsnr Local listener.
     * @param rmtFilter Remote filter.
     * @param oldValRequired Old value required flag.
     * @param sync Synchronous flag.
     * @param ignoreExpired Ignore expired events flag.
     */
    public CacheContinuousQueryHandler(
        String cacheName,
        Object topic,
        CacheEntryUpdatedListener<K, V> locLsnr,
        CacheEntryEventSerializableFilter<K, V> rmtFilter,
        boolean oldValRequired,
        boolean sync,
        boolean ignoreExpired,
        boolean ignoreClsNotFound) {
        assert topic != null;
        assert locLsnr != null;

        this.cacheName = cacheName;
        this.topic = topic;
        this.locLsnr = locLsnr;
        this.rmtFilter = rmtFilter;
        this.oldValRequired = oldValRequired;
        this.sync = sync;
        this.ignoreExpired = ignoreExpired;
        this.ignoreClsNotFound = ignoreClsNotFound;

        cacheId = CU.cacheId(cacheName);
    }

    /**
     * @param internal Internal query.
     */
    public void internal(boolean internal) {
        this.internal = internal;
    }

    /**
     * @param notifyExisting Notify existing.
     */
    public void notifyExisting(boolean notifyExisting) {
        this.notifyExisting = notifyExisting;
    }

    /**
     * @param locCache Local cache.
     */
    public void localCache(boolean locCache) {
        this.locCache = locCache;
    }

    /**
     * @param loc Local query.
     */
    public void localQuery(boolean loc) {
        this.localQuery = loc;
    }

    /**
     * @param taskHash Task hash.
     */
    public void taskNameHash(int taskHash) {
        this.taskHash = taskHash;
    }

    /**
     * @param skipPrimaryCheck Whether to skip primary check for REPLICATED cache.
     */
    public void skipPrimaryCheck(boolean skipPrimaryCheck) {
        this.skipPrimaryCheck = skipPrimaryCheck;
    }

    /** {@inheritDoc} */
    @Override public boolean isEvents() {
        return false;
    }

    /** {@inheritDoc} */
    @Override public boolean isMessaging() {
        return false;
    }

    /** {@inheritDoc} */
    @Override public boolean isQuery() {
        return true;
    }

    /** {@inheritDoc} */
    @Override public boolean keepBinary() {
        return keepBinary;
    }

    /**
     * @param keepBinary Keep binary flag.
     */
    public void keepBinary(boolean keepBinary) {
        this.keepBinary = keepBinary;
    }

    /** {@inheritDoc} */
    @Override public String cacheName() {
        return cacheName;
    }

    /** {@inheritDoc} */
    @Override public void updateCounters(AffinityTopologyVersion topVer, Map<UUID, Map<Integer, Long>> cntrsPerNode,
        Map<Integer, Long> cntrs) {
        this.initUpdCntrsPerNode = cntrsPerNode;
        this.initUpdCntrs = cntrs;
        this.initTopVer = topVer;
    }

    /** {@inheritDoc} */
    @Override public RegisterStatus register(final UUID nodeId, final UUID routineId, final GridKernalContext ctx)
        throws IgniteCheckedException {
        assert nodeId != null;
        assert routineId != null;
        assert ctx != null;

        if (locLsnr != null) {
            if (locLsnr instanceof JCacheQueryLocalListener) {
                ctx.resource().injectGeneric(((JCacheQueryLocalListener)locLsnr).impl);

                asyncCallback = ((JCacheQueryLocalListener)locLsnr).async();
            }
            else {
                ctx.resource().injectGeneric(locLsnr);

                asyncCallback = U.hasAnnotation(locLsnr, IgniteAsyncCallback.class);
            }
        }

        final CacheEntryEventFilter filter = getEventFilter();

        if (filter != null) {
            if (filter instanceof JCacheQueryRemoteFilter) {
                if (((JCacheQueryRemoteFilter)filter).impl != null)
                    ctx.resource().injectGeneric(((JCacheQueryRemoteFilter)filter).impl);

                if (!asyncCallback)
                    asyncCallback = ((JCacheQueryRemoteFilter)filter).async();
            }
            else {
                ctx.resource().injectGeneric(filter);

                if (!asyncCallback)
                    asyncCallback = U.hasAnnotation(filter, IgniteAsyncCallback.class);
            }
        }

<<<<<<< HEAD
        // Not need to support Fault Tolerance for local queries or local cache.
        if (!isQueryOnlyLocal()) {
            entryBufs = new ConcurrentHashMap<>();
            backupQueue = new ConcurrentLinkedDeque8<>();
            ackBuf = new AcknowledgeBuffer();
            rcvs = new ConcurrentHashMap<>();
        }
=======
        entryBufs = new ConcurrentHashMap<>();

        backupQueue = new ConcurrentLinkedDeque8<>();

        ackBuf = new AcknowledgeBuffer();
>>>>>>> 3d64cf1a

        this.nodeId = nodeId;

        this.routineId = routineId;

        this.ctx = ctx;

        final boolean loc = nodeId.equals(ctx.localNodeId());

        assert !skipPrimaryCheck || loc;

        log = ctx.log(CU.CONTINUOUS_QRY_LOG_CATEGORY);

        CacheContinuousQueryListener<K, V> lsnr = new CacheContinuousQueryListener<K, V>() {
            @Override public void onExecution() {
                if (ctx.event().isRecordable(EVT_CACHE_QUERY_EXECUTED)) {
                    ctx.event().record(new CacheQueryExecutedEvent<>(
                        ctx.discovery().localNode(),
                        "Continuous query executed.",
                        EVT_CACHE_QUERY_EXECUTED,
                        CacheQueryType.CONTINUOUS.name(),
                        cacheName,
                        null,
                        null,
                        null,
                        filter instanceof CacheEntryEventSerializableFilter ?
                            (CacheEntryEventSerializableFilter)filter : null,
                        null,
                        nodeId,
                        taskName()
                    ));
                }
            }

            @Override public boolean keepBinary() {
                return keepBinary;
            }

            @Override public void onEntryUpdated(final CacheContinuousQueryEvent<K, V> evt,
                boolean primary,
                final boolean recordIgniteEvt,
                GridDhtAtomicAbstractUpdateFuture fut) {
                if (ignoreExpired && evt.getEventType() == EventType.EXPIRED)
                    return;

                if (log.isDebugEnabled())
                    log.debug("Entry updated on affinity node [evt=" + evt + ", primary=" + primary + ']');

                final GridCacheContext<K, V> cctx = cacheContext(ctx);

                // Check that cache stopped.
                if (cctx == null)
                    return;

                // skipPrimaryCheck is set only when listen locally for replicated cache events.
                assert !skipPrimaryCheck || (cctx.isReplicated() && ctx.localNodeId().equals(nodeId));

                if (asyncCallback) {
                    ContinuousQueryAsyncClosure clsr = new ContinuousQueryAsyncClosure(
                        primary,
                        evt,
                        recordIgniteEvt,
                        isQueryOnlyLocal() ? null : fut);

                    ctx.asyncCallbackPool().execute(clsr, evt.partitionId());
                }
                else {
                    final boolean notify = filter(evt, primary);

                    if (log.isDebugEnabled())
                        log.debug("Filter invoked for event [evt=" + evt + ", primary=" + primary
                            + ", notify=" + notify + ']');

                    if (primary || skipPrimaryCheck) {
                        if (fut == null || isQueryOnlyLocal())
                            onEntryUpdate(evt, notify, loc, recordIgniteEvt);
                        else {
                            fut.addContinuousQueryClosure(new CI1<Boolean>() {
                                @Override public void apply(Boolean suc) {
                                    if (!suc)
                                        evt.entry().markFiltered();

                                    onEntryUpdate(evt, notify, loc, recordIgniteEvt);
                                }
                            });
                        }
                    }
                }
            }

            @Override public void onUnregister() {
                if (filter instanceof PlatformContinuousQueryFilter)
                    ((PlatformContinuousQueryFilter)filter).onQueryUnregister();
            }

            @Override public void cleanupBackupQueue(Map<Integer, Long> updateCntrs) {
                if (!isQueryOnlyLocal()) {
                    Collection<CacheContinuousQueryEntry> backupQueue0 = backupQueue;

                    if (backupQueue0 != null) {
                        Iterator<CacheContinuousQueryEntry> it = backupQueue0.iterator();

                        while (it.hasNext()) {
                            CacheContinuousQueryEntry backupEntry = it.next();

                            Long updateCntr = updateCntrs.get(backupEntry.partition());

                            if (updateCntr != null && backupEntry.updateCounter() <= updateCntr)
                                it.remove();
                        }
                    }
                }
            }

            @Override public void flushBackupQueue(GridKernalContext ctx, AffinityTopologyVersion topVer) {
                if (!isQueryOnlyLocal()) {
                    Collection<CacheContinuousQueryEntry> backupQueue0 = backupQueue;

                    if (backupQueue0 == null)
                        return;

                    try {
                        ClusterNode nodeId0 = ctx.discovery().node(nodeId);

                        if (nodeId0 != null) {
                            GridCacheContext<K, V> cctx = cacheContext(ctx);

                            for (CacheContinuousQueryEntry e : backupQueue0) {
                                if (!e.isFiltered())
                                    prepareEntry(cctx, nodeId, e);

                                e.topologyVersion(topVer);
                            }

                            ctx.continuous().addBackupNotification(nodeId, routineId, backupQueue0, topic);
                        }
                        else
                            // Node which start CQ leave topology. Not needed to put data to backup queue.
                            backupQueue = null;

                        backupQueue0.clear();
                    }
                    catch (IgniteCheckedException e) {
                        U.error(ctx.log(CU.CONTINUOUS_QRY_LOG_CATEGORY),
                            "Failed to send backup event notification to node: " + nodeId, e);
                    }
                }
                else
                    assert backupQueue == null; // For local CQ backup queue should be null.
            }

            @Override public void acknowledgeBackupOnTimeout(GridKernalContext ctx) {
                if (!localQuery)
                    sendBackupAcknowledge(ackBuf.acknowledgeOnTimeout(), routineId, ctx);
                else
                    assert ackBuf == null; // For local CQ ack buffer should be null.
            }

            @Override public void checkQueueOnTimeout(GridKernalContext ctx) {
                for (PartitionRecovery rcv : rcvs.values()) {
                    Collection<CacheEntryEvent<? extends K, ? extends V>> evts = rcv.onTimeout(
                        ctx.cache().safeJcache(cacheName, cacheId), ctx.cache().context().cacheContext(cacheId));

                    if (!evts.isEmpty())
                        locLsnr.onUpdated(evts);
                }
            }

            @Override public void skipUpdateEvent(CacheContinuousQueryEvent<K, V> evt,
                AffinityTopologyVersion topVer, boolean primary) {
                assert evt != null;

                CacheContinuousQueryEntry e = evt.entry();

                e.markFiltered();

                onEntryUpdated(evt, primary, false, null);
            }

            @Override public void onPartitionEvicted(int part) {
                if (!isQueryOnlyLocal()) {
                    Collection<CacheContinuousQueryEntry> backupQueue0 = backupQueue;

                    if (backupQueue0 != null) {
                        for (Iterator<CacheContinuousQueryEntry> it = backupQueue0.iterator(); it.hasNext(); ) {
                            if (it.next().partition() == part)
                                it.remove();
                        }
                    }
                }
                else
                    assert backupQueue == null; // For local CQ backup queue should be null.
            }

            @Override public boolean oldValueRequired() {
                return oldValRequired;
            }

            @Override public boolean notifyExisting() {
                return notifyExisting;
            }

            private String taskName() {
                return ctx.security().enabled() ? ctx.task().resolveTaskName(taskHash) : null;
            }
        };

        CacheContinuousQueryManager mgr = manager(ctx);

        if (mgr == null)
            return RegisterStatus.DELAYED;

        return mgr.registerListener(routineId, lsnr, internal);
    }

    /**
     * @return Cache entry event filter.
     */
    public CacheEntryEventFilter getEventFilter() {
        return rmtFilter;
    }

    /**
     * @param cctx Context.
     * @param nodeId ID of the node that started routine.
     * @param entry Entry.
     * @throws IgniteCheckedException In case of error.
     */
    private void prepareEntry(GridCacheContext cctx, UUID nodeId, CacheContinuousQueryEntry entry)
        throws IgniteCheckedException {
        if (cctx.kernalContext().config().isPeerClassLoadingEnabled() && cctx.discovery().node(nodeId) != null) {
            entry.prepareMarshal(cctx);

            cctx.deploy().prepare(entry);
        }
        else
            entry.prepareMarshal(cctx);
    }

    /** {@inheritDoc} */
    @Override public void unregister(UUID routineId, GridKernalContext ctx) {
        assert routineId != null;
        assert ctx != null;

        GridCacheAdapter<K, V> cache = ctx.cache().internalCache(cacheName);

        if (cache != null)
            cache.context().continuousQueries().unregisterListener(internal, routineId);
    }

    /**
     * @param ctx Kernal context.
     * @return Continuous query manager.
     */
    private CacheContinuousQueryManager manager(GridKernalContext ctx) {
        GridCacheContext<K, V> cacheCtx = cacheContext(ctx);

        return cacheCtx == null ? null : cacheCtx.continuousQueries();
    }

    /** {@inheritDoc} */
    @SuppressWarnings("unchecked")
    @Override public void notifyCallback(final UUID nodeId,
        final UUID routineId,
        Collection<?> objs,
        final GridKernalContext ctx) {
        assert nodeId != null;
        assert routineId != null;
        assert objs != null;
        assert ctx != null;

        if (objs.isEmpty())
            return;

        if (asyncCallback) {
            final List<CacheContinuousQueryEntry> entries = objs instanceof List ? (List)objs : new ArrayList(objs);

            IgniteStripedThreadPoolExecutor asyncPool = ctx.asyncCallbackPool();

            int threadId = asyncPool.threadId(entries.get(0).partition());

            int startIdx = 0;

            if (entries.size() != 1) {
                for (int i = 1; i < entries.size(); i++) {
                    int curThreadId = asyncPool.threadId(entries.get(i).partition());

                    // If all entries from one partition avoid creation new collections.
                    if (curThreadId == threadId)
                        continue;

                    final int i0 = i;
                    final int startIdx0 = startIdx;

                    asyncPool.execute(new Runnable() {
                        @Override public void run() {
                            notifyCallback0(nodeId, ctx, entries.subList(startIdx0, i0));
                        }
                    }, threadId);

                    startIdx = i0;
                    threadId = curThreadId;
                }
            }

            final int startIdx0 = startIdx;

            asyncPool.execute(new Runnable() {
                @Override public void run() {
                    notifyCallback0(nodeId, ctx,
                        startIdx0 == 0 ? entries : entries.subList(startIdx0, entries.size()));
                }
            }, threadId);
        }
        else
            notifyCallback0(nodeId, ctx, (Collection)objs);
    }

    /**
     * @param nodeId Node id.
     * @param ctx Kernal context.
     * @param entries Entries.
     */
    private void notifyCallback0(UUID nodeId,
        final GridKernalContext ctx,
        Collection<CacheContinuousQueryEntry> entries) {
        final GridCacheContext cctx = cacheContext(ctx);

        if (cctx == null) {
            IgniteLogger log = ctx.log(CU.CONTINUOUS_QRY_LOG_CATEGORY);

            if (log.isDebugEnabled())
                log.debug("Failed to notify callback, cache is not found: " + cacheId);

            return;
        }

        final Collection<CacheEntryEvent<? extends K, ? extends V>> entries0 = new ArrayList<>(entries.size());

        for (CacheContinuousQueryEntry e : entries) {
            GridCacheDeploymentManager depMgr = cctx.deploy();

            ClassLoader ldr = depMgr.globalLoader();

            if (ctx.config().isPeerClassLoadingEnabled()) {
                GridDeploymentInfo depInfo = e.deployInfo();

                if (depInfo != null) {
                    depMgr.p2pContext(nodeId, depInfo.classLoaderId(), depInfo.userVersion(), depInfo.deployMode(),
                        depInfo.participants(), depInfo.localDeploymentOwner());
                }
            }

            try {
                e.unmarshal(cctx, ldr);

                Collection<CacheEntryEvent<? extends K, ? extends V>> evts = handleEvent(ctx, e);

                if (evts != null && !evts.isEmpty())
                    entries0.addAll(evts);
            }
            catch (IgniteCheckedException ex) {
                if (ignoreClsNotFound)
                    assert internal;
                else
                    U.error(ctx.log(CU.CONTINUOUS_QRY_LOG_CATEGORY), "Failed to unmarshal entry.", ex);
            }
        }

        if (!entries0.isEmpty())
            locLsnr.onUpdated(entries0);
    }

    /**
     * @param ctx Context.
     * @param e entry.
     * @return Entry collection.
     */
    private Collection<CacheEntryEvent<? extends K, ? extends V>> handleEvent(GridKernalContext ctx,
        CacheContinuousQueryEntry e) {
        assert e != null;

        GridCacheContext<K, V> cctx = cacheContext(ctx);

        //returns stub if system cache not created yet
        final IgniteCache cache = cctx.kernalContext().cache().safeJcache(cctx.name(), cctx.cacheId());

        if (internal) {
            if (e.isFiltered())
                return Collections.emptyList();
            else
                return F.<CacheEntryEvent<? extends K, ? extends V>>
                    asList(new CacheContinuousQueryEvent<K, V>(cache, cctx, e));
        }

        // Initial query entry or evicted entry. These events should be fired immediately.
        if (e.updateCounter() == -1L) {
            return !e.isFiltered() ? F.<CacheEntryEvent<? extends K, ? extends V>>asList(
                new CacheContinuousQueryEvent<K, V>(cache, cctx, e)) :
                Collections.<CacheEntryEvent<? extends K, ? extends V>>emptyList();
        }

        PartitionRecovery rec = getOrCreatePartitionRecovery(ctx, e.partition());

        return rec.collectEntries(e, cctx, cache);
    }

    /**
     * @param primary Primary.
     * @param evt Query event.
     * @return {@code True} if event passed filter otherwise {@code true}.
     */
    public boolean filter(CacheContinuousQueryEvent evt, boolean primary) {
        CacheContinuousQueryEntry entry = evt.entry();

        boolean notify = !entry.isFiltered();

        try {
            if (notify && getEventFilter() != null)
                notify = getEventFilter().evaluate(evt);
        }
        catch (Exception e) {
            U.error(log, "CacheEntryEventFilter failed: " + e);
        }

        if (!notify)
            entry.markFiltered();

        if (!primary && !internal && entry.updateCounter() != -1L /* Skip init query and expire entries */) {
            entry.markBackup();

            Collection<CacheContinuousQueryEntry> backupQueue0 = backupQueue;

            if (backupQueue0 != null)
                backupQueue0.add(entry.forBackupQueue());
        }

        return notify;
    }

    /**
     * @param evt Continuous query event.
     * @param notify Notify flag.
     * @param loc Listener deployed on this node.
     * @param recordIgniteEvt Record ignite event.
     */
    private void onEntryUpdate(CacheContinuousQueryEvent evt, boolean notify, boolean loc, boolean recordIgniteEvt) {
        try {
            GridCacheContext<K, V> cctx = cacheContext(ctx);

            if (cctx == null)
                return;

            final CacheContinuousQueryEntry entry = evt.entry();

            if (loc) {
                if (isQueryOnlyLocal()) {
                    if (!entry.isFiltered())
                        locLsnr.onUpdated(F.<CacheEntryEvent<? extends K, ? extends V>>asList(evt));
                }
                else {
                    Collection<CacheEntryEvent<? extends K, ? extends V>> evts = handleEvent(ctx, entry);

                    if (!evts.isEmpty())
                        locLsnr.onUpdated(evts);

                    if (!internal && !skipPrimaryCheck)
                        sendBackupAcknowledge(ackBuf.onAcknowledged(entry), routineId, ctx);
                }
            }
            else {
                if (!entry.isFiltered())
                    prepareEntry(cctx, nodeId, entry);

                CacheContinuousQueryEntry e = handleEntry(entry);

                if (e != null) {
                    if (log.isDebugEnabled())
                        log.debug("Send the following event to listener: " + e);

                    ctx.continuous().addNotification(nodeId, routineId, entry, topic, sync, true);
                }
            }
        }
        catch (ClusterTopologyCheckedException ex) {
            if (log.isDebugEnabled())
                log.debug("Failed to send event notification to node, node left cluster " +
                    "[node=" + nodeId + ", err=" + ex + ']');
        }
        catch (IgniteCheckedException ex) {
            U.error(ctx.log(CU.CONTINUOUS_QRY_LOG_CATEGORY), "Failed to send event notification to node: " + nodeId, ex);
        }

        if (recordIgniteEvt && notify) {
            ctx.event().record(new CacheQueryReadEvent<>(
                ctx.discovery().localNode(),
                "Continuous query executed.",
                EVT_CACHE_QUERY_OBJECT_READ,
                CacheQueryType.CONTINUOUS.name(),
                cacheName,
                null,
                null,
                null,
                getEventFilter() instanceof CacheEntryEventSerializableFilter ?
                    (CacheEntryEventSerializableFilter)getEventFilter() : null,
                null,
                nodeId,
                taskName(),
                evt.getKey(),
                evt.getValue(),
                evt.getOldValue(),
                null
            ));
        }
    }

    /**
     * @return {@code True} if query deployed only localy (local query or local cache), otherwise {@code false}.
     */
    private boolean isQueryOnlyLocal() {
        return locCache || localQuery;
    }

    /**
     * @return Task name.
     */
    private String taskName() {
        return ctx.security().enabled() ? ctx.task().resolveTaskName(taskHash) : null;
    }

    /**
     * @param ctx Context.
     * @param partId Partition id.
     * @return Partition recovery.
     */
    @NotNull private PartitionRecovery getOrCreatePartitionRecovery(GridKernalContext ctx, int partId) {
        PartitionRecovery rec = rcvs.get(partId);

        if (rec == null) {
            rec = new PartitionRecovery(ctx.log(CU.CONTINUOUS_QRY_LOG_CATEGORY));

            PartitionRecovery oldRec = rcvs.putIfAbsent(partId, rec);

            if (oldRec != null)
                rec = oldRec;
        }

        return rec;
    }

    /**
     * @param e Entry.
     * @return Entry.
     */
    private CacheContinuousQueryEntry handleEntry(CacheContinuousQueryEntry e) {
        assert e != null;
        assert entryBufs != null;

        if (internal) {
            if (e.isFiltered())
                return null;
            else
                return e;
        }

        // Initial query entry.
        // This events should be fired immediately.
        if (e.updateCounter() == -1)
            return e;

        EntryBuffer buf = entryBufs.get(e.partition());

        if (buf == null) {
            buf = new EntryBuffer();

            EntryBuffer oldRec = entryBufs.putIfAbsent(e.partition(), buf);

            if (oldRec != null)
                buf = oldRec;
        }

        return buf.handle(e);
    }

    /**
     *
     */
    private static class PartitionRecovery<K, V> {
        /** Event which means hole in sequence. */
        private static final CacheContinuousQueryEntry HOLE = new CacheContinuousQueryEntry();

        /** */
        private final static int MAX_BUFF_SIZE = 100;

        /** */
        private IgniteLogger log;

        /** */
        private long lastFiredEvt;

        /** */
        private long prevCheckCntr = -1;

        /** */
        private int pendingSize;

        /** */
        private AffinityTopologyVersion curTop = AffinityTopologyVersion.NONE;

        /** */
        private final Map<Long, CacheContinuousQueryEntry> pendingEvts = new TreeMap<>();

        /**
         * @param log Logger.
         */
        PartitionRecovery(IgniteLogger log) {
            this.log = log;
        }

        /**
         * Add continuous entry.
         *
         * @param cctx Cache context.
         * @param cache Cache.
         * @param entry Cache continuous query entry.
         * @return Collection entries which will be fired. This collection should contains only non-filtered events.
         */
        <K, V> Collection<CacheEntryEvent<? extends K, ? extends V>> collectEntries(
            CacheContinuousQueryEntry entry,
            GridCacheContext cctx,
            IgniteCache cache
        ) {
            assert entry != null;

            if (entry.topologyVersion() == null) { // Possible if entry is sent from old node.
                assert entry.updateCounter() == 0L : entry;

                return F.<CacheEntryEvent<? extends K, ? extends V>>
                    asList(new CacheContinuousQueryEvent<K, V>(cache, cctx, entry));
            }

            List<CacheEntryEvent<? extends K, ? extends V>> entries;

            synchronized (pendingEvts) {
                if (log.isDebugEnabled()) {
                    log.debug("Handling event [lastFiredEvt=" + lastFiredEvt +
                        ", curTop=" + curTop +
                        ", entUpdCnt=" + entry.updateCounter() +
                        ", partId=" + entry.partition() +
                        ", pendingEvts=" + pendingEvts + ']');
                }

                // Received first event.
                if (curTop == AffinityTopologyVersion.NONE) {
                    lastFiredEvt = entry.updateCounter();

                    curTop = entry.topologyVersion();

                    if (log.isDebugEnabled()) {
                        log.debug("First event [lastFiredEvt=" + lastFiredEvt +
                            ", curTop=" + curTop +
                            ", entUpdCnt=" + entry.updateCounter() +
                            ", partId=" + entry.partition() + ']');
                    }

                    return !entry.isFiltered() ?
                        F.<CacheEntryEvent<? extends K, ? extends V>>
                            asList(new CacheContinuousQueryEvent<K, V>(cache, cctx, entry)) :
                        Collections.<CacheEntryEvent<? extends K, ? extends V>>emptyList();
                }

                if (curTop.compareTo(entry.topologyVersion()) < 0) {
                    if (entry.updateCounter() == 1L && !entry.isBackup()) {
                        entries = new ArrayList<>(pendingEvts.size());

                        for (CacheContinuousQueryEntry evt : pendingEvts.values()) {
                            if (evt != HOLE && !evt.isFiltered())
                                entries.add(new CacheContinuousQueryEvent<K, V>(cache, cctx, evt));
                        }

                        pendingEvts.clear();

                        curTop = entry.topologyVersion();

                        lastFiredEvt = entry.updateCounter();

                        if (!entry.isFiltered())
                            entries.add(new CacheContinuousQueryEvent<K, V>(cache, cctx, entry));

                        if (log.isDebugEnabled())
                            log.debug("Partition was lost [lastFiredEvt=" + lastFiredEvt +
                                ", curTop=" + curTop +
                                ", entUpdCnt=" + entry.updateCounter() +
                                ", partId=" + entry.partition() +
                                ", pendingEvts=" + pendingEvts + ']');

                        return entries;
                    }

                    curTop = entry.topologyVersion();
                }

                // Check duplicate.
                if (entry.updateCounter() > lastFiredEvt) {
                    pendingEvts.put(entry.updateCounter(), entry);

                    // Put filtered events.
                    if (entry.filteredEvents() != null) {
                        for (long cnrt : entry.filteredEvents()) {
                            if (cnrt > lastFiredEvt)
                                pendingEvts.put(cnrt, HOLE);
                        }
                    }
                }
                else if (!entry.isBackup() &&
                    (entry.topologyVersion() != null && entry.topologyVersion().equals(curTop))) {

                    if (log.isDebugEnabled())
                        log.debug("Processed message out of order: " + entry);

                    return !entry.isFiltered() ?
                        F.<CacheEntryEvent<? extends K, ? extends V>>
                            asList(new CacheContinuousQueryEvent<K, V>(cache, cctx, entry)) :
                        Collections.<CacheEntryEvent<? extends K, ? extends V>>emptyList();
                }
                else {
                    if (log.isDebugEnabled())
                        log.debug("Skip duplicate continuous query message: " + entry);

                    return Collections.emptyList();
                }

                if (pendingEvts.isEmpty()) {
                    if (log.isDebugEnabled()) {
                        log.debug("Nothing sent to listener [lastFiredEvt=" + lastFiredEvt +
                            ", curTop=" + curTop +
                            ", entUpdCnt=" + entry.updateCounter() +
                            ", partId=" + entry.partition() + ']');
                    }

                    return Collections.emptyList();
                }

                Iterator<Map.Entry<Long, CacheContinuousQueryEntry>> iter = pendingEvts.entrySet().iterator();

                entries = new ArrayList<>();

                if (pendingEvts.size() >= MAX_BUFF_SIZE) {
                    for (int i = 0; i < MAX_BUFF_SIZE - (MAX_BUFF_SIZE / 10); i++) {
                        Map.Entry<Long, CacheContinuousQueryEntry> e = iter.next();

                        if (e.getValue() != HOLE && !e.getValue().isFiltered())
                            entries.add(new CacheContinuousQueryEvent<K, V>(cache, cctx, e.getValue()));

                        lastFiredEvt = e.getKey();

                        iter.remove();
                    }

                    if (log.isDebugEnabled()) {
                        log.debug("Pending events reached max of buffer size [lastFiredEvt=" + lastFiredEvt +
                            ", curTop=" + curTop +
                            ", entUpdCnt=" + entry.updateCounter() +
                            ", partId=" + entry.partition() +
                            ", pendingEvts=" + pendingEvts + ']');
                    }
                }
                else {
                    // Elements are consistently.
                    while (iter.hasNext()) {
                        Map.Entry<Long, CacheContinuousQueryEntry> e = iter.next();

                        if (e.getKey() == lastFiredEvt + 1) {
                            ++lastFiredEvt;

                            if (e.getValue() != HOLE && !e.getValue().isFiltered())
                                entries.add(new CacheContinuousQueryEvent<K, V>(cache, cctx, e.getValue()));

                            iter.remove();
                        }
                        else
                            break;
                    }
                }

                if (log.isDebugEnabled()) {
                    log.debug("Will send to listener the following events [entries=" + entries +
                        ", lastFiredEvt=" + lastFiredEvt +
                        ", curTop=" + curTop +
                        ", entUpdCnt=" + entry.updateCounter() +
                        ", partId=" + entry.partition() +
                        ", pendingEvts=" + pendingEvts + ']');
                }
            }

            return entries;
        }

        /**
         * Check queue on stuck.
         *
         * @param cache Cache.
         * @param cctx Cache context.
         *
         * @return Stacked events.
         */
        Collection<CacheEntryEvent<? extends K, ? extends V>> onTimeout(IgniteCache cache, GridCacheContext cctx) {
            List<CacheEntryEvent<? extends K, ? extends V>> res = Collections.emptyList();

            synchronized (pendingEvts) {
                // Visited this the first time.
                if (prevCheckCntr == -1) {
                    prevCheckCntr = lastFiredEvt;
                    pendingSize = pendingEvts.size();

                    return Collections.emptyList();
                }

                // Pending event not found.
                if (pendingEvts.size() == 0) {
                    prevCheckCntr = lastFiredEvt;
                    pendingSize = 0;

                    if (log.isDebugEnabled())
                        log.debug("No stuck events.");

                    return Collections.emptyList();
                }

                if (log.isDebugEnabled())
                    log.debug("Check stuck events [lastFiredEvt=" + lastFiredEvt + ", "
                        + "prevCheckCntr=" + prevCheckCntr + ", "
                        + "pendingSize=" + pendingSize + ", "
                        + "pendingEvts=" + pendingEvts + "]");

                if (pendingSize > 0 && prevCheckCntr == lastFiredEvt) {
                    int pendingSize0 = Math.min(pendingSize, pendingEvts.size());

                    assert pendingSize0 > 0;

                    res = new ArrayList<>(pendingSize0);
                    Iterator<Map.Entry<Long, CacheContinuousQueryEntry>> iter = pendingEvts.entrySet().iterator();

                    for (int i = 0; i < pendingSize0; i++) {
                        Map.Entry<Long, CacheContinuousQueryEntry> e = iter.next();

                        if (e.getValue() != HOLE && !e.getValue().isFiltered())
                            res.add(new CacheContinuousQueryEvent(cache, cctx, e.getValue()));

                        iter.remove();

                        lastFiredEvt = e.getKey();
                    }
                }

                prevCheckCntr = lastFiredEvt;
                pendingSize = pendingEvts.size();

                if (log.isDebugEnabled())
                    log.debug("Process stuck events [lastFiredEvt=" + lastFiredEvt + ", " + "evts=" + res + "]");
            }

            return res;
        }
    }

    /**
     *
     */
    private static class EntryBuffer {
        /** */
        private final static int MAX_BUFF_SIZE = 100;

        /** */
        private final GridConcurrentSkipListSet<Long> buf = new GridConcurrentSkipListSet<>();

        /** */
        private AtomicLong lastFiredCntr = new AtomicLong();

        /**
         * @param newVal New value.
         * @return Old value if previous value less than new value otherwise {@code -1}.
         */
        private long updateFiredCounter(long newVal) {
            long prevVal = lastFiredCntr.get();

            while (prevVal < newVal) {
                if (lastFiredCntr.compareAndSet(prevVal, newVal))
                    return prevVal;
                else
                    prevVal = lastFiredCntr.get();
            }

            return prevVal >= newVal ? -1 : prevVal;
        }

        /**
         * Add continuous entry.
         *
         * @param e Cache continuous query entry.
         * @return Collection entries which will be fired.
         */
        public CacheContinuousQueryEntry handle(CacheContinuousQueryEntry e) {
            assert e != null;

            if (e.isFiltered()) {
                Long last = buf.lastx();
                Long first = buf.firstx();

                if (last != null && first != null && last - first >= MAX_BUFF_SIZE) {
                    NavigableSet<Long> prevHoles = buf.subSet(first, true, last, true);

                    GridLongList filteredEvts = new GridLongList((int)(last - first));

                    int size = 0;

                    Long cntr;

                    while ((cntr = prevHoles.pollFirst()) != null) {
                        filteredEvts.add(cntr);

                        ++size;
                    }

                    filteredEvts.truncate(size, true);

                    e.filteredEvents(filteredEvts);

                    return e;
                }

                if (lastFiredCntr.get() > e.updateCounter() || e.updateCounter() == 1)
                    return e;
                else {
                    buf.add(e.updateCounter());

                    // Double check. If another thread sent a event with counter higher than this event.
                    if (lastFiredCntr.get() > e.updateCounter() && buf.contains(e.updateCounter())) {
                        buf.remove(e.updateCounter());

                        return e;
                    }
                    else
                        return null;
                }
            }
            else {
                long prevVal = updateFiredCounter(e.updateCounter());

                if (prevVal == -1)
                    return e;
                else {
                    NavigableSet<Long> prevHoles = buf.subSet(prevVal, true, e.updateCounter(), true);

                    GridLongList filteredEvts = new GridLongList((int)(e.updateCounter() - prevVal));

                    int size = 0;

                    Long cntr;

                    while ((cntr = prevHoles.pollFirst()) != null) {
                        filteredEvts.add(cntr);

                        ++size;
                    }

                    filteredEvts.truncate(size, true);

                    e.filteredEvents(filteredEvts);

                    return e;
                }
            }
        }
    }

    /** {@inheritDoc} */
    @Override public void onNodeLeft() {
        Collection<CacheContinuousQueryEntry> backupQueue0 = backupQueue;

        if (backupQueue0 != null)
            backupQueue = null;
    }

    /** {@inheritDoc} */
    @Override public void p2pMarshal(GridKernalContext ctx) throws IgniteCheckedException {
        assert ctx != null;
        assert ctx.config().isPeerClassLoadingEnabled();

        if (rmtFilter != null && !U.isGrid(rmtFilter.getClass()))
            rmtFilterDep = new DeployableObject(rmtFilter, ctx);
    }

    /** {@inheritDoc} */
    @Override public void p2pUnmarshal(UUID nodeId, GridKernalContext ctx) throws IgniteCheckedException {
        assert nodeId != null;
        assert ctx != null;
        assert ctx.config().isPeerClassLoadingEnabled();

        if (rmtFilterDep != null)
            rmtFilter = rmtFilterDep.unmarshal(nodeId, ctx);
    }

    /** {@inheritDoc} */
    @Override public GridContinuousBatch createBatch() {
        return new GridContinuousQueryBatch();
    }

    /** {@inheritDoc} */
    @Override public void onBatchAcknowledged(final UUID routineId,
        GridContinuousBatch batch,
        final GridKernalContext ctx) {
        sendBackupAcknowledge(ackBuf.onAcknowledged(batch), routineId, ctx);
    }

    /**
     * @param t Acknowledge information.
     * @param routineId Routine ID.
     * @param ctx Context.
     */
    private void sendBackupAcknowledge(final IgniteBiTuple<Map<Integer, Long>, Set<AffinityTopologyVersion>> t,
        final UUID routineId,
        final GridKernalContext ctx) {
        if (t != null) {
            ctx.closure().runLocalSafe(new Runnable() {
                @Override public void run() {
                    GridCacheContext<K, V> cctx = cacheContext(ctx);

                    CacheContinuousQueryBatchAck msg = new CacheContinuousQueryBatchAck(cctx.cacheId(),
                        routineId,
                        t.get1());

                    for (AffinityTopologyVersion topVer : t.get2()) {
                        for (ClusterNode node : ctx.discovery().cacheAffinityNodes(cctx.name(), topVer)) {
                            if (!node.isLocal() && node.version().compareTo(CacheContinuousQueryBatchAck.SINCE_VER) >= 0) {
                                try {
                                    cctx.io().send(node, msg, GridIoPolicy.SYSTEM_POOL);
                                }
                                catch (ClusterTopologyCheckedException e) {
                                    IgniteLogger log = ctx.log(CU.CONTINUOUS_QRY_LOG_CATEGORY);

                                    if (log.isDebugEnabled())
                                        log.debug("Failed to send acknowledge message, node left " +
                                            "[msg=" + msg + ", node=" + node + ']');
                                }
                                catch (IgniteCheckedException e) {
                                    IgniteLogger log = ctx.log(CU.CONTINUOUS_QRY_LOG_CATEGORY);

                                    U.error(log, "Failed to send acknowledge message " +
                                        "[msg=" + msg + ", node=" + node + ']', e);
                                }
                            }
                        }
                    }
                }
            });
        }
    }

    /** {@inheritDoc} */
    @Nullable @Override public Object orderedTopic() {
        return topic;
    }

    /** {@inheritDoc} */
    @Override public GridContinuousHandler clone() {
        try {
            return (GridContinuousHandler)super.clone();
        }
        catch (CloneNotSupportedException e) {
            throw new IllegalStateException(e);
        }
    }

    /** {@inheritDoc} */
    @Override public String toString() {
        return S.toString(CacheContinuousQueryHandler.class, this);
    }

    /** {@inheritDoc} */
    @Override public void writeExternal(ObjectOutput out) throws IOException {
        U.writeString(out, cacheName);
        out.writeObject(topic);

        boolean b = rmtFilterDep != null;

        out.writeBoolean(b);

        if (b)
            out.writeObject(rmtFilterDep);
        else
            out.writeObject(rmtFilter);

        out.writeBoolean(internal);
        out.writeBoolean(notifyExisting);
        out.writeBoolean(oldValRequired);
        out.writeBoolean(sync);
        out.writeBoolean(ignoreExpired);
        out.writeInt(taskHash);
    }

    /** {@inheritDoc} */
    @SuppressWarnings("unchecked")
    @Override public void readExternal(ObjectInput in) throws IOException, ClassNotFoundException {
        cacheName = U.readString(in);
        topic = in.readObject();

        boolean b = in.readBoolean();

        if (b)
            rmtFilterDep = (DeployableObject)in.readObject();
        else
            rmtFilter = (CacheEntryEventSerializableFilter<K, V>)in.readObject();

        internal = in.readBoolean();
        notifyExisting = in.readBoolean();
        oldValRequired = in.readBoolean();
        sync = in.readBoolean();
        ignoreExpired = in.readBoolean();
        taskHash = in.readInt();

        cacheId = CU.cacheId(cacheName);
    }

    /**
     * @param ctx Kernal context.
     * @return Cache context.
     */
    private GridCacheContext<K, V> cacheContext(GridKernalContext ctx) {
        assert ctx != null;

        return ctx.cache().<K, V>context().cacheContext(cacheId);
    }

    /** */
    private static class AcknowledgeBuffer {
        /** */
        private int size;

        /** */
        @GridToStringInclude
        private Map<Integer, Long> updateCntrs = new HashMap<>();

        /** */
        @GridToStringInclude
        private Set<AffinityTopologyVersion> topVers = U.newHashSet(1);

        /**
         * @param batch Batch.
         * @return Non-null tuple if acknowledge should be sent to backups.
         */
        @SuppressWarnings("unchecked")
        @Nullable synchronized IgniteBiTuple<Map<Integer, Long>, Set<AffinityTopologyVersion>>
        onAcknowledged(GridContinuousBatch batch) {
            assert batch instanceof GridContinuousQueryBatch;

            size += ((GridContinuousQueryBatch)batch).entriesCount();

            Collection<CacheContinuousQueryEntry> entries = (Collection)batch.collect();

            for (CacheContinuousQueryEntry e : entries)
                addEntry(e);

            return size >= BACKUP_ACK_THRESHOLD ? acknowledgeData() : null;
        }

        /**
         * @param e Entry.
         * @return Non-null tuple if acknowledge should be sent to backups.
         */
        @Nullable synchronized IgniteBiTuple<Map<Integer, Long>, Set<AffinityTopologyVersion>>
        onAcknowledged(CacheContinuousQueryEntry e) {
            size++;

            addEntry(e);

            return size >= BACKUP_ACK_THRESHOLD ? acknowledgeData() : null;
        }

        /**
         * @param e Entry.
         */
        private void addEntry(CacheContinuousQueryEntry e) {
            topVers.add(e.topologyVersion());

            Long cntr0 = updateCntrs.get(e.partition());

            if (cntr0 == null || e.updateCounter() > cntr0)
                updateCntrs.put(e.partition(), e.updateCounter());
        }

        /**
         * @return Non-null tuple if acknowledge should be sent to backups.
         */
        @Nullable synchronized IgniteBiTuple<Map<Integer, Long>, Set<AffinityTopologyVersion>>
            acknowledgeOnTimeout() {
            return size > 0 ? acknowledgeData() : null;
        }

        /**
         * @return Tuple with acknowledge information.
         */
        private IgniteBiTuple<Map<Integer, Long>, Set<AffinityTopologyVersion>> acknowledgeData() {
            assert size > 0;

            Map<Integer, Long> cntrs = new HashMap<>(updateCntrs);

            IgniteBiTuple<Map<Integer, Long>, Set<AffinityTopologyVersion>> res =
                new IgniteBiTuple<>(cntrs, topVers);

            topVers = U.newHashSet(1);

            size = 0;

            return res;
        }

        /** {@inheritDoc} */
        @Override public String toString() {
            return S.toString(AcknowledgeBuffer.class, this);
        }
    }

    /**
     *
     */
    private class ContinuousQueryAsyncClosure implements Runnable {
        /** */
        private final CacheContinuousQueryEvent<K, V> evt;

        /** */
        private final boolean primary;

        /** */
        private final boolean recordIgniteEvt;

        /** */
        private final IgniteInternalFuture<?> fut;

        /**
         * @param primary Primary flag.
         * @param evt Event.
         * @param recordIgniteEvt Fired event.
         * @param fut Dht future.
         */
        ContinuousQueryAsyncClosure(
            boolean primary,
            CacheContinuousQueryEvent<K, V> evt,
            boolean recordIgniteEvt,
            IgniteInternalFuture<?> fut) {
            this.primary = primary;
            this.evt = evt;
            this.recordIgniteEvt = recordIgniteEvt;
            this.fut = fut;
        }

        /** {@inheritDoc} */
        @Override public void run() {
            final boolean notify = filter(evt, primary);

            if (!primary())
                return;

            if (fut == null) {
                onEntryUpdate(evt, notify, nodeId.equals(ctx.localNodeId()), recordIgniteEvt);

                return;
            }

            if (fut.isDone()) {
                if (fut.error() != null)
                    evt.entry().markFiltered();

                onEntryUpdate(evt, notify, nodeId.equals(ctx.localNodeId()), recordIgniteEvt);
            }
            else {
                fut.listen(new CI1<IgniteInternalFuture<?>>() {
                    @Override public void apply(IgniteInternalFuture<?> f) {
                        if (f.error() != null)
                            evt.entry().markFiltered();

                        ctx.asyncCallbackPool().execute(new Runnable() {
                            @Override public void run() {
                                onEntryUpdate(evt, notify, nodeId.equals(ctx.localNodeId()), recordIgniteEvt);
                            }
                        }, evt.entry().partition());
                    }
                });
            }
        }

        /**
         * @return {@code True} if event fired on this node.
         */
        private boolean primary() {
            return primary || skipPrimaryCheck;
        }

        /** {@inheritDoc} */
        public String toString() {
            return S.toString(ContinuousQueryAsyncClosure.class, this);
        }
    }

    /**
     * Deployable object.
     */
    protected static class DeployableObject implements Externalizable {
        /** */
        private static final long serialVersionUID = 0L;

        /** Serialized object. */
        private byte[] bytes;

        /** Deployment class name. */
        private String clsName;

        /** Deployment info. */
        private GridDeploymentInfo depInfo;

        /**
         * Required by {@link Externalizable}.
         */
        public DeployableObject() {
            // No-op.
        }

        /**
         * @param obj Object.
         * @param ctx Kernal context.
         * @throws IgniteCheckedException In case of error.
         */
        protected DeployableObject(Object obj, GridKernalContext ctx) throws IgniteCheckedException {
            assert obj != null;
            assert ctx != null;

            Class cls = U.detectClass(obj);

            clsName = cls.getName();

            GridDeployment dep = ctx.deploy().deploy(cls, U.detectClassLoader(cls));

            if (dep == null)
                throw new IgniteDeploymentCheckedException("Failed to deploy object: " + obj);

            depInfo = new GridDeploymentInfoBean(dep);

            bytes = U.marshal(ctx, obj);
        }

        /**
         * @param nodeId Node ID.
         * @param ctx Kernal context.
         * @return Deserialized object.
         * @throws IgniteCheckedException In case of error.
         */
        <T> T unmarshal(UUID nodeId, GridKernalContext ctx) throws IgniteCheckedException {
            assert ctx != null;

            GridDeployment dep = ctx.deploy().getGlobalDeployment(depInfo.deployMode(), clsName, clsName,
                depInfo.userVersion(), nodeId, depInfo.classLoaderId(), depInfo.participants(), null);

            if (dep == null)
                throw new IgniteDeploymentCheckedException("Failed to obtain deployment for class: " + clsName);

            return U.unmarshal(ctx, bytes, U.resolveClassLoader(dep.classLoader(), ctx.config()));
        }

        /** {@inheritDoc} */
        @Override public void writeExternal(ObjectOutput out) throws IOException {
            U.writeByteArray(out, bytes);
            U.writeString(out, clsName);
            out.writeObject(depInfo);
        }

        /** {@inheritDoc} */
        @Override public void readExternal(ObjectInput in) throws IOException, ClassNotFoundException {
            bytes = U.readByteArray(in);
            clsName = U.readString(in);
            depInfo = (GridDeploymentInfo)in.readObject();
        }
    }
}<|MERGE_RESOLUTION|>--- conflicted
+++ resolved
@@ -344,7 +344,6 @@
             }
         }
 
-<<<<<<< HEAD
         // Not need to support Fault Tolerance for local queries or local cache.
         if (!isQueryOnlyLocal()) {
             entryBufs = new ConcurrentHashMap<>();
@@ -352,13 +351,6 @@
             ackBuf = new AcknowledgeBuffer();
             rcvs = new ConcurrentHashMap<>();
         }
-=======
-        entryBufs = new ConcurrentHashMap<>();
-
-        backupQueue = new ConcurrentLinkedDeque8<>();
-
-        ackBuf = new AcknowledgeBuffer();
->>>>>>> 3d64cf1a
 
         this.nodeId = nodeId;
 
