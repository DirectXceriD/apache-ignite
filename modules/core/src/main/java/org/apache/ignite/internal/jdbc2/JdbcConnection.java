--- conflicted
+++ resolved
@@ -78,14 +78,11 @@
 import static org.apache.ignite.IgniteJdbcDriver.PROP_LOCAL;
 import static org.apache.ignite.IgniteJdbcDriver.PROP_NODE_ID;
 import static org.apache.ignite.IgniteJdbcDriver.PROP_TX_ALLOWED;
-<<<<<<< HEAD
 import static org.apache.ignite.IgniteJdbcDriver.PROP_STREAMING;
 import static org.apache.ignite.IgniteJdbcDriver.PROP_STREAMING_ALLOW_OVERWRITE;
 import static org.apache.ignite.IgniteJdbcDriver.PROP_STREAMING_FLUSH_FREQ;
 import static org.apache.ignite.IgniteJdbcDriver.PROP_STREAMING_PER_NODE_BUF_SIZE;
 import static org.apache.ignite.IgniteJdbcDriver.PROP_STREAMING_PER_NODE_PAR_OPS;
-=======
->>>>>>> f0a7ac57
 
 /**
  * JDBC connection implementation.
@@ -137,7 +134,6 @@
     /** Current transaction isolation. */
     private int txIsolation;
 
-<<<<<<< HEAD
     /** Make this connection streaming oriented, and prepared statements - data streamer aware. */
     private final boolean stream;
 
@@ -153,8 +149,6 @@
     /** Allow overwrites for duplicate keys on streamed {@code INSERT}s. */
     private final boolean streamAllowOverwrite;
 
-=======
->>>>>>> f0a7ac57
     /** Statements. */
     final Set<JdbcStatement> statements = new HashSet<>();
 
@@ -176,7 +170,6 @@
         collocatedQry = Boolean.parseBoolean(props.getProperty(PROP_COLLOCATED));
         distributedJoins = Boolean.parseBoolean(props.getProperty(PROP_DISTRIBUTED_JOINS));
         txAllowed = Boolean.parseBoolean(props.getProperty(PROP_TX_ALLOWED));
-<<<<<<< HEAD
 
         stream = Boolean.parseBoolean(props.getProperty(PROP_STREAMING));
         streamAllowOverwrite = Boolean.parseBoolean(props.getProperty(PROP_STREAMING_ALLOW_OVERWRITE));
@@ -185,8 +178,6 @@
             String.valueOf(IgniteDataStreamer.DFLT_PER_NODE_BUFFER_SIZE)));
         streamNodeParOps = Integer.parseInt(props.getProperty(PROP_STREAMING_PER_NODE_PAR_OPS,
             String.valueOf(IgniteDataStreamer.DFLT_MAX_PARALLEL_OPS)));
-=======
->>>>>>> f0a7ac57
 
         String nodeIdProp = props.getProperty(PROP_NODE_ID);
 
@@ -822,11 +813,7 @@
      */
     PreparedStatement prepareNativeStatement(String sql) throws SQLException {
         return ((IgniteCacheProxy) ignite().cache(cacheName())).context()
-<<<<<<< HEAD
             .kernalContext().query().prepareNativeStatement(getSchema(), sql);
-=======
-            .kernalContext().query().prepareNativeStatement(cacheName(), sql);
->>>>>>> f0a7ac57
     }
 
     /**
