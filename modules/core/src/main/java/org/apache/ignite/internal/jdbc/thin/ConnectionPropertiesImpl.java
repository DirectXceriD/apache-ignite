--- conflicted
+++ resolved
@@ -91,15 +91,6 @@
     private BooleanProperty skipReducerOnUpdate = new BooleanProperty(
         "skipReducerOnUpdate", "Enable execution update queries on ignite server nodes", false, false);
 
-<<<<<<< HEAD
-    /** User name to authenticate the client on the server side. */
-    private StringProperty user = new StringProperty(
-        "user", "User name to authenticate the client on the server side", null, null, false, null);
-
-    /** User's password. */
-    private StringProperty passwd = new StringProperty(
-        "password", "User's password", null, null, false, null);
-=======
     /** SSL: Use SSL connection to Ignite node. */
     private StringProperty sslMode = new StringProperty("sslMode",
         "The SSL mode of the connection", SSL_MODE_DISABLE,
@@ -154,21 +145,25 @@
     /** SSL: Custom class name that implements Factory&lt;SSLSocketFactory&gt;. */
     private StringProperty sslFactory = new StringProperty("sslFactory",
         "Custom class name that implements Factory<SSLSocketFactory>", null, null, false, null);
->>>>>>> 42161cdd
+
+    /** User name to authenticate the client on the server side. */
+    private StringProperty user = new StringProperty(
+        "user", "User name to authenticate the client on the server side", null, null, false, null);
+
+    /** User's password. */
+    private StringProperty passwd = new StringProperty(
+        "password", "User's password", null, null, false, null);
 
     /** Properties array. */
     private final ConnectionProperty [] propsArray = {
         host, port,
         distributedJoins, enforceJoinOrder, collocated, replicatedOnly, autoCloseServerCursor,
         tcpNoDelay, lazy, socketSendBuffer, socketReceiveBuffer, skipReducerOnUpdate,
-<<<<<<< HEAD
-        user, passwd
-=======
         sslMode, sslProtocol, sslKeyAlgorithm,
         sslClientCertificateKeyStoreUrl, sslClientCertificateKeyStorePassword, sslClientCertificateKeyStoreType,
         sslTrustCertificateKeyStoreUrl, sslTrustCertificateKeyStorePassword, sslTrustCertificateKeyStoreType,
-        sslTrustAll, sslFactory
->>>>>>> 42161cdd
+        sslTrustAll, sslFactory,
+        user, passwd
     };
 
     /** {@inheritDoc} */
@@ -292,7 +287,116 @@
     }
 
     /** {@inheritDoc} */
-<<<<<<< HEAD
+    @Override public String getSslMode() {
+        return sslMode.value();
+    }
+
+    /** {@inheritDoc} */
+    @Override public void setSslMode(String mode) {
+        sslMode.setValue(mode);
+    }
+
+    /** {@inheritDoc} */
+    @Override public String getSslProtocol() {
+        return sslProtocol.value();
+    }
+
+    /** {@inheritDoc} */
+    @Override public void setSslProtocol(String sslProtocol) {
+        this.sslProtocol.setValue(sslProtocol);
+    }
+
+    /** {@inheritDoc} */
+    @Override public String getSslKeyAlgorithm() {
+        return sslKeyAlgorithm.value();
+    }
+
+    /** {@inheritDoc} */
+    @Override public void setSslKeyAlgorithm(String keyAlgorithm) {
+        sslKeyAlgorithm.setValue(keyAlgorithm);
+    }
+
+    /** {@inheritDoc} */
+    @Override public String getSslClientCertificateKeyStoreUrl() {
+        return sslClientCertificateKeyStoreUrl.value();
+    }
+
+    /** {@inheritDoc} */
+    @Override public void setSslClientCertificateKeyStoreUrl(String url) {
+        sslClientCertificateKeyStoreUrl.setValue(url);
+    }
+
+    /** {@inheritDoc} */
+    @Override public String getSslClientCertificateKeyStorePassword() {
+        return sslClientCertificateKeyStorePassword.value();
+    }
+
+    /** {@inheritDoc} */
+    @Override public void setSslClientCertificateKeyStorePassword(String passwd) {
+        sslClientCertificateKeyStorePassword.setValue(passwd);
+    }
+
+    /** {@inheritDoc} */
+    @Override public String getSslClientCertificateKeyStoreType() {
+        return sslClientCertificateKeyStoreType.value();
+    }
+
+    /** {@inheritDoc} */
+    @Override public void setSslClientCertificateKeyStoreType(String ksType) {
+        sslClientCertificateKeyStoreType.setValue(ksType);
+    }
+
+    /** {@inheritDoc} */
+    @Override public String getSslTrustCertificateKeyStoreUrl() {
+        return sslTrustCertificateKeyStoreUrl.value();
+    }
+
+    /** {@inheritDoc} */
+    @Override public void setSslTrustCertificateKeyStoreUrl(String url) {
+        sslTrustCertificateKeyStoreUrl.setValue(url);
+    }
+
+    /** {@inheritDoc} */
+    @Override public String getSslTrustCertificateKeyStorePassword() {
+        return sslTrustCertificateKeyStorePassword.value();
+    }
+
+    /** {@inheritDoc} */
+    @Override public void setSslTrustCertificateKeyStorePassword(String passwd) {
+        sslTrustCertificateKeyStorePassword.setValue(passwd);
+    }
+
+    /** {@inheritDoc} */
+    @Override public String getSslTrustCertificateKeyStoreType() {
+        return sslTrustCertificateKeyStoreType.value();
+    }
+
+    /** {@inheritDoc} */
+    @Override public void setSslTrustCertificateKeyStoreType(String ksType) {
+        sslTrustCertificateKeyStoreType.setValue(ksType);
+    }
+
+    /** {@inheritDoc} */
+    @Override public boolean isSslTrustAll() {
+        return sslTrustAll.value();
+    }
+
+    /** {@inheritDoc} */
+    @Override public void setSslTrustAll(boolean trustAll) {
+        this.sslTrustAll.setValue(trustAll);
+    }
+
+    /** {@inheritDoc} */
+    @Override public String getSslFactory() {
+        return sslFactory.value();
+    }
+
+    /** {@inheritDoc} */
+    @Override public void setSslFactory(String sslFactory) {
+        this.sslFactory.setValue(sslFactory);
+    }
+
+    /** {@inheritDoc} */
     @Override public void setUsername(String name) {
         user.setValue(name);
     }
@@ -310,115 +414,6 @@
     /** {@inheritDoc} */
     @Override public String getPassword() {
         return passwd.value();
-=======
-    @Override public String getSslMode() {
-        return sslMode.value();
-    }
-
-    /** {@inheritDoc} */
-    @Override public void setSslMode(String mode) {
-        sslMode.setValue(mode);
-    }
-
-    /** {@inheritDoc} */
-    @Override public String getSslProtocol() {
-        return sslProtocol.value();
-    }
-
-    /** {@inheritDoc} */
-    @Override public void setSslProtocol(String sslProtocol) {
-        this.sslProtocol.setValue(sslProtocol);
-    }
-
-    /** {@inheritDoc} */
-    @Override public String getSslKeyAlgorithm() {
-        return sslKeyAlgorithm.value();
-    }
-
-    /** {@inheritDoc} */
-    @Override public void setSslKeyAlgorithm(String keyAlgorithm) {
-        sslKeyAlgorithm.setValue(keyAlgorithm);
-    }
-
-    /** {@inheritDoc} */
-    @Override public String getSslClientCertificateKeyStoreUrl() {
-        return sslClientCertificateKeyStoreUrl.value();
-    }
-
-    /** {@inheritDoc} */
-    @Override public void setSslClientCertificateKeyStoreUrl(String url) {
-        sslClientCertificateKeyStoreUrl.setValue(url);
-    }
-
-    /** {@inheritDoc} */
-    @Override public String getSslClientCertificateKeyStorePassword() {
-        return sslClientCertificateKeyStorePassword.value();
-    }
-
-    /** {@inheritDoc} */
-    @Override public void setSslClientCertificateKeyStorePassword(String passwd) {
-        sslClientCertificateKeyStorePassword.setValue(passwd);
-    }
-
-    /** {@inheritDoc} */
-    @Override public String getSslClientCertificateKeyStoreType() {
-        return sslClientCertificateKeyStoreType.value();
-    }
-
-    /** {@inheritDoc} */
-    @Override public void setSslClientCertificateKeyStoreType(String ksType) {
-        sslClientCertificateKeyStoreType.setValue(ksType);
-    }
-
-    /** {@inheritDoc} */
-    @Override public String getSslTrustCertificateKeyStoreUrl() {
-        return sslTrustCertificateKeyStoreUrl.value();
-    }
-
-    /** {@inheritDoc} */
-    @Override public void setSslTrustCertificateKeyStoreUrl(String url) {
-        sslTrustCertificateKeyStoreUrl.setValue(url);
-    }
-
-    /** {@inheritDoc} */
-    @Override public String getSslTrustCertificateKeyStorePassword() {
-        return sslTrustCertificateKeyStorePassword.value();
-    }
-
-    /** {@inheritDoc} */
-    @Override public void setSslTrustCertificateKeyStorePassword(String passwd) {
-        sslTrustCertificateKeyStorePassword.setValue(passwd);
-    }
-
-    /** {@inheritDoc} */
-    @Override public String getSslTrustCertificateKeyStoreType() {
-        return sslTrustCertificateKeyStoreType.value();
-    }
-
-    /** {@inheritDoc} */
-    @Override public void setSslTrustCertificateKeyStoreType(String ksType) {
-        sslTrustCertificateKeyStoreType.setValue(ksType);
-    }
-
-    /** {@inheritDoc} */
-    @Override public boolean isSslTrustAll() {
-        return sslTrustAll.value();
-    }
-
-    /** {@inheritDoc} */
-    @Override public void setSslTrustAll(boolean trustAll) {
-        this.sslTrustAll.setValue(trustAll);
-    }
-
-    /** {@inheritDoc} */
-    @Override public String getSslFactory() {
-        return sslFactory.value();
-    }
-
-    /** {@inheritDoc} */
-    @Override public void setSslFactory(String sslFactory) {
-        this.sslFactory.setValue(sslFactory);
->>>>>>> 42161cdd
     }
 
     /**
