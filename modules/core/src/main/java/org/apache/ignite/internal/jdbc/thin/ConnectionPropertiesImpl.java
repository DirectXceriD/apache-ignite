--- conflicted
+++ resolved
@@ -22,7 +22,6 @@
 import java.sql.SQLException;
 import java.util.Arrays;
 import java.util.Properties;
-import java.util.StringTokenizer;
 import javax.naming.RefAddr;
 import javax.naming.Reference;
 import org.apache.ignite.IgniteCheckedException;
@@ -46,29 +45,13 @@
 
     /** Connection URL. */
     private String url;
-<<<<<<< HEAD
+
+    /** Addresses. */
+    private HostAndPortRange [] addrs;
 
     /** Schema name. Hidden property. Is used to set default schema name part of the URL. */
     private StringProperty schema = new StringProperty("schema",
         "Schema name of the connection", "PUBLIC", null, false, null);
-
-    /** Host name property. Hidden property. Is used to validate host name part of the URL. */
-    private StringProperty host = new StringProperty(
-        "host", "Ignite node IP to connect", null, null, true,
-        new EmptyStringValidator("Host name is empty"));
-
-    /** Connection port property. Hidden property. Is used to validate port number part of the URL. */
-    private IntegerProperty port = new IntegerProperty(
-        "port", "Ignite node IP to connect", ClientConnectorConfiguration.DFLT_PORT, false, 1, 0xFFFF);
-=======
-
-    /** Addresses. */
-    private HostAndPortRange [] addrs;
-
-    /** Schema name. Hidden property. Is used to set default schema name part of the URL. */
-    private StringProperty schema = new StringProperty("schema",
-        "Schema name of the connection", "PUBLIC", null, false, null);
->>>>>>> 6ddc6d70
 
     /** Distributed joins property. */
     private BooleanProperty distributedJoins = new BooleanProperty(
@@ -191,34 +174,6 @@
     /** {@inheritDoc} */
     @Override public String getSchema() {
         return schema.value();
-<<<<<<< HEAD
-    }
-
-    /** {@inheritDoc} */
-    @Override public void setSchema(String schema) {
-        this.schema.setValue(schema);
-    }
-
-    /** {@inheritDoc} */
-    @Override public String getUrl() {
-        if (url != null)
-            return url;
-        else
-            return host.value() + ":" + port.value();
-    }
-
-    /** {@inheritDoc} */
-    @Override public void setUrl(String url) throws SQLException {
-        this.url = url;
-
-        init(url, new Properties());
-    }
-
-    /** {@inheritDoc} */
-    @Override public String getHost() {
-        return host.value();
-=======
->>>>>>> 6ddc6d70
     }
 
     /** {@inheritDoc} */
@@ -508,11 +463,6 @@
 
         for (ConnectionProperty aPropsArray : propsArray)
             aPropsArray.init(props0);
-
-        if (!F.isEmpty(props.getProperty("user"))) {
-            setUsername(props.getProperty("user"));
-            setPassword(props.getProperty("password"));
-        }
     }
 
     /**
@@ -531,43 +481,6 @@
 
         String nakedUrl = url.substring(JdbcThinUtils.URL_PREFIX.length()).trim();
 
-<<<<<<< HEAD
-        int pathPartEndPos = nakedUrl.indexOf('?');
-
-        if (pathPartEndPos == -1)
-            pathPartEndPos = nakedUrl.length();
-
-        String pathPart = nakedUrl.substring(0, pathPartEndPos);
-
-        String paramPart = null;
-
-        if (pathPartEndPos > 0 && pathPartEndPos < nakedUrl.length())
-            paramPart = nakedUrl.substring(pathPartEndPos + 1, nakedUrl.length());
-
-        String[] pathParts = pathPart.split("/");
-
-        String[] endpointParts = pathParts[0].split(":");
-
-        if (endpointParts.length > 2)
-            throw new SQLException("Invalid endpoint format (should be \"host[:port]\"): " + pathParts[0]);
-
-        host.init(endpointParts[0]);
-
-        if (endpointParts.length == 2)
-            port.init(endpointParts[1]);
-        else
-            port.init((String)null);
-
-        if (pathParts.length > 2) {
-            throw new SQLException("Invalid URL format (only schema name is allowed in URL path parameter " +
-                "'host:port[/schemaName]'): " + url);
-        }
-
-        setSchema(pathParts.length == 2 ? pathParts[1] : null);
-
-        if (!F.isEmpty(paramPart))
-            parseParameters(paramPart, props);
-=======
         String[] nakedUrlParts = nakedUrl.split("\\?");
 
         if (nakedUrlParts.length > 2)
@@ -603,69 +516,11 @@
         }
 
         setSchema(pathParts.length == 2 ? pathParts[1] : null);
->>>>>>> 6ddc6d70
     }
 
     /**
      * Validates and parses URL parameters.
      *
-<<<<<<< HEAD
-     * @param paramStr Parameters string.
-     * @param props Properties.
-     * @throws SQLException If failed.
-     */
-    private void parseParameters(String paramStr, Properties props) throws SQLException {
-        StringTokenizer st = new StringTokenizer(paramStr, "&");
-
-        boolean insideBrace = false;
-
-        String key = null;
-        String val = null;
-
-        while (st.hasMoreTokens()) {
-            String token = st.nextToken();
-
-            if (!insideBrace) {
-                int eqSymPos = token.indexOf('=');
-
-                if (eqSymPos < 0) {
-                    throw new SQLException("Invalid parameter format " +
-                        "(URL properties format: key0=value0&key1=value1&... etc. pair: " + token);
-                }
-
-                if (eqSymPos == token.length())
-                    throw new SQLException("Invalid parameter format (key and value cannot be empty): " + token);
-
-                key = token.substring(0, eqSymPos);
-                val = token.substring(eqSymPos + 1, token.length());
-
-                if (val.startsWith("{")) {
-                    val = val.substring(1);
-
-                    insideBrace = true;
-                }
-            }
-            else
-                val += "&" + token;
-
-            if (val.endsWith("}")) {
-                insideBrace = false;
-
-                val = val.substring(0, val.length() - 1);
-            }
-
-            if (val.contains("{") || val.contains("}")) {
-                throw new SQLException("Braces cannot be escaped in the value. " +
-                    "Please use the connection Properties for such values. [property=" + key + ']');
-            }
-
-            if (!insideBrace) {
-                if (key.isEmpty() || val.isEmpty())
-                    throw new SQLException("Invalid parameter format (key and value cannot be empty): " + token);
-
-                props.setProperty(PROP_PREFIX + key, val);
-            }
-=======
      * @param str Parameters string.
      * @param props Properties.
      * @throws SQLException If failed.
@@ -688,7 +543,6 @@
                     SqlStateCode.CLIENT_CONNECTION_FAILED);
 
             props.setProperty(PROP_PREFIX + key, val);
->>>>>>> 6ddc6d70
         }
     }
 
