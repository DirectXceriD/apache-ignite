--- conflicted
+++ resolved
@@ -1261,7 +1261,6 @@
         }
 
         /** {@inheritDoc} */
-<<<<<<< HEAD
         @Override public boolean mvccInitialValue(
             GridCacheContext cctx,
             KeyCacheObject key,
@@ -1309,15 +1308,6 @@
         }
 
         /** {@inheritDoc} */
-        @Override public void updateIndexes(GridCacheContext cctx, KeyCacheObject key) throws IgniteCheckedException {
-            CacheDataStore delegate = init0(false);
-
-            delegate.updateIndexes(cctx, key);
-        }
-
-        /** {@inheritDoc} */
-=======
->>>>>>> 65080675
         @Override public CacheDataRow createRow(
             GridCacheContext cctx,
             KeyCacheObject key,
