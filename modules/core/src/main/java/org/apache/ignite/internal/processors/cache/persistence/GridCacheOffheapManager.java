--- conflicted
+++ resolved
@@ -96,7 +96,6 @@
 import org.apache.ignite.internal.util.typedef.internal.S;
 import org.apache.ignite.internal.util.typedef.internal.U;
 import org.apache.ignite.lang.IgniteBiTuple;
-import org.apache.ignite.lang.IgniteInClosure;
 import org.jetbrains.annotations.Nullable;
 
 import static org.apache.ignite.internal.processors.cache.distributed.dht.topology.GridDhtPartitionState.MOVING;
@@ -1723,20 +1722,11 @@
         }
 
         /** {@inheritDoc} */
-<<<<<<< HEAD
-        @Override public void finalizeUpdateCounters(IgniteInClosure<Long> onGapClose) {
-            try {
-                CacheDataStore delegate0 = init0(true);
-
-                if (delegate0 != null)
-                    delegate0.finalizeUpdateCounters(onGapClose);
-=======
         @Override public GridLongList finalizeUpdateCounters() {
             try {
                 CacheDataStore delegate0 = init0(true);
 
                 return delegate0 != null ? delegate0.finalizeUpdateCounters() : null;
->>>>>>> 689d95aa
             }
             catch (IgniteCheckedException e) {
                 throw new IgniteException(e);
