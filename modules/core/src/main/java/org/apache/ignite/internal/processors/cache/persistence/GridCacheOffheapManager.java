/*
 * Licensed to the Apache Software Foundation (ASF) under one or more
 * contributor license agreements.  See the NOTICE file distributed with
 * this work for additional information regarding copyright ownership.
 * The ASF licenses this file to You under the Apache License, Version 2.0
 * (the "License"); you may not use this file except in compliance with
 * the License.  You may obtain a copy of the License at
 *
 *      http://www.apache.org/licenses/LICENSE-2.0
 *
 * Unless required by applicable law or agreed to in writing, software
 * distributed under the License is distributed on an "AS IS" BASIS,
 * WITHOUT WARRANTIES OR CONDITIONS OF ANY KIND, either express or implied.
 * See the License for the specific language governing permissions and
 * limitations under the License.
 */

package org.apache.ignite.internal.processors.cache.persistence;

import java.util.HashMap;
import java.util.Iterator;
import java.util.Map;
import java.util.NoSuchElementException;
import java.util.Set;
import java.util.concurrent.CountDownLatch;
import java.util.concurrent.atomic.AtomicBoolean;
import org.apache.ignite.IgniteCheckedException;
import org.apache.ignite.IgniteException;
import org.apache.ignite.internal.pagemem.FullPageId;
import org.apache.ignite.internal.pagemem.PageIdAllocator;
import org.apache.ignite.internal.pagemem.PageIdUtils;
import org.apache.ignite.internal.pagemem.PageMemory;
import org.apache.ignite.internal.pagemem.wal.IgniteWriteAheadLogManager;
import org.apache.ignite.internal.pagemem.wal.WALIterator;
import org.apache.ignite.internal.pagemem.wal.WALPointer;
import org.apache.ignite.internal.pagemem.wal.record.DataEntry;
import org.apache.ignite.internal.pagemem.wal.record.DataRecord;
import org.apache.ignite.internal.pagemem.wal.record.WALRecord;
import org.apache.ignite.internal.pagemem.wal.record.delta.MetaPageInitRecord;
import org.apache.ignite.internal.pagemem.wal.record.delta.MetaPageUpdateNextSnapshotId;
import org.apache.ignite.internal.pagemem.wal.record.delta.MetaPageUpdatePartitionDataRecord;
import org.apache.ignite.internal.pagemem.wal.record.delta.PartitionDestroyRecord;
import org.apache.ignite.internal.processors.affinity.AffinityTopologyVersion;
import org.apache.ignite.internal.processors.cache.CacheGroupContext;
import org.apache.ignite.internal.processors.cache.CacheObject;
import org.apache.ignite.internal.processors.cache.GridCacheContext;
import org.apache.ignite.internal.processors.cache.IgniteCacheOffheapManagerImpl;
import org.apache.ignite.internal.processors.cache.IgniteRebalanceIterator;
import org.apache.ignite.internal.processors.cache.KeyCacheObject;
import org.apache.ignite.internal.processors.cache.distributed.dht.GridDhtLocalPartition;
import org.apache.ignite.internal.processors.cache.distributed.dht.GridDhtPartitionState;
import org.apache.ignite.internal.processors.cache.distributed.dht.preloader.GridDhtPartitionMap;
import org.apache.ignite.internal.processors.cache.persistence.freelist.FreeListImpl;
import org.apache.ignite.internal.processors.cache.persistence.pagemem.PageMemoryEx;
import org.apache.ignite.internal.processors.cache.persistence.partstate.CachePartitionId;
import org.apache.ignite.internal.processors.cache.persistence.partstate.PagesAllocationRange;
import org.apache.ignite.internal.processors.cache.persistence.partstate.PartitionAllocationMap;
import org.apache.ignite.internal.processors.cache.persistence.tree.io.PageIO;
import org.apache.ignite.internal.processors.cache.persistence.tree.io.PageMetaIO;
import org.apache.ignite.internal.processors.cache.persistence.tree.io.PagePartitionCountersIO;
import org.apache.ignite.internal.processors.cache.persistence.tree.io.PagePartitionMetaIO;
import org.apache.ignite.internal.processors.cache.persistence.tree.reuse.ReuseList;
import org.apache.ignite.internal.processors.cache.persistence.tree.reuse.ReuseListImpl;
import org.apache.ignite.internal.processors.cache.persistence.tree.util.PageHandler;
import org.apache.ignite.internal.processors.cache.version.GridCacheVersion;
import org.apache.ignite.internal.util.GridUnsafe;
import org.apache.ignite.internal.util.lang.GridCursor;
import org.apache.ignite.internal.util.tostring.GridToStringInclude;
import org.apache.ignite.internal.util.typedef.internal.S;
import org.apache.ignite.internal.util.typedef.internal.U;
import org.apache.ignite.lang.IgniteBiTuple;
import org.jetbrains.annotations.Nullable;

/**
 * Used when persistence enabled.
 */
public class GridCacheOffheapManager extends IgniteCacheOffheapManagerImpl implements DbCheckpointListener {
    /** */
    private MetaStore metaStore;

    /** */
    private ReuseListImpl reuseList;

    /** {@inheritDoc} */
    @Override protected void initDataStructures() throws IgniteCheckedException {
        Metas metas = getOrAllocateCacheMetas();

        RootPage reuseListRoot = metas.reuseListRoot;

        reuseList = new ReuseListImpl(grp.groupId(),
            grp.cacheOrGroupName(),
            grp.memoryPolicy().pageMemory(),
            ctx.wal(),
            reuseListRoot.pageId().pageId(),
            reuseListRoot.isAllocated());

        RootPage metastoreRoot = metas.treeRoot;

        metaStore = new MetadataStorage(grp.memoryPolicy().pageMemory(),
            ctx.wal(),
            globalRemoveId(),
            grp.groupId(),
            PageIdAllocator.INDEX_PARTITION,
            PageIdAllocator.FLAG_IDX,
            reuseList,
            metastoreRoot.pageId().pageId(),
            metastoreRoot.isAllocated());

        ((GridCacheDatabaseSharedManager)ctx.database()).addCheckpointListener(this);
    }

    /** {@inheritDoc} */
    @Override public void onCacheStarted(GridCacheContext cctx) throws IgniteCheckedException {
        if (cctx.affinityNode() && cctx.ttl().eagerTtlEnabled() && pendingEntries == null) {
            ctx.database().checkpointReadLock();

            try {
                final String name = "PendingEntries";

                RootPage pendingRootPage = metaStore.getOrAllocateForTree(name);

                pendingEntries = new PendingEntriesTree(
                    grp,
                    name,
                    grp.memoryPolicy().pageMemory(),
                    pendingRootPage.pageId().pageId(),
                    reuseList,
                    pendingRootPage.isAllocated()
                );
            }
            finally {
                ctx.database().checkpointReadUnlock();
            }
        }
    }

    /** {@inheritDoc} */
    @Override protected CacheDataStore createCacheDataStore0(final int p)
        throws IgniteCheckedException {
        boolean exists = ctx.pageStore() != null && ctx.pageStore().exists(grp.groupId(), p);

        return new GridCacheDataStore(p, exists);
    }

    /** {@inheritDoc} */
    @Override public void onCheckpointBegin(Context ctx) throws IgniteCheckedException {
        assert grp.memoryPolicy().pageMemory() instanceof PageMemoryEx;

        reuseList.saveMetadata();

        boolean metaWasUpdated = false;

        for (CacheDataStore store : partDataStores.values()) {
            RowStore rowStore = store.rowStore();

            if (rowStore == null)
                continue;

            metaWasUpdated |= saveStoreMetadata(store, ctx, !metaWasUpdated, false);
        }
    }

    /**
     * @param store Store to save metadata.
     * @throws IgniteCheckedException If failed.
     */
    private boolean saveStoreMetadata(CacheDataStore store, Context ctx, boolean saveMeta,
        boolean beforeDestroy) throws IgniteCheckedException {
        RowStore rowStore0 = store.rowStore();

        boolean needSnapshot = ctx != null && ctx.nextSnapshot() && ctx.needToSnapshot(grp.cacheOrGroupName());

        boolean wasSaveToMeta = false;

        if (rowStore0 != null) {
            FreeListImpl freeList = (FreeListImpl)rowStore0.freeList();

            freeList.saveMetadata();

            long updCntr = store.updateCounter();
            int size = store.fullSize();
            long rmvId = globalRemoveId().get();

            PageMemoryEx pageMem = (PageMemoryEx)grp.memoryPolicy().pageMemory();
            IgniteWriteAheadLogManager wal = this.ctx.wal();

            if (size > 0 || updCntr > 0) {
                GridDhtPartitionState state = null;

                if (!grp.isLocal()) {
                    if (beforeDestroy)
                        state = GridDhtPartitionState.EVICTED;
                    else {
                        // localPartition will not acquire writeLock here because create=false.
                        GridDhtLocalPartition part = grp.topology().localPartition(store.partId(),
                            AffinityTopologyVersion.NONE, false);

                        if (part != null && part.state() != GridDhtPartitionState.EVICTED)
                            state = part.state();
                    }

                    // Do not save meta for evicted partitions on next checkpoints.
                    if (state == null)
                        return false;
                }

                int grpId = grp.groupId();
                long partMetaId = pageMem.partitionMetaPageId(grpId, store.partId());
                long partMetaPage = pageMem.acquirePage(grpId, partMetaId);

                try {
                    long partMetaPageAddr = pageMem.writeLock(grpId, partMetaId, partMetaPage);

                    if (partMetaPageAddr == 0L) {
                        U.warn(log, "Failed to acquire write lock for meta page [metaPage=" + partMetaPage +
                            ", saveMeta=" + saveMeta + ", beforeDestroy=" + beforeDestroy + ", size=" + size +
                            ", updCntr=" + updCntr + ", state=" + state + ']');

                        return false;
                    }

                    boolean changed = false;

                    try {
                        PagePartitionMetaIO io = PageIO.getPageIO(partMetaPageAddr);

                        changed |= io.setUpdateCounter(partMetaPageAddr, updCntr);
                        changed |= io.setGlobalRemoveId(partMetaPageAddr, rmvId);
                        changed |= io.setSize(partMetaPageAddr, size);

<<<<<<< HEAD
                        if (state != -1)
                            changed |= io.setPartitionState(partMetaPageAddr, (byte)state);
=======
                        if (state != null)
                            changed |= io.setPartitionState(pageAddr, (byte)state.ordinal());
>>>>>>> f3828261
                        else
                            assert grp.isLocal() : grp.cacheOrGroupName();

                        long cntrsPageId;

                        if (grp.sharedGroup()) {
                            cntrsPageId = io.getCountersPageId(partMetaPageAddr);

                            byte[] data = serializeCacheSizes(store.cacheSizes());

                            int items = data.length / 12;
                            int written = 0;
                            int pageSize = pageMem.pageSize();

                            boolean init = cntrsPageId == 0;

                            if (init && items > 0) {
                                cntrsPageId = pageMem.allocatePage(grpId, store.partId(), PageIdAllocator.FLAG_DATA);

                                io.setCountersPageId(partMetaPageAddr, cntrsPageId);

                                changed = true;
                            }

                            long nextId = cntrsPageId;

                            while (written != items) {
                                final long curId = nextId;
                                final long curPage = pageMem.acquirePage(grpId, curId);

                                try {
                                    final long curAddr = pageMem.writeLock(grpId, curId, curPage);

                                    assert curAddr != 0;

                                    try {
                                        PagePartitionCountersIO partMetaIo;

                                        if (init) {
                                            partMetaIo = PagePartitionCountersIO.VERSIONS.latest();

                                            partMetaIo.initNewPage(curAddr, curId, pageSize);
                                        }
                                        else
                                            partMetaIo = PageIO.getPageIO(curAddr);

                                        written += partMetaIo.writeCacheSizes(pageSize, curAddr, data, written);

                                        nextId = partMetaIo.getNextCountersPageId(curAddr);

                                        if(written != items && (init = nextId == 0)) {
                                            //allocate new counters page
                                            nextId = pageMem.allocatePage(grpId, store.partId(), PageIdAllocator.FLAG_DATA);
                                            partMetaIo.setNextCountersPageId(curAddr, nextId);
                                        }
                                    }
                                    finally {
                                        // Write full page
                                        pageMem.writeUnlock(grpId, curId, curPage, Boolean.TRUE, true);
                                    }
                                }
                                finally {
                                    pageMem.releasePage(grpId, curId, curPage);
                                }
                            }
                        }
                        else
                            cntrsPageId = 0L;

                        int pageCnt;

                        if (needSnapshot) {
                            pageCnt = this.ctx.pageStore().pages(grpId, store.partId());
                            io.setCandidatePageCount(partMetaPageAddr, pageCnt);

                            if (saveMeta) {
                                long metaPageId = pageMem.metaPageId(grpId);
                                long metaPage = pageMem.acquirePage(grpId, metaPageId);

                                try {
                                    long metaPageAddr = pageMem.writeLock(grpId, metaPageId, metaPage);

                                    try {
                                        PageMetaIO metaIo = PageMetaIO.getPageIO(metaPageAddr);

                                        long nextSnapshotTag = metaIo.getNextSnapshotTag(metaPageAddr);

                                        metaIo.setNextSnapshotTag(metaPageAddr, nextSnapshotTag + 1);

                                        if (log != null && log.isDebugEnabled())
                                            log.debug("Save next snapshot before checkpoint start for grId = " + grpId
                                                + ", nextSnapshotTag = " + nextSnapshotTag);

                                        if (PageHandler.isWalDeltaRecordNeeded(pageMem, grpId, metaPageId,
                                            metaPage, wal, null))
                                            wal.log(new MetaPageUpdateNextSnapshotId(grpId, metaPageId,
                                                nextSnapshotTag + 1));

                                        if (state == GridDhtPartitionState.OWNING)
                                            addPartition(ctx.partitionStatMap(), metaPageAddr, metaIo, grpId, PageIdAllocator.INDEX_PARTITION,
                                                    this.ctx.kernalContext().cache().context().pageStore().pages(grpId, PageIdAllocator.INDEX_PARTITION));
                                    }
                                    finally {
                                        pageMem.writeUnlock(grpId, metaPageId, metaPage, null, true);
                                    }
                                }
                                finally {
                                    pageMem.releasePage(grpId, metaPageId, metaPage);
                                }

                                wasSaveToMeta = true;
                            }

                            GridDhtPartitionMap partMap = grp.topology().localPartitionMap();

                            if (partMap.containsKey(store.partId()) &&
                                partMap.get(store.partId()) == GridDhtPartitionState.OWNING)
                                addPartition(ctx.partitionStatMap(), partMetaPageAddr, io, grpId, store.partId(),
                                    this.ctx.pageStore().pages(grpId, store.partId()));

                            changed = true;
                        }
                        else
                            pageCnt = io.getCandidatePageCount(partMetaPageAddr);

                        if (PageHandler.isWalDeltaRecordNeeded(pageMem, grpId, partMetaId, partMetaPage, wal, null))
                            wal.log(new MetaPageUpdatePartitionDataRecord(
                                grpId,
                                partMetaId,
                                updCntr,
                                rmvId,
                                size,
                                cntrsPageId,
                                (byte)state.ordinal(),
                                pageCnt
                            ));
                    }
                    finally {
                        pageMem.writeUnlock(grpId, partMetaId, partMetaPage, null, changed);
                    }
                }
                finally {
                    pageMem.releasePage(grpId, partMetaId, partMetaPage);
                }
            }
        }

        return wasSaveToMeta;
    }

    /**
     * @param cacheSizes Cache sizes.
     * @return Serialized cache sizes
     */
    private byte[] serializeCacheSizes(Map<Integer, Long> cacheSizes) {
        // Item size = 4 bytes (cache ID) + 8 bytes (cache size) = 12 bytes
        byte[] data = new byte[cacheSizes.size() * 12];
        long off = GridUnsafe.BYTE_ARR_OFF;

        for (Map.Entry<Integer, Long> entry : cacheSizes.entrySet()) {
            GridUnsafe.putInt(data, off, entry.getKey()); off += 4;
            GridUnsafe.putLong(data, off, entry.getValue()); off += 8;
        }

        return data;
    }

    /**
     * @param map Map to add values to.
     * @param metaPageAddr Meta page address
     * @param io Page Meta IO
     * @param cacheId Cache ID.
     * @param partId Partition ID. Or {@link PageIdAllocator#INDEX_PARTITION} for index partition
     * @param currAllocatedPageCnt total number of pages allocated for partition <code>[partition, cacheId]</code>
     */
    private static void addPartition(
<<<<<<< HEAD
        final PartitionAllocationMap map,
        final long metaPageAddr,
        final PagePartitionMetaIO io,
        final int cacheId,
        final int partId,
        final int currAllocatedPageCnt
=======
        Map<T2<Integer, Integer>, T2<Integer, Integer>> map,
        long pageAddr,
        PageMetaIO io,
        int cacheId,
        int partition,
        int pages
>>>>>>> f3828261
    ) {
        if (currAllocatedPageCnt <= 1)
            return;

        assert PageIO.getPageId(metaPageAddr) != 0;

        int lastAllocatedPageCnt = io.getLastAllocatedPageCount(metaPageAddr);
        map.put(
            new CachePartitionId(cacheId, partId),
            new PagesAllocationRange(lastAllocatedPageCnt, currAllocatedPageCnt));
    }

    /** {@inheritDoc} */
    @Override protected void destroyCacheDataStore0(CacheDataStore store) throws IgniteCheckedException {
        ctx.database().checkpointReadLock();

        try {
            int p = store.partId();

            saveStoreMetadata(store, null, false, true);

            PageMemoryEx pageMemory = (PageMemoryEx)grp.memoryPolicy().pageMemory();

            int tag = pageMemory.invalidate(grp.groupId(), p);

            ctx.wal().log(new PartitionDestroyRecord(grp.groupId(), p));

            ctx.pageStore().onPartitionDestroyed(grp.groupId(), p, tag);
        }
        finally {
            ctx.database().checkpointReadUnlock();
        }
    }

    /** {@inheritDoc} */
    @Override public void onPartitionCounterUpdated(int part, long cntr) {
        CacheDataStore store = partDataStores.get(part);

        assert store != null;

        long oldCnt = store.updateCounter();

        if (oldCnt < cntr)
            store.updateCounter(cntr);
    }

    /** {@inheritDoc} */
    @Override public void onPartitionInitialCounterUpdated(int part, long cntr) {
        CacheDataStore store = partDataStores.get(part);

        assert store != null;

        long oldCnt = store.initialUpdateCounter();

        if (oldCnt < cntr)
            store.updateInitialCounter(cntr);
    }

    /** {@inheritDoc} */
    @Override public long lastUpdatedPartitionCounter(int part) {
        return partDataStores.get(part).updateCounter();
    }

    /** {@inheritDoc} */
    @Override public RootPage rootPageForIndex(int cacheId, String idxName) throws IgniteCheckedException {
        if (grp.sharedGroup())
            idxName = Integer.toString(cacheId) + "_" + idxName;

        return metaStore.getOrAllocateForTree(idxName);
    }

    /** {@inheritDoc} */
    @Override public void dropRootPageForIndex(int cacheId, String idxName) throws IgniteCheckedException {
        if (grp.sharedGroup())
            idxName = Integer.toString(cacheId) + "_" + idxName;

        metaStore.dropRootPage(idxName);
    }

    /** {@inheritDoc} */
    @Override public ReuseList reuseListForIndex(String idxName) {
        return reuseList;
    }

    /** {@inheritDoc} */
    @Override public void stop() {
        if (grp.affinityNode())
            ((GridCacheDatabaseSharedManager)ctx.database()).removeCheckpointListener(this);
    }

    /**
     * @return Meta root pages info.
     * @throws IgniteCheckedException If failed.
     */
    private Metas getOrAllocateCacheMetas() throws IgniteCheckedException {
        PageMemoryEx pageMem = (PageMemoryEx)grp.memoryPolicy().pageMemory();
        IgniteWriteAheadLogManager wal = ctx.wal();

        int grpId = grp.groupId();
        long metaId = pageMem.metaPageId(grpId);
        long metaPage = pageMem.acquirePage(grpId, metaId);

        try {
            final long pageAddr = pageMem.writeLock(grpId, metaId, metaPage);

            boolean allocated = false;

            try {
                long metastoreRoot, reuseListRoot;

                if (PageIO.getType(pageAddr) != PageIO.T_META) {
                    PageMetaIO pageIO = PageMetaIO.VERSIONS.latest();

                    pageIO.initNewPage(pageAddr, metaId, pageMem.pageSize());

                    metastoreRoot = pageMem.allocatePage(grpId, PageIdAllocator.INDEX_PARTITION, PageMemory.FLAG_IDX);
                    reuseListRoot = pageMem.allocatePage(grpId, PageIdAllocator.INDEX_PARTITION, PageMemory.FLAG_IDX);

                    pageIO.setTreeRoot(pageAddr, metastoreRoot);
                    pageIO.setReuseListRoot(pageAddr, reuseListRoot);

                    if (PageHandler.isWalDeltaRecordNeeded(pageMem, grpId, metaId, metaPage, wal, null))
                        wal.log(new MetaPageInitRecord(
                            grpId,
                            metaId,
                            pageIO.getType(),
                            pageIO.getVersion(),
                            metastoreRoot,
                            reuseListRoot
                        ));

                    allocated = true;
                }
                else {
                    PageMetaIO pageIO = PageIO.getPageIO(pageAddr);

                    metastoreRoot = pageIO.getTreeRoot(pageAddr);
                    reuseListRoot = pageIO.getReuseListRoot(pageAddr);

                    assert reuseListRoot != 0L;
                }

                return new Metas(
                    new RootPage(new FullPageId(metastoreRoot, grpId), allocated),
                    new RootPage(new FullPageId(reuseListRoot, grpId), allocated));
            }
            finally {
                pageMem.writeUnlock(grpId, metaId, metaPage, null, allocated);
            }
        }
        finally {
            pageMem.releasePage(grpId, metaId, metaPage);
        }
    }

    /** {@inheritDoc} */
    @Override public IgniteRebalanceIterator rebalanceIterator(int part, AffinityTopologyVersion topVer,
        Long partCntrSince) throws IgniteCheckedException {
        if (partCntrSince == null)
            return super.rebalanceIterator(part, topVer, partCntrSince);

        GridCacheDatabaseSharedManager database = (GridCacheDatabaseSharedManager)ctx.database();

        try {
            WALPointer startPtr = database.searchPartitionCounter(grp.groupId(), part, partCntrSince);

            if (startPtr == null) {
                assert false : "partCntr=" + partCntrSince + ", reservations=" + S.toString(Map.class, database.reservedForPreloading());

                return super.rebalanceIterator(part, topVer, partCntrSince);
            }

            WALIterator it = ctx.wal().replay(startPtr);

            return new RebalanceIteratorAdapter(grp, it, part);
        }
        catch (IgniteCheckedException e) {
            U.warn(log, "Failed to create WAL-based rebalance iterator (a full partition will transferred to a " +
                "remote node) [part=" + part + ", partCntrSince=" + partCntrSince + ", err=" + e + ']');

            return super.rebalanceIterator(part, topVer, partCntrSince);
        }
    }

    /**
     *
     */
    private static class RebalanceIteratorAdapter implements IgniteRebalanceIterator {
        /** Serial version uid. */
        private static final long serialVersionUID = 0L;

        /** Cache group caches. */
        private final Set<Integer> cacheGrpCaches;

        /** WAL iterator. */
        private final WALIterator walIt;

        /** Partition to scan. */
        private final int part;

        /** */
        private Iterator<DataEntry> entryIt;

        /** */
        private CacheDataRow next;

        /**
         * @param grp Cache group.
         * @param walIt WAL iterator.
         * @param part Partition ID.
         */
        private RebalanceIteratorAdapter(CacheGroupContext grp, WALIterator walIt, int part) {
            this.cacheGrpCaches = grp.cacheIds();
            this.walIt = walIt;
            this.part = part;

            advance();
        }

        /** {@inheritDoc} */
        @Override public boolean historical() {
            return true;
        }

        /** {@inheritDoc} */
        @Override public void close() throws IgniteCheckedException {
            walIt.close();
        }

        /** {@inheritDoc} */
        @Override public boolean isClosed() {
            return walIt.isClosed();
        }

        /** {@inheritDoc} */
        @Override public boolean hasNextX() {
            return hasNext();
        }

        /** {@inheritDoc} */
        @Override public CacheDataRow nextX() throws IgniteCheckedException {
            return next();
        }

        /** {@inheritDoc} */
        @Override public void removeX() throws IgniteCheckedException {
            throw new UnsupportedOperationException();
        }

        /** {@inheritDoc} */
        @Override public Iterator<CacheDataRow> iterator() {
            return this;
        }

        /** {@inheritDoc} */
        @Override public boolean hasNext() {
            return next != null;
        }

        /** {@inheritDoc} */
        @Override public CacheDataRow next() {
            if (next == null)
                throw new NoSuchElementException();

            CacheDataRow val = next;

            advance();

            return val;
        }

        /** {@inheritDoc} */
        @Override public void remove() {
            throw new UnsupportedOperationException();
        }

        /**
         *
         */
        private void advance() {
            next = null;

            while (true) {
                if (entryIt != null) {
                    while (entryIt.hasNext()) {
                        DataEntry entry = entryIt.next();

                        if (entry.partitionId() == part && cacheGrpCaches.contains(entry.cacheId())) {

                            next = new DataEntryRow(entry);

                            return;
                        }
                    }
                }

                entryIt = null;

                while (walIt.hasNext()) {
                    IgniteBiTuple<WALPointer, WALRecord> rec = walIt.next();

                    if (rec.get2() instanceof DataRecord) {
                        DataRecord data = (DataRecord)rec.get2();

                        entryIt = data.writeEntries().iterator();
                        // Move on to the next valid data entry.

                        break;
                    }
                }

                if (entryIt == null)
                    return;
            }
        }
    }

    /**
     * Data entry row.
     */
    private static class DataEntryRow implements CacheDataRow {
        /** */
        private final DataEntry entry;

        /**
         * @param entry Data entry.
         */
        private DataEntryRow(DataEntry entry) {
            this.entry = entry;
        }

        /** {@inheritDoc} */
        @Override public KeyCacheObject key() {
            return entry.key();
        }

        /** {@inheritDoc} */
        @Override public void key(KeyCacheObject key) {
            throw new IllegalStateException();
        }

        /** {@inheritDoc} */
        @Override public CacheObject value() {
            return entry.value();
        }

        /** {@inheritDoc} */
        @Override public GridCacheVersion version() {
            return entry.writeVersion();
        }

        /** {@inheritDoc} */
        @Override public long expireTime() {
            return entry.expireTime();
        }

        /** {@inheritDoc} */
        @Override public int partition() {
            return entry.partitionId();
        }

        /** {@inheritDoc} */
        @Override public long link() {
            return 0;
        }

        /** {@inheritDoc} */
        @Override public void link(long link) {
            throw new UnsupportedOperationException();
        }

        /** {@inheritDoc} */
        @Override public int hash() {
            return entry.key().hashCode();
        }

        /** {@inheritDoc} */
        @Override public int cacheId() {
            return entry.cacheId();
        }
    }

    /**
     *
     */
    private static class Metas {
        /** */
        @GridToStringInclude
        private final RootPage reuseListRoot;

        /** */
        @GridToStringInclude
        private final RootPage treeRoot;

        /**
         * @param treeRoot Metadata storage root.
         * @param reuseListRoot Reuse list root.
         */
        Metas(RootPage treeRoot, RootPage reuseListRoot) {
            this.treeRoot = treeRoot;
            this.reuseListRoot = reuseListRoot;
        }

        /** {@inheritDoc} */
        @Override public String toString() {
            return S.toString(Metas.class, this);
        }
    }

    /**
     *
     */
    private class GridCacheDataStore implements CacheDataStore {
        /** */
        private final int partId;

        /** */
        private String name;

        /** */
        private volatile FreeListImpl freeList;

        /** */
        private volatile CacheDataStore delegate;

        /** */
        private final boolean exists;

        /** */
        private final AtomicBoolean init = new AtomicBoolean();

        /** */
        private final CountDownLatch latch = new CountDownLatch(1);

        /**
         * @param partId Partition.
         * @param exists {@code True} if store for this index exists.
         */
        private GridCacheDataStore(int partId, boolean exists) {
            this.partId = partId;
            this.exists = exists;

            name = treeName(partId);
        }

        /**
         * @return Store delegate.
         * @throws IgniteCheckedException If failed.
         */
        private CacheDataStore init0(boolean checkExists) throws IgniteCheckedException {
            CacheDataStore delegate0 = delegate;

            if (delegate0 != null)
                return delegate0;

            if (checkExists) {
                if (!exists)
                    return null;
            }

            IgniteCacheDatabaseSharedManager dbMgr = ctx.database();

            dbMgr.checkpointReadLock();

            if (init.compareAndSet(false, true)) {
                try {
                    Metas metas = getOrAllocatePartitionMetas();

                    RootPage reuseRoot = metas.reuseListRoot;

                    freeList = new FreeListImpl(
                        grp.groupId(),
                        grp.cacheOrGroupName() + "-" + partId,
                        grp.memoryPolicy().memoryMetrics(),
                        grp.memoryPolicy(),
                        null,
                        ctx.wal(),
                        reuseRoot.pageId().pageId(),
                        reuseRoot.isAllocated()) {
                        @Override protected long allocatePageNoReuse() throws IgniteCheckedException {
                            return pageMem.allocatePage(grpId, partId, PageIdAllocator.FLAG_DATA);
                        }
                    };

                    CacheDataRowStore rowStore = new CacheDataRowStore(grp, freeList, partId);

                    RootPage treeRoot = metas.treeRoot;

                    CacheDataTree dataTree = new CacheDataTree(
                        grp,
                        name,
                        freeList,
                        rowStore,
                        treeRoot.pageId().pageId(),
                        treeRoot.isAllocated()) {
                        @Override protected long allocatePageNoReuse() throws IgniteCheckedException {
                            return pageMem.allocatePage(grpId, partId, PageIdAllocator.FLAG_DATA);
                        }
                    };

                    PageMemoryEx pageMem = (PageMemoryEx)grp.memoryPolicy().pageMemory();

                    delegate0 = new CacheDataStoreImpl(partId, name, rowStore, dataTree);

                    int grpId = grp.groupId();
                    long partMetaId = pageMem.partitionMetaPageId(grpId, partId);
                    long partMetaPage = pageMem.acquirePage(grpId, partMetaId);

                    try {
                        long pageAddr = pageMem.readLock(grpId, partMetaId, partMetaPage);

                        try {
                            if (PageIO.getType(pageAddr) != 0) {
                                PagePartitionMetaIO io = PagePartitionMetaIO.VERSIONS.latest();

                                Map<Integer, Long> cacheSizes = null;

                                if (grp.sharedGroup()) {
                                    long cntrsPageId = io.getCountersPageId(pageAddr);

                                    if (cntrsPageId != 0L) {
                                        cacheSizes = new HashMap<>();

                                        long nextId = cntrsPageId;

                                        while (true){
                                            final long curId = nextId;
                                            final long curPage = pageMem.acquirePage(grpId, curId);

                                            try {
                                                final long curAddr = pageMem.readLock(grpId, curId, curPage);

                                                assert curAddr != 0;

                                                try {
                                                    PagePartitionCountersIO cntrsIO = PageIO.getPageIO(curAddr);

                                                    if (cntrsIO.readCacheSizes(curAddr, cacheSizes))
                                                        break;

                                                    nextId = cntrsIO.getNextCountersPageId(curAddr);

                                                    assert nextId != 0;
                                                }
                                                finally {
                                                    pageMem.readUnlock(grpId, curId, curPage);
                                                }
                                            }
                                            finally {
                                                pageMem.releasePage(grpId, curId, curPage);
                                            }
                                        }
                                    }
                                }

                                delegate0.init(io.getSize(pageAddr), io.getUpdateCounter(pageAddr), cacheSizes);

                                globalRemoveId().setIfGreater(io.getGlobalRemoveId(pageAddr));
                            }
                        }
                        finally {
                            pageMem.readUnlock(grpId, partMetaId, partMetaPage);
                        }
                    }
                    finally {
                        pageMem.releasePage(grpId, partMetaId, partMetaPage);
                    }

                    delegate = delegate0;
                }
                finally {
                    latch.countDown();

                    dbMgr.checkpointReadUnlock();
                }
            }
            else {
                dbMgr.checkpointReadUnlock();

                U.await(latch);

                delegate0 = delegate;

                if (delegate0 == null)
                    throw new IgniteCheckedException("Cache store initialization failed.");
            }

            return delegate0;
        }

        /**
         * @return Partition metas.
         */
        private Metas getOrAllocatePartitionMetas() throws IgniteCheckedException {
            PageMemoryEx pageMem = (PageMemoryEx)grp.memoryPolicy().pageMemory();
            IgniteWriteAheadLogManager wal = ctx.wal();

            int grpId = grp.groupId();
            long partMetaId = pageMem.partitionMetaPageId(grpId, partId);
            long partMetaPage = pageMem.acquirePage(grpId, partMetaId);
            try {
                boolean allocated = false;
                long pageAddr = pageMem.writeLock(grpId, partMetaId, partMetaPage);

                try {
                    long treeRoot, reuseListRoot;

                    // Initialize new page.
                    if (PageIO.getType(pageAddr) != PageIO.T_PART_META) {
                        PagePartitionMetaIO io = PagePartitionMetaIO.VERSIONS.latest();

                        io.initNewPage(pageAddr, partMetaId, pageMem.pageSize());

                        treeRoot = pageMem.allocatePage(grpId, partId, PageMemory.FLAG_DATA);
                        reuseListRoot = pageMem.allocatePage(grpId, partId, PageMemory.FLAG_DATA);

                        assert PageIdUtils.flag(treeRoot) == PageMemory.FLAG_DATA;
                        assert PageIdUtils.flag(reuseListRoot) == PageMemory.FLAG_DATA;

                        io.setTreeRoot(pageAddr, treeRoot);
                        io.setReuseListRoot(pageAddr, reuseListRoot);

                        if (PageHandler.isWalDeltaRecordNeeded(pageMem, grpId, partMetaId, partMetaPage, wal, null))
                            wal.log(new MetaPageInitRecord(
                                grpId,
                                partMetaId,
                                io.getType(),
                                io.getVersion(),
                                treeRoot,
                                reuseListRoot
                            ));

                        allocated = true;
                    }
                    else {
                        PagePartitionMetaIO io = PageIO.getPageIO(pageAddr);

                        treeRoot = io.getTreeRoot(pageAddr);
                        reuseListRoot = io.getReuseListRoot(pageAddr);

                        assert PageIdUtils.flag(treeRoot) == PageMemory.FLAG_DATA :
                            U.hexLong(treeRoot) + ", part=" + partId + ", grpId=" + grpId;
                        assert PageIdUtils.flag(reuseListRoot) == PageMemory.FLAG_DATA :
                            U.hexLong(reuseListRoot) + ", part=" + partId + ", grpId=" + grpId;
                    }

                    return new Metas(
                        new RootPage(new FullPageId(treeRoot, grpId), allocated),
                        new RootPage(new FullPageId(reuseListRoot, grpId), allocated));
                }
                finally {
                    pageMem.writeUnlock(grpId, partMetaId, partMetaPage, null, allocated);
                }
            }
            finally {
                pageMem.releasePage(grpId, partMetaId, partMetaPage);
            }
        }

        /** {@inheritDoc} */
        @Override public int partId() {
            return partId;
        }

        /** {@inheritDoc} */
        @Override public String name() {
            return name;
        }

        /** {@inheritDoc} */
        @Override public RowStore rowStore() {
            CacheDataStore delegate0 = delegate;

            return delegate0 == null ? null : delegate0.rowStore();
        }

        /** {@inheritDoc} */
        @Override public int fullSize() {
            try {
                CacheDataStore delegate0 = init0(true);

                return delegate0 == null ? 0 : delegate0.fullSize();
            }
            catch (IgniteCheckedException e) {
                throw new IgniteException(e);
            }
        }

        /** {@inheritDoc} */
        @Override public int cacheSize(int cacheId) {
            try {
                CacheDataStore delegate0 = init0(true);

                return delegate0 == null ? 0 : delegate0.cacheSize(cacheId);
            }
            catch (IgniteCheckedException e) {
                throw new IgniteException(e);
            }
        }

        /** {@inheritDoc} */
        @Override public Map<Integer, Long> cacheSizes() {
            try {
                CacheDataStore delegate0 = init0(true);

                return delegate0 == null ? null : delegate0.cacheSizes();
            }
            catch (IgniteCheckedException e) {
                throw new IgniteException(e);
            }
        }

        /** {@inheritDoc} */
        @Override public long updateCounter() {
            try {
                CacheDataStore delegate0 = init0(true);

                return delegate0 == null ? 0 : delegate0.updateCounter();
            }
            catch (IgniteCheckedException e) {
                throw new IgniteException(e);
            }
        }

        /** {@inheritDoc} */
        @Override public void init(long size, long updCntr, @Nullable Map<Integer, Long> cacheSizes) {
            throw new IllegalStateException("Should be never called.");
        }

        /** {@inheritDoc} */
        @Override public void updateCounter(long val) {
            try {
                CacheDataStore delegate0 = init0(false);

                if (delegate0 != null)
                    delegate0.updateCounter(val);
            }
            catch (IgniteCheckedException e) {
                throw new IgniteException(e);
            }
        }

        /** {@inheritDoc} */
        @Override public long nextUpdateCounter() {
            try {
                CacheDataStore delegate0 = init0(false);

                return delegate0 == null ? 0 : delegate0.nextUpdateCounter();
            }
            catch (IgniteCheckedException e) {
                throw new IgniteException(e);
            }
        }

        /** {@inheritDoc} */
        @Override public Long initialUpdateCounter() {
            try {
                CacheDataStore delegate0 = init0(true);

                return delegate0 == null ? 0 : delegate0.initialUpdateCounter();
            }
            catch (IgniteCheckedException e) {
                throw new IgniteException(e);
            }
        }

        /** {@inheritDoc} */
        @Override public void updateInitialCounter(long cntr) {
            try {
                CacheDataStore delegate0 = init0(true);

                if (delegate0 != null)
                    delegate0.updateInitialCounter(cntr);
            }
            catch (IgniteCheckedException e) {
                throw new IgniteException(e);
            }
        }

        /** {@inheritDoc} */
        @Override public void update(
            GridCacheContext cctx,
            KeyCacheObject key,
            CacheObject val,
            GridCacheVersion ver,
            long expireTime,
            @Nullable CacheDataRow oldRow
        ) throws IgniteCheckedException {
            CacheDataStore delegate = init0(false);

            delegate.update(cctx, key, val, ver, expireTime, oldRow);
        }

        /** {@inheritDoc} */
        @Override public void updateIndexes(GridCacheContext cctx, KeyCacheObject key) throws IgniteCheckedException {
            CacheDataStore delegate = init0(false);

            delegate.updateIndexes(cctx, key);
        }

        /** {@inheritDoc} */
        @Override public CacheDataRow createRow(
            GridCacheContext cctx,
            KeyCacheObject key,
            CacheObject val,
            GridCacheVersion ver,
            long expireTime,
            @Nullable CacheDataRow oldRow) throws IgniteCheckedException {
            CacheDataStore delegate = init0(false);

            return delegate.createRow(cctx, key, val, ver, expireTime, oldRow);
        }

        /** {@inheritDoc} */
        @Override public void invoke(GridCacheContext cctx, KeyCacheObject key, OffheapInvokeClosure c)
            throws IgniteCheckedException {
            CacheDataStore delegate = init0(false);

            delegate.invoke(cctx, key, c);
        }

        /** {@inheritDoc} */
        @Override public void remove(GridCacheContext cctx, KeyCacheObject key, int partId)
            throws IgniteCheckedException {
            CacheDataStore delegate = init0(false);

            delegate.remove(cctx, key, partId);
        }

        /** {@inheritDoc} */
        @Override public CacheDataRow find(GridCacheContext cctx, KeyCacheObject key) throws IgniteCheckedException {
            CacheDataStore delegate = init0(true);

            if (delegate != null)
                return delegate.find(cctx, key);

            return null;
        }

        /** {@inheritDoc} */
        @Override public GridCursor<? extends CacheDataRow> cursor() throws IgniteCheckedException {
            CacheDataStore delegate = init0(true);

            if (delegate != null)
                return delegate.cursor();

            return EMPTY_CURSOR;
        }

        /** {@inheritDoc} */
        @Override public GridCursor<? extends CacheDataRow> cursor(
            int cacheId,
            KeyCacheObject lower,
            KeyCacheObject upper) throws IgniteCheckedException {
            CacheDataStore delegate = init0(true);

            if (delegate != null)
                return delegate.cursor(cacheId, lower, upper);

            return EMPTY_CURSOR;
        }

        /** {@inheritDoc} */
        @Override public GridCursor<? extends CacheDataRow> cursor(int cacheId,
            KeyCacheObject lower,
            KeyCacheObject upper,
            Object x)
            throws IgniteCheckedException {
            CacheDataStore delegate = init0(true);

            if (delegate != null)
                return delegate.cursor(cacheId, lower, upper, x);

            return EMPTY_CURSOR;
        }

        /** {@inheritDoc} */
        @Override public void destroy() throws IgniteCheckedException {
            // No need to destroy delegate.
        }

        /** {@inheritDoc} */
        @Override public GridCursor<? extends CacheDataRow> cursor(int cacheId) throws IgniteCheckedException {
            CacheDataStore delegate = init0(true);

            if (delegate != null)
                return delegate.cursor(cacheId);

            return EMPTY_CURSOR;
        }

        /** {@inheritDoc} */
        @Override public void clear(int cacheId) throws IgniteCheckedException {
            CacheDataStore delegate = init0(true);

            if (delegate != null)
                delegate.clear(cacheId);
        }
    }

    /**
     *
     */
    private static final GridCursor<CacheDataRow> EMPTY_CURSOR = new GridCursor<CacheDataRow>() {
        /** {@inheritDoc} */
        @Override public boolean next() {
            return false;
        }

        /** {@inheritDoc} */
        @Override public CacheDataRow get() {
            return null;
        }
    };
}<|MERGE_RESOLUTION|>--- conflicted
+++ resolved
@@ -52,7 +52,7 @@
 import org.apache.ignite.internal.processors.cache.distributed.dht.preloader.GridDhtPartitionMap;
 import org.apache.ignite.internal.processors.cache.persistence.freelist.FreeListImpl;
 import org.apache.ignite.internal.processors.cache.persistence.pagemem.PageMemoryEx;
-import org.apache.ignite.internal.processors.cache.persistence.partstate.CachePartitionId;
+import org.apache.ignite.internal.processors.cache.persistence.partstate.GroupPartitionId;
 import org.apache.ignite.internal.processors.cache.persistence.partstate.PagesAllocationRange;
 import org.apache.ignite.internal.processors.cache.persistence.partstate.PartitionAllocationMap;
 import org.apache.ignite.internal.processors.cache.persistence.tree.io.PageIO;
@@ -228,13 +228,8 @@
                         changed |= io.setGlobalRemoveId(partMetaPageAddr, rmvId);
                         changed |= io.setSize(partMetaPageAddr, size);
 
-<<<<<<< HEAD
-                        if (state != -1)
-                            changed |= io.setPartitionState(partMetaPageAddr, (byte)state);
-=======
                         if (state != null)
-                            changed |= io.setPartitionState(pageAddr, (byte)state.ordinal());
->>>>>>> f3828261
+                            changed |= io.setPartitionState(partMetaPageAddr, (byte)state.ordinal());
                         else
                             assert grp.isLocal() : grp.cacheOrGroupName();
 
@@ -411,21 +406,12 @@
      * @param currAllocatedPageCnt total number of pages allocated for partition <code>[partition, cacheId]</code>
      */
     private static void addPartition(
-<<<<<<< HEAD
         final PartitionAllocationMap map,
         final long metaPageAddr,
-        final PagePartitionMetaIO io,
+        final PageMetaIO io,
         final int cacheId,
         final int partId,
         final int currAllocatedPageCnt
-=======
-        Map<T2<Integer, Integer>, T2<Integer, Integer>> map,
-        long pageAddr,
-        PageMetaIO io,
-        int cacheId,
-        int partition,
-        int pages
->>>>>>> f3828261
     ) {
         if (currAllocatedPageCnt <= 1)
             return;
@@ -434,7 +420,7 @@
 
         int lastAllocatedPageCnt = io.getLastAllocatedPageCount(metaPageAddr);
         map.put(
-            new CachePartitionId(cacheId, partId),
+            new GroupPartitionId(cacheId, partId),
             new PagesAllocationRange(lastAllocatedPageCnt, currAllocatedPageCnt));
     }
 
