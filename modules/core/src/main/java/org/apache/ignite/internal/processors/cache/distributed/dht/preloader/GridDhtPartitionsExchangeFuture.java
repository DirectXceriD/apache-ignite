--- conflicted
+++ resolved
@@ -99,11 +99,7 @@
 import org.apache.ignite.internal.processors.cluster.ChangeGlobalStateFinishMessage;
 import org.apache.ignite.internal.processors.cluster.ChangeGlobalStateMessage;
 import org.apache.ignite.internal.processors.cluster.DiscoveryDataClusterState;
-<<<<<<< HEAD
 import org.apache.ignite.internal.processors.txdr.TransactionalDrProcessor;
-import org.apache.ignite.internal.util.GridLongList;
-=======
->>>>>>> 44d6c5f8
 import org.apache.ignite.internal.util.IgniteUtils;
 import org.apache.ignite.internal.util.future.GridFutureAdapter;
 import org.apache.ignite.internal.util.tostring.GridToStringExclude;
@@ -813,16 +809,12 @@
 
             cctx.cache().registrateProxyRestart(resolveCacheRequests(exchActions), afterLsnrCompleteFut);
 
-<<<<<<< HEAD
             exchangeType = exchange;
 
             for (PartitionsExchangeAware comp : cctx.exchange().exchangeAwareComponents())
                 comp.onInitBeforeTopologyLock(this);
 
-            updateTopologies(crdNode, cctx.coordinators().currentCoordinator());
-=======
             updateTopologies(crdNode);
->>>>>>> 44d6c5f8
 
             switch (exchange) {
                 case ALL: {
