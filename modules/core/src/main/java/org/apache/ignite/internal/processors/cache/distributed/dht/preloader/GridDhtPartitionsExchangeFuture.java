--- conflicted
+++ resolved
@@ -50,10 +50,7 @@
 import org.apache.ignite.internal.cluster.ClusterTopologyCheckedException;
 import org.apache.ignite.internal.events.DiscoveryCustomEvent;
 import org.apache.ignite.internal.managers.discovery.DiscoveryCustomMessage;
-<<<<<<< HEAD
-=======
 import org.apache.ignite.internal.managers.discovery.DiscoCache;
->>>>>>> 7808492b
 import org.apache.ignite.internal.pagemem.snapshot.SnapshotOperation;
 import org.apache.ignite.internal.pagemem.snapshot.SnapshotOperationType;
 import org.apache.ignite.internal.pagemem.snapshot.StartSnapshotOperationAckDiscoveryMessage;
@@ -727,11 +724,7 @@
                     exchId.topologyVersion().equals(cacheCtx.startTopologyVersion());
 
                 if (updateTop && clientTop != null)
-<<<<<<< HEAD
-                    cacheCtx.topology().update(exchId, clientTop.partitionMap(true), clientTop.updateCounters(false), Collections.<Integer>emptySet());
-=======
-                    top.update(this, clientTop.partitionMap(true), clientTop.updateCounters(false), Collections.<Integer>emptySet());
->>>>>>> 7808492b
+                    top.update(exchId, clientTop.partitionMap(true), clientTop.updateCounters(false), Collections.<Integer>emptySet());
             }
 
             top.updateTopologyVersion(exchId, this, updSeq, stopping(cacheCtx.cacheId()));
