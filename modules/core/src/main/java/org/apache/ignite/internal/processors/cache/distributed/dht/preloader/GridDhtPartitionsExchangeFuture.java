/*
 * Licensed to the Apache Software Foundation (ASF) under one or more
 * contributor license agreements.  See the NOTICE file distributed with
 * this work for additional information regarding copyright ownership.
 * The ASF licenses this file to You under the Apache License, Version 2.0
 * (the "License"); you may not use this file except in compliance with
 * the License.  You may obtain a copy of the License at
 *
 *      http://www.apache.org/licenses/LICENSE-2.0
 *
 * Unless required by applicable law or agreed to in writing, software
 * distributed under the License is distributed on an "AS IS" BASIS,
 * WITHOUT WARRANTIES OR CONDITIONS OF ANY KIND, either express or implied.
 * See the License for the specific language governing permissions and
 * limitations under the License.
 */

package org.apache.ignite.internal.processors.cache.distributed.dht.preloader;

import java.io.IOException;
import java.util.ArrayList;
import java.util.Collection;
import java.util.Collections;
import java.util.HashMap;
import java.util.HashSet;
import java.util.List;
import java.util.Map;
import java.util.Set;
import java.util.UUID;
import java.util.concurrent.ConcurrentMap;
import java.util.concurrent.CountDownLatch;
import java.util.concurrent.TimeUnit;
import java.util.concurrent.atomic.AtomicBoolean;
import java.util.concurrent.atomic.AtomicReference;
import java.util.concurrent.locks.ReadWriteLock;
import org.apache.ignite.IgniteCheckedException;
import org.apache.ignite.IgniteLogger;
import org.apache.ignite.IgniteSystemProperties;
import org.apache.ignite.cache.PartitionLossPolicy;
import org.apache.ignite.cluster.ClusterNode;
import org.apache.ignite.events.CacheEvent;
import org.apache.ignite.events.DiscoveryEvent;
import org.apache.ignite.events.Event;
import org.apache.ignite.events.EventType;
import org.apache.ignite.internal.IgniteClientDisconnectedCheckedException;
import org.apache.ignite.internal.IgniteFutureTimeoutCheckedException;
import org.apache.ignite.internal.IgniteInternalFuture;
import org.apache.ignite.internal.IgniteInterruptedCheckedException;
import org.apache.ignite.internal.IgniteNeedReconnectException;
import org.apache.ignite.internal.cluster.ClusterTopologyCheckedException;
import org.apache.ignite.internal.events.DiscoveryCustomEvent;
import org.apache.ignite.internal.managers.discovery.DiscoCache;
import org.apache.ignite.internal.managers.discovery.DiscoveryCustomMessage;
import org.apache.ignite.internal.pagemem.snapshot.StartFullSnapshotAckDiscoveryMessage;
import org.apache.ignite.internal.processors.affinity.AffinityTopologyVersion;
import org.apache.ignite.internal.processors.affinity.GridAffinityAssignmentCache;
import org.apache.ignite.internal.processors.cache.CacheAffinityChangeMessage;
import org.apache.ignite.internal.processors.cache.CacheGroupInfrastructure;
import org.apache.ignite.internal.processors.cache.CacheInvalidStateException;
import org.apache.ignite.internal.processors.cache.CachePartitionExchangeWorkerTask;
import org.apache.ignite.internal.processors.cache.ClusterState;
import org.apache.ignite.internal.processors.cache.DynamicCacheChangeBatch;
import org.apache.ignite.internal.processors.cache.DynamicCacheDescriptor;
import org.apache.ignite.internal.processors.cache.ExchangeActions;
import org.apache.ignite.internal.processors.cache.GridCacheContext;
import org.apache.ignite.internal.processors.cache.GridCacheMvccCandidate;
import org.apache.ignite.internal.processors.cache.GridCacheSharedContext;
import org.apache.ignite.internal.processors.cache.distributed.dht.GridClientPartitionTopology;
import org.apache.ignite.internal.processors.cache.distributed.dht.GridDhtLocalPartition;
import org.apache.ignite.internal.processors.cache.distributed.dht.GridDhtPartitionState;
import org.apache.ignite.internal.processors.cache.distributed.dht.GridDhtPartitionTopology;
import org.apache.ignite.internal.processors.cache.distributed.dht.GridDhtTopologyFuture;
import org.apache.ignite.internal.processors.cache.transactions.IgniteTxKey;
import org.apache.ignite.internal.processors.cache.version.GridCacheVersion;
import org.apache.ignite.internal.processors.cluster.GridClusterStateProcessor;
import org.apache.ignite.internal.processors.timeout.GridTimeoutObjectAdapter;
import org.apache.ignite.internal.util.future.GridFutureAdapter;
import org.apache.ignite.internal.util.tostring.GridToStringExclude;
import org.apache.ignite.internal.util.tostring.GridToStringInclude;
import org.apache.ignite.internal.util.typedef.CI1;
import org.apache.ignite.internal.util.typedef.F;
import org.apache.ignite.internal.util.typedef.T2;
import org.apache.ignite.internal.util.typedef.X;
import org.apache.ignite.internal.util.typedef.internal.CU;
import org.apache.ignite.internal.util.typedef.internal.LT;
import org.apache.ignite.internal.util.typedef.internal.S;
import org.apache.ignite.internal.util.typedef.internal.U;
import org.apache.ignite.lang.IgniteInClosure;
import org.apache.ignite.lang.IgniteRunnable;
import org.jetbrains.annotations.Nullable;
import org.jsr166.ConcurrentHashMap8;

import static org.apache.ignite.IgniteSystemProperties.IGNITE_THREAD_DUMP_ON_EXCHANGE_TIMEOUT;
import static org.apache.ignite.cache.PartitionLossPolicy.READ_ONLY_ALL;
import static org.apache.ignite.cache.PartitionLossPolicy.READ_ONLY_SAFE;
import static org.apache.ignite.cache.PartitionLossPolicy.READ_WRITE_ALL;
import static org.apache.ignite.cache.PartitionLossPolicy.READ_WRITE_SAFE;
import static org.apache.ignite.events.EventType.EVT_NODE_FAILED;
import static org.apache.ignite.events.EventType.EVT_NODE_JOINED;
import static org.apache.ignite.events.EventType.EVT_NODE_LEFT;
import static org.apache.ignite.internal.events.DiscoveryCustomEvent.EVT_DISCOVERY_CUSTOM_EVT;
import static org.apache.ignite.internal.managers.communication.GridIoPolicy.SYSTEM_POOL;

/**
 * Future for exchanging partition maps.
 */
@SuppressWarnings({"TypeMayBeWeakened", "unchecked"})
public class GridDhtPartitionsExchangeFuture extends GridFutureAdapter<AffinityTopologyVersion>
    implements Comparable<GridDhtPartitionsExchangeFuture>, GridDhtTopologyFuture, CachePartitionExchangeWorkerTask {
    /** */
    public static final int DUMP_PENDING_OBJECTS_THRESHOLD =
        IgniteSystemProperties.getInteger(IgniteSystemProperties.IGNITE_DUMP_PENDING_OBJECTS_THRESHOLD, 10);

    /** Dummy flag. */
    private final boolean dummy;

    /** Force preload flag. */
    private final boolean forcePreload;

    /** Dummy reassign flag. */
    private final boolean reassign;

    /** */
    @GridToStringExclude
    private volatile DiscoCache discoCache;

    /** Discovery event. */
    private volatile DiscoveryEvent discoEvt;

    /** */
    @GridToStringExclude
    private final Set<UUID> remaining = new HashSet<>();

    /** */
    @GridToStringExclude
    private int pendingSingleUpdates;

    /** */
    @GridToStringExclude
    private List<ClusterNode> srvNodes;

    /** */
    private ClusterNode crd;

    /** ExchangeFuture id. */
    private final GridDhtPartitionExchangeId exchId;

    /** Cache context. */
    private final GridCacheSharedContext<?, ?> cctx;

    /** Busy lock to prevent activities from accessing exchanger while it's stopping. */
    private ReadWriteLock busyLock;

    /** */
    private AtomicBoolean added = new AtomicBoolean(false);

    /** Event latch. */
    @GridToStringExclude
    private final CountDownLatch evtLatch = new CountDownLatch(1);

    /** */
    private GridFutureAdapter<Boolean> initFut;

    /** */
    @GridToStringExclude
    private final List<IgniteRunnable> discoEvts = new ArrayList<>();

    /** */
    private boolean init;

    /** Last committed cache version before next topology version use. */
    private AtomicReference<GridCacheVersion> lastVer = new AtomicReference<>();

    /**
     * Messages received on non-coordinator are stored in case if this node
     * becomes coordinator.
     */
    private final Map<ClusterNode, GridDhtPartitionsSingleMessage> singleMsgs = new ConcurrentHashMap8<>();

    /** Messages received from new coordinator. */
    private final Map<ClusterNode, GridDhtPartitionsFullMessage> fullMsgs = new ConcurrentHashMap8<>();

    /** */
    @SuppressWarnings({"FieldCanBeLocal", "UnusedDeclaration"})
    @GridToStringInclude
    private volatile IgniteInternalFuture<?> partReleaseFut;

    /** Logger. */
    private final IgniteLogger log;

    /** Cache change requests. */
    private ExchangeActions exchActions;

    /** */
    private CacheAffinityChangeMessage affChangeMsg;

    /** Cache groups validation results. */
    private volatile Map<Integer, CacheValidation> grpValidRes;

    /** Skip preload flag. */
    private boolean skipPreload;

    /** */
    private boolean clientOnlyExchange;

    /** Init timestamp. Used to track the amount of time spent to complete the future. */
    private long initTs;

    /** */
    private boolean centralizedAff;

    /** Change global state exception. */
    private Exception changeGlobalStateE;

    /** Change global state exceptions. */
    private final Map<UUID, Exception> changeGlobalStateExceptions = new ConcurrentHashMap8<>();

    /** This exchange for change global state. */
    private boolean exchangeOnChangeGlobalState;

    /** */
    private final ConcurrentMap<UUID, GridDhtPartitionsAbstractMessage> msgs = new ConcurrentHashMap8<>();

    /** Forced Rebalance future. */
    private GridFutureAdapter<Boolean> forcedRebFut;

    /**
     * Dummy future created to trigger reassignments if partition
     * topology changed while preloading.
     *
     * @param cctx Cache context.
     * @param reassign Dummy reassign flag.
     * @param discoEvt Discovery event.
     * @param exchId Exchange id.
     */
    public GridDhtPartitionsExchangeFuture(
        GridCacheSharedContext cctx,
        boolean reassign,
        DiscoveryEvent discoEvt,
        GridDhtPartitionExchangeId exchId
    ) {
        dummy = true;
        forcePreload = false;

        this.exchId = exchId;
        this.reassign = reassign;
        this.discoEvt = discoEvt;
        this.cctx = cctx;

        log = cctx.logger(getClass());

        onDone(exchId.topologyVersion());
    }

    /**
     * Force preload future created to trigger reassignments if partition
     * topology changed while preloading.
     *
     * @param cctx Cache context.
     * @param discoEvt Discovery event.
     * @param exchId Exchange id.
     * @param forcedRebFut Forced Rebalance future.
     */
    public GridDhtPartitionsExchangeFuture(GridCacheSharedContext cctx, DiscoveryEvent discoEvt,
        GridDhtPartitionExchangeId exchId, GridFutureAdapter<Boolean> forcedRebFut) {
        dummy = false;
        forcePreload = true;

        this.exchId = exchId;
        this.discoEvt = discoEvt;
        this.cctx = cctx;
        this.forcedRebFut = forcedRebFut;

        log = cctx.logger(getClass());

        reassign = true;

        onDone(exchId.topologyVersion());
    }

    /**
     * @param cctx Cache context.
     * @param busyLock Busy lock.
     * @param exchId Exchange ID.
     * @param exchActions Cache change requests.
     * @param affChangeMsg Affinity change message.
     */
    public GridDhtPartitionsExchangeFuture(
        GridCacheSharedContext cctx,
        ReadWriteLock busyLock,
        GridDhtPartitionExchangeId exchId,
        ExchangeActions exchActions,
        CacheAffinityChangeMessage affChangeMsg
    ) {
        assert busyLock != null;
        assert exchId != null;
        assert exchId.topologyVersion() != null;
        assert exchActions == null || !exchActions.empty();

        dummy = false;
        forcePreload = false;
        reassign = false;

        this.cctx = cctx;
        this.busyLock = busyLock;
        this.exchId = exchId;
        this.exchActions = exchActions;
        this.affChangeMsg = affChangeMsg;

        log = cctx.logger(getClass());

        initFut = new GridFutureAdapter<>();

        if (log.isDebugEnabled())
            log.debug("Creating exchange future [localNode=" + cctx.localNodeId() + ", fut=" + this + ']');
    }

    /**
     * @param exchActions Exchange actions.
     */
    public void exchangeActions(ExchangeActions exchActions) {
        assert exchActions == null || !exchActions.empty() : exchActions;
        assert evtLatch != null && evtLatch.getCount() == 1L : this;

        this.exchActions = exchActions;
    }

    /**
     * @param affChangeMsg Affinity change message.
     */
    public void affinityChangeMessage(CacheAffinityChangeMessage affChangeMsg) {
        this.affChangeMsg = affChangeMsg;
    }

    /** {@inheritDoc} */
    @Override public AffinityTopologyVersion topologyVersion() {
        return exchId.topologyVersion();
    }

    /**
     * @return Skip preload flag.
     */
    public boolean skipPreload() {
        return skipPreload;
    }

    /**
     * @return Dummy flag.
     */
    public boolean dummy() {
        return dummy;
    }

    /**
     * @return Force preload flag.
     */
    public boolean forcePreload() {
        return forcePreload;
    }

    /**
     * @return Dummy reassign flag.
     */
    public boolean reassign() {
        return reassign;
    }

    /**
     * @return {@code True} if dummy reassign.
     */
    public boolean dummyReassign() {
        return (dummy() || forcePreload()) && reassign();
    }

    /**
     * @return Discovery cache.
     */
    public DiscoCache discoCache() {
        return discoCache;
    }

    /**
     * @param cacheId Cache ID.
     * @param rcvdFrom Node ID cache was received from.
     * @return {@code True} if cache was added during this exchange.
     */
    public boolean cacheAddedOnExchange(int cacheId, UUID rcvdFrom) {
        return dynamicCacheStarted(cacheId) || (exchId.isJoined() && exchId.nodeId().equals(rcvdFrom));
    }

    /**
     * @param grpId Cache group ID.
     * @param rcvdFrom Node ID cache group was received from.
     * @return {@code True} if cache group was added during this exchange.
     */
    public boolean cacheGroupAddedOnExchange(int grpId, UUID rcvdFrom) {
        return dynamicCacheGroupStarted(grpId) ||
            (exchId.isJoined() && exchId.nodeId().equals(rcvdFrom));
    }

    /**
     * @param cacheId Cache ID.
     * @return {@code True} if non-client cache was added during this exchange.
     */
    private boolean dynamicCacheStarted(int cacheId) {
        return exchActions != null && exchActions.cacheStarted(cacheId);
    }

    /**
     * @param grpId Cache group ID.
     * @return {@code True} if non-client cache group was added during this exchange.
     */
    public boolean dynamicCacheGroupStarted(int grpId) {
        return exchActions != null && exchActions.cacheGroupStarting(grpId);
    }

    /**
     * @return {@code True}
     */
    public boolean onAdded() {
        return added.compareAndSet(false, true);
    }

    /**
     * Event callback.
     *
     * @param exchId Exchange ID.
     * @param discoEvt Discovery event.
     * @param discoCache Discovery data cache.
     */
    public void onEvent(GridDhtPartitionExchangeId exchId, DiscoveryEvent discoEvt, DiscoCache discoCache) {
        assert exchId.equals(this.exchId);

        this.discoEvt = discoEvt;
        this.discoCache = discoCache;

        evtLatch.countDown();
    }

    /**
     *
     */
    public ClusterState newClusterState() {
        return exchActions != null ? exchActions.newClusterState() : null;
    }

    /**
     * @return Discovery event.
     */
    public DiscoveryEvent discoveryEvent() {
        return discoEvt;
    }

    /**
     * @return Exchange ID.
     */
    public GridDhtPartitionExchangeId exchangeId() {
        return exchId;
    }

    /**
     * @return Forced Rebalance future.
     */
    @Nullable public GridFutureAdapter<Boolean> forcedRebalanceFuture() {
        return forcedRebFut;
    }

    /**
     * @return {@code true} if entered to busy state.
     */
    private boolean enterBusy() {
        if (busyLock.readLock().tryLock())
            return true;

        if (log.isDebugEnabled())
            log.debug("Failed to enter busy state (exchanger is stopping): " + this);

        return false;
    }

    /**
     *
     */
    private void leaveBusy() {
        busyLock.readLock().unlock();
    }

    /**
     * Starts activity.
     *
     * @throws IgniteInterruptedCheckedException If interrupted.
     */
    public void init() throws IgniteInterruptedCheckedException {
        if (isDone())
            return;

        initTs = U.currentTimeMillis();

        U.await(evtLatch);

        assert discoEvt != null : this;
        assert exchId.nodeId().equals(discoEvt.eventNode().id()) : this;
        assert !dummy && !forcePreload : this;

        try {
            discoCache.updateAlives(cctx.discovery());

            AffinityTopologyVersion topVer = topologyVersion();

            srvNodes = new ArrayList<>(discoCache.serverNodes());

            remaining.addAll(F.nodeIds(F.view(srvNodes, F.remoteNodes(cctx.localNodeId()))));

            crd = srvNodes.isEmpty() ? null : srvNodes.get(0);

            boolean crdNode = crd != null && crd.isLocal();

            skipPreload = cctx.kernalContext().clientNode();

            ExchangeType exchange;

            if (discoEvt.type() == EVT_DISCOVERY_CUSTOM_EVT) {
                DiscoveryCustomMessage msg = ((DiscoveryCustomEvent)discoEvt).customMessage();

                if (msg instanceof DynamicCacheChangeBatch){
                    assert exchActions != null && !exchActions.empty();

                    exchange = onCacheChangeRequest(crdNode);
                }
                else if (msg instanceof StartFullSnapshotAckDiscoveryMessage)
                    exchange = CU.clientNode(discoEvt.eventNode()) ?
                        onClientNodeEvent(crdNode) :
                        onServerNodeEvent(crdNode);
                else {
                    assert affChangeMsg != null : this;

                    exchange = onAffinityChangeRequest(crdNode);
                }
            }
            else {
                if (discoEvt.type() == EVT_NODE_JOINED) {
                    if (!discoEvt.eventNode().isLocal()) {
                        Collection<DynamicCacheDescriptor> receivedCaches = cctx.cache().startReceivedCaches(
                            discoEvt.eventNode().id(),
                            topVer);

                        cctx.affinity().initStartedCaches(crdNode, this, receivedCaches);
                    }
                    else
                        cctx.cache().startCachesOnLocalJoin(topVer);
                }

                exchange = CU.clientNode(discoEvt.eventNode()) ?
                    onClientNodeEvent(crdNode) :
                    onServerNodeEvent(crdNode);
            }

            updateTopologies(crdNode);

            if (exchActions != null && exchActions.hasStop())
                cctx.cache().context().database().beforeCachesStop();

            switch (exchange) {
                case ALL: {
                    distributedExchange();

                    break;
                }

                case CLIENT: {
                    initTopologies();

                    clientOnlyExchange();

                    break;
                }

                case NONE: {
                    initTopologies();

                    onDone(topVer);

                    break;
                }

                default:
                    assert false;
            }
        }
        catch (IgniteInterruptedCheckedException e) {
            onDone(e);

            throw e;
        }
        catch (IgniteNeedReconnectException e) {
            onDone(e);
        }
        catch (Throwable e) {
            if (reconnectOnError(e))
                onDone(new IgniteNeedReconnectException(cctx.localNode(), e));
            else {
                U.error(log, "Failed to reinitialize local partitions (preloading will be stopped): " + exchId, e);

                onDone(e);
            }

            if (e instanceof Error)
                throw (Error)e;
        }
    }

    /**
     * @throws IgniteCheckedException If failed.
     */
    private void initTopologies() throws IgniteCheckedException {
        cctx.database().checkpointReadLock();

        try {
            if (crd != null) {
                for (CacheGroupInfrastructure grp : cctx.cache().cacheGroups()) {
                    if (grp.isLocal())
                        continue;

                    grp.topology().beforeExchange(this, !centralizedAff);
                }
            }
        }
        finally {
            cctx.database().checkpointReadUnlock();
        }
    }

    /**
     * @param crd Coordinator flag.
     * @throws IgniteCheckedException If failed.
     */
    private void updateTopologies(boolean crd) throws IgniteCheckedException {
        for (CacheGroupInfrastructure grp : cctx.cache().cacheGroups()) {
            if (grp.isLocal())
                continue;

            GridClientPartitionTopology clientTop = cctx.exchange().clearClientTopology(grp.groupId());

            long updSeq = clientTop == null ? -1 : clientTop.lastUpdateSequence();

            GridDhtPartitionTopology top = grp.topology();

            if (crd) {
                boolean updateTop = exchId.topologyVersion().equals(grp.localStartVersion());

                if (updateTop && clientTop != null)
                    top.update(exchId, clientTop.partitionMap(true), clientTop.updateCounters(false));
            }

            top.updateTopologyVersion(exchId, this, updSeq, cacheGroupStopping(grp.groupId()));
        }

        for (GridClientPartitionTopology top : cctx.exchange().clientTopologies())
            top.updateTopologyVersion(exchId, this, -1, cacheGroupStopping(top.groupId()));
    }

    /**
     * @param crd Coordinator flag.
     * @return Exchange type.
     * @throws IgniteCheckedException If failed.
     */
    private ExchangeType onCacheChangeRequest(boolean crd) throws IgniteCheckedException {
        assert exchActions != null && !exchActions.empty() : this;

        GridClusterStateProcessor stateProc = cctx.kernalContext().state();

        if (exchangeOnChangeGlobalState = stateProc.changeGlobalState(exchActions, topologyVersion())) {
            changeGlobalStateE = stateProc.onChangeGlobalState();

            if (crd && changeGlobalStateE != null)
                changeGlobalStateExceptions.put(cctx.localNodeId(), changeGlobalStateE);
        }

        boolean clientOnly = cctx.affinity().onCacheChangeRequest(this, crd, exchActions);

        if (clientOnly)
            return exchActions.clientCacheStarted(cctx.localNodeId()) ? ExchangeType.CLIENT : ExchangeType.NONE;
        else
            return cctx.kernalContext().clientNode() ? ExchangeType.CLIENT : ExchangeType.ALL;
    }

    /**
     * @param crd Coordinator flag.
     * @throws IgniteCheckedException If failed.
     * @return Exchange type.
     */
    private ExchangeType onAffinityChangeRequest(boolean crd) throws IgniteCheckedException {
        assert affChangeMsg != null : this;

        cctx.affinity().onChangeAffinityMessage(this, crd, affChangeMsg);

        if (cctx.kernalContext().clientNode())
            return ExchangeType.CLIENT;

        return ExchangeType.ALL;
    }

    /**
     * @param crd Coordinator flag.
     * @throws IgniteCheckedException If failed.
     * @return Exchange type.
     */
    private ExchangeType onClientNodeEvent(boolean crd) throws IgniteCheckedException {
        assert CU.clientNode(discoEvt.eventNode()) : this;

        if (discoEvt.type() == EVT_NODE_LEFT || discoEvt.type() == EVT_NODE_FAILED) {
            onLeft();

            assert !discoEvt.eventNode().isLocal() : discoEvt;
        }
        else
            assert discoEvt.type() == EVT_NODE_JOINED || discoEvt.type() == EVT_DISCOVERY_CUSTOM_EVT : discoEvt;

        cctx.affinity().onClientEvent(this, crd);

        return discoEvt.eventNode().isLocal() ? ExchangeType.CLIENT : ExchangeType.NONE;
    }

    /**
     * @param crd Coordinator flag.
     * @throws IgniteCheckedException If failed.
     * @return Exchange type.
     */
    private ExchangeType onServerNodeEvent(boolean crd) throws IgniteCheckedException {
        assert !CU.clientNode(discoEvt.eventNode()) : this;

        if (discoEvt.type() == EVT_NODE_LEFT || discoEvt.type() == EVT_NODE_FAILED) {
            onLeft();

            warnNoAffinityNodes();

            centralizedAff = cctx.affinity().onServerLeft(this);
        }
        else
            cctx.affinity().onServerJoin(this, crd);

        return cctx.kernalContext().clientNode() ? ExchangeType.CLIENT : ExchangeType.ALL;
    }

    /**
     * @throws IgniteCheckedException If failed.
     */
    private void clientOnlyExchange() throws IgniteCheckedException {
        clientOnlyExchange = true;

        if (crd != null) {
            if (crd.isLocal()) {
                for (CacheGroupInfrastructure grp : cctx.cache().cacheGroups()) {
                    boolean updateTop = !grp.isLocal() &&
                        exchId.topologyVersion().equals(grp.localStartVersion());

                    if (updateTop) {
                        for (GridClientPartitionTopology top : cctx.exchange().clientTopologies()) {
                            if (top.groupId() == grp.groupId()) {
                                GridDhtPartitionFullMap fullMap = top.partitionMap(true);

                                assert fullMap != null;

                                grp.topology().update(exchId, fullMap, top.updateCounters(false));

                                break;
                            }
                        }
                    }
                }
            }
            else {
                if (!centralizedAff)
                    sendLocalPartitions(crd);

                initDone();

                return;
            }
        }
        else {
            if (centralizedAff) { // Last server node failed.
                for (CacheGroupInfrastructure grp : cctx.cache().cacheGroups()) {
                    GridAffinityAssignmentCache aff = grp.affinity();

                    aff.initialize(topologyVersion(), aff.idealAssignment());
                }
            }
        }

        onDone(topologyVersion());
    }

    /**
     * @throws IgniteCheckedException If failed.
     */
    private void distributedExchange() throws IgniteCheckedException {
        assert crd != null;

        assert !cctx.kernalContext().clientNode();

        for (CacheGroupInfrastructure grp : cctx.cache().cacheGroups()) {
            if (grp.isLocal())
                continue;

            grp.preloader().onTopologyChanged(this);
        }

        waitPartitionRelease();

        boolean topChanged = discoEvt.type() != EVT_DISCOVERY_CUSTOM_EVT || affChangeMsg != null;

        for (GridCacheContext cacheCtx : cctx.cacheContexts()) {
            if (cacheCtx.isLocal() || cacheStopping(cacheCtx.cacheId()))
                continue;

            if (topChanged) {
                // Partition release future is done so we can flush the write-behind store.
                cacheCtx.store().forceFlush();
            }
        }

        for (CacheGroupInfrastructure grp : cctx.cache().cacheGroups()) {
            if (grp.isLocal() || cacheGroupStopping(grp.groupId()))
                continue;

            grp.topology().beforeExchange(this, !centralizedAff);
        }

        cctx.database().beforeExchange(this);

        // If a backup request, synchronously wait for backup start.
        if (discoEvt.type() == EVT_DISCOVERY_CUSTOM_EVT) {
            DiscoveryCustomMessage customMsg = ((DiscoveryCustomEvent)discoEvt).customMessage();

            if (customMsg instanceof StartFullSnapshotAckDiscoveryMessage) {
                StartFullSnapshotAckDiscoveryMessage backupMsg = (StartFullSnapshotAckDiscoveryMessage)customMsg;

                if (!cctx.localNode().isClient() && !cctx.localNode().isDaemon()) {
                    ClusterNode node = cctx.discovery().node(backupMsg.initiatorNodeId());

                    assert node != null;

                    IgniteInternalFuture fut = cctx.database().startLocalSnapshotCreation(backupMsg, node, backupMsg.message());

                    if (fut != null)
                        fut.get();
                }
            }
        }

        if (crd.isLocal()) {
            if (remaining.isEmpty())
                onAllReceived();
        }
        else
            sendPartitions(crd);

        initDone();
    }

    /**
     * The main purpose of this method is to wait for all ongoing updates (transactional and atomic), initiated on
     * the previous topology version, to finish to prevent inconsistencies during rebalancing and to prevent two
     * different simultaneous owners of the same lock.
     * For the exact list of the objects being awaited for see
     * {@link GridCacheSharedContext#partitionReleaseFuture(AffinityTopologyVersion)} javadoc.
     *
     * @throws IgniteCheckedException If failed.
     */
    private void waitPartitionRelease() throws IgniteCheckedException {
        IgniteInternalFuture<?> partReleaseFut = cctx.partitionReleaseFuture(topologyVersion());

        // Assign to class variable so it will be included into toString() method.
        this.partReleaseFut = partReleaseFut;

        if (exchId.isLeft())
            cctx.mvcc().removeExplicitNodeLocks(exchId.nodeId(), exchId.topologyVersion());

        if (log.isDebugEnabled())
            log.debug("Before waiting for partition release future: " + this);

        int dumpedObjects = 0;

        while (true) {
            try {
                partReleaseFut.get(2 * cctx.gridConfig().getNetworkTimeout(), TimeUnit.MILLISECONDS);

                break;
            }
            catch (IgniteFutureTimeoutCheckedException ignored) {
                // Print pending transactions and locks that might have led to hang.
                if (dumpedObjects < DUMP_PENDING_OBJECTS_THRESHOLD) {
                    dumpPendingObjects();

                    dumpedObjects++;
                }
            }
        }

        if (log.isDebugEnabled())
            log.debug("After waiting for partition release future: " + this);

        IgniteInternalFuture<?> locksFut = cctx.mvcc().finishLocks(exchId.topologyVersion());

        dumpedObjects = 0;

        while (true) {
            try {
                locksFut.get(2 * cctx.gridConfig().getNetworkTimeout(), TimeUnit.MILLISECONDS);

                break;
            }
            catch (IgniteFutureTimeoutCheckedException ignored) {
                if (dumpedObjects < DUMP_PENDING_OBJECTS_THRESHOLD) {
                    U.warn(log, "Failed to wait for locks release future. " +
                        "Dumping pending objects that might be the cause: " + cctx.localNodeId());

                    U.warn(log, "Locked keys:");

                    for (IgniteTxKey key : cctx.mvcc().lockedKeys())
                        U.warn(log, "Locked key: " + key);

                    for (IgniteTxKey key : cctx.mvcc().nearLockedKeys())
                        U.warn(log, "Locked near key: " + key);

                    Map<IgniteTxKey, Collection<GridCacheMvccCandidate>> locks =
                        cctx.mvcc().unfinishedLocks(exchId.topologyVersion());

                    for (Map.Entry<IgniteTxKey, Collection<GridCacheMvccCandidate>> e : locks.entrySet())
                        U.warn(log, "Awaited locked entry [key=" + e.getKey() + ", mvcc=" + e.getValue() + ']');

                    dumpedObjects++;

                    if (IgniteSystemProperties.getBoolean(IGNITE_THREAD_DUMP_ON_EXCHANGE_TIMEOUT, false))
                        U.dumpThreads(log);
                }
            }
        }
    }

    /**
     *
     */
    private void onLeft() {
        for (CacheGroupInfrastructure grp : cctx.cache().cacheGroups()) {
            if (grp.isLocal())
                continue;

            grp.preloader().unwindUndeploys();
        }

        cctx.mvcc().removeExplicitNodeLocks(exchId.nodeId(), exchId.topologyVersion());
    }

    /**
     *
     */
    private void warnNoAffinityNodes() {
        List<String> cachesWithoutNodes = null;

        for (DynamicCacheDescriptor cacheDesc : cctx.cache().cacheDescriptors().values()) {
            if (discoCache.cacheGroupAffinityNodes(cacheDesc.groupId()).isEmpty()) {
                if (cachesWithoutNodes == null)
                    cachesWithoutNodes = new ArrayList<>();

                cachesWithoutNodes.add(cacheDesc.cacheName());

                // Fire event even if there is no client cache started.
                if (cctx.gridEvents().isRecordable(EventType.EVT_CACHE_NODES_LEFT)) {
                    Event evt = new CacheEvent(
                        cacheDesc.cacheName(),
                        cctx.localNode(),
                        cctx.localNode(),
                        "All server nodes have left the cluster.",
                        EventType.EVT_CACHE_NODES_LEFT,
                        0,
                        false,
                        null,
                        null,
                        null,
                        null,
                        false,
                        null,
                        false,
                        null,
                        null,
                        null
                    );

                    cctx.gridEvents().record(evt);
                }
            }
        }

        if (cachesWithoutNodes != null) {
            StringBuilder sb =
                new StringBuilder("All server nodes for the following caches have left the cluster: ");

            for (int i = 0; i < cachesWithoutNodes.size(); i++) {
                String cache = cachesWithoutNodes.get(i);

                sb.append('\'').append(cache).append('\'');

                if (i != cachesWithoutNodes.size() - 1)
                    sb.append(", ");
            }

            U.quietAndWarn(log, sb.toString());

            U.quietAndWarn(log, "Must have server nodes for caches to operate.");
        }
    }

    /**
     *
     */
    private void dumpPendingObjects() {
        U.warn(log, "Failed to wait for partition release future [topVer=" + topologyVersion() +
            ", node=" + cctx.localNodeId() + "]. Dumping pending objects that might be the cause: ");

        try {
            cctx.exchange().dumpDebugInfo(topologyVersion());
        }
        catch (Exception e) {
            U.error(log, "Failed to dump debug information: " + e, e);
        }

        if (IgniteSystemProperties.getBoolean(IGNITE_THREAD_DUMP_ON_EXCHANGE_TIMEOUT, false))
            U.dumpThreads(log);
    }

    /**
     * @param grpId Cache group ID to check.
     * @return {@code True} if cache group us stopping by this exchange.
     */
    private boolean cacheGroupStopping(int grpId) {
        return exchActions != null && exchActions.cacheGroupStopping(grpId);
    }

    /**
     * @param cacheId Cache ID to check.
     * @return {@code True} if cache is stopping by this exchange.
     */
    private boolean cacheStopping(int cacheId) {
        return exchActions != null && exchActions.cacheStopped(cacheId);
    }

    /**
     * @param node Node.
     * @throws IgniteCheckedException If failed.
     */
    private void sendLocalPartitions(ClusterNode node) throws IgniteCheckedException {
        assert node != null;

        // Reset lost partition before send local partition to coordinator.
        if (exchActions != null) {
            Set<String> caches = exchActions.cachesToResetLostPartitions();

            if (!F.isEmpty(caches))
                resetLostPartitions(caches);
        }

        GridDhtPartitionsSingleMessage m = cctx.exchange().createPartitionsSingleMessage(
            node, exchangeId(), clientOnlyExchange, true);

        if (exchangeOnChangeGlobalState && changeGlobalStateE != null)
            m.setException(changeGlobalStateE);

        if (log.isDebugEnabled())
            log.debug("Sending local partitions [nodeId=" + node.id() + ", exchId=" + exchId + ", msg=" + m + ']');

        try {
            cctx.io().send(node, m, SYSTEM_POOL);
        }
        catch (ClusterTopologyCheckedException ignored) {
            if (log.isDebugEnabled())
                log.debug("Node left during partition exchange [nodeId=" + node.id() + ", exchId=" + exchId + ']');
        }
    }

    /**
     * @param compress {@code True} if it is possible to use compression for message.
     * @return Message.
     */
    private GridDhtPartitionsFullMessage createPartitionsMessage(Collection<ClusterNode> nodes, boolean compress) {
        GridCacheVersion last = lastVer.get();

        GridDhtPartitionsFullMessage m = cctx.exchange().createPartitionsFullMessage(
            nodes,
            exchangeId(),
            last != null ? last : cctx.versions().last(),
            compress);

        if (exchangeOnChangeGlobalState && !F.isEmpty(changeGlobalStateExceptions))
            m.setExceptionsMap(changeGlobalStateExceptions);

        return m;
    }

    /**
     * @param nodes Nodes.
     * @throws IgniteCheckedException If failed.
     */
    private void sendAllPartitions(Collection<ClusterNode> nodes) throws IgniteCheckedException {
        GridDhtPartitionsFullMessage m = createPartitionsMessage(nodes, true);

        assert !nodes.contains(cctx.localNode());

        if (log.isDebugEnabled())
            log.debug("Sending full partition map [nodeIds=" + F.viewReadOnly(nodes, F.node2id()) +
                ", exchId=" + exchId + ", msg=" + m + ']');

        cctx.io().safeSend(nodes, m, SYSTEM_POOL, null);
    }

    /**
     * @param oldestNode Oldest node.
     */
    private void sendPartitions(ClusterNode oldestNode) {
        try {
            sendLocalPartitions(oldestNode);
        }
        catch (ClusterTopologyCheckedException ignore) {
            if (log.isDebugEnabled())
                log.debug("Oldest node left during partition exchange [nodeId=" + oldestNode.id() +
                    ", exchId=" + exchId + ']');
        }
        catch (IgniteCheckedException e) {
            U.error(log, "Failed to send local partitions to oldest node (will retry after timeout) [oldestNodeId=" +
                oldestNode.id() + ", exchId=" + exchId + ']', e);
        }
    }

    /**
     * @return {@code True} if exchange triggered by server node join or fail.
     */
    private boolean serverNodeDiscoveryEvent() {
        assert discoEvt != null;

        return discoEvt.type() != EVT_DISCOVERY_CUSTOM_EVT && !CU.clientNode(discoEvt.eventNode());
    }

    /** {@inheritDoc} */
    @Override public boolean onDone(@Nullable AffinityTopologyVersion res, @Nullable Throwable err) {
        boolean realExchange = !dummy && !forcePreload;

        if (err == null &&
            realExchange &&
            !cctx.kernalContext().clientNode() &&
            (serverNodeDiscoveryEvent() || affChangeMsg != null)) {
            for (GridCacheContext cacheCtx : cctx.cacheContexts()) {
                if (!cacheCtx.affinityNode() || cacheCtx.isLocal())
                    continue;

                cacheCtx.continuousQueries().flushBackupQueue(exchId.topologyVersion());
            }
       }

        if (err == null && realExchange) {
            for (CacheGroupInfrastructure grp : cctx.cache().cacheGroups()) {
                if (grp.isLocal())
                    continue;

                try {
                    if (centralizedAff)
                        grp.topology().initPartitions(this);
                }
                catch (IgniteInterruptedCheckedException e) {
                    U.error(log, "Failed to initialize partitions.", e);
                }
            }

            for (GridCacheContext cacheCtx : cctx.cacheContexts()) {
                GridCacheContext drCacheCtx = cacheCtx.isNear() ? cacheCtx.near().dht().context() : cacheCtx;

                if (drCacheCtx.isDrEnabled()) {
                    try {
                        drCacheCtx.dr().onExchange(topologyVersion(), exchId.isLeft());
                    }
                    catch (IgniteCheckedException e) {
                        U.error(log, "Failed to notify DR: " + e, e);
                    }
                }
            }

            if (discoEvt.type() == EVT_NODE_LEFT ||
                discoEvt.type() == EVT_NODE_FAILED ||
                discoEvt.type() == EVT_NODE_JOINED)
                detectLostPartitions();

            Map<Integer, CacheValidation> m = new HashMap<>(cctx.cache().cacheGroups().size());

            for (CacheGroupInfrastructure grp : cctx.cache().cacheGroups()) {
                Collection<Integer> lostParts = grp.isLocal() ?
                    Collections.<Integer>emptyList() : grp.topology().lostPartitions();

                boolean valid = true;

                if (grp.topologyValidator() != null && !grp.systemCache())
                    valid = grp.topologyValidator().validate(discoEvt.topologyNodes());

                m.put(grp.groupId(), new CacheValidation(valid, lostParts));
            }

            grpValidRes = m;
        }

        cctx.cache().onExchangeDone(exchId.topologyVersion(), exchActions, err);

        cctx.exchange().onExchangeDone(this, err);

        if (exchActions != null && err == null)
            exchActions.completeRequestFutures(cctx);

        if (exchangeOnChangeGlobalState && err == null)
            cctx.kernalContext().state().onExchangeDone();

        if (super.onDone(res, err) && realExchange) {
            if (log.isDebugEnabled())
                log.debug("Completed partition exchange [localNode=" + cctx.localNodeId() + ", exchange= " + this +
                    ", durationFromInit=" + (U.currentTimeMillis() - initTs) + ']');

            initFut.onDone(err == null);

            if (exchId.isLeft()) {
                for (CacheGroupInfrastructure grp : cctx.cache().cacheGroups())
                    grp.affinityFunction().removeNode(exchId.nodeId());
            }

            exchActions = null;

            if (discoEvt instanceof DiscoveryCustomEvent)
                ((DiscoveryCustomEvent)discoEvt).customMessage(null);

            cctx.exchange().lastFinishedFuture(this);

            return true;
        }

        return dummy;
    }

    /** {@inheritDoc} */
    @Nullable @Override public Throwable validateCache(
        GridCacheContext cctx,
        boolean recovery,
        boolean read,
        @Nullable Object key,
        @Nullable Collection<?> keys
    ) {
        assert isDone() : this;

        Throwable err = error();

        if (err != null)
            return err;

        if (!cctx.shared().kernalContext().state().active())
            return new CacheInvalidStateException(
                "Failed to perform cache operation (cluster is not activated): " + cctx.name());

        CacheGroupInfrastructure grp = cctx.group();

        PartitionLossPolicy partLossPlc = grp.config().getPartitionLossPolicy();

        if (grp.needsRecovery() && !recovery) {
            if (!read && (partLossPlc == READ_ONLY_SAFE || partLossPlc == READ_ONLY_ALL))
                return new IgniteCheckedException("Failed to write to cache (cache is moved to a read-only state): " +
                    cctx.name());
        }

        if (grp.needsRecovery() || grp.topologyValidator() != null) {
            CacheValidation validation = grpValidRes.get(grp.groupId());

            if (validation == null)
                return null;

            if (!validation.valid && !read)
                return new IgniteCheckedException("Failed to perform cache operation " +
                    "(cache topology is not valid): " + cctx.name());

            if (recovery || !grp.needsRecovery())
                return null;

            if (key != null) {
                int p = cctx.affinity().partition(key);

                CacheInvalidStateException ex = validatePartitionOperation(cctx.name(), read, key, p,
                    validation.lostParts, partLossPlc);

                if (ex != null)
                    return ex;
            }

            if (keys != null) {
                for (Object k : keys) {
                    int p = cctx.affinity().partition(k);

                    CacheInvalidStateException ex = validatePartitionOperation(cctx.name(), read, k, p,
                        validation.lostParts, partLossPlc);

                    if (ex != null)
                        return ex;
                }
            }
        }

        return null;
    }

    /**
     * @param cacheName Cache name.
     * @param read Read flag.
     * @param key Key to check.
     * @param part Partition this key belongs to.
     * @param lostParts Collection of lost partitions.
     * @param plc Partition loss policy.
     * @return Invalid state exception if this operation is disallowed.
     */
    private CacheInvalidStateException validatePartitionOperation(
        String cacheName,
        boolean read,
        Object key,
        int part,
        Collection<Integer> lostParts,
        PartitionLossPolicy plc
    ) {
        if (lostParts.contains(part)) {
            if (!read) {
                assert plc == READ_WRITE_ALL || plc == READ_WRITE_SAFE;

                if (plc == READ_WRITE_SAFE) {
                    return new CacheInvalidStateException("Failed to execute cache operation " +
                        "(all partition owners have left the grid, partition data has been lost) [" +
                        "cacheName=" + cacheName + ", part=" + part + ", key=" + key + ']');
                }
            }
            else {
                // Read.
                if (plc == READ_ONLY_SAFE || plc == READ_WRITE_SAFE)
                    return new CacheInvalidStateException("Failed to execute cache operation " +
                        "(all partition owners have left the grid, partition data has been lost) [" +
                        "cacheName=" + cacheName + ", part=" + part + ", key=" + key + ']');
            }
        }

        return null;
    }

    /**
     * Cleans up resources to avoid excessive memory usage.
     */
    public void cleanUp() {
        singleMsgs.clear();
        fullMsgs.clear();
        changeGlobalStateExceptions.clear();
        crd = null;
        partReleaseFut = null;
        changeGlobalStateE = null;
    }

    /**
     * @param ver Version.
     */
    private void updateLastVersion(GridCacheVersion ver) {
        assert ver != null;

        while (true) {
            GridCacheVersion old = lastVer.get();

            if (old == null || Long.compare(old.order(), ver.order()) < 0) {
                if (lastVer.compareAndSet(old, ver))
                    break;
            }
            else
                break;
        }
    }

    /**
     * @param node Sender node.
     * @param msg Single partition info.
     */
    public void onReceive(final ClusterNode node, final GridDhtPartitionsSingleMessage msg) {
        assert msg != null;
        assert msg.exchangeId().equals(exchId) : msg;
        assert msg.lastVersion() != null : msg;

        if (!msg.client())
            updateLastVersion(msg.lastVersion());

        if (isDone()) {
            if (log.isDebugEnabled())
                log.debug("Received message for finished future (will reply only to sender) [msg=" + msg +
                    ", fut=" + this + ']');

            if (!centralizedAff)
                sendAllPartitions(node.id(), cctx.gridConfig().getNetworkSendRetryCount());
        }
        else {
            initFut.listen(new CI1<IgniteInternalFuture<Boolean>>() {
                @Override public void apply(IgniteInternalFuture<Boolean> f) {
                    try {
                        if (!f.get())
                            return;
                    }
                    catch (IgniteCheckedException e) {
                        U.error(log, "Failed to initialize exchange future: " + this, e);

                        return;
                    }

                    processMessage(node, msg);
                }
            });
        }
    }

    /**
     * @param node Sender node.
     * @param msg Message.
     */
    private void processMessage(ClusterNode node, GridDhtPartitionsSingleMessage msg) {
        boolean allReceived = false;
        boolean updateSingleMap = false;

        synchronized (this) {
            assert crd != null;

            if (crd.isLocal()) {
                if (remaining.remove(node.id())) {
                    updateSingleMap = true;

                    pendingSingleUpdates++;

                    if (exchangeOnChangeGlobalState && msg.getException() != null)
                        changeGlobalStateExceptions.put(node.id(), msg.getException());

                    allReceived = remaining.isEmpty();
                }
            }
            else
                singleMsgs.put(node, msg);
        }

        if (updateSingleMap) {
            try {
                updatePartitionSingleMap(node, msg);
            }
            finally {
                synchronized (this) {
                    assert pendingSingleUpdates > 0;

                    pendingSingleUpdates--;

                    if (pendingSingleUpdates == 0)
                        notifyAll();
                }
            }
        }

        if (allReceived) {
            awaitSingleMapUpdates();

            onAllReceived();
        }
    }

    /**
     *
     */
    private synchronized void awaitSingleMapUpdates() {
        try {
            while (pendingSingleUpdates > 0)
                U.wait(this);
        }
        catch (IgniteInterruptedCheckedException e) {
            U.warn(log, "Failed to wait for partition map updates, thread was interrupted: " + e);
        }
    }

    /**
     * @param fut Affinity future.
     */
    private void onAffinityInitialized(IgniteInternalFuture<Map<Integer, Map<Integer, List<UUID>>>> fut) {
        try {
            assert fut.isDone();

            Map<Integer, Map<Integer, List<UUID>>> assignmentChange = fut.get();

            GridDhtPartitionsFullMessage m = createPartitionsMessage(null, false);

            CacheAffinityChangeMessage msg = new CacheAffinityChangeMessage(exchId, m, assignmentChange);

            if (log.isDebugEnabled())
                log.debug("Centralized affinity exchange, send affinity change message: " + msg);

            cctx.discovery().sendCustomEvent(msg);
        }
        catch (IgniteCheckedException e) {
            onDone(e);
        }
    }

    /**
     * @param top Topology to assign.
     */
    private void assignPartitionStates(GridDhtPartitionTopology top) {
        Map<Integer, CounterWithNodes> maxCntrs = new HashMap<>();

        for (Map.Entry<UUID, GridDhtPartitionsAbstractMessage> e : msgs.entrySet()) {
            assert e.getValue().partitionUpdateCounters(top.groupId()) != null;

            for (Map.Entry<Integer, T2<Long, Long>> e0 : e.getValue().partitionUpdateCounters(top.groupId()).entrySet()) {
                int p = e0.getKey();

                UUID uuid = e.getKey();

                GridDhtPartitionState state = top.partitionState(uuid, p);

                if (state != GridDhtPartitionState.OWNING)
                    continue;

                Long cntr = e0.getValue().get1();

                if (cntr == null)
                    continue;

                CounterWithNodes maxCntr = maxCntrs.get(p);

                if (maxCntr == null || cntr > maxCntr.cnt)
                    maxCntrs.put(p, new CounterWithNodes(cntr, uuid));
                else if (cntr == maxCntr.cnt)
                    maxCntr.nodes.add(uuid);
            }
        }

        // Also must process counters from the local node.
        for (GridDhtLocalPartition part : top.currentLocalPartitions()) {
            GridDhtPartitionState state = top.partitionState(cctx.localNodeId(), part.id());

            if (state != GridDhtPartitionState.OWNING)
                continue;

            CounterWithNodes maxCntr = maxCntrs.get(part.id());

            if (maxCntr == null || part.initialUpdateCounter() > maxCntr.cnt)
                maxCntrs.put(part.id(), new CounterWithNodes(part.updateCounter(), cctx.localNodeId()));
            else if (part.initialUpdateCounter() == maxCntr.cnt)
                maxCntr.nodes.add(cctx.localNodeId());
        }

        int entryLeft = maxCntrs.size();

        for (Map.Entry<Integer, CounterWithNodes> e : maxCntrs.entrySet()) {
            int p = e.getKey();
            long maxCntr = e.getValue().cnt;

            entryLeft --;

            if (entryLeft != 0 && maxCntr == 0)
                continue;

            top.setOwners(p, e.getValue().nodes, entryLeft == 0);
        }
    }

    /**
     * Detect lost partitions.
     */
    private void detectLostPartitions() {
        synchronized (cctx.exchange().interruptLock()) {
            if (Thread.currentThread().isInterrupted())
                return;

            for (CacheGroupInfrastructure grp : cctx.cache().cacheGroups()) {
                if (!grp.isLocal())
                    grp.topology().detectLostPartitions(discoEvt);
            }
        }
    }

    /**
     * @param cacheNames Cache names.
     */
    private void resetLostPartitions(Collection<String> cacheNames) {
        synchronized (cctx.exchange().interruptLock()) {
            if (Thread.currentThread().isInterrupted())
                return;

            for (CacheGroupInfrastructure grp : cctx.cache().cacheGroups()) {
                if (grp.isLocal())
                    continue;

                for (String cacheName : cacheNames) {
                    if (grp.hasCache(cacheName)) {
                        grp.topology().resetLostPartitions();

                        break;
                    }
                }
            }
        }
    }

    /**
     *
     */
    private void onAllReceived() {
        try {
            assert crd.isLocal();

            if (!crd.equals(discoCache.serverNodes().get(0))) {
                for (CacheGroupInfrastructure grp : cctx.cache().cacheGroups()) {
                    if (!grp.isLocal())
                        grp.topology().beforeExchange(this, !centralizedAff);
                }
            }

            for (GridDhtPartitionsAbstractMessage msg : msgs.values()) {
                if (msg instanceof GridDhtPartitionsSingleMessage) {
                    GridDhtPartitionsSingleMessage msg0 = (GridDhtPartitionsSingleMessage)msg;

                    for (Map.Entry<Integer, GridDhtPartitionMap> entry : msg0.partitions().entrySet()) {
                        Integer cacheId = entry.getKey();
                        GridCacheContext cacheCtx = cctx.cacheContext(cacheId);

                        GridDhtPartitionTopology top = cacheCtx != null ? cacheCtx.topology() :
                            cctx.exchange().clientTopology(cacheId, this);

                        Map<Integer, T2<Long, Long>> cntrs = msg0.partitionUpdateCounters(cacheId);

                        if (cntrs != null)
                            top.applyUpdateCounters(cntrs);
                    }
                }
            }

            if (discoEvt.type() == EVT_NODE_JOINED) {
                if (cctx.kernalContext().state().active())
                    assignPartitionsStates();
            }
            else if (discoEvt.type() == EVT_DISCOVERY_CUSTOM_EVT) {
                assert discoEvt instanceof DiscoveryCustomEvent;

                if (((DiscoveryCustomEvent)discoEvt).customMessage() instanceof DynamicCacheChangeBatch) {
                    if (exchActions != null) {
                        if (exchActions.newClusterState() == ClusterState.ACTIVE)
                            assignPartitionsStates();

                        Set<String> caches = exchActions.cachesToResetLostPartitions();

                        if (!F.isEmpty(caches))
                            resetLostPartitions(caches);
                    }
                }
            }
            else if (discoEvt.type() == EVT_NODE_LEFT || discoEvt.type() == EVT_NODE_FAILED)
                detectLostPartitions();

            updateLastVersion(cctx.versions().last());

            cctx.versions().onExchange(lastVer.get().order());

            if (centralizedAff) {
                IgniteInternalFuture<Map<Integer, Map<Integer, List<UUID>>>> fut = cctx.affinity().initAffinityOnNodeLeft(this);

                if (!fut.isDone()) {
                    fut.listen(new IgniteInClosure<IgniteInternalFuture<Map<Integer, Map<Integer, List<UUID>>>>>() {
                        @Override public void apply(IgniteInternalFuture<Map<Integer, Map<Integer, List<UUID>>>> fut) {
                            onAffinityInitialized(fut);
                        }
                    });
                }
                else
                    onAffinityInitialized(fut);
            }
            else {
                List<ClusterNode> nodes;

                synchronized (this) {
                    srvNodes.remove(cctx.localNode());

                    nodes = new ArrayList<>(srvNodes);
                }

                if (!nodes.isEmpty())
                    sendAllPartitions(nodes);

                if (exchangeOnChangeGlobalState && !F.isEmpty(changeGlobalStateExceptions))
                    cctx.kernalContext().state().onFullResponseMessage(changeGlobalStateExceptions);

                onDone(exchangeId().topologyVersion());
            }
        }
        catch (IgniteCheckedException e) {
            if (reconnectOnError(e))
                onDone(new IgniteNeedReconnectException(cctx.localNode(), e));
            else
                onDone(e);
        }
    }

    /**
     *
     */
    private void assignPartitionsStates() {
        if (cctx.database().persistenceEnabled()) {
            for (CacheGroupInfrastructure grp : cctx.cache().cacheGroups()) {
                if (grp.isLocal())
                    continue;

                assignPartitionStates(grp.topology());
            }
        }
    }

    /**
     * @param nodeId Node ID.
     * @param retryCnt Number of retries.
     */
    private void sendAllPartitions(final UUID nodeId, final int retryCnt) {
        ClusterNode n = cctx.node(nodeId);

        try {
            if (n != null)
                sendAllPartitions(F.asList(n));
        }
        catch (IgniteCheckedException e) {
            if (e instanceof ClusterTopologyCheckedException || !cctx.discovery().alive(n)) {
                if (log.isDebugEnabled())
                    log.debug("Failed to send full partition map to node, node left grid " +
                        "[rmtNode=" + nodeId + ", exchangeId=" + exchId + ']');

                return;
            }

            if (reconnectOnError(e)) {
                onDone(new IgniteNeedReconnectException(cctx.localNode(), e));

                return;
            }

            if (retryCnt > 0) {
                long timeout = cctx.gridConfig().getNetworkSendRetryDelay();

                LT.error(log, e, "Failed to send full partition map to node (will retry after timeout) " +
                    "[node=" + nodeId + ", exchangeId=" + exchId + ", timeout=" + timeout + ']');

                cctx.time().addTimeoutObject(new GridTimeoutObjectAdapter(timeout) {
                    @Override public void onTimeout() {
                        sendAllPartitions(nodeId, retryCnt - 1);
                    }
                });
            }
            else
                U.error(log, "Failed to send full partition map [node=" + n + ", exchangeId=" + exchId + ']', e);
        }
    }

    /**
     * @param node Sender node.
     * @param msg Full partition info.
     */
    public void onReceive(final ClusterNode node, final GridDhtPartitionsFullMessage msg) {
        assert msg != null;

        final UUID nodeId = node.id();

        if (isDone()) {
            if (log.isDebugEnabled())
                log.debug("Received message for finished future [msg=" + msg + ", fut=" + this + ']');

            return;
        }

        if (log.isDebugEnabled())
            log.debug("Received full partition map from node [nodeId=" + nodeId + ", msg=" + msg + ']');

        initFut.listen(new CI1<IgniteInternalFuture<Boolean>>() {
            @Override public void apply(IgniteInternalFuture<Boolean> f) {
                try {
                    if (!f.get())
                        return;
                }
                catch (IgniteCheckedException e) {
                    U.error(log, "Failed to initialize exchange future: " + this, e);

                    return;
                }

                processMessage(node, msg);
            }
        });
    }

    /**
     * @param node Sender node.
     * @param msg Message.
     */
    private void processMessage(ClusterNode node, GridDhtPartitionsFullMessage msg) {
        assert msg.exchangeId().equals(exchId) : msg;
        assert msg.lastVersion() != null : msg;

        synchronized (this) {
            if (crd == null)
                return;

            if (!crd.equals(node)) {
                if (log.isDebugEnabled())
                    log.debug("Received full partition map from unexpected node [oldest=" + crd.id() +
                        ", nodeId=" + node.id() + ']');

                if (node.order() > crd.order())
                    fullMsgs.put(node, msg);

                return;
            }
        }

        updatePartitionFullMap(msg);

        if (exchangeOnChangeGlobalState && !F.isEmpty(msg.getExceptionsMap()))
            cctx.kernalContext().state().onFullResponseMessage(msg.getExceptionsMap());

        onDone(exchId.topologyVersion());
    }

    /**
     * Updates partition map in all caches.
     *
     * @param msg Partitions full messages.
     */
    private void updatePartitionFullMap(GridDhtPartitionsFullMessage msg) {
        cctx.versions().onExchange(msg.lastVersion().order());

        for (Map.Entry<Integer, GridDhtPartitionFullMap> entry : msg.partitions().entrySet()) {
            Integer grpId = entry.getKey();

            Map<Integer, T2<Long, Long>> cntrMap = msg.partitionUpdateCounters(grpId);

            CacheGroupInfrastructure grp = cctx.cache().cacheGroup(grpId);

            if (grp != null)
                grp.topology().update(exchId, entry.getValue(), cntrMap);
            else {
                ClusterNode oldest = cctx.discovery().oldestAliveCacheServerNode(AffinityTopologyVersion.NONE);

                if (oldest != null && oldest.isLocal())
                    cctx.exchange().clientTopology(grpId, this).update(exchId, entry.getValue(), cntrMap);
            }
        }
    }

    /**
     * Updates partition map in all caches.
     *
     * @param msg Partitions single message.
     */
    private void updatePartitionSingleMap(ClusterNode node, GridDhtPartitionsSingleMessage msg) {
        msgs.put(node.id(), msg);

        for (Map.Entry<Integer, GridDhtPartitionMap> entry : msg.partitions().entrySet()) {
            Integer grpId = entry.getKey();
            CacheGroupInfrastructure grp = cctx.cache().cacheGroup(grpId);

            GridDhtPartitionTopology top = grp != null ? grp.topology() :
                cctx.exchange().clientTopology(grpId, this);

<<<<<<< HEAD
            top.update(exchId, entry.getValue(), msg.partitionUpdateCounters(grpId));
=======
            top.update(exchId, entry.getValue());
>>>>>>> 42293fac
        }
    }

    /**
     * Affinity change message callback, processed from the same thread as {@link #onNodeLeft}.
     *
     * @param node Message sender node.
     * @param msg Message.
     */
    public void onAffinityChangeMessage(final ClusterNode node, final CacheAffinityChangeMessage msg) {
        assert exchId.equals(msg.exchangeId()) : msg;

        onDiscoveryEvent(new IgniteRunnable() {
            @Override public void run() {
                if (isDone() || !enterBusy())
                    return;

                try {
                    assert centralizedAff;

                    if (crd.equals(node)) {
                        cctx.affinity().onExchangeChangeAffinityMessage(GridDhtPartitionsExchangeFuture.this,
                            crd.isLocal(),
                            msg);

                        if (!crd.isLocal()) {
                            GridDhtPartitionsFullMessage partsMsg = msg.partitionsMessage();

                            assert partsMsg != null : msg;
                            assert partsMsg.lastVersion() != null : partsMsg;

                            updatePartitionFullMap(partsMsg);
                        }

                        onDone(topologyVersion());
                    }
                    else {
                        if (log.isDebugEnabled()) {
                            log.debug("Ignore affinity change message, coordinator changed [node=" + node.id() +
                                ", crd=" + crd.id() +
                                ", msg=" + msg +
                                ']');
                        }
                    }
                }
                finally {
                    leaveBusy();
                }
            }
        });
    }

    /**
     * @param c Closure.
     */
    private void onDiscoveryEvent(IgniteRunnable c) {
        synchronized (discoEvts) {
            if (!init) {
                discoEvts.add(c);

                return;
            }

            assert discoEvts.isEmpty() : discoEvts;
        }

        c.run();
    }

    /**
     *
     */
    private void initDone() {
        while (!isDone()) {
            List<IgniteRunnable> evts;

            synchronized (discoEvts) {
                if (discoEvts.isEmpty()) {
                    init = true;

                    break;
                }

                evts = new ArrayList<>(discoEvts);

                discoEvts.clear();
            }

            for (IgniteRunnable c : evts)
                c.run();
        }

        initFut.onDone(true);
    }

    /**
     * Node left callback, processed from the same thread as {@link #onAffinityChangeMessage}.
     *
     * @param node Left node.
     */
    public void onNodeLeft(final ClusterNode node) {
        if (isDone() || !enterBusy())
            return;

        cctx.mvcc().removeExplicitNodeLocks(node.id(), topologyVersion());

        try {
            onDiscoveryEvent(new IgniteRunnable() {
                @Override public void run() {
                    if (isDone() || !enterBusy())
                        return;

                    try {
                        boolean crdChanged = false;
                        boolean allReceived = false;
                        Set<UUID> reqFrom = null;

                        ClusterNode crd0;

                        discoCache.updateAlives(node);

                        synchronized (this) {
                            if (!srvNodes.remove(node))
                                return;

                            boolean rmvd = remaining.remove(node.id());

                            if (node.equals(crd)) {
                                crdChanged = true;

                                crd = !srvNodes.isEmpty() ? srvNodes.get(0) : null;
                            }

                            if (crd != null && crd.isLocal()) {
                                if (rmvd)
                                    allReceived = remaining.isEmpty();

                                if (crdChanged && !remaining.isEmpty())
                                    reqFrom = new HashSet<>(remaining);
                            }

                            crd0 = crd;
                        }

                        if (crd0 == null) {
                            assert cctx.kernalContext().clientNode() || cctx.localNode().isDaemon() : cctx.localNode();

                            List<ClusterNode> empty = Collections.emptyList();

                            for (CacheGroupInfrastructure grp : cctx.cache().cacheGroups()) {
                                List<List<ClusterNode>> affAssignment = new ArrayList<>(grp.affinity().partitions());

                                for (int i = 0; i < grp.affinity().partitions(); i++)
                                    affAssignment.add(empty);

                                grp.affinity().initialize(topologyVersion(), affAssignment);
                            }

                            onDone(topologyVersion());

                            return;
                        }

                        if (crd0.isLocal()) {
                            if (exchangeOnChangeGlobalState && changeGlobalStateE !=null)
                                changeGlobalStateExceptions.put(crd0.id(), changeGlobalStateE);

                            if (allReceived) {
                                awaitSingleMapUpdates();

                                onAllReceived();

                                return;
                            }

                            if (crdChanged && reqFrom != null) {
                                GridDhtPartitionsSingleRequest req = new GridDhtPartitionsSingleRequest(exchId);

                                for (UUID nodeId : reqFrom) {
                                    try {
                                        // It is possible that some nodes finished exchange with previous coordinator.
                                        cctx.io().send(nodeId, req, SYSTEM_POOL);
                                    }
                                    catch (ClusterTopologyCheckedException ignored) {
                                        if (log.isDebugEnabled())
                                            log.debug("Node left during partition exchange [nodeId=" + nodeId +
                                                ", exchId=" + exchId + ']');
                                    }
                                    catch (IgniteCheckedException e) {
                                        U.error(log, "Failed to request partitions from node: " + nodeId, e);
                                    }
                                }
                            }

                            for (Map.Entry<ClusterNode, GridDhtPartitionsSingleMessage> m : singleMsgs.entrySet())
                                processMessage(m.getKey(), m.getValue());
                        }
                        else {
                            if (crdChanged) {
                                sendPartitions(crd0);

                                for (Map.Entry<ClusterNode, GridDhtPartitionsFullMessage> m : fullMsgs.entrySet())
                                    processMessage(m.getKey(), m.getValue());
                            }
                        }
                    }
                    catch (Exception e) {
                        if (reconnectOnError(e))
                            onDone(new IgniteNeedReconnectException(cctx.localNode(), e));
                        else
                            throw e;
                    }
                    finally {
                        leaveBusy();
                    }
                }
            });
        }
        finally {
            leaveBusy();
        }
    }

    /**
     * @param e Exception.
     * @return {@code True} if local node should try reconnect in case of error.
     */
    public boolean reconnectOnError(Throwable e) {
        return X.hasCause(e, IOException.class, IgniteClientDisconnectedCheckedException.class) &&
            cctx.discovery().reconnectSupported();
    }

    /** {@inheritDoc} */
    @Override public int compareTo(GridDhtPartitionsExchangeFuture fut) {
        return exchId.compareTo(fut.exchId);
    }

    /** {@inheritDoc} */
    @Override public boolean equals(Object o) {
        if (this == o)
            return true;

        GridDhtPartitionsExchangeFuture fut = (GridDhtPartitionsExchangeFuture)o;

        return exchId.equals(fut.exchId);
    }

    /** {@inheritDoc} */
    @Override public int hashCode() {
        return exchId.hashCode();
    }

    /**
     *
     */
    enum ExchangeType {
        /** */
        CLIENT,
        /** */
        ALL,
        /** */
        NONE
    }

    /**
     * Cache validation result.
     */
    private static class CacheValidation {
        /** Topology validation result. */
        private boolean valid;

        /** Lost partitions on this topology version. */
        private Collection<Integer> lostParts;

        /**
         * @param valid Valid flag.
         * @param lostParts Lost partitions.
         */
        private CacheValidation(boolean valid, Collection<Integer> lostParts) {
            this.valid = valid;
            this.lostParts = lostParts;
        }
    }

    /** {@inheritDoc} */
    @Override public String toString() {
        Set<UUID> remaining;
        List<ClusterNode> srvNodes;

        synchronized (this) {
            remaining = new HashSet<>(this.remaining);
            srvNodes = this.srvNodes != null ? new ArrayList<>(this.srvNodes) : null;
        }

        return S.toString(GridDhtPartitionsExchangeFuture.class, this,
            "evtLatch", evtLatch == null ? "null" : evtLatch.getCount(),
            "remaining", remaining,
            "srvNodes", srvNodes,
            "super", super.toString());
    }

    /**
     *
     */
    private static class CounterWithNodes {
        /** */
        private final long cnt;

        /** */
        private final Set<UUID> nodes = new HashSet<>();

        /**
         * @param cnt Count.
         * @param firstNode Node ID.
         */
        private CounterWithNodes(long cnt, UUID firstNode) {
            this.cnt = cnt;

            nodes.add(firstNode);
        }

        /** {@inheritDoc} */
        @Override public String toString() {
            return S.toString(CounterWithNodes.class, this);
        }
    }
}<|MERGE_RESOLUTION|>--- conflicted
+++ resolved
@@ -1868,11 +1868,7 @@
             GridDhtPartitionTopology top = grp != null ? grp.topology() :
                 cctx.exchange().clientTopology(grpId, this);
 
-<<<<<<< HEAD
-            top.update(exchId, entry.getValue(), msg.partitionUpdateCounters(grpId));
-=======
             top.update(exchId, entry.getValue());
->>>>>>> 42293fac
         }
     }
 
