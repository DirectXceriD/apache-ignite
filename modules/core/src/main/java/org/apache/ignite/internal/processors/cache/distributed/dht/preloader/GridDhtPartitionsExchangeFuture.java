/*
 * Licensed to the Apache Software Foundation (ASF) under one or more
 * contributor license agreements.  See the NOTICE file distributed with
 * this work for additional information regarding copyright ownership.
 * The ASF licenses this file to You under the Apache License, Version 2.0
 * (the "License"); you may not use this file except in compliance with
 * the License.  You may obtain a copy of the License at
 *
 *      http://www.apache.org/licenses/LICENSE-2.0
 *
 * Unless required by applicable law or agreed to in writing, software
 * distributed under the License is distributed on an "AS IS" BASIS,
 * WITHOUT WARRANTIES OR CONDITIONS OF ANY KIND, either express or implied.
 * See the License for the specific language governing permissions and
 * limitations under the License.
 */

package org.apache.ignite.internal.processors.cache.distributed.dht.preloader;

import java.io.IOException;
import java.util.ArrayList;
import java.util.Collection;
import java.util.Collections;
import java.util.HashMap;
import java.util.HashSet;
import java.util.LinkedHashMap;
import java.util.LinkedHashSet;
import java.util.List;
import java.util.Map;
import java.util.Optional;
import java.util.Set;
import java.util.UUID;
import java.util.concurrent.Callable;
import java.util.concurrent.ConcurrentHashMap;
import java.util.concurrent.ConcurrentMap;
import java.util.concurrent.CountDownLatch;
import java.util.concurrent.TimeUnit;
import java.util.concurrent.TimeoutException;
import java.util.concurrent.atomic.AtomicBoolean;
import java.util.concurrent.atomic.AtomicInteger;
import java.util.concurrent.atomic.AtomicReference;
import java.util.concurrent.locks.Lock;
import java.util.concurrent.locks.ReadWriteLock;
import java.util.stream.Collectors;
import java.util.stream.Stream;
import org.apache.ignite.IgniteCheckedException;
import org.apache.ignite.IgniteException;
import org.apache.ignite.IgniteLogger;
import org.apache.ignite.IgniteSystemProperties;
import org.apache.ignite.cache.CacheMode;
import org.apache.ignite.cache.CacheRebalanceMode;
import org.apache.ignite.cluster.ClusterNode;
import org.apache.ignite.configuration.CacheConfiguration;
import org.apache.ignite.configuration.IgniteConfiguration;
import org.apache.ignite.events.DiscoveryEvent;
import org.apache.ignite.failure.FailureContext;
import org.apache.ignite.failure.FailureType;
<<<<<<< HEAD
import org.apache.ignite.internal.GridTopic;
=======
import org.apache.ignite.internal.GridKernalContext;
>>>>>>> 3a8cb3ab
import org.apache.ignite.internal.IgniteClientDisconnectedCheckedException;
import org.apache.ignite.internal.IgniteDiagnosticAware;
import org.apache.ignite.internal.IgniteDiagnosticPrepareContext;
import org.apache.ignite.internal.IgniteFutureTimeoutCheckedException;
import org.apache.ignite.internal.IgniteInternalFuture;
import org.apache.ignite.internal.IgniteInterruptedCheckedException;
import org.apache.ignite.internal.IgniteNeedReconnectException;
import org.apache.ignite.internal.cluster.ClusterTopologyCheckedException;
import org.apache.ignite.internal.events.DiscoveryCustomEvent;
import org.apache.ignite.internal.managers.communication.GridIoPolicy;
import org.apache.ignite.internal.managers.discovery.DiscoCache;
import org.apache.ignite.internal.managers.discovery.DiscoveryCustomMessage;
import org.apache.ignite.internal.pagemem.wal.record.ExchangeRecord;
import org.apache.ignite.internal.processors.affinity.AffinityTopologyVersion;
import org.apache.ignite.internal.processors.affinity.GridAffinityAssignmentCache;
import org.apache.ignite.internal.processors.cache.CacheAffinityChangeMessage;
import org.apache.ignite.internal.processors.cache.CacheGroupContext;
import org.apache.ignite.internal.processors.cache.CacheGroupDescriptor;
import org.apache.ignite.internal.processors.cache.CachePartitionExchangeWorkerTask;
import org.apache.ignite.internal.processors.cache.DynamicCacheChangeBatch;
import org.apache.ignite.internal.processors.cache.DynamicCacheChangeFailureMessage;
import org.apache.ignite.internal.processors.cache.DynamicCacheChangeRequest;
import org.apache.ignite.internal.processors.cache.DynamicCacheDescriptor;
import org.apache.ignite.internal.processors.cache.ExchangeActions;
import org.apache.ignite.internal.processors.cache.ExchangeContext;
import org.apache.ignite.internal.processors.cache.ExchangeDiscoveryEvents;
import org.apache.ignite.internal.processors.cache.GridCacheContext;
import org.apache.ignite.internal.processors.cache.GridCacheMvccCandidate;
import org.apache.ignite.internal.processors.cache.GridCacheProcessor;
import org.apache.ignite.internal.processors.cache.GridCacheSharedContext;
import org.apache.ignite.internal.processors.cache.GridCacheUtils;
import org.apache.ignite.internal.processors.cache.StateChangeRequest;
import org.apache.ignite.internal.processors.cache.WalStateAbstractMessage;
import org.apache.ignite.internal.processors.cache.distributed.dht.GridDhtTopologyFutureAdapter;
import org.apache.ignite.internal.processors.cache.distributed.dht.preloader.latch.Latch;
import org.apache.ignite.internal.processors.cache.distributed.dht.topology.GridClientPartitionTopology;
import org.apache.ignite.internal.processors.cache.distributed.dht.topology.GridDhtLocalPartition;
import org.apache.ignite.internal.processors.cache.distributed.dht.topology.GridDhtPartitionState;
import org.apache.ignite.internal.processors.cache.distributed.dht.topology.GridDhtPartitionTopology;
import org.apache.ignite.internal.processors.cache.distributed.dht.topology.GridDhtPartitionsStateValidator;
import org.apache.ignite.internal.processors.cache.persistence.DatabaseLifecycleListener;
import org.apache.ignite.internal.processors.cache.persistence.snapshot.SnapshotDiscoveryMessage;
import org.apache.ignite.internal.processors.cache.transactions.IgniteTxKey;
import org.apache.ignite.internal.processors.cache.version.GridCacheVersion;
import org.apache.ignite.internal.processors.cluster.BaselineTopology;
import org.apache.ignite.internal.processors.cluster.ChangeGlobalStateFinishMessage;
import org.apache.ignite.internal.processors.cluster.ChangeGlobalStateMessage;
import org.apache.ignite.internal.processors.cluster.DiscoveryDataClusterState;
import org.apache.ignite.internal.processors.cluster.IgniteChangeGlobalStateSupport;
import org.apache.ignite.internal.processors.service.GridServiceProcessor;
import org.apache.ignite.internal.util.IgniteUtils;
import org.apache.ignite.internal.util.TimeBag;
import org.apache.ignite.internal.util.future.GridFutureAdapter;
import org.apache.ignite.internal.util.tostring.GridToStringExclude;
import org.apache.ignite.internal.util.tostring.GridToStringInclude;
import org.apache.ignite.internal.util.typedef.CI1;
import org.apache.ignite.internal.util.typedef.F;
import org.apache.ignite.internal.util.typedef.T2;
import org.apache.ignite.internal.util.typedef.X;
import org.apache.ignite.internal.util.typedef.internal.CU;
import org.apache.ignite.internal.util.typedef.internal.S;
import org.apache.ignite.internal.util.typedef.internal.U;
import org.apache.ignite.lang.IgniteInClosure;
import org.apache.ignite.lang.IgniteProductVersion;
import org.apache.ignite.lang.IgniteRunnable;
import org.jetbrains.annotations.Nullable;

import static org.apache.ignite.IgniteSystemProperties.IGNITE_LONG_OPERATIONS_DUMP_TIMEOUT_LIMIT;
import static org.apache.ignite.IgniteSystemProperties.IGNITE_PARTITION_RELEASE_FUTURE_DUMP_THRESHOLD;
import static org.apache.ignite.IgniteSystemProperties.IGNITE_THREAD_DUMP_ON_EXCHANGE_TIMEOUT;
import static org.apache.ignite.IgniteSystemProperties.getBoolean;
import static org.apache.ignite.IgniteSystemProperties.getLong;
import static org.apache.ignite.events.EventType.EVT_NODE_FAILED;
import static org.apache.ignite.events.EventType.EVT_NODE_JOINED;
import static org.apache.ignite.events.EventType.EVT_NODE_LEFT;
import static org.apache.ignite.internal.IgniteNodeAttributes.ATTR_DYNAMIC_CACHE_START_ROLLBACK_SUPPORTED;
import static org.apache.ignite.internal.events.DiscoveryCustomEvent.EVT_DISCOVERY_CUSTOM_EVT;
import static org.apache.ignite.internal.managers.communication.GridIoPolicy.SYSTEM_POOL;
import static org.apache.ignite.internal.processors.cache.ExchangeDiscoveryEvents.serverJoinEvent;
import static org.apache.ignite.internal.processors.cache.ExchangeDiscoveryEvents.serverLeftEvent;
import static org.apache.ignite.internal.processors.cache.distributed.dht.preloader.CachePartitionPartialCountersMap.PARTIAL_COUNTERS_MAP_SINCE;
import static org.apache.ignite.internal.util.IgniteUtils.doInParallel;

/**
 * Future for exchanging partition maps.
 */
@SuppressWarnings({"TypeMayBeWeakened", "unchecked"})
public class GridDhtPartitionsExchangeFuture extends GridDhtTopologyFutureAdapter
    implements Comparable<GridDhtPartitionsExchangeFuture>, CachePartitionExchangeWorkerTask, IgniteDiagnosticAware {
    /** */
    public static final String EXCHANGE_LOG = "org.apache.ignite.internal.exchange.time";

    /** */
    private static final int RELEASE_FUTURE_DUMP_THRESHOLD =
        IgniteSystemProperties.getInteger(IGNITE_PARTITION_RELEASE_FUTURE_DUMP_THRESHOLD, 0);

    /** */
    private static final IgniteProductVersion FORCE_AFF_REASSIGNMENT_SINCE = IgniteProductVersion.fromString("2.4.3");

    /**
     * This may be useful when per-entry (not per-cache based) partition policy is in use.
     * See {@link IgniteSystemProperties#IGNITE_SKIP_PARTITION_SIZE_VALIDATION} for details.
     * Default value is {@code false}.
     */
    private static final boolean SKIP_PARTITION_SIZE_VALIDATION = Boolean.getBoolean(IgniteSystemProperties.IGNITE_SKIP_PARTITION_SIZE_VALIDATION);

    /** */
    private static final String DISTRIBUTED_LATCH_ID = "exchange";

    /** */
    @GridToStringExclude
    private final Object mux = new Object();

    /** */
    @GridToStringExclude
    private volatile DiscoCache firstEvtDiscoCache;

    /** Discovery event triggered this exchange. */
    private volatile DiscoveryEvent firstDiscoEvt;

    /** */
    @GridToStringExclude
    private final Set<UUID> remaining = new HashSet<>();

    /** Guarded by this */
    @GridToStringExclude
    private int pendingSingleUpdates;

    /** */
    @GridToStringExclude
    private List<ClusterNode> srvNodes;

    /** */
    private volatile ClusterNode crd;

    /** ExchangeFuture id. */
    private final GridDhtPartitionExchangeId exchId;

    /** Cache context. */
    private final GridCacheSharedContext<?, ?> cctx;

    /** Busy lock to prevent activities from accessing exchanger while it's stopping. */
    private ReadWriteLock busyLock;

    /** */
    private AtomicBoolean added = new AtomicBoolean(false);

    /**
     * Discovery event receive latch. There is a race between discovery event processing and single message
     * processing, so it is possible to create an exchange future before the actual discovery event is received.
     * This latch is notified when the discovery event arrives.
     */
    @GridToStringExclude
    private final CountDownLatch evtLatch = new CountDownLatch(1);

    /** Exchange future init method completes this future. */
    private GridFutureAdapter<Boolean> initFut;

    /** */
    @GridToStringExclude
    private final List<IgniteRunnable> discoEvts = new ArrayList<>();

    /** */
    private boolean init;

    /** Last committed cache version before next topology version use. */
    private AtomicReference<GridCacheVersion> lastVer = new AtomicReference<>();

    /**
     * Message received from node joining cluster (if this is 'node join' exchange),
     * needed if this exchange is merged with another one.
     */
    @GridToStringExclude
    private GridDhtPartitionsSingleMessage pendingJoinMsg;

    /**
     * Messages received on non-coordinator are stored in case if this node
     * becomes coordinator.
     */
    private final Map<UUID, GridDhtPartitionsSingleMessage> pendingSingleMsgs = new ConcurrentHashMap<>();

    /** Messages received from new coordinator. */
    private final Map<ClusterNode, GridDhtPartitionsFullMessage> fullMsgs = new ConcurrentHashMap<>();

    /** */
    @GridToStringInclude
    private volatile IgniteInternalFuture<?> partReleaseFut;

    /** Logger. */
    private final IgniteLogger log;

    /** Cache change requests. */
    private ExchangeActions exchActions;

    /** */
    private final IgniteLogger exchLog;

    /** */
    private CacheAffinityChangeMessage affChangeMsg;

    /** Init timestamp. Used to track the amount of time spent to complete the future. */
    private long initTs;

    /**
     * Centralized affinity assignment required. Activated for node left of failed. For this mode crd will send full
     * partitions maps to nodes using discovery (ring) instead of communication.
     */
    private boolean centralizedAff;

    /**
     * Enforce affinity reassignment based on actual partition distribution. This mode should be used when partitions
     * might be distributed not according to affinity assignment.
     */
    private boolean forceAffReassignment;

    /** Exception that was thrown during init phase on local node. */
    private Exception exchangeLocE;

    /** Exchange exceptions from all participating nodes. */
    private final Map<UUID, Exception> exchangeGlobalExceptions = new ConcurrentHashMap<>();

    /** Used to track the fact that {@link DynamicCacheChangeFailureMessage} was sent. */
    private volatile boolean cacheChangeFailureMsgSent;

    /** */
    private ConcurrentMap<UUID, GridDhtPartitionsSingleMessage> msgs = new ConcurrentHashMap<>();

    /** Single messages from merged 'node join' exchanges. */
    @GridToStringExclude
    private Map<UUID, GridDhtPartitionsSingleMessage> mergedJoinExchMsgs;

    /** Number of awaited messages for merged 'node join' exchanges. */
    @GridToStringExclude
    private int awaitMergedMsgs;

    /** */
    @GridToStringExclude
    private volatile IgniteDhtPartitionHistorySuppliersMap partHistSuppliers = new IgniteDhtPartitionHistorySuppliersMap();

    /** */
    private volatile Map<Integer, Map<Integer, Long>> partHistReserved;

    /** */
    @GridToStringExclude
    private final IgniteDhtPartitionsToReloadMap partsToReload = new IgniteDhtPartitionsToReloadMap();

    /** */
    private final AtomicBoolean done = new AtomicBoolean();

    /** */
    private ExchangeLocalState state;

    /** */
    @GridToStringExclude
    private ExchangeContext exchCtx;

    /** */
    @GridToStringExclude
    private FinishState finishState;

    /** Initialized when node becomes new coordinator. */
    @GridToStringExclude
    private InitNewCoordinatorFuture newCrdFut;

    /** */
    @GridToStringExclude
    private GridDhtPartitionsExchangeFuture mergedWith;

    /** Validator for partition states. */
    @GridToStringExclude
    private final GridDhtPartitionsStateValidator validator;

    /** Register caches future. Initialized on exchange init. Must be waited on exchange end. */
    private IgniteInternalFuture<?> registerCachesFuture;

    /** Partitions sent flag (for coordinator node). */
    private volatile boolean partitionsSent;

    /** Partitions received flag (for non-coordinator node). */
    private volatile boolean partitionsReceived;

    /** Latest (by update sequences) full message with exchangeId == null, need to be processed right after future is done. */
    private GridDhtPartitionsFullMessage delayedLatestMsg;

    /** Future for wait all exchange listeners comepleted. */
    private final GridFutureAdapter<?> afterLsnrCompleteFut = new GridFutureAdapter<>();

    /** Time bag to measure and store exchange stages times. */
    private final TimeBag timeBag;

    /** Start time of exchange. */
    private long startTime = System.nanoTime();

    /** Discovery lag / Clocks discrepancy, calculated on coordinator when all single messages are received. */
    private T2<Long, UUID> discoveryLag;

    /**
     * @param cctx Cache context.
     * @param busyLock Busy lock.
     * @param exchId Exchange ID.
     * @param exchActions Cache change requests.
     * @param affChangeMsg Affinity change message.
     */
    public GridDhtPartitionsExchangeFuture(
        GridCacheSharedContext cctx,
        ReadWriteLock busyLock,
        GridDhtPartitionExchangeId exchId,
        ExchangeActions exchActions,
        CacheAffinityChangeMessage affChangeMsg
    ) {
        assert busyLock != null;
        assert exchId != null;
        assert exchId.topologyVersion() != null;
        assert exchActions == null || !exchActions.empty();

        this.cctx = cctx;
        this.busyLock = busyLock;
        this.exchId = exchId;
        this.exchActions = exchActions;
        this.affChangeMsg = affChangeMsg;
        this.validator = new GridDhtPartitionsStateValidator(cctx);
        if (exchActions != null && exchActions.deactivate())
            this.clusterIsActive = false;

        log = cctx.logger(getClass());
        exchLog = cctx.logger(EXCHANGE_LOG);

        timeBag = new TimeBag();

        initFut = new GridFutureAdapter<Boolean>() {
            @Override public IgniteLogger logger() {
                return log;
            }
        };

        if (log.isDebugEnabled())
            log.debug("Creating exchange future [localNode=" + cctx.localNodeId() + ", fut=" + this + ']');
    }

    /**
     * @return Future mutex.
     */
    public Object mutex() {
        return mux;
    }

    /**
     * @return Shared cache context.
     */
    public GridCacheSharedContext sharedContext() {
        return cctx;
    }

    /** {@inheritDoc} */
    @Override public boolean skipForExchangeMerge() {
        return false;
    }

    /**
     * @return Exchange context.
     */
    public ExchangeContext context() {
        assert exchCtx != null : this;

        return exchCtx;
    }

    /**
     * Sets exchange actions associated with the exchange future (such as cache start or stop).
     * Exchange actions is created from discovery event, so the actions must be set before the event is processed,
     * thus the setter requires that {@code evtLatch} be armed.
     *
     * @param exchActions Exchange actions.
     */
    public void exchangeActions(ExchangeActions exchActions) {
        assert exchActions == null || !exchActions.empty() : exchActions;
        assert evtLatch != null && evtLatch.getCount() == 1L : this;

        this.exchActions = exchActions;
    }

    /**
     * Gets exchanges actions (such as cache start or stop) associated with the exchange future.
     * Exchange actions can be {@code null} (for example, if the exchange is created for topology
     * change event).
     *
     * @return Exchange actions.
     */
    @Nullable public ExchangeActions exchangeActions() {
        return exchActions;
    }

    /**
     * Sets affinity change message associated with the exchange. Affinity change message is required when
     * centralized affinity change is performed.
     *
     * @param affChangeMsg Affinity change message.
     */
    public void affinityChangeMessage(CacheAffinityChangeMessage affChangeMsg) {
        this.affChangeMsg = affChangeMsg;
    }

    /**
     * Gets the affinity topology version for which this exchange was created. If several exchanges
     * were merged, initial version is the version of the earliest merged exchange.
     *
     * @return Initial exchange version.
     */
    @Override public AffinityTopologyVersion initialVersion() {
        return exchId.topologyVersion();
    }

    /** {@inheritDoc} */
    @Override public AffinityTopologyVersion topologyVersion() {
        /*
        Should not be called before exchange is finished since result version can change in
        case of merged exchanges.
         */
        assert exchangeDone() : "Should not be called before exchange is finished";

        return isDone() ? result() : exchCtx.events().topologyVersion();
    }

    /**
     * Retreives the node which has WAL history since {@code cntrSince}.
     *
     * @param grpId Cache group ID.
     * @param partId Partition ID.
     * @param cntrSince Partition update counter since history supplying is requested.
     * @return ID of history supplier node or null if it doesn't exist.
     */
    @Nullable public UUID partitionHistorySupplier(int grpId, int partId, long cntrSince) {
        return partHistSuppliers.getSupplier(grpId, partId, cntrSince);
    }

    /**
     * @param cacheId Cache ID.
     * @param rcvdFrom Node ID cache was received from.
     * @return {@code True} if cache was added during this exchange.
     */
    public boolean cacheAddedOnExchange(int cacheId, UUID rcvdFrom) {
        return dynamicCacheStarted(cacheId) || exchCtx.events().nodeJoined(rcvdFrom);
    }

    /**
     * @param grpId Cache group ID.
     * @param rcvdFrom Node ID cache group was received from.
     * @return {@code True} if cache group was added during this exchange.
     */
    public boolean cacheGroupAddedOnExchange(int grpId, UUID rcvdFrom) {
        return dynamicCacheGroupStarted(grpId) || exchCtx.events().nodeJoined(rcvdFrom);
    }

    /**
     * @param cacheId Cache ID.
     * @return {@code True} if non-client cache was added during this exchange.
     */
    private boolean dynamicCacheStarted(int cacheId) {
        return exchActions != null && exchActions.cacheStarted(cacheId);
    }

    /**
     * @param grpId Cache group ID.
     * @return {@code True} if non-client cache group was added during this exchange.
     */
    public boolean dynamicCacheGroupStarted(int grpId) {
        return exchActions != null && exchActions.cacheGroupStarting(grpId);
    }

    /**
     * @return {@code True}
     */
    public boolean onAdded() {
        return added.compareAndSet(false, true);
    }

    /**
     * Event callback.
     *
     * @param exchId Exchange ID.
     * @param discoEvt Discovery event.
     * @param discoCache Discovery data cache.
     */
    public void onEvent(GridDhtPartitionExchangeId exchId, DiscoveryEvent discoEvt, DiscoCache discoCache) {
        assert exchId.equals(this.exchId);

        this.exchId.discoveryEvent(discoEvt);
        this.firstDiscoEvt = discoEvt;
        this.firstEvtDiscoCache = discoCache;

        evtLatch.countDown();
    }

    /**
     * @return {@code True} if cluster state change exchange.
     */
    private boolean stateChangeExchange() {
        return exchActions != null && exchActions.stateChangeRequest() != null;
    }

    /**
     * @return {@code True} if this exchange was triggered by DynamicCacheChangeBatch message
     * in order to start cache(s).
     */
    private boolean dynamicCacheStartExchange() {
        return exchActions != null && !exchActions.cacheStartRequests().isEmpty()
            && exchActions.cacheStopRequests().isEmpty();
    }

    /**
     * @param cacheOrGroupName Group or cache name for reset lost partitions.
     * @return {@code True} if reset lost partition exchange.
     */
    public boolean resetLostPartitionFor(String cacheOrGroupName) {
        return exchActions != null && exchActions.cachesToResetLostPartitions().contains(cacheOrGroupName);
    }

    /**
     * @return {@code True} if activate cluster exchange.
     */
    public boolean activateCluster() {
        return exchActions != null && exchActions.activate();
    }

    /**
     * @return {@code True} if deactivate cluster exchange.
     */
    private boolean deactivateCluster() {
        return exchActions != null && exchActions.deactivate();
    }

    /** */
    public boolean changedBaseline() {
        return exchActions != null && exchActions.changedBaseline();
    }

    /** {@inheritDoc} */
    @Override public boolean changedAffinity() {
        DiscoveryEvent firstDiscoEvt0 = firstDiscoEvt;

        assert firstDiscoEvt0 != null;

        return firstDiscoEvt0.type() == DiscoveryCustomEvent.EVT_DISCOVERY_CUSTOM_EVT
            || !firstDiscoEvt0.eventNode().isClient() || firstDiscoEvt0.eventNode().isLocal();
    }

    /**
     * @return {@code True} if there are caches to start.
     */
    public boolean hasCachesToStart() {
        return exchActions != null && !exchActions.cacheStartRequests().isEmpty();
    }

    /**
     * @return First event discovery event.
     *
     */
    public DiscoveryEvent firstEvent() {
        return firstDiscoEvt;
    }

    /**
     * @return Discovery cache for first event.
     */
    public DiscoCache firstEventCache() {
        return firstEvtDiscoCache;
    }

    /**
     * @return Events processed in this exchange.
     */
    public ExchangeDiscoveryEvents events() {
        return exchCtx.events();
    }

    /**
     * @return Exchange ID.
     */
    public GridDhtPartitionExchangeId exchangeId() {
        return exchId;
    }

    /**
     * @return {@code true} if entered to busy state.
     */
    private boolean enterBusy() {
        if (busyLock.readLock().tryLock())
            return true;

        if (log.isDebugEnabled())
            log.debug("Failed to enter busy state (exchanger is stopping): " + this);

        return false;
    }

    /**
     *
     */
    private void leaveBusy() {
        busyLock.readLock().unlock();
    }

    /**
     * @param newCrd {@code True} if node become coordinator on this exchange.
     * @throws IgniteCheckedException If failed.
     */
    private void initCoordinatorCaches(boolean newCrd) throws IgniteCheckedException {
        if (newCrd) {
            IgniteInternalFuture<?> fut = cctx.affinity().initCoordinatorCaches(this, false);

            if (fut != null) {
                fut.get();

                cctx.exchange().exchangerUpdateHeartbeat();
            }

            cctx.exchange().onCoordinatorInitialized();

            cctx.exchange().exchangerUpdateHeartbeat();
        }
    }

    /**
     * @return Object to collect exchange timings.
     */
    public TimeBag timeBag() {
        return timeBag;
    }

    /**
     * Starts activity.
     *
     * @param newCrd {@code True} if node become coordinator on this exchange.
     * @throws IgniteInterruptedCheckedException If interrupted.
     */
    public void init(boolean newCrd) throws IgniteInterruptedCheckedException {
        if (isDone())
            return;

        assert !cctx.kernalContext().isDaemon();

        initTs = U.currentTimeMillis();

        cctx.exchange().exchangerBlockingSectionBegin();

        try {
            U.await(evtLatch);
        }
        finally {
            cctx.exchange().exchangerBlockingSectionEnd();
        }

        assert firstDiscoEvt != null : this;
        assert exchId.nodeId().equals(firstDiscoEvt.eventNode().id()) : this;

        try {
            AffinityTopologyVersion topVer = initialVersion();

            srvNodes = new ArrayList<>(firstEvtDiscoCache.serverNodes());

            remaining.addAll(F.nodeIds(F.view(srvNodes, F.remoteNodes(cctx.localNodeId()))));

            crd = srvNodes.isEmpty() ? null : srvNodes.get(0);

            boolean crdNode = crd != null && crd.isLocal();

            exchCtx = new ExchangeContext(crdNode, this);

            cctx.exchange().exchangerBlockingSectionBegin();

            assert state == null : state;

            if (crdNode)
                state = ExchangeLocalState.CRD;
            else
                state = cctx.kernalContext().clientNode() ? ExchangeLocalState.CLIENT : ExchangeLocalState.SRV;

            if (exchLog.isInfoEnabled()) {
                exchLog.info("Started exchange init [topVer=" + topVer +
                    ", crd=" + crdNode +
                    ", evt=" + IgniteUtils.gridEventName(firstDiscoEvt.type()) +
                    ", evtNode=" + firstDiscoEvt.eventNode().id() +
                    ", customEvt=" + (firstDiscoEvt.type() == EVT_DISCOVERY_CUSTOM_EVT ? ((DiscoveryCustomEvent)firstDiscoEvt).customMessage() : null) +
                    ", allowMerge=" + exchCtx.mergeExchanges() + ']');
            }

            timeBag.finishGlobalStage("Exchange parameters initialization");

            ExchangeType exchange;

            if (firstDiscoEvt.type() == EVT_DISCOVERY_CUSTOM_EVT) {
                assert !exchCtx.mergeExchanges();

                DiscoveryCustomMessage msg = ((DiscoveryCustomEvent)firstDiscoEvt).customMessage();

                forceAffReassignment = DiscoveryCustomEvent.requiresCentralizedAffinityAssignment(msg)
                    && firstEventCache().minimumNodeVersion().compareToIgnoreTimestamp(FORCE_AFF_REASSIGNMENT_SINCE) >= 0;

                if (msg instanceof ChangeGlobalStateMessage) {
                    assert exchActions != null && !exchActions.empty();

                    exchange = onClusterStateChangeRequest(crdNode);
                }
                else if (msg instanceof DynamicCacheChangeBatch) {
                    assert exchActions != null && !exchActions.empty();

                    exchange = onCacheChangeRequest(crdNode);
                }
                else if (msg instanceof SnapshotDiscoveryMessage) {
                    exchange = onCustomMessageNoAffinityChange(crdNode);
                }
                else if (msg instanceof WalStateAbstractMessage)
                    exchange = onCustomMessageNoAffinityChange(crdNode);
                else {
                    assert affChangeMsg != null : this;

                    exchange = onAffinityChangeRequest(crdNode);
                }

                if (forceAffReassignment)
                    cctx.affinity().onCentralizedAffinityChange(this, crdNode);

                initCoordinatorCaches(newCrd);
            }
            else {
                if (firstDiscoEvt.type() == EVT_NODE_JOINED) {
                    if (!firstDiscoEvt.eventNode().isLocal()) {
                        Collection<DynamicCacheDescriptor> receivedCaches = cctx.cache().startReceivedCaches(
                            firstDiscoEvt.eventNode().id(),
                            topVer);

                        registerCachesFuture = cctx.affinity().initStartedCaches(crdNode, this, receivedCaches);
                    }
                    else
                        registerCachesFuture = initCachesOnLocalJoin();
                }

                initCoordinatorCaches(newCrd);

                if (exchCtx.mergeExchanges()) {
                    if (localJoinExchange()) {
                        if (cctx.kernalContext().clientNode()) {
                            onClientNodeEvent(crdNode);

                            exchange = ExchangeType.CLIENT;
                        }
                        else {
                            onServerNodeEvent(crdNode);

                            exchange = ExchangeType.ALL;
                        }
                    }
                    else {
                        if (firstDiscoEvt.eventNode().isClient())
                            exchange = onClientNodeEvent(crdNode);
                        else
                            exchange = cctx.kernalContext().clientNode() ? ExchangeType.CLIENT : ExchangeType.ALL;
                    }

                    if (exchId.isLeft())
                        onLeft();
                }
                else {
                    exchange = firstDiscoEvt.eventNode().isClient() ? onClientNodeEvent(crdNode) :
                        onServerNodeEvent(crdNode);
                }
            }

            cctx.cache().registrateProxyRestart(resolveCacheRequests(exchActions), afterLsnrCompleteFut);

            updateTopologies(crdNode);

            timeBag.finishGlobalStage("Determine exchange type");

            switch (exchange) {
                case ALL: {
                    distributedExchange();

                    break;
                }

                case CLIENT: {
                    if (!exchCtx.mergeExchanges() && exchCtx.fetchAffinityOnJoin())
                        initTopologies();

                    clientOnlyExchange();

                    break;
                }

                case NONE: {
                    initTopologies();

                    onDone(topVer);

                    break;
                }

                default:
                    assert false;
            }

            if (cctx.localNode().isClient()) {
                cctx.exchange().exchangerBlockingSectionBegin();

                try {
                    tryToPerformLocalSnapshotOperation();
                }
                finally {
                    cctx.exchange().exchangerBlockingSectionEnd();
                }
            }

            if (exchLog.isInfoEnabled())
                exchLog.info("Finished exchange init [topVer=" + topVer + ", crd=" + crdNode + ']');
        }
        catch (IgniteInterruptedCheckedException e) {
            assert cctx.kernalContext().isStopping();

            onDone(new IgniteCheckedException("Node stopped"));

            throw e;
        }
        catch (IgniteNeedReconnectException e) {
            onDone(e);
        }
        catch (Throwable e) {
            if (reconnectOnError(e))
                onDone(new IgniteNeedReconnectException(cctx.localNode(), e));
            else {
                U.error(log, "Failed to reinitialize local partitions (rebalancing will be stopped): " + exchId, e);

                onDone(e);
            }

            if (e instanceof Error)
                throw (Error)e;
        }
    }

    /**
     * @throws IgniteCheckedException If failed.
     */
    private IgniteInternalFuture<?> initCachesOnLocalJoin() throws IgniteCheckedException {
        if (!cctx.kernalContext().clientNode() && !isLocalNodeInBaseline()) {
            cctx.exchange().exchangerBlockingSectionBegin();

            try {
                List<DatabaseLifecycleListener> listeners = cctx.kernalContext().internalSubscriptionProcessor()
                    .getDatabaseListeners();

                for (DatabaseLifecycleListener lsnr : listeners)
                    lsnr.onBaselineChange();
            }
            finally {
                cctx.exchange().exchangerBlockingSectionEnd();
            }

            timeBag.finishGlobalStage("Baseline change callback");
        }

        cctx.exchange().exchangerBlockingSectionBegin();

        try {
            cctx.activate();
        }
        finally {
            cctx.exchange().exchangerBlockingSectionEnd();
        }

        timeBag.finishGlobalStage("Components activation");

        IgniteInternalFuture<?> cachesRegistrationFut = cctx.cache().startCachesOnLocalJoin(initialVersion(),
            exchActions == null ? null : exchActions.localJoinContext());

        if (!cctx.kernalContext().clientNode())
            cctx.cache().shutdownNotFinishedRecoveryCaches();

        ensureClientCachesStarted();

        return cachesRegistrationFut;
    }

    /**
     * Start client caches if absent.
     */
    private void ensureClientCachesStarted() {
        GridCacheProcessor cacheProcessor = cctx.cache();

        Set<String> cacheNames = new HashSet<>(cacheProcessor.cacheNames());

        List<CacheConfiguration> notStartedCacheConfigs = new ArrayList<>();

        for (CacheConfiguration cCfg : cctx.gridConfig().getCacheConfiguration()) {
            if (!cacheNames.contains(cCfg.getName()) && !GridCacheUtils.isCacheTemplateName(cCfg.getName()))
                notStartedCacheConfigs.add(cCfg);
        }

        if (!notStartedCacheConfigs.isEmpty())
            cacheProcessor.dynamicStartCaches(notStartedCacheConfigs, false, false, false);
    }

    /**
     * @return {@code true} if local node is in baseline and {@code false} otherwise.
     */
    private boolean isLocalNodeInBaseline() {
        BaselineTopology topology = cctx.discovery().discoCache().state().baselineTopology();

        return topology != null && topology.consistentIds().contains(cctx.localNode().consistentId());
    }

    /**
     * @throws IgniteCheckedException If failed.
     */
    private void initTopologies() throws IgniteCheckedException {
        cctx.database().checkpointReadLock();

        try {
            if (crd != null) {
                for (CacheGroupContext grp : cctx.cache().cacheGroups()) {
                    if (grp.isLocal())
                        continue;

                    grp.topology().beforeExchange(this, !centralizedAff && !forceAffReassignment, false);

                    cctx.exchange().exchangerUpdateHeartbeat();
                }
            }
        }
        finally {
            cctx.database().checkpointReadUnlock();
        }
    }

    /**
     * Updates topology versions and discovery caches on all topologies.
     *
     * @param crd Coordinator flag.
     * @throws IgniteCheckedException If failed.
     */
    private void updateTopologies(boolean crd) throws IgniteCheckedException {
        for (CacheGroupContext grp : cctx.cache().cacheGroups()) {
            if (grp.isLocal())
                continue;

            GridClientPartitionTopology clientTop = cctx.exchange().clearClientTopology(grp.groupId());

            long updSeq = clientTop == null ? -1 : clientTop.lastUpdateSequence();

            GridDhtPartitionTopology top = grp.topology();

            if (crd) {
                boolean updateTop = exchId.topologyVersion().equals(grp.localStartVersion());

                if (updateTop && clientTop != null) {
                    cctx.exchange().exchangerBlockingSectionBegin();

                    try {
                        top.update(null,
                            clientTop.partitionMap(true),
                            clientTop.fullUpdateCounters(),
                            Collections.emptySet(),
                            null,
                            null);
                    }
                    finally {
                        cctx.exchange().exchangerBlockingSectionEnd();
                    }
                }
            }

            cctx.exchange().exchangerBlockingSectionBegin();

            try {
                top.updateTopologyVersion(
                    this,
                    events().discoveryCache(),
                    updSeq,
                    cacheGroupStopping(grp.groupId()));
            }
            finally {
                cctx.exchange().exchangerBlockingSectionEnd();
            }
        }

        cctx.exchange().exchangerBlockingSectionBegin();

        try {
            for (GridClientPartitionTopology top : cctx.exchange().clientTopologies()) {
                top.updateTopologyVersion(this,
                    events().discoveryCache(),
                    -1,
                    cacheGroupStopping(top.groupId()));
            }
        }
        finally {
            cctx.exchange().exchangerBlockingSectionEnd();
        }
    }

    /**
     * @param crd Coordinator flag.
     * @return Exchange type.
     */
    private ExchangeType onClusterStateChangeRequest(boolean crd) {
        assert exchActions != null && !exchActions.empty() : this;

        StateChangeRequest req = exchActions.stateChangeRequest();

        assert req != null : exchActions;

        GridKernalContext kctx = cctx.kernalContext();

        DiscoveryDataClusterState state = kctx.state().clusterState();

        if (state.transitionError() != null)
            exchangeLocE = state.transitionError();

        if (req.activeChanged()) {
            if (req.activate()) {
                if (log.isInfoEnabled()) {
                    log.info("Start activation process [nodeId=" + cctx.localNodeId() +
                        ", client=" + kctx.clientNode() +
                        ", topVer=" + initialVersion() + "]");
                }

                try {
                    cctx.exchange().exchangerBlockingSectionBegin();

                    try {
                        cctx.activate();
                    }
                    finally {
                        cctx.exchange().exchangerBlockingSectionEnd();
                    }

                    assert registerCachesFuture == null : "No caches registration should be scheduled before new caches have started.";

                    cctx.exchange().exchangerBlockingSectionBegin();

                    try {
                        registerCachesFuture = cctx.affinity().onCacheChangeRequest(this, crd, exchActions);

                        if (!kctx.clientNode())
                            cctx.cache().shutdownNotFinishedRecoveryCaches();
                    }
                    finally {
                        cctx.exchange().exchangerBlockingSectionEnd();
                    }

                    if (log.isInfoEnabled()) {
                        log.info("Successfully activated caches [nodeId=" + cctx.localNodeId() +
                            ", client=" + kctx.clientNode() +
                            ", topVer=" + initialVersion() + "]");
                    }
                }
                catch (Exception e) {
                    U.error(log, "Failed to activate node components [nodeId=" + cctx.localNodeId() +
                        ", client=" + kctx.clientNode() +
                        ", topVer=" + initialVersion() + "]", e);

                    exchangeLocE = e;

                    if (crd) {
                        cctx.exchange().exchangerBlockingSectionBegin();

                        try {
                            synchronized (mux) {
                                exchangeGlobalExceptions.put(cctx.localNodeId(), e);
                            }
                        }
                        finally {
                            cctx.exchange().exchangerBlockingSectionEnd();
                        }
                    }
                }
            }
            else {
                if (log.isInfoEnabled()) {
                    log.info("Start deactivation process [nodeId=" + cctx.localNodeId() +
                        ", client=" + kctx.clientNode() +
                        ", topVer=" + initialVersion() + "]");
                }

                cctx.exchange().exchangerBlockingSectionBegin();

                try {
                    ((IgniteChangeGlobalStateSupport)kctx.distributedMetastorage()).onDeActivate(kctx);

                    kctx.dataStructures().onDeActivate(kctx);

                    if (cctx.kernalContext().service() instanceof GridServiceProcessor)
                        ((GridServiceProcessor)kctx.service()).onDeActivate(cctx.kernalContext());

                    assert registerCachesFuture == null : "No caches registration should be scheduled before new caches have started.";

                    registerCachesFuture = cctx.affinity().onCacheChangeRequest(this, crd, exchActions);

                    kctx.encryption().onDeActivate(kctx);

                    if (log.isInfoEnabled()) {
                        log.info("Successfully deactivated data structures, services and caches [" +
                            "nodeId=" + cctx.localNodeId() +
                            ", client=" + kctx.clientNode() +
                            ", topVer=" + initialVersion() + "]");
                    }
                }
                catch (Exception e) {
                    U.error(log, "Failed to deactivate node components [nodeId=" + cctx.localNodeId() +
                        ", client=" + kctx.clientNode() +
                        ", topVer=" + initialVersion() + "]", e);

                    exchangeLocE = e;
                }
                finally {
                    cctx.exchange().exchangerBlockingSectionEnd();
                }
            }
        }
        else if (req.activate()) {
            cctx.exchange().exchangerBlockingSectionBegin();

            // TODO: BLT changes on inactive cluster can't be handled easily because persistent storage hasn't been initialized yet.
            try {
                if (!forceAffReassignment) {
                    // possible only if cluster contains nodes without forceAffReassignment mode
                    assert firstEventCache().minimumNodeVersion()
                        .compareToIgnoreTimestamp(FORCE_AFF_REASSIGNMENT_SINCE) < 0
                        : firstEventCache().minimumNodeVersion();

                    cctx.affinity().onBaselineTopologyChanged(this, crd);
                }

                if (CU.isPersistenceEnabled(kctx.config()) && !kctx.clientNode())
                    kctx.state().onBaselineTopologyChanged(req.baselineTopology(),
                        req.prevBaselineTopologyHistoryItem());
            }
            catch (Exception e) {
                U.error(log, "Failed to change baseline topology [nodeId=" + cctx.localNodeId() +
                    ", client=" + kctx.clientNode() +
                    ", topVer=" + initialVersion() + "]", e);

                exchangeLocE = e;
            }
            finally {
                cctx.exchange().exchangerBlockingSectionEnd();
            }
        }

        return kctx.clientNode() ? ExchangeType.CLIENT : ExchangeType.ALL;
    }

    /**
     * @param crd Coordinator flag.
     * @return Exchange type.
     * @throws IgniteCheckedException If failed.
     */
    private ExchangeType onCacheChangeRequest(boolean crd) throws IgniteCheckedException {
        assert exchActions != null && !exchActions.empty() : this;

        assert !exchActions.clientOnlyExchange() : exchActions;

        cctx.exchange().exchangerBlockingSectionBegin();

        try {
            assert registerCachesFuture == null : "No caches registration should be scheduled before new caches have started.";

            registerCachesFuture = cctx.affinity().onCacheChangeRequest(this, crd, exchActions);
        }
        catch (Exception e) {
            if (reconnectOnError(e) || !isRollbackSupported())
                // This exception will be handled by init() method.
                throw e;

            U.error(log, "Failed to initialize cache(s) (will try to rollback) [exchId=" + exchId +
                ", caches=" + exchActions.cacheGroupsToStart() + ']', e);

            exchangeLocE = new IgniteCheckedException(
                "Failed to initialize exchange locally [locNodeId=" + cctx.localNodeId() + "]", e);

            exchangeGlobalExceptions.put(cctx.localNodeId(), exchangeLocE);
        }
        finally {
            cctx.exchange().exchangerBlockingSectionEnd();
        }

        return cctx.kernalContext().clientNode() ? ExchangeType.CLIENT : ExchangeType.ALL;
    }

    /**
     * @param crd Coordinator flag.
     * @return Exchange type.
     */
    private ExchangeType onCustomMessageNoAffinityChange(boolean crd) {
        if (!forceAffReassignment)
            cctx.affinity().onCustomMessageNoAffinityChange(this, crd, exchActions);

        return cctx.kernalContext().clientNode() ? ExchangeType.CLIENT : ExchangeType.ALL;
    }

    /**
     * @param crd Coordinator flag.
     * @throws IgniteCheckedException If failed.
     * @return Exchange type.
     */
    private ExchangeType onAffinityChangeRequest(boolean crd) throws IgniteCheckedException {
        assert affChangeMsg != null : this;

        cctx.affinity().onChangeAffinityMessage(this, crd, affChangeMsg);

        if (cctx.kernalContext().clientNode())
            return ExchangeType.CLIENT;

        return ExchangeType.ALL;
    }

    /**
     * @param crd Coordinator flag.
     * @throws IgniteCheckedException If failed.
     * @return Exchange type.
     */
    private ExchangeType onClientNodeEvent(boolean crd) throws IgniteCheckedException {
        assert firstDiscoEvt.eventNode().isClient() : this;

        if (firstDiscoEvt.type() == EVT_NODE_LEFT || firstDiscoEvt.type() == EVT_NODE_FAILED) {
            onLeft();

            assert !firstDiscoEvt.eventNode().isLocal() : firstDiscoEvt;
        }
        else
            assert firstDiscoEvt.type() == EVT_NODE_JOINED || firstDiscoEvt.type() == EVT_DISCOVERY_CUSTOM_EVT : firstDiscoEvt;

        cctx.affinity().onClientEvent(this, crd);

        return firstDiscoEvt.eventNode().isLocal() ? ExchangeType.CLIENT : ExchangeType.NONE;
    }

    /**
     * @param crd Coordinator flag.
     * @throws IgniteCheckedException If failed.
     * @return Exchange type.
     */
    private ExchangeType onServerNodeEvent(boolean crd) throws IgniteCheckedException {
        assert !firstDiscoEvt.eventNode().isClient() : this;

        if (firstDiscoEvt.type() == EVT_NODE_LEFT || firstDiscoEvt.type() == EVT_NODE_FAILED) {
            onLeft();

            exchCtx.events().warnNoAffinityNodes(cctx);

            centralizedAff = cctx.affinity().onCentralizedAffinityChange(this, crd);
        }
        else
            cctx.affinity().onServerJoin(this, crd);

        return cctx.kernalContext().clientNode() ? ExchangeType.CLIENT : ExchangeType.ALL;
    }

    /**
     * @throws IgniteCheckedException If failed.
     */
    private void clientOnlyExchange() throws IgniteCheckedException {
        if (crd != null) {
            assert !crd.isLocal() : crd;

            cctx.exchange().exchangerBlockingSectionBegin();

            try {
                if (!centralizedAff)
                    sendLocalPartitions(crd);

                initDone();
            }
            finally {
                cctx.exchange().exchangerBlockingSectionEnd();
            }
        }
        else {
            if (centralizedAff) { // Last server node failed.
                for (CacheGroupContext grp : cctx.cache().cacheGroups()) {
                    GridAffinityAssignmentCache aff = grp.affinity();

                    aff.initialize(initialVersion(), aff.idealAssignment());

                    cctx.exchange().exchangerUpdateHeartbeat();
                }
            }
            else
                onAllServersLeft();

            cctx.exchange().exchangerBlockingSectionBegin();

            try {
                onDone(initialVersion());
            }
            finally {
                cctx.exchange().exchangerBlockingSectionEnd();
            }
        }
    }

    /**
     * @throws IgniteCheckedException If failed.
     */
    private void distributedExchange() throws IgniteCheckedException {
        assert crd != null;

        assert !cctx.kernalContext().clientNode();

        for (CacheGroupContext grp : cctx.cache().cacheGroups()) {
            if (grp.isLocal())
                continue;

            cctx.exchange().exchangerBlockingSectionBegin();

            try {
                grp.preloader().onTopologyChanged(this);
            }
            finally {
                cctx.exchange().exchangerBlockingSectionEnd();
            }
        }

        timeBag.finishGlobalStage("Preloading notification");

        cctx.exchange().exchangerBlockingSectionBegin();

        try {
            cctx.database().releaseHistoryForPreloading();

            // To correctly rebalance when persistence is enabled, it is necessary to reserve history within exchange.
            partHistReserved = cctx.database().reserveHistoryForExchange();
        }
        finally {
            cctx.exchange().exchangerBlockingSectionEnd();
        }

        timeBag.finishGlobalStage("WAL history reservation");

        // Skipping wait on local join is available when all cluster nodes have the same protocol.
        boolean skipWaitOnLocalJoin = cctx.exchange().latch().canSkipJoiningNodes(initialVersion())
            && localJoinExchange();

        // Skip partition release if node has locally joined (it doesn't have any updates to be finished).
        if (!skipWaitOnLocalJoin) {
            boolean distributed = true;

            // Do not perform distributed partition release in case of cluster activation.
            if (activateCluster())
                distributed = false;

            // On first phase we wait for finishing all local tx updates, atomic updates and lock releases on all nodes.
            waitPartitionRelease(distributed, true);

            // Second phase is needed to wait for finishing all tx updates from primary to backup nodes remaining after first phase.
            if (distributed)
                waitPartitionRelease(false, false);
        }
        else {
            if (log.isInfoEnabled())
                log.info("Skipped waiting for partitions release future (local node is joining) " +
                    "[topVer=" + initialVersion() + "]");
        }

        boolean topChanged = firstDiscoEvt.type() != EVT_DISCOVERY_CUSTOM_EVT || affChangeMsg != null;

        for (GridCacheContext cacheCtx : cctx.cacheContexts()) {
            if (cacheCtx.isLocal() || cacheStopping(cacheCtx.cacheId()))
                continue;

            if (topChanged) {
                // Partition release future is done so we can flush the write-behind store.
                cctx.exchange().exchangerBlockingSectionBegin();

                try {
                    cacheCtx.store().forceFlush();
                }
                finally {
                    cctx.exchange().exchangerBlockingSectionEnd();
                }
            }
        }

        cctx.exchange().exchangerBlockingSectionBegin();

        try {
            /* It is necessary to run database callback before all topology callbacks.
               In case of persistent store is enabled we first restore partitions presented on disk.
               We need to guarantee that there are no partition state changes logged to WAL before this callback
               to make sure that we correctly restored last actual states. */

            cctx.database().beforeExchange(this);
        }
        finally {
            cctx.exchange().exchangerBlockingSectionEnd();
        }

        // Pre-create missing partitions using current affinity.
        if (!exchCtx.mergeExchanges()) {
            for (CacheGroupContext grp : cctx.cache().cacheGroups()) {
                if (grp.isLocal() || cacheGroupStopping(grp.groupId()))
                    continue;

                // It is possible affinity is not initialized yet if node joins to cluster.
                if (grp.affinity().lastVersion().topologyVersion() > 0) {
                    cctx.exchange().exchangerBlockingSectionBegin();

                    try {
                        grp.topology().beforeExchange(this, !centralizedAff && !forceAffReassignment, false);
                    }
                    finally {
                        cctx.exchange().exchangerBlockingSectionEnd();
                    }
                }
            }
        }

        // After all partitions have been restored and pre-created it's safe to make first checkpoint.
        if (localJoinExchange() || activateCluster()) {
            cctx.exchange().exchangerBlockingSectionBegin();

            try {
                cctx.database().onStateRestored(initialVersion());
            }
            finally {
                cctx.exchange().exchangerBlockingSectionEnd();
            }
        }

        timeBag.finishGlobalStage("After states restored callback");

        changeWalModeIfNeeded();

<<<<<<< HEAD
        if (cctx.gridConfig().getExchangeHardTimeout() != -1)
            cctx.time().schedule(this::onDistributedExchangeTimeout, cctx.gridConfig().getExchangeHardTimeout(), -1);

        if (crd.isLocal()) {
            if (remaining.isEmpty())
                onAllReceived(null);
        }
        else
            sendPartitions(crd);
=======
        if (events().hasServerLeft())
            finalizePartitionCounters();

        cctx.exchange().exchangerBlockingSectionBegin();

        try {
            if (crd.isLocal()) {
                if (remaining.isEmpty()) {
                    initFut.onDone(true);
>>>>>>> 3a8cb3ab

                    onAllReceived(null);
                }
            }
            else
                sendPartitions(crd);

            initDone();
        }
        finally {
            cctx.exchange().exchangerBlockingSectionEnd();
        }
    }

    /**
     *
     */
    private void onDistributedExchangeTimeout() {
        if (!isDone()) {
            synchronized (mux) {
                if (crd.isLocal()) {
                    Set<UUID> remaining0 = new HashSet<>(this.remaining);

                    log.warning("Exchange timeout reached on coordinator node, kicking pending nodes: " +
                        S.arrayToString(UUID.class, remaining0.toArray()));

                    Set<UUID> failedNodes = new HashSet<>();

                    for (UUID remainingUuid : remaining0) {
                        if (cctx.gridConfig().getExchangeTimeoutMinOwners() <= 0
                            || isSafeToFailNode(remainingUuid, failedNodes)) {
                            failedNodes.add(remainingUuid);

                            cctx.discovery().failNode(remainingUuid, null);
                        }
                    }
                }
                else if (cctx.gridConfig().getExchangeTimeoutMinOwners() <= 0){
                    try {
                        log.warning("Exchange timeout reached on non-coordinator node, " +
                            "sending check request to coordinator");

                        cctx.kernalContext().io().sendToGridTopic(
                            crd, GridTopic.TOPIC_EXCHANGE, new PartitionsExchangeFinishedCheckRequest(), SYSTEM_POOL);

                        cctx.time().schedule(() -> {
                            if (!isDone())
                                cctx.kernalContext().failure().process(
                                    new FailureContext(FailureType.CRITICAL_ERROR,
                                        new TimeoutException("Last exchange check response wasn't received.")));
                        }, cctx.gridConfig().getExchangeHardTimeout(), -1);
                    }
                    catch (IgniteCheckedException ex) {
                        cctx.kernalContext().failure().process(new FailureContext(FailureType.CRITICAL_ERROR, ex));

                        throw new IgniteException(ex);
                    }
                }
            }
        }
    }

    /**
     *
     */
    private boolean isSafeToFailNode(UUID nodeId, Set<UUID> alreadyFailedNodes) {
        for (CacheGroupContext grp : cctx.cache().cacheGroups()) {
            if (grp.isLocal())
                continue;

            for (int p = 0; p < grp.affinity().partitions(); p++) {
                List<ClusterNode> owners = grp.topology().owners(p);

                Set<UUID> ownerIds = new HashSet<>();

                for (ClusterNode owner : owners) {
                    if (!alreadyFailedNodes.contains(owner.id()))
                        ownerIds.add(owner.id());
                }

                if (ownerIds.size() <= cctx.gridConfig().getExchangeTimeoutMinOwners() && ownerIds.contains(nodeId)) {
                    log.warning("Kicking of pending node " + nodeId + " would reduce amount of owners for partition" +
                        "[grp=" + grp.cacheOrGroupName() + ", partId=" + p + "] below configured minimum " +
                        cctx.gridConfig().getExchangeTimeoutMinOwners());

                    return false;
                }
            }
        }

        return true;
    }

    /**
     * @param lastFinishedVer Last finished topology version.
     * @param pendingVer Pending topology version.
     * @param receivedSingleMsg Received single message flag.
     */
    public void onCrdLastFinishedVersionReceived(AffinityTopologyVersion lastFinishedVer,
        AffinityTopologyVersion pendingVer, boolean receivedSingleMsg) {
        log.warning("Received check response from coordinator: " +
            "[lastFinishedVer=" + lastFinishedVer + ", pendingVer=" + pendingVer +
            ", receivedSingleMsg=" + receivedSingleMsg + ", localExchId=" + exchId + "]");

        boolean failLoc;

        if (lastFinishedVer.compareTo(exchId.topologyVersion()) >= 0)
            failLoc = true;
        else if (pendingVer.equals(exchId.topologyVersion()) && !receivedSingleMsg)
            failLoc = true;
        else if (pendingVer.equals(exchId.topologyVersion()) && receivedSingleMsg)
            return; // Do nothing, this case should be resolved by coordinator.
        else
            failLoc = false;

        if (failLoc)
            cctx.kernalContext().failure().process(new FailureContext(FailureType.CRITICAL_ERROR, new IgniteException(
                "Coordinator topology version is greater than local.")));
        else
            cctx.discovery().failNode(crd.id(), null);
    }

    /**
     * @param nodeId Node id.
     */
    public boolean receivedSingleMessageFromNode(UUID nodeId) {
        return msgs.containsKey(nodeId);
    }

    /**
     * Try to start local snapshot operation if it is needed by discovery event
     */
    private void tryToPerformLocalSnapshotOperation() {
        try {
            long start = U.currentTimeMillis();

            IgniteInternalFuture fut = cctx.snapshot().tryStartLocalSnapshotOperation(firstDiscoEvt, exchId.topologyVersion());

            if (fut != null) {
                fut.get();

                long end = U.currentTimeMillis();

                if (log.isInfoEnabled())
                    log.info("Snapshot initialization completed [topVer=" + exchangeId().topologyVersion() +
                        ", time=" + (end - start) + "ms]");
            }
        }
        catch (IgniteCheckedException e) {
            U.error(log, "Error while starting snapshot operation", e);
        }
    }

    /**
     * Change WAL mode if needed.
     */
    private void changeWalModeIfNeeded() {
        WalStateAbstractMessage msg = firstWalMessage();

        if (msg != null) {
            cctx.exchange().exchangerBlockingSectionBegin();

            try {
                cctx.walState().onProposeExchange(msg.exchangeMessage());
            }
            finally {
                cctx.exchange().exchangerBlockingSectionEnd();
            }
        }
    }

    /**
     * Get first message if and only if this is WAL message.
     *
     * @return WAL message or {@code null}.
     */
    @Nullable private WalStateAbstractMessage firstWalMessage() {
        if (firstDiscoEvt != null && firstDiscoEvt.type() == EVT_DISCOVERY_CUSTOM_EVT) {
            DiscoveryCustomMessage customMsg = ((DiscoveryCustomEvent)firstDiscoEvt).customMessage();

            if (customMsg instanceof WalStateAbstractMessage) {
                WalStateAbstractMessage msg0 = (WalStateAbstractMessage)customMsg;

                assert msg0.needExchange();

                return msg0;
            }
        }

        return null;
    }

    /**
     * The main purpose of this method is to wait for all ongoing updates (transactional and atomic), initiated on
     * the previous topology version, to finish to prevent inconsistencies during rebalancing and to prevent two
     * different simultaneous owners of the same lock.
     * For the exact list of the objects being awaited for see
     * {@link GridCacheSharedContext#partitionReleaseFuture(AffinityTopologyVersion)} javadoc.
     *
     * @param distributed If {@code true} then node should wait for partition release completion on all other nodes.
     * @param doRollback If {@code true} tries to rollback transactions which lock partitions. Avoids unnecessary calls
     *      of {@link org.apache.ignite.internal.processors.cache.transactions.IgniteTxManager#rollbackOnTopologyChange}
     *
     * @throws IgniteCheckedException If failed.
     */
    private void waitPartitionRelease(boolean distributed, boolean doRollback) throws IgniteCheckedException {
        Latch releaseLatch = null;

        IgniteInternalFuture<?> partReleaseFut;

        cctx.exchange().exchangerBlockingSectionBegin();

        try {
            // Wait for other nodes only on first phase.
            if (distributed)
                releaseLatch = cctx.exchange().latch().getOrCreate(DISTRIBUTED_LATCH_ID, initialVersion());

            partReleaseFut = cctx.partitionReleaseFuture(initialVersion());

            // Assign to class variable so it will be included into toString() method.
            this.partReleaseFut = partReleaseFut;
        }
        finally {
            cctx.exchange().exchangerBlockingSectionEnd();
        }

        if (log.isTraceEnabled())
            log.trace("Before waiting for partition release future: " + this);

        int dumpCnt = 0;

        long nextDumpTime = 0;

        IgniteConfiguration cfg = cctx.gridConfig();

        long waitStart = U.currentTimeMillis();

        long waitTimeout = 2 * cfg.getNetworkTimeout();

        boolean txRolledBack = !doRollback;

        while (true) {
            // Read txTimeoutOnPME from configuration after every iteration.
            long curTimeout = cfg.getTransactionConfiguration().getTxTimeoutOnPartitionMapExchange();

            cctx.exchange().exchangerBlockingSectionBegin();

            try {
                // This avoids unnessesary waiting for rollback.
                partReleaseFut.get(curTimeout > 0 && !txRolledBack ?
                        Math.min(curTimeout, waitTimeout) : waitTimeout, TimeUnit.MILLISECONDS);

                break;
            }
            catch (IgniteFutureTimeoutCheckedException ignored) {
                // Print pending transactions and locks that might have led to hang.
                if (nextDumpTime <= U.currentTimeMillis()) {
                    dumpPendingObjects(partReleaseFut, curTimeout <= 0 && !txRolledBack);

                    nextDumpTime = U.currentTimeMillis() + nextDumpTimeout(dumpCnt++, waitTimeout);
                }

                if (!txRolledBack && curTimeout > 0 && U.currentTimeMillis() - waitStart >= curTimeout) {
                    txRolledBack = true;

                    cctx.tm().rollbackOnTopologyChange(initialVersion());
                }
            }
            catch (IgniteCheckedException e) {
                U.warn(log,"Unable to await partitions release future", e);

                throw e;
            }
            finally {
                cctx.exchange().exchangerBlockingSectionEnd();
            }
        }

        long waitEnd = U.currentTimeMillis();

        if (log.isInfoEnabled()) {
            long waitTime = (waitEnd - waitStart);

            String futInfo = RELEASE_FUTURE_DUMP_THRESHOLD > 0 && waitTime > RELEASE_FUTURE_DUMP_THRESHOLD ?
                partReleaseFut.toString() : "NA";

            String mode = distributed ? "DISTRIBUTED" : "LOCAL";

            if (log.isInfoEnabled())
                log.info("Finished waiting for partition release future [topVer=" + exchangeId().topologyVersion() +
                    ", waitTime=" + (waitEnd - waitStart) + "ms, futInfo=" + futInfo + ", mode=" + mode + "]");
        }

        IgniteInternalFuture<?> locksFut = cctx.mvcc().finishLocks(exchId.topologyVersion());

        nextDumpTime = 0;
        dumpCnt = 0;

        while (true) {
            cctx.exchange().exchangerBlockingSectionBegin();

            try {
                locksFut.get(waitTimeout, TimeUnit.MILLISECONDS);

                break;
            }
            catch (IgniteFutureTimeoutCheckedException ignored) {
                if (nextDumpTime <= U.currentTimeMillis()) {
                    U.warn(log, "Failed to wait for locks release future. " +
                        "Dumping pending objects that might be the cause: " + cctx.localNodeId());

                    U.warn(log, "Locked keys:");

                    for (IgniteTxKey key : cctx.mvcc().lockedKeys())
                        U.warn(log, "Locked key: " + key);

                    for (IgniteTxKey key : cctx.mvcc().nearLockedKeys())
                        U.warn(log, "Locked near key: " + key);

                    Map<IgniteTxKey, Collection<GridCacheMvccCandidate>> locks =
                        cctx.mvcc().unfinishedLocks(exchId.topologyVersion());

                    for (Map.Entry<IgniteTxKey, Collection<GridCacheMvccCandidate>> e : locks.entrySet())
                        U.warn(log, "Awaited locked entry [key=" + e.getKey() + ", mvcc=" + e.getValue() + ']');

                    nextDumpTime = U.currentTimeMillis() + nextDumpTimeout(dumpCnt++, waitTimeout);

                    if (getBoolean(IGNITE_THREAD_DUMP_ON_EXCHANGE_TIMEOUT, false))
                        U.dumpThreads(log);
                }
            }
            finally {
                cctx.exchange().exchangerBlockingSectionEnd();
            }
        }

        timeBag.finishGlobalStage("Wait partitions release");

        if (releaseLatch == null) {
            assert !distributed : "Partitions release latch must be initialized in distributed mode.";

            return;
        }

        releaseLatch.countDown();

        // For compatibility with old version where joining nodes are not waiting for latch.
        if (localJoinExchange() && !cctx.exchange().latch().canSkipJoiningNodes(initialVersion()))
            return;

        try {
            while (true) {
                try {
                    cctx.exchange().exchangerBlockingSectionBegin();

                    try {
                        releaseLatch.await(waitTimeout, TimeUnit.MILLISECONDS);
                    }
                    finally {
                        cctx.exchange().exchangerBlockingSectionEnd();
                    }

                    if (log.isInfoEnabled())
                        log.info("Finished waiting for partitions release latch: " + releaseLatch);

                    break;
                }
                catch (IgniteFutureTimeoutCheckedException ignored) {
                    U.warn(log, "Unable to await partitions release latch within timeout: " + releaseLatch);

                    // Try to resend ack.
                    releaseLatch.countDown();
                }
            }
        }
        catch (IgniteCheckedException e) {
            U.warn(log, "Stop waiting for partitions release latch: " + e.getMessage());
        }

        timeBag.finishGlobalStage("Wait partitions release latch");
    }

    /**
     *
     */
    private void onLeft() {
        for (CacheGroupContext grp : cctx.cache().cacheGroups()) {
            if (grp.isLocal())
                continue;

            grp.preloader().unwindUndeploys();

            cctx.exchange().exchangerUpdateHeartbeat();
        }
    }

    /**
     * @param partReleaseFut Partition release future.
     * @param txTimeoutNotifyFlag If {@code true} print transaction rollback timeout on PME notification.
     */
    private void dumpPendingObjects(IgniteInternalFuture<?> partReleaseFut, boolean txTimeoutNotifyFlag) {
        U.warn(cctx.kernalContext().cluster().diagnosticLog(),
            "Failed to wait for partition release future [topVer=" + initialVersion() +
            ", node=" + cctx.localNodeId() + "]");

        if (txTimeoutNotifyFlag)
            U.warn(cctx.kernalContext().cluster().diagnosticLog(), "Consider changing TransactionConfiguration." +
                    "txTimeoutOnPartitionMapExchange to non default value to avoid this message.");

        U.warn(log, "Partition release future: " + partReleaseFut);

        U.warn(cctx.kernalContext().cluster().diagnosticLog(),
            "Dumping pending objects that might be the cause: ");

        try {
            cctx.exchange().dumpDebugInfo(this);
        }
        catch (Exception e) {
            U.error(cctx.kernalContext().cluster().diagnosticLog(), "Failed to dump debug information: " + e, e);
        }
    }

    /**
     * @param grpId Cache group ID to check.
     * @return {@code True} if cache group us stopping by this exchange.
     */
    private boolean cacheGroupStopping(int grpId) {
        return exchActions != null && exchActions.cacheGroupStopping(grpId);
    }

    /**
     * @param cacheId Cache ID to check.
     * @return {@code True} if cache is stopping by this exchange.
     */
    private boolean cacheStopping(int cacheId) {
        return exchActions != null && exchActions.cacheStopped(cacheId);
    }

    /**
     * @return {@code True} if exchange for local node join.
     */
    public boolean localJoinExchange() {
        return firstDiscoEvt.type() == EVT_NODE_JOINED && firstDiscoEvt.eventNode().isLocal();
    }

    /**
     * @param node Target Node.
     * @throws IgniteCheckedException If failed.
     */
    private void sendLocalPartitions(ClusterNode node) throws IgniteCheckedException {
        assert node != null;

        GridDhtPartitionsSingleMessage msg;

        // Reset lost partitions before sending local partitions to coordinator.
        if (exchActions != null) {
            Set<String> caches = exchActions.cachesToResetLostPartitions();

            if (!F.isEmpty(caches))
                resetLostPartitions(caches);
        }

        if (cctx.kernalContext().clientNode() || (dynamicCacheStartExchange() && exchangeLocE != null)) {
            msg = new GridDhtPartitionsSingleMessage(exchangeId(),
                cctx.kernalContext().clientNode(),
                cctx.versions().last(),
                true);
        }
        else {
            msg = cctx.exchange().createPartitionsSingleMessage(exchangeId(),
                false,
                true,
                node.version().compareToIgnoreTimestamp(PARTIAL_COUNTERS_MAP_SINCE) >= 0,
                exchActions);

            Map<Integer, Map<Integer, Long>> partHistReserved0 = partHistReserved;

            if (partHistReserved0 != null)
                msg.partitionHistoryCounters(partHistReserved0);
        }

        if ((stateChangeExchange() || dynamicCacheStartExchange()) && exchangeLocE != null)
            msg.setError(exchangeLocE);
        else if (localJoinExchange())
            msg.cacheGroupsAffinityRequest(exchCtx.groupsAffinityRequestOnJoin());

        msg.exchangeStartTime(startTime);

        if (log.isTraceEnabled())
            log.trace("Sending local partitions [nodeId=" + node.id() + ", exchId=" + exchId + ", msg=" + msg + ']');

        try {
            cctx.io().send(node, msg, SYSTEM_POOL);
        }
        catch (ClusterTopologyCheckedException ignored) {
            if (log.isDebugEnabled())
                log.debug("Node left during partition exchange [nodeId=" + node.id() + ", exchId=" + exchId + ']');
        }
    }

    /**
     * @param compress Message compress flag.
     * @param newCntrMap {@code True} if possible to use {@link CachePartitionFullCountersMap}.
     * @return Message.
     */
    private GridDhtPartitionsFullMessage createPartitionsMessage(boolean compress,
        boolean newCntrMap) {
        GridCacheVersion last = lastVer.get();

        GridDhtPartitionsFullMessage m = cctx.exchange().createPartitionsFullMessage(
            compress,
            newCntrMap,
            exchangeId(),
            last != null ? last : cctx.versions().last(),
            partHistSuppliers,
            partsToReload);

        if (stateChangeExchange() && !F.isEmpty(exchangeGlobalExceptions))
            m.setErrorsMap(exchangeGlobalExceptions);

        return m;
    }

    /**
     * @param fullMsg Message to send.
     * @param nodes Nodes.
     * @param mergedJoinExchMsgs Messages received from merged 'join node' exchanges.
     * @param affinityForJoinedNodes Affinity if was requested by some nodes.
     */
    private void sendAllPartitions(
        GridDhtPartitionsFullMessage fullMsg,
        Collection<ClusterNode> nodes,
        Map<UUID, GridDhtPartitionsSingleMessage> mergedJoinExchMsgs,
        Map<Integer, CacheGroupAffinityMessage> affinityForJoinedNodes
    ) {
        assert !nodes.contains(cctx.localNode());

        if (log.isTraceEnabled()) {
            log.trace("Sending full partition map [nodeIds=" + F.viewReadOnly(nodes, F.node2id()) +
                ", exchId=" + exchId + ", msg=" + fullMsg + ']');
        }

        // Find any single message with affinity request. This request exists only for newly joined nodes.
        Optional<GridDhtPartitionsSingleMessage> singleMsgWithAffinityReq = nodes.stream()
            .flatMap(node -> Optional.ofNullable(msgs.get(node.id()))
                .filter(singleMsg -> singleMsg.cacheGroupsAffinityRequest() != null)
                .map(Stream::of)
                .orElse(Stream.empty()))
            .findAny();

        // Prepare full message for newly joined nodes with affinity request.
        final GridDhtPartitionsFullMessage fullMsgWithAffinity = singleMsgWithAffinityReq
            .filter(singleMessage -> affinityForJoinedNodes != null)
            .map(singleMessage -> fullMsg.copy().joinedNodeAffinity(affinityForJoinedNodes))
            .orElse(null);

        // Prepare and send full messages for given nodes.
        nodes.stream()
            .map(node -> {
                // No joined nodes, just send a regular full message.
                if (fullMsgWithAffinity == null)
                    return new T2<>(node, fullMsg);

                return new T2<>(
                    node,
                    // If single message contains affinity request, use special full message for such single messages.
                    Optional.ofNullable(msgs.get(node.id()))
                        .filter(singleMsg -> singleMsg.cacheGroupsAffinityRequest() != null)
                        .map(singleMsg -> fullMsgWithAffinity)
                        .orElse(fullMsg)
                );
            })
            .map(nodeAndMsg -> {
                ClusterNode node = nodeAndMsg.get1();
                GridDhtPartitionsFullMessage fullMsgToSend = nodeAndMsg.get2();

                // If exchange has merged, use merged version of exchange id.
                GridDhtPartitionExchangeId sndExchId = mergedJoinExchMsgs != null
                    ? Optional.ofNullable(mergedJoinExchMsgs.get(node.id()))
                        .map(GridDhtPartitionsAbstractMessage::exchangeId)
                        .orElse(exchangeId())
                    : exchangeId();

                if (sndExchId != null && !sndExchId.equals(exchangeId())) {
                    GridDhtPartitionsFullMessage fullMsgWithUpdatedExchangeId = fullMsgToSend.copy();

                    fullMsgWithUpdatedExchangeId.exchangeId(sndExchId);

                    return new T2<>(node, fullMsgWithUpdatedExchangeId);
                }

                return new T2<>(node, fullMsgToSend);
            })
            .forEach(nodeAndMsg -> {
                ClusterNode node = nodeAndMsg.get1();
                GridDhtPartitionsFullMessage fullMsgToSend = nodeAndMsg.get2();

                try {
                    cctx.io().send(node, fullMsgToSend, SYSTEM_POOL);
                }
                catch (ClusterTopologyCheckedException e) {
                    if (log.isDebugEnabled())
                        log.debug("Failed to send partitions, node failed: " + node);
                }
                catch (IgniteCheckedException e) {
                    U.error(log, "Failed to send partitions [node=" + node + ']', e);
                }
            });
    }

    /**
     * @param oldestNode Oldest node. Target node to send message to.
     */
    private void sendPartitions(ClusterNode oldestNode) {
        try {
            sendLocalPartitions(oldestNode);
        }
        catch (ClusterTopologyCheckedException ignore) {
            if (log.isDebugEnabled())
                log.debug("Coordinator left during partition exchange [nodeId=" + oldestNode.id() +
                    ", exchId=" + exchId + ']');
        }
        catch (IgniteCheckedException e) {
            if (reconnectOnError(e))
                onDone(new IgniteNeedReconnectException(cctx.localNode(), e));
            else {
                U.error(log, "Failed to send local partitions to coordinator [crd=" + oldestNode.id() +
                    ", exchId=" + exchId + ']', e);
            }
        }
    }

    /**
     * @return {@code True} if exchange triggered by server node join or fail.
     */
    public boolean serverNodeDiscoveryEvent() {
        assert exchCtx != null;

        return exchCtx.events().hasServerJoin() || exchCtx.events().hasServerLeft();
    }

    /** {@inheritDoc} */
    @Override public boolean exchangeDone() {
        return done.get();
    }

    /**
     * Finish merged future to allow GridCachePartitionExchangeManager.ExchangeFutureSet cleanup.
     */
    public void finishMerged(AffinityTopologyVersion resVer) {
        synchronized (mux) {
            if (state == null) state = ExchangeLocalState.MERGED;
        }

        done.set(true);

        super.onDone(resVer, null);
    }

    /**
     * @return {@code True} if future was merged.
     */
    public boolean isMerged() {
        synchronized (mux) {
            return state == ExchangeLocalState.MERGED;
        }
    }

    /**
     * Make a log message that contains given exchange timings.
     *
     * @param header Header of log message.
     * @param timings Exchange stages timings.
     * @return Log message with exchange timings and exchange version.
     */
    private String exchangeTimingsLogMessage(String header, List<String> timings) {
        StringBuilder timingsToLog = new StringBuilder();

        timingsToLog.append(header).append(" [");
        timingsToLog.append("startVer=").append(initialVersion());
        timingsToLog.append(", resVer=").append(topologyVersion());

        for (String stageTiming : timings)
            timingsToLog.append(", ").append(stageTiming);

        timingsToLog.append(']');

        return timingsToLog.toString();
    }

    /** {@inheritDoc} */
    @Override public boolean onDone(@Nullable AffinityTopologyVersion res, @Nullable Throwable err) {
        assert res != null || err != null : "TopVer=" + res + ", err=" + err;

        if (isDone() || !done.compareAndSet(false, true))
            return false;

        if (log.isInfoEnabled()) {
            log.info("Finish exchange future [startVer=" + initialVersion() +
                ", resVer=" + res +
                ", err=" + err + ']');
        }

        assert res != null || err != null;

        waitUntilNewCachesAreRegistered();

        if (err == null &&
            !cctx.kernalContext().clientNode() &&
            (serverNodeDiscoveryEvent() || affChangeMsg != null)) {
            for (GridCacheContext cacheCtx : cctx.cacheContexts()) {
                if (!cacheCtx.affinityNode() || cacheCtx.isLocal())
                    continue;

                cacheCtx.continuousQueries().flushBackupQueue(res);
            }
        }

        if (err == null) {
            if (centralizedAff || forceAffReassignment) {
                assert !exchCtx.mergeExchanges();

                Collection<CacheGroupContext> grpToRefresh = U.newHashSet(cctx.cache().cacheGroups().size());

                for (CacheGroupContext grp : cctx.cache().cacheGroups()) {
                    if (grp.isLocal())
                        continue;

                    try {
                        if (grp.topology().initPartitionsWhenAffinityReady(res, this))
                            grpToRefresh.add(grp);
                    }
                    catch (IgniteInterruptedCheckedException e) {
                        U.error(log, "Failed to initialize partitions.", e);
                    }

                }

                if (!grpToRefresh.isEmpty()){
                    if (log.isDebugEnabled())
                        log.debug("Refresh partitions due to partitions initialized when affinity ready [" +
                            grpToRefresh.stream().map(CacheGroupContext::name).collect(Collectors.toList()) + ']');

                    cctx.exchange().refreshPartitions(grpToRefresh);
                }
            }

            for (GridCacheContext cacheCtx : cctx.cacheContexts()) {
                GridCacheContext drCacheCtx = cacheCtx.isNear() ? cacheCtx.near().dht().context() : cacheCtx;

                if (drCacheCtx.isDrEnabled()) {
                    try {
                        drCacheCtx.dr().onExchange(res, exchId.isLeft(), activateCluster());
                    }
                    catch (IgniteCheckedException e) {
                        U.error(log, "Failed to notify DR: " + e, e);
                    }
                }
            }

            if (serverNodeDiscoveryEvent() || localJoinExchange())
                detectLostPartitions(res);

            Map<Integer, CacheGroupValidation> m = U.newHashMap(cctx.cache().cacheGroups().size());

            for (CacheGroupContext grp : cctx.cache().cacheGroups())
                m.put(grp.groupId(), validateCacheGroup(grp, events().lastEvent().topologyNodes()));

            grpValidRes = m;
        }

        if (!cctx.localNode().isClient())
            tryToPerformLocalSnapshotOperation();

        if (err == null)
            cctx.coordinators().onExchangeDone(events().discoveryCache());

        // Create and destory caches and cache proxies.
        cctx.cache().onExchangeDone(initialVersion(), exchActions, err);

        cctx.kernalContext().authentication().onActivate();

        Map<T2<Integer, Integer>, Long> localReserved = partHistSuppliers.getReservations(cctx.localNodeId());

        if (localReserved != null) {
            for (Map.Entry<T2<Integer, Integer>, Long> e : localReserved.entrySet()) {
                boolean success = cctx.database().reserveHistoryForPreloading(
                    e.getKey().get1(), e.getKey().get2(), e.getValue());

                if (!success) {
                    // TODO: how to handle?
                    err = new IgniteCheckedException("Could not reserve history");
                }
            }
        }

        cctx.database().releaseHistoryForExchange();

        if (err == null) {
            cctx.database().rebuildIndexesIfNeeded(this);

            for (CacheGroupContext grp : cctx.cache().cacheGroups()) {
                if (!grp.isLocal())
                    grp.topology().onExchangeDone(this, grp.affinity().readyAffinity(res), false);
            }

            if (changedAffinity())
                cctx.walState().changeLocalStatesOnExchangeDone(res, changedBaseline());
        }

        final Throwable err0 = err;

        // Should execute this listener first, before any external listeners.
        // Listeners use stack as data structure.
        listen(f -> {
            // Update last finished future in the first.
            cctx.exchange().lastFinishedFuture(this);

            // Complete any affReady futures and update last exchange done version.
            cctx.exchange().onExchangeDone(res, initialVersion(), err0);

            cctx.cache().completeProxyRestart(resolveCacheRequests(exchActions), initialVersion(), res);

            if (exchActions != null && err0 == null)
                exchActions.completeRequestFutures(cctx, null);

            if (stateChangeExchange() && err0 == null)
                cctx.kernalContext().state().onStateChangeExchangeDone(exchActions.stateChangeRequest());
        });

        if (super.onDone(res, err)) {
            afterLsnrCompleteFut.onDone();

            if (log.isInfoEnabled()) {
                log.info("Completed partition exchange [localNode=" + cctx.localNodeId() +
                        ", exchange=" + (log.isDebugEnabled() ? this : shortInfo()) + ", topVer=" + topologyVersion() + "]");

                if (err == null) {
                    timeBag.finishGlobalStage("Exchange done");

                    // Collect all stages timings.
                    List<String> timings = timeBag.stagesTimings();

                    if (discoveryLag != null && discoveryLag.get1() != 0)
                        timings.add("Discovery lag=" + discoveryLag.get1() +
                            " ms, Latest started node id=" + discoveryLag.get2());

                    log.info(exchangeTimingsLogMessage("Exchange timings", timings));

                    List<String> localTimings = timeBag.longestLocalStagesTimings(3);

                    log.info(exchangeTimingsLogMessage("Exchange longest local stages", localTimings));
                }
            }

            initFut.onDone(err == null);

            if (exchCtx != null && exchCtx.events().hasServerLeft()) {
                ExchangeDiscoveryEvents evts = exchCtx.events();

                for (DiscoveryEvent evt : evts.events()) {
                    if (serverLeftEvent(evt)) {
                        for (CacheGroupContext grp : cctx.cache().cacheGroups())
                            grp.affinityFunction().removeNode(evt.eventNode().id());
                    }
                }
            }

            if (firstDiscoEvt instanceof DiscoveryCustomEvent)
                ((DiscoveryCustomEvent)firstDiscoEvt).customMessage(null);

            if (err == null) {
                if (exchCtx != null && (exchCtx.events().hasServerLeft() || exchCtx.events().hasServerJoin())) {
                    ExchangeDiscoveryEvents evts = exchCtx.events();

                    for (DiscoveryEvent evt : evts.events()) {
                        if (serverLeftEvent(evt) || serverJoinEvent(evt))
                            logExchange(evt);
                    }
                }

            }

            return true;
        }

        return false;
    }

    /**
     * Calculates discovery lag (Maximal difference between exchange start times across all nodes).
     *
     * @param declared Single messages that were expected to be received during exchange.
     * @param merged Single messages from nodes that were merged during exchange.
     *
     * @return Pair with discovery lag and node id which started exchange later than others.
     */
    private T2<Long, UUID> calculateDiscoveryLag(
        Map<UUID, GridDhtPartitionsSingleMessage> declared,
        Map<UUID, GridDhtPartitionsSingleMessage> merged
    ) {
        Map<UUID, GridDhtPartitionsSingleMessage> msgs = new HashMap<>(declared);

        msgs.putAll(merged);

        long minStartTime = startTime;
        long maxStartTime = startTime;
        UUID latestStartedNode = cctx.localNodeId();

        for (Map.Entry<UUID, GridDhtPartitionsSingleMessage> msg : msgs.entrySet()) {
            UUID nodeId = msg.getKey();
            long exchangeTime = msg.getValue().exchangeStartTime();

            if (exchangeTime != 0) {
                minStartTime = Math.min(minStartTime, exchangeTime);
                maxStartTime = Math.max(maxStartTime, exchangeTime);
            }

            if (maxStartTime == exchangeTime)
                latestStartedNode = nodeId;
        }

        return new T2<>(TimeUnit.NANOSECONDS.toMillis(maxStartTime - minStartTime), latestStartedNode);
    }

    /**
     * @param exchangeActions Exchange actions.
     * @return Map of cache names and start descriptors.
     */
    private Map<String, DynamicCacheChangeRequest> resolveCacheRequests(ExchangeActions exchangeActions) {
        if (exchangeActions == null)
            return Collections.emptyMap();

        return exchangeActions.cacheStartRequests()
            .stream()
            .map(ExchangeActions.CacheActionData::request)
            .collect(Collectors.toMap(DynamicCacheChangeRequest::cacheName, r -> r));
    }

    /**
     * Method waits for new caches registration and cache configuration persisting to disk.
     */
    private void waitUntilNewCachesAreRegistered() {
        try {
            IgniteInternalFuture<?> registerCachesFut = registerCachesFuture;

            if (registerCachesFut != null && !registerCachesFut.isDone()) {
                final int timeout = Math.max(1000,
                    (int)(cctx.kernalContext().config().getFailureDetectionTimeout() / 2));

                for (;;) {
                    cctx.exchange().exchangerBlockingSectionBegin();

                    try {
                        registerCachesFut.get(timeout, TimeUnit.SECONDS);

                        break;
                    }
                    catch (IgniteFutureTimeoutCheckedException te) {
                        List<String> cacheNames = exchActions.cacheStartRequests().stream()
                            .map(req -> req.descriptor().cacheName())
                            .collect(Collectors.toList());

                        U.warn(log, "Failed to wait for caches configuration registration and saving within timeout. " +
                            "Probably disk is too busy or slow." +
                            "[caches=" + cacheNames + "]");
                    }
                    finally {
                        cctx.exchange().exchangerBlockingSectionEnd();
                    }
                }
            }
        }
        catch (IgniteCheckedException e) {
            U.error(log, "Failed to wait for caches registration and saving", e);
        }
    }

    /**
     * Log exchange event.
     *
     * @param evt Discovery event.
     */
    private void logExchange(DiscoveryEvent evt) {
        if (cctx.kernalContext().state().publicApiActiveState(false) && cctx.wal() != null) {
            if (cctx.wal().serializerVersion() > 1)
                try {
                    ExchangeRecord.Type type = null;

                    if (evt.type() == EVT_NODE_JOINED)
                        type = ExchangeRecord.Type.JOIN;
                    else if (evt.type() == EVT_NODE_LEFT || evt.type() == EVT_NODE_FAILED)
                        type = ExchangeRecord.Type.LEFT;

                    BaselineTopology blt = cctx.kernalContext().state().clusterState().baselineTopology();

                    if (type != null && blt != null) {
                        Short constId = blt.consistentIdMapping().get(evt.eventNode().consistentId());

                        if (constId != null)
                            cctx.wal().log(new ExchangeRecord(constId, type));
                    }
                }
                catch (IgniteCheckedException e) {
                    U.error(log, "Fail during log exchange record.", e);
                }
        }
    }

    /**
     * Cleans up resources to avoid excessive memory usage.
     */
    public void cleanUp() {
        pendingSingleMsgs.clear();
        fullMsgs.clear();
        msgs.clear();
        crd = null;
        partReleaseFut = null;
        exchActions = null;
        mergedJoinExchMsgs = null;
        pendingJoinMsg = null;
        exchCtx = null;
        newCrdFut = null;
        exchangeLocE = null;
        exchangeGlobalExceptions.clear();
    }

    /**
     * @param ver Version.
     */
    private void updateLastVersion(GridCacheVersion ver) {
        assert ver != null;

        while (true) {
            GridCacheVersion old = lastVer.get();

            if (old == null || Long.compare(old.order(), ver.order()) < 0) {
                if (lastVer.compareAndSet(old, ver))
                    break;
            }
            else
                break;
        }
    }

    /**
     * Records that this exchange if merged with another 'node join' exchange.
     *
     * @param node Joined node.
     * @param msg Joined node message if already received.
     * @return {@code True} if need to wait for message from joined server node.
     */
    private boolean addMergedJoinExchange(ClusterNode node, @Nullable GridDhtPartitionsSingleMessage msg) {
        assert Thread.holdsLock(mux);
        assert node != null;
        assert state == ExchangeLocalState.CRD : state;

        if (msg == null && newCrdFut != null)
            msg = newCrdFut.joinExchangeMessage(node.id());

        UUID nodeId = node.id();

        boolean wait = false;

        if (node.isClient()) {
            if (msg != null)
                waitAndReplyToNode(nodeId, msg);
        }
        else {
            if (mergedJoinExchMsgs == null)
                mergedJoinExchMsgs = new LinkedHashMap<>();

            if (msg != null) {
                assert msg.exchangeId().topologyVersion().equals(new AffinityTopologyVersion(node.order()));

                if (log.isInfoEnabled()) {
                    log.info("Merge server join exchange, message received [curFut=" + initialVersion() +
                        ", node=" + nodeId + ']');
                }

                mergedJoinExchMsgs.put(nodeId, msg);
            }
            else {
                if (cctx.discovery().alive(nodeId)) {
                    if (log.isInfoEnabled()) {
                        log.info("Merge server join exchange, wait for message [curFut=" + initialVersion() +
                            ", node=" + nodeId + ']');
                    }

                    wait = true;

                    mergedJoinExchMsgs.put(nodeId, null);

                    awaitMergedMsgs++;
                }
                else {
                    if (log.isInfoEnabled()) {
                        log.info("Merge server join exchange, awaited node left [curFut=" + initialVersion() +
                            ", node=" + nodeId + ']');
                    }
                }
            }
        }

        return wait;
    }

    /**
     * Merges this exchange with given one.
     *
     * @param fut Current exchange to merge with.
     * @return {@code True} if need wait for message from joined server node.
     */
    public boolean mergeJoinExchange(GridDhtPartitionsExchangeFuture fut) {
        boolean wait;

        synchronized (mux) {
            assert (!isDone() && !initFut.isDone()) || cctx.kernalContext().isStopping() : this;
            assert (mergedWith == null && state == null) || cctx.kernalContext().isStopping()  : this;

            state = ExchangeLocalState.MERGED;

            mergedWith = fut;

            ClusterNode joinedNode = firstDiscoEvt.eventNode();

            wait = fut.addMergedJoinExchange(joinedNode, pendingJoinMsg);
        }

        return wait;
    }

    /**
     * @param fut Current future.
     * @return Pending join request if any.
     */
    @Nullable public GridDhtPartitionsSingleMessage mergeJoinExchangeOnDone(GridDhtPartitionsExchangeFuture fut) {
        synchronized (mux) {
            assert !isDone();
            assert !initFut.isDone();
            assert mergedWith == null;
            assert state == null;

            state = ExchangeLocalState.MERGED;

            mergedWith = fut;

            return pendingJoinMsg;
        }
    }

    /**
     * @param node Sender node.
     * @param msg Message.
     */
    private void processMergedMessage(final ClusterNode node, final GridDhtPartitionsSingleMessage msg) {
        if (msg.client()) {
            waitAndReplyToNode(node.id(), msg);

            return;
        }

        boolean done = false;

        FinishState finishState0 = null;

        synchronized (mux) {
            if (state == ExchangeLocalState.DONE) {
                assert finishState != null;

                finishState0 = finishState;
            }
            else {
                boolean process = mergedJoinExchMsgs != null &&
                    mergedJoinExchMsgs.containsKey(node.id()) &&
                    mergedJoinExchMsgs.get(node.id()) == null;

                if (log.isInfoEnabled()) {
                    log.info("Merge server join exchange, received message [curFut=" + initialVersion() +
                        ", node=" + node.id() +
                        ", msgVer=" + msg.exchangeId().topologyVersion() +
                        ", process=" + process +
                        ", awaited=" + awaitMergedMsgs + ']');
                }

                if (process) {
                    mergedJoinExchMsgs.put(node.id(), msg);

                    assert awaitMergedMsgs > 0 : awaitMergedMsgs;

                    awaitMergedMsgs--;

                    done = awaitMergedMsgs == 0;
                }
            }
        }

        if (finishState0 != null) {
            sendAllPartitionsToNode(finishState0, msg, node.id());

            return;
        }

        if (done)
            finishExchangeOnCoordinator(null);
    }

    /**
     * Method is called on coordinator in situation when initial ExchangeFuture created on client join event was preempted
     * from exchange history because of IGNITE_EXCHANGE_HISTORY_SIZE property.
     *
     * @param node Client node that should try to reconnect to the cluster.
     * @param msg Single message received from the client which didn't find original ExchangeFuture.
     */
    public void forceClientReconnect(ClusterNode node, GridDhtPartitionsSingleMessage msg) {
        Exception reconnectException = new IgniteNeedReconnectException(node, null);

        exchangeGlobalExceptions.put(node.id(), reconnectException);

        onDone(null, reconnectException);

        GridDhtPartitionsFullMessage fullMsg = createPartitionsMessage(true, false);

        fullMsg.setErrorsMap(exchangeGlobalExceptions);

        try {
            cctx.io().send(node, fullMsg, SYSTEM_POOL);

            if (log.isDebugEnabled())
                log.debug("Full message for reconnect client was sent to node: " + node + ", fullMsg: " + fullMsg);
        }
        catch (IgniteCheckedException e) {
            U.error(log, "Failed to send reconnect client message [node=" + node + ']', e);
        }
    }

    /**
     * Processing of received single message. Actual processing in future may be delayed if init method was not
     * completed, see {@link #initDone()}
     *
     * @param node Sender node.
     * @param msg Single partition info.
     */
    public void onReceiveSingleMessage(final ClusterNode node, final GridDhtPartitionsSingleMessage msg) {
        assert !node.isDaemon() : node;
        assert msg != null;
        assert exchId.equals(msg.exchangeId()) : msg;
        assert !cctx.kernalContext().clientNode();

        if (msg.restoreState()) {
            InitNewCoordinatorFuture newCrdFut0;

            synchronized (mux) {
                assert newCrdFut != null;

                newCrdFut0 = newCrdFut;
            }

            newCrdFut0.onMessage(node, msg);

            return;
        }

        if (!msg.client()) {
            assert msg.lastVersion() != null : msg;

            updateLastVersion(msg.lastVersion());
        }

        GridDhtPartitionsExchangeFuture mergedWith0 = null;

        synchronized (mux) {
            if (state == ExchangeLocalState.MERGED) {
                assert mergedWith != null;

                mergedWith0 = mergedWith;
            }
            else {
                assert state != ExchangeLocalState.CLIENT;

                if (exchangeId().isJoined() && node.id().equals(exchId.nodeId()))
                    pendingJoinMsg = msg;
            }
        }

        if (mergedWith0 != null) {
            mergedWith0.processMergedMessage(node, msg);

            if (log.isDebugEnabled())
                log.debug("Merged message processed, message handling finished: " + msg);

            return;
        }

        initFut.listen(new CI1<IgniteInternalFuture<Boolean>>() {
            @Override public void apply(IgniteInternalFuture<Boolean> f) {
                try {
                    if (!f.get())
                        return;
                }
                catch (IgniteCheckedException e) {
                    U.error(log, "Failed to initialize exchange future: " + this, e);

                    return;
                }

                processSingleMessage(node.id(), msg);
            }
        });
    }

    /**
     * Tries to fast reply with {@link GridDhtPartitionsFullMessage} on received single message
     * in case of exchange future has already completed.
     *
     * @param node Cluster node which sent single message.
     * @param msg Single message.
     * @return {@code true} if fast reply succeed.
     */
    public boolean fastReplyOnSingleMessage(final ClusterNode node, final GridDhtPartitionsSingleMessage msg) {
        GridDhtPartitionsExchangeFuture futToFastReply = this;

        ExchangeLocalState currState;

        synchronized (mux) {
            currState = state;

            if (currState == ExchangeLocalState.MERGED)
                futToFastReply = mergedWith;
        }

        if (currState == ExchangeLocalState.DONE)
            futToFastReply.processSingleMessage(node.id(), msg);
        else if (currState == ExchangeLocalState.MERGED)
            futToFastReply.processMergedMessage(node, msg);

        return currState == ExchangeLocalState.MERGED || currState == ExchangeLocalState.DONE;
    }

    /**
     * @param nodeId Node ID.
     * @param msg Client's message.
     */
    public void waitAndReplyToNode(final UUID nodeId, final GridDhtPartitionsSingleMessage msg) {
        if (log.isDebugEnabled())
            log.debug("Single message will be handled on completion of exchange future: " + this);

        listen(new CI1<IgniteInternalFuture<AffinityTopologyVersion>>() {
            @Override public void apply(IgniteInternalFuture<AffinityTopologyVersion> fut) {
                if (cctx.kernalContext().isStopping())
                    return;

                // DynamicCacheChangeFailureMessage was sent.
                // Thus, there is no need to create and send GridDhtPartitionsFullMessage.
                if (cacheChangeFailureMsgSent)
                    return;

                FinishState finishState0;

                synchronized (mux) {
                    finishState0 = finishState;
                }

                if (finishState0 == null) {
                    assert firstDiscoEvt.type() == EVT_NODE_JOINED && firstDiscoEvt.eventNode().isClient() : this;

                    ClusterNode node = cctx.node(nodeId);

                    if (node == null) {
                        if (log.isDebugEnabled()) {
                            log.debug("No node found for nodeId: " +
                                nodeId +
                                ", handling of single message will be stopped: " +
                                msg
                            );
                        }

                        return;
                    }

                    finishState0 = new FinishState(cctx.localNodeId(),
                        initialVersion(),
                        createPartitionsMessage(true, node.version().compareToIgnoreTimestamp(PARTIAL_COUNTERS_MAP_SINCE) >= 0));
                }

                sendAllPartitionsToNode(finishState0, msg, nodeId);
            }
        });
    }

    /**
     * Note this method performs heavy updatePartitionSingleMap operation, this operation is moved out from the
     * synchronized block. Only count of such updates {@link #pendingSingleUpdates} is managed under critical section.
     *
     * @param nodeId Sender node.
     * @param msg Partition single message.
     */
    private void processSingleMessage(UUID nodeId, GridDhtPartitionsSingleMessage msg) {
        if (msg.client()) {
            waitAndReplyToNode(nodeId, msg);

            return;
        }

        boolean allReceived = false; // Received all expected messages.
        boolean updateSingleMap = false;

        FinishState finishState0 = null;

        synchronized (mux) {
            assert crd != null;

            switch (state) {
                case DONE: {
                    if (log.isInfoEnabled()) {
                        log.info("Received single message, already done [ver=" + initialVersion() +
                            ", node=" + nodeId + ']');
                    }

                    assert finishState != null;

                    finishState0 = finishState;

                    break;
                }

                case CRD: {
                    assert crd.isLocal() : crd;

                    if (remaining.remove(nodeId)) {
                        updateSingleMap = true;

                        pendingSingleUpdates++;

                        if ((stateChangeExchange() || dynamicCacheStartExchange()) && msg.getError() != null)
                            exchangeGlobalExceptions.put(nodeId, msg.getError());

                        allReceived = remaining.isEmpty();

                        if (log.isInfoEnabled()) {
                            log.info("Coordinator received single message [ver=" + initialVersion() +
                                ", node=" + nodeId +
                                ", allReceived=" + allReceived + ']');
                        }
                    }
                    else if (log.isDebugEnabled())
                        log.debug("Coordinator received single message it didn't expect to receive: " + msg);

                    break;
                }

                case SRV:
                case BECOME_CRD: {
                    if (log.isInfoEnabled()) {
                        log.info("Non-coordinator received single message [ver=" + initialVersion() +
                            ", node=" + nodeId + ", state=" + state + ']');
                    }

                    pendingSingleMsgs.put(nodeId, msg);

                    break;
                }

                default:
                    assert false : state;
            }
        }

        if (finishState0 != null) {
            // DynamicCacheChangeFailureMessage was sent.
            // Thus, there is no need to create and send GridDhtPartitionsFullMessage.
            if (!cacheChangeFailureMsgSent)
                sendAllPartitionsToNode(finishState0, msg, nodeId);

            return;
        }

        if (updateSingleMap) {
            try {
                // Do not update partition map, in case cluster transitioning to inactive state.
                if (!deactivateCluster())
                    updatePartitionSingleMap(nodeId, msg);
            }
            finally {
                synchronized (mux) {
                    assert pendingSingleUpdates > 0;

                    pendingSingleUpdates--;

                    if (pendingSingleUpdates == 0)
                        mux.notifyAll();
                }
            }
        }

        if (allReceived) {
            if (!awaitSingleMapUpdates())
                return;

            onAllReceived(null);
        }
    }

    /**
     * @return {@code False} if interrupted.
     */
    private boolean awaitSingleMapUpdates() {
        try {
            synchronized (mux) {
                while (pendingSingleUpdates > 0)
                    U.wait(mux);
            }

            return true;
        }
        catch (IgniteInterruptedCheckedException e) {
            U.warn(log, "Failed to wait for partition map updates, thread was interrupted: " + e);

            return false;
        }
    }

    /**
     * @param fut Affinity future.
     */
    private void onAffinityInitialized(IgniteInternalFuture<Map<Integer, Map<Integer, List<UUID>>>> fut) {
        try {
            assert fut.isDone();

            Map<Integer, Map<Integer, List<UUID>>> assignmentChange = fut.get();

            GridDhtPartitionsFullMessage m = createPartitionsMessage(false, false);

            CacheAffinityChangeMessage msg = new CacheAffinityChangeMessage(exchId, m, assignmentChange);

            if (log.isDebugEnabled())
                log.debug("Centralized affinity exchange, send affinity change message: " + msg);

            cctx.discovery().sendCustomEvent(msg);
        }
        catch (IgniteCheckedException e) {
            onDone(e);
        }
    }

    /**
     * @param top Topology.
     */
    private void assignPartitionSizes(GridDhtPartitionTopology top) {
        Map<Integer, Long> partSizes = new HashMap<>();

        for (Map.Entry<UUID, GridDhtPartitionsSingleMessage> e : msgs.entrySet()) {
            GridDhtPartitionsSingleMessage singleMsg = e.getValue();

            GridDhtPartitionMap partMap = singleMsg.partitions().get(top.groupId());

            if (partMap == null)
                continue;

            for (Map.Entry<Integer, GridDhtPartitionState> e0 : partMap.entrySet()) {
                int p = e0.getKey();
                GridDhtPartitionState state = e0.getValue();

                if (state == GridDhtPartitionState.OWNING)
                    partSizes.put(p, singleMsg.partitionSizes(top.groupId()).get(p));
            }
        }

        for (GridDhtLocalPartition locPart : top.currentLocalPartitions()) {
            if (locPart.state() == GridDhtPartitionState.OWNING)
                partSizes.put(locPart.id(), locPart.fullSize());
        }

        top.globalPartSizes(partSizes);
    }

    /**
     * Collects and determines new owners of partitions for all nodes for given {@code top}.
     *
     * @param top Topology to assign.
     */
    private void assignPartitionStates(GridDhtPartitionTopology top) {
        Map<Integer, CounterWithNodes> maxCntrs = new HashMap<>();
        Map<Integer, Long> minCntrs = new HashMap<>();

        for (Map.Entry<UUID, GridDhtPartitionsSingleMessage> e : msgs.entrySet()) {
            CachePartitionPartialCountersMap nodeCntrs = e.getValue().partitionUpdateCounters(top.groupId(),
                top.partitions());

            assert nodeCntrs != null;

            for (int i = 0; i < nodeCntrs.size(); i++) {
                int p = nodeCntrs.partitionAt(i);

                UUID uuid = e.getKey();

                GridDhtPartitionState state = top.partitionState(uuid, p);

                if (state != GridDhtPartitionState.OWNING && state != GridDhtPartitionState.MOVING)
                    continue;

                long cntr = state == GridDhtPartitionState.MOVING ?
                    nodeCntrs.initialUpdateCounterAt(i) :
                    nodeCntrs.updateCounterAt(i);

                Long minCntr = minCntrs.get(p);

                if (minCntr == null || minCntr > cntr)
                    minCntrs.put(p, cntr);

                if (state != GridDhtPartitionState.OWNING)
                    continue;

                CounterWithNodes maxCntr = maxCntrs.get(p);

                if (maxCntr == null || cntr > maxCntr.cnt)
                    maxCntrs.put(p, new CounterWithNodes(cntr, e.getValue().partitionSizes(top.groupId()).get(p), uuid));
                else if (cntr == maxCntr.cnt)
                    maxCntr.nodes.add(uuid);
            }
        }

        // Also must process counters from the local node.
        for (GridDhtLocalPartition part : top.currentLocalPartitions()) {
            GridDhtPartitionState state = top.partitionState(cctx.localNodeId(), part.id());

            if (state != GridDhtPartitionState.OWNING && state != GridDhtPartitionState.MOVING)
                continue;

            final long cntr = state == GridDhtPartitionState.MOVING ? part.initialUpdateCounter() : part.updateCounter();

            Long minCntr = minCntrs.get(part.id());

            if (minCntr == null || minCntr > cntr)
                minCntrs.put(part.id(), cntr);

            if (state != GridDhtPartitionState.OWNING)
                continue;

            CounterWithNodes maxCntr = maxCntrs.get(part.id());

            if (maxCntr == null && cntr == 0) {
                CounterWithNodes cntrObj = new CounterWithNodes(0, 0L, cctx.localNodeId());

                for (UUID nodeId : msgs.keySet()) {
                    if (top.partitionState(nodeId, part.id()) == GridDhtPartitionState.OWNING)
                        cntrObj.nodes.add(nodeId);
                }

                maxCntrs.put(part.id(), cntrObj);
            }
            else if (maxCntr == null || cntr > maxCntr.cnt)
                maxCntrs.put(part.id(), new CounterWithNodes(cntr, part.fullSize(), cctx.localNodeId()));
            else if (cntr == maxCntr.cnt)
                maxCntr.nodes.add(cctx.localNodeId());
        }

        Map<Integer, Map<Integer, Long>> partHistReserved0 = partHistReserved;

        Map<Integer, Long> localReserved = partHistReserved0 != null ? partHistReserved0.get(top.groupId()) : null;

        Set<Integer> haveHistory = new HashSet<>();

        for (Map.Entry<Integer, Long> e : minCntrs.entrySet()) {
            int p = e.getKey();
            long minCntr = e.getValue();

            CounterWithNodes maxCntrObj = maxCntrs.get(p);

            long maxCntr = maxCntrObj != null ? maxCntrObj.cnt : 0;

            // If minimal counter is zero, do clean preloading.
            if (minCntr == 0 || minCntr == maxCntr)
                continue;

            if (localReserved != null) {
                Long localCntr = localReserved.get(p);

                if (localCntr != null && localCntr <= minCntr && maxCntrObj.nodes.contains(cctx.localNodeId())) {
                    partHistSuppliers.put(cctx.localNodeId(), top.groupId(), p, localCntr);

                    haveHistory.add(p);

                    continue;
                }
            }

            for (Map.Entry<UUID, GridDhtPartitionsSingleMessage> e0 : msgs.entrySet()) {
                Long histCntr = e0.getValue().partitionHistoryCounters(top.groupId()).get(p);

                if (histCntr != null && histCntr <= minCntr && maxCntrObj.nodes.contains(e0.getKey())) {
                    partHistSuppliers.put(e0.getKey(), top.groupId(), p, histCntr);

                    haveHistory.add(p);

                    break;
                }
            }
        }

        Map<Integer, Set<UUID>> ownersByUpdCounters = new HashMap<>(maxCntrs.size());
        for (Map.Entry<Integer, CounterWithNodes> e : maxCntrs.entrySet())
            ownersByUpdCounters.put(e.getKey(), e.getValue().nodes);

        Map<Integer, Long> partSizes = new HashMap<>(maxCntrs.size());
        for (Map.Entry<Integer, CounterWithNodes> e : maxCntrs.entrySet())
            partSizes.put(e.getKey(), e.getValue().size);

        top.globalPartSizes(partSizes);

        Map<UUID, Set<Integer>> partitionsToRebalance = top.resetOwners(ownersByUpdCounters, haveHistory);

        for (Map.Entry<UUID, Set<Integer>> e : partitionsToRebalance.entrySet()) {
            UUID nodeId = e.getKey();
            Set<Integer> parts = e.getValue();

            for (int part : parts)
                partsToReload.put(nodeId, top.groupId(), part);
        }
    }

    /**
     * Detect lost partitions.
     *
     * @param resTopVer Result topology version.
     */
    private void detectLostPartitions(AffinityTopologyVersion resTopVer) {
        AtomicInteger detected = new AtomicInteger();

        try {
            // Reserve at least 2 threads for system operations.
            U.doInParallel(
                U.availableThreadCount(cctx.kernalContext(), GridIoPolicy.SYSTEM_POOL, 2),
                cctx.kernalContext().getSystemExecutorService(),
                cctx.cache().cacheGroups(),
                grp -> {
                    if (!grp.isLocal()) {
                        // Do not trigger lost partition events on start.
                        boolean evt = !localJoinExchange() && !activateCluster();

                        if (grp.topology().detectLostPartitions(resTopVer, evt ? events().lastEvent() : null))
                            detected.incrementAndGet();
                    }

                    return null;
                });
        }
        catch (IgniteCheckedException e) {
            throw new IgniteException(e);
        }

        if (detected.get() > 0) {
            if (log.isDebugEnabled())
                log.debug("Partitions have been scheduled to resend [reason=" +
                    "Lost partitions detect on " + resTopVer + "]");

            cctx.exchange().scheduleResendPartitions();
        }

        timeBag.finishGlobalStage("Detect lost partitions");
    }

    /**
     * @param cacheNames Cache names.
     */
    private void resetLostPartitions(Collection<String> cacheNames) {
        assert !exchCtx.mergeExchanges();

        try {
            // Reserve at least 2 threads for system operations.
            U.doInParallel(
                U.availableThreadCount(cctx.kernalContext(), GridIoPolicy.SYSTEM_POOL, 2),
                cctx.kernalContext().getSystemExecutorService(),
                cctx.cache().cacheGroups(),
                grp -> {
                    if (grp.isLocal())
                        return null;

                    for (String cacheName : cacheNames) {
                        if (grp.hasCache(cacheName)) {
                            grp.topology().resetLostPartitions(initialVersion());

                            break;
                        }
                    }

                    return null;
                });
        }
        catch (IgniteCheckedException e) {
            throw new IgniteException(e);
        }
    }

    /**
     * Creates an IgniteCheckedException that is used as root cause of the exchange initialization failure.
     * This method aggregates all the exceptions provided from all participating nodes.
     *
     * @param globalExceptions collection exceptions from all participating nodes.
     * @return exception that represents a cause of the exchange initialization failure.
     */
    private IgniteCheckedException createExchangeException(Map<UUID, Exception> globalExceptions) {
        IgniteCheckedException ex = new IgniteCheckedException("Failed to complete exchange process.");

        for (Map.Entry<UUID, Exception> entry : globalExceptions.entrySet())
            if (ex != entry.getValue())
                ex.addSuppressed(entry.getValue());

        return ex;
    }

    /**
     * @return {@code true} if the given {@code discoEvt} supports the rollback procedure.
     */
    private boolean isRollbackSupported() {
        if (!firstEvtDiscoCache.checkAttribute(ATTR_DYNAMIC_CACHE_START_ROLLBACK_SUPPORTED, Boolean.TRUE))
            return false;

        // Currently the rollback process is supported for dynamically started caches only.
        return firstDiscoEvt.type() == EVT_DISCOVERY_CUSTOM_EVT && dynamicCacheStartExchange();
    }

    /**
     * Sends {@link DynamicCacheChangeFailureMessage} to all participated nodes
     * that represents a cause of exchange failure.
     */
    private void sendExchangeFailureMessage() {
        assert crd != null && crd.isLocal();

        try {
            IgniteCheckedException err = createExchangeException(exchangeGlobalExceptions);

            List<String> cacheNames = new ArrayList<>(exchActions.cacheStartRequests().size());

            for (ExchangeActions.CacheActionData actionData : exchActions.cacheStartRequests())
                cacheNames.add(actionData.request().cacheName());

            DynamicCacheChangeFailureMessage msg = new DynamicCacheChangeFailureMessage(
                cctx.localNode(), exchId, err, cacheNames);

            if (log.isDebugEnabled())
                log.debug("Dynamic cache change failed (send message to all participating nodes): " + msg);

            cacheChangeFailureMsgSent = true;

            cctx.discovery().sendCustomEvent(msg);

            return;
        }
        catch (IgniteCheckedException  e) {
            if (reconnectOnError(e))
                onDone(new IgniteNeedReconnectException(cctx.localNode(), e));
            else
                onDone(e);
        }
    }

    /**
     * @param sndResNodes Additional nodes to send finish message to.
     */
    private void onAllReceived(@Nullable Collection<ClusterNode> sndResNodes) {
        try {
            initFut.get();

            timeBag.finishGlobalStage("Waiting for all single messages");

            assert crd.isLocal();

            assert partHistSuppliers.isEmpty() : partHistSuppliers;

            if (!exchCtx.mergeExchanges() && !crd.equals(events().discoveryCache().serverNodes().get(0))) {
                for (CacheGroupContext grp : cctx.cache().cacheGroups()) {
                    if (grp.isLocal())
                        continue;

                    // It is possible affinity is not initialized.
                    // For example, dynamic cache start failed.
                    if (grp.affinity().lastVersion().topologyVersion() > 0)
                        grp.topology().beforeExchange(this, !centralizedAff && !forceAffReassignment, false);
                    else
                        assert exchangeLocE != null :
                            "Affinity is not calculated for the cache group [groupName=" + grp.name() + "]";
                }
            }

            if (exchCtx.mergeExchanges()) {
                if (log.isInfoEnabled())
                    log.info("Coordinator received all messages, try merge [ver=" + initialVersion() + ']');

                boolean finish = cctx.exchange().mergeExchangesOnCoordinator(this);

                timeBag.finishGlobalStage("Exchanges merge");

                if (!finish)
                    return;
            }

            finishExchangeOnCoordinator(sndResNodes);
        }
        catch (IgniteCheckedException e) {
            if (reconnectOnError(e))
                onDone(new IgniteNeedReconnectException(cctx.localNode(), e));
            else
                onDone(e);
        }
    }

    /**
     * @param sndResNodes Additional nodes to send finish message to.
     */
    private void finishExchangeOnCoordinator(@Nullable Collection<ClusterNode> sndResNodes) {
        try {
            if (!F.isEmpty(exchangeGlobalExceptions) && dynamicCacheStartExchange() && isRollbackSupported()) {
                sendExchangeFailureMessage();

                return;
            }

            AffinityTopologyVersion resTopVer = exchCtx.events().topologyVersion();

            if (log.isInfoEnabled()) {
                log.info("finishExchangeOnCoordinator [topVer=" + initialVersion() +
                    ", resVer=" + resTopVer + ']');
            }

            Map<Integer, CacheGroupAffinityMessage> idealAffDiff = null;

            // Reserve at least 2 threads for system operations.
            int parallelismLvl = U.availableThreadCount(cctx.kernalContext(), GridIoPolicy.SYSTEM_POOL, 2);

            if (exchCtx.mergeExchanges()) {
                synchronized (mux) {
                    if (mergedJoinExchMsgs != null) {
                        for (Map.Entry<UUID, GridDhtPartitionsSingleMessage> e : mergedJoinExchMsgs.entrySet()) {
                            msgs.put(e.getKey(), e.getValue());

                            updatePartitionSingleMap(e.getKey(), e.getValue());
                        }
                    }
                }

                assert exchCtx.events().hasServerJoin() || exchCtx.events().hasServerLeft();

                exchCtx.events().processEvents(this);

                if (exchCtx.events().hasServerLeft())
                    idealAffDiff = cctx.affinity().onServerLeftWithExchangeMergeProtocol(this);
                else
                    cctx.affinity().onServerJoinWithExchangeMergeProtocol(this, true);


                U.doInParallel(
                    parallelismLvl,
                    cctx.kernalContext().getSystemExecutorService(),
                    cctx.affinity().cacheGroups().values(),
                    desc -> {
                        if (desc.config().getCacheMode() == CacheMode.LOCAL)
                            return null;

                        CacheGroupContext grp = cctx.cache().cacheGroup(desc.groupId());

                        GridDhtPartitionTopology top = grp != null ? grp.topology() :
                            cctx.exchange().clientTopology(desc.groupId(), events().discoveryCache());

                        top.beforeExchange(this, true, true);

                        return null;
                    });
            }

            timeBag.finishGlobalStage("Affinity recalculation (crd)");

            Map<Integer, CacheGroupAffinityMessage> joinedNodeAff = new ConcurrentHashMap<>(cctx.cache().cacheGroups().size());

            U.doInParallel(
                parallelismLvl,
                cctx.kernalContext().getSystemExecutorService(),
                msgs.entrySet(),
                entry -> {
                    GridDhtPartitionsSingleMessage msg = entry.getValue();

                    for (Map.Entry<Integer, GridDhtPartitionMap> e : msg.partitions().entrySet()) {
                        Integer grpId = e.getKey();

                        CacheGroupContext grp = cctx.cache().cacheGroup(grpId);

                        GridDhtPartitionTopology top = grp != null
                            ? grp.topology()
                            : cctx.exchange().clientTopology(grpId, events().discoveryCache());

                        CachePartitionPartialCountersMap cntrs = msg.partitionUpdateCounters(grpId, top.partitions());

                        if (cntrs != null)
                            top.collectUpdateCounters(cntrs);
                    }

                    Collection<Integer> affReq = msg.cacheGroupsAffinityRequest();

                    if (affReq != null)
                        CacheGroupAffinityMessage.createAffinityMessages(
                            cctx,
                            resTopVer,
                            affReq,
                            joinedNodeAff
                        );

                    return null;
                }
            );

            timeBag.finishGlobalStage("Collect update counters and create affinity messages");

            validatePartitionsState();

            if (firstDiscoEvt.type() == EVT_DISCOVERY_CUSTOM_EVT) {
                assert firstDiscoEvt instanceof DiscoveryCustomEvent;

                if (activateCluster() || changedBaseline())
                    assignPartitionsStates();

                DiscoveryCustomMessage discoveryCustomMessage = ((DiscoveryCustomEvent) firstDiscoEvt).customMessage();

                if (discoveryCustomMessage instanceof DynamicCacheChangeBatch) {
                    if (exchActions != null) {
                        assignPartitionsStates();

                        Set<String> caches = exchActions.cachesToResetLostPartitions();

                        if (!F.isEmpty(caches))
                            resetLostPartitions(caches);
                    }
                }
                else if (discoveryCustomMessage instanceof SnapshotDiscoveryMessage
                        && ((SnapshotDiscoveryMessage)discoveryCustomMessage).needAssignPartitions())
                    assignPartitionsStates();
            }
            else {
                if (exchCtx.events().hasServerJoin())
                    assignPartitionsStates();

                if (exchCtx.events().hasServerLeft())
                    detectLostPartitions(resTopVer);
            }

            // Recalculate new affinity based on partitions availability.
            if (!exchCtx.mergeExchanges() && forceAffReassignment) {
                idealAffDiff = cctx.affinity().onCustomEventWithEnforcedAffinityReassignment(this);

                timeBag.finishGlobalStage("Ideal affinity diff calculation (enforced)");
            }

            for (CacheGroupContext grpCtx : cctx.cache().cacheGroups()) {
                if (!grpCtx.isLocal())
                    grpCtx.topology().applyUpdateCounters();
            }

            timeBag.finishGlobalStage("Apply update counters");

            updateLastVersion(cctx.versions().last());

            cctx.versions().onExchange(lastVer.get().order());

            IgniteProductVersion minVer = exchCtx.events().discoveryCache().minimumNodeVersion();

            GridDhtPartitionsFullMessage msg = createPartitionsMessage(true,
                minVer.compareToIgnoreTimestamp(PARTIAL_COUNTERS_MAP_SINCE) >= 0);

            if (exchCtx.mergeExchanges()) {
                assert !centralizedAff;

                msg.resultTopologyVersion(resTopVer);

                if (exchCtx.events().hasServerLeft())
                    msg.idealAffinityDiff(idealAffDiff);
            }
            else if (forceAffReassignment)
                msg.idealAffinityDiff(idealAffDiff);

            msg.prepareMarshal(cctx);

            timeBag.finishGlobalStage("Full message preparing");

            synchronized (mux) {
                finishState = new FinishState(crd.id(), resTopVer, msg);

                state = ExchangeLocalState.DONE;
            }

            if (centralizedAff) {
                assert !exchCtx.mergeExchanges();

                IgniteInternalFuture<Map<Integer, Map<Integer, List<UUID>>>> fut = cctx.affinity().initAffinityOnNodeLeft(this);

                if (!fut.isDone()) {
                    fut.listen(new IgniteInClosure<IgniteInternalFuture<Map<Integer, Map<Integer, List<UUID>>>>>() {
                        @Override public void apply(IgniteInternalFuture<Map<Integer, Map<Integer, List<UUID>>>> fut) {
                            onAffinityInitialized(fut);
                        }
                    });
                }
                else
                    onAffinityInitialized(fut);
            }
            else {
                Set<ClusterNode> nodes;

                Map<UUID, GridDhtPartitionsSingleMessage> mergedJoinExchMsgs0;

                synchronized (mux) {
                    srvNodes.remove(cctx.localNode());

                    nodes = new LinkedHashSet<>(srvNodes);

                    mergedJoinExchMsgs0 = mergedJoinExchMsgs;

                    if (mergedJoinExchMsgs != null) {
                        for (Map.Entry<UUID, GridDhtPartitionsSingleMessage> e : mergedJoinExchMsgs.entrySet()) {
                            if (e.getValue() != null) {
                                ClusterNode node = cctx.discovery().node(e.getKey());

                                if (node != null)
                                    nodes.add(node);
                            }
                        }
                    }
                    else
                        mergedJoinExchMsgs0 = Collections.emptyMap();

                    if (!F.isEmpty(sndResNodes))
                        nodes.addAll(sndResNodes);
                }

                if (!nodes.isEmpty())
                    sendAllPartitions(msg, nodes, mergedJoinExchMsgs0, joinedNodeAff);

                timeBag.finishGlobalStage("Full message sending");

                discoveryLag = calculateDiscoveryLag(
                    msgs,
                    mergedJoinExchMsgs0
                );

                partitionsSent = true;

                if (!stateChangeExchange())
                    onDone(exchCtx.events().topologyVersion(), null);

                for (Map.Entry<UUID, GridDhtPartitionsSingleMessage> e : pendingSingleMsgs.entrySet()) {
                    if (log.isInfoEnabled()) {
                        log.info("Process pending message on coordinator [node=" + e.getKey() +
                            ", ver=" + initialVersion() +
                            ", resVer=" + resTopVer + ']');
                    }

                    processSingleMessage(e.getKey(), e.getValue());
                }
            }

            if (stateChangeExchange()) {
                StateChangeRequest req = exchActions.stateChangeRequest();

                assert req != null : exchActions;

                boolean stateChangeErr = false;

                if (!F.isEmpty(exchangeGlobalExceptions)) {
                    stateChangeErr = true;

                    cctx.kernalContext().state().onStateChangeError(exchangeGlobalExceptions, req);
                }
                else {
                    boolean hasMoving = !partsToReload.isEmpty();

                    Set<Integer> waitGrps = cctx.affinity().waitGroups();

                    if (!hasMoving) {
                        for (CacheGroupContext grpCtx : cctx.cache().cacheGroups()) {
                            if (waitGrps.contains(grpCtx.groupId()) && grpCtx.topology().hasMovingPartitions()) {
                                hasMoving = true;

                                break;
                            }

                        }
                    }

                    cctx.kernalContext().state().onExchangeFinishedOnCoordinator(this, hasMoving);
                }

                boolean active = !stateChangeErr && req.activate();

                ChangeGlobalStateFinishMessage stateFinishMsg = new ChangeGlobalStateFinishMessage(
                    req.requestId(),
                    active,
                    !stateChangeErr);

                cctx.discovery().sendCustomEvent(stateFinishMsg);

                timeBag.finishGlobalStage("State finish message sending");

                if (!centralizedAff)
                    onDone(exchCtx.events().topologyVersion(), null);
            }
        }
        catch (IgniteCheckedException e) {
            if (reconnectOnError(e))
                onDone(new IgniteNeedReconnectException(cctx.localNode(), e));
            else
                onDone(e);
        }
    }

    /**
     * Collects non local cache group descriptors.
     *
     * @return Collection of non local cache group descriptors.
     */
    private List<CacheGroupDescriptor> nonLocalCacheGroupDescriptors() {
        return cctx.affinity().cacheGroups().values().stream()
            .filter(grpDesc -> grpDesc.config().getCacheMode() != CacheMode.LOCAL)
            .collect(Collectors.toList());
    }

    /**
     * Collects non local cache groups.
     *
     * @return Collection of non local cache groups.
     */
    private List<CacheGroupContext> nonLocalCacheGroups() {
        return cctx.cache().cacheGroups().stream()
            .filter(grp -> !grp.isLocal() && !cacheGroupStopping(grp.groupId()))
            .collect(Collectors.toList());
    }

    /**
     * Validates that partition update counters and cache sizes for all caches are consistent.
     */
    private void validatePartitionsState() {
        try {
            U.doInParallel(
                cctx.kernalContext().getSystemExecutorService(),
                nonLocalCacheGroupDescriptors(),
                grpDesc -> {
                    CacheGroupContext grpCtx = cctx.cache().cacheGroup(grpDesc.groupId());

                    GridDhtPartitionTopology top = grpCtx != null
                        ? grpCtx.topology()
                        : cctx.exchange().clientTopology(grpDesc.groupId(), events().discoveryCache());

                    // Do not validate read or write through caches or caches with disabled rebalance
                    // or ExpiryPolicy is set or validation is disabled.
                    if (grpCtx == null
                        || grpCtx.config().isReadThrough()
                        || grpCtx.config().isWriteThrough()
                        || grpCtx.config().getCacheStoreFactory() != null
                        || grpCtx.config().getRebalanceDelay() == -1
                        || grpCtx.config().getRebalanceMode() == CacheRebalanceMode.NONE
                        || grpCtx.config().getExpiryPolicyFactory() == null
                        || SKIP_PARTITION_SIZE_VALIDATION)
                        return null;

                    try {
                        validator.validatePartitionCountersAndSizes(GridDhtPartitionsExchangeFuture.this, top, msgs);
                    }
                    catch (IgniteCheckedException ex) {
                        log.warning("Partition states validation has failed for group: " + grpCtx.cacheOrGroupName() + ". " + ex.getMessage());
                        // TODO: Handle such errors https://issues.apache.org/jira/browse/IGNITE-7833
                    }

                    return null;
                }
            );
        }
        catch (IgniteCheckedException e) {
            throw new IgniteException("Failed to validate partitions state", e);
        }

        timeBag.finishGlobalStage("Validate partitions states");
    }

    /**
     *
     */
    private void assignPartitionsStates() {
        try {
            U.doInParallel(
                cctx.kernalContext().getSystemExecutorService(),
                nonLocalCacheGroupDescriptors(),
                grpDesc -> {
                    CacheGroupContext grpCtx = cctx.cache().cacheGroup(grpDesc.groupId());

                    GridDhtPartitionTopology top = grpCtx != null
                        ? grpCtx.topology()
                        : cctx.exchange().clientTopology(grpDesc.groupId(), events().discoveryCache());

                    if (!CU.isPersistentCache(grpDesc.config(), cctx.gridConfig().getDataStorageConfiguration()))
                        assignPartitionSizes(top);
                    else
                        assignPartitionStates(top);

                    return null;
                }
            );
        }
        catch (IgniteCheckedException e) {
            throw new IgniteException("Failed to assign partition states", e);
        }

        timeBag.finishGlobalStage("Assign partitions states");
    }

    /**
     * Removes gaps in the local update counters. Gaps in update counters are possible on backup node when primary
     * failed to send update counter deltas to backup.
     */
    private void finalizePartitionCounters() {
        // Reserve at least 2 threads for system operations.
        int parallelismLvl = U.availableThreadCount(cctx.kernalContext(), GridIoPolicy.SYSTEM_POOL, 2);

        try {
            U.<CacheGroupContext, Void>doInParallel(
                parallelismLvl,
                cctx.kernalContext().getSystemExecutorService(),
                nonLocalCacheGroups(),
                grp -> {
                    grp.topology().finalizeUpdateCounters();

                    return null;
                }
            );
        }
        catch (IgniteCheckedException e) {
            throw new IgniteException("Failed to finalize partition counters", e);
        }

        timeBag.finishGlobalStage("Finalize update counters");
    }

    /**
     * @param finishState State.
     * @param msg Request.
     * @param nodeId Node ID.
     */
    private void sendAllPartitionsToNode(FinishState finishState, GridDhtPartitionsSingleMessage msg, UUID nodeId) {
        ClusterNode node = cctx.node(nodeId);

        if (node == null) {
            if (log.isDebugEnabled())
                log.debug("Failed to send partitions, node failed: " + nodeId);

            return;
        }

        GridDhtPartitionsFullMessage fullMsg = finishState.msg.copy();

        Collection<Integer> affReq = msg.cacheGroupsAffinityRequest();


        if (affReq != null) {
            Map<Integer, CacheGroupAffinityMessage> cachesAff = U.newHashMap(affReq.size());

            CacheGroupAffinityMessage.createAffinityMessages(
                cctx,
                finishState.resTopVer,
                affReq,
                cachesAff);

            fullMsg.joinedNodeAffinity(cachesAff);
        }

        if (!fullMsg.exchangeId().equals(msg.exchangeId())) {
            fullMsg = fullMsg.copy();

            fullMsg.exchangeId(msg.exchangeId());
        }

        try {
            cctx.io().send(node, fullMsg, SYSTEM_POOL);

            if (log.isTraceEnabled()) {
                log.trace("Full message was sent to node: " +
                    node +
                    ", fullMsg: " + fullMsg
                );
            }
        }
        catch (ClusterTopologyCheckedException e) {
            if (log.isDebugEnabled())
                log.debug("Failed to send partitions, node failed: " + node);
        }
        catch (IgniteCheckedException e) {
            U.error(log, "Failed to send partitions [node=" + node + ']', e);
        }
    }

    /**
     * @param node Sender node.
     * @param msg Full partition info.
     */
    public void onReceiveFullMessage(final ClusterNode node, final GridDhtPartitionsFullMessage msg) {
        assert msg != null;
        assert msg.exchangeId() != null : msg;
        assert !node.isDaemon() : node;

        initFut.listen(new CI1<IgniteInternalFuture<Boolean>>() {
            @Override public void apply(IgniteInternalFuture<Boolean> f) {
                try {
                    if (!f.get())
                        return;
                }
                catch (IgniteCheckedException e) {
                    U.error(log, "Failed to initialize exchange future: " + this, e);

                    return;
                }

                processFullMessage(true, node, msg);
            }
        });
    }

    /**
     * @param node Sender node.
     * @param msg Message with full partition info.
     */
    public void onReceivePartitionRequest(final ClusterNode node, final GridDhtPartitionsSingleRequest msg) {
        assert !cctx.kernalContext().clientNode() || msg.restoreState();
        assert !node.isDaemon() && !node.isClient() : node;

        initFut.listen(new CI1<IgniteInternalFuture<Boolean>>() {
            @Override public void apply(IgniteInternalFuture<Boolean> fut) {
                processSinglePartitionRequest(node, msg);
            }
        });
    }

    /**
     * @param node Sender node.
     * @param msg Message.
     */
    private void processSinglePartitionRequest(ClusterNode node, GridDhtPartitionsSingleRequest msg) {
        FinishState finishState0 = null;

        synchronized (mux) {
            if (crd == null) {
                if (log.isInfoEnabled())
                    log.info("Ignore partitions request, no coordinator [node=" + node.id() + ']');

                return;
            }

            switch (state) {
                case DONE: {
                    assert finishState != null;

                    if (node.id().equals(finishState.crdId)) {
                        if (log.isInfoEnabled())
                            log.info("Ignore partitions request, finished exchange with this coordinator: " + msg);

                        return;
                    }

                    finishState0 = finishState;

                    break;
                }

                case CRD:
                case BECOME_CRD: {
                    if (log.isInfoEnabled())
                        log.info("Ignore partitions request, node is coordinator: " + msg);

                    return;
                }

                case CLIENT:
                case SRV: {
                    if (!cctx.discovery().alive(node)) {
                        if (log.isInfoEnabled())
                            log.info("Ignore partitions request, node is not alive [node=" + node.id() + ']');

                        return;
                    }

                    if (msg.restoreState()) {
                        if (!node.equals(crd)) {
                            if (node.order() > crd.order()) {
                                if (log.isInfoEnabled()) {
                                    log.info("Received partitions request, change coordinator [oldCrd=" + crd.id() +
                                        ", newCrd=" + node.id() + ']');
                                }

                                crd = node; // Do not allow to process FullMessage from old coordinator.
                            }
                            else {
                                if (log.isInfoEnabled()) {
                                    log.info("Ignore restore state request, coordinator changed [oldCrd=" + crd.id() +
                                        ", newCrd=" + node.id() + ']');
                                }

                                return;
                            }
                        }
                    }

                    break;
                }

                default:
                    assert false : state;
            }
        }

        if (msg.restoreState()) {
            try {
                assert msg.restoreExchangeId() != null : msg;

                GridDhtPartitionsSingleMessage res;

                if (dynamicCacheStartExchange() && exchangeLocE != null) {
                    res = new GridDhtPartitionsSingleMessage(msg.restoreExchangeId(),
                        cctx.kernalContext().clientNode(),
                        cctx.versions().last(),
                        true);

                    res.setError(exchangeLocE);
                }
                else {
                    res = cctx.exchange().createPartitionsSingleMessage(
                        msg.restoreExchangeId(),
                        cctx.kernalContext().clientNode(),
                        true,
                        node.version().compareToIgnoreTimestamp(PARTIAL_COUNTERS_MAP_SINCE) >= 0,
                        exchActions);

                    if (localJoinExchange() && finishState0 == null)
                        res.cacheGroupsAffinityRequest(exchCtx.groupsAffinityRequestOnJoin());
                }

                res.restoreState(true);

                if (log.isInfoEnabled()) {
                    log.info("Send restore state response [node=" + node.id() +
                        ", exchVer=" + msg.restoreExchangeId().topologyVersion() +
                        ", hasState=" + (finishState0 != null) +
                        ", affReq=" + !F.isEmpty(res.cacheGroupsAffinityRequest()) + ']');
                }

                res.finishMessage(finishState0 != null ? finishState0.msg : null);

                cctx.io().send(node, res, SYSTEM_POOL);
            }
            catch (ClusterTopologyCheckedException ignored) {
                if (log.isDebugEnabled())
                    log.debug("Node left during partition exchange [nodeId=" + node.id() + ", exchId=" + exchId + ']');
            }
            catch (IgniteCheckedException e) {
                U.error(log, "Failed to send partitions message [node=" + node + ", msg=" + msg + ']', e);
            }

            return;
        }

        try {
            sendLocalPartitions(node);
        }
        catch (IgniteCheckedException e) {
            U.error(log, "Failed to send message to coordinator: " + e);
        }
    }

    /**
     * @param checkCrd If {@code true} checks that local node is exchange coordinator.
     * @param node Sender node.
     * @param msg Message.
     */
    private void processFullMessage(boolean checkCrd, ClusterNode node, GridDhtPartitionsFullMessage msg) {
        try {
            assert exchId.equals(msg.exchangeId()) : msg;
            assert msg.lastVersion() != null : msg;

            timeBag.finishGlobalStage("Waiting for Full message");

            if (checkCrd) {
                assert node != null;

                synchronized (mux) {
                    if (crd == null) {
                        if (log.isInfoEnabled())
                            log.info("Ignore full message, all server nodes left: " + msg);

                        return;
                    }

                    switch (state) {
                        case CRD:
                        case BECOME_CRD: {
                            if (log.isInfoEnabled())
                                log.info("Ignore full message, node is coordinator: " + msg);

                            return;
                        }

                        case DONE: {
                            if (log.isInfoEnabled())
                                log.info("Ignore full message, future is done: " + msg);

                            return;
                        }

                        case SRV:
                        case CLIENT: {
                            if (!crd.equals(node)) {
                                if (log.isInfoEnabled()) {
                                    log.info("Received full message from non-coordinator [node=" + node.id() +
                                        ", nodeOrder=" + node.order() +
                                        ", crd=" + crd.id() +
                                        ", crdOrder=" + crd.order() + ']');
                                }

                                if (node.order() > crd.order())
                                    fullMsgs.put(node, msg);

                                return;
                            }
                            else {
                                if (!F.isEmpty(msg.getErrorsMap())) {
                                    Exception e = msg.getErrorsMap().get(cctx.localNodeId());

                                    if (e instanceof IgniteNeedReconnectException) {
                                        onDone(e);

                                        return;
                                    }
                                }

                                AffinityTopologyVersion resVer = msg.resultTopologyVersion() != null ? msg.resultTopologyVersion() : initialVersion();

                                if (log.isInfoEnabled()) {
                                    log.info("Received full message, will finish exchange [node=" + node.id() +
                                        ", resVer=" + resVer + ']');
                                }

                                finishState = new FinishState(crd.id(), resVer, msg);

                                state = ExchangeLocalState.DONE;

                                break;
                            }
                        }
                    }
                }
            }
            else
                assert node == null : node;

            AffinityTopologyVersion resTopVer = initialVersion();

            if (exchCtx.mergeExchanges()) {
                if (msg.resultTopologyVersion() != null && !initialVersion().equals(msg.resultTopologyVersion())) {
                    if (log.isInfoEnabled()) {
                        log.info("Received full message, need merge [curFut=" + initialVersion() +
                            ", resVer=" + msg.resultTopologyVersion() + ']');
                    }

                    resTopVer = msg.resultTopologyVersion();

                    if (cctx.exchange().mergeExchanges(this, msg)) {
                        assert cctx.kernalContext().isStopping();

                        return; // Node is stopping, no need to further process exchange.
                    }

                    assert resTopVer.equals(exchCtx.events().topologyVersion()) :  "Unexpected result version [" +
                        "msgVer=" + resTopVer +
                        ", locVer=" + exchCtx.events().topologyVersion() + ']';
                }

                exchCtx.events().processEvents(this);

                if (localJoinExchange())
                    cctx.affinity().onLocalJoin(this, msg, resTopVer);
                else {
                    if (exchCtx.events().hasServerLeft())
                        cctx.affinity().applyAffinityFromFullMessage(this, msg);
                    else
                        cctx.affinity().onServerJoinWithExchangeMergeProtocol(this, false);

                    for (CacheGroupContext grp : cctx.cache().cacheGroups()) {
                        if (grp.isLocal() || cacheGroupStopping(grp.groupId()))
                            continue;

                        grp.topology().beforeExchange(this, true, false);
                    }
                }
            }
            else if (localJoinExchange() && !exchCtx.fetchAffinityOnJoin())
                cctx.affinity().onLocalJoin(this, msg, resTopVer);
            else if (forceAffReassignment)
                cctx.affinity().applyAffinityFromFullMessage(this, msg);

            timeBag.finishGlobalStage("Affinity recalculation");

            if (dynamicCacheStartExchange() && !F.isEmpty(exchangeGlobalExceptions)) {
                assert cctx.localNode().isClient();

                // TODO: https://issues.apache.org/jira/browse/IGNITE-8796
                // The current exchange has been successfully completed on all server nodes,
                // but has failed on that client node for some reason.
                // It looks like that we need to rollback dynamically started caches on the client node,
                // complete DynamicCacheStartFutures (if they are registered) with the cause of that failure
                // and complete current exchange without errors.

                onDone(exchangeLocE);

                return;
            }

            updatePartitionFullMap(resTopVer, msg);

            if (stateChangeExchange() && !F.isEmpty(msg.getErrorsMap()))
                cctx.kernalContext().state().onStateChangeError(msg.getErrorsMap(), exchActions.stateChangeRequest());

            onDone(resTopVer, null);
        }
        catch (IgniteCheckedException e) {
            onDone(e);
        }
    }

    /**
     * Updates partition map in all caches.
     *
     * @param resTopVer Result topology version.
     * @param msg Partitions full messages.
     */
    private void updatePartitionFullMap(AffinityTopologyVersion resTopVer, GridDhtPartitionsFullMessage msg) {
        cctx.versions().onExchange(msg.lastVersion().order());

        assert partHistSuppliers.isEmpty();

        partHistSuppliers.putAll(msg.partitionHistorySuppliers());

        // Reserve at least 2 threads for system operations.
        int parallelismLvl = U.availableThreadCount(cctx.kernalContext(), GridIoPolicy.SYSTEM_POOL, 2);

        try {
            doInParallel(
                parallelismLvl,
                cctx.kernalContext().getSystemExecutorService(),
                msg.partitions().keySet(), grpId -> {
                    CacheGroupContext grp = cctx.cache().cacheGroup(grpId);

                    if (grp != null) {
                        CachePartitionFullCountersMap cntrMap = msg.partitionUpdateCounters(grpId,
                            grp.topology().partitions());

                        grp.topology().update(resTopVer,
                            msg.partitions().get(grpId),
                            cntrMap,
                            msg.partsToReload(cctx.localNodeId(), grpId),
                            msg.partitionSizes(grpId),
                            null);
                    }
                    else {
                        ClusterNode oldest = cctx.discovery().oldestAliveServerNode(AffinityTopologyVersion.NONE);

                        if (oldest != null && oldest.isLocal()) {
                            GridDhtPartitionTopology top = cctx.exchange().clientTopology(grpId, events().discoveryCache());

                            CachePartitionFullCountersMap cntrMap = msg.partitionUpdateCounters(grpId,
                                top.partitions());

                            top.update(resTopVer,
                                msg.partitions().get(grpId),
                                cntrMap,
                                Collections.emptySet(),
                                null,
                                null);
                        }
                    }

                    return null;
                });
        }
        catch (IgniteCheckedException e) {
            throw new IgniteException(e);
        }

        partitionsReceived = true;

        timeBag.finishGlobalStage("Full map updating");
    }

    /**
     * Updates partition map in all caches.
     *
     * @param nodeId Node message received from.
     * @param msg Partitions single message.
     */
    private void updatePartitionSingleMap(UUID nodeId, GridDhtPartitionsSingleMessage msg) {
        msgs.put(nodeId, msg);

        for (Map.Entry<Integer, GridDhtPartitionMap> entry : msg.partitions().entrySet()) {
            Integer grpId = entry.getKey();
            CacheGroupContext grp = cctx.cache().cacheGroup(grpId);

            GridDhtPartitionTopology top = grp != null ? grp.topology() :
                cctx.exchange().clientTopology(grpId, events().discoveryCache());

            top.update(exchId, entry.getValue(), false);
        }
    }

    /**
     * Cache change failure message callback, processed from the discovery thread.
     *
     * @param node Message sender node.
     * @param msg Failure message.
     */
    public void onDynamicCacheChangeFail(final ClusterNode node, final DynamicCacheChangeFailureMessage msg) {
        assert exchId.equals(msg.exchangeId()) : msg;
        assert firstDiscoEvt.type() == EVT_DISCOVERY_CUSTOM_EVT && dynamicCacheStartExchange();

        final ExchangeActions actions = exchangeActions();

        onDiscoveryEvent(new IgniteRunnable() {
            @Override public void run() {
                // The rollbackExchange() method has to wait for checkpoint.
                // That operation is time consumed, and therefore it should be executed outside the discovery thread.
                cctx.kernalContext().getSystemExecutorService().submit(new Runnable() {
                    @Override public void run() {
                        if (isDone() || !enterBusy())
                            return;

                        try {
                            assert msg.error() != null: msg;

                            // Try to revert all the changes that were done during initialization phase
                            cctx.affinity().forceCloseCaches(
                                GridDhtPartitionsExchangeFuture.this,
                                crd.isLocal(),
                                msg.exchangeActions()
                            );

                            synchronized (mux) {
                                finishState = new FinishState(crd.id(), initialVersion(), null);

                                state = ExchangeLocalState.DONE;
                            }

                            if (actions != null)
                                actions.completeRequestFutures(cctx, msg.error());

                            onDone(exchId.topologyVersion());
                        }
                        catch (Throwable e) {
                            onDone(e);
                        }
                        finally {
                            leaveBusy();
                        }
                    }
                });
            }
        });
    }

    /**
     * Affinity change message callback, processed from the same thread as {@link #onNodeLeft}.
     *
     * @param node Message sender node.
     * @param msg Message.
     */
    public void onAffinityChangeMessage(final ClusterNode node, final CacheAffinityChangeMessage msg) {
        assert exchId.equals(msg.exchangeId()) : msg;

        onDiscoveryEvent(new IgniteRunnable() {
            @Override public void run() {
                if (isDone() || !enterBusy())
                    return;

                try {
                    assert centralizedAff;

                    if (crd.equals(node)) {
                        AffinityTopologyVersion resTopVer = initialVersion();

                        cctx.affinity().onExchangeChangeAffinityMessage(GridDhtPartitionsExchangeFuture.this,
                            crd.isLocal(),
                            msg);

                        IgniteCheckedException err = !F.isEmpty(msg.partitionsMessage().getErrorsMap()) ?
                            new IgniteCheckedException("Cluster state change failed.") : null;

                        if (!crd.isLocal()) {
                            GridDhtPartitionsFullMessage partsMsg = msg.partitionsMessage();

                            assert partsMsg != null : msg;
                            assert partsMsg.lastVersion() != null : partsMsg;

                            updatePartitionFullMap(resTopVer, partsMsg);

                            if (exchActions != null && exchActions.stateChangeRequest() != null && err != null)
                                cctx.kernalContext().state().onStateChangeError(msg.partitionsMessage().getErrorsMap(), exchActions.stateChangeRequest());
                        }

                        onDone(resTopVer, err);
                    }
                    else {
                        if (log.isDebugEnabled()) {
                            log.debug("Ignore affinity change message, coordinator changed [node=" + node.id() +
                                ", crd=" + crd.id() +
                                ", msg=" + msg +
                                ']');
                        }
                    }
                }
                finally {
                    leaveBusy();
                }
            }
        });
    }

    /**
     * @param c Closure.
     */
    private void onDiscoveryEvent(IgniteRunnable c) {
        synchronized (discoEvts) {
            if (!init) {
                discoEvts.add(c);

                return;
            }

            assert discoEvts.isEmpty() : discoEvts;
        }

        c.run();
    }

    /**
     * Moves exchange future to state 'init done' using {@link #initFut}.
     */
    private void initDone() {
        while (!isDone()) {
            List<IgniteRunnable> evts;

            synchronized (discoEvts) {
                if (discoEvts.isEmpty()) {
                    init = true;

                    break;
                }

                evts = new ArrayList<>(discoEvts);

                discoEvts.clear();
            }

            for (IgniteRunnable c : evts)
                c.run();
        }

        initFut.onDone(true);
    }

    /**
     *
     */
    private void onAllServersLeft() {
        assert cctx.kernalContext().clientNode() : cctx.localNode();

        List<ClusterNode> empty = Collections.emptyList();

        for (CacheGroupContext grp : cctx.cache().cacheGroups()) {
            List<List<ClusterNode>> affAssignment = new ArrayList<>(grp.affinity().partitions());

            for (int i = 0; i < grp.affinity().partitions(); i++)
                affAssignment.add(empty);

            grp.affinity().idealAssignment(affAssignment);

            grp.affinity().initialize(initialVersion(), affAssignment);

            cctx.exchange().exchangerUpdateHeartbeat();
        }
    }

    /**
     * Node left callback, processed from the same thread as {@link #onAffinityChangeMessage}.
     *
     * @param node Left node.
     */
    public void onNodeLeft(final ClusterNode node) {
        if (isDone() || !enterBusy())
            return;

        try {
            onDiscoveryEvent(new IgniteRunnable() {
                @Override public void run() {
                    if (isDone() || !enterBusy())
                        return;

                    try {
                        boolean crdChanged = false;
                        boolean allReceived = false;
                        boolean wasMerged = false;

                        ClusterNode crd0;

                        events().discoveryCache().updateAlives(node);

                        InitNewCoordinatorFuture newCrdFut0;

                        synchronized (mux) {
                            newCrdFut0 = newCrdFut;
                        }

                        if (newCrdFut0 != null)
                            newCrdFut0.onNodeLeft(node.id());

                        synchronized (mux) {
                            srvNodes.remove(node);

                            boolean rmvd = remaining.remove(node.id());

                            if (!rmvd) {
                                if (mergedJoinExchMsgs != null && mergedJoinExchMsgs.containsKey(node.id())) {
                                    if (mergedJoinExchMsgs.get(node.id()) == null) {
                                        mergedJoinExchMsgs.remove(node.id());

                                        wasMerged = true;
                                        rmvd = true;
                                    }
                                }
                            }

                            if (node.equals(crd)) {
                                crdChanged = true;

                                crd = !srvNodes.isEmpty() ? srvNodes.get(0) : null;
                            }

                            switch (state) {
                                case DONE:
                                    return;

                                case CRD:
                                    allReceived = rmvd && (remaining.isEmpty() && F.isEmpty(mergedJoinExchMsgs));

                                    break;

                                case SRV:
                                    assert crd != null;

                                    if (crdChanged && crd.isLocal()) {
                                        state = ExchangeLocalState.BECOME_CRD;

                                        newCrdFut = new InitNewCoordinatorFuture(cctx);
                                    }

                                    break;
                            }

                            crd0 = crd;

                            if (crd0 == null)
                                finishState = new FinishState(null, initialVersion(), null);
                        }

                        if (crd0 == null) {
                            onAllServersLeft();

                            onDone(initialVersion());

                            return;
                        }

                        if (crd0.isLocal()) {
                            if (stateChangeExchange() && exchangeLocE != null)
                                exchangeGlobalExceptions.put(crd0.id(), exchangeLocE);

                            if (crdChanged) {
                                if (log.isInfoEnabled()) {
                                    log.info("Coordinator failed, node is new coordinator [ver=" + initialVersion() +
                                        ", prev=" + node.id() + ']');
                                }

                                assert newCrdFut != null;

                                cctx.kernalContext().closure().callLocal(new Callable<Void>() {
                                    @Override public Void call() throws Exception {
                                        try {
                                            newCrdFut.init(GridDhtPartitionsExchangeFuture.this);
                                        }
                                        catch (Throwable t) {
                                            U.error(log, "Failed to initialize new coordinator future [topVer=" + initialVersion() + "]", t);

                                            cctx.kernalContext().failure().process(new FailureContext(FailureType.CRITICAL_ERROR, t));

                                            throw t;
                                        }

                                        newCrdFut.listen(new CI1<IgniteInternalFuture>() {
                                            @Override public void apply(IgniteInternalFuture fut) {
                                                if (isDone())
                                                    return;

                                                Lock lock = cctx.io().readLock();

                                                if (lock == null)
                                                    return;

                                                try {
                                                    onBecomeCoordinator((InitNewCoordinatorFuture) fut);
                                                }
                                                finally {
                                                    lock.unlock();
                                                }
                                            }
                                        });

                                        return null;
                                    }
                                }, GridIoPolicy.SYSTEM_POOL);

                                return;
                            }

                            if (allReceived) {
                                boolean wasMerged0 = wasMerged;

                                cctx.kernalContext().getSystemExecutorService().submit(new Runnable() {
                                    @Override public void run() {
                                        awaitSingleMapUpdates();

                                        if (wasMerged0)
                                            finishExchangeOnCoordinator(null);
                                        else
                                            onAllReceived(null);
                                    }
                                });
                            }
                        }
                        else {
                            if (crdChanged) {
                                for (Map.Entry<ClusterNode, GridDhtPartitionsFullMessage> m : fullMsgs.entrySet()) {
                                    if (crd0.equals(m.getKey())) {
                                        if (log.isInfoEnabled()) {
                                            log.info("Coordinator changed, process pending full message [" +
                                                "ver=" + initialVersion() +
                                                ", crd=" + node.id() +
                                                ", pendingMsgNode=" + m.getKey() + ']');
                                        }

                                        processFullMessage(true, m.getKey(), m.getValue());

                                        if (isDone())
                                            return;
                                    }
                                }

                                if (log.isInfoEnabled()) {
                                    log.info("Coordinator changed, send partitions to new coordinator [" +
                                        "ver=" + initialVersion() +
                                        ", crd=" + node.id() +
                                        ", newCrd=" + crd0.id() + ']');
                                }

                                final ClusterNode newCrd = crd0;

                                cctx.kernalContext().getSystemExecutorService().submit(new Runnable() {
                                    @Override public void run() {
                                        sendPartitions(newCrd);
                                    }
                                });
                            }
                        }
                    }
                    catch (IgniteCheckedException e) {
                        if (reconnectOnError(e))
                            onDone(new IgniteNeedReconnectException(cctx.localNode(), e));
                        else
                            U.error(log, "Failed to process node left event: " + e, e);
                    }
                    finally {
                        leaveBusy();
                    }
                }
            });
        }
        finally {
            leaveBusy();
        }
    }

    /**
     * @param newCrdFut Coordinator initialization future.
     */
    private void onBecomeCoordinator(InitNewCoordinatorFuture newCrdFut) {
        boolean allRcvd = false;

        cctx.exchange().onCoordinatorInitialized();

        if (newCrdFut.restoreState()) {
            GridDhtPartitionsFullMessage fullMsg = newCrdFut.fullMessage();

            assert msgs.isEmpty() : msgs;

            if (fullMsg != null) {
                if (log.isInfoEnabled()) {
                    log.info("New coordinator restored state [ver=" + initialVersion() +
                        ", resVer=" + fullMsg.resultTopologyVersion() + ']');
                }

                synchronized (mux) {
                    state = ExchangeLocalState.DONE;

                    finishState = new FinishState(crd.id(), fullMsg.resultTopologyVersion(), fullMsg);
                }

                fullMsg.exchangeId(exchId);

                processFullMessage(false, null, fullMsg);

                Map<ClusterNode, GridDhtPartitionsSingleMessage> msgs = newCrdFut.messages();

                if (!F.isEmpty(msgs)) {
                    Map<Integer, CacheGroupAffinityMessage> joinedNodeAff = new ConcurrentHashMap<>();

                    // Reserve at least 2 threads for system operations.
                    int parallelismLvl = U.availableThreadCount(cctx.kernalContext(), GridIoPolicy.SYSTEM_POOL, 2);

                    try {
                        U.doInParallel(
                            parallelismLvl,
                            cctx.kernalContext().getSystemExecutorService(),
                            msgs.entrySet(),
                            entry -> {
                                this.msgs.put(entry.getKey().id(), entry.getValue());

                                GridDhtPartitionsSingleMessage msg = entry.getValue();

                                Collection<Integer> affReq = msg.cacheGroupsAffinityRequest();

                                if (!F.isEmpty(affReq)) {
                                    CacheGroupAffinityMessage.createAffinityMessages(
                                        cctx,
                                        fullMsg.resultTopologyVersion(),
                                        affReq,
                                        joinedNodeAff
                                    );
                                }

                                return null;
                            }
                        );
                    }
                    catch (IgniteCheckedException e) {
                        throw new IgniteException(e);
                    }

                    Map<UUID, GridDhtPartitionsSingleMessage> mergedJoins = newCrdFut.mergedJoinExchangeMessages();

                    if (log.isInfoEnabled()) {
                        log.info("New coordinator sends full message [ver=" + initialVersion() +
                            ", resVer=" + fullMsg.resultTopologyVersion() +
                            ", nodes=" + F.nodeIds(msgs.keySet()) +
                            ", mergedJoins=" + (mergedJoins != null ? mergedJoins.keySet() : null) + ']');
                    }

                    sendAllPartitions(fullMsg, msgs.keySet(), mergedJoins, joinedNodeAff);
                }

                return;
            }
            else {
                if (log.isInfoEnabled())
                    log.info("New coordinator restore state finished [ver=" + initialVersion() + ']');

                for (Map.Entry<ClusterNode, GridDhtPartitionsSingleMessage> e : newCrdFut.messages().entrySet()) {
                    GridDhtPartitionsSingleMessage msg = e.getValue();

                    if (!msg.client()) {
                        msgs.put(e.getKey().id(), e.getValue());

                        if (dynamicCacheStartExchange() && msg.getError() != null)
                            exchangeGlobalExceptions.put(e.getKey().id(), msg.getError());

                        updatePartitionSingleMap(e.getKey().id(), msg);
                    }
                }
            }

            allRcvd = true;

            synchronized (mux) {
                remaining.clear(); // Do not process messages.

                assert crd != null && crd.isLocal();

                state = ExchangeLocalState.CRD;

                assert mergedJoinExchMsgs == null;
            }
        }
        else {
            Set<UUID> remaining0 = null;

            synchronized (mux) {
                assert crd != null && crd.isLocal();

                state = ExchangeLocalState.CRD;

                assert mergedJoinExchMsgs == null;

                if (log.isInfoEnabled()) {
                    log.info("New coordinator initialization finished [ver=" + initialVersion() +
                        ", remaining=" + remaining + ']');
                }

                if (!remaining.isEmpty())
                    remaining0 = new HashSet<>(remaining);
            }

            if (remaining0 != null) {
                // It is possible that some nodes finished exchange with previous coordinator.
                GridDhtPartitionsSingleRequest req = new GridDhtPartitionsSingleRequest(exchId);

                for (UUID nodeId : remaining0) {
                    try {
                        if (!pendingSingleMsgs.containsKey(nodeId)) {
                            if (log.isInfoEnabled()) {
                                log.info("New coordinator sends request [ver=" + initialVersion() +
                                    ", node=" + nodeId + ']');
                            }

                            cctx.io().send(nodeId, req, SYSTEM_POOL);
                        }
                    }
                    catch (ClusterTopologyCheckedException ignored) {
                        if (log.isDebugEnabled())
                            log.debug("Node left during partition exchange [nodeId=" + nodeId +
                                ", exchId=" + exchId + ']');
                    }
                    catch (IgniteCheckedException e) {
                        U.error(log, "Failed to request partitions from node: " + nodeId, e);
                    }
                }

                for (Map.Entry<UUID, GridDhtPartitionsSingleMessage> m : pendingSingleMsgs.entrySet()) {
                    if (log.isInfoEnabled()) {
                        log.info("New coordinator process pending message [ver=" + initialVersion() +
                            ", node=" + m.getKey() + ']');
                    }

                    processSingleMessage(m.getKey(), m.getValue());
                }
            }
        }

        if (allRcvd) {
            awaitSingleMapUpdates();

            onAllReceived(newCrdFut.messages().keySet());
        }
    }

    /**
     * @param e Exception.
     * @return {@code True} if local node should try reconnect in case of error.
     */
    public boolean reconnectOnError(Throwable e) {
        return (e instanceof IgniteNeedReconnectException
            || X.hasCause(e, IOException.class, IgniteClientDisconnectedCheckedException.class))
            && cctx.discovery().reconnectSupported();
    }

    /**
     * @return {@code True} If partition changes triggered by receiving Single/Full messages are not finished yet.
     */
    public boolean partitionChangesInProgress() {
        ClusterNode crd0 = crd;

        if (crd0 == null)
            return false;

        return crd0.equals(cctx.localNode()) ? !partitionsSent : !partitionsReceived;
    }

    /**
     * Add or merge updates received from coordinator while exchange in progress.
     *
     * @param fullMsg Full message with exchangeId = null.
     * @return {@code True} if message should be ignored and processed after exchange is done.
     */
    public synchronized boolean addOrMergeDelayedFullMessage(ClusterNode node, GridDhtPartitionsFullMessage fullMsg) {
        assert fullMsg.exchangeId() == null : fullMsg.exchangeId();

        if (isDone())
            return false;

        GridDhtPartitionsFullMessage prev = delayedLatestMsg;

        if (prev == null) {
            delayedLatestMsg = fullMsg;

            listen(f -> {
                GridDhtPartitionsFullMessage msg;

                synchronized (this) {
                    msg = delayedLatestMsg;

                    delayedLatestMsg = null;
                }

                if (msg != null)
                    cctx.exchange().processFullPartitionUpdate(node, msg);
            });
        }
        else
            delayedLatestMsg.merge(fullMsg, cctx.discovery());

        return true;
    }

    /** {@inheritDoc} */
    @Override public int compareTo(GridDhtPartitionsExchangeFuture fut) {
        return exchId.compareTo(fut.exchId);
    }

    /** {@inheritDoc} */
    @Override public boolean equals(Object o) {
        if (this == o)
            return true;

        if (o == null || o.getClass() != getClass())
            return false;

        GridDhtPartitionsExchangeFuture fut = (GridDhtPartitionsExchangeFuture)o;

        return exchId.equals(fut.exchId);
    }

    /** {@inheritDoc} */
    @Override public int hashCode() {
        return exchId.hashCode();
    }

    /** {@inheritDoc} */
    @Override public void addDiagnosticRequest(IgniteDiagnosticPrepareContext diagCtx) {
        if (!isDone()) {
            ClusterNode crd;
            Set<UUID> remaining;

            synchronized (mux) {
                crd = this.crd;
                remaining = new HashSet<>(this.remaining);
            }

            if (crd != null) {
                if (!crd.isLocal()) {
                    diagCtx.exchangeInfo(crd.id(), initialVersion(), "Exchange future waiting for coordinator " +
                        "response [crd=" + crd.id() + ", topVer=" + initialVersion() + ']');
                }
                else if (!remaining.isEmpty()){
                    UUID nodeId = remaining.iterator().next();

                    diagCtx.exchangeInfo(nodeId, initialVersion(), "Exchange future on coordinator waiting for " +
                        "server response [node=" + nodeId + ", topVer=" + initialVersion() + ']');
                }
            }
        }
    }

    /**
     * @return Short information string.
     */
    public String shortInfo() {
        return "GridDhtPartitionsExchangeFuture [topVer=" + initialVersion() +
            ", evt=" + (firstDiscoEvt != null ? IgniteUtils.gridEventName(firstDiscoEvt.type()) : -1) +
            ", evtNode=" + (firstDiscoEvt != null ? firstDiscoEvt.eventNode() : null) +
            ", done=" + isDone() + ']';
    }

    /** {@inheritDoc} */
    @Override public String toString() {
        Set<UUID> remaining;
        Set<UUID> mergedJoinExch;

        synchronized (mux) {
            remaining = new HashSet<>(this.remaining);
            mergedJoinExch = mergedJoinExchMsgs == null ? null : new HashSet<>(mergedJoinExchMsgs.keySet());
        }

        return S.toString(GridDhtPartitionsExchangeFuture.class, this,
            "evtLatch", evtLatch == null ? "null" : evtLatch.getCount(),
            "remaining", remaining,
            "mergedJoinExchMsgs", mergedJoinExch,
            "super", super.toString());
    }

    /**
     *
     */
    private static class CounterWithNodes {
        /** */
        private final long cnt;

        /** */
        private final long size;

        /** */
        private final Set<UUID> nodes = new HashSet<>();

        /**
         * @param cnt Count.
         * @param firstNode Node ID.
         */
        private CounterWithNodes(long cnt, @Nullable Long size, UUID firstNode) {
            this.cnt = cnt;
            this.size = size != null ? size : 0;

            nodes.add(firstNode);
        }

        /** {@inheritDoc} */
        @Override public String toString() {
            return S.toString(CounterWithNodes.class, this);
        }
    }

    /**
     * @param step Exponent coefficient.
     * @param timeout Base timeout.
     * @return Time to wait before next debug dump.
     */
    public static long nextDumpTimeout(int step, long timeout) {
        long limit = getLong(IGNITE_LONG_OPERATIONS_DUMP_TIMEOUT_LIMIT, 30 * 60_000);

        if (limit <= 0)
            limit = 30 * 60_000;

        assert step >= 0 : step;

        long dumpFactor = Math.round(Math.pow(2, step));

        long nextTimeout = timeout * dumpFactor;

        if (nextTimeout <= 0)
            return limit;

        return nextTimeout <= limit ? nextTimeout : limit;
    }

    /**
     *
     */
    private static class FinishState {
        /** */
        private final UUID crdId;

        /** */
        private final AffinityTopologyVersion resTopVer;

        /** */
        private final GridDhtPartitionsFullMessage msg;

        /**
         * @param crdId Coordinator node.
         * @param resTopVer Result version.
         * @param msg Result message.
         */
        FinishState(UUID crdId, AffinityTopologyVersion resTopVer, GridDhtPartitionsFullMessage msg) {
            this.crdId = crdId;
            this.resTopVer = resTopVer;
            this.msg = msg;
        }
    }

    /**
     *
     */
    enum ExchangeType {
        /** */
        CLIENT,

        /** */
        ALL,

        /** */
        NONE
    }

    /**
     *
     */
    private enum ExchangeLocalState {
        /** Local node is coordinator. */
        CRD,

        /** Local node is non-coordinator server. */
        SRV,

        /** Local node is client node. */
        CLIENT,

        /**
         * Previous coordinator failed before exchange finished and
         * local performs initialization to become new coordinator.
         */
        BECOME_CRD,

        /** Exchange finished. */
        DONE,

        /** This exchange was merged with another one. */
        MERGED
    }
}<|MERGE_RESOLUTION|>--- conflicted
+++ resolved
@@ -55,11 +55,8 @@
 import org.apache.ignite.events.DiscoveryEvent;
 import org.apache.ignite.failure.FailureContext;
 import org.apache.ignite.failure.FailureType;
-<<<<<<< HEAD
 import org.apache.ignite.internal.GridTopic;
-=======
 import org.apache.ignite.internal.GridKernalContext;
->>>>>>> 3a8cb3ab
 import org.apache.ignite.internal.IgniteClientDisconnectedCheckedException;
 import org.apache.ignite.internal.IgniteDiagnosticAware;
 import org.apache.ignite.internal.IgniteDiagnosticPrepareContext;
@@ -1493,17 +1490,9 @@
 
         changeWalModeIfNeeded();
 
-<<<<<<< HEAD
         if (cctx.gridConfig().getExchangeHardTimeout() != -1)
             cctx.time().schedule(this::onDistributedExchangeTimeout, cctx.gridConfig().getExchangeHardTimeout(), -1);
 
-        if (crd.isLocal()) {
-            if (remaining.isEmpty())
-                onAllReceived(null);
-        }
-        else
-            sendPartitions(crd);
-=======
         if (events().hasServerLeft())
             finalizePartitionCounters();
 
@@ -1513,7 +1502,6 @@
             if (crd.isLocal()) {
                 if (remaining.isEmpty()) {
                     initFut.onDone(true);
->>>>>>> 3a8cb3ab
 
                     onAllReceived(null);
                 }
@@ -1538,7 +1526,7 @@
                     Set<UUID> remaining0 = new HashSet<>(this.remaining);
 
                     log.warning("Exchange timeout reached on coordinator node, kicking pending nodes: " +
-                        S.arrayToString(UUID.class, remaining0.toArray()));
+                        S.arrayToString(remaining0.toArray()));
 
                     Set<UUID> failedNodes = new HashSet<>();
 
