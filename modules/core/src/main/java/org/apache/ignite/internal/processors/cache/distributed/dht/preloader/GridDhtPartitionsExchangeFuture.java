/*
 * Licensed to the Apache Software Foundation (ASF) under one or more
 * contributor license agreements.  See the NOTICE file distributed with
 * this work for additional information regarding copyright ownership.
 * The ASF licenses this file to You under the Apache License, Version 2.0
 * (the "License"); you may not use this file except in compliance with
 * the License.  You may obtain a copy of the License at
 *
 *      http://www.apache.org/licenses/LICENSE-2.0
 *
 * Unless required by applicable law or agreed to in writing, software
 * distributed under the License is distributed on an "AS IS" BASIS,
 * WITHOUT WARRANTIES OR CONDITIONS OF ANY KIND, either express or implied.
 * See the License for the specific language governing permissions and
 * limitations under the License.
 */

package org.apache.ignite.internal.processors.cache.distributed.dht.preloader;

import java.io.IOException;
import java.util.ArrayList;
import java.util.Collection;
import java.util.Collections;
import java.util.HashMap;
import java.util.HashSet;
import java.util.LinkedHashMap;
import java.util.LinkedHashSet;
import java.util.List;
import java.util.Map;
import java.util.Optional;
import java.util.Set;
import java.util.UUID;
import java.util.concurrent.Callable;
import java.util.concurrent.ConcurrentHashMap;
import java.util.concurrent.ConcurrentMap;
import java.util.concurrent.CountDownLatch;
import java.util.concurrent.TimeUnit;
import java.util.concurrent.atomic.AtomicBoolean;
import java.util.concurrent.atomic.AtomicReference;
import java.util.concurrent.locks.Lock;
import java.util.concurrent.locks.ReadWriteLock;
import java.util.stream.Collectors;
import java.util.stream.Stream;
import org.apache.ignite.IgniteCheckedException;
import org.apache.ignite.IgniteException;
import org.apache.ignite.IgniteLogger;
import org.apache.ignite.IgniteSystemProperties;
import org.apache.ignite.cache.CacheMode;
import org.apache.ignite.cache.CacheRebalanceMode;
import org.apache.ignite.cluster.ClusterNode;
import org.apache.ignite.configuration.CacheConfiguration;
import org.apache.ignite.configuration.IgniteConfiguration;
import org.apache.ignite.events.DiscoveryEvent;
import org.apache.ignite.internal.IgniteClientDisconnectedCheckedException;
import org.apache.ignite.internal.IgniteDiagnosticAware;
import org.apache.ignite.internal.IgniteDiagnosticPrepareContext;
import org.apache.ignite.internal.IgniteFutureTimeoutCheckedException;
import org.apache.ignite.internal.IgniteInternalFuture;
import org.apache.ignite.internal.IgniteInterruptedCheckedException;
import org.apache.ignite.internal.IgniteNeedReconnectException;
import org.apache.ignite.internal.cluster.ClusterTopologyCheckedException;
import org.apache.ignite.internal.events.DiscoveryCustomEvent;
import org.apache.ignite.internal.managers.communication.GridIoPolicy;
import org.apache.ignite.internal.managers.discovery.DiscoCache;
import org.apache.ignite.internal.managers.discovery.DiscoveryCustomMessage;
import org.apache.ignite.internal.pagemem.wal.record.ExchangeRecord;
import org.apache.ignite.internal.processors.affinity.AffinityTopologyVersion;
import org.apache.ignite.internal.processors.affinity.GridAffinityAssignmentCache;
import org.apache.ignite.internal.processors.cache.CacheAffinityChangeMessage;
import org.apache.ignite.internal.processors.cache.CacheGroupContext;
import org.apache.ignite.internal.processors.cache.CacheGroupDescriptor;
import org.apache.ignite.internal.processors.cache.CachePartitionExchangeWorkerTask;
import org.apache.ignite.internal.processors.cache.DynamicCacheChangeBatch;
import org.apache.ignite.internal.processors.cache.DynamicCacheChangeFailureMessage;
import org.apache.ignite.internal.processors.cache.DynamicCacheChangeRequest;
import org.apache.ignite.internal.processors.cache.DynamicCacheDescriptor;
import org.apache.ignite.internal.processors.cache.ExchangeActions;
import org.apache.ignite.internal.processors.cache.ExchangeContext;
import org.apache.ignite.internal.processors.cache.ExchangeDiscoveryEvents;
import org.apache.ignite.internal.processors.cache.GridCacheContext;
import org.apache.ignite.internal.processors.cache.GridCacheMvccCandidate;
import org.apache.ignite.internal.processors.cache.GridCacheProcessor;
import org.apache.ignite.internal.processors.cache.GridCacheSharedContext;
import org.apache.ignite.internal.processors.cache.GridCacheUtils;
import org.apache.ignite.internal.processors.cache.StateChangeRequest;
import org.apache.ignite.internal.processors.cache.WalStateAbstractMessage;
import org.apache.ignite.internal.processors.cache.distributed.dht.GridDhtTopologyFutureAdapter;
import org.apache.ignite.internal.processors.cache.distributed.dht.preloader.latch.Latch;
import org.apache.ignite.internal.processors.cache.distributed.dht.topology.GridClientPartitionTopology;
import org.apache.ignite.internal.processors.cache.distributed.dht.topology.GridDhtLocalPartition;
import org.apache.ignite.internal.processors.cache.distributed.dht.topology.GridDhtPartitionState;
import org.apache.ignite.internal.processors.cache.distributed.dht.topology.GridDhtPartitionTopology;
import org.apache.ignite.internal.processors.cache.distributed.dht.topology.GridDhtPartitionsStateValidator;
import org.apache.ignite.internal.processors.cache.persistence.DatabaseLifecycleListener;
import org.apache.ignite.internal.processors.cache.persistence.snapshot.SnapshotDiscoveryMessage;
import org.apache.ignite.internal.processors.cache.transactions.IgniteTxKey;
import org.apache.ignite.internal.processors.cache.version.GridCacheVersion;
import org.apache.ignite.internal.processors.cluster.BaselineTopology;
import org.apache.ignite.internal.processors.cluster.ChangeGlobalStateFinishMessage;
import org.apache.ignite.internal.processors.cluster.ChangeGlobalStateMessage;
import org.apache.ignite.internal.processors.cluster.DiscoveryDataClusterState;
import org.apache.ignite.internal.util.IgniteUtils;
import org.apache.ignite.internal.util.TimeBag;
import org.apache.ignite.internal.util.future.GridFutureAdapter;
import org.apache.ignite.internal.util.tostring.GridToStringExclude;
import org.apache.ignite.internal.util.tostring.GridToStringInclude;
import org.apache.ignite.internal.util.typedef.CI1;
import org.apache.ignite.internal.util.typedef.F;
import org.apache.ignite.internal.util.typedef.T2;
import org.apache.ignite.internal.util.typedef.X;
import org.apache.ignite.internal.util.typedef.internal.CU;
import org.apache.ignite.internal.util.typedef.internal.S;
import org.apache.ignite.internal.util.typedef.internal.U;
import org.apache.ignite.lang.IgniteInClosure;
import org.apache.ignite.lang.IgniteProductVersion;
import org.apache.ignite.lang.IgniteRunnable;
import org.jetbrains.annotations.Nullable;

import static org.apache.ignite.IgniteSystemProperties.IGNITE_LONG_OPERATIONS_DUMP_TIMEOUT_LIMIT;
import static org.apache.ignite.IgniteSystemProperties.IGNITE_PARTITION_RELEASE_FUTURE_DUMP_THRESHOLD;
import static org.apache.ignite.IgniteSystemProperties.IGNITE_THREAD_DUMP_ON_EXCHANGE_TIMEOUT;
import static org.apache.ignite.IgniteSystemProperties.getBoolean;
import static org.apache.ignite.IgniteSystemProperties.getLong;
import static org.apache.ignite.events.EventType.EVT_NODE_FAILED;
import static org.apache.ignite.events.EventType.EVT_NODE_JOINED;
import static org.apache.ignite.events.EventType.EVT_NODE_LEFT;
import static org.apache.ignite.internal.IgniteNodeAttributes.ATTR_DYNAMIC_CACHE_START_ROLLBACK_SUPPORTED;
import static org.apache.ignite.internal.events.DiscoveryCustomEvent.EVT_DISCOVERY_CUSTOM_EVT;
import static org.apache.ignite.internal.managers.communication.GridIoPolicy.SYSTEM_POOL;
import static org.apache.ignite.internal.processors.cache.ExchangeDiscoveryEvents.serverJoinEvent;
import static org.apache.ignite.internal.processors.cache.ExchangeDiscoveryEvents.serverLeftEvent;
import static org.apache.ignite.internal.processors.cache.distributed.dht.preloader.CachePartitionPartialCountersMap.PARTIAL_COUNTERS_MAP_SINCE;
import static org.apache.ignite.internal.util.IgniteUtils.doInParallel;

/**
 * Future for exchanging partition maps.
 */
@SuppressWarnings({"TypeMayBeWeakened", "unchecked"})
public class GridDhtPartitionsExchangeFuture extends GridDhtTopologyFutureAdapter
    implements Comparable<GridDhtPartitionsExchangeFuture>, CachePartitionExchangeWorkerTask, IgniteDiagnosticAware {
    /** */
    public static final String EXCHANGE_LOG = "org.apache.ignite.internal.exchange.time";

    /** */
    private static final int RELEASE_FUTURE_DUMP_THRESHOLD =
        IgniteSystemProperties.getInteger(IGNITE_PARTITION_RELEASE_FUTURE_DUMP_THRESHOLD, 0);

    /** */
    private static final IgniteProductVersion FORCE_AFF_REASSIGNMENT_SINCE = IgniteProductVersion.fromString("2.4.3");

    /**
     * This may be useful when per-entry (not per-cache based) partition policy is in use.
     * See {@link IgniteSystemProperties#IGNITE_SKIP_PARTITION_SIZE_VALIDATION} for details.
     * Default value is {@code false}.
     */
    private static final boolean SKIP_PARTITION_SIZE_VALIDATION = Boolean.getBoolean(IgniteSystemProperties.IGNITE_SKIP_PARTITION_SIZE_VALIDATION);

    /** */
    private static final String DISTRIBUTED_LATCH_ID = "exchange";

    /** */
    @GridToStringExclude
    private final Object mux = new Object();

    /** */
    @GridToStringExclude
    private volatile DiscoCache firstEvtDiscoCache;

    /** Discovery event triggered this exchange. */
    private volatile DiscoveryEvent firstDiscoEvt;

    /** */
    @GridToStringExclude
    private final Set<UUID> remaining = new HashSet<>();

    /** Guarded by this */
    @GridToStringExclude
    private int pendingSingleUpdates;

    /** */
    @GridToStringExclude
    private List<ClusterNode> srvNodes;

    /** */
    private volatile ClusterNode crd;

    /** ExchangeFuture id. */
    private final GridDhtPartitionExchangeId exchId;

    /** Cache context. */
    private final GridCacheSharedContext<?, ?> cctx;

    /** Busy lock to prevent activities from accessing exchanger while it's stopping. */
    private ReadWriteLock busyLock;

    /** */
    private AtomicBoolean added = new AtomicBoolean(false);

    /**
     * Discovery event receive latch. There is a race between discovery event processing and single message
     * processing, so it is possible to create an exchange future before the actual discovery event is received.
     * This latch is notified when the discovery event arrives.
     */
    @GridToStringExclude
    private final CountDownLatch evtLatch = new CountDownLatch(1);

    /** Exchange future init method completes this future. */
    private GridFutureAdapter<Boolean> initFut;

    /** */
    @GridToStringExclude
    private final List<IgniteRunnable> discoEvts = new ArrayList<>();

    /** */
    private boolean init;

    /** Last committed cache version before next topology version use. */
    private AtomicReference<GridCacheVersion> lastVer = new AtomicReference<>();

    /**
     * Message received from node joining cluster (if this is 'node join' exchange),
     * needed if this exchange is merged with another one.
     */
    @GridToStringExclude
    private GridDhtPartitionsSingleMessage pendingJoinMsg;

    /**
     * Messages received on non-coordinator are stored in case if this node
     * becomes coordinator.
     */
    private final Map<UUID, GridDhtPartitionsSingleMessage> pendingSingleMsgs = new ConcurrentHashMap<>();

    /** Messages received from new coordinator. */
    private final Map<ClusterNode, GridDhtPartitionsFullMessage> fullMsgs = new ConcurrentHashMap<>();

    /** */
    @GridToStringInclude
    private volatile IgniteInternalFuture<?> partReleaseFut;

    /** Logger. */
    private final IgniteLogger log;

    /** Cache change requests. */
    private ExchangeActions exchActions;

    /** */
    private final IgniteLogger exchLog;

    /** */
    private CacheAffinityChangeMessage affChangeMsg;

    /** Init timestamp. Used to track the amount of time spent to complete the future. */
    private long initTs;

    /**
     * Centralized affinity assignment required. Activated for node left of failed. For this mode crd will send full
     * partitions maps to nodes using discovery (ring) instead of communication.
     */
    private boolean centralizedAff;

    /**
     * Enforce affinity reassignment based on actual partition distribution. This mode should be used when partitions
     * might be distributed not according to affinity assignment.
     */
    private boolean forceAffReassignment;

    /** Exception that was thrown during init phase on local node. */
    private Exception exchangeLocE;

    /** Exchange exceptions from all participating nodes. */
    private final Map<UUID, Exception> exchangeGlobalExceptions = new ConcurrentHashMap<>();

    /** Used to track the fact that {@link DynamicCacheChangeFailureMessage} was sent. */
    private volatile boolean cacheChangeFailureMsgSent;

    /** */
    private ConcurrentMap<UUID, GridDhtPartitionsSingleMessage> msgs = new ConcurrentHashMap<>();

    /** Single messages from merged 'node join' exchanges. */
    @GridToStringExclude
    private Map<UUID, GridDhtPartitionsSingleMessage> mergedJoinExchMsgs;

    /** Number of awaited messages for merged 'node join' exchanges. */
    @GridToStringExclude
    private int awaitMergedMsgs;

    /** */
    @GridToStringExclude
    private volatile IgniteDhtPartitionHistorySuppliersMap partHistSuppliers = new IgniteDhtPartitionHistorySuppliersMap();

    /** */
    private volatile Map<Integer, Map<Integer, Long>> partHistReserved;

    /** */
    @GridToStringExclude
    private final IgniteDhtPartitionsToReloadMap partsToReload = new IgniteDhtPartitionsToReloadMap();

    /** */
    private final AtomicBoolean done = new AtomicBoolean();

    /** */
    private ExchangeLocalState state;

    /** */
    @GridToStringExclude
    private ExchangeContext exchCtx;

    /** */
    @GridToStringExclude
    private FinishState finishState;

    /** Initialized when node becomes new coordinator. */
    @GridToStringExclude
    private InitNewCoordinatorFuture newCrdFut;

    /** */
    @GridToStringExclude
    private GridDhtPartitionsExchangeFuture mergedWith;

    /** Validator for partition states. */
    @GridToStringExclude
    private final GridDhtPartitionsStateValidator validator;

    /** Register caches future. Initialized on exchange init. Must be waited on exchange end. */
    private IgniteInternalFuture<?> registerCachesFuture;

    /** Partitions sent flag (for coordinator node). */
    private volatile boolean partitionsSent;

    /** Partitions received flag (for non-coordinator node). */
    private volatile boolean partitionsReceived;

    /** Latest (by update sequences) full message with exchangeId == null, need to be processed right after future is done. */
    private GridDhtPartitionsFullMessage delayedLatestMsg;

    /** Future for wait all exchange listeners comepleted. */
    private final GridFutureAdapter<?> afterLsnrCompleteFut = new GridFutureAdapter<>();

    /** Time bag to measure and store exchange stages times. */
    private final TimeBag timeBag;

    /** Start time of exchange. */
    private long startTime = System.nanoTime();

    /** Discovery lag / Clocks discrepancy, calculated on coordinator when all single messages are received. */
    private long discoveryLag;

    /**
     * @param cctx Cache context.
     * @param busyLock Busy lock.
     * @param exchId Exchange ID.
     * @param exchActions Cache change requests.
     * @param affChangeMsg Affinity change message.
     */
    public GridDhtPartitionsExchangeFuture(
        GridCacheSharedContext cctx,
        ReadWriteLock busyLock,
        GridDhtPartitionExchangeId exchId,
        ExchangeActions exchActions,
        CacheAffinityChangeMessage affChangeMsg
    ) {
        assert busyLock != null;
        assert exchId != null;
        assert exchId.topologyVersion() != null;
        assert exchActions == null || !exchActions.empty();

        this.cctx = cctx;
        this.busyLock = busyLock;
        this.exchId = exchId;
        this.exchActions = exchActions;
        this.affChangeMsg = affChangeMsg;
        this.validator = new GridDhtPartitionsStateValidator(cctx);
        if (exchActions != null && exchActions.deactivate())
            this.clusterIsActive = false;

        log = cctx.logger(getClass());
        exchLog = cctx.logger(EXCHANGE_LOG);

        timeBag = new TimeBag();

        initFut = new GridFutureAdapter<Boolean>() {
            @Override public IgniteLogger logger() {
                return log;
            }
        };

        if (log.isDebugEnabled())
            log.debug("Creating exchange future [localNode=" + cctx.localNodeId() + ", fut=" + this + ']');
    }

    /**
     * @return Future mutex.
     */
    public Object mutex() {
        return mux;
    }

    /**
     * @return Shared cache context.
     */
    public GridCacheSharedContext sharedContext() {
        return cctx;
    }

    /** {@inheritDoc} */
    @Override public boolean skipForExchangeMerge() {
        return false;
    }

    /**
     * @return Exchange context.
     */
    public ExchangeContext context() {
        assert exchCtx != null : this;

        return exchCtx;
    }

    /**
     * Sets exchange actions associated with the exchange future (such as cache start or stop).
     * Exchange actions is created from discovery event, so the actions must be set before the event is processed,
     * thus the setter requires that {@code evtLatch} be armed.
     *
     * @param exchActions Exchange actions.
     */
    public void exchangeActions(ExchangeActions exchActions) {
        assert exchActions == null || !exchActions.empty() : exchActions;
        assert evtLatch != null && evtLatch.getCount() == 1L : this;

        this.exchActions = exchActions;
    }

    /**
     * Gets exchanges actions (such as cache start or stop) associated with the exchange future.
     * Exchange actions can be {@code null} (for example, if the exchange is created for topology
     * change event).
     *
     * @return Exchange actions.
     */
    @Nullable public ExchangeActions exchangeActions() {
        return exchActions;
    }

    /**
     * Sets affinity change message associated with the exchange. Affinity change message is required when
     * centralized affinity change is performed.
     *
     * @param affChangeMsg Affinity change message.
     */
    public void affinityChangeMessage(CacheAffinityChangeMessage affChangeMsg) {
        this.affChangeMsg = affChangeMsg;
    }

    /**
     * Gets the affinity topology version for which this exchange was created. If several exchanges
     * were merged, initial version is the version of the earliest merged exchange.
     *
     * @return Initial exchange version.
     */
    @Override public AffinityTopologyVersion initialVersion() {
        return exchId.topologyVersion();
    }

    /** {@inheritDoc} */
    @Override public AffinityTopologyVersion topologyVersion() {
        /*
        Should not be called before exchange is finished since result version can change in
        case of merged exchanges.
         */
        assert exchangeDone() : "Should not be called before exchange is finished";

        return isDone() ? result() : exchCtx.events().topologyVersion();
    }

    /**
     * Retreives the node which has WAL history since {@code cntrSince}.
     *
     * @param grpId Cache group ID.
     * @param partId Partition ID.
     * @param cntrSince Partition update counter since history supplying is requested.
     * @return ID of history supplier node or null if it doesn't exist.
     */
    @Nullable public UUID partitionHistorySupplier(int grpId, int partId, long cntrSince) {
        return partHistSuppliers.getSupplier(grpId, partId, cntrSince);
    }

    /**
     * @param cacheId Cache ID.
     * @param rcvdFrom Node ID cache was received from.
     * @return {@code True} if cache was added during this exchange.
     */
    public boolean cacheAddedOnExchange(int cacheId, UUID rcvdFrom) {
        return dynamicCacheStarted(cacheId) || exchCtx.events().nodeJoined(rcvdFrom);
    }

    /**
     * @param grpId Cache group ID.
     * @param rcvdFrom Node ID cache group was received from.
     * @return {@code True} if cache group was added during this exchange.
     */
    public boolean cacheGroupAddedOnExchange(int grpId, UUID rcvdFrom) {
        return dynamicCacheGroupStarted(grpId) || exchCtx.events().nodeJoined(rcvdFrom);
    }

    /**
     * @param cacheId Cache ID.
     * @return {@code True} if non-client cache was added during this exchange.
     */
    private boolean dynamicCacheStarted(int cacheId) {
        return exchActions != null && exchActions.cacheStarted(cacheId);
    }

    /**
     * @param grpId Cache group ID.
     * @return {@code True} if non-client cache group was added during this exchange.
     */
    public boolean dynamicCacheGroupStarted(int grpId) {
        return exchActions != null && exchActions.cacheGroupStarting(grpId);
    }

    /**
     * @return {@code True}
     */
    public boolean onAdded() {
        return added.compareAndSet(false, true);
    }

    /**
     * Event callback.
     *
     * @param exchId Exchange ID.
     * @param discoEvt Discovery event.
     * @param discoCache Discovery data cache.
     */
    public void onEvent(GridDhtPartitionExchangeId exchId, DiscoveryEvent discoEvt, DiscoCache discoCache) {
        assert exchId.equals(this.exchId);

        this.exchId.discoveryEvent(discoEvt);
        this.firstDiscoEvt = discoEvt;
        this.firstEvtDiscoCache = discoCache;

        evtLatch.countDown();
    }

    /**
     * @return {@code True} if cluster state change exchange.
     */
    private boolean stateChangeExchange() {
        return exchActions != null && exchActions.stateChangeRequest() != null;
    }

    /**
     * @return {@code True} if this exchange was triggered by DynamicCacheChangeBatch message
     * in order to start cache(s).
     */
    private boolean dynamicCacheStartExchange() {
        return exchActions != null && !exchActions.cacheStartRequests().isEmpty()
            && exchActions.cacheStopRequests().isEmpty();
    }

    /**
     * @param cacheOrGroupName Group or cache name for reset lost partitions.
     * @return {@code True} if reset lost partition exchange.
     */
    public boolean resetLostPartitionFor(String cacheOrGroupName) {
        return exchActions != null && exchActions.cachesToResetLostPartitions().contains(cacheOrGroupName);
    }

    /**
     * @return {@code True} if activate cluster exchange.
     */
    public boolean activateCluster() {
        return exchActions != null && exchActions.activate();
    }

    /**
     * @return {@code True} if deactivate cluster exchange.
     */
    private boolean deactivateCluster() {
        return exchActions != null && exchActions.deactivate();
    }

    /** */
    public boolean changedBaseline() {
        return exchActions != null && exchActions.changedBaseline();
    }

    /** {@inheritDoc} */
    @Override public boolean changedAffinity() {
        DiscoveryEvent firstDiscoEvt0 = firstDiscoEvt;

        assert firstDiscoEvt0 != null;

        return firstDiscoEvt0.type() == DiscoveryCustomEvent.EVT_DISCOVERY_CUSTOM_EVT
            || !firstDiscoEvt0.eventNode().isClient() || firstDiscoEvt0.eventNode().isLocal();
    }

    /**
     * @return {@code True} if there are caches to start.
     */
    public boolean hasCachesToStart() {
        return exchActions != null && !exchActions.cacheStartRequests().isEmpty();
    }

    /**
     * @return First event discovery event.
     *
     */
    public DiscoveryEvent firstEvent() {
        return firstDiscoEvt;
    }

    /**
     * @return Discovery cache for first event.
     */
    public DiscoCache firstEventCache() {
        return firstEvtDiscoCache;
    }

    /**
     * @return Events processed in this exchange.
     */
    public ExchangeDiscoveryEvents events() {
        return exchCtx.events();
    }

    /**
     * @return Exchange ID.
     */
    public GridDhtPartitionExchangeId exchangeId() {
        return exchId;
    }

    /**
     * @return {@code true} if entered to busy state.
     */
    private boolean enterBusy() {
        if (busyLock.readLock().tryLock())
            return true;

        if (log.isDebugEnabled())
            log.debug("Failed to enter busy state (exchanger is stopping): " + this);

        return false;
    }

    /**
     *
     */
    private void leaveBusy() {
        busyLock.readLock().unlock();
    }

    /**
     * @param newCrd {@code True} if node become coordinator on this exchange.
     * @throws IgniteCheckedException If failed.
     */
    private void initCoordinatorCaches(boolean newCrd) throws IgniteCheckedException {
        if (newCrd) {
            IgniteInternalFuture<?> fut = cctx.affinity().initCoordinatorCaches(this, false);

            if (fut != null) {
                fut.get();

                cctx.exchange().exchangerUpdateHeartbeat();
            }

            cctx.exchange().onCoordinatorInitialized();

            cctx.exchange().exchangerUpdateHeartbeat();
        }
    }

    public TimeBag timeBag() {
        return timeBag;
    }

    /**
     * Starts activity.
     *
     * @param newCrd {@code True} if node become coordinator on this exchange.
     * @throws IgniteInterruptedCheckedException If interrupted.
     */
    public void init(boolean newCrd) throws IgniteInterruptedCheckedException {
        if (isDone())
            return;

        assert !cctx.kernalContext().isDaemon();

        initTs = U.currentTimeMillis();

        cctx.exchange().exchangerBlockingSectionBegin();

        try {
            U.await(evtLatch);
        }
        finally {
            cctx.exchange().exchangerBlockingSectionEnd();
        }

        assert firstDiscoEvt != null : this;
        assert exchId.nodeId().equals(firstDiscoEvt.eventNode().id()) : this;

        try {
            AffinityTopologyVersion topVer = initialVersion();

            srvNodes = new ArrayList<>(firstEvtDiscoCache.serverNodes());

            remaining.addAll(F.nodeIds(F.view(srvNodes, F.remoteNodes(cctx.localNodeId()))));

            crd = srvNodes.isEmpty() ? null : srvNodes.get(0);

            boolean crdNode = crd != null && crd.isLocal();

            exchCtx = new ExchangeContext(crdNode, this);

            cctx.exchange().exchangerBlockingSectionBegin();

            assert state == null : state;

            if (crdNode)
                state = ExchangeLocalState.CRD;
            else
                state = cctx.kernalContext().clientNode() ? ExchangeLocalState.CLIENT : ExchangeLocalState.SRV;

            if (exchLog.isInfoEnabled()) {
                exchLog.info("Started exchange init [topVer=" + topVer +
                    ", crd=" + crdNode +
                    ", evt=" + IgniteUtils.gridEventName(firstDiscoEvt.type()) +
                    ", evtNode=" + firstDiscoEvt.eventNode().id() +
                    ", customEvt=" + (firstDiscoEvt.type() == EVT_DISCOVERY_CUSTOM_EVT ? ((DiscoveryCustomEvent)firstDiscoEvt).customMessage() : null) +
                    ", allowMerge=" + exchCtx.mergeExchanges() + ']');
            }

            timeBag.finishGlobalStage("Exchange parameters initialization");

            ExchangeType exchange;

            if (firstDiscoEvt.type() == EVT_DISCOVERY_CUSTOM_EVT) {
                assert !exchCtx.mergeExchanges();

                DiscoveryCustomMessage msg = ((DiscoveryCustomEvent)firstDiscoEvt).customMessage();

                forceAffReassignment = DiscoveryCustomEvent.requiresCentralizedAffinityAssignment(msg)
                    && firstEventCache().minimumNodeVersion().compareToIgnoreTimestamp(FORCE_AFF_REASSIGNMENT_SINCE) >= 0;

                if (msg instanceof ChangeGlobalStateMessage) {
                    assert exchActions != null && !exchActions.empty();

                    exchange = onClusterStateChangeRequest(crdNode);
                }
                else if (msg instanceof DynamicCacheChangeBatch) {
                    assert exchActions != null && !exchActions.empty();

                    exchange = onCacheChangeRequest(crdNode);
                }
                else if (msg instanceof SnapshotDiscoveryMessage) {
                    exchange = onCustomMessageNoAffinityChange(crdNode);
                }
                else if (msg instanceof WalStateAbstractMessage)
                    exchange = onCustomMessageNoAffinityChange(crdNode);
                else {
                    assert affChangeMsg != null : this;

                    exchange = onAffinityChangeRequest(crdNode);
                }

                if (forceAffReassignment)
                    cctx.affinity().onCentralizedAffinityChange(this, crdNode);

                initCoordinatorCaches(newCrd);
            }
            else {
                if (firstDiscoEvt.type() == EVT_NODE_JOINED) {
                    if (!firstDiscoEvt.eventNode().isLocal()) {
                        Collection<DynamicCacheDescriptor> receivedCaches = cctx.cache().startReceivedCaches(
                            firstDiscoEvt.eventNode().id(),
                            topVer);

                        registerCachesFuture = cctx.affinity().initStartedCaches(crdNode, this, receivedCaches);
                    }
                    else
                        registerCachesFuture = initCachesOnLocalJoin();
                }

                initCoordinatorCaches(newCrd);

                if (exchCtx.mergeExchanges()) {
                    if (localJoinExchange()) {
                        if (cctx.kernalContext().clientNode()) {
                            onClientNodeEvent(crdNode);

                            exchange = ExchangeType.CLIENT;
                        }
                        else {
                            onServerNodeEvent(crdNode);

                            exchange = ExchangeType.ALL;
                        }
                    }
                    else {
                        if (firstDiscoEvt.eventNode().isClient())
                            exchange = onClientNodeEvent(crdNode);
                        else
                            exchange = cctx.kernalContext().clientNode() ? ExchangeType.CLIENT : ExchangeType.ALL;
                    }

                    if (exchId.isLeft())
                        onLeft();
                }
                else {
                    exchange = firstDiscoEvt.eventNode().isClient() ? onClientNodeEvent(crdNode) :
                        onServerNodeEvent(crdNode);
                }
            }

            cctx.cache().registrateProxyRestart(resolveCacheRequests(exchActions), afterLsnrCompleteFut);

            updateTopologies(crdNode);

            timeBag.finishGlobalStage("Exchange type determination");

            switch (exchange) {
                case ALL: {
                    distributedExchange();

                    break;
                }

                case CLIENT: {
                    if (!exchCtx.mergeExchanges() && exchCtx.fetchAffinityOnJoin())
                        initTopologies();

                    clientOnlyExchange();

                    break;
                }

                case NONE: {
                    initTopologies();

                    onDone(topVer);

                    break;
                }

                default:
                    assert false;
            }

            if (cctx.localNode().isClient()) {
                cctx.exchange().exchangerBlockingSectionBegin();

                try {
                    tryToPerformLocalSnapshotOperation();
                }
                finally {
                    cctx.exchange().exchangerBlockingSectionEnd();
                }
            }

            if (exchLog.isInfoEnabled())
                exchLog.info("Finished exchange init [topVer=" + topVer + ", crd=" + crdNode + ']');
        }
        catch (IgniteInterruptedCheckedException e) {
            onDone(e);

            throw e;
        }
        catch (IgniteNeedReconnectException e) {
            onDone(e);
        }
        catch (Throwable e) {
            if (reconnectOnError(e))
                onDone(new IgniteNeedReconnectException(cctx.localNode(), e));
            else {
                U.error(log, "Failed to reinitialize local partitions (rebalancing will be stopped): " + exchId, e);

                onDone(e);
            }

            if (e instanceof Error)
                throw (Error)e;
        }
    }

    /**
     * @throws IgniteCheckedException If failed.
     */
    private IgniteInternalFuture<?> initCachesOnLocalJoin() throws IgniteCheckedException {
        if (!cctx.kernalContext().clientNode() && !isLocalNodeInBaseline()) {
            cctx.exchange().exchangerBlockingSectionBegin();

            try {
                List<DatabaseLifecycleListener> listeners = cctx.kernalContext().internalSubscriptionProcessor()
                    .getDatabaseListeners();

                for (DatabaseLifecycleListener lsnr : listeners)
                    lsnr.onBaselineChange();
            }
            finally {
                cctx.exchange().exchangerBlockingSectionEnd();
            }

            timeBag.finishGlobalStage("Baseline change callback");
        }

        cctx.exchange().exchangerBlockingSectionBegin();

        try {
            cctx.activate();
        }
        finally {
            cctx.exchange().exchangerBlockingSectionEnd();
        }

        timeBag.finishGlobalStage("Components activation");

        IgniteInternalFuture<?> cachesRegistrationFut = cctx.cache().startCachesOnLocalJoin(initialVersion(),
            exchActions == null ? null : exchActions.localJoinContext());

        if (!cctx.kernalContext().clientNode())
            cctx.cache().shutdownNotFinishedRecoveryCaches();

        ensureClientCachesStarted();

        return cachesRegistrationFut;
    }

    /**
     * Start client caches if absent.
     */
    private void ensureClientCachesStarted() {
        GridCacheProcessor cacheProcessor = cctx.cache();

        Set<String> cacheNames = new HashSet<>(cacheProcessor.cacheNames());

        List<CacheConfiguration> notStartedCacheConfigs = new ArrayList<>();

        for (CacheConfiguration cCfg : cctx.gridConfig().getCacheConfiguration()) {
            if (!cacheNames.contains(cCfg.getName()) && !GridCacheUtils.isCacheTemplateName(cCfg.getName()))
                notStartedCacheConfigs.add(cCfg);
        }

        if (!notStartedCacheConfigs.isEmpty())
            cacheProcessor.dynamicStartCaches(notStartedCacheConfigs, false, false, false);
    }

    /**
     * @return {@code true} if local node is in baseline and {@code false} otherwise.
     */
    private boolean isLocalNodeInBaseline() {
        BaselineTopology topology = cctx.discovery().discoCache().state().baselineTopology();

        return topology != null && topology.consistentIds().contains(cctx.localNode().consistentId());
    }

    /**
     * @throws IgniteCheckedException If failed.
     */
    private void initTopologies() throws IgniteCheckedException {
        cctx.database().checkpointReadLock();

        try {
            if (crd != null) {
                for (CacheGroupContext grp : cctx.cache().cacheGroups()) {
                    if (grp.isLocal())
                        continue;

                    grp.topology().beforeExchange(this, !centralizedAff && !forceAffReassignment, false);

                    cctx.exchange().exchangerUpdateHeartbeat();
                }
            }
        }
        finally {
            cctx.database().checkpointReadUnlock();
        }
    }

    /**
     * Updates topology versions and discovery caches on all topologies.
     *
     * @param crd Coordinator flag.
     * @throws IgniteCheckedException If failed.
     */
    private void updateTopologies(boolean crd) throws IgniteCheckedException {
        for (CacheGroupContext grp : cctx.cache().cacheGroups()) {
            if (grp.isLocal())
                continue;

            GridClientPartitionTopology clientTop = cctx.exchange().clearClientTopology(grp.groupId());

            long updSeq = clientTop == null ? -1 : clientTop.lastUpdateSequence();

            GridDhtPartitionTopology top = grp.topology();

            if (crd) {
                boolean updateTop = exchId.topologyVersion().equals(grp.localStartVersion());

                if (updateTop && clientTop != null) {
                    cctx.exchange().exchangerBlockingSectionBegin();

                    try {
                        top.update(null,
                            clientTop.partitionMap(true),
                            clientTop.fullUpdateCounters(),
                            Collections.emptySet(),
                            null,
                            null);
                    }
                    finally {
                        cctx.exchange().exchangerBlockingSectionEnd();
                    }
                }
            }

            cctx.exchange().exchangerBlockingSectionBegin();

            try {
                top.updateTopologyVersion(
                    this,
                    events().discoveryCache(),
                    updSeq,
                    cacheGroupStopping(grp.groupId()));
            }
            finally {
                cctx.exchange().exchangerBlockingSectionEnd();
            }
        }

        cctx.exchange().exchangerBlockingSectionBegin();

        try {
            for (GridClientPartitionTopology top : cctx.exchange().clientTopologies()) {
                top.updateTopologyVersion(this,
                    events().discoveryCache(),
                    -1,
                    cacheGroupStopping(top.groupId()));
            }
        }
        finally {
            cctx.exchange().exchangerBlockingSectionEnd();
        }
    }

    /**
     * @param crd Coordinator flag.
     * @return Exchange type.
     */
    private ExchangeType onClusterStateChangeRequest(boolean crd) {
        assert exchActions != null && !exchActions.empty() : this;

        StateChangeRequest req = exchActions.stateChangeRequest();

        assert req != null : exchActions;

        DiscoveryDataClusterState state = cctx.kernalContext().state().clusterState();

        if (state.transitionError() != null)
            exchangeLocE = state.transitionError();

        if (req.activeChanged()) {
            if (req.activate()) {
                if (log.isInfoEnabled()) {
                    log.info("Start activation process [nodeId=" + cctx.localNodeId() +
                        ", client=" + cctx.kernalContext().clientNode() +
                        ", topVer=" + initialVersion() + "]");
                }

                try {
                    cctx.exchange().exchangerBlockingSectionBegin();

                    try {
                        cctx.activate();
                    }
                    finally {
                        cctx.exchange().exchangerBlockingSectionEnd();
                    }

                    assert registerCachesFuture == null : "No caches registration should be scheduled before new caches have started.";

                    cctx.exchange().exchangerBlockingSectionBegin();

                    try {
                        registerCachesFuture = cctx.affinity().onCacheChangeRequest(this, crd, exchActions);

                        if (!cctx.kernalContext().clientNode())
                            cctx.cache().shutdownNotFinishedRecoveryCaches();
                    }
                    finally {
                        cctx.exchange().exchangerBlockingSectionEnd();
                    }

                    if (log.isInfoEnabled()) {
                        log.info("Successfully activated caches [nodeId=" + cctx.localNodeId() +
                            ", client=" + cctx.kernalContext().clientNode() +
                            ", topVer=" + initialVersion() + "]");
                    }
                }
                catch (Exception e) {
                    U.error(log, "Failed to activate node components [nodeId=" + cctx.localNodeId() +
                        ", client=" + cctx.kernalContext().clientNode() +
                        ", topVer=" + initialVersion() + "]", e);

                    exchangeLocE = e;

                    if (crd) {
                        cctx.exchange().exchangerBlockingSectionBegin();

                        try {
                            synchronized (mux) {
                                exchangeGlobalExceptions.put(cctx.localNodeId(), e);
                            }
                        }
                        finally {
                            cctx.exchange().exchangerBlockingSectionEnd();
                        }
                    }
                }
            }
            else {
                if (log.isInfoEnabled()) {
                    log.info("Start deactivation process [nodeId=" + cctx.localNodeId() +
                        ", client=" + cctx.kernalContext().clientNode() +
                        ", topVer=" + initialVersion() + "]");
                }

                cctx.exchange().exchangerBlockingSectionBegin();

                try {
                    cctx.kernalContext().dataStructures().onDeActivate(cctx.kernalContext());

                    cctx.kernalContext().service().onDeActivate(cctx.kernalContext());

                    assert registerCachesFuture == null : "No caches registration should be scheduled before new caches have started.";

                    registerCachesFuture = cctx.affinity().onCacheChangeRequest(this, crd, exchActions);

                    cctx.kernalContext().encryption().onDeActivate(cctx.kernalContext());

                    if (log.isInfoEnabled()) {
                        log.info("Successfully deactivated data structures, services and caches [" +
                            "nodeId=" + cctx.localNodeId() +
                            ", client=" + cctx.kernalContext().clientNode() +
                            ", topVer=" + initialVersion() + "]");
                    }
                }
                catch (Exception e) {
                    U.error(log, "Failed to deactivate node components [nodeId=" + cctx.localNodeId() +
                        ", client=" + cctx.kernalContext().clientNode() +
                        ", topVer=" + initialVersion() + "]", e);

                    exchangeLocE = e;
                }
                finally {
                    cctx.exchange().exchangerBlockingSectionEnd();
                }
            }
        }
        else if (req.activate()) {
            cctx.exchange().exchangerBlockingSectionBegin();

            // TODO: BLT changes on inactive cluster can't be handled easily because persistent storage hasn't been initialized yet.
            try {
                if (!forceAffReassignment) {
                    // possible only if cluster contains nodes without forceAffReassignment mode
                    assert firstEventCache().minimumNodeVersion()
                        .compareToIgnoreTimestamp(FORCE_AFF_REASSIGNMENT_SINCE) < 0
                        : firstEventCache().minimumNodeVersion();

                    cctx.affinity().onBaselineTopologyChanged(this, crd);
                }

                if (CU.isPersistenceEnabled(cctx.kernalContext().config()) && !cctx.kernalContext().clientNode())
                    cctx.kernalContext().state().onBaselineTopologyChanged(req.baselineTopology(),
                        req.prevBaselineTopologyHistoryItem());
            }
            catch (Exception e) {
                U.error(log, "Failed to change baseline topology [nodeId=" + cctx.localNodeId() +
                    ", client=" + cctx.kernalContext().clientNode() +
                    ", topVer=" + initialVersion() + "]", e);

                exchangeLocE = e;
            }
            finally {
                cctx.exchange().exchangerBlockingSectionEnd();
            }
        }

        return cctx.kernalContext().clientNode() ? ExchangeType.CLIENT : ExchangeType.ALL;
    }

    /**
     * @param crd Coordinator flag.
     * @return Exchange type.
     * @throws IgniteCheckedException If failed.
     */
    private ExchangeType onCacheChangeRequest(boolean crd) throws IgniteCheckedException {
        assert exchActions != null && !exchActions.empty() : this;

        assert !exchActions.clientOnlyExchange() : exchActions;

        cctx.exchange().exchangerBlockingSectionBegin();

        try {
            assert registerCachesFuture == null : "No caches registration should be scheduled before new caches have started.";

            registerCachesFuture = cctx.affinity().onCacheChangeRequest(this, crd, exchActions);
        }
        catch (Exception e) {
            if (reconnectOnError(e) || !isRollbackSupported())
                // This exception will be handled by init() method.
                throw e;

            U.error(log, "Failed to initialize cache(s) (will try to rollback) [exchId=" + exchId +
                ", caches=" + exchActions.cacheGroupsToStart() + ']', e);

            exchangeLocE = new IgniteCheckedException(
                "Failed to initialize exchange locally [locNodeId=" + cctx.localNodeId() + "]", e);

            exchangeGlobalExceptions.put(cctx.localNodeId(), exchangeLocE);
        }
        finally {
            cctx.exchange().exchangerBlockingSectionEnd();
        }

        return cctx.kernalContext().clientNode() ? ExchangeType.CLIENT : ExchangeType.ALL;
    }

    /**
     * @param crd Coordinator flag.
     * @return Exchange type.
     */
    private ExchangeType onCustomMessageNoAffinityChange(boolean crd) {
        if (!forceAffReassignment)
            cctx.affinity().onCustomMessageNoAffinityChange(this, crd, exchActions);

        return cctx.kernalContext().clientNode() ? ExchangeType.CLIENT : ExchangeType.ALL;
    }

    /**
     * @param crd Coordinator flag.
     * @throws IgniteCheckedException If failed.
     * @return Exchange type.
     */
    private ExchangeType onAffinityChangeRequest(boolean crd) throws IgniteCheckedException {
        assert affChangeMsg != null : this;

        cctx.affinity().onChangeAffinityMessage(this, crd, affChangeMsg);

        if (cctx.kernalContext().clientNode())
            return ExchangeType.CLIENT;

        return ExchangeType.ALL;
    }

    /**
     * @param crd Coordinator flag.
     * @throws IgniteCheckedException If failed.
     * @return Exchange type.
     */
    private ExchangeType onClientNodeEvent(boolean crd) throws IgniteCheckedException {
        assert firstDiscoEvt.eventNode().isClient() : this;

        if (firstDiscoEvt.type() == EVT_NODE_LEFT || firstDiscoEvt.type() == EVT_NODE_FAILED) {
            onLeft();

            assert !firstDiscoEvt.eventNode().isLocal() : firstDiscoEvt;
        }
        else
            assert firstDiscoEvt.type() == EVT_NODE_JOINED || firstDiscoEvt.type() == EVT_DISCOVERY_CUSTOM_EVT : firstDiscoEvt;

        cctx.affinity().onClientEvent(this, crd);

        return firstDiscoEvt.eventNode().isLocal() ? ExchangeType.CLIENT : ExchangeType.NONE;
    }

    /**
     * @param crd Coordinator flag.
     * @throws IgniteCheckedException If failed.
     * @return Exchange type.
     */
    private ExchangeType onServerNodeEvent(boolean crd) throws IgniteCheckedException {
        assert !firstDiscoEvt.eventNode().isClient() : this;

        if (firstDiscoEvt.type() == EVT_NODE_LEFT || firstDiscoEvt.type() == EVT_NODE_FAILED) {
            onLeft();

            exchCtx.events().warnNoAffinityNodes(cctx);

            centralizedAff = cctx.affinity().onCentralizedAffinityChange(this, crd);
        }
        else
            cctx.affinity().onServerJoin(this, crd);

        return cctx.kernalContext().clientNode() ? ExchangeType.CLIENT : ExchangeType.ALL;
    }

    /**
     * @throws IgniteCheckedException If failed.
     */
    private void clientOnlyExchange() throws IgniteCheckedException {
        if (crd != null) {
            assert !crd.isLocal() : crd;

            cctx.exchange().exchangerBlockingSectionBegin();

            try {
                if (!centralizedAff)
                    sendLocalPartitions(crd);

                initDone();
            }
            finally {
                cctx.exchange().exchangerBlockingSectionEnd();
            }
        }
        else {
            if (centralizedAff) { // Last server node failed.
                for (CacheGroupContext grp : cctx.cache().cacheGroups()) {
                    GridAffinityAssignmentCache aff = grp.affinity();

                    aff.initialize(initialVersion(), aff.idealAssignment());

                    cctx.exchange().exchangerUpdateHeartbeat();
                }
            }
            else
                onAllServersLeft();

            cctx.exchange().exchangerBlockingSectionBegin();

            try {
                onDone(initialVersion());
            }
            finally {
                cctx.exchange().exchangerBlockingSectionEnd();
            }
        }
    }

    /**
     * @throws IgniteCheckedException If failed.
     */
    private void distributedExchange() throws IgniteCheckedException {
        assert crd != null;

        assert !cctx.kernalContext().clientNode();

        for (CacheGroupContext grp : cctx.cache().cacheGroups()) {
            if (grp.isLocal())
                continue;

            cctx.exchange().exchangerBlockingSectionBegin();

            try {
                grp.preloader().onTopologyChanged(this);
            }
            finally {
                cctx.exchange().exchangerBlockingSectionEnd();
            }
        }

        timeBag.finishGlobalStage("Preloading notification");

        cctx.exchange().exchangerBlockingSectionBegin();

        try {
            cctx.database().releaseHistoryForPreloading();

            // To correctly rebalance when persistence is enabled, it is necessary to reserve history within exchange.
            partHistReserved = cctx.database().reserveHistoryForExchange();
        }
        finally {
            cctx.exchange().exchangerBlockingSectionEnd();
        }

        timeBag.finishGlobalStage("WAL history reservation");

        // Skipping wait on local join is available when all cluster nodes have the same protocol.
        boolean skipWaitOnLocalJoin = cctx.exchange().latch().canSkipJoiningNodes(initialVersion())
            && localJoinExchange();

        // Skip partition release if node has locally joined (it doesn't have any updates to be finished).
        if (!skipWaitOnLocalJoin) {
            boolean distributed = true;

            // Do not perform distributed partition release in case of cluster activation.
            if (activateCluster())
                distributed = false;

            // On first phase we wait for finishing all local tx updates, atomic updates and lock releases on all nodes.
            waitPartitionRelease(distributed, true);

            // Second phase is needed to wait for finishing all tx updates from primary to backup nodes remaining after first phase.
            if (distributed)
                waitPartitionRelease(false, false);
        }
        else {
            if (log.isInfoEnabled())
                log.info("Skipped waiting for partitions release future (local node is joining) " +
                    "[topVer=" + initialVersion() + "]");
        }

        boolean topChanged = firstDiscoEvt.type() != EVT_DISCOVERY_CUSTOM_EVT || affChangeMsg != null;

        for (GridCacheContext cacheCtx : cctx.cacheContexts()) {
            if (cacheCtx.isLocal() || cacheStopping(cacheCtx.cacheId()))
                continue;

            if (topChanged) {
                // Partition release future is done so we can flush the write-behind store.
                cctx.exchange().exchangerBlockingSectionBegin();

                try {
                    cacheCtx.store().forceFlush();
                }
                finally {
                    cctx.exchange().exchangerBlockingSectionEnd();
                }
            }
        }

        cctx.exchange().exchangerBlockingSectionBegin();

        try {
            /* It is necessary to run database callback before all topology callbacks.
               In case of persistent store is enabled we first restore partitions presented on disk.
               We need to guarantee that there are no partition state changes logged to WAL before this callback
               to make sure that we correctly restored last actual states. */

            cctx.database().beforeExchange(this);
        }
        finally {
            cctx.exchange().exchangerBlockingSectionEnd();
        }

        // Pre-create missing partitions using current affinity.
        if (!exchCtx.mergeExchanges()) {
            for (CacheGroupContext grp : cctx.cache().cacheGroups()) {
                if (grp.isLocal() || cacheGroupStopping(grp.groupId()))
                    continue;

                // It is possible affinity is not initialized yet if node joins to cluster.
                if (grp.affinity().lastVersion().topologyVersion() > 0) {
                    cctx.exchange().exchangerBlockingSectionBegin();

                    try {
                        grp.topology().beforeExchange(this, !centralizedAff && !forceAffReassignment, false);
                    }
                    finally {
                        cctx.exchange().exchangerBlockingSectionEnd();
                    }
                }
            }
        }

        // After all partitions have been restored and pre-created it's safe to make first checkpoint.
        if (localJoinExchange() || activateCluster()) {
            cctx.exchange().exchangerBlockingSectionBegin();

            try {
                cctx.database().onStateRestored(initialVersion());
            }
            finally {
                cctx.exchange().exchangerBlockingSectionEnd();
            }
        }

        timeBag.finishGlobalStage("After states restored callback");

        changeWalModeIfNeeded();

        if (events().hasServerLeft())
            finalizePartitionCounters();

        cctx.exchange().exchangerBlockingSectionBegin();

        try {
            if (crd.isLocal()) {
                if (remaining.isEmpty()) {
                    initFut.onDone(true);

                    onAllReceived(null);
                }
            }
            else
                sendPartitions(crd);

            initDone();
        }
        finally {
            cctx.exchange().exchangerBlockingSectionEnd();
        }
    }

    /**
     * Try to start local snapshot operation if it is needed by discovery event
     */
    private void tryToPerformLocalSnapshotOperation() {
        try {
            long start = U.currentTimeMillis();

            IgniteInternalFuture fut = cctx.snapshot().tryStartLocalSnapshotOperation(firstDiscoEvt, exchId.topologyVersion());

            if (fut != null) {
                fut.get();

                long end = U.currentTimeMillis();

                if (log.isInfoEnabled())
                    log.info("Snapshot initialization completed [topVer=" + exchangeId().topologyVersion() +
                        ", time=" + (end - start) + "ms]");
            }
        }
        catch (IgniteCheckedException e) {
            U.error(log, "Error while starting snapshot operation", e);
        }
    }

    /**
     * Change WAL mode if needed.
     */
    private void changeWalModeIfNeeded() {
        WalStateAbstractMessage msg = firstWalMessage();

        if (msg != null) {
            cctx.exchange().exchangerBlockingSectionBegin();

            try {
                cctx.walState().onProposeExchange(msg.exchangeMessage());
            }
            finally {
                cctx.exchange().exchangerBlockingSectionEnd();
            }
        }
    }

    /**
     * Get first message if and only if this is WAL message.
     *
     * @return WAL message or {@code null}.
     */
    @Nullable private WalStateAbstractMessage firstWalMessage() {
        if (firstDiscoEvt != null && firstDiscoEvt.type() == EVT_DISCOVERY_CUSTOM_EVT) {
            DiscoveryCustomMessage customMsg = ((DiscoveryCustomEvent)firstDiscoEvt).customMessage();

            if (customMsg instanceof WalStateAbstractMessage) {
                WalStateAbstractMessage msg0 = (WalStateAbstractMessage)customMsg;

                assert msg0.needExchange();

                return msg0;
            }
        }

        return null;
    }

    /**
     * The main purpose of this method is to wait for all ongoing updates (transactional and atomic), initiated on
     * the previous topology version, to finish to prevent inconsistencies during rebalancing and to prevent two
     * different simultaneous owners of the same lock.
     * For the exact list of the objects being awaited for see
     * {@link GridCacheSharedContext#partitionReleaseFuture(AffinityTopologyVersion)} javadoc.
     *
     * @param distributed If {@code true} then node should wait for partition release completion on all other nodes.
     * @param doRollback If {@code true} tries to rollback transactions which lock partitions. Avoids unnecessary calls
     *      of {@link org.apache.ignite.internal.processors.cache.transactions.IgniteTxManager#rollbackOnTopologyChange}
     *
     * @throws IgniteCheckedException If failed.
     */
    private void waitPartitionRelease(boolean distributed, boolean doRollback) throws IgniteCheckedException {
        Latch releaseLatch = null;

        IgniteInternalFuture<?> partReleaseFut;

        cctx.exchange().exchangerBlockingSectionBegin();

        try {
            // Wait for other nodes only on first phase.
            if (distributed)
                releaseLatch = cctx.exchange().latch().getOrCreate(DISTRIBUTED_LATCH_ID, initialVersion());

            partReleaseFut = cctx.partitionReleaseFuture(initialVersion());

            // Assign to class variable so it will be included into toString() method.
            this.partReleaseFut = partReleaseFut;

            if (exchId.isLeft())
                cctx.mvcc().removeExplicitNodeLocks(exchId.nodeId(), exchId.topologyVersion());
        }
        finally {
            cctx.exchange().exchangerBlockingSectionEnd();
        }

        if (log.isTraceEnabled())
            log.trace("Before waiting for partition release future: " + this);

        int dumpCnt = 0;

        long nextDumpTime = 0;

        IgniteConfiguration cfg = cctx.gridConfig();

        long waitStart = U.currentTimeMillis();

        long waitTimeout = 2 * cfg.getNetworkTimeout();

        boolean txRolledBack = !doRollback;

        while (true) {
            // Read txTimeoutOnPME from configuration after every iteration.
            long curTimeout = cfg.getTransactionConfiguration().getTxTimeoutOnPartitionMapExchange();

            cctx.exchange().exchangerBlockingSectionBegin();

            try {
                // This avoids unnessesary waiting for rollback.
                partReleaseFut.get(curTimeout > 0 && !txRolledBack ?
                        Math.min(curTimeout, waitTimeout) : waitTimeout, TimeUnit.MILLISECONDS);

                break;
            }
            catch (IgniteFutureTimeoutCheckedException ignored) {
                // Print pending transactions and locks that might have led to hang.
                if (nextDumpTime <= U.currentTimeMillis()) {
                    dumpPendingObjects(partReleaseFut, curTimeout <= 0 && !txRolledBack);

                    nextDumpTime = U.currentTimeMillis() + nextDumpTimeout(dumpCnt++, waitTimeout);
                }

                if (!txRolledBack && curTimeout > 0 && U.currentTimeMillis() - waitStart >= curTimeout) {
                    txRolledBack = true;

                    cctx.tm().rollbackOnTopologyChange(initialVersion());
                }
            }
            catch (IgniteCheckedException e) {
                U.warn(log,"Unable to await partitions release future", e);

                throw e;
            }
            finally {
                cctx.exchange().exchangerBlockingSectionEnd();
            }
        }

        long waitEnd = U.currentTimeMillis();

        if (log.isInfoEnabled()) {
            long waitTime = (waitEnd - waitStart);

            String futInfo = RELEASE_FUTURE_DUMP_THRESHOLD > 0 && waitTime > RELEASE_FUTURE_DUMP_THRESHOLD ?
                partReleaseFut.toString() : "NA";

            String mode = distributed ? "DISTRIBUTED" : "LOCAL";

            if (log.isInfoEnabled())
                log.info("Finished waiting for partition release future [topVer=" + exchangeId().topologyVersion() +
                    ", waitTime=" + (waitEnd - waitStart) + "ms, futInfo=" + futInfo + ", mode=" + mode + "]");
        }

        IgniteInternalFuture<?> locksFut = cctx.mvcc().finishLocks(exchId.topologyVersion());

        nextDumpTime = 0;
        dumpCnt = 0;

        while (true) {
            cctx.exchange().exchangerBlockingSectionBegin();

            try {
                locksFut.get(waitTimeout, TimeUnit.MILLISECONDS);

                break;
            }
            catch (IgniteFutureTimeoutCheckedException ignored) {
                if (nextDumpTime <= U.currentTimeMillis()) {
                    U.warn(log, "Failed to wait for locks release future. " +
                        "Dumping pending objects that might be the cause: " + cctx.localNodeId());

                    U.warn(log, "Locked keys:");

                    for (IgniteTxKey key : cctx.mvcc().lockedKeys())
                        U.warn(log, "Locked key: " + key);

                    for (IgniteTxKey key : cctx.mvcc().nearLockedKeys())
                        U.warn(log, "Locked near key: " + key);

                    Map<IgniteTxKey, Collection<GridCacheMvccCandidate>> locks =
                        cctx.mvcc().unfinishedLocks(exchId.topologyVersion());

                    for (Map.Entry<IgniteTxKey, Collection<GridCacheMvccCandidate>> e : locks.entrySet())
                        U.warn(log, "Awaited locked entry [key=" + e.getKey() + ", mvcc=" + e.getValue() + ']');

                    nextDumpTime = U.currentTimeMillis() + nextDumpTimeout(dumpCnt++, waitTimeout);

                    if (getBoolean(IGNITE_THREAD_DUMP_ON_EXCHANGE_TIMEOUT, false))
                        U.dumpThreads(log);
                }
            }
            finally {
                cctx.exchange().exchangerBlockingSectionEnd();
            }
        }

        timeBag.finishGlobalStage("Wait partitions release");

        if (releaseLatch == null) {
            assert !distributed : "Partitions release latch must be initialized in distributed mode.";

            return;
        }

        releaseLatch.countDown();

        // For compatibility with old version where joining nodes are not waiting for latch.
        if (localJoinExchange() && !cctx.exchange().latch().canSkipJoiningNodes(initialVersion()))
            return;

        try {
            while (true) {
                try {
                    cctx.exchange().exchangerBlockingSectionBegin();

                    try {
                        releaseLatch.await(waitTimeout, TimeUnit.MILLISECONDS);
                    }
                    finally {
                        cctx.exchange().exchangerBlockingSectionEnd();
                    }

                    if (log.isInfoEnabled())
                        log.info("Finished waiting for partitions release latch: " + releaseLatch);

                    break;
                }
                catch (IgniteFutureTimeoutCheckedException ignored) {
                    U.warn(log, "Unable to await partitions release latch within timeout: " + releaseLatch);

                    // Try to resend ack.
                    releaseLatch.countDown();
                }
            }
        }
        catch (IgniteCheckedException e) {
            U.warn(log, "Stop waiting for partitions release latch: " + e.getMessage());
        }

        timeBag.finishGlobalStage("Wait partitions release latch");
    }

    /**
     *
     */
    private void onLeft() {
        for (CacheGroupContext grp : cctx.cache().cacheGroups()) {
            if (grp.isLocal())
                continue;

            grp.preloader().unwindUndeploys();

            cctx.exchange().exchangerUpdateHeartbeat();
        }

        cctx.mvcc().removeExplicitNodeLocks(exchId.nodeId(), exchId.topologyVersion());
    }

    /**
     * @param partReleaseFut Partition release future.
     * @param txTimeoutNotifyFlag If {@code true} print transaction rollback timeout on PME notification.
     */
    private void dumpPendingObjects(IgniteInternalFuture<?> partReleaseFut, boolean txTimeoutNotifyFlag) {
        U.warn(cctx.kernalContext().cluster().diagnosticLog(),
            "Failed to wait for partition release future [topVer=" + initialVersion() +
            ", node=" + cctx.localNodeId() + "]");

        if (txTimeoutNotifyFlag)
            U.warn(cctx.kernalContext().cluster().diagnosticLog(), "Consider changing TransactionConfiguration." +
                    "txTimeoutOnPartitionMapExchange to non default value to avoid this message.");

        U.warn(log, "Partition release future: " + partReleaseFut);

        U.warn(cctx.kernalContext().cluster().diagnosticLog(),
            "Dumping pending objects that might be the cause: ");

        try {
            cctx.exchange().dumpDebugInfo(this);
        }
        catch (Exception e) {
            U.error(cctx.kernalContext().cluster().diagnosticLog(), "Failed to dump debug information: " + e, e);
        }
    }

    /**
     * @param grpId Cache group ID to check.
     * @return {@code True} if cache group us stopping by this exchange.
     */
    private boolean cacheGroupStopping(int grpId) {
        return exchActions != null && exchActions.cacheGroupStopping(grpId);
    }

    /**
     * @param cacheId Cache ID to check.
     * @return {@code True} if cache is stopping by this exchange.
     */
    private boolean cacheStopping(int cacheId) {
        return exchActions != null && exchActions.cacheStopped(cacheId);
    }

    /**
     * @return {@code True} if exchange for local node join.
     */
    public boolean localJoinExchange() {
        return firstDiscoEvt.type() == EVT_NODE_JOINED && firstDiscoEvt.eventNode().isLocal();
    }

    /**
     * @param node Target Node.
     * @throws IgniteCheckedException If failed.
     */
    private void sendLocalPartitions(ClusterNode node) throws IgniteCheckedException {
        assert node != null;

        GridDhtPartitionsSingleMessage msg;

        // Reset lost partitions before sending local partitions to coordinator.
        if (exchActions != null) {
            Set<String> caches = exchActions.cachesToResetLostPartitions();

            if (!F.isEmpty(caches))
                resetLostPartitions(caches);
        }

        if (cctx.kernalContext().clientNode() || (dynamicCacheStartExchange() && exchangeLocE != null)) {
            msg = new GridDhtPartitionsSingleMessage(exchangeId(),
                cctx.kernalContext().clientNode(),
                cctx.versions().last(),
                true);
        }
        else {
            msg = cctx.exchange().createPartitionsSingleMessage(exchangeId(),
                false,
                true,
                node.version().compareToIgnoreTimestamp(PARTIAL_COUNTERS_MAP_SINCE) >= 0,
                exchActions);

            Map<Integer, Map<Integer, Long>> partHistReserved0 = partHistReserved;

            if (partHistReserved0 != null)
                msg.partitionHistoryCounters(partHistReserved0);
        }

        if ((stateChangeExchange() || dynamicCacheStartExchange()) && exchangeLocE != null)
            msg.setError(exchangeLocE);
        else if (localJoinExchange())
            msg.cacheGroupsAffinityRequest(exchCtx.groupsAffinityRequestOnJoin());

        msg.exchangeStartTime(startTime);

        if (log.isTraceEnabled())
            log.trace("Sending local partitions [nodeId=" + node.id() + ", exchId=" + exchId + ", msg=" + msg + ']');

        try {
            cctx.io().send(node, msg, SYSTEM_POOL);
        }
        catch (ClusterTopologyCheckedException ignored) {
            if (log.isDebugEnabled())
                log.debug("Node left during partition exchange [nodeId=" + node.id() + ", exchId=" + exchId + ']');
        }
    }

    /**
     * @param compress Message compress flag.
     * @param newCntrMap {@code True} if possible to use {@link CachePartitionFullCountersMap}.
     * @return Message.
     */
    private GridDhtPartitionsFullMessage createPartitionsMessage(boolean compress,
        boolean newCntrMap) {
        GridCacheVersion last = lastVer.get();

        GridDhtPartitionsFullMessage m = cctx.exchange().createPartitionsFullMessage(
            compress,
            newCntrMap,
            exchangeId(),
            last != null ? last : cctx.versions().last(),
            partHistSuppliers,
            partsToReload);

        if (stateChangeExchange() && !F.isEmpty(exchangeGlobalExceptions))
            m.setErrorsMap(exchangeGlobalExceptions);

        return m;
    }

    /**
     * @param fullMsg Message to send.
     * @param nodes Nodes.
     * @param mergedJoinExchMsgs Messages received from merged 'join node' exchanges.
     * @param affinityForJoinedNodes Affinity if was requested by some nodes.
     */
    private void sendAllPartitions(
        GridDhtPartitionsFullMessage fullMsg,
        Collection<ClusterNode> nodes,
        Map<UUID, GridDhtPartitionsSingleMessage> mergedJoinExchMsgs,
        Map<Integer, CacheGroupAffinityMessage> affinityForJoinedNodes
    ) {
        assert !nodes.contains(cctx.localNode());

        if (log.isTraceEnabled()) {
            log.trace("Sending full partition map [nodeIds=" + F.viewReadOnly(nodes, F.node2id()) +
                ", exchId=" + exchId + ", msg=" + fullMsg + ']');
        }

        // Find any single message with affinity request. This request exists only for newly joined nodes.
        Optional<GridDhtPartitionsSingleMessage> singleMsgWithAffinityReq = nodes.stream()
            .flatMap(node -> Optional.ofNullable(msgs.get(node.id()))
                .filter(singleMsg -> singleMsg.cacheGroupsAffinityRequest() != null)
                .map(Stream::of)
                .orElse(Stream.empty()))
            .findAny();

        // Prepare full message for newly joined nodes with affinity request.
        final GridDhtPartitionsFullMessage fullMsgWithAffinity = singleMsgWithAffinityReq
            .filter(singleMessage -> affinityForJoinedNodes != null)
            .map(singleMessage -> fullMsg.copy().joinedNodeAffinity(affinityForJoinedNodes))
            .orElse(null);

        // Prepare and send full messages for given nodes.
        nodes.stream()
            .map(node -> {
                // No joined nodes, just send a regular full message.
                if (fullMsgWithAffinity == null)
                    return new T2<>(node, fullMsg);

                return new T2<>(
                    node,
                    // If single message contains affinity request, use special full message for such single messages.
                    Optional.ofNullable(msgs.get(node.id()))
                        .filter(singleMsg -> singleMsg.cacheGroupsAffinityRequest() != null)
                        .map(singleMsg -> fullMsgWithAffinity)
                        .orElse(fullMsg)
                );
            })
            .map(nodeAndMsg -> {
                ClusterNode node = nodeAndMsg.get1();
                GridDhtPartitionsFullMessage fullMsgToSend = nodeAndMsg.get2();

                // If exchange has merged, use merged version of exchange id.
                GridDhtPartitionExchangeId sndExchId = mergedJoinExchMsgs != null
                    ? Optional.ofNullable(mergedJoinExchMsgs.get(node.id()))
                        .map(GridDhtPartitionsAbstractMessage::exchangeId)
                        .orElse(exchangeId())
                    : exchangeId();

                if (sndExchId != null && !sndExchId.equals(exchangeId())) {
                    GridDhtPartitionsFullMessage fullMsgWithUpdatedExchangeId = fullMsgToSend.copy();

                    fullMsgWithUpdatedExchangeId.exchangeId(sndExchId);

                    return new T2<>(node, fullMsgWithUpdatedExchangeId);
                }

                return new T2<>(node, fullMsgToSend);
            })
            .forEach(nodeAndMsg -> {
                ClusterNode node = nodeAndMsg.get1();
                GridDhtPartitionsFullMessage fullMsgToSend = nodeAndMsg.get2();

                try {
                    cctx.io().send(node, fullMsgToSend, SYSTEM_POOL);
                }
                catch (ClusterTopologyCheckedException e) {
                    if (log.isDebugEnabled())
                        log.debug("Failed to send partitions, node failed: " + node);
                }
                catch (IgniteCheckedException e) {
                    U.error(log, "Failed to send partitions [node=" + node + ']', e);
                }
            });
    }

    /**
     * @param oldestNode Oldest node. Target node to send message to.
     */
    private void sendPartitions(ClusterNode oldestNode) {
        try {
            sendLocalPartitions(oldestNode);
        }
        catch (ClusterTopologyCheckedException ignore) {
            if (log.isDebugEnabled())
                log.debug("Coordinator left during partition exchange [nodeId=" + oldestNode.id() +
                    ", exchId=" + exchId + ']');
        }
        catch (IgniteCheckedException e) {
            if (reconnectOnError(e))
                onDone(new IgniteNeedReconnectException(cctx.localNode(), e));
            else {
                U.error(log, "Failed to send local partitions to coordinator [crd=" + oldestNode.id() +
                    ", exchId=" + exchId + ']', e);
            }
        }
    }

    /**
     * @return {@code True} if exchange triggered by server node join or fail.
     */
    public boolean serverNodeDiscoveryEvent() {
        assert exchCtx != null;

        return exchCtx.events().hasServerJoin() || exchCtx.events().hasServerLeft();
    }

    /** {@inheritDoc} */
    @Override public boolean exchangeDone() {
        return done.get();
    }

    /**
     * Finish merged future to allow GridCachePartitionExchangeManager.ExchangeFutureSet cleanup.
     */
    public void finishMerged() {
        super.onDone(null, null);
    }

    /**
     * Make a log message that contains given exchange timings.
     *
     * @param header Header of log message.
     * @param timings Exchange stages timings.
     * @return Log message with exchange timings and exchange version.
     */
    private String exchangeTimingsLogMessage(String header, List<String> timings) {
        StringBuilder timingsToLog = new StringBuilder();

        timingsToLog.append(header).append(" [");
        timingsToLog.append("startVer=").append(initialVersion());
        timingsToLog.append(", resVer=").append(topologyVersion());

        for (String stageTiming : timings)
            timingsToLog.append(", ").append(stageTiming);

        timingsToLog.append(']');

        return timingsToLog.toString();
    }

    /** {@inheritDoc} */
    @Override public boolean onDone(@Nullable AffinityTopologyVersion res, @Nullable Throwable err) {
        assert res != null || err != null : "TopVer=" + res + ", err=" + err;

        if (isDone() || !done.compareAndSet(false, true))
            return false;

        if (log.isInfoEnabled()) {
            log.info("Finish exchange future [startVer=" + initialVersion() +
                ", resVer=" + res +
                ", err=" + err + ']');
        }

        assert res != null || err != null;

        waitUntilNewCachesAreRegistered();

        if (err == null &&
            !cctx.kernalContext().clientNode() &&
            (serverNodeDiscoveryEvent() || affChangeMsg != null)) {
            for (GridCacheContext cacheCtx : cctx.cacheContexts()) {
                if (!cacheCtx.affinityNode() || cacheCtx.isLocal())
                    continue;

                cacheCtx.continuousQueries().flushBackupQueue(res);
            }
        }

        if (err == null) {
            if (centralizedAff || forceAffReassignment) {
                assert !exchCtx.mergeExchanges();

                Collection<CacheGroupContext> grpToRefresh = U.newHashSet(cctx.cache().cacheGroups().size());

                for (CacheGroupContext grp : cctx.cache().cacheGroups()) {
                    if (grp.isLocal())
                        continue;

                    try {
                        if (grp.topology().initPartitionsWhenAffinityReady(res, this))
                            grpToRefresh.add(grp);
                    }
                    catch (IgniteInterruptedCheckedException e) {
                        U.error(log, "Failed to initialize partitions.", e);
                    }

                }

                if (!grpToRefresh.isEmpty())
                    cctx.exchange().refreshPartitions(grpToRefresh);
            }

            for (GridCacheContext cacheCtx : cctx.cacheContexts()) {
                GridCacheContext drCacheCtx = cacheCtx.isNear() ? cacheCtx.near().dht().context() : cacheCtx;

                if (drCacheCtx.isDrEnabled()) {
                    try {
                        drCacheCtx.dr().onExchange(res, exchId.isLeft(), activateCluster());
                    }
                    catch (IgniteCheckedException e) {
                        U.error(log, "Failed to notify DR: " + e, e);
                    }
                }
            }

            if (serverNodeDiscoveryEvent() || localJoinExchange())
                detectLostPartitions(res);

            Map<Integer, CacheGroupValidation> m = U.newHashMap(cctx.cache().cacheGroups().size());

            for (CacheGroupContext grp : cctx.cache().cacheGroups())
                m.put(grp.groupId(), validateCacheGroup(grp, events().lastEvent().topologyNodes()));

            grpValidRes = m;
        }

        if (!cctx.localNode().isClient())
            tryToPerformLocalSnapshotOperation();

        if (err == null)
            cctx.coordinators().onExchangeDone(exchCtx.events().discoveryCache());

        // Create and destory caches and cache proxies.
        cctx.cache().onExchangeDone(initialVersion(), exchActions, err);

        cctx.kernalContext().authentication().onActivate();

        Map<T2<Integer, Integer>, Long> localReserved = partHistSuppliers.getReservations(cctx.localNodeId());

        if (localReserved != null) {
            for (Map.Entry<T2<Integer, Integer>, Long> e : localReserved.entrySet()) {
                boolean success = cctx.database().reserveHistoryForPreloading(
                    e.getKey().get1(), e.getKey().get2(), e.getValue());

                if (!success) {
                    // TODO: how to handle?
                    err = new IgniteCheckedException("Could not reserve history");
                }
            }
        }

        cctx.database().releaseHistoryForExchange();

        if (err == null) {
            cctx.database().rebuildIndexesIfNeeded(this);

            for (CacheGroupContext grp : cctx.cache().cacheGroups()) {
                if (!grp.isLocal())
                    grp.topology().onExchangeDone(this, grp.affinity().readyAffinity(res), false);
            }

            if (changedAffinity())
                cctx.walState().changeLocalStatesOnExchangeDone(res, changedBaseline());
        }

        final Throwable err0 = err;

        // Should execute this listener first, before any external listeners.
        // Listeners use stack as data structure.
        listen(f -> {
            // Update last finished future in the first.
            cctx.exchange().lastFinishedFuture(this);

            // Complete any affReady futures and update last exchange done version.
            cctx.exchange().onExchangeDone(res, initialVersion(), err0);

            cctx.cache().completeProxyRestart(resolveCacheRequests(exchActions), initialVersion(), res);

            if (exchActions != null && err0 == null)
                exchActions.completeRequestFutures(cctx, null);

            if (stateChangeExchange() && err0 == null)
                cctx.kernalContext().state().onStateChangeExchangeDone(exchActions.stateChangeRequest());
        });

        if (super.onDone(res, err)) {
            afterLsnrCompleteFut.onDone();

            if (log.isInfoEnabled()) {
                log.info("Completed partition exchange [localNode=" + cctx.localNodeId() +
                        ", exchange=" + (log.isDebugEnabled() ? this : shortInfo()) + ", topVer=" + topologyVersion() + "]");

                if (err == null) {
                    timeBag.finishGlobalStage("Exchange done");

                    // Collect all stages timings.
                    List<String> timings = timeBag.stagesTimings();

                    if (discoveryLag != 0)
                        timings.add("Discovery lag / Clocks discrepancy = " + discoveryLag + " ms.");

                    log.info(exchangeTimingsLogMessage("Exchange timings", timings));

                    List<String> localTimings = timeBag.longestLocalStagesTimings(3);

                    log.info(exchangeTimingsLogMessage("Exchange longest local stages", localTimings));
                }
            }

            initFut.onDone(err == null);

            if (exchCtx != null && exchCtx.events().hasServerLeft()) {
                ExchangeDiscoveryEvents evts = exchCtx.events();

                for (DiscoveryEvent evt : evts.events()) {
                    if (serverLeftEvent(evt)) {
                        for (CacheGroupContext grp : cctx.cache().cacheGroups())
                            grp.affinityFunction().removeNode(evt.eventNode().id());
                    }
                }
            }

            if (firstDiscoEvt instanceof DiscoveryCustomEvent)
                ((DiscoveryCustomEvent)firstDiscoEvt).customMessage(null);

            if (err == null) {
                if (exchCtx != null && (exchCtx.events().hasServerLeft() || exchCtx.events().hasServerJoin())) {
                    ExchangeDiscoveryEvents evts = exchCtx.events();

                    for (DiscoveryEvent evt : evts.events()) {
                        if (serverLeftEvent(evt) || serverJoinEvent(evt))
                            logExchange(evt);
                    }
                }

            }

            return true;
        }

        return false;
    }

    private long calculateDiscoveryLag(
        Collection<GridDhtPartitionsSingleMessage> declared,
        Collection<GridDhtPartitionsSingleMessage> merged
    ) {
        List<GridDhtPartitionsSingleMessage> msgs = new ArrayList<>();
        msgs.addAll(declared);
        msgs.addAll(merged);

        long minStartTime = startTime;
        long maxStartTime = startTime;

        for (GridDhtPartitionsSingleMessage msg : msgs) {
            if (msg.exchangeStartTime() != 0) {
                minStartTime = Math.min(minStartTime, msg.exchangeStartTime());
                maxStartTime = Math.max(maxStartTime, msg.exchangeStartTime());
            }
        }

        return TimeUnit.NANOSECONDS.toMillis(maxStartTime - minStartTime);
    }

    /**
     * @param exchangeActions Exchange actions.
     * @return Map of cache names and start descriptors.
     */
    private Map<String, DynamicCacheChangeRequest> resolveCacheRequests(ExchangeActions exchangeActions) {
        if (exchangeActions == null)
            return Collections.emptyMap();

        return exchangeActions.cacheStartRequests()
            .stream()
            .map(ExchangeActions.CacheActionData::request)
            .collect(Collectors.toMap(DynamicCacheChangeRequest::cacheName, r -> r));
    }

    /**
     * Method waits for new caches registration and cache configuration persisting to disk.
     */
    private void waitUntilNewCachesAreRegistered() {
        try {
            IgniteInternalFuture<?> registerCachesFut = registerCachesFuture;

            if (registerCachesFut != null && !registerCachesFut.isDone()) {
                final int timeout = Math.max(1000,
                    (int)(cctx.kernalContext().config().getFailureDetectionTimeout() / 2));

                for (;;) {
                    cctx.exchange().exchangerBlockingSectionBegin();

                    try {
                        registerCachesFut.get(timeout, TimeUnit.SECONDS);

                        break;
                    }
                    catch (IgniteFutureTimeoutCheckedException te) {
                        List<String> cacheNames = exchActions.cacheStartRequests().stream()
                            .map(req -> req.descriptor().cacheName())
                            .collect(Collectors.toList());

                        U.warn(log, "Failed to wait for caches configuration registration and saving within timeout. " +
                            "Probably disk is too busy or slow." +
                            "[caches=" + cacheNames + "]");
                    }
                    finally {
                        cctx.exchange().exchangerBlockingSectionEnd();
                    }
                }
            }
        }
        catch (IgniteCheckedException e) {
            U.error(log, "Failed to wait for caches registration and saving", e);
        }
    }

    /**
     * Log exchange event.
     *
     * @param evt Discovery event.
     */
    private void logExchange(DiscoveryEvent evt) {
        if (cctx.kernalContext().state().publicApiActiveState(false) && cctx.wal() != null) {
            if (cctx.wal().serializerVersion() > 1)
                try {
                    ExchangeRecord.Type type = null;

                    if (evt.type() == EVT_NODE_JOINED)
                        type = ExchangeRecord.Type.JOIN;
                    else if (evt.type() == EVT_NODE_LEFT || evt.type() == EVT_NODE_FAILED)
                        type = ExchangeRecord.Type.LEFT;

                    BaselineTopology blt = cctx.kernalContext().state().clusterState().baselineTopology();

                    if (type != null && blt != null) {
                        Short constId = blt.consistentIdMapping().get(evt.eventNode().consistentId());

                        if (constId != null)
                            cctx.wal().log(new ExchangeRecord(constId, type));
                    }
                }
                catch (IgniteCheckedException e) {
                    U.error(log, "Fail during log exchange record.", e);
                }
        }
    }

    /**
     * Cleans up resources to avoid excessive memory usage.
     */
    public void cleanUp() {
        pendingSingleMsgs.clear();
        fullMsgs.clear();
        msgs.clear();
        crd = null;
        partReleaseFut = null;
        exchActions = null;
        mergedJoinExchMsgs = null;
        pendingJoinMsg = null;
        exchCtx = null;
        newCrdFut = null;
        exchangeLocE = null;
        exchangeGlobalExceptions.clear();
    }

    /**
     * @param ver Version.
     */
    private void updateLastVersion(GridCacheVersion ver) {
        assert ver != null;

        while (true) {
            GridCacheVersion old = lastVer.get();

            if (old == null || Long.compare(old.order(), ver.order()) < 0) {
                if (lastVer.compareAndSet(old, ver))
                    break;
            }
            else
                break;
        }
    }

    /**
     * Records that this exchange if merged with another 'node join' exchange.
     *
     * @param node Joined node.
     * @param msg Joined node message if already received.
     * @return {@code True} if need to wait for message from joined server node.
     */
    private boolean addMergedJoinExchange(ClusterNode node, @Nullable GridDhtPartitionsSingleMessage msg) {
        assert Thread.holdsLock(mux);
        assert node != null;
        assert state == ExchangeLocalState.CRD : state;

        if (msg == null && newCrdFut != null)
            msg = newCrdFut.joinExchangeMessage(node.id());

        UUID nodeId = node.id();

        boolean wait = false;

        if (node.isClient()) {
            if (msg != null)
                waitAndReplyToNode(nodeId, msg);
        }
        else {
            if (mergedJoinExchMsgs == null)
                mergedJoinExchMsgs = new LinkedHashMap<>();

            if (msg != null) {
                assert msg.exchangeId().topologyVersion().equals(new AffinityTopologyVersion(node.order()));

                if (log.isInfoEnabled()) {
                    log.info("Merge server join exchange, message received [curFut=" + initialVersion() +
                        ", node=" + nodeId + ']');
                }

                mergedJoinExchMsgs.put(nodeId, msg);
            }
            else {
                if (cctx.discovery().alive(nodeId)) {
                    if (log.isInfoEnabled()) {
                        log.info("Merge server join exchange, wait for message [curFut=" + initialVersion() +
                            ", node=" + nodeId + ']');
                    }

                    wait = true;

                    mergedJoinExchMsgs.put(nodeId, null);

                    awaitMergedMsgs++;
                }
                else {
                    if (log.isInfoEnabled()) {
                        log.info("Merge server join exchange, awaited node left [curFut=" + initialVersion() +
                            ", node=" + nodeId + ']');
                    }
                }
            }
        }

        return wait;
    }

    /**
     * Merges this exchange with given one.
     *
     * @param fut Current exchange to merge with.
     * @return {@code True} if need wait for message from joined server node.
     */
    public boolean mergeJoinExchange(GridDhtPartitionsExchangeFuture fut) {
        boolean wait;

        synchronized (mux) {
            assert (!isDone() && !initFut.isDone()) || cctx.kernalContext().isStopping() : this;
            assert (mergedWith == null && state == null) || cctx.kernalContext().isStopping()  : this;

            state = ExchangeLocalState.MERGED;

            mergedWith = fut;

            ClusterNode joinedNode = firstDiscoEvt.eventNode();

            wait = fut.addMergedJoinExchange(joinedNode, pendingJoinMsg);
        }

        return wait;
    }

    /**
     * @param fut Current future.
     * @return Pending join request if any.
     */
    @Nullable public GridDhtPartitionsSingleMessage mergeJoinExchangeOnDone(GridDhtPartitionsExchangeFuture fut) {
        synchronized (mux) {
            assert !isDone();
            assert !initFut.isDone();
            assert mergedWith == null;
            assert state == null;

            state = ExchangeLocalState.MERGED;

            mergedWith = fut;

            return pendingJoinMsg;
        }
    }

    /**
     * @param node Sender node.
     * @param msg Message.
     */
    private void processMergedMessage(final ClusterNode node, final GridDhtPartitionsSingleMessage msg) {
        if (msg.client()) {
            waitAndReplyToNode(node.id(), msg);

            return;
        }

        boolean done = false;

        FinishState finishState0 = null;

        synchronized (mux) {
            if (state == ExchangeLocalState.DONE) {
                assert finishState != null;

                finishState0 = finishState;
            }
            else {
                boolean process = mergedJoinExchMsgs != null &&
                    mergedJoinExchMsgs.containsKey(node.id()) &&
                    mergedJoinExchMsgs.get(node.id()) == null;

                if (log.isInfoEnabled()) {
                    log.info("Merge server join exchange, received message [curFut=" + initialVersion() +
                        ", node=" + node.id() +
                        ", msgVer=" + msg.exchangeId().topologyVersion() +
                        ", process=" + process +
                        ", awaited=" + awaitMergedMsgs + ']');
                }

                if (process) {
                    mergedJoinExchMsgs.put(node.id(), msg);

                    assert awaitMergedMsgs > 0 : awaitMergedMsgs;

                    awaitMergedMsgs--;

                    done = awaitMergedMsgs == 0;
                }
            }
        }

        if (finishState0 != null) {
            sendAllPartitionsToNode(finishState0, msg, node.id());

            return;
        }

        if (done)
            finishExchangeOnCoordinator(null);
    }

    /**
     * Method is called on coordinator in situation when initial ExchangeFuture created on client join event was preempted
     * from exchange history because of IGNITE_EXCHANGE_HISTORY_SIZE property.
     *
     * @param node Client node that should try to reconnect to the cluster.
     * @param msg Single message received from the client which didn't find original ExchangeFuture.
     */
    public void forceClientReconnect(ClusterNode node, GridDhtPartitionsSingleMessage msg) {
        Exception reconnectException = new IgniteNeedReconnectException(node, null);

        exchangeGlobalExceptions.put(node.id(), reconnectException);

        onDone(null, reconnectException);

        GridDhtPartitionsFullMessage fullMsg = createPartitionsMessage(true, false);

        fullMsg.setErrorsMap(exchangeGlobalExceptions);

        try {
            cctx.io().send(node, fullMsg, SYSTEM_POOL);

            if (log.isDebugEnabled())
                log.debug("Full message for reconnect client was sent to node: " + node + ", fullMsg: " + fullMsg);
        }
        catch (IgniteCheckedException e) {
            U.error(log, "Failed to send reconnect client message [node=" + node + ']', e);
        }
    }

    /**
     * Processing of received single message. Actual processing in future may be delayed if init method was not
     * completed, see {@link #initDone()}
     *
     * @param node Sender node.
     * @param msg Single partition info.
     */
    public void onReceiveSingleMessage(final ClusterNode node, final GridDhtPartitionsSingleMessage msg) {
        assert !node.isDaemon() : node;
        assert msg != null;
        assert exchId.equals(msg.exchangeId()) : msg;
        assert !cctx.kernalContext().clientNode();

        if (msg.restoreState()) {
            InitNewCoordinatorFuture newCrdFut0;

            synchronized (mux) {
                assert newCrdFut != null;

                newCrdFut0 = newCrdFut;
            }

            newCrdFut0.onMessage(node, msg);

            return;
        }

        if (!msg.client()) {
            assert msg.lastVersion() != null : msg;

            updateLastVersion(msg.lastVersion());
        }

        GridDhtPartitionsExchangeFuture mergedWith0 = null;

        synchronized (mux) {
            if (state == ExchangeLocalState.MERGED) {
                assert mergedWith != null;

                mergedWith0 = mergedWith;
            }
            else {
                assert state != ExchangeLocalState.CLIENT;

                if (exchangeId().isJoined() && node.id().equals(exchId.nodeId()))
                    pendingJoinMsg = msg;
            }
        }

        if (mergedWith0 != null) {
            mergedWith0.processMergedMessage(node, msg);

            if (log.isDebugEnabled())
                log.debug("Merged message processed, message handling finished: " + msg);

            return;
        }

        initFut.listen(new CI1<IgniteInternalFuture<Boolean>>() {
            @Override public void apply(IgniteInternalFuture<Boolean> f) {
                try {
                    if (!f.get())
                        return;
                }
                catch (IgniteCheckedException e) {
                    U.error(log, "Failed to initialize exchange future: " + this, e);

                    return;
                }

                processSingleMessage(node.id(), msg);
            }
        });
    }

    /**
     * Tries to fast reply with {@link GridDhtPartitionsFullMessage} on received single message
     * in case of exchange future has already completed.
     *
     * @param node Cluster node which sent single message.
     * @param msg Single message.
     * @return {@code true} if fast reply succeed.
     */
    public boolean fastReplyOnSingleMessage(final ClusterNode node, final GridDhtPartitionsSingleMessage msg) {
        GridDhtPartitionsExchangeFuture futToFastReply = this;

        ExchangeLocalState currState;

        synchronized (mux) {
            currState = state;

            if (currState == ExchangeLocalState.MERGED)
                futToFastReply = mergedWith;
        }

        if (currState == ExchangeLocalState.DONE)
            futToFastReply.processSingleMessage(node.id(), msg);
        else if (currState == ExchangeLocalState.MERGED)
            futToFastReply.processMergedMessage(node, msg);

        return currState == ExchangeLocalState.MERGED || currState == ExchangeLocalState.DONE;
    }

    /**
     * @param nodeId Node ID.
     * @param msg Client's message.
     */
    public void waitAndReplyToNode(final UUID nodeId, final GridDhtPartitionsSingleMessage msg) {
        if (log.isDebugEnabled())
            log.debug("Single message will be handled on completion of exchange future: " + this);

        listen(new CI1<IgniteInternalFuture<AffinityTopologyVersion>>() {
            @Override public void apply(IgniteInternalFuture<AffinityTopologyVersion> fut) {
                if (cctx.kernalContext().isStopping())
                    return;

                // DynamicCacheChangeFailureMessage was sent.
                // Thus, there is no need to create and send GridDhtPartitionsFullMessage.
                if (cacheChangeFailureMsgSent)
                    return;

                FinishState finishState0;

                synchronized (mux) {
                    finishState0 = finishState;
                }

                if (finishState0 == null) {
                    assert firstDiscoEvt.type() == EVT_NODE_JOINED && firstDiscoEvt.eventNode().isClient() : this;

                    ClusterNode node = cctx.node(nodeId);

                    if (node == null) {
                        if (log.isDebugEnabled()) {
                            log.debug("No node found for nodeId: " +
                                nodeId +
                                ", handling of single message will be stopped: " +
                                msg
                            );
                        }

                        return;
                    }

                    finishState0 = new FinishState(cctx.localNodeId(),
                        initialVersion(),
                        createPartitionsMessage(true, node.version().compareToIgnoreTimestamp(PARTIAL_COUNTERS_MAP_SINCE) >= 0));
                }

                sendAllPartitionsToNode(finishState0, msg, nodeId);
            }
        });
    }

    /**
     * Note this method performs heavy updatePartitionSingleMap operation, this operation is moved out from the
     * synchronized block. Only count of such updates {@link #pendingSingleUpdates} is managed under critical section.
     *
     * @param nodeId Sender node.
     * @param msg Partition single message.
     */
    private void processSingleMessage(UUID nodeId, GridDhtPartitionsSingleMessage msg) {
        if (msg.client()) {
            waitAndReplyToNode(nodeId, msg);

            return;
        }

        boolean allReceived = false; // Received all expected messages.
        boolean updateSingleMap = false;

        FinishState finishState0 = null;

        synchronized (mux) {
            assert crd != null;

            switch (state) {
                case DONE: {
                    if (log.isInfoEnabled()) {
                        log.info("Received single message, already done [ver=" + initialVersion() +
                            ", node=" + nodeId + ']');
                    }

                    assert finishState != null;

                    finishState0 = finishState;

                    break;
                }

                case CRD: {
                    assert crd.isLocal() : crd;

                    if (remaining.remove(nodeId)) {
                        updateSingleMap = true;

                        pendingSingleUpdates++;

                        if ((stateChangeExchange() || dynamicCacheStartExchange()) && msg.getError() != null)
                            exchangeGlobalExceptions.put(nodeId, msg.getError());

                        allReceived = remaining.isEmpty();

                        if (log.isInfoEnabled()) {
                            log.info("Coordinator received single message [ver=" + initialVersion() +
                                ", node=" + nodeId +
                                ", allReceived=" + allReceived + ']');
                        }
                    }
                    else if (log.isDebugEnabled())
                        log.debug("Coordinator received single message it didn't expect to receive: " + msg);

                    break;
                }

                case SRV:
                case BECOME_CRD: {
                    if (log.isInfoEnabled()) {
                        log.info("Non-coordinator received single message [ver=" + initialVersion() +
                            ", node=" + nodeId + ", state=" + state + ']');
                    }

                    pendingSingleMsgs.put(nodeId, msg);

                    break;
                }

                default:
                    assert false : state;
            }
        }

        if (finishState0 != null) {
            // DynamicCacheChangeFailureMessage was sent.
            // Thus, there is no need to create and send GridDhtPartitionsFullMessage.
            if (!cacheChangeFailureMsgSent)
                sendAllPartitionsToNode(finishState0, msg, nodeId);

            return;
        }

        if (updateSingleMap) {
            try {
                // Do not update partition map, in case cluster transitioning to inactive state.
                if (!deactivateCluster())
                    updatePartitionSingleMap(nodeId, msg);
            }
            finally {
                synchronized (mux) {
                    assert pendingSingleUpdates > 0;

                    pendingSingleUpdates--;

                    if (pendingSingleUpdates == 0)
                        mux.notifyAll();
                }
            }
        }

        if (allReceived) {
            if (!awaitSingleMapUpdates())
                return;

            onAllReceived(null);
        }
    }

    /**
     * @return {@code False} if interrupted.
     */
    private boolean awaitSingleMapUpdates() {
        try {
            synchronized (mux) {
                while (pendingSingleUpdates > 0)
                    U.wait(mux);
            }

            return true;
        }
        catch (IgniteInterruptedCheckedException e) {
            U.warn(log, "Failed to wait for partition map updates, thread was interrupted: " + e);

            return false;
        }
    }

    /**
     * @param fut Affinity future.
     */
    private void onAffinityInitialized(IgniteInternalFuture<Map<Integer, Map<Integer, List<UUID>>>> fut) {
        try {
            assert fut.isDone();

            Map<Integer, Map<Integer, List<UUID>>> assignmentChange = fut.get();

            GridDhtPartitionsFullMessage m = createPartitionsMessage(false, false);

            CacheAffinityChangeMessage msg = new CacheAffinityChangeMessage(exchId, m, assignmentChange);

            if (log.isDebugEnabled())
                log.debug("Centralized affinity exchange, send affinity change message: " + msg);

            cctx.discovery().sendCustomEvent(msg);
        }
        catch (IgniteCheckedException e) {
            onDone(e);
        }
    }

    /**
     * @param top Topology.
     */
    private void assignPartitionSizes(GridDhtPartitionTopology top) {
        Map<Integer, Long> partSizes = new HashMap<>();

        for (Map.Entry<UUID, GridDhtPartitionsSingleMessage> e : msgs.entrySet()) {
            GridDhtPartitionsSingleMessage singleMsg = e.getValue();

            GridDhtPartitionMap partMap = singleMsg.partitions().get(top.groupId());

            if (partMap == null)
                continue;

            for (Map.Entry<Integer, GridDhtPartitionState> e0 : partMap.entrySet()) {
                int p = e0.getKey();
                GridDhtPartitionState state = e0.getValue();

                if (state == GridDhtPartitionState.OWNING)
                    partSizes.put(p, singleMsg.partitionSizes(top.groupId()).get(p));
            }
        }

        for (GridDhtLocalPartition locPart : top.currentLocalPartitions()) {
            if (locPart.state() == GridDhtPartitionState.OWNING)
                partSizes.put(locPart.id(), locPart.fullSize());
        }

        top.globalPartSizes(partSizes);
    }

    /**
     * Collects and determines new owners of partitions for all nodes for given {@code top}.
     *
     * @param top Topology to assign.
     */
    private void assignPartitionStates(GridDhtPartitionTopology top) {
        Map<Integer, CounterWithNodes> maxCntrs = new HashMap<>();
        Map<Integer, Long> minCntrs = new HashMap<>();

        for (Map.Entry<UUID, GridDhtPartitionsSingleMessage> e : msgs.entrySet()) {
            CachePartitionPartialCountersMap nodeCntrs = e.getValue().partitionUpdateCounters(top.groupId(),
                top.partitions());

            assert nodeCntrs != null;

            for (int i = 0; i < nodeCntrs.size(); i++) {
                int p = nodeCntrs.partitionAt(i);

                UUID uuid = e.getKey();

                GridDhtPartitionState state = top.partitionState(uuid, p);

                if (state != GridDhtPartitionState.OWNING && state != GridDhtPartitionState.MOVING)
                    continue;

                long cntr = state == GridDhtPartitionState.MOVING ?
                    nodeCntrs.initialUpdateCounterAt(i) :
                    nodeCntrs.updateCounterAt(i);

                Long minCntr = minCntrs.get(p);

                if (minCntr == null || minCntr > cntr)
                    minCntrs.put(p, cntr);

                if (state != GridDhtPartitionState.OWNING)
                    continue;

                CounterWithNodes maxCntr = maxCntrs.get(p);

                if (maxCntr == null || cntr > maxCntr.cnt)
                    maxCntrs.put(p, new CounterWithNodes(cntr, e.getValue().partitionSizes(top.groupId()).get(p), uuid));
                else if (cntr == maxCntr.cnt)
                    maxCntr.nodes.add(uuid);
            }
        }

        // Also must process counters from the local node.
        for (GridDhtLocalPartition part : top.currentLocalPartitions()) {
            GridDhtPartitionState state = top.partitionState(cctx.localNodeId(), part.id());

            if (state != GridDhtPartitionState.OWNING && state != GridDhtPartitionState.MOVING)
                continue;

            final long cntr = state == GridDhtPartitionState.MOVING ? part.initialUpdateCounter() : part.updateCounter();

            Long minCntr = minCntrs.get(part.id());

            if (minCntr == null || minCntr > cntr)
                minCntrs.put(part.id(), cntr);

            if (state != GridDhtPartitionState.OWNING)
                continue;

            CounterWithNodes maxCntr = maxCntrs.get(part.id());

            if (maxCntr == null && cntr == 0) {
                CounterWithNodes cntrObj = new CounterWithNodes(0, 0L, cctx.localNodeId());

                for (UUID nodeId : msgs.keySet()) {
                    if (top.partitionState(nodeId, part.id()) == GridDhtPartitionState.OWNING)
                        cntrObj.nodes.add(nodeId);
                }

                maxCntrs.put(part.id(), cntrObj);
            }
            else if (maxCntr == null || cntr > maxCntr.cnt)
                maxCntrs.put(part.id(), new CounterWithNodes(cntr, part.fullSize(), cctx.localNodeId()));
            else if (cntr == maxCntr.cnt)
                maxCntr.nodes.add(cctx.localNodeId());
        }

        Map<Integer, Map<Integer, Long>> partHistReserved0 = partHistReserved;

        Map<Integer, Long> localReserved = partHistReserved0 != null ? partHistReserved0.get(top.groupId()) : null;

        Set<Integer> haveHistory = new HashSet<>();

        for (Map.Entry<Integer, Long> e : minCntrs.entrySet()) {
            int p = e.getKey();
            long minCntr = e.getValue();

            CounterWithNodes maxCntrObj = maxCntrs.get(p);

            long maxCntr = maxCntrObj != null ? maxCntrObj.cnt : 0;

            // If minimal counter is zero, do clean preloading.
            if (minCntr == 0 || minCntr == maxCntr)
                continue;

            if (localReserved != null) {
                Long localCntr = localReserved.get(p);

                if (localCntr != null && localCntr <= minCntr && maxCntrObj.nodes.contains(cctx.localNodeId())) {
                    partHistSuppliers.put(cctx.localNodeId(), top.groupId(), p, localCntr);

                    haveHistory.add(p);

                    continue;
                }
            }

            for (Map.Entry<UUID, GridDhtPartitionsSingleMessage> e0 : msgs.entrySet()) {
                Long histCntr = e0.getValue().partitionHistoryCounters(top.groupId()).get(p);

                if (histCntr != null && histCntr <= minCntr && maxCntrObj.nodes.contains(e0.getKey())) {
                    partHistSuppliers.put(e0.getKey(), top.groupId(), p, histCntr);

                    haveHistory.add(p);

                    break;
                }
            }
        }

        Map<Integer, Set<UUID>> ownersByUpdCounters = new HashMap<>(maxCntrs.size());
        for (Map.Entry<Integer, CounterWithNodes> e : maxCntrs.entrySet())
            ownersByUpdCounters.put(e.getKey(), e.getValue().nodes);

        Map<Integer, Long> partSizes = new HashMap<>(maxCntrs.size());
        for (Map.Entry<Integer, CounterWithNodes> e : maxCntrs.entrySet())
            partSizes.put(e.getKey(), e.getValue().size);

        top.globalPartSizes(partSizes);

        Map<UUID, Set<Integer>> partitionsToRebalance = top.resetOwners(ownersByUpdCounters, haveHistory);

        for (Map.Entry<UUID, Set<Integer>> e : partitionsToRebalance.entrySet()) {
            UUID nodeId = e.getKey();
            Set<Integer> parts = e.getValue();

            for (int part : parts)
                partsToReload.put(nodeId, top.groupId(), part);
        }
    }

    /**
     * Detect lost partitions.
     *
     * @param resTopVer Result topology version.
     */
    private void detectLostPartitions(AffinityTopologyVersion resTopVer) {
        boolean detected = false;

        synchronized (cctx.exchange().interruptLock()) {
            if (Thread.currentThread().isInterrupted())
                return;

            for (CacheGroupContext grp : cctx.cache().cacheGroups()) {
                if (!grp.isLocal()) {
                    // Do not trigger lost partition events on start.
                    boolean event = !localJoinExchange() && !activateCluster();

                    boolean detectedOnGrp = grp.topology().detectLostPartitions(resTopVer, event ? events().lastEvent() : null);

                    detected |= detectedOnGrp;
                }
            }
        }

        if (detected) {
            if (log.isDebugEnabled())
                log.debug("Partitions have been scheduled to resend [reason=" +
                    "Lost partitions detect on " + resTopVer + "]");

            cctx.exchange().scheduleResendPartitions();
        }

        timeBag.finishGlobalStage("Detect lost partitions");
    }

    /**
     * @param cacheNames Cache names.
     */
    private void resetLostPartitions(Collection<String> cacheNames) {
        assert !exchCtx.mergeExchanges();

        synchronized (cctx.exchange().interruptLock()) {
            if (Thread.currentThread().isInterrupted())
                return;

            for (CacheGroupContext grp : cctx.cache().cacheGroups()) {
                if (grp.isLocal())
                    continue;

                for (String cacheName : cacheNames) {
                    if (grp.hasCache(cacheName)) {
                        grp.topology().resetLostPartitions(initialVersion());

                        break;
                    }
                }
            }
        }
    }

    /**
     * Creates an IgniteCheckedException that is used as root cause of the exchange initialization failure.
     * This method aggregates all the exceptions provided from all participating nodes.
     *
     * @param globalExceptions collection exceptions from all participating nodes.
     * @return exception that represents a cause of the exchange initialization failure.
     */
    private IgniteCheckedException createExchangeException(Map<UUID, Exception> globalExceptions) {
        IgniteCheckedException ex = new IgniteCheckedException("Failed to complete exchange process.");

        for (Map.Entry<UUID, Exception> entry : globalExceptions.entrySet())
            if (ex != entry.getValue())
                ex.addSuppressed(entry.getValue());

        return ex;
    }

    /**
     * @return {@code true} if the given {@code discoEvt} supports the rollback procedure.
     */
    private boolean isRollbackSupported() {
        if (!firstEvtDiscoCache.checkAttribute(ATTR_DYNAMIC_CACHE_START_ROLLBACK_SUPPORTED, Boolean.TRUE))
            return false;

        // Currently the rollback process is supported for dynamically started caches only.
        return firstDiscoEvt.type() == EVT_DISCOVERY_CUSTOM_EVT && dynamicCacheStartExchange();
    }

    /**
     * Sends {@link DynamicCacheChangeFailureMessage} to all participated nodes
     * that represents a cause of exchange failure.
     */
    private void sendExchangeFailureMessage() {
        assert crd != null && crd.isLocal();

        try {
            IgniteCheckedException err = createExchangeException(exchangeGlobalExceptions);

            List<String> cacheNames = new ArrayList<>(exchActions.cacheStartRequests().size());

            for (ExchangeActions.CacheActionData actionData : exchActions.cacheStartRequests())
                cacheNames.add(actionData.request().cacheName());

            DynamicCacheChangeFailureMessage msg = new DynamicCacheChangeFailureMessage(
                cctx.localNode(), exchId, err, cacheNames);

            if (log.isDebugEnabled())
                log.debug("Dynamic cache change failed (send message to all participating nodes): " + msg);

            cacheChangeFailureMsgSent = true;

            cctx.discovery().sendCustomEvent(msg);

            return;
        }
        catch (IgniteCheckedException  e) {
            if (reconnectOnError(e))
                onDone(new IgniteNeedReconnectException(cctx.localNode(), e));
            else
                onDone(e);
        }
    }

    /**
     * @param sndResNodes Additional nodes to send finish message to.
     */
    private void onAllReceived(@Nullable Collection<ClusterNode> sndResNodes) {
        try {
            initFut.get();

            timeBag.finishGlobalStage("Waiting for all single messages");

            assert crd.isLocal();

            assert partHistSuppliers.isEmpty() : partHistSuppliers;

            if (!exchCtx.mergeExchanges() && !crd.equals(events().discoveryCache().serverNodes().get(0))) {
                for (CacheGroupContext grp : cctx.cache().cacheGroups()) {
                    if (grp.isLocal())
                        continue;

                    // It is possible affinity is not initialized.
                    // For example, dynamic cache start failed.
                    if (grp.affinity().lastVersion().topologyVersion() > 0)
                        grp.topology().beforeExchange(this, !centralizedAff && !forceAffReassignment, false);
                    else
                        assert exchangeLocE != null :
                            "Affinity is not calculated for the cache group [groupName=" + grp.name() + "]";
                }
            }

            if (exchCtx.mergeExchanges()) {
                if (log.isInfoEnabled())
                    log.info("Coordinator received all messages, try merge [ver=" + initialVersion() + ']');

                boolean finish = cctx.exchange().mergeExchangesOnCoordinator(this);

                timeBag.finishGlobalStage("Exchanges merge");

                if (!finish)
                    return;
            }

            finishExchangeOnCoordinator(sndResNodes);
        }
        catch (IgniteCheckedException e) {
            if (reconnectOnError(e))
                onDone(new IgniteNeedReconnectException(cctx.localNode(), e));
            else
                onDone(e);
        }
    }

    /**
     * @param sndResNodes Additional nodes to send finish message to.
     */
    private void finishExchangeOnCoordinator(@Nullable Collection<ClusterNode> sndResNodes) {
        try {
            if (!F.isEmpty(exchangeGlobalExceptions) && dynamicCacheStartExchange() && isRollbackSupported()) {
                sendExchangeFailureMessage();

                return;
            }

            AffinityTopologyVersion resTopVer = exchCtx.events().topologyVersion();

            if (log.isInfoEnabled()) {
                log.info("finishExchangeOnCoordinator [topVer=" + initialVersion() +
                    ", resVer=" + resTopVer + ']');
            }

            Map<Integer, CacheGroupAffinityMessage> idealAffDiff = null;

            if (exchCtx.mergeExchanges()) {
                synchronized (mux) {
                    if (mergedJoinExchMsgs != null) {
                        for (Map.Entry<UUID, GridDhtPartitionsSingleMessage> e : mergedJoinExchMsgs.entrySet()) {
                            msgs.put(e.getKey(), e.getValue());

                            updatePartitionSingleMap(e.getKey(), e.getValue());
                        }
                    }
                }

                assert exchCtx.events().hasServerJoin() || exchCtx.events().hasServerLeft();

                exchCtx.events().processEvents(this);

                if (exchCtx.events().hasServerLeft())
                    idealAffDiff = cctx.affinity().onServerLeftWithExchangeMergeProtocol(this);
                else
                    cctx.affinity().onServerJoinWithExchangeMergeProtocol(this, true);

                for (CacheGroupDescriptor desc : cctx.affinity().cacheGroups().values()) {
                    if (desc.config().getCacheMode() == CacheMode.LOCAL)
                        continue;

                    CacheGroupContext grp = cctx.cache().cacheGroup(desc.groupId());

                    GridDhtPartitionTopology top = grp != null ? grp.topology() :
                        cctx.exchange().clientTopology(desc.groupId(), events().discoveryCache());

                    top.beforeExchange(this, true, true);
                }
            }

            timeBag.finishGlobalStage("Affinity recalculation (crd)");

            Map<Integer, CacheGroupAffinityMessage> joinedNodeAff = null;

            for (Map.Entry<UUID, GridDhtPartitionsSingleMessage> e : msgs.entrySet()) {
                GridDhtPartitionsSingleMessage msg = e.getValue();

                // Apply update counters after all single messages are received.
                for (Map.Entry<Integer, GridDhtPartitionMap> entry : msg.partitions().entrySet()) {
                    Integer grpId = entry.getKey();

                    CacheGroupContext grp = cctx.cache().cacheGroup(grpId);

                    GridDhtPartitionTopology top = grp != null ? grp.topology() :
                        cctx.exchange().clientTopology(grpId, events().discoveryCache());

                    CachePartitionPartialCountersMap cntrs = msg.partitionUpdateCounters(grpId,
                        top.partitions());

                    if (cntrs != null)
                        top.collectUpdateCounters(cntrs);
                }

                Collection<Integer> affReq = msg.cacheGroupsAffinityRequest();

                if (affReq != null) {
                    joinedNodeAff = CacheGroupAffinityMessage.createAffinityMessages(cctx,
                        resTopVer,
                        affReq,
                        joinedNodeAff);
                }
            }

            timeBag.finishGlobalStage("Collect update counters and create affinity messages");

            validatePartitionsState();

            if (firstDiscoEvt.type() == EVT_DISCOVERY_CUSTOM_EVT) {
                assert firstDiscoEvt instanceof DiscoveryCustomEvent;

                if (activateCluster() || changedBaseline())
                    assignPartitionsStates();

                DiscoveryCustomMessage discoveryCustomMessage = ((DiscoveryCustomEvent) firstDiscoEvt).customMessage();

                if (discoveryCustomMessage instanceof DynamicCacheChangeBatch) {
                    if (exchActions != null) {
                        assignPartitionsStates();

                        Set<String> caches = exchActions.cachesToResetLostPartitions();

                        if (!F.isEmpty(caches))
                            resetLostPartitions(caches);
                    }
                }
                else if (discoveryCustomMessage instanceof SnapshotDiscoveryMessage
                        && ((SnapshotDiscoveryMessage)discoveryCustomMessage).needAssignPartitions())
                    assignPartitionsStates();
            }
            else {
                if (exchCtx.events().hasServerJoin())
                    assignPartitionsStates();

                if (exchCtx.events().hasServerLeft())
                    detectLostPartitions(resTopVer);
            }

            // Recalculate new affinity based on partitions availability.
            if (!exchCtx.mergeExchanges() && forceAffReassignment) {
                idealAffDiff = cctx.affinity().onCustomEventWithEnforcedAffinityReassignment(this);

                timeBag.finishGlobalStage("Ideal affinity diff calculation (enforced)");
            }

            for (CacheGroupContext grpCtx : cctx.cache().cacheGroups()) {
                if (!grpCtx.isLocal())
                    grpCtx.topology().applyUpdateCounters();
            }

            timeBag.finishGlobalStage("Apply update counters");

            updateLastVersion(cctx.versions().last());

            cctx.versions().onExchange(lastVer.get().order());

            IgniteProductVersion minVer = exchCtx.events().discoveryCache().minimumNodeVersion();

            GridDhtPartitionsFullMessage msg = createPartitionsMessage(true,
                minVer.compareToIgnoreTimestamp(PARTIAL_COUNTERS_MAP_SINCE) >= 0);

            if (exchCtx.mergeExchanges()) {
                assert !centralizedAff;

                msg.resultTopologyVersion(resTopVer);

                if (exchCtx.events().hasServerLeft())
                    msg.idealAffinityDiff(idealAffDiff);
            }
            else if (forceAffReassignment)
                msg.idealAffinityDiff(idealAffDiff);

            msg.prepareMarshal(cctx);

            timeBag.finishGlobalStage("Full message preparing");

            synchronized (mux) {
                finishState = new FinishState(crd.id(), resTopVer, msg);

                state = ExchangeLocalState.DONE;
            }

            if (centralizedAff) {
                assert !exchCtx.mergeExchanges();

                IgniteInternalFuture<Map<Integer, Map<Integer, List<UUID>>>> fut = cctx.affinity().initAffinityOnNodeLeft(this);

                if (!fut.isDone()) {
                    fut.listen(new IgniteInClosure<IgniteInternalFuture<Map<Integer, Map<Integer, List<UUID>>>>>() {
                        @Override public void apply(IgniteInternalFuture<Map<Integer, Map<Integer, List<UUID>>>> fut) {
                            onAffinityInitialized(fut);
                        }
                    });
                }
                else
                    onAffinityInitialized(fut);
            }
            else {
                Set<ClusterNode> nodes;

                Map<UUID, GridDhtPartitionsSingleMessage> mergedJoinExchMsgs0;

                synchronized (mux) {
                    srvNodes.remove(cctx.localNode());

                    nodes = new LinkedHashSet<>(srvNodes);

                    mergedJoinExchMsgs0 = mergedJoinExchMsgs;

                    if (mergedJoinExchMsgs != null) {
                        for (Map.Entry<UUID, GridDhtPartitionsSingleMessage> e : mergedJoinExchMsgs.entrySet()) {
                            if (e.getValue() != null) {
                                ClusterNode node = cctx.discovery().node(e.getKey());

                                if (node != null)
                                    nodes.add(node);
                            }
                        }
                    }

                    if (!F.isEmpty(sndResNodes))
                        nodes.addAll(sndResNodes);
                }

                if (!nodes.isEmpty())
                    sendAllPartitions(msg, nodes, mergedJoinExchMsgs0, joinedNodeAff);

                timeBag.finishGlobalStage("Full message sending");

                discoveryLag = calculateDiscoveryLag(
                    msgs.values(),
                    mergedJoinExchMsgs0 == null ? Collections.emptyList() : mergedJoinExchMsgs0.values()
                );

                partitionsSent = true;

                if (!stateChangeExchange())
                    onDone(exchCtx.events().topologyVersion(), null);

                for (Map.Entry<UUID, GridDhtPartitionsSingleMessage> e : pendingSingleMsgs.entrySet()) {
                    if (log.isInfoEnabled()) {
                        log.info("Process pending message on coordinator [node=" + e.getKey() +
                            ", ver=" + initialVersion() +
                            ", resVer=" + resTopVer + ']');
                    }

                    processSingleMessage(e.getKey(), e.getValue());
                }
            }

            if (stateChangeExchange()) {
                StateChangeRequest req = exchActions.stateChangeRequest();

                assert req != null : exchActions;

                boolean stateChangeErr = false;

                if (!F.isEmpty(exchangeGlobalExceptions)) {
                    stateChangeErr = true;

                    cctx.kernalContext().state().onStateChangeError(exchangeGlobalExceptions, req);
                }
                else {
                    boolean hasMoving = !partsToReload.isEmpty();

                    Set<Integer> waitGrps = cctx.affinity().waitGroups();

                    if (!hasMoving) {
                        for (CacheGroupContext grpCtx : cctx.cache().cacheGroups()) {
                            if (waitGrps.contains(grpCtx.groupId()) && grpCtx.topology().hasMovingPartitions()) {
                                hasMoving = true;

                                break;
                            }

                        }
                    }

                    cctx.kernalContext().state().onExchangeFinishedOnCoordinator(this, hasMoving);
                }

                boolean active = !stateChangeErr && req.activate();

                ChangeGlobalStateFinishMessage stateFinishMsg = new ChangeGlobalStateFinishMessage(
                    req.requestId(),
                    active,
                    !stateChangeErr);

                cctx.discovery().sendCustomEvent(stateFinishMsg);

                timeBag.finishGlobalStage("State finish message sending");

                if (!centralizedAff)
                    onDone(exchCtx.events().topologyVersion(), null);
            }
        }
        catch (IgniteCheckedException e) {
            if (reconnectOnError(e))
                onDone(new IgniteNeedReconnectException(cctx.localNode(), e));
            else
                onDone(e);
        }
    }

    /**
     * Collects non local cache group descriptors.
     *
     * @return Collection of non local cache group descriptors.
     */
    private List<CacheGroupDescriptor> nonLocalCacheGroupDescriptors() {
        return cctx.affinity().cacheGroups().values().stream()
            .filter(grpDesc -> grpDesc.config().getCacheMode() != CacheMode.LOCAL)
            .collect(Collectors.toList());
    }

    /**
     * Collects non local cache groups.
     *
     * @return Collection of non local cache groups.
     */
    private List<CacheGroupContext> nonLocalCacheGroups() {
        return cctx.cache().cacheGroups().stream()
            .filter(grp -> !grp.isLocal() && !cacheGroupStopping(grp.groupId()))
            .collect(Collectors.toList());
    }

    /**
     * Validates that partition update counters and cache sizes for all caches are consistent.
     */
    private void validatePartitionsState() {
        try {
            U.doInParallel(
                cctx.kernalContext().getSystemExecutorService(),
                nonLocalCacheGroupDescriptors(),
                grpDesc -> {
                    CacheGroupContext grpCtx = cctx.cache().cacheGroup(grpDesc.groupId());

                    GridDhtPartitionTopology top = grpCtx != null
                        ? grpCtx.topology()
                        : cctx.exchange().clientTopology(grpDesc.groupId(), events().discoveryCache());

                    // Do not validate read or write through caches or caches with disabled rebalance
                    // or ExpiryPolicy is set or validation is disabled.
                    if (grpCtx == null
                        || grpCtx.config().isReadThrough()
                        || grpCtx.config().isWriteThrough()
                        || grpCtx.config().getCacheStoreFactory() != null
                        || grpCtx.config().getRebalanceDelay() == -1
                        || grpCtx.config().getRebalanceMode() == CacheRebalanceMode.NONE
                        || grpCtx.config().getExpiryPolicyFactory() == null
                        || SKIP_PARTITION_SIZE_VALIDATION)
                        return null;

                    try {
                        validator.validatePartitionCountersAndSizes(GridDhtPartitionsExchangeFuture.this, top, msgs);
                    }
                    catch (IgniteCheckedException ex) {
                        log.warning("Partition states validation has failed for group: " + grpCtx.cacheOrGroupName() + ". " + ex.getMessage());
                        // TODO: Handle such errors https://issues.apache.org/jira/browse/IGNITE-7833
                    }

                    return null;
                }
            );
        }
        catch (IgniteCheckedException e) {
            throw new IgniteException("Failed to validate partitions state", e);
        }

        timeBag.finishGlobalStage("Validate partitions states");
    }

    /**
     *
     */
    private void assignPartitionsStates() {
        try {
            U.doInParallel(
                cctx.kernalContext().getSystemExecutorService(),
                nonLocalCacheGroupDescriptors(),
                grpDesc -> {
                    CacheGroupContext grpCtx = cctx.cache().cacheGroup(grpDesc.groupId());

                    GridDhtPartitionTopology top = grpCtx != null
                        ? grpCtx.topology()
                        : cctx.exchange().clientTopology(grpDesc.groupId(), events().discoveryCache());

                    if (!CU.isPersistentCache(grpDesc.config(), cctx.gridConfig().getDataStorageConfiguration()))
                        assignPartitionSizes(top);
                    else
                        assignPartitionStates(top);

                    return null;
                }
            );
        }
        catch (IgniteCheckedException e) {
            throw new IgniteException("Failed to assign partition states", e);
        }

        timeBag.finishGlobalStage("Assign partitions states");
    }

    /**
     * Removes gaps in the local update counters. Gaps in update counters are possible on backup node when primary
     * failed to send update counter deltas to backup.
     */
    private void finalizePartitionCounters() {
        // Reserve at least 2 threads for system operations.
        int parallelismLvl = U.availableThreadCount(cctx.kernalContext(), GridIoPolicy.SYSTEM_POOL, 2);

        try {
            U.<CacheGroupContext, Void>doInParallel(
                parallelismLvl,
                cctx.kernalContext().getSystemExecutorService(),
                nonLocalCacheGroups(),
                grp -> {
                    grp.topology().finalizeUpdateCounters();

                    return null;
                }
            );
        }
        catch (IgniteCheckedException e) {
            throw new IgniteException("Failed to finalize partition counters", e);
        }

        timeBag.finishGlobalStage("Finalize update counters");
    }

    /**
     * @param finishState State.
     * @param msg Request.
     * @param nodeId Node ID.
     */
    private void sendAllPartitionsToNode(FinishState finishState, GridDhtPartitionsSingleMessage msg, UUID nodeId) {
        ClusterNode node = cctx.node(nodeId);

        if (node == null) {
            if (log.isDebugEnabled())
                log.debug("Failed to send partitions, node failed: " + nodeId);

            return;
        }

        GridDhtPartitionsFullMessage fullMsg = finishState.msg.copy();

        Collection<Integer> affReq = msg.cacheGroupsAffinityRequest();

        if (affReq != null) {
            Map<Integer, CacheGroupAffinityMessage> aff = CacheGroupAffinityMessage.createAffinityMessages(
                cctx,
                finishState.resTopVer,
                affReq,
                null);

            fullMsg.joinedNodeAffinity(aff);
        }

        if (!fullMsg.exchangeId().equals(msg.exchangeId())) {
            fullMsg = fullMsg.copy();

            fullMsg.exchangeId(msg.exchangeId());
        }

        try {
            cctx.io().send(node, fullMsg, SYSTEM_POOL);

            if (log.isTraceEnabled()) {
                log.trace("Full message was sent to node: " +
                    node +
                    ", fullMsg: " + fullMsg
                );
            }
        }
        catch (ClusterTopologyCheckedException e) {
            if (log.isDebugEnabled())
                log.debug("Failed to send partitions, node failed: " + node);
        }
        catch (IgniteCheckedException e) {
            U.error(log, "Failed to send partitions [node=" + node + ']', e);
        }
    }

    /**
     * @param node Sender node.
     * @param msg Full partition info.
     */
    public void onReceiveFullMessage(final ClusterNode node, final GridDhtPartitionsFullMessage msg) {
        assert msg != null;
        assert msg.exchangeId() != null : msg;
        assert !node.isDaemon() : node;

        initFut.listen(new CI1<IgniteInternalFuture<Boolean>>() {
            @Override public void apply(IgniteInternalFuture<Boolean> f) {
                try {
                    if (!f.get())
                        return;
                }
                catch (IgniteCheckedException e) {
                    U.error(log, "Failed to initialize exchange future: " + this, e);

                    return;
                }

                processFullMessage(true, node, msg);
            }
        });
    }

    /**
     * @param node Sender node.
     * @param msg Message with full partition info.
     */
    public void onReceivePartitionRequest(final ClusterNode node, final GridDhtPartitionsSingleRequest msg) {
        assert !cctx.kernalContext().clientNode() || msg.restoreState();
        assert !node.isDaemon() && !node.isClient() : node;

        initFut.listen(new CI1<IgniteInternalFuture<Boolean>>() {
            @Override public void apply(IgniteInternalFuture<Boolean> fut) {
                processSinglePartitionRequest(node, msg);
            }
        });
    }

    /**
     * @param node Sender node.
     * @param msg Message.
     */
    private void processSinglePartitionRequest(ClusterNode node, GridDhtPartitionsSingleRequest msg) {
        FinishState finishState0 = null;

        synchronized (mux) {
            if (crd == null) {
                if (log.isInfoEnabled())
                    log.info("Ignore partitions request, no coordinator [node=" + node.id() + ']');

                return;
            }

            switch (state) {
                case DONE: {
                    assert finishState != null;

                    if (node.id().equals(finishState.crdId)) {
                        if (log.isInfoEnabled())
                            log.info("Ignore partitions request, finished exchange with this coordinator: " + msg);

                        return;
                    }

                    finishState0 = finishState;

                    break;
                }

                case CRD:
                case BECOME_CRD: {
                    if (log.isInfoEnabled())
                        log.info("Ignore partitions request, node is coordinator: " + msg);

                    return;
                }

                case CLIENT:
                case SRV: {
                    if (!cctx.discovery().alive(node)) {
                        if (log.isInfoEnabled())
                            log.info("Ignore partitions request, node is not alive [node=" + node.id() + ']');

                        return;
                    }

                    if (msg.restoreState()) {
                        if (!node.equals(crd)) {
                            if (node.order() > crd.order()) {
                                if (log.isInfoEnabled()) {
                                    log.info("Received partitions request, change coordinator [oldCrd=" + crd.id() +
                                        ", newCrd=" + node.id() + ']');
                                }

                                crd = node; // Do not allow to process FullMessage from old coordinator.
                            }
                            else {
                                if (log.isInfoEnabled()) {
                                    log.info("Ignore restore state request, coordinator changed [oldCrd=" + crd.id() +
                                        ", newCrd=" + node.id() + ']');
                                }

                                return;
                            }
                        }
                    }

                    break;
                }

                default:
                    assert false : state;
            }
        }

        if (msg.restoreState()) {
            try {
                assert msg.restoreExchangeId() != null : msg;

                GridDhtPartitionsSingleMessage res;

                if (dynamicCacheStartExchange() && exchangeLocE != null) {
                    res = new GridDhtPartitionsSingleMessage(msg.restoreExchangeId(),
                        cctx.kernalContext().clientNode(),
                        cctx.versions().last(),
                        true);

                    res.setError(exchangeLocE);
                }
                else {
                    res = cctx.exchange().createPartitionsSingleMessage(
                        msg.restoreExchangeId(),
                        cctx.kernalContext().clientNode(),
                        true,
                        node.version().compareToIgnoreTimestamp(PARTIAL_COUNTERS_MAP_SINCE) >= 0,
                        exchActions);

                    if (localJoinExchange() && finishState0 == null)
                        res.cacheGroupsAffinityRequest(exchCtx.groupsAffinityRequestOnJoin());
                }

                res.restoreState(true);

                if (log.isInfoEnabled()) {
                    log.info("Send restore state response [node=" + node.id() +
                        ", exchVer=" + msg.restoreExchangeId().topologyVersion() +
                        ", hasState=" + (finishState0 != null) +
                        ", affReq=" + !F.isEmpty(res.cacheGroupsAffinityRequest()) + ']');
                }

                res.finishMessage(finishState0 != null ? finishState0.msg : null);

                cctx.io().send(node, res, SYSTEM_POOL);
            }
            catch (ClusterTopologyCheckedException ignored) {
                if (log.isDebugEnabled())
                    log.debug("Node left during partition exchange [nodeId=" + node.id() + ", exchId=" + exchId + ']');
            }
            catch (IgniteCheckedException e) {
                U.error(log, "Failed to send partitions message [node=" + node + ", msg=" + msg + ']', e);
            }

            return;
        }

        try {
            sendLocalPartitions(node);
        }
        catch (IgniteCheckedException e) {
            U.error(log, "Failed to send message to coordinator: " + e);
        }
    }

    /**
     * @param checkCrd If {@code true} checks that local node is exchange coordinator.
     * @param node Sender node.
     * @param msg Message.
     */
    private void processFullMessage(boolean checkCrd, ClusterNode node, GridDhtPartitionsFullMessage msg) {
        try {
            assert exchId.equals(msg.exchangeId()) : msg;
            assert msg.lastVersion() != null : msg;

            timeBag.finishGlobalStage("Waiting for Full message");

            if (checkCrd) {
                assert node != null;

                synchronized (mux) {
                    if (crd == null) {
                        if (log.isInfoEnabled())
                            log.info("Ignore full message, all server nodes left: " + msg);

                        return;
                    }

                    switch (state) {
                        case CRD:
                        case BECOME_CRD: {
                            if (log.isInfoEnabled())
                                log.info("Ignore full message, node is coordinator: " + msg);

                            return;
                        }

                        case DONE: {
                            if (log.isInfoEnabled())
                                log.info("Ignore full message, future is done: " + msg);

                            return;
                        }

                        case SRV:
                        case CLIENT: {
                            if (!crd.equals(node)) {
                                if (log.isInfoEnabled()) {
                                    log.info("Received full message from non-coordinator [node=" + node.id() +
                                        ", nodeOrder=" + node.order() +
                                        ", crd=" + crd.id() +
                                        ", crdOrder=" + crd.order() + ']');
                                }

                                if (node.order() > crd.order())
                                    fullMsgs.put(node, msg);

                                return;
                            }
                            else {
                                if (!F.isEmpty(msg.getErrorsMap())) {
                                    Exception e = msg.getErrorsMap().get(cctx.localNodeId());

                                    if (e instanceof IgniteNeedReconnectException) {
                                        onDone(e);

                                        return;
                                    }
                                }

                                AffinityTopologyVersion resVer = msg.resultTopologyVersion() != null ? msg.resultTopologyVersion() : initialVersion();

                                if (log.isInfoEnabled()) {
                                    log.info("Received full message, will finish exchange [node=" + node.id() +
                                        ", resVer=" + resVer + ']');
                                }

                                finishState = new FinishState(crd.id(), resVer, msg);

                                state = ExchangeLocalState.DONE;

                                break;
                            }
                        }
                    }
                }
            }
            else
                assert node == null : node;

            AffinityTopologyVersion resTopVer = initialVersion();

            if (exchCtx.mergeExchanges()) {
                if (msg.resultTopologyVersion() != null && !initialVersion().equals(msg.resultTopologyVersion())) {
                    if (log.isInfoEnabled()) {
                        log.info("Received full message, need merge [curFut=" + initialVersion() +
                            ", resVer=" + msg.resultTopologyVersion() + ']');
                    }

                    resTopVer = msg.resultTopologyVersion();

                    if (cctx.exchange().mergeExchanges(this, msg)) {
                        assert cctx.kernalContext().isStopping();

                        return; // Node is stopping, no need to further process exchange.
                    }

                    assert resTopVer.equals(exchCtx.events().topologyVersion()) :  "Unexpected result version [" +
                        "msgVer=" + resTopVer +
                        ", locVer=" + exchCtx.events().topologyVersion() + ']';
                }

                exchCtx.events().processEvents(this);

                if (localJoinExchange())
                    cctx.affinity().onLocalJoin(this, msg, resTopVer);
                else {
                    if (exchCtx.events().hasServerLeft())
                        cctx.affinity().applyAffinityFromFullMessage(this, msg);
                    else
                        cctx.affinity().onServerJoinWithExchangeMergeProtocol(this, false);

                    for (CacheGroupContext grp : cctx.cache().cacheGroups()) {
                        if (grp.isLocal() || cacheGroupStopping(grp.groupId()))
                            continue;

                        grp.topology().beforeExchange(this, true, false);
                    }
                }
            }
            else if (localJoinExchange() && !exchCtx.fetchAffinityOnJoin())
                cctx.affinity().onLocalJoin(this, msg, resTopVer);
            else if (forceAffReassignment)
                cctx.affinity().applyAffinityFromFullMessage(this, msg);

            timeBag.finishGlobalStage("Affinity recalculation");

            if (dynamicCacheStartExchange() && !F.isEmpty(exchangeGlobalExceptions)) {
                assert cctx.localNode().isClient();

                // TODO: https://issues.apache.org/jira/browse/IGNITE-8796
                // The current exchange has been successfully completed on all server nodes,
                // but has failed on that client node for some reason.
                // It looks like that we need to rollback dynamically started caches on the client node,
                // complete DynamicCacheStartFutures (if they are registered) with the cause of that failure
                // and complete current exchange without errors.

                onDone(exchangeLocE);

                return;
            }

            updatePartitionFullMap(resTopVer, msg);

            if (stateChangeExchange() && !F.isEmpty(msg.getErrorsMap()))
                cctx.kernalContext().state().onStateChangeError(msg.getErrorsMap(), exchActions.stateChangeRequest());

            onDone(resTopVer, null);
        }
        catch (IgniteCheckedException e) {
            onDone(e);
        }
    }

    /**
     * Updates partition map in all caches.
     *
     * @param resTopVer Result topology version.
     * @param msg Partitions full messages.
     */
    private void updatePartitionFullMap(AffinityTopologyVersion resTopVer, GridDhtPartitionsFullMessage msg) {
        cctx.versions().onExchange(msg.lastVersion().order());

        assert partHistSuppliers.isEmpty();

        partHistSuppliers.putAll(msg.partitionHistorySuppliers());

<<<<<<< HEAD
        int parallelismLvl = cctx.kernalContext().config().getSystemThreadPoolSize();
=======
        long time = System.currentTimeMillis();
>>>>>>> ca8a80bf

        // Reserve at least 2 threads for system operations.
        int parallelismLvl = U.availableThreadCount(cctx.kernalContext(), GridIoPolicy.SYSTEM_POOL, 2);

        try {
            doInParallel(
                parallelismLvl,
                cctx.kernalContext().getSystemExecutorService(),
                msg.partitions().keySet(), grpId -> {
                    CacheGroupContext grp = cctx.cache().cacheGroup(grpId);

                    if (grp != null) {
                        CachePartitionFullCountersMap cntrMap = msg.partitionUpdateCounters(grpId,
                            grp.topology().partitions());

                        grp.topology().update(resTopVer,
                            msg.partitions().get(grpId),
                            cntrMap,
                            msg.partsToReload(cctx.localNodeId(), grpId),
                            msg.partitionSizes(grpId),
                            null);
                    }
                    else {
                        ClusterNode oldest = cctx.discovery().oldestAliveServerNode(AffinityTopologyVersion.NONE);

                        if (oldest != null && oldest.isLocal()) {
                            GridDhtPartitionTopology top = cctx.exchange().clientTopology(grpId, events().discoveryCache());

                            CachePartitionFullCountersMap cntrMap = msg.partitionUpdateCounters(grpId,
                                top.partitions());

                            top.update(resTopVer,
                                msg.partitions().get(grpId),
                                cntrMap,
                                Collections.emptySet(),
                                null,
                                null);
                        }
                    }

                    return null;
                });
        }
        catch (IgniteCheckedException e) {
            throw new IgniteException(e);
        }

        partitionsReceived = true;

        timeBag.finishGlobalStage("Full map updating");
    }

    /**
     * Updates partition map in all caches.
     *
     * @param nodeId Node message received from.
     * @param msg Partitions single message.
     */
    private void updatePartitionSingleMap(UUID nodeId, GridDhtPartitionsSingleMessage msg) {
        msgs.put(nodeId, msg);

        for (Map.Entry<Integer, GridDhtPartitionMap> entry : msg.partitions().entrySet()) {
            Integer grpId = entry.getKey();
            CacheGroupContext grp = cctx.cache().cacheGroup(grpId);

            GridDhtPartitionTopology top = grp != null ? grp.topology() :
                cctx.exchange().clientTopology(grpId, events().discoveryCache());

            top.update(exchId, entry.getValue(), false);
        }
    }

    /**
     * Cache change failure message callback, processed from the discovery thread.
     *
     * @param node Message sender node.
     * @param msg Failure message.
     */
    public void onDynamicCacheChangeFail(final ClusterNode node, final DynamicCacheChangeFailureMessage msg) {
        assert exchId.equals(msg.exchangeId()) : msg;
        assert firstDiscoEvt.type() == EVT_DISCOVERY_CUSTOM_EVT && dynamicCacheStartExchange();

        final ExchangeActions actions = exchangeActions();

        onDiscoveryEvent(new IgniteRunnable() {
            @Override public void run() {
                // The rollbackExchange() method has to wait for checkpoint.
                // That operation is time consumed, and therefore it should be executed outside the discovery thread.
                cctx.kernalContext().getSystemExecutorService().submit(new Runnable() {
                    @Override public void run() {
                        if (isDone() || !enterBusy())
                            return;

                        try {
                            assert msg.error() != null: msg;

                            // Try to revert all the changes that were done during initialization phase
                            cctx.affinity().forceCloseCaches(
                                GridDhtPartitionsExchangeFuture.this,
                                crd.isLocal(),
                                msg.exchangeActions()
                            );

                            synchronized (mux) {
                                finishState = new FinishState(crd.id(), initialVersion(), null);

                                state = ExchangeLocalState.DONE;
                            }

                            if (actions != null)
                                actions.completeRequestFutures(cctx, msg.error());

                            onDone(exchId.topologyVersion());
                        }
                        catch (Throwable e) {
                            onDone(e);
                        }
                        finally {
                            leaveBusy();
                        }
                    }
                });
            }
        });
    }

    /**
     * Affinity change message callback, processed from the same thread as {@link #onNodeLeft}.
     *
     * @param node Message sender node.
     * @param msg Message.
     */
    public void onAffinityChangeMessage(final ClusterNode node, final CacheAffinityChangeMessage msg) {
        assert exchId.equals(msg.exchangeId()) : msg;

        onDiscoveryEvent(new IgniteRunnable() {
            @Override public void run() {
                if (isDone() || !enterBusy())
                    return;

                try {
                    assert centralizedAff;

                    if (crd.equals(node)) {
                        AffinityTopologyVersion resTopVer = initialVersion();

                        cctx.affinity().onExchangeChangeAffinityMessage(GridDhtPartitionsExchangeFuture.this,
                            crd.isLocal(),
                            msg);

                        IgniteCheckedException err = !F.isEmpty(msg.partitionsMessage().getErrorsMap()) ?
                            new IgniteCheckedException("Cluster state change failed.") : null;

                        if (!crd.isLocal()) {
                            GridDhtPartitionsFullMessage partsMsg = msg.partitionsMessage();

                            assert partsMsg != null : msg;
                            assert partsMsg.lastVersion() != null : partsMsg;

                            updatePartitionFullMap(resTopVer, partsMsg);

                            if (exchActions != null && exchActions.stateChangeRequest() != null && err != null)
                                cctx.kernalContext().state().onStateChangeError(msg.partitionsMessage().getErrorsMap(), exchActions.stateChangeRequest());
                        }

                        onDone(resTopVer, err);
                    }
                    else {
                        if (log.isDebugEnabled()) {
                            log.debug("Ignore affinity change message, coordinator changed [node=" + node.id() +
                                ", crd=" + crd.id() +
                                ", msg=" + msg +
                                ']');
                        }
                    }
                }
                finally {
                    leaveBusy();
                }
            }
        });
    }

    /**
     * @param c Closure.
     */
    private void onDiscoveryEvent(IgniteRunnable c) {
        synchronized (discoEvts) {
            if (!init) {
                discoEvts.add(c);

                return;
            }

            assert discoEvts.isEmpty() : discoEvts;
        }

        c.run();
    }

    /**
     * Moves exchange future to state 'init done' using {@link #initFut}.
     */
    private void initDone() {
        while (!isDone()) {
            List<IgniteRunnable> evts;

            synchronized (discoEvts) {
                if (discoEvts.isEmpty()) {
                    init = true;

                    break;
                }

                evts = new ArrayList<>(discoEvts);

                discoEvts.clear();
            }

            for (IgniteRunnable c : evts)
                c.run();
        }

        initFut.onDone(true);
    }

    /**
     *
     */
    private void onAllServersLeft() {
        assert cctx.kernalContext().clientNode() : cctx.localNode();

        List<ClusterNode> empty = Collections.emptyList();

        for (CacheGroupContext grp : cctx.cache().cacheGroups()) {
            List<List<ClusterNode>> affAssignment = new ArrayList<>(grp.affinity().partitions());

            for (int i = 0; i < grp.affinity().partitions(); i++)
                affAssignment.add(empty);

            grp.affinity().idealAssignment(affAssignment);

            grp.affinity().initialize(initialVersion(), affAssignment);

            cctx.exchange().exchangerUpdateHeartbeat();
        }
    }

    /**
     * Node left callback, processed from the same thread as {@link #onAffinityChangeMessage}.
     *
     * @param node Left node.
     */
    public void onNodeLeft(final ClusterNode node) {
        if (isDone() || !enterBusy())
            return;

        cctx.mvcc().removeExplicitNodeLocks(node.id(), initialVersion());

        try {
            onDiscoveryEvent(new IgniteRunnable() {
                @Override public void run() {
                    if (isDone() || !enterBusy())
                        return;

                    try {
                        boolean crdChanged = false;
                        boolean allReceived = false;

                        ClusterNode crd0;

                        events().discoveryCache().updateAlives(node);

                        InitNewCoordinatorFuture newCrdFut0;

                        synchronized (mux) {
                            newCrdFut0 = newCrdFut;
                        }

                        if (newCrdFut0 != null)
                            newCrdFut0.onNodeLeft(node.id());

                        synchronized (mux) {
                            if (!srvNodes.remove(node))
                                return;

                            boolean rmvd = remaining.remove(node.id());

                            if (!rmvd) {
                                if (mergedJoinExchMsgs != null && mergedJoinExchMsgs.containsKey(node.id())) {
                                    if (mergedJoinExchMsgs.get(node.id()) == null) {
                                        mergedJoinExchMsgs.remove(node.id());

                                        rmvd = true;
                                    }
                                }
                            }

                            if (node.equals(crd)) {
                                crdChanged = true;

                                crd = !srvNodes.isEmpty() ? srvNodes.get(0) : null;
                            }

                            switch (state) {
                                case DONE:
                                    return;

                                case CRD:
                                    allReceived = rmvd && (remaining.isEmpty() && F.isEmpty(mergedJoinExchMsgs));

                                    break;

                                case SRV:
                                    assert crd != null;

                                    if (crdChanged && crd.isLocal()) {
                                        state = ExchangeLocalState.BECOME_CRD;

                                        newCrdFut = new InitNewCoordinatorFuture(cctx);
                                    }

                                    break;
                            }

                            crd0 = crd;

                            if (crd0 == null)
                                finishState = new FinishState(null, initialVersion(), null);
                        }

                        if (crd0 == null) {
                            onAllServersLeft();

                            onDone(initialVersion());

                            return;
                        }

                        if (crd0.isLocal()) {
                            if (stateChangeExchange() && exchangeLocE != null)
                                exchangeGlobalExceptions.put(crd0.id(), exchangeLocE);

                            if (crdChanged) {
                                if (log.isInfoEnabled()) {
                                    log.info("Coordinator failed, node is new coordinator [ver=" + initialVersion() +
                                        ", prev=" + node.id() + ']');
                                }

                                assert newCrdFut != null;

                                cctx.kernalContext().closure().callLocal(new Callable<Void>() {
                                    @Override public Void call() throws Exception {
                                        newCrdFut.init(GridDhtPartitionsExchangeFuture.this);

                                        newCrdFut.listen(new CI1<IgniteInternalFuture>() {
                                            @Override public void apply(IgniteInternalFuture fut) {
                                                if (isDone())
                                                    return;

                                                Lock lock = cctx.io().readLock();

                                                if (lock == null)
                                                    return;

                                                try {
                                                    onBecomeCoordinator((InitNewCoordinatorFuture) fut);
                                                }
                                                finally {
                                                    lock.unlock();
                                                }
                                            }
                                        });

                                        return null;
                                    }
                                }, GridIoPolicy.SYSTEM_POOL);

                                return;
                            }

                            if (allReceived) {
                                cctx.kernalContext().getSystemExecutorService().submit(new Runnable() {
                                    @Override public void run() {
                                        awaitSingleMapUpdates();

                                        onAllReceived(null);
                                    }
                                });
                            }
                        }
                        else {
                            if (crdChanged) {
                                for (Map.Entry<ClusterNode, GridDhtPartitionsFullMessage> m : fullMsgs.entrySet()) {
                                    if (crd0.equals(m.getKey())) {
                                        if (log.isInfoEnabled()) {
                                            log.info("Coordinator changed, process pending full message [" +
                                                "ver=" + initialVersion() +
                                                ", crd=" + node.id() +
                                                ", pendingMsgNode=" + m.getKey() + ']');
                                        }

                                        processFullMessage(true, m.getKey(), m.getValue());

                                        if (isDone())
                                            return;
                                    }
                                }

                                if (log.isInfoEnabled()) {
                                    log.info("Coordinator changed, send partitions to new coordinator [" +
                                        "ver=" + initialVersion() +
                                        ", crd=" + node.id() +
                                        ", newCrd=" + crd0.id() + ']');
                                }

                                final ClusterNode newCrd = crd0;

                                cctx.kernalContext().getSystemExecutorService().submit(new Runnable() {
                                    @Override public void run() {
                                        sendPartitions(newCrd);
                                    }
                                });
                            }
                        }
                    }
                    catch (IgniteCheckedException e) {
                        if (reconnectOnError(e))
                            onDone(new IgniteNeedReconnectException(cctx.localNode(), e));
                        else
                            U.error(log, "Failed to process node left event: " + e, e);
                    }
                    finally {
                        leaveBusy();
                    }
                }
            });
        }
        finally {
            leaveBusy();
        }
    }

    /**
     * @param newCrdFut Coordinator initialization future.
     */
    private void onBecomeCoordinator(InitNewCoordinatorFuture newCrdFut) {
        boolean allRcvd = false;

        cctx.exchange().onCoordinatorInitialized();

        if (newCrdFut.restoreState()) {
            GridDhtPartitionsFullMessage fullMsg = newCrdFut.fullMessage();

            assert msgs.isEmpty() : msgs;

            if (fullMsg != null) {
                if (log.isInfoEnabled()) {
                    log.info("New coordinator restored state [ver=" + initialVersion() +
                        ", resVer=" + fullMsg.resultTopologyVersion() + ']');
                }

                synchronized (mux) {
                    state = ExchangeLocalState.DONE;

                    finishState = new FinishState(crd.id(), fullMsg.resultTopologyVersion(), fullMsg);
                }

                fullMsg.exchangeId(exchId);

                processFullMessage(false, null, fullMsg);

                Map<ClusterNode, GridDhtPartitionsSingleMessage> msgs = newCrdFut.messages();

                if (!F.isEmpty(msgs)) {
                    Map<Integer, CacheGroupAffinityMessage> joinedNodeAff = null;

                    for (Map.Entry<ClusterNode, GridDhtPartitionsSingleMessage> e : msgs.entrySet()) {
                        this.msgs.put(e.getKey().id(), e.getValue());

                        GridDhtPartitionsSingleMessage msg = e.getValue();

                        Collection<Integer> affReq = msg.cacheGroupsAffinityRequest();

                        if (!F.isEmpty(affReq)) {
                            joinedNodeAff = CacheGroupAffinityMessage.createAffinityMessages(cctx,
                                fullMsg.resultTopologyVersion(),
                                affReq,
                                joinedNodeAff);
                        }
                    }

                    Map<UUID, GridDhtPartitionsSingleMessage> mergedJoins = newCrdFut.mergedJoinExchangeMessages();

                    if (log.isInfoEnabled()) {
                        log.info("New coordinator sends full message [ver=" + initialVersion() +
                            ", resVer=" + fullMsg.resultTopologyVersion() +
                            ", nodes=" + F.nodeIds(msgs.keySet()) +
                            ", mergedJoins=" + (mergedJoins != null ? mergedJoins.keySet() : null) + ']');
                    }

                    sendAllPartitions(fullMsg, msgs.keySet(), mergedJoins, joinedNodeAff);
                }

                return;
            }
            else {
                if (log.isInfoEnabled())
                    log.info("New coordinator restore state finished [ver=" + initialVersion() + ']');

                for (Map.Entry<ClusterNode, GridDhtPartitionsSingleMessage> e : newCrdFut.messages().entrySet()) {
                    GridDhtPartitionsSingleMessage msg = e.getValue();

                    if (!msg.client()) {
                        msgs.put(e.getKey().id(), e.getValue());

                        if (dynamicCacheStartExchange() && msg.getError() != null)
                            exchangeGlobalExceptions.put(e.getKey().id(), msg.getError());

                        updatePartitionSingleMap(e.getKey().id(), msg);
                    }
                }
            }

            allRcvd = true;

            synchronized (mux) {
                remaining.clear(); // Do not process messages.

                assert crd != null && crd.isLocal();

                state = ExchangeLocalState.CRD;

                assert mergedJoinExchMsgs == null;
            }
        }
        else {
            Set<UUID> remaining0 = null;

            synchronized (mux) {
                assert crd != null && crd.isLocal();

                state = ExchangeLocalState.CRD;

                assert mergedJoinExchMsgs == null;

                if (log.isInfoEnabled()) {
                    log.info("New coordinator initialization finished [ver=" + initialVersion() +
                        ", remaining=" + remaining + ']');
                }

                if (!remaining.isEmpty())
                    remaining0 = new HashSet<>(remaining);
            }

            if (remaining0 != null) {
                // It is possible that some nodes finished exchange with previous coordinator.
                GridDhtPartitionsSingleRequest req = new GridDhtPartitionsSingleRequest(exchId);

                for (UUID nodeId : remaining0) {
                    try {
                        if (!pendingSingleMsgs.containsKey(nodeId)) {
                            if (log.isInfoEnabled()) {
                                log.info("New coordinator sends request [ver=" + initialVersion() +
                                    ", node=" + nodeId + ']');
                            }

                            cctx.io().send(nodeId, req, SYSTEM_POOL);
                        }
                    }
                    catch (ClusterTopologyCheckedException ignored) {
                        if (log.isDebugEnabled())
                            log.debug("Node left during partition exchange [nodeId=" + nodeId +
                                ", exchId=" + exchId + ']');
                    }
                    catch (IgniteCheckedException e) {
                        U.error(log, "Failed to request partitions from node: " + nodeId, e);
                    }
                }

                for (Map.Entry<UUID, GridDhtPartitionsSingleMessage> m : pendingSingleMsgs.entrySet()) {
                    if (log.isInfoEnabled()) {
                        log.info("New coordinator process pending message [ver=" + initialVersion() +
                            ", node=" + m.getKey() + ']');
                    }

                    processSingleMessage(m.getKey(), m.getValue());
                }
            }
        }

        if (allRcvd) {
            awaitSingleMapUpdates();

            onAllReceived(newCrdFut.messages().keySet());
        }
    }

    /**
     * @param e Exception.
     * @return {@code True} if local node should try reconnect in case of error.
     */
    public boolean reconnectOnError(Throwable e) {
        return (e instanceof IgniteNeedReconnectException
            || X.hasCause(e, IOException.class, IgniteClientDisconnectedCheckedException.class))
            && cctx.discovery().reconnectSupported();
    }

    /**
     * @return {@code True} If partition changes triggered by receiving Single/Full messages are not finished yet.
     */
    public boolean partitionChangesInProgress() {
        ClusterNode crd0 = crd;

        if (crd0 == null)
            return false;

        return crd0.equals(cctx.localNode()) ? !partitionsSent : !partitionsReceived;
    }

    /**
     * Add or merge updates received from coordinator while exchange in progress.
     *
     * @param fullMsg Full message with exchangeId = null.
     * @return {@code True} if message should be ignored and processed after exchange is done.
     */
    public synchronized boolean addOrMergeDelayedFullMessage(ClusterNode node, GridDhtPartitionsFullMessage fullMsg) {
        assert fullMsg.exchangeId() == null : fullMsg.exchangeId();

        if (isDone())
            return false;

        GridDhtPartitionsFullMessage prev = delayedLatestMsg;

        if (prev == null) {
            delayedLatestMsg = fullMsg;

            listen(f -> {
                GridDhtPartitionsFullMessage msg;

                synchronized (this) {
                    msg = delayedLatestMsg;

                    delayedLatestMsg = null;
                }

                if (msg != null)
                    cctx.exchange().processFullPartitionUpdate(node, msg);
            });
        }
        else
            delayedLatestMsg.merge(fullMsg, cctx.discovery());

        return true;
    }

    /** {@inheritDoc} */
    @Override public int compareTo(GridDhtPartitionsExchangeFuture fut) {
        return exchId.compareTo(fut.exchId);
    }

    /** {@inheritDoc} */
    @Override public boolean equals(Object o) {
        if (this == o)
            return true;

        if (o == null || o.getClass() != getClass())
            return false;

        GridDhtPartitionsExchangeFuture fut = (GridDhtPartitionsExchangeFuture)o;

        return exchId.equals(fut.exchId);
    }

    /** {@inheritDoc} */
    @Override public int hashCode() {
        return exchId.hashCode();
    }

    /** {@inheritDoc} */
    @Override public void addDiagnosticRequest(IgniteDiagnosticPrepareContext diagCtx) {
        if (!isDone()) {
            ClusterNode crd;
            Set<UUID> remaining;

            synchronized (mux) {
                crd = this.crd;
                remaining = new HashSet<>(this.remaining);
            }

            if (crd != null) {
                if (!crd.isLocal()) {
                    diagCtx.exchangeInfo(crd.id(), initialVersion(), "Exchange future waiting for coordinator " +
                        "response [crd=" + crd.id() + ", topVer=" + initialVersion() + ']');
                }
                else if (!remaining.isEmpty()){
                    UUID nodeId = remaining.iterator().next();

                    diagCtx.exchangeInfo(nodeId, initialVersion(), "Exchange future on coordinator waiting for " +
                        "server response [node=" + nodeId + ", topVer=" + initialVersion() + ']');
                }
            }
        }
    }

    /**
     * @return Short information string.
     */
    public String shortInfo() {
        return "GridDhtPartitionsExchangeFuture [topVer=" + initialVersion() +
            ", evt=" + (firstDiscoEvt != null ? IgniteUtils.gridEventName(firstDiscoEvt.type()) : -1) +
            ", evtNode=" + (firstDiscoEvt != null ? firstDiscoEvt.eventNode() : null) +
            ", done=" + isDone() + ']';
    }

    /** {@inheritDoc} */
    @Override public String toString() {
        Set<UUID> remaining;

        synchronized (mux) {
            remaining = new HashSet<>(this.remaining);
        }

        return S.toString(GridDhtPartitionsExchangeFuture.class, this,
            "evtLatch", evtLatch == null ? "null" : evtLatch.getCount(),
            "remaining", remaining,
            "super", super.toString());
    }

    /**
     *
     */
    private static class CounterWithNodes {
        /** */
        private final long cnt;

        /** */
        private final long size;

        /** */
        private final Set<UUID> nodes = new HashSet<>();

        /**
         * @param cnt Count.
         * @param firstNode Node ID.
         */
        private CounterWithNodes(long cnt, @Nullable Long size, UUID firstNode) {
            this.cnt = cnt;
            this.size = size != null ? size : 0;

            nodes.add(firstNode);
        }

        /** {@inheritDoc} */
        @Override public String toString() {
            return S.toString(CounterWithNodes.class, this);
        }
    }

    /**
     * @param step Exponent coefficient.
     * @param timeout Base timeout.
     * @return Time to wait before next debug dump.
     */
    public static long nextDumpTimeout(int step, long timeout) {
        long limit = getLong(IGNITE_LONG_OPERATIONS_DUMP_TIMEOUT_LIMIT, 30 * 60_000);

        if (limit <= 0)
            limit = 30 * 60_000;

        assert step >= 0 : step;

        long dumpFactor = Math.round(Math.pow(2, step));

        long nextTimeout = timeout * dumpFactor;

        if (nextTimeout <= 0)
            return limit;

        return nextTimeout <= limit ? nextTimeout : limit;
    }

    /**
     *
     */
    private static class FinishState {
        /** */
        private final UUID crdId;

        /** */
        private final AffinityTopologyVersion resTopVer;

        /** */
        private final GridDhtPartitionsFullMessage msg;

        /**
         * @param crdId Coordinator node.
         * @param resTopVer Result version.
         * @param msg Result message.
         */
        FinishState(UUID crdId, AffinityTopologyVersion resTopVer, GridDhtPartitionsFullMessage msg) {
            this.crdId = crdId;
            this.resTopVer = resTopVer;
            this.msg = msg;
        }
    }

    /**
     *
     */
    enum ExchangeType {
        /** */
        CLIENT,

        /** */
        ALL,

        /** */
        NONE
    }

    /**
     *
     */
    private enum ExchangeLocalState {
        /** Local node is coordinator. */
        CRD,

        /** Local node is non-coordinator server. */
        SRV,

        /** Local node is client node. */
        CLIENT,

        /**
         * Previous coordinator failed before exchange finished and
         * local performs initialization to become new coordinator.
         */
        BECOME_CRD,

        /** Exchange finished. */
        DONE,

        /** This exchange was merged with another one. */
        MERGED
    }
}<|MERGE_RESOLUTION|>--- conflicted
+++ resolved
@@ -4043,12 +4043,6 @@
 
         partHistSuppliers.putAll(msg.partitionHistorySuppliers());
 
-<<<<<<< HEAD
-        int parallelismLvl = cctx.kernalContext().config().getSystemThreadPoolSize();
-=======
-        long time = System.currentTimeMillis();
->>>>>>> ca8a80bf
-
         // Reserve at least 2 threads for system operations.
         int parallelismLvl = U.availableThreadCount(cctx.kernalContext(), GridIoPolicy.SYSTEM_POOL, 2);
 
