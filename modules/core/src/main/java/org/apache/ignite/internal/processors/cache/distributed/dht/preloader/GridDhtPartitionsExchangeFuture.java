--- conflicted
+++ resolved
@@ -200,8 +200,6 @@
     /** */
     private boolean centralizedAff;
 
-<<<<<<< HEAD
-=======
     /** Exception that was thrown during init phase on local node. */
     private IgniteCheckedException exchangeLocE;
 
@@ -211,7 +209,6 @@
     /** Used to track the fact that {@code DynamicCacheChangeFailureMessage} was sent. */
     private volatile boolean cacheChangeFailureMsgSent;
 
->>>>>>> a7310e49
     /** Forced Rebalance future. */
     private GridCompoundFuture<Boolean, Boolean> forcedRebFut;
 
@@ -579,7 +576,7 @@
                     }
 
                     if (allRcvd)
-                        onAllReceived(false);
+                        onAllReceived();
                 }
                 else {
                     clientOnlyExchange = cctx.kernalContext().clientNode();
@@ -1155,7 +1152,7 @@
 
         cctx.exchange().onExchangeDone(this, err);
 
-        cctx.cache().onExchangeDone(exchId.topologyVersion(), reqs, err, false);
+        cctx.cache().onExchangeDone(exchId.topologyVersion(), reqs, err);
 
         if (super.onDone(res, err) && realExchange) {
             if (log.isDebugEnabled())
@@ -1363,21 +1360,6 @@
     }
 
     /**
-<<<<<<< HEAD
-     * Detect lost partitions.
-     */
-    private void detectLostPartitions() {
-        if (Thread.currentThread().isInterrupted())
-            return;
-
-        for (GridCacheContext cacheCtx : cctx.cacheContexts()) {
-            if (!cacheCtx.isLocal())
-                cacheCtx.topology().detectLostPartitions(discoEvt);
-        }
-    }
-
-    /**
-=======
      * Creates an IgniteCheckedException that is used as root cause of the exchange initialization failure.
      * This method aggregates all the exceptions provided from all participating nodes.
      *
@@ -1451,15 +1433,24 @@
     }
 
     /**
-     * @param discoThread If {@code true} completes future from another thread (to do not block discovery thread).
->>>>>>> a7310e49
+     * Detect lost partitions.
+     */
+    private void detectLostPartitions() {
+        if (Thread.currentThread().isInterrupted())
+            return;
+
+        for (GridCacheContext cacheCtx : cctx.cacheContexts()) {
+            if (!cacheCtx.isLocal())
+                cacheCtx.topology().detectLostPartitions(discoEvt);
+        }
+    }
+
+    /**
      */
     private void onAllReceived() {
         try {
             assert crd.isLocal();
 
-<<<<<<< HEAD
-=======
             if (!F.isEmpty(exchangeGlobalExceptions) && isRollbackSupported()) {
                 IgniteCheckedException err = createExchangeException(exchangeGlobalExceptions);
 
@@ -1481,7 +1472,6 @@
                 return;
             }
 
->>>>>>> a7310e49
             if (!crd.equals(discoCache.serverNodes().get(0))) {
                 for (GridCacheContext cacheCtx : cctx.cacheContexts()) {
                     if (!cacheCtx.isLocal())
