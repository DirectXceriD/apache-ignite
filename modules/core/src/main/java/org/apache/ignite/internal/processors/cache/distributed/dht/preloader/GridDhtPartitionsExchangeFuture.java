/*
 * Licensed to the Apache Software Foundation (ASF) under one or more
 * contributor license agreements.  See the NOTICE file distributed with
 * this work for additional information regarding copyright ownership.
 * The ASF licenses this file to You under the Apache License, Version 2.0
 * (the "License"); you may not use this file except in compliance with
 * the License.  You may obtain a copy of the License at
 *
 *      http://www.apache.org/licenses/LICENSE-2.0
 *
 * Unless required by applicable law or agreed to in writing, software
 * distributed under the License is distributed on an "AS IS" BASIS,
 * WITHOUT WARRANTIES OR CONDITIONS OF ANY KIND, either express or implied.
 * See the License for the specific language governing permissions and
 * limitations under the License.
 */

package org.apache.ignite.internal.processors.cache.distributed.dht.preloader;

import java.io.IOException;
import java.util.ArrayList;
import java.util.Collection;
import java.util.Collections;
import java.util.HashMap;
import java.util.HashSet;
import java.util.LinkedHashMap;
import java.util.LinkedHashSet;
import java.util.List;
import java.util.Map;
import java.util.Optional;
import java.util.Set;
import java.util.UUID;
import java.util.concurrent.Callable;
import java.util.concurrent.ConcurrentHashMap;
import java.util.concurrent.ConcurrentMap;
import java.util.concurrent.CountDownLatch;
import java.util.concurrent.TimeUnit;
import java.util.concurrent.atomic.AtomicBoolean;
import java.util.concurrent.atomic.AtomicInteger;
import java.util.concurrent.atomic.AtomicReference;
import java.util.concurrent.locks.Lock;
import java.util.concurrent.locks.ReadWriteLock;
import java.util.stream.Collectors;
import java.util.stream.Stream;
import org.apache.ignite.IgniteCheckedException;
import org.apache.ignite.IgniteException;
import org.apache.ignite.IgniteLogger;
import org.apache.ignite.IgniteSystemProperties;
import org.apache.ignite.cache.CacheMode;
import org.apache.ignite.cache.CacheRebalanceMode;
import org.apache.ignite.cluster.ClusterNode;
import org.apache.ignite.configuration.CacheConfiguration;
import org.apache.ignite.configuration.IgniteConfiguration;
import org.apache.ignite.events.DiscoveryEvent;
import org.apache.ignite.failure.FailureContext;
import org.apache.ignite.failure.FailureType;
import org.apache.ignite.internal.GridKernalContext;
import org.apache.ignite.internal.IgniteClientDisconnectedCheckedException;
import org.apache.ignite.internal.IgniteDiagnosticAware;
import org.apache.ignite.internal.IgniteDiagnosticPrepareContext;
import org.apache.ignite.internal.IgniteFutureTimeoutCheckedException;
import org.apache.ignite.internal.IgniteInternalFuture;
import org.apache.ignite.internal.IgniteInterruptedCheckedException;
import org.apache.ignite.internal.IgniteNeedReconnectException;
import org.apache.ignite.internal.cluster.ClusterTopologyCheckedException;
import org.apache.ignite.internal.events.DiscoveryCustomEvent;
import org.apache.ignite.internal.managers.communication.GridIoPolicy;
import org.apache.ignite.internal.managers.discovery.DiscoCache;
import org.apache.ignite.internal.managers.discovery.DiscoveryCustomMessage;
import org.apache.ignite.internal.pagemem.wal.record.ExchangeRecord;
import org.apache.ignite.internal.processors.affinity.AffinityTopologyVersion;
import org.apache.ignite.internal.processors.affinity.GridAffinityAssignmentCache;
import org.apache.ignite.internal.processors.cache.CacheAffinityChangeMessage;
import org.apache.ignite.internal.processors.cache.CacheGroupContext;
import org.apache.ignite.internal.processors.cache.CacheGroupDescriptor;
import org.apache.ignite.internal.processors.cache.CachePartitionExchangeWorkerTask;
import org.apache.ignite.internal.processors.cache.DynamicCacheChangeBatch;
import org.apache.ignite.internal.processors.cache.DynamicCacheChangeFailureMessage;
import org.apache.ignite.internal.processors.cache.DynamicCacheChangeRequest;
import org.apache.ignite.internal.processors.cache.DynamicCacheDescriptor;
import org.apache.ignite.internal.processors.cache.ExchangeActions;
import org.apache.ignite.internal.processors.cache.ExchangeContext;
import org.apache.ignite.internal.processors.cache.ExchangeDiscoveryEvents;
import org.apache.ignite.internal.processors.cache.GridCacheContext;
import org.apache.ignite.internal.processors.cache.GridCacheMvccCandidate;
import org.apache.ignite.internal.processors.cache.GridCacheProcessor;
import org.apache.ignite.internal.processors.cache.GridCacheSharedContext;
import org.apache.ignite.internal.processors.cache.GridCacheUtils;
import org.apache.ignite.internal.processors.cache.StateChangeRequest;
import org.apache.ignite.internal.processors.cache.WalStateAbstractMessage;
import org.apache.ignite.internal.processors.cache.distributed.dht.GridDhtTopologyFutureAdapter;
import org.apache.ignite.internal.processors.cache.distributed.dht.preloader.latch.Latch;
import org.apache.ignite.internal.processors.cache.distributed.dht.topology.GridClientPartitionTopology;
import org.apache.ignite.internal.processors.cache.distributed.dht.topology.GridDhtLocalPartition;
import org.apache.ignite.internal.processors.cache.distributed.dht.topology.GridDhtPartitionState;
import org.apache.ignite.internal.processors.cache.distributed.dht.topology.GridDhtPartitionTopology;
import org.apache.ignite.internal.processors.cache.distributed.dht.topology.GridDhtPartitionsStateValidator;
import org.apache.ignite.internal.processors.cache.persistence.DatabaseLifecycleListener;
import org.apache.ignite.internal.processors.cache.persistence.snapshot.SnapshotDiscoveryMessage;
import org.apache.ignite.internal.processors.cache.transactions.IgniteTxKey;
import org.apache.ignite.internal.processors.cache.version.GridCacheVersion;
import org.apache.ignite.internal.processors.cluster.BaselineTopology;
import org.apache.ignite.internal.processors.cluster.ChangeGlobalStateFinishMessage;
import org.apache.ignite.internal.processors.cluster.ChangeGlobalStateMessage;
import org.apache.ignite.internal.processors.cluster.DiscoveryDataClusterState;
import org.apache.ignite.internal.processors.cluster.IgniteChangeGlobalStateSupport;
import org.apache.ignite.internal.processors.service.GridServiceProcessor;
import org.apache.ignite.internal.util.IgniteUtils;
import org.apache.ignite.internal.util.TimeBag;
import org.apache.ignite.internal.util.future.GridFutureAdapter;
import org.apache.ignite.internal.util.tostring.GridToStringExclude;
import org.apache.ignite.internal.util.tostring.GridToStringInclude;
import org.apache.ignite.internal.util.typedef.CI1;
import org.apache.ignite.internal.util.typedef.F;
import org.apache.ignite.internal.util.typedef.T2;
import org.apache.ignite.internal.util.typedef.X;
import org.apache.ignite.internal.util.typedef.internal.CU;
import org.apache.ignite.internal.util.typedef.internal.S;
import org.apache.ignite.internal.util.typedef.internal.U;
import org.apache.ignite.lang.IgniteInClosure;
import org.apache.ignite.lang.IgniteProductVersion;
import org.apache.ignite.lang.IgniteRunnable;
import org.jetbrains.annotations.Nullable;

import static org.apache.ignite.IgniteSystemProperties.IGNITE_LONG_OPERATIONS_DUMP_TIMEOUT_LIMIT;
import static org.apache.ignite.IgniteSystemProperties.IGNITE_PARTITION_RELEASE_FUTURE_DUMP_THRESHOLD;
import static org.apache.ignite.IgniteSystemProperties.IGNITE_THREAD_DUMP_ON_EXCHANGE_TIMEOUT;
import static org.apache.ignite.IgniteSystemProperties.getBoolean;
import static org.apache.ignite.IgniteSystemProperties.getLong;
import static org.apache.ignite.events.EventType.EVT_NODE_FAILED;
import static org.apache.ignite.events.EventType.EVT_NODE_JOINED;
import static org.apache.ignite.events.EventType.EVT_NODE_LEFT;
import static org.apache.ignite.internal.IgniteNodeAttributes.ATTR_DYNAMIC_CACHE_START_ROLLBACK_SUPPORTED;
import static org.apache.ignite.internal.events.DiscoveryCustomEvent.EVT_DISCOVERY_CUSTOM_EVT;
import static org.apache.ignite.internal.managers.communication.GridIoPolicy.SYSTEM_POOL;
import static org.apache.ignite.internal.processors.cache.ExchangeDiscoveryEvents.serverJoinEvent;
import static org.apache.ignite.internal.processors.cache.ExchangeDiscoveryEvents.serverLeftEvent;
import static org.apache.ignite.internal.processors.cache.distributed.dht.preloader.CachePartitionPartialCountersMap.PARTIAL_COUNTERS_MAP_SINCE;
import static org.apache.ignite.internal.util.IgniteUtils.doInParallel;

/**
 * Future for exchanging partition maps.
 */
@SuppressWarnings({"TypeMayBeWeakened", "unchecked"})
public class GridDhtPartitionsExchangeFuture extends GridDhtTopologyFutureAdapter
    implements Comparable<GridDhtPartitionsExchangeFuture>, CachePartitionExchangeWorkerTask, IgniteDiagnosticAware {
    /** */
    public static final String EXCHANGE_LOG = "org.apache.ignite.internal.exchange.time";

    /** */
    private static final int RELEASE_FUTURE_DUMP_THRESHOLD =
        IgniteSystemProperties.getInteger(IGNITE_PARTITION_RELEASE_FUTURE_DUMP_THRESHOLD, 0);

    /** */
    private static final IgniteProductVersion FORCE_AFF_REASSIGNMENT_SINCE = IgniteProductVersion.fromString("2.4.3");

    /**
     * This may be useful when per-entry (not per-cache based) partition policy is in use.
     * See {@link IgniteSystemProperties#IGNITE_SKIP_PARTITION_SIZE_VALIDATION} for details.
     * Default value is {@code false}.
     */
    private static final boolean SKIP_PARTITION_SIZE_VALIDATION = Boolean.getBoolean(IgniteSystemProperties.IGNITE_SKIP_PARTITION_SIZE_VALIDATION);

    /** */
    private static final String DISTRIBUTED_LATCH_ID = "exchange";

    /** */
    @GridToStringExclude
    private final Object mux = new Object();

    /** */
    @GridToStringExclude
    private volatile DiscoCache firstEvtDiscoCache;

    /** Discovery event triggered this exchange. */
    private volatile DiscoveryEvent firstDiscoEvt;

    /** */
    @GridToStringExclude
    private final Set<UUID> remaining = new HashSet<>();

    /** Guarded by this */
    @GridToStringExclude
    private int pendingSingleUpdates;

    /** */
    @GridToStringExclude
    private List<ClusterNode> srvNodes;

    /** */
    private volatile ClusterNode crd;

    /** ExchangeFuture id. */
    private final GridDhtPartitionExchangeId exchId;

    /** Cache context. */
    private final GridCacheSharedContext<?, ?> cctx;

    /**
     * Busy lock to prevent activities from accessing exchanger while it's stopping. Stopping uses write lock, so every
     * {@link #enterBusy()} will be failed as false. But regular operation uses read lock acquired multiple times.
     */
    private ReadWriteLock busyLock;

    /** */
    private AtomicBoolean added = new AtomicBoolean(false);

    /**
     * Discovery event receive latch. There is a race between discovery event processing and single message
     * processing, so it is possible to create an exchange future before the actual discovery event is received.
     * This latch is notified when the discovery event arrives.
     */
    @GridToStringExclude
    private final CountDownLatch evtLatch = new CountDownLatch(1);

    /** Exchange future init method completes this future. */
    private GridFutureAdapter<Boolean> initFut;

    /** */
    @GridToStringExclude
    private final List<IgniteRunnable> discoEvts = new ArrayList<>();

    /** */
    private boolean init;

    /** Last committed cache version before next topology version use. */
    private AtomicReference<GridCacheVersion> lastVer = new AtomicReference<>();

    /**
     * Message received from node joining cluster (if this is 'node join' exchange),
     * needed if this exchange is merged with another one.
     */
    @GridToStringExclude
    private GridDhtPartitionsSingleMessage pendingJoinMsg;

    /**
     * Messages received on non-coordinator are stored in case if this node
     * becomes coordinator.
     */
    private final Map<UUID, GridDhtPartitionsSingleMessage> pendingSingleMsgs = new ConcurrentHashMap<>();

    /** Messages received from new coordinator. */
    private final Map<ClusterNode, GridDhtPartitionsFullMessage> fullMsgs = new ConcurrentHashMap<>();

    /** */
    @GridToStringInclude
    private volatile IgniteInternalFuture<?> partReleaseFut;

    /** Logger. */
    private final IgniteLogger log;

    /** Cache change requests. */
    private ExchangeActions exchActions;

    /** */
    private final IgniteLogger exchLog;

    /** */
    private CacheAffinityChangeMessage affChangeMsg;

    /** Init timestamp. Used to track the amount of time spent to complete the future. */
    private long initTs;

    /**
     * Centralized affinity assignment required. Activated for node left of failed. For this mode crd will send full
     * partitions maps to nodes using discovery (ring) instead of communication.
     */
    private boolean centralizedAff;

    /**
     * Enforce affinity reassignment based on actual partition distribution. This mode should be used when partitions
     * might be distributed not according to affinity assignment.
     */
    private boolean forceAffReassignment;

    /** Exception that was thrown during init phase on local node. */
    private Exception exchangeLocE;

    /** Exchange exceptions from all participating nodes. */
    private final Map<UUID, Exception> exchangeGlobalExceptions = new ConcurrentHashMap<>();

    /** Used to track the fact that {@link DynamicCacheChangeFailureMessage} was sent. */
    private volatile boolean cacheChangeFailureMsgSent;

    /** */
    private ConcurrentMap<UUID, GridDhtPartitionsSingleMessage> msgs = new ConcurrentHashMap<>();

    /** Single messages from merged 'node join' exchanges. */
    @GridToStringExclude
    private Map<UUID, GridDhtPartitionsSingleMessage> mergedJoinExchMsgs;

    /** Number of awaited messages for merged 'node join' exchanges. */
    @GridToStringExclude
    private int awaitMergedMsgs;

    /** */
    @GridToStringExclude
    private volatile IgniteDhtPartitionHistorySuppliersMap partHistSuppliers = new IgniteDhtPartitionHistorySuppliersMap();

    /** */
    private volatile Map<Integer, Map<Integer, Long>> partHistReserved;

    /** */
    @GridToStringExclude
    private final IgniteDhtPartitionsToReloadMap partsToReload = new IgniteDhtPartitionsToReloadMap();

    /** */
    private final AtomicBoolean done = new AtomicBoolean();

    /** */
    private ExchangeLocalState state;

    /** */
    @GridToStringExclude
    private ExchangeContext exchCtx;

    /** */
    @GridToStringExclude
    private FinishState finishState;

    /** Initialized when node becomes new coordinator. */
    @GridToStringExclude
    private InitNewCoordinatorFuture newCrdFut;

    /** */
    @GridToStringExclude
    private GridDhtPartitionsExchangeFuture mergedWith;

    /** Validator for partition states. */
    @GridToStringExclude
    private final GridDhtPartitionsStateValidator validator;

    /** Register caches future. Initialized on exchange init. Must be waited on exchange end. */
    private IgniteInternalFuture<?> registerCachesFuture;

    /** Partitions sent flag (for coordinator node). */
    private volatile boolean partitionsSent;

    /** Partitions received flag (for non-coordinator node). */
    private volatile boolean partitionsReceived;

    /** Latest (by update sequences) full message with exchangeId == null, need to be processed right after future is done. */
    private GridDhtPartitionsFullMessage delayedLatestMsg;

    /** Future for wait all exchange listeners comepleted. */
    private final GridFutureAdapter<?> afterLsnrCompleteFut = new GridFutureAdapter<>();

    /** Time bag to measure and store exchange stages times. */
    private final TimeBag timeBag;

    /** Start time of exchange. */
    private long startTime = System.nanoTime();

    /** Discovery lag / Clocks discrepancy, calculated on coordinator when all single messages are received. */
    private T2<Long, UUID> discoveryLag;

    /**
     * @param cctx Cache context.
     * @param busyLock Busy lock.
     * @param exchId Exchange ID.
     * @param exchActions Cache change requests.
     * @param affChangeMsg Affinity change message.
     */
    public GridDhtPartitionsExchangeFuture(
        GridCacheSharedContext cctx,
        ReadWriteLock busyLock,
        GridDhtPartitionExchangeId exchId,
        ExchangeActions exchActions,
        CacheAffinityChangeMessage affChangeMsg
    ) {
        assert busyLock != null;
        assert exchId != null;
        assert exchId.topologyVersion() != null;
        assert exchActions == null || !exchActions.empty();

        this.cctx = cctx;
        this.busyLock = busyLock;
        this.exchId = exchId;
        this.exchActions = exchActions;
        this.affChangeMsg = affChangeMsg;
        this.validator = new GridDhtPartitionsStateValidator(cctx);
        if (exchActions != null && exchActions.deactivate())
            this.clusterIsActive = false;

        log = cctx.logger(getClass());
        exchLog = cctx.logger(EXCHANGE_LOG);

        timeBag = new TimeBag();

        initFut = new GridFutureAdapter<Boolean>() {
            @Override public IgniteLogger logger() {
                return log;
            }
        };

        if (log.isDebugEnabled())
            log.debug("Creating exchange future [localNode=" + cctx.localNodeId() + ", fut=" + this + ']');
    }

    /**
     * @return Future mutex.
     */
    public Object mutex() {
        return mux;
    }

    /**
     * @return Shared cache context.
     */
    public GridCacheSharedContext sharedContext() {
        return cctx;
    }

    /** {@inheritDoc} */
    @Override public boolean skipForExchangeMerge() {
        return false;
    }

    /**
     * @return Exchange context.
     */
    public ExchangeContext context() {
        assert exchCtx != null : this;

        return exchCtx;
    }

    /**
     * Sets exchange actions associated with the exchange future (such as cache start or stop).
     * Exchange actions is created from discovery event, so the actions must be set before the event is processed,
     * thus the setter requires that {@code evtLatch} be armed.
     *
     * @param exchActions Exchange actions.
     */
    public void exchangeActions(ExchangeActions exchActions) {
        assert exchActions == null || !exchActions.empty() : exchActions;
        assert evtLatch != null && evtLatch.getCount() == 1L : this;

        this.exchActions = exchActions;
    }

    /**
     * Gets exchanges actions (such as cache start or stop) associated with the exchange future.
     * Exchange actions can be {@code null} (for example, if the exchange is created for topology
     * change event).
     *
     * @return Exchange actions.
     */
    @Nullable public ExchangeActions exchangeActions() {
        return exchActions;
    }

    /**
     * Sets affinity change message associated with the exchange. Affinity change message is required when
     * centralized affinity change is performed.
     *
     * @param affChangeMsg Affinity change message.
     */
    public void affinityChangeMessage(CacheAffinityChangeMessage affChangeMsg) {
        this.affChangeMsg = affChangeMsg;
    }

    /**
     * Gets the affinity topology version for which this exchange was created. If several exchanges
     * were merged, initial version is the version of the earliest merged exchange.
     *
     * @return Initial exchange version.
     */
    @Override public AffinityTopologyVersion initialVersion() {
        return exchId.topologyVersion();
    }

    /** {@inheritDoc} */
    @Override public AffinityTopologyVersion topologyVersion() {
        /*
        Should not be called before exchange is finished since result version can change in
        case of merged exchanges.
         */
        assert exchangeDone() : "Should not be called before exchange is finished";

        if (isDone())
            return result();

        final ExchangeContext exchCtx0;

        synchronized (mux) {
            if (state == ExchangeLocalState.MERGED) {
                assert mergedWith != null;

                exchCtx0 = mergedWith.exchCtx;
            }
            else
                exchCtx0 = exchCtx;
        }

        return exchCtx0.events().topologyVersion();
    }

    /**
     * Retreives the node which has WAL history since {@code cntrSince}.
     *
     * @param grpId Cache group ID.
     * @param partId Partition ID.
     * @param cntrSince Partition update counter since history supplying is requested.
     * @return ID of history supplier node or null if it doesn't exist.
     */
    @Nullable public UUID partitionHistorySupplier(int grpId, int partId, long cntrSince) {
        return partHistSuppliers.getSupplier(grpId, partId, cntrSince);
    }

    /**
     * @param cacheId Cache ID.
     * @param rcvdFrom Node ID cache was received from.
     * @return {@code True} if cache was added during this exchange.
     */
    public boolean cacheAddedOnExchange(int cacheId, UUID rcvdFrom) {
        return dynamicCacheStarted(cacheId) || exchCtx.events().nodeJoined(rcvdFrom);
    }

    /**
     * @param grpId Cache group ID.
     * @param rcvdFrom Node ID cache group was received from.
     * @return {@code True} if cache group was added during this exchange.
     */
    public boolean cacheGroupAddedOnExchange(int grpId, UUID rcvdFrom) {
        return dynamicCacheGroupStarted(grpId) || exchCtx.events().nodeJoined(rcvdFrom);
    }

    /**
     * @param cacheId Cache ID.
     * @return {@code True} if non-client cache was added during this exchange.
     */
    private boolean dynamicCacheStarted(int cacheId) {
        return exchActions != null && exchActions.cacheStarted(cacheId);
    }

    /**
     * @param grpId Cache group ID.
     * @return {@code True} if non-client cache group was added during this exchange.
     */
    public boolean dynamicCacheGroupStarted(int grpId) {
        return exchActions != null && exchActions.cacheGroupStarting(grpId);
    }

    /**
     * @return {@code True}
     */
    public boolean onAdded() {
        return added.compareAndSet(false, true);
    }

    /**
     * Event callback.
     *
     * @param exchId Exchange ID.
     * @param discoEvt Discovery event.
     * @param discoCache Discovery data cache.
     */
    public void onEvent(GridDhtPartitionExchangeId exchId, DiscoveryEvent discoEvt, DiscoCache discoCache) {
        assert exchId.equals(this.exchId);

        this.exchId.discoveryEvent(discoEvt);
        this.firstDiscoEvt = discoEvt;
        this.firstEvtDiscoCache = discoCache;

        evtLatch.countDown();
    }

    /**
     * @return {@code True} if cluster state change exchange.
     */
    private boolean stateChangeExchange() {
        return exchActions != null && exchActions.stateChangeRequest() != null;
    }

    /**
     * @return {@code True} if this exchange was triggered by DynamicCacheChangeBatch message
     * in order to start cache(s).
     */
    private boolean dynamicCacheStartExchange() {
        return exchActions != null && !exchActions.cacheStartRequests().isEmpty()
            && exchActions.cacheStopRequests().isEmpty();
    }

    /**
     * @param cacheOrGroupName Group or cache name for reset lost partitions.
     * @return {@code True} if reset lost partition exchange.
     */
    public boolean resetLostPartitionFor(String cacheOrGroupName) {
        return exchActions != null && exchActions.cachesToResetLostPartitions().contains(cacheOrGroupName);
    }

    /**
     * @return {@code True} if activate cluster exchange.
     */
    public boolean activateCluster() {
        return exchActions != null && exchActions.activate();
    }

    /**
     * @return {@code True} if deactivate cluster exchange.
     */
    private boolean deactivateCluster() {
        return exchActions != null && exchActions.deactivate();
    }

    /** */
    public boolean changedBaseline() {
        return exchActions != null && exchActions.changedBaseline();
    }

    /** {@inheritDoc} */
    @Override public boolean changedAffinity() {
        DiscoveryEvent firstDiscoEvt0 = firstDiscoEvt;

        assert firstDiscoEvt0 != null;

        return firstDiscoEvt0.type() == DiscoveryCustomEvent.EVT_DISCOVERY_CUSTOM_EVT
            || !firstDiscoEvt0.eventNode().isClient() || firstDiscoEvt0.eventNode().isLocal();
    }

    /**
     * @return {@code True} if there are caches to start.
     */
    public boolean hasCachesToStart() {
        return exchActions != null && !exchActions.cacheStartRequests().isEmpty();
    }

    /**
     * @return First event discovery event.
     *
     */
    public DiscoveryEvent firstEvent() {
        return firstDiscoEvt;
    }

    /**
     * @return Discovery cache for first event.
     */
    public DiscoCache firstEventCache() {
        return firstEvtDiscoCache;
    }

    /**
     * @return Events processed in this exchange.
     */
    public ExchangeDiscoveryEvents events() {
        return exchCtx.events();
    }

    /**
     * @return Exchange ID.
     */
    public GridDhtPartitionExchangeId exchangeId() {
        return exchId;
    }

    /**
     * @return {@code true} if entered to busy state. {@code false} for stop node.
     */
    private boolean enterBusy() {
        if (busyLock.readLock().tryLock())
            return true;

        if (log.isDebugEnabled())
            log.debug("Failed to enter busy state (exchanger is stopping): " + this);

        return false;
    }

    /**
     *
     */
    private void leaveBusy() {
        busyLock.readLock().unlock();
    }

    /**
     * @param newCrd {@code True} if node become coordinator on this exchange.
     * @throws IgniteCheckedException If failed.
     */
    private void initCoordinatorCaches(boolean newCrd) throws IgniteCheckedException {
        if (newCrd) {
            IgniteInternalFuture<?> fut = cctx.affinity().initCoordinatorCaches(this, false);

            if (fut != null) {
                fut.get();

                cctx.exchange().exchangerUpdateHeartbeat();
            }

            cctx.exchange().onCoordinatorInitialized();

            cctx.exchange().exchangerUpdateHeartbeat();
        }
    }

    /**
     * @return Object to collect exchange timings.
     */
    public TimeBag timeBag() {
        return timeBag;
    }

    /**
     * Starts activity.
     *
     * @param newCrd {@code True} if node become coordinator on this exchange.
     * @throws IgniteInterruptedCheckedException If interrupted.
     */
    public void init(boolean newCrd) throws IgniteInterruptedCheckedException {
        if (isDone())
            return;

        assert !cctx.kernalContext().isDaemon();

        initTs = U.currentTimeMillis();

        cctx.exchange().exchangerBlockingSectionBegin();

        try {
            U.await(evtLatch);
        }
        finally {
            cctx.exchange().exchangerBlockingSectionEnd();
        }

        assert firstDiscoEvt != null : this;
        assert exchId.nodeId().equals(firstDiscoEvt.eventNode().id()) : this;

        try {
            AffinityTopologyVersion topVer = initialVersion();

            srvNodes = new ArrayList<>(firstEvtDiscoCache.serverNodes());

            remaining.addAll(F.nodeIds(F.view(srvNodes, F.remoteNodes(cctx.localNodeId()))));

            crd = srvNodes.isEmpty() ? null : srvNodes.get(0);

            boolean crdNode = crd != null && crd.isLocal();

            exchCtx = new ExchangeContext(crdNode, this);

            cctx.exchange().exchangerBlockingSectionBegin();

            assert state == null : state;

            if (crdNode)
                state = ExchangeLocalState.CRD;
            else
                state = cctx.kernalContext().clientNode() ? ExchangeLocalState.CLIENT : ExchangeLocalState.SRV;

            if (exchLog.isInfoEnabled()) {
                exchLog.info("Started exchange init [topVer=" + topVer +
                    ", crd=" + crdNode +
                    ", evt=" + IgniteUtils.gridEventName(firstDiscoEvt.type()) +
                    ", evtNode=" + firstDiscoEvt.eventNode().id() +
                    ", customEvt=" + (firstDiscoEvt.type() == EVT_DISCOVERY_CUSTOM_EVT ? ((DiscoveryCustomEvent)firstDiscoEvt).customMessage() : null) +
                    ", allowMerge=" + exchCtx.mergeExchanges() + ']');
            }

            timeBag.finishGlobalStage("Exchange parameters initialization");

            ExchangeType exchange;

            if (firstDiscoEvt.type() == EVT_DISCOVERY_CUSTOM_EVT) {
                assert !exchCtx.mergeExchanges();

                DiscoveryCustomMessage msg = ((DiscoveryCustomEvent)firstDiscoEvt).customMessage();

                forceAffReassignment = DiscoveryCustomEvent.requiresCentralizedAffinityAssignment(msg)
                    && firstEventCache().minimumNodeVersion().compareToIgnoreTimestamp(FORCE_AFF_REASSIGNMENT_SINCE) >= 0;

                if (msg instanceof ChangeGlobalStateMessage) {
                    assert exchActions != null && !exchActions.empty();

                    exchange = onClusterStateChangeRequest(crdNode);
                }
                else if (msg instanceof DynamicCacheChangeBatch) {
                    assert exchActions != null && !exchActions.empty();

                    exchange = onCacheChangeRequest(crdNode);
                }
                else if (msg instanceof SnapshotDiscoveryMessage) {
                    exchange = onCustomMessageNoAffinityChange(crdNode);
                }
                else if (msg instanceof WalStateAbstractMessage)
                    exchange = onCustomMessageNoAffinityChange(crdNode);
                else {
                    assert affChangeMsg != null : this;

                    exchange = onAffinityChangeRequest(crdNode);
                }

                if (forceAffReassignment)
                    cctx.affinity().onCentralizedAffinityChange(this, crdNode);

                initCoordinatorCaches(newCrd);
            }
            else {
                if (firstDiscoEvt.type() == EVT_NODE_JOINED) {
                    if (!firstDiscoEvt.eventNode().isLocal()) {
                        Collection<DynamicCacheDescriptor> receivedCaches = cctx.cache().startReceivedCaches(
                            firstDiscoEvt.eventNode().id(),
                            topVer);

                        registerCachesFuture = cctx.affinity().initStartedCaches(crdNode, this, receivedCaches);
                    }
                    else
                        registerCachesFuture = initCachesOnLocalJoin();
                }

                initCoordinatorCaches(newCrd);

                if (exchCtx.mergeExchanges()) {
                    if (localJoinExchange()) {
                        if (cctx.kernalContext().clientNode()) {
                            onClientNodeEvent(crdNode);

                            exchange = ExchangeType.CLIENT;
                        }
                        else {
                            onServerNodeEvent(crdNode);

                            exchange = ExchangeType.ALL;
                        }
                    }
                    else {
                        if (firstDiscoEvt.eventNode().isClient())
                            exchange = onClientNodeEvent(crdNode);
                        else
                            exchange = cctx.kernalContext().clientNode() ? ExchangeType.CLIENT : ExchangeType.ALL;
                    }

                    if (exchId.isLeft())
                        onLeft();
                }
                else {
                    exchange = firstDiscoEvt.eventNode().isClient() ? onClientNodeEvent(crdNode) :
                        onServerNodeEvent(crdNode);
                }
            }

            cctx.cache().registrateProxyRestart(resolveCacheRequests(exchActions), afterLsnrCompleteFut);

            updateTopologies(crdNode);

            timeBag.finishGlobalStage("Determine exchange type");

            switch (exchange) {
                case ALL: {
                    distributedExchange();

                    break;
                }

                case CLIENT: {
                    if (!exchCtx.mergeExchanges() && exchCtx.fetchAffinityOnJoin())
                        initTopologies();

                    clientOnlyExchange();

                    break;
                }

                case NONE: {
                    initTopologies();

                    onDone(topVer);

                    break;
                }

                default:
                    assert false;
            }

            if (cctx.localNode().isClient()) {
                cctx.exchange().exchangerBlockingSectionBegin();

                try {
                    tryToPerformLocalSnapshotOperation();
                }
                finally {
                    cctx.exchange().exchangerBlockingSectionEnd();
                }
            }

            if (exchLog.isInfoEnabled())
                exchLog.info("Finished exchange init [topVer=" + topVer + ", crd=" + crdNode + ']');
        }
        catch (IgniteInterruptedCheckedException e) {
            assert cctx.kernalContext().isStopping();

            onDone(new IgniteCheckedException("Node stopped"));

            throw e;
        }
        catch (IgniteNeedReconnectException e) {
            onDone(e);
        }
        catch (Throwable e) {
            if (reconnectOnError(e))
                onDone(new IgniteNeedReconnectException(cctx.localNode(), e));
            else {
                U.error(log, "Failed to reinitialize local partitions (rebalancing will be stopped): " + exchId, e);

                onDone(e);
            }

            if (e instanceof Error)
                throw (Error)e;
        }
    }

    /**
     * @throws IgniteCheckedException If failed.
     */
    private IgniteInternalFuture<?> initCachesOnLocalJoin() throws IgniteCheckedException {
        if (!cctx.kernalContext().clientNode() && !isLocalNodeInBaseline()) {
            cctx.exchange().exchangerBlockingSectionBegin();

            try {
                List<DatabaseLifecycleListener> listeners = cctx.kernalContext().internalSubscriptionProcessor()
                    .getDatabaseListeners();

                for (DatabaseLifecycleListener lsnr : listeners)
                    lsnr.onBaselineChange();
            }
            finally {
                cctx.exchange().exchangerBlockingSectionEnd();
            }

            timeBag.finishGlobalStage("Baseline change callback");
        }

        cctx.exchange().exchangerBlockingSectionBegin();

        try {
            cctx.activate();
        }
        finally {
            cctx.exchange().exchangerBlockingSectionEnd();
        }

        timeBag.finishGlobalStage("Components activation");

        IgniteInternalFuture<?> cachesRegistrationFut = cctx.cache().startCachesOnLocalJoin(initialVersion(),
            exchActions == null ? null : exchActions.localJoinContext());

        if (!cctx.kernalContext().clientNode())
            cctx.cache().shutdownNotFinishedRecoveryCaches();

        ensureClientCachesStarted();

        return cachesRegistrationFut;
    }

    /**
     * Start client caches if absent.
     */
    private void ensureClientCachesStarted() {
        GridCacheProcessor cacheProcessor = cctx.cache();

        Set<String> cacheNames = new HashSet<>(cacheProcessor.cacheNames());

        List<CacheConfiguration> notStartedCacheConfigs = new ArrayList<>();

        for (CacheConfiguration cCfg : cctx.gridConfig().getCacheConfiguration()) {
            if (!cacheNames.contains(cCfg.getName()) && !GridCacheUtils.isCacheTemplateName(cCfg.getName()))
                notStartedCacheConfigs.add(cCfg);
        }

        if (!notStartedCacheConfigs.isEmpty())
            cacheProcessor.dynamicStartCaches(notStartedCacheConfigs, false, false, false);
    }

    /**
     * @return {@code true} if local node is in baseline and {@code false} otherwise.
     */
    private boolean isLocalNodeInBaseline() {
        BaselineTopology topology = cctx.discovery().discoCache().state().baselineTopology();

        return topology != null && topology.consistentIds().contains(cctx.localNode().consistentId());
    }

    /**
     * @throws IgniteCheckedException If failed.
     */
    private void initTopologies() throws IgniteCheckedException {
        cctx.database().checkpointReadLock();

        try {
            if (crd != null) {
                for (CacheGroupContext grp : cctx.cache().cacheGroups()) {
                    if (grp.isLocal())
                        continue;

                    grp.topology().beforeExchange(this, !centralizedAff && !forceAffReassignment, false);

                    cctx.exchange().exchangerUpdateHeartbeat();
                }
            }
        }
        finally {
            cctx.database().checkpointReadUnlock();
        }
    }

    /**
     * Updates topology versions and discovery caches on all topologies.
     *
     * @param crd Coordinator flag.
     * @throws IgniteCheckedException If failed.
     */
    private void updateTopologies(boolean crd) throws IgniteCheckedException {
        for (CacheGroupContext grp : cctx.cache().cacheGroups()) {
            if (grp.isLocal())
                continue;

            GridClientPartitionTopology clientTop = cctx.exchange().clearClientTopology(grp.groupId());

            long updSeq = clientTop == null ? -1 : clientTop.lastUpdateSequence();

            GridDhtPartitionTopology top = grp.topology();

            if (crd) {
                boolean updateTop = exchId.topologyVersion().equals(grp.localStartVersion());

                if (updateTop && clientTop != null) {
                    cctx.exchange().exchangerBlockingSectionBegin();

                    try {
                        top.update(null,
                            clientTop.partitionMap(true),
                            clientTop.fullUpdateCounters(),
                            Collections.emptySet(),
                            null,
                            null);
                    }
                    finally {
                        cctx.exchange().exchangerBlockingSectionEnd();
                    }
                }
            }

            cctx.exchange().exchangerBlockingSectionBegin();

            try {
                top.updateTopologyVersion(
                    this,
                    events().discoveryCache(),
                    updSeq,
                    cacheGroupStopping(grp.groupId()));
            }
            finally {
                cctx.exchange().exchangerBlockingSectionEnd();
            }
        }

        cctx.exchange().exchangerBlockingSectionBegin();

        try {
            for (GridClientPartitionTopology top : cctx.exchange().clientTopologies()) {
                top.updateTopologyVersion(this,
                    events().discoveryCache(),
                    -1,
                    cacheGroupStopping(top.groupId()));
            }
        }
        finally {
            cctx.exchange().exchangerBlockingSectionEnd();
        }
    }

    /**
     * @param crd Coordinator flag.
     * @return Exchange type.
     */
    private ExchangeType onClusterStateChangeRequest(boolean crd) {
        assert exchActions != null && !exchActions.empty() : this;

        StateChangeRequest req = exchActions.stateChangeRequest();

        assert req != null : exchActions;

        GridKernalContext kctx = cctx.kernalContext();

        DiscoveryDataClusterState state = kctx.state().clusterState();

        if (state.transitionError() != null)
            exchangeLocE = state.transitionError();

        if (req.activeChanged()) {
            if (req.activate()) {
                if (log.isInfoEnabled()) {
                    log.info("Start activation process [nodeId=" + cctx.localNodeId() +
                        ", client=" + kctx.clientNode() +
                        ", topVer=" + initialVersion() + "]");
                }

                try {
                    cctx.exchange().exchangerBlockingSectionBegin();

                    try {
                        cctx.activate();
                    }
                    finally {
                        cctx.exchange().exchangerBlockingSectionEnd();
                    }

                    assert registerCachesFuture == null : "No caches registration should be scheduled before new caches have started.";

                    cctx.exchange().exchangerBlockingSectionBegin();

                    try {
                        registerCachesFuture = cctx.affinity().onCacheChangeRequest(this, crd, exchActions);

                        if (!kctx.clientNode())
                            cctx.cache().shutdownNotFinishedRecoveryCaches();
                    }
                    finally {
                        cctx.exchange().exchangerBlockingSectionEnd();
                    }

                    if (log.isInfoEnabled()) {
                        log.info("Successfully activated caches [nodeId=" + cctx.localNodeId() +
                            ", client=" + kctx.clientNode() +
                            ", topVer=" + initialVersion() + "]");
                    }
                }
                catch (Exception e) {
                    U.error(log, "Failed to activate node components [nodeId=" + cctx.localNodeId() +
                        ", client=" + kctx.clientNode() +
                        ", topVer=" + initialVersion() + "]", e);

                    exchangeLocE = e;

                    if (crd) {
                        cctx.exchange().exchangerBlockingSectionBegin();

                        try {
                            synchronized (mux) {
                                exchangeGlobalExceptions.put(cctx.localNodeId(), e);
                            }
                        }
                        finally {
                            cctx.exchange().exchangerBlockingSectionEnd();
                        }
                    }
                }
            }
            else {
                if (log.isInfoEnabled()) {
                    log.info("Start deactivation process [nodeId=" + cctx.localNodeId() +
                        ", client=" + kctx.clientNode() +
                        ", topVer=" + initialVersion() + "]");
                }

                cctx.exchange().exchangerBlockingSectionBegin();

                try {
                    ((IgniteChangeGlobalStateSupport)kctx.distributedMetastorage()).onDeActivate(kctx);

                    kctx.dataStructures().onDeActivate(kctx);

                    if (cctx.kernalContext().service() instanceof GridServiceProcessor)
                        ((GridServiceProcessor)kctx.service()).onDeActivate(cctx.kernalContext());

                    assert registerCachesFuture == null : "No caches registration should be scheduled before new caches have started.";

                    registerCachesFuture = cctx.affinity().onCacheChangeRequest(this, crd, exchActions);

                    kctx.encryption().onDeActivate(kctx);

                    if (log.isInfoEnabled()) {
                        log.info("Successfully deactivated data structures, services and caches [" +
                            "nodeId=" + cctx.localNodeId() +
                            ", client=" + kctx.clientNode() +
                            ", topVer=" + initialVersion() + "]");
                    }
                }
                catch (Exception e) {
                    U.error(log, "Failed to deactivate node components [nodeId=" + cctx.localNodeId() +
                        ", client=" + kctx.clientNode() +
                        ", topVer=" + initialVersion() + "]", e);

                    exchangeLocE = e;
                }
                finally {
                    cctx.exchange().exchangerBlockingSectionEnd();
                }
            }
        }
        else if (req.activate()) {
            cctx.exchange().exchangerBlockingSectionBegin();

            // TODO: BLT changes on inactive cluster can't be handled easily because persistent storage hasn't been initialized yet.
            try {
                if (!forceAffReassignment) {
                    // possible only if cluster contains nodes without forceAffReassignment mode
                    assert firstEventCache().minimumNodeVersion()
                        .compareToIgnoreTimestamp(FORCE_AFF_REASSIGNMENT_SINCE) < 0
                        : firstEventCache().minimumNodeVersion();

                    cctx.affinity().onBaselineTopologyChanged(this, crd);
                }

                if (CU.isPersistenceEnabled(kctx.config()) && !kctx.clientNode())
                    kctx.state().onBaselineTopologyChanged(req.baselineTopology(),
                        req.prevBaselineTopologyHistoryItem());
            }
            catch (Exception e) {
                U.error(log, "Failed to change baseline topology [nodeId=" + cctx.localNodeId() +
                    ", client=" + kctx.clientNode() +
                    ", topVer=" + initialVersion() + "]", e);

                exchangeLocE = e;
            }
            finally {
                cctx.exchange().exchangerBlockingSectionEnd();
            }
        }

        return kctx.clientNode() ? ExchangeType.CLIENT : ExchangeType.ALL;
    }

    /**
     * @param crd Coordinator flag.
     * @return Exchange type.
     * @throws IgniteCheckedException If failed.
     */
    private ExchangeType onCacheChangeRequest(boolean crd) throws IgniteCheckedException {
        assert exchActions != null && !exchActions.empty() : this;

        assert !exchActions.clientOnlyExchange() : exchActions;

        cctx.exchange().exchangerBlockingSectionBegin();

        try {
            assert registerCachesFuture == null : "No caches registration should be scheduled before new caches have started.";

            registerCachesFuture = cctx.affinity().onCacheChangeRequest(this, crd, exchActions);
        }
        catch (Exception e) {
            if (reconnectOnError(e) || !isRollbackSupported())
                // This exception will be handled by init() method.
                throw e;

            U.error(log, "Failed to initialize cache(s) (will try to rollback) [exchId=" + exchId +
                ", caches=" + exchActions.cacheGroupsToStart() + ']', e);

            exchangeLocE = new IgniteCheckedException(
                "Failed to initialize exchange locally [locNodeId=" + cctx.localNodeId() + "]", e);

            exchangeGlobalExceptions.put(cctx.localNodeId(), exchangeLocE);
        }
        finally {
            cctx.exchange().exchangerBlockingSectionEnd();
        }

        return cctx.kernalContext().clientNode() ? ExchangeType.CLIENT : ExchangeType.ALL;
    }

    /**
     * @param crd Coordinator flag.
     * @return Exchange type.
     */
    private ExchangeType onCustomMessageNoAffinityChange(boolean crd) {
        if (!forceAffReassignment)
            cctx.affinity().onCustomMessageNoAffinityChange(this, crd, exchActions);

        return cctx.kernalContext().clientNode() ? ExchangeType.CLIENT : ExchangeType.ALL;
    }

    /**
     * @param crd Coordinator flag.
     * @throws IgniteCheckedException If failed.
     * @return Exchange type.
     */
    private ExchangeType onAffinityChangeRequest(boolean crd) throws IgniteCheckedException {
        assert affChangeMsg != null : this;

        cctx.affinity().onChangeAffinityMessage(this, crd, affChangeMsg);

        if (cctx.kernalContext().clientNode())
            return ExchangeType.CLIENT;

        return ExchangeType.ALL;
    }

    /**
     * @param crd Coordinator flag.
     * @throws IgniteCheckedException If failed.
     * @return Exchange type.
     */
    private ExchangeType onClientNodeEvent(boolean crd) throws IgniteCheckedException {
        assert firstDiscoEvt.eventNode().isClient() : this;

        if (firstDiscoEvt.type() == EVT_NODE_LEFT || firstDiscoEvt.type() == EVT_NODE_FAILED) {
            onLeft();

            assert !firstDiscoEvt.eventNode().isLocal() : firstDiscoEvt;
        }
        else
            assert firstDiscoEvt.type() == EVT_NODE_JOINED || firstDiscoEvt.type() == EVT_DISCOVERY_CUSTOM_EVT : firstDiscoEvt;

        cctx.affinity().onClientEvent(this, crd);

        return firstDiscoEvt.eventNode().isLocal() ? ExchangeType.CLIENT : ExchangeType.NONE;
    }

    /**
     * @param crd Coordinator flag.
     * @throws IgniteCheckedException If failed.
     * @return Exchange type.
     */
    private ExchangeType onServerNodeEvent(boolean crd) throws IgniteCheckedException {
        assert !firstDiscoEvt.eventNode().isClient() : this;

        if (firstDiscoEvt.type() == EVT_NODE_LEFT || firstDiscoEvt.type() == EVT_NODE_FAILED) {
            onLeft();

            exchCtx.events().warnNoAffinityNodes(cctx);

            centralizedAff = cctx.affinity().onCentralizedAffinityChange(this, crd);
        }
        else
            cctx.affinity().onServerJoin(this, crd);

        return cctx.kernalContext().clientNode() ? ExchangeType.CLIENT : ExchangeType.ALL;
    }

    /**
     * @throws IgniteCheckedException If failed.
     */
    private void clientOnlyExchange() throws IgniteCheckedException {
        if (crd != null) {
            assert !crd.isLocal() : crd;

            cctx.exchange().exchangerBlockingSectionBegin();

            try {
                if (!centralizedAff)
                    sendLocalPartitions(crd);

                initDone();
            }
            finally {
                cctx.exchange().exchangerBlockingSectionEnd();
            }
        }
        else {
            if (centralizedAff) { // Last server node failed.
                for (CacheGroupContext grp : cctx.cache().cacheGroups()) {
                    GridAffinityAssignmentCache aff = grp.affinity();

                    aff.initialize(initialVersion(), aff.idealAssignment());

                    cctx.exchange().exchangerUpdateHeartbeat();
                }
            }
            else
                onAllServersLeft();

            cctx.exchange().exchangerBlockingSectionBegin();

            try {
                onDone(initialVersion());
            }
            finally {
                cctx.exchange().exchangerBlockingSectionEnd();
            }
        }
    }

    /**
     * @throws IgniteCheckedException If failed.
     */
    private void distributedExchange() throws IgniteCheckedException {
        assert crd != null;

        assert !cctx.kernalContext().clientNode();

        for (CacheGroupContext grp : cctx.cache().cacheGroups()) {
            if (grp.isLocal())
                continue;

            cctx.exchange().exchangerBlockingSectionBegin();

            try {
                grp.preloader().onTopologyChanged(this);
            }
            finally {
                cctx.exchange().exchangerBlockingSectionEnd();
            }
        }

        timeBag.finishGlobalStage("Preloading notification");

        cctx.exchange().exchangerBlockingSectionBegin();

        try {
            cctx.database().releaseHistoryForPreloading();

            // To correctly rebalance when persistence is enabled, it is necessary to reserve history within exchange.
            partHistReserved = cctx.database().reserveHistoryForExchange();
        }
        finally {
            cctx.exchange().exchangerBlockingSectionEnd();
        }

        timeBag.finishGlobalStage("WAL history reservation");

        // Skipping wait on local join is available when all cluster nodes have the same protocol.
        boolean skipWaitOnLocalJoin = cctx.exchange().latch().canSkipJoiningNodes(initialVersion())
            && localJoinExchange();

        // Skip partition release if node has locally joined (it doesn't have any updates to be finished).
        if (!skipWaitOnLocalJoin) {
            boolean distributed = true;

            // Do not perform distributed partition release in case of cluster activation.
            if (activateCluster())
                distributed = false;

            // On first phase we wait for finishing all local tx updates, atomic updates and lock releases on all nodes.
            waitPartitionRelease(distributed, true);

            // Second phase is needed to wait for finishing all tx updates from primary to backup nodes remaining after first phase.
            if (distributed)
                waitPartitionRelease(false, false);
        }
        else {
            if (log.isInfoEnabled())
                log.info("Skipped waiting for partitions release future (local node is joining) " +
                    "[topVer=" + initialVersion() + "]");
        }

        boolean topChanged = firstDiscoEvt.type() != EVT_DISCOVERY_CUSTOM_EVT || affChangeMsg != null;

        for (GridCacheContext cacheCtx : cctx.cacheContexts()) {
            if (cacheCtx.isLocal() || cacheStopping(cacheCtx.cacheId()))
                continue;

            if (topChanged) {
                // Partition release future is done so we can flush the write-behind store.
                cctx.exchange().exchangerBlockingSectionBegin();

                try {
                    cacheCtx.store().forceFlush();
                }
                finally {
                    cctx.exchange().exchangerBlockingSectionEnd();
                }
            }
        }

        cctx.exchange().exchangerBlockingSectionBegin();

        try {
            /* It is necessary to run database callback before all topology callbacks.
               In case of persistent store is enabled we first restore partitions presented on disk.
               We need to guarantee that there are no partition state changes logged to WAL before this callback
               to make sure that we correctly restored last actual states. */

            cctx.database().beforeExchange(this);
        }
        finally {
            cctx.exchange().exchangerBlockingSectionEnd();
        }

        // Pre-create missing partitions using current affinity.
        if (!exchCtx.mergeExchanges()) {
            for (CacheGroupContext grp : cctx.cache().cacheGroups()) {
                if (grp.isLocal() || cacheGroupStopping(grp.groupId()))
                    continue;

                // It is possible affinity is not initialized yet if node joins to cluster.
                if (grp.affinity().lastVersion().topologyVersion() > 0) {
                    cctx.exchange().exchangerBlockingSectionBegin();

                    try {
                        grp.topology().beforeExchange(this, !centralizedAff && !forceAffReassignment, false);
                    }
                    finally {
                        cctx.exchange().exchangerBlockingSectionEnd();
                    }
                }
            }
        }

        // After all partitions have been restored and pre-created it's safe to make first checkpoint.
        if (localJoinExchange() || activateCluster()) {
            cctx.exchange().exchangerBlockingSectionBegin();

            try {
                cctx.database().onStateRestored(initialVersion());
            }
            finally {
                cctx.exchange().exchangerBlockingSectionEnd();
            }
        }

        timeBag.finishGlobalStage("After states restored callback");

        changeWalModeIfNeeded();

        if (events().hasServerLeft())
            finalizePartitionCounters();

        cctx.exchange().exchangerBlockingSectionBegin();

        try {
            if (crd.isLocal()) {
                if (remaining.isEmpty()) {
                    initFut.onDone(true);

                    onAllReceived(null);
                }
            }
            else
                sendPartitions(crd);

            initDone();
        }
        finally {
            cctx.exchange().exchangerBlockingSectionEnd();
        }
    }

    /**
     * Try to start local snapshot operation if it is needed by discovery event
     */
    private void tryToPerformLocalSnapshotOperation() {
        try {
            long start = U.currentTimeMillis();

            IgniteInternalFuture fut = cctx.snapshot().tryStartLocalSnapshotOperation(firstDiscoEvt, exchId.topologyVersion());

            if (fut != null) {
                fut.get();

                long end = U.currentTimeMillis();

                if (log.isInfoEnabled())
                    log.info("Snapshot initialization completed [topVer=" + exchangeId().topologyVersion() +
                        ", time=" + (end - start) + "ms]");
            }
        }
        catch (IgniteCheckedException e) {
            U.error(log, "Error while starting snapshot operation", e);
        }
    }

    /**
     * Change WAL mode if needed.
     */
    private void changeWalModeIfNeeded() {
        WalStateAbstractMessage msg = firstWalMessage();

        if (msg != null) {
            cctx.exchange().exchangerBlockingSectionBegin();

            try {
                cctx.walState().onProposeExchange(msg.exchangeMessage());
            }
            finally {
                cctx.exchange().exchangerBlockingSectionEnd();
            }
        }
    }

    /**
     * Get first message if and only if this is WAL message.
     *
     * @return WAL message or {@code null}.
     */
    @Nullable private WalStateAbstractMessage firstWalMessage() {
        if (firstDiscoEvt != null && firstDiscoEvt.type() == EVT_DISCOVERY_CUSTOM_EVT) {
            DiscoveryCustomMessage customMsg = ((DiscoveryCustomEvent)firstDiscoEvt).customMessage();

            if (customMsg instanceof WalStateAbstractMessage) {
                WalStateAbstractMessage msg0 = (WalStateAbstractMessage)customMsg;

                assert msg0.needExchange();

                return msg0;
            }
        }

        return null;
    }

    /**
     * The main purpose of this method is to wait for all ongoing updates (transactional and atomic), initiated on
     * the previous topology version, to finish to prevent inconsistencies during rebalancing and to prevent two
     * different simultaneous owners of the same lock.
     * For the exact list of the objects being awaited for see
     * {@link GridCacheSharedContext#partitionReleaseFuture(AffinityTopologyVersion)} javadoc.
     *
     * @param distributed If {@code true} then node should wait for partition release completion on all other nodes.
     * @param doRollback If {@code true} tries to rollback transactions which lock partitions. Avoids unnecessary calls
     *      of {@link org.apache.ignite.internal.processors.cache.transactions.IgniteTxManager#rollbackOnTopologyChange}
     *
     * @throws IgniteCheckedException If failed.
     */
    private void waitPartitionRelease(boolean distributed, boolean doRollback) throws IgniteCheckedException {
        Latch releaseLatch = null;

        IgniteInternalFuture<?> partReleaseFut;

        cctx.exchange().exchangerBlockingSectionBegin();

        try {
            // Wait for other nodes only on first phase.
            if (distributed)
                releaseLatch = cctx.exchange().latch().getOrCreate(DISTRIBUTED_LATCH_ID, initialVersion());

            partReleaseFut = cctx.partitionReleaseFuture(initialVersion());

            // Assign to class variable so it will be included into toString() method.
            this.partReleaseFut = partReleaseFut;
        }
        finally {
            cctx.exchange().exchangerBlockingSectionEnd();
        }

        if (log.isTraceEnabled())
            log.trace("Before waiting for partition release future: " + this);

        int dumpCnt = 0;

        long nextDumpTime = 0;

        IgniteConfiguration cfg = cctx.gridConfig();

        long waitStart = U.currentTimeMillis();

        long waitTimeout = 2 * cfg.getNetworkTimeout();

        boolean txRolledBack = !doRollback;

        while (true) {
            // Read txTimeoutOnPME from configuration after every iteration.
            long curTimeout = cfg.getTransactionConfiguration().getTxTimeoutOnPartitionMapExchange();

            cctx.exchange().exchangerBlockingSectionBegin();

            try {
                // This avoids unnessesary waiting for rollback.
                partReleaseFut.get(curTimeout > 0 && !txRolledBack ?
                        Math.min(curTimeout, waitTimeout) : waitTimeout, TimeUnit.MILLISECONDS);

                break;
            }
            catch (IgniteFutureTimeoutCheckedException ignored) {
                // Print pending transactions and locks that might have led to hang.
                if (nextDumpTime <= U.currentTimeMillis()) {
                    dumpPendingObjects(partReleaseFut, curTimeout <= 0 && !txRolledBack);

                    nextDumpTime = U.currentTimeMillis() + nextDumpTimeout(dumpCnt++, waitTimeout);
                }

                if (!txRolledBack && curTimeout > 0 && U.currentTimeMillis() - waitStart >= curTimeout) {
                    txRolledBack = true;

                    cctx.tm().rollbackOnTopologyChange(initialVersion());
                }
            }
            catch (IgniteCheckedException e) {
                U.warn(log,"Unable to await partitions release future", e);

                throw e;
            }
            finally {
                cctx.exchange().exchangerBlockingSectionEnd();
            }
        }

        long waitEnd = U.currentTimeMillis();

        if (log.isInfoEnabled()) {
            long waitTime = (waitEnd - waitStart);

            String futInfo = RELEASE_FUTURE_DUMP_THRESHOLD > 0 && waitTime > RELEASE_FUTURE_DUMP_THRESHOLD ?
                partReleaseFut.toString() : "NA";

            String mode = distributed ? "DISTRIBUTED" : "LOCAL";

            if (log.isInfoEnabled())
                log.info("Finished waiting for partition release future [topVer=" + exchangeId().topologyVersion() +
                    ", waitTime=" + (waitEnd - waitStart) + "ms, futInfo=" + futInfo + ", mode=" + mode + "]");
        }

        IgniteInternalFuture<?> locksFut = cctx.mvcc().finishLocks(exchId.topologyVersion());

        nextDumpTime = 0;
        dumpCnt = 0;

        while (true) {
            cctx.exchange().exchangerBlockingSectionBegin();

            try {
                locksFut.get(waitTimeout, TimeUnit.MILLISECONDS);

                break;
            }
            catch (IgniteFutureTimeoutCheckedException ignored) {
                if (nextDumpTime <= U.currentTimeMillis()) {
                    U.warn(log, "Failed to wait for locks release future. " +
                        "Dumping pending objects that might be the cause: " + cctx.localNodeId());

                    U.warn(log, "Locked keys:");

                    for (IgniteTxKey key : cctx.mvcc().lockedKeys())
                        U.warn(log, "Locked key: " + key);

                    for (IgniteTxKey key : cctx.mvcc().nearLockedKeys())
                        U.warn(log, "Locked near key: " + key);

                    Map<IgniteTxKey, Collection<GridCacheMvccCandidate>> locks =
                        cctx.mvcc().unfinishedLocks(exchId.topologyVersion());

                    for (Map.Entry<IgniteTxKey, Collection<GridCacheMvccCandidate>> e : locks.entrySet())
                        U.warn(log, "Awaited locked entry [key=" + e.getKey() + ", mvcc=" + e.getValue() + ']');

                    nextDumpTime = U.currentTimeMillis() + nextDumpTimeout(dumpCnt++, waitTimeout);

                    if (getBoolean(IGNITE_THREAD_DUMP_ON_EXCHANGE_TIMEOUT, false))
                        U.dumpThreads(log);
                }
            }
            finally {
                cctx.exchange().exchangerBlockingSectionEnd();
            }
        }

        timeBag.finishGlobalStage("Wait partitions release");

        if (releaseLatch == null) {
            assert !distributed : "Partitions release latch must be initialized in distributed mode.";

            return;
        }

        releaseLatch.countDown();

        // For compatibility with old version where joining nodes are not waiting for latch.
        if (localJoinExchange() && !cctx.exchange().latch().canSkipJoiningNodes(initialVersion()))
            return;

        try {
            while (true) {
                try {
                    cctx.exchange().exchangerBlockingSectionBegin();

                    try {
                        releaseLatch.await(waitTimeout, TimeUnit.MILLISECONDS);
                    }
                    finally {
                        cctx.exchange().exchangerBlockingSectionEnd();
                    }

                    if (log.isInfoEnabled())
                        log.info("Finished waiting for partitions release latch: " + releaseLatch);

                    break;
                }
                catch (IgniteFutureTimeoutCheckedException ignored) {
                    U.warn(log, "Unable to await partitions release latch within timeout: " + releaseLatch);

                    // Try to resend ack.
                    releaseLatch.countDown();
                }
            }
        }
        catch (IgniteCheckedException e) {
            U.warn(log, "Stop waiting for partitions release latch: " + e.getMessage());
        }

        timeBag.finishGlobalStage("Wait partitions release latch");
    }

    /**
     *
     */
    private void onLeft() {
        for (CacheGroupContext grp : cctx.cache().cacheGroups()) {
            if (grp.isLocal())
                continue;

            grp.preloader().unwindUndeploys();

            cctx.exchange().exchangerUpdateHeartbeat();
        }
    }

    /**
     * @param partReleaseFut Partition release future.
     * @param txTimeoutNotifyFlag If {@code true} print transaction rollback timeout on PME notification.
     */
    private void dumpPendingObjects(IgniteInternalFuture<?> partReleaseFut, boolean txTimeoutNotifyFlag) {
        U.warn(cctx.kernalContext().cluster().diagnosticLog(),
            "Failed to wait for partition release future [topVer=" + initialVersion() +
            ", node=" + cctx.localNodeId() + "]");

        if (txTimeoutNotifyFlag)
            U.warn(cctx.kernalContext().cluster().diagnosticLog(), "Consider changing TransactionConfiguration." +
                    "txTimeoutOnPartitionMapExchange to non default value to avoid this message.");

        U.warn(log, "Partition release future: " + partReleaseFut);

        U.warn(cctx.kernalContext().cluster().diagnosticLog(),
            "Dumping pending objects that might be the cause: ");

        try {
            cctx.exchange().dumpDebugInfo(this);
        }
        catch (Exception e) {
            U.error(cctx.kernalContext().cluster().diagnosticLog(), "Failed to dump debug information: " + e, e);
        }
    }

    /**
     * @param grpId Cache group ID to check.
     * @return {@code True} if cache group us stopping by this exchange.
     */
    private boolean cacheGroupStopping(int grpId) {
        return exchActions != null && exchActions.cacheGroupStopping(grpId);
    }

    /**
     * @param cacheId Cache ID to check.
     * @return {@code True} if cache is stopping by this exchange.
     */
    private boolean cacheStopping(int cacheId) {
        return exchActions != null && exchActions.cacheStopped(cacheId);
    }

    /**
     * @return {@code True} if exchange for local node join.
     */
    public boolean localJoinExchange() {
        return firstDiscoEvt.type() == EVT_NODE_JOINED && firstDiscoEvt.eventNode().isLocal();
    }

    /**
     * @param node Target Node.
     * @throws IgniteCheckedException If failed.
     */
    private void sendLocalPartitions(ClusterNode node) throws IgniteCheckedException {
        assert node != null;

        GridDhtPartitionsSingleMessage msg;

        // Reset lost partitions before sending local partitions to coordinator.
        if (exchActions != null) {
            Set<String> caches = exchActions.cachesToResetLostPartitions();

            if (!F.isEmpty(caches))
                resetLostPartitions(caches);
        }

        if (cctx.kernalContext().clientNode() || (dynamicCacheStartExchange() && exchangeLocE != null)) {
            msg = new GridDhtPartitionsSingleMessage(exchangeId(),
                cctx.kernalContext().clientNode(),
                cctx.versions().last(),
                true);
        }
        else {
            msg = cctx.exchange().createPartitionsSingleMessage(exchangeId(),
                false,
                true,
                node.version().compareToIgnoreTimestamp(PARTIAL_COUNTERS_MAP_SINCE) >= 0,
                exchActions);

            Map<Integer, Map<Integer, Long>> partHistReserved0 = partHistReserved;

            if (partHistReserved0 != null)
                msg.partitionHistoryCounters(partHistReserved0);
        }

        if ((stateChangeExchange() || dynamicCacheStartExchange()) && exchangeLocE != null)
            msg.setError(exchangeLocE);
        else if (localJoinExchange())
            msg.cacheGroupsAffinityRequest(exchCtx.groupsAffinityRequestOnJoin());

        msg.exchangeStartTime(startTime);

        if (log.isTraceEnabled())
            log.trace("Sending local partitions [nodeId=" + node.id() + ", exchId=" + exchId + ", msg=" + msg + ']');

        try {
            cctx.io().send(node, msg, SYSTEM_POOL);
        }
        catch (ClusterTopologyCheckedException ignored) {
            if (log.isDebugEnabled())
                log.debug("Node left during partition exchange [nodeId=" + node.id() + ", exchId=" + exchId + ']');
        }
    }

    /**
     * @param compress Message compress flag.
     * @param newCntrMap {@code True} if possible to use {@link CachePartitionFullCountersMap}.
     * @return Message.
     */
    private GridDhtPartitionsFullMessage createPartitionsMessage(boolean compress,
        boolean newCntrMap) {
        GridCacheVersion last = lastVer.get();

        GridDhtPartitionsFullMessage m = cctx.exchange().createPartitionsFullMessage(
            compress,
            newCntrMap,
            exchangeId(),
            last != null ? last : cctx.versions().last(),
            partHistSuppliers,
            partsToReload);

        if (stateChangeExchange() && !F.isEmpty(exchangeGlobalExceptions))
            m.setErrorsMap(exchangeGlobalExceptions);

        return m;
    }

    /**
     * @param fullMsg Message to send.
     * @param nodes Nodes.
     * @param mergedJoinExchMsgs Messages received from merged 'join node' exchanges.
     * @param affinityForJoinedNodes Affinity if was requested by some nodes.
     */
    private void sendAllPartitions(
        GridDhtPartitionsFullMessage fullMsg,
        Collection<ClusterNode> nodes,
        Map<UUID, GridDhtPartitionsSingleMessage> mergedJoinExchMsgs,
        Map<Integer, CacheGroupAffinityMessage> affinityForJoinedNodes
    ) {
        assert !nodes.contains(cctx.localNode());

        if (log.isTraceEnabled()) {
            log.trace("Sending full partition map [nodeIds=" + F.viewReadOnly(nodes, F.node2id()) +
                ", exchId=" + exchId + ", msg=" + fullMsg + ']');
        }

        // Find any single message with affinity request. This request exists only for newly joined nodes.
        Optional<GridDhtPartitionsSingleMessage> singleMsgWithAffinityReq = nodes.stream()
            .flatMap(node -> Optional.ofNullable(msgs.get(node.id()))
                .filter(singleMsg -> singleMsg.cacheGroupsAffinityRequest() != null)
                .map(Stream::of)
                .orElse(Stream.empty()))
            .findAny();

        // Prepare full message for newly joined nodes with affinity request.
        final GridDhtPartitionsFullMessage fullMsgWithAffinity = singleMsgWithAffinityReq
            .filter(singleMessage -> affinityForJoinedNodes != null)
            .map(singleMessage -> fullMsg.copy().joinedNodeAffinity(affinityForJoinedNodes))
            .orElse(null);

        // Prepare and send full messages for given nodes.
        nodes.stream()
            .map(node -> {
                // No joined nodes, just send a regular full message.
                if (fullMsgWithAffinity == null)
                    return new T2<>(node, fullMsg);

                return new T2<>(
                    node,
                    // If single message contains affinity request, use special full message for such single messages.
                    Optional.ofNullable(msgs.get(node.id()))
                        .filter(singleMsg -> singleMsg.cacheGroupsAffinityRequest() != null)
                        .map(singleMsg -> fullMsgWithAffinity)
                        .orElse(fullMsg)
                );
            })
            .map(nodeAndMsg -> {
                ClusterNode node = nodeAndMsg.get1();
                GridDhtPartitionsFullMessage fullMsgToSend = nodeAndMsg.get2();

                // If exchange has merged, use merged version of exchange id.
                GridDhtPartitionExchangeId sndExchId = mergedJoinExchMsgs != null
                    ? Optional.ofNullable(mergedJoinExchMsgs.get(node.id()))
                        .map(GridDhtPartitionsAbstractMessage::exchangeId)
                        .orElse(exchangeId())
                    : exchangeId();

                if (sndExchId != null && !sndExchId.equals(exchangeId())) {
                    GridDhtPartitionsFullMessage fullMsgWithUpdatedExchangeId = fullMsgToSend.copy();

                    fullMsgWithUpdatedExchangeId.exchangeId(sndExchId);

                    return new T2<>(node, fullMsgWithUpdatedExchangeId);
                }

                return new T2<>(node, fullMsgToSend);
            })
            .forEach(nodeAndMsg -> {
                ClusterNode node = nodeAndMsg.get1();
                GridDhtPartitionsFullMessage fullMsgToSend = nodeAndMsg.get2();

                try {
                    cctx.io().send(node, fullMsgToSend, SYSTEM_POOL);
                }
                catch (ClusterTopologyCheckedException e) {
                    if (log.isDebugEnabled())
                        log.debug("Failed to send partitions, node failed: " + node);
                }
                catch (IgniteCheckedException e) {
                    U.error(log, "Failed to send partitions [node=" + node + ']', e);
                }
            });
    }

    /**
     * @param oldestNode Oldest node. Target node to send message to.
     */
    private void sendPartitions(ClusterNode oldestNode) {
        try {
            sendLocalPartitions(oldestNode);
        }
        catch (ClusterTopologyCheckedException ignore) {
            if (log.isDebugEnabled())
                log.debug("Coordinator left during partition exchange [nodeId=" + oldestNode.id() +
                    ", exchId=" + exchId + ']');
        }
        catch (IgniteCheckedException e) {
            if (reconnectOnError(e))
                onDone(new IgniteNeedReconnectException(cctx.localNode(), e));
            else {
                U.error(log, "Failed to send local partitions to coordinator [crd=" + oldestNode.id() +
                    ", exchId=" + exchId + ']', e);
            }
        }
    }

    /**
     * @return {@code True} if exchange triggered by server node join or fail.
     */
    public boolean serverNodeDiscoveryEvent() {
        assert exchCtx != null;

        return exchCtx.events().hasServerJoin() || exchCtx.events().hasServerLeft();
    }

    /** {@inheritDoc} */
    @Override public boolean exchangeDone() {
        return done.get();
    }

    /**
     * Finish merged future to allow GridCachePartitionExchangeManager.ExchangeFutureSet cleanup.
     */
    public void finishMerged(AffinityTopologyVersion resVer, GridDhtPartitionsExchangeFuture exchFut) {
        synchronized (mux) {
            if (state == null) {
                state = ExchangeLocalState.MERGED;

                mergedWith = exchFut;
            }
        }

        done.set(true);

        super.onDone(resVer, null);
    }

    /**
     * @return {@code True} if future was merged.
     */
    public boolean isMerged() {
        synchronized (mux) {
            return state == ExchangeLocalState.MERGED;
        }
    }

    /**
     * Make a log message that contains given exchange timings.
     *
     * @param header Header of log message.
     * @param timings Exchange stages timings.
     * @return Log message with exchange timings and exchange version.
     */
    private String exchangeTimingsLogMessage(String header, List<String> timings) {
        StringBuilder timingsToLog = new StringBuilder();

        timingsToLog.append(header).append(" [");
        timingsToLog.append("startVer=").append(initialVersion());
        timingsToLog.append(", resVer=").append(topologyVersion());

        for (String stageTiming : timings)
            timingsToLog.append(", ").append(stageTiming);

        timingsToLog.append(']');

        return timingsToLog.toString();
    }

    /** {@inheritDoc} */
    @Override public boolean onDone(@Nullable AffinityTopologyVersion res, @Nullable Throwable err) {
        assert res != null || err != null : "TopVer=" + res + ", err=" + err;

        if (isDone() || !done.compareAndSet(false, true))
            return false;

        if (log.isInfoEnabled()) {
            log.info("Finish exchange future [startVer=" + initialVersion() +
                ", resVer=" + res +
                ", err=" + err + ']');
        }

        assert res != null || err != null;

        waitUntilNewCachesAreRegistered();

        if (err == null &&
            !cctx.kernalContext().clientNode() &&
            (serverNodeDiscoveryEvent() || affChangeMsg != null)) {
            for (GridCacheContext cacheCtx : cctx.cacheContexts()) {
                if (!cacheCtx.affinityNode() || cacheCtx.isLocal())
                    continue;

                cacheCtx.continuousQueries().flushBackupQueue(res);
            }
        }

        if (err == null) {
            if (centralizedAff || forceAffReassignment) {
                assert !exchCtx.mergeExchanges();

                Collection<CacheGroupContext> grpToRefresh = U.newHashSet(cctx.cache().cacheGroups().size());

                for (CacheGroupContext grp : cctx.cache().cacheGroups()) {
                    if (grp.isLocal())
                        continue;

                    try {
                        if (grp.topology().initPartitionsWhenAffinityReady(res, this))
                            grpToRefresh.add(grp);
                    }
                    catch (IgniteInterruptedCheckedException e) {
                        U.error(log, "Failed to initialize partitions.", e);
                    }

                }

                if (!grpToRefresh.isEmpty()){
                    if (log.isDebugEnabled())
                        log.debug("Refresh partitions due to partitions initialized when affinity ready [" +
                            grpToRefresh.stream().map(CacheGroupContext::name).collect(Collectors.toList()) + ']');

                    cctx.exchange().refreshPartitions(grpToRefresh);
                }
            }

            for (GridCacheContext cacheCtx : cctx.cacheContexts()) {
                GridCacheContext drCacheCtx = cacheCtx.isNear() ? cacheCtx.near().dht().context() : cacheCtx;

                if (drCacheCtx.isDrEnabled()) {
                    try {
                        drCacheCtx.dr().onExchange(res, exchId.isLeft(), activateCluster());
                    }
                    catch (IgniteCheckedException e) {
                        U.error(log, "Failed to notify DR: " + e, e);
                    }
                }
            }

            if (serverNodeDiscoveryEvent() || localJoinExchange())
                detectLostPartitions(res);

            Map<Integer, CacheGroupValidation> m = U.newHashMap(cctx.cache().cacheGroups().size());

            for (CacheGroupContext grp : cctx.cache().cacheGroups())
                m.put(grp.groupId(), validateCacheGroup(grp, events().lastEvent().topologyNodes()));

            grpValidRes = m;
        }

        if (!cctx.localNode().isClient())
            tryToPerformLocalSnapshotOperation();

        if (err == null)
            cctx.coordinators().onExchangeDone(events().discoveryCache());

        // Create and destory caches and cache proxies.
        cctx.cache().onExchangeDone(initialVersion(), exchActions, err);

        cctx.kernalContext().authentication().onActivate();

        Map<T2<Integer, Integer>, Long> localReserved = partHistSuppliers.getReservations(cctx.localNodeId());

        if (localReserved != null) {
            for (Map.Entry<T2<Integer, Integer>, Long> e : localReserved.entrySet()) {
                boolean success = cctx.database().reserveHistoryForPreloading(
                    e.getKey().get1(), e.getKey().get2(), e.getValue());

                if (!success) {
                    // TODO: how to handle?
                    err = new IgniteCheckedException("Could not reserve history");
                }
            }
        }

        cctx.database().releaseHistoryForExchange();

        if (err == null) {
            cctx.database().rebuildIndexesIfNeeded(this);

            for (CacheGroupContext grp : cctx.cache().cacheGroups()) {
                if (!grp.isLocal())
                    grp.topology().onExchangeDone(this, grp.affinity().readyAffinity(res), false);
            }

            if (changedAffinity())
                cctx.walState().changeLocalStatesOnExchangeDone(res, changedBaseline());
        }

        final Throwable err0 = err;

        // Should execute this listener first, before any external listeners.
        // Listeners use stack as data structure.
        listen(f -> {
            // Update last finished future in the first.
            cctx.exchange().lastFinishedFuture(this);

            // Complete any affReady futures and update last exchange done version.
            cctx.exchange().onExchangeDone(res, initialVersion(), err0);

            cctx.cache().completeProxyRestart(resolveCacheRequests(exchActions), initialVersion(), res);

            if (exchActions != null && err0 == null)
                exchActions.completeRequestFutures(cctx, null);

            if (stateChangeExchange() && err0 == null)
                cctx.kernalContext().state().onStateChangeExchangeDone(exchActions.stateChangeRequest());
        });

        if (super.onDone(res, err)) {
            afterLsnrCompleteFut.onDone();

            if (log.isInfoEnabled()) {
                log.info("Completed partition exchange [localNode=" + cctx.localNodeId() +
                        ", exchange=" + (log.isDebugEnabled() ? this : shortInfo()) + ", topVer=" + topologyVersion() + "]");

                if (err == null) {
                    timeBag.finishGlobalStage("Exchange done");

                    // Collect all stages timings.
                    List<String> timings = timeBag.stagesTimings();

                    if (discoveryLag != null && discoveryLag.get1() != 0)
                        timings.add("Discovery lag=" + discoveryLag.get1() +
                            " ms, Latest started node id=" + discoveryLag.get2());

                    log.info(exchangeTimingsLogMessage("Exchange timings", timings));

                    List<String> localTimings = timeBag.longestLocalStagesTimings(3);

                    log.info(exchangeTimingsLogMessage("Exchange longest local stages", localTimings));
                }
            }

            initFut.onDone(err == null);

            if (exchCtx != null && exchCtx.events().hasServerLeft()) {
                ExchangeDiscoveryEvents evts = exchCtx.events();

                for (DiscoveryEvent evt : evts.events()) {
                    if (serverLeftEvent(evt)) {
                        for (CacheGroupContext grp : cctx.cache().cacheGroups())
                            grp.affinityFunction().removeNode(evt.eventNode().id());
                    }
                }
            }

            if (firstDiscoEvt instanceof DiscoveryCustomEvent)
                ((DiscoveryCustomEvent)firstDiscoEvt).customMessage(null);

            if (err == null) {
                if (exchCtx != null && (exchCtx.events().hasServerLeft() || exchCtx.events().hasServerJoin())) {
                    ExchangeDiscoveryEvents evts = exchCtx.events();

                    for (DiscoveryEvent evt : evts.events()) {
                        if (serverLeftEvent(evt) || serverJoinEvent(evt))
                            logExchange(evt);
                    }
                }

            }

            return true;
        }

        return false;
    }

    /**
     * Calculates discovery lag (Maximal difference between exchange start times across all nodes).
     *
     * @param declared Single messages that were expected to be received during exchange.
     * @param merged Single messages from nodes that were merged during exchange.
     *
     * @return Pair with discovery lag and node id which started exchange later than others.
     */
    private T2<Long, UUID> calculateDiscoveryLag(
        Map<UUID, GridDhtPartitionsSingleMessage> declared,
        Map<UUID, GridDhtPartitionsSingleMessage> merged
    ) {
        Map<UUID, GridDhtPartitionsSingleMessage> msgs = new HashMap<>(declared);

        msgs.putAll(merged);

        long minStartTime = startTime;
        long maxStartTime = startTime;
        UUID latestStartedNode = cctx.localNodeId();

        for (Map.Entry<UUID, GridDhtPartitionsSingleMessage> msg : msgs.entrySet()) {
            UUID nodeId = msg.getKey();
            long exchangeTime = msg.getValue().exchangeStartTime();

            if (exchangeTime != 0) {
                minStartTime = Math.min(minStartTime, exchangeTime);
                maxStartTime = Math.max(maxStartTime, exchangeTime);
            }

            if (maxStartTime == exchangeTime)
                latestStartedNode = nodeId;
        }

        return new T2<>(TimeUnit.NANOSECONDS.toMillis(maxStartTime - minStartTime), latestStartedNode);
    }

    /**
     * @param exchangeActions Exchange actions.
     * @return Map of cache names and start descriptors.
     */
    private Map<String, DynamicCacheChangeRequest> resolveCacheRequests(ExchangeActions exchangeActions) {
        if (exchangeActions == null)
            return Collections.emptyMap();

        return exchangeActions.cacheStartRequests()
            .stream()
            .map(ExchangeActions.CacheActionData::request)
            .collect(Collectors.toMap(DynamicCacheChangeRequest::cacheName, r -> r));
    }

    /**
     * Method waits for new caches registration and cache configuration persisting to disk.
     */
    private void waitUntilNewCachesAreRegistered() {
        try {
            IgniteInternalFuture<?> registerCachesFut = registerCachesFuture;

            if (registerCachesFut != null && !registerCachesFut.isDone()) {
                final int timeout = Math.max(1000,
                    (int)(cctx.kernalContext().config().getFailureDetectionTimeout() / 2));

                for (;;) {
                    cctx.exchange().exchangerBlockingSectionBegin();

                    try {
                        registerCachesFut.get(timeout, TimeUnit.SECONDS);

                        break;
                    }
                    catch (IgniteFutureTimeoutCheckedException te) {
                        List<String> cacheNames = exchActions.cacheStartRequests().stream()
                            .map(req -> req.descriptor().cacheName())
                            .collect(Collectors.toList());

                        U.warn(log, "Failed to wait for caches configuration registration and saving within timeout. " +
                            "Probably disk is too busy or slow." +
                            "[caches=" + cacheNames + "]");
                    }
                    finally {
                        cctx.exchange().exchangerBlockingSectionEnd();
                    }
                }
            }
        }
        catch (IgniteCheckedException e) {
            U.error(log, "Failed to wait for caches registration and saving", e);
        }
    }

    /**
     * Log exchange event.
     *
     * @param evt Discovery event.
     */
    private void logExchange(DiscoveryEvent evt) {
        if (cctx.kernalContext().state().publicApiActiveState(false) && cctx.wal() != null) {
            if (cctx.wal().serializerVersion() > 1)
                try {
                    ExchangeRecord.Type type = null;

                    if (evt.type() == EVT_NODE_JOINED)
                        type = ExchangeRecord.Type.JOIN;
                    else if (evt.type() == EVT_NODE_LEFT || evt.type() == EVT_NODE_FAILED)
                        type = ExchangeRecord.Type.LEFT;

                    BaselineTopology blt = cctx.kernalContext().state().clusterState().baselineTopology();

                    if (type != null && blt != null) {
                        Short constId = blt.consistentIdMapping().get(evt.eventNode().consistentId());

                        if (constId != null)
                            cctx.wal().log(new ExchangeRecord(constId, type));
                    }
                }
                catch (IgniteCheckedException e) {
                    U.error(log, "Fail during log exchange record.", e);
                }
        }
    }

    /**
     * Cleans up resources to avoid excessive memory usage.
     */
    public void cleanUp() {
        pendingSingleMsgs.clear();
        fullMsgs.clear();
        msgs.clear();
        crd = null;
        partReleaseFut = null;
        exchActions = null;
        mergedJoinExchMsgs = null;
        pendingJoinMsg = null;
        exchCtx = null;
        newCrdFut = null;
        exchangeLocE = null;
        exchangeGlobalExceptions.clear();
    }

    /**
     * @param ver Version.
     */
    private void updateLastVersion(GridCacheVersion ver) {
        assert ver != null;

        while (true) {
            GridCacheVersion old = lastVer.get();

            if (old == null || Long.compare(old.order(), ver.order()) < 0) {
                if (lastVer.compareAndSet(old, ver))
                    break;
            }
            else
                break;
        }
    }

    /**
     * Records that this exchange if merged with another 'node join' exchange.
     *
     * @param node Joined node.
     * @param msg Joined node message if already received.
     * @return {@code True} if need to wait for message from joined server node.
     */
    private boolean addMergedJoinExchange(ClusterNode node, @Nullable GridDhtPartitionsSingleMessage msg) {
        assert Thread.holdsLock(mux);
        assert node != null;
        assert state == ExchangeLocalState.CRD : state;

        if (msg == null && newCrdFut != null)
            msg = newCrdFut.joinExchangeMessage(node.id());

        UUID nodeId = node.id();

        boolean wait = false;

        if (node.isClient()) {
            if (msg != null)
                waitAndReplyToNode(nodeId, msg);
        }
        else {
            if (mergedJoinExchMsgs == null)
                mergedJoinExchMsgs = new LinkedHashMap<>();

            if (msg != null) {
                assert msg.exchangeId().topologyVersion().equals(new AffinityTopologyVersion(node.order()));

                if (log.isInfoEnabled()) {
                    log.info("Merge server join exchange, message received [curFut=" + initialVersion() +
                        ", node=" + nodeId + ']');
                }

                mergedJoinExchMsgs.put(nodeId, msg);
            }
            else {
                if (cctx.discovery().alive(nodeId)) {
                    if (log.isInfoEnabled()) {
                        log.info("Merge server join exchange, wait for message [curFut=" + initialVersion() +
                            ", node=" + nodeId + ']');
                    }

                    wait = true;

                    mergedJoinExchMsgs.put(nodeId, null);

                    awaitMergedMsgs++;
                }
                else {
                    if (log.isInfoEnabled()) {
                        log.info("Merge server join exchange, awaited node left [curFut=" + initialVersion() +
                            ", node=" + nodeId + ']');
                    }
                }
            }
        }

        return wait;
    }

    /**
     * Merges this exchange with given one.
     *
     * @param fut Current exchange to merge with.
     * @return {@code True} if need wait for message from joined server node.
     */
    public boolean mergeJoinExchange(GridDhtPartitionsExchangeFuture fut) {
        boolean wait;

        synchronized (mux) {
            assert (!isDone() && !initFut.isDone()) || cctx.kernalContext().isStopping() : this;
            assert (mergedWith == null && state == null) || cctx.kernalContext().isStopping()  : this;

            state = ExchangeLocalState.MERGED;

            mergedWith = fut;

            ClusterNode joinedNode = firstDiscoEvt.eventNode();

            wait = fut.addMergedJoinExchange(joinedNode, pendingJoinMsg);
        }

        return wait;
    }

    /**
     * @param fut Current future.
     * @return Pending join request if any.
     */
    @Nullable public GridDhtPartitionsSingleMessage mergeJoinExchangeOnDone(GridDhtPartitionsExchangeFuture fut) {
        synchronized (mux) {
            assert !isDone();
            assert !initFut.isDone();
            assert mergedWith == null;
            assert state == null;

            state = ExchangeLocalState.MERGED;

            mergedWith = fut;

            return pendingJoinMsg;
        }
    }

    /**
     * @param node Sender node.
     * @param msg Message.
     */
    private void processMergedMessage(final ClusterNode node, final GridDhtPartitionsSingleMessage msg) {
        if (msg.client()) {
            waitAndReplyToNode(node.id(), msg);

            return;
        }

        boolean done = false;

        FinishState finishState0 = null;

        synchronized (mux) {
            if (state == ExchangeLocalState.DONE) {
                assert finishState != null;

                finishState0 = finishState;
            }
            else {
                boolean process = mergedJoinExchMsgs != null &&
                    mergedJoinExchMsgs.containsKey(node.id()) &&
                    mergedJoinExchMsgs.get(node.id()) == null;

                if (log.isInfoEnabled()) {
                    log.info("Merge server join exchange, received message [curFut=" + initialVersion() +
                        ", node=" + node.id() +
                        ", msgVer=" + msg.exchangeId().topologyVersion() +
                        ", process=" + process +
                        ", awaited=" + awaitMergedMsgs + ']');
                }

                if (process) {
                    mergedJoinExchMsgs.put(node.id(), msg);

                    assert awaitMergedMsgs > 0 : awaitMergedMsgs;

                    awaitMergedMsgs--;

                    done = awaitMergedMsgs == 0;
                }
            }
        }

        if (finishState0 != null) {
            sendAllPartitionsToNode(finishState0, msg, node.id());

            return;
        }

        if (done)
            finishExchangeOnCoordinator(null);
    }

    /**
     * Method is called on coordinator in situation when initial ExchangeFuture created on client join event was preempted
     * from exchange history because of IGNITE_EXCHANGE_HISTORY_SIZE property.
     *
     * @param node Client node that should try to reconnect to the cluster.
     * @param msg Single message received from the client which didn't find original ExchangeFuture.
     */
    public void forceClientReconnect(ClusterNode node, GridDhtPartitionsSingleMessage msg) {
        Exception reconnectException = new IgniteNeedReconnectException(node, null);

        exchangeGlobalExceptions.put(node.id(), reconnectException);

        onDone(null, reconnectException);

        GridDhtPartitionsFullMessage fullMsg = createPartitionsMessage(true, false);

        fullMsg.setErrorsMap(exchangeGlobalExceptions);

        try {
            cctx.io().send(node, fullMsg, SYSTEM_POOL);

            if (log.isDebugEnabled())
                log.debug("Full message for reconnect client was sent to node: " + node + ", fullMsg: " + fullMsg);
        }
        catch (IgniteCheckedException e) {
            U.error(log, "Failed to send reconnect client message [node=" + node + ']', e);
        }
    }

    /**
     * Processing of received single message. Actual processing in future may be delayed if init method was not
     * completed, see {@link #initDone()}
     *
     * @param node Sender node.
     * @param msg Single partition info.
     */
    public void onReceiveSingleMessage(final ClusterNode node, final GridDhtPartitionsSingleMessage msg) {
        assert !node.isDaemon() : node;
        assert msg != null;
        assert exchId.equals(msg.exchangeId()) : msg;
        assert !cctx.kernalContext().clientNode();

        if (msg.restoreState()) {
            InitNewCoordinatorFuture newCrdFut0;

            synchronized (mux) {
                assert newCrdFut != null;

                newCrdFut0 = newCrdFut;
            }

            newCrdFut0.onMessage(node, msg);

            return;
        }

        if (!msg.client()) {
            assert msg.lastVersion() != null : msg;

            updateLastVersion(msg.lastVersion());
        }

        GridDhtPartitionsExchangeFuture mergedWith0 = null;

        synchronized (mux) {
            if (state == ExchangeLocalState.MERGED) {
                assert mergedWith != null;

                mergedWith0 = mergedWith;
            }
            else {
                assert state != ExchangeLocalState.CLIENT;

                if (exchangeId().isJoined() && node.id().equals(exchId.nodeId()))
                    pendingJoinMsg = msg;
            }
        }

        if (mergedWith0 != null) {
            mergedWith0.processMergedMessage(node, msg);

            if (log.isDebugEnabled())
                log.debug("Merged message processed, message handling finished: " + msg);

            return;
        }

        initFut.listen(new CI1<IgniteInternalFuture<Boolean>>() {
            @Override public void apply(IgniteInternalFuture<Boolean> f) {
                try {
                    if (!f.get())
                        return;
                }
                catch (IgniteCheckedException e) {
                    U.error(log, "Failed to initialize exchange future: " + this, e);

                    return;
                }

                processSingleMessage(node.id(), msg);
            }
        });
    }

    /**
     * Tries to fast reply with {@link GridDhtPartitionsFullMessage} on received single message
     * in case of exchange future has already completed.
     *
     * @param node Cluster node which sent single message.
     * @param msg Single message.
     * @return {@code true} if fast reply succeed.
     */
    public boolean fastReplyOnSingleMessage(final ClusterNode node, final GridDhtPartitionsSingleMessage msg) {
        GridDhtPartitionsExchangeFuture futToFastReply = this;

        ExchangeLocalState currState;

        synchronized (mux) {
            currState = state;

            if (currState == ExchangeLocalState.MERGED)
                futToFastReply = mergedWith;
        }

        if (currState == ExchangeLocalState.DONE)
            futToFastReply.processSingleMessage(node.id(), msg);
        else if (currState == ExchangeLocalState.MERGED)
            futToFastReply.processMergedMessage(node, msg);

        return currState == ExchangeLocalState.MERGED || currState == ExchangeLocalState.DONE;
    }

    /**
     * @param nodeId Node ID.
     * @param msg Client's message.
     */
    public void waitAndReplyToNode(final UUID nodeId, final GridDhtPartitionsSingleMessage msg) {
        if (log.isDebugEnabled())
            log.debug("Single message will be handled on completion of exchange future: " + this);

        listen(new CI1<IgniteInternalFuture<AffinityTopologyVersion>>() {
            @Override public void apply(IgniteInternalFuture<AffinityTopologyVersion> fut) {
                if (cctx.kernalContext().isStopping())
                    return;

                // DynamicCacheChangeFailureMessage was sent.
                // Thus, there is no need to create and send GridDhtPartitionsFullMessage.
                if (cacheChangeFailureMsgSent)
                    return;

                FinishState finishState0;

                synchronized (mux) {
                    finishState0 = finishState;
                }

                if (finishState0 == null) {
                    assert firstDiscoEvt.type() == EVT_NODE_JOINED && firstDiscoEvt.eventNode().isClient() : this;

                    ClusterNode node = cctx.node(nodeId);

                    if (node == null) {
                        if (log.isDebugEnabled()) {
                            log.debug("No node found for nodeId: " +
                                nodeId +
                                ", handling of single message will be stopped: " +
                                msg
                            );
                        }

                        return;
                    }

                    finishState0 = new FinishState(cctx.localNodeId(),
                        initialVersion(),
                        createPartitionsMessage(true, node.version().compareToIgnoreTimestamp(PARTIAL_COUNTERS_MAP_SINCE) >= 0));
                }

                sendAllPartitionsToNode(finishState0, msg, nodeId);
            }
        });
    }

    /**
     * Note this method performs heavy updatePartitionSingleMap operation, this operation is moved out from the
     * synchronized block. Only count of such updates {@link #pendingSingleUpdates} is managed under critical section.
     *
     * @param nodeId Sender node.
     * @param msg Partition single message.
     */
    private void processSingleMessage(UUID nodeId, GridDhtPartitionsSingleMessage msg) {
        if (msg.client()) {
            waitAndReplyToNode(nodeId, msg);

            return;
        }

        boolean allReceived = false; // Received all expected messages.
        boolean updateSingleMap = false;

        FinishState finishState0 = null;

        synchronized (mux) {
            assert crd != null;

            switch (state) {
                case DONE: {
                    if (log.isInfoEnabled()) {
                        log.info("Received single message, already done [ver=" + initialVersion() +
                            ", node=" + nodeId + ']');
                    }

                    assert finishState != null;

                    finishState0 = finishState;

                    break;
                }

                case CRD: {
                    assert crd.isLocal() : crd;

                    if (remaining.remove(nodeId)) {
                        updateSingleMap = true;

                        pendingSingleUpdates++;

                        if ((stateChangeExchange() || dynamicCacheStartExchange()) && msg.getError() != null)
                            exchangeGlobalExceptions.put(nodeId, msg.getError());

                        allReceived = remaining.isEmpty();

                        if (log.isInfoEnabled()) {
                            log.info("Coordinator received single message [ver=" + initialVersion() +
                                ", node=" + nodeId +
                                ", allReceived=" + allReceived + ']');
                        }
                    }
                    else if (log.isDebugEnabled())
                        log.debug("Coordinator received single message it didn't expect to receive: " + msg);

                    break;
                }

                case SRV:
                case BECOME_CRD: {
                    if (log.isInfoEnabled()) {
                        log.info("Non-coordinator received single message [ver=" + initialVersion() +
                            ", node=" + nodeId + ", state=" + state + ']');
                    }

                    pendingSingleMsgs.put(nodeId, msg);

                    break;
                }

                default:
                    assert false : state;
            }
        }

        if (finishState0 != null) {
            // DynamicCacheChangeFailureMessage was sent.
            // Thus, there is no need to create and send GridDhtPartitionsFullMessage.
            if (!cacheChangeFailureMsgSent)
                sendAllPartitionsToNode(finishState0, msg, nodeId);

            return;
        }

        if (updateSingleMap) {
            try {
                // Do not update partition map, in case cluster transitioning to inactive state.
                if (!deactivateCluster())
                    updatePartitionSingleMap(nodeId, msg);
            }
            finally {
                synchronized (mux) {
                    assert pendingSingleUpdates > 0;

                    pendingSingleUpdates--;

                    if (pendingSingleUpdates == 0)
                        mux.notifyAll();
                }
            }
        }

        if (allReceived) {
            if (!awaitSingleMapUpdates())
                return;

            onAllReceived(null);
        }
    }

    /**
     * @return {@code False} if interrupted.
     */
    private boolean awaitSingleMapUpdates() {
        try {
            synchronized (mux) {
                while (pendingSingleUpdates > 0)
                    U.wait(mux);
            }

            return true;
        }
        catch (IgniteInterruptedCheckedException e) {
            U.warn(log, "Failed to wait for partition map updates, thread was interrupted: " + e);

            return false;
        }
    }

    /**
     * @param fut Affinity future.
     */
    private void onAffinityInitialized(IgniteInternalFuture<Map<Integer, Map<Integer, List<UUID>>>> fut) {
        try {
            assert fut.isDone();

            Map<Integer, Map<Integer, List<UUID>>> assignmentChange = fut.get();

            GridDhtPartitionsFullMessage m = createPartitionsMessage(false, false);

            CacheAffinityChangeMessage msg = new CacheAffinityChangeMessage(exchId, m, assignmentChange);

            if (log.isDebugEnabled())
                log.debug("Centralized affinity exchange, send affinity change message: " + msg);

            cctx.discovery().sendCustomEvent(msg);
        }
        catch (IgniteCheckedException e) {
            onDone(e);
        }
    }

    /**
     * @param top Topology.
     */
    private void assignPartitionSizes(GridDhtPartitionTopology top) {
        Map<Integer, Long> partSizes = new HashMap<>();

        for (Map.Entry<UUID, GridDhtPartitionsSingleMessage> e : msgs.entrySet()) {
            GridDhtPartitionsSingleMessage singleMsg = e.getValue();

            GridDhtPartitionMap partMap = singleMsg.partitions().get(top.groupId());

            if (partMap == null)
                continue;

            for (Map.Entry<Integer, GridDhtPartitionState> e0 : partMap.entrySet()) {
                int p = e0.getKey();
                GridDhtPartitionState state = e0.getValue();

                if (state == GridDhtPartitionState.OWNING)
                    partSizes.put(p, singleMsg.partitionSizes(top.groupId()).get(p));
            }
        }

        for (GridDhtLocalPartition locPart : top.currentLocalPartitions()) {
            if (locPart.state() == GridDhtPartitionState.OWNING)
                partSizes.put(locPart.id(), locPart.fullSize());
        }

        top.globalPartSizes(partSizes);
    }

    /**
     * Collects and determines new owners of partitions for all nodes for given {@code top}.
     *
     * @param top Topology to assign.
     */
    private void assignPartitionStates(GridDhtPartitionTopology top) {
        Map<Integer, CounterWithNodes> maxCntrs = new HashMap<>();
        Map<Integer, Long> minCntrs = new HashMap<>();

        for (Map.Entry<UUID, GridDhtPartitionsSingleMessage> e : msgs.entrySet()) {
            CachePartitionPartialCountersMap nodeCntrs = e.getValue().partitionUpdateCounters(top.groupId(),
                top.partitions());

            assert nodeCntrs != null;

            for (int i = 0; i < nodeCntrs.size(); i++) {
                int p = nodeCntrs.partitionAt(i);

                UUID uuid = e.getKey();

                GridDhtPartitionState state = top.partitionState(uuid, p);

                if (state != GridDhtPartitionState.OWNING && state != GridDhtPartitionState.MOVING)
                    continue;

                long cntr = state == GridDhtPartitionState.MOVING ?
                    nodeCntrs.initialUpdateCounterAt(i) :
                    nodeCntrs.updateCounterAt(i);

                Long minCntr = minCntrs.get(p);

                if (minCntr == null || minCntr > cntr)
                    minCntrs.put(p, cntr);

                if (state != GridDhtPartitionState.OWNING)
                    continue;

                CounterWithNodes maxCntr = maxCntrs.get(p);

                if (maxCntr == null || cntr > maxCntr.cnt)
                    maxCntrs.put(p, new CounterWithNodes(cntr, e.getValue().partitionSizes(top.groupId()).get(p), uuid));
                else if (cntr == maxCntr.cnt)
                    maxCntr.nodes.add(uuid);
            }
        }

        // Also must process counters from the local node.
        for (GridDhtLocalPartition part : top.currentLocalPartitions()) {
            GridDhtPartitionState state = top.partitionState(cctx.localNodeId(), part.id());

            if (state != GridDhtPartitionState.OWNING && state != GridDhtPartitionState.MOVING)
                continue;

            final long cntr = state == GridDhtPartitionState.MOVING ? part.initialUpdateCounter() : part.updateCounter();

            Long minCntr = minCntrs.get(part.id());

            if (minCntr == null || minCntr > cntr)
                minCntrs.put(part.id(), cntr);

            if (state != GridDhtPartitionState.OWNING)
                continue;

            CounterWithNodes maxCntr = maxCntrs.get(part.id());

            if (maxCntr == null && cntr == 0) {
                CounterWithNodes cntrObj = new CounterWithNodes(0, 0L, cctx.localNodeId());

                for (UUID nodeId : msgs.keySet()) {
                    if (top.partitionState(nodeId, part.id()) == GridDhtPartitionState.OWNING)
                        cntrObj.nodes.add(nodeId);
                }

                maxCntrs.put(part.id(), cntrObj);
            }
            else if (maxCntr == null || cntr > maxCntr.cnt)
                maxCntrs.put(part.id(), new CounterWithNodes(cntr, part.fullSize(), cctx.localNodeId()));
            else if (cntr == maxCntr.cnt)
                maxCntr.nodes.add(cctx.localNodeId());
        }

        Map<Integer, Map<Integer, Long>> partHistReserved0 = partHistReserved;

        Map<Integer, Long> localReserved = partHistReserved0 != null ? partHistReserved0.get(top.groupId()) : null;

        Set<Integer> haveHistory = new HashSet<>();

        for (Map.Entry<Integer, Long> e : minCntrs.entrySet()) {
            int p = e.getKey();
            long minCntr = e.getValue();

            CounterWithNodes maxCntrObj = maxCntrs.get(p);

            long maxCntr = maxCntrObj != null ? maxCntrObj.cnt : 0;

            // If minimal counter is zero, do clean preloading.
            if (minCntr == 0 || minCntr == maxCntr)
                continue;

            if (localReserved != null) {
                Long localCntr = localReserved.get(p);

                if (localCntr != null && localCntr <= minCntr && maxCntrObj.nodes.contains(cctx.localNodeId())) {
                    partHistSuppliers.put(cctx.localNodeId(), top.groupId(), p, localCntr);

                    haveHistory.add(p);

                    continue;
                }
            }

            for (Map.Entry<UUID, GridDhtPartitionsSingleMessage> e0 : msgs.entrySet()) {
                Long histCntr = e0.getValue().partitionHistoryCounters(top.groupId()).get(p);

                if (histCntr != null && histCntr <= minCntr && maxCntrObj.nodes.contains(e0.getKey())) {
                    partHistSuppliers.put(e0.getKey(), top.groupId(), p, histCntr);

                    haveHistory.add(p);

                    break;
                }
            }
        }

        Map<Integer, Set<UUID>> ownersByUpdCounters = new HashMap<>(maxCntrs.size());
        for (Map.Entry<Integer, CounterWithNodes> e : maxCntrs.entrySet())
            ownersByUpdCounters.put(e.getKey(), e.getValue().nodes);

        Map<Integer, Long> partSizes = new HashMap<>(maxCntrs.size());
        for (Map.Entry<Integer, CounterWithNodes> e : maxCntrs.entrySet())
            partSizes.put(e.getKey(), e.getValue().size);

        top.globalPartSizes(partSizes);

        Map<UUID, Set<Integer>> partitionsToRebalance = top.resetOwners(ownersByUpdCounters, haveHistory);

        for (Map.Entry<UUID, Set<Integer>> e : partitionsToRebalance.entrySet()) {
            UUID nodeId = e.getKey();
            Set<Integer> parts = e.getValue();

            for (int part : parts)
                partsToReload.put(nodeId, top.groupId(), part);
        }
    }

    /**
     * Detect lost partitions.
     *
     * @param resTopVer Result topology version.
     */
    private void detectLostPartitions(AffinityTopologyVersion resTopVer) {
        AtomicInteger detected = new AtomicInteger();

        try {
            // Reserve at least 2 threads for system operations.
            doInParallel(
                U.availableThreadCount(cctx.kernalContext(), GridIoPolicy.SYSTEM_POOL, 2),
                cctx.kernalContext().getSystemExecutorService(),
                cctx.cache().cacheGroups(),
                grp -> {
                    if (!grp.isLocal()) {
                        // Do not trigger lost partition events on start.
                        boolean evt = !localJoinExchange() && !activateCluster();

                        if (grp.topology().detectLostPartitions(resTopVer, evt ? events().lastEvent() : null))
                            detected.incrementAndGet();
                    }

                    return null;
                });
        }
        catch (IgniteCheckedException e) {
            throw new IgniteException(e);
        }

        if (detected.get() > 0) {
            if (log.isDebugEnabled())
                log.debug("Partitions have been scheduled to resend [reason=" +
                    "Lost partitions detect on " + resTopVer + "]");

            cctx.exchange().scheduleResendPartitions();
        }

        timeBag.finishGlobalStage("Detect lost partitions");
    }

    /**
     * @param cacheNames Cache names.
     */
    private void resetLostPartitions(Collection<String> cacheNames) {
        assert !exchCtx.mergeExchanges();

        try {
            // Reserve at least 2 threads for system operations.
            U.doInParallel(
                U.availableThreadCount(cctx.kernalContext(), GridIoPolicy.SYSTEM_POOL, 2),
                cctx.kernalContext().getSystemExecutorService(),
                cctx.cache().cacheGroups(),
                grp -> {
                    if (grp.isLocal())
                        return null;

                    for (String cacheName : cacheNames) {
                        if (grp.hasCache(cacheName)) {
                            grp.topology().resetLostPartitions(initialVersion());

                            break;
                        }
                    }

                    return null;
                });
        }
        catch (IgniteCheckedException e) {
            throw new IgniteException(e);
        }
    }

    /**
     * Creates an IgniteCheckedException that is used as root cause of the exchange initialization failure.
     * This method aggregates all the exceptions provided from all participating nodes.
     *
     * @param globalExceptions collection exceptions from all participating nodes.
     * @return exception that represents a cause of the exchange initialization failure.
     */
    private IgniteCheckedException createExchangeException(Map<UUID, Exception> globalExceptions) {
        IgniteCheckedException ex = new IgniteCheckedException("Failed to complete exchange process.");

        for (Map.Entry<UUID, Exception> entry : globalExceptions.entrySet())
            if (ex != entry.getValue())
                ex.addSuppressed(entry.getValue());

        return ex;
    }

    /**
     * @return {@code true} if the given {@code discoEvt} supports the rollback procedure.
     */
    private boolean isRollbackSupported() {
        if (!firstEvtDiscoCache.checkAttribute(ATTR_DYNAMIC_CACHE_START_ROLLBACK_SUPPORTED, Boolean.TRUE))
            return false;

        // Currently the rollback process is supported for dynamically started caches only.
        return firstDiscoEvt.type() == EVT_DISCOVERY_CUSTOM_EVT && dynamicCacheStartExchange();
    }

    /**
     * Sends {@link DynamicCacheChangeFailureMessage} to all participated nodes
     * that represents a cause of exchange failure.
     */
    private void sendExchangeFailureMessage() {
        assert crd != null && crd.isLocal();

        try {
            IgniteCheckedException err = createExchangeException(exchangeGlobalExceptions);

            List<String> cacheNames = new ArrayList<>(exchActions.cacheStartRequests().size());

            for (ExchangeActions.CacheActionData actionData : exchActions.cacheStartRequests())
                cacheNames.add(actionData.request().cacheName());

            DynamicCacheChangeFailureMessage msg = new DynamicCacheChangeFailureMessage(
                cctx.localNode(), exchId, err, cacheNames);

            if (log.isDebugEnabled())
                log.debug("Dynamic cache change failed (send message to all participating nodes): " + msg);

            cacheChangeFailureMsgSent = true;

            cctx.discovery().sendCustomEvent(msg);

            return;
        }
        catch (IgniteCheckedException  e) {
            if (reconnectOnError(e))
                onDone(new IgniteNeedReconnectException(cctx.localNode(), e));
            else
                onDone(e);
        }
    }

    /**
     * @param sndResNodes Additional nodes to send finish message to.
     */
    private void onAllReceived(@Nullable Collection<ClusterNode> sndResNodes) {
        try {
            initFut.get();

            timeBag.finishGlobalStage("Waiting for all single messages");

            assert crd.isLocal();

            assert partHistSuppliers.isEmpty() : partHistSuppliers;

            if (!exchCtx.mergeExchanges() && !crd.equals(events().discoveryCache().serverNodes().get(0))) {
                for (CacheGroupContext grp : cctx.cache().cacheGroups()) {
                    if (grp.isLocal())
                        continue;

                    // It is possible affinity is not initialized.
                    // For example, dynamic cache start failed.
                    if (grp.affinity().lastVersion().topologyVersion() > 0)
                        grp.topology().beforeExchange(this, !centralizedAff && !forceAffReassignment, false);
                    else
                        assert exchangeLocE != null :
                            "Affinity is not calculated for the cache group [groupName=" + grp.name() + "]";
                }
            }

            if (exchCtx.mergeExchanges()) {
                if (log.isInfoEnabled())
                    log.info("Coordinator received all messages, try merge [ver=" + initialVersion() + ']');

                boolean finish = cctx.exchange().mergeExchangesOnCoordinator(this);

                timeBag.finishGlobalStage("Exchanges merge");

                if (!finish)
                    return;
            }

            finishExchangeOnCoordinator(sndResNodes);
        }
        catch (IgniteCheckedException e) {
            if (reconnectOnError(e))
                onDone(new IgniteNeedReconnectException(cctx.localNode(), e));
            else
                onDone(e);
        }
    }

    /**
     * @param sndResNodes Additional nodes to send finish message to.
     */
    private void finishExchangeOnCoordinator(@Nullable Collection<ClusterNode> sndResNodes) {
        if (isDone() || !enterBusy())
            return;

        try {
            if (!F.isEmpty(exchangeGlobalExceptions) && dynamicCacheStartExchange() && isRollbackSupported()) {
                sendExchangeFailureMessage();

                return;
            }

            AffinityTopologyVersion resTopVer = exchCtx.events().topologyVersion();

            if (log.isInfoEnabled()) {
                log.info("finishExchangeOnCoordinator [topVer=" + initialVersion() +
                    ", resVer=" + resTopVer + ']');
            }

            Map<Integer, CacheGroupAffinityMessage> idealAffDiff = null;

            // Reserve at least 2 threads for system operations.
            int parallelismLvl = U.availableThreadCount(cctx.kernalContext(), GridIoPolicy.SYSTEM_POOL, 2);

            if (exchCtx.mergeExchanges()) {
                synchronized (mux) {
                    if (mergedJoinExchMsgs != null) {
                        for (Map.Entry<UUID, GridDhtPartitionsSingleMessage> e : mergedJoinExchMsgs.entrySet()) {
                            msgs.put(e.getKey(), e.getValue());

                            updatePartitionSingleMap(e.getKey(), e.getValue());
                        }
                    }
                }

                assert exchCtx.events().hasServerJoin() || exchCtx.events().hasServerLeft();

                exchCtx.events().processEvents(this);

                if (exchCtx.events().hasServerLeft())
                    idealAffDiff = cctx.affinity().onServerLeftWithExchangeMergeProtocol(this);
                else
                    cctx.affinity().onServerJoinWithExchangeMergeProtocol(this, true);


                doInParallel(
                    parallelismLvl,
                    cctx.kernalContext().getSystemExecutorService(),
                    cctx.affinity().cacheGroups().values(),
                    desc -> {
                        if (desc.config().getCacheMode() == CacheMode.LOCAL)
                            return null;

                        CacheGroupContext grp = cctx.cache().cacheGroup(desc.groupId());

                        GridDhtPartitionTopology top = grp != null ? grp.topology() :
                            cctx.exchange().clientTopology(desc.groupId(), events().discoveryCache());

                        top.beforeExchange(this, true, true);

                        return null;
                    });
            }

            timeBag.finishGlobalStage("Affinity recalculation (crd)");

            Map<Integer, CacheGroupAffinityMessage> joinedNodeAff = new ConcurrentHashMap<>(cctx.cache().cacheGroups().size());

            doInParallel(
                parallelismLvl,
                cctx.kernalContext().getSystemExecutorService(),
                msgs.values(),
                msg -> {
                    processSingleMessageOnCrdFinish(msg, joinedNodeAff);

                    return null;
                }
            );

            timeBag.finishGlobalStage("Collect update counters and create affinity messages");

            validatePartitionsState();

            if (firstDiscoEvt.type() == EVT_DISCOVERY_CUSTOM_EVT) {
                assert firstDiscoEvt instanceof DiscoveryCustomEvent;

                if (activateCluster() || changedBaseline())
                    assignPartitionsStates();

                DiscoveryCustomMessage discoveryCustomMessage = ((DiscoveryCustomEvent) firstDiscoEvt).customMessage();

                if (discoveryCustomMessage instanceof DynamicCacheChangeBatch) {
                    if (exchActions != null) {
                        assignPartitionsStates();

                        Set<String> caches = exchActions.cachesToResetLostPartitions();

                        if (!F.isEmpty(caches))
                            resetLostPartitions(caches);
                    }
                }
                else if (discoveryCustomMessage instanceof SnapshotDiscoveryMessage
                        && ((SnapshotDiscoveryMessage)discoveryCustomMessage).needAssignPartitions())
                    assignPartitionsStates();
            }
            else {
                if (exchCtx.events().hasServerJoin())
                    assignPartitionsStates();

                if (exchCtx.events().hasServerLeft())
                    detectLostPartitions(resTopVer);
            }

            // Recalculate new affinity based on partitions availability.
            if (!exchCtx.mergeExchanges() && forceAffReassignment) {
                idealAffDiff = cctx.affinity().onCustomEventWithEnforcedAffinityReassignment(this);

                timeBag.finishGlobalStage("Ideal affinity diff calculation (enforced)");
            }

            for (CacheGroupContext grpCtx : cctx.cache().cacheGroups()) {
                if (!grpCtx.isLocal())
                    grpCtx.topology().applyUpdateCounters();
            }

            timeBag.finishGlobalStage("Apply update counters");

            updateLastVersion(cctx.versions().last());

            cctx.versions().onExchange(lastVer.get().order());

            IgniteProductVersion minVer = exchCtx.events().discoveryCache().minimumNodeVersion();

            GridDhtPartitionsFullMessage msg = createPartitionsMessage(true,
                minVer.compareToIgnoreTimestamp(PARTIAL_COUNTERS_MAP_SINCE) >= 0);

            if (exchCtx.mergeExchanges()) {
                assert !centralizedAff;

                msg.resultTopologyVersion(resTopVer);

                if (exchCtx.events().hasServerLeft())
                    msg.idealAffinityDiff(idealAffDiff);
            }
            else if (forceAffReassignment)
                msg.idealAffinityDiff(idealAffDiff);

            msg.prepareMarshal(cctx);

            timeBag.finishGlobalStage("Full message preparing");

            synchronized (mux) {
                finishState = new FinishState(crd.id(), resTopVer, msg);

                state = ExchangeLocalState.DONE;
            }

            if (centralizedAff) {
                assert !exchCtx.mergeExchanges();

                IgniteInternalFuture<Map<Integer, Map<Integer, List<UUID>>>> fut = cctx.affinity().initAffinityOnNodeLeft(this);

                if (!fut.isDone())
                    fut.listen(this::onAffinityInitialized);
                else
                    onAffinityInitialized(fut);
            }
            else {
                Set<ClusterNode> nodes;

                Map<UUID, GridDhtPartitionsSingleMessage> mergedJoinExchMsgs0;

                synchronized (mux) {
                    srvNodes.remove(cctx.localNode());

                    nodes = new LinkedHashSet<>(srvNodes);

                    mergedJoinExchMsgs0 = mergedJoinExchMsgs;

                    if (mergedJoinExchMsgs != null) {
                        for (Map.Entry<UUID, GridDhtPartitionsSingleMessage> e : mergedJoinExchMsgs.entrySet()) {
                            if (e.getValue() != null) {
                                ClusterNode node = cctx.discovery().node(e.getKey());

                                if (node != null)
                                    nodes.add(node);
                            }
                        }
                    }
                    else
                        mergedJoinExchMsgs0 = Collections.emptyMap();

                    if (!F.isEmpty(sndResNodes))
                        nodes.addAll(sndResNodes);
                }

                if (!nodes.isEmpty())
                    sendAllPartitions(msg, nodes, mergedJoinExchMsgs0, joinedNodeAff);

                timeBag.finishGlobalStage("Full message sending");

                discoveryLag = calculateDiscoveryLag(
                    msgs,
                    mergedJoinExchMsgs0
                );

                partitionsSent = true;

                if (!stateChangeExchange())
                    onDone(exchCtx.events().topologyVersion(), null);

                for (Map.Entry<UUID, GridDhtPartitionsSingleMessage> e : pendingSingleMsgs.entrySet()) {
                    if (log.isInfoEnabled()) {
                        log.info("Process pending message on coordinator [node=" + e.getKey() +
                            ", ver=" + initialVersion() +
                            ", resVer=" + resTopVer + ']');
                    }

                    processSingleMessage(e.getKey(), e.getValue());
                }
            }

            if (stateChangeExchange()) {
                StateChangeRequest req = exchActions.stateChangeRequest();

                assert req != null : exchActions;

                boolean stateChangeErr = false;

                if (!F.isEmpty(exchangeGlobalExceptions)) {
                    stateChangeErr = true;

                    cctx.kernalContext().state().onStateChangeError(exchangeGlobalExceptions, req);
                }
                else {
                    boolean hasMoving = !partsToReload.isEmpty();

                    Set<Integer> waitGrps = cctx.affinity().waitGroups();

                    if (!hasMoving) {
                        for (CacheGroupContext grpCtx : cctx.cache().cacheGroups()) {
                            if (waitGrps.contains(grpCtx.groupId()) && grpCtx.topology().hasMovingPartitions()) {
                                hasMoving = true;

                                break;
                            }

                        }
                    }

                    cctx.kernalContext().state().onExchangeFinishedOnCoordinator(this, hasMoving);
                }

                if (!cctx.kernalContext().state().clusterState().localTransition()) {
                    boolean active = !stateChangeErr && req.activate();

<<<<<<< HEAD
                    ChangeGlobalStateFinishMessage stateFinishMsg = new ChangeGlobalStateFinishMessage(
                        req.requestId(),
                        active,
                        !stateChangeErr);
=======
                ChangeGlobalStateFinishMessage stateFinishMsg = new ChangeGlobalStateFinishMessage(
                    req.requestId(),
                    active,
                    !stateChangeErr
                );
>>>>>>> 9a3de134

                    cctx.discovery().sendCustomEvent(stateFinishMsg);
                }
                else
                    cctx.kernalContext().state().clusterState().localTransition(false);

                timeBag.finishGlobalStage("State finish message sending");

                if (!centralizedAff)
                    onDone(exchCtx.events().topologyVersion(), null);
            }
        }
        catch (IgniteCheckedException e) {
            if (reconnectOnError(e))
                onDone(new IgniteNeedReconnectException(cctx.localNode(), e));
            else
                onDone(e);
        }
        finally {
            leaveBusy();
        }
    }

    /**
     * @param msg Single message to process.
     * @param messageAccumulator Message to store message which need to be sent after.
     */
    private void processSingleMessageOnCrdFinish(
        GridDhtPartitionsSingleMessage msg,
        Map<Integer, CacheGroupAffinityMessage> messageAccumulator
    ) {
        for (Map.Entry<Integer, GridDhtPartitionMap> e : msg.partitions().entrySet()) {
            Integer grpId = e.getKey();

            CacheGroupContext grp = cctx.cache().cacheGroup(grpId);

            GridDhtPartitionTopology top = grp != null
                ? grp.topology()
                : cctx.exchange().clientTopology(grpId, events().discoveryCache());

            CachePartitionPartialCountersMap cntrs = msg.partitionUpdateCounters(grpId, top.partitions());

            if (cntrs != null)
                top.collectUpdateCounters(cntrs);
        }

        Collection<Integer> affReq = msg.cacheGroupsAffinityRequest();

        if (affReq != null)
            CacheGroupAffinityMessage.createAffinityMessages(
                cctx,
                exchCtx.events().topologyVersion(),
                affReq,
                messageAccumulator
            );
    }

    /**
     * Collects non local cache group descriptors.
     *
     * @return Collection of non local cache group descriptors.
     */
    private List<CacheGroupDescriptor> nonLocalCacheGroupDescriptors() {
        return cctx.affinity().cacheGroups().values().stream()
            .filter(grpDesc -> grpDesc.config().getCacheMode() != CacheMode.LOCAL)
            .collect(Collectors.toList());
    }

    /**
     * Collects non local cache groups.
     *
     * @return Collection of non local cache groups.
     */
    private List<CacheGroupContext> nonLocalCacheGroups() {
        return cctx.cache().cacheGroups().stream()
            .filter(grp -> !grp.isLocal() && !cacheGroupStopping(grp.groupId()))
            .collect(Collectors.toList());
    }

    /**
     * Validates that partition update counters and cache sizes for all caches are consistent.
     */
    private void validatePartitionsState() {
        try {
            U.doInParallel(
                cctx.kernalContext().getSystemExecutorService(),
                nonLocalCacheGroupDescriptors(),
                grpDesc -> {
                    CacheGroupContext grpCtx = cctx.cache().cacheGroup(grpDesc.groupId());

                    GridDhtPartitionTopology top = grpCtx != null
                        ? grpCtx.topology()
                        : cctx.exchange().clientTopology(grpDesc.groupId(), events().discoveryCache());

                    // Do not validate read or write through caches or caches with disabled rebalance
                    // or ExpiryPolicy is set or validation is disabled.
                    if (grpCtx == null
                        || grpCtx.config().isReadThrough()
                        || grpCtx.config().isWriteThrough()
                        || grpCtx.config().getCacheStoreFactory() != null
                        || grpCtx.config().getRebalanceDelay() == -1
                        || grpCtx.config().getRebalanceMode() == CacheRebalanceMode.NONE
                        || grpCtx.config().getExpiryPolicyFactory() == null
                        || SKIP_PARTITION_SIZE_VALIDATION)
                        return null;

                    try {
                        validator.validatePartitionCountersAndSizes(GridDhtPartitionsExchangeFuture.this, top, msgs);
                    }
                    catch (IgniteCheckedException ex) {
                        log.warning("Partition states validation has failed for group: " + grpCtx.cacheOrGroupName() + ". " + ex.getMessage());
                        // TODO: Handle such errors https://issues.apache.org/jira/browse/IGNITE-7833
                    }

                    return null;
                }
            );
        }
        catch (IgniteCheckedException e) {
            throw new IgniteException("Failed to validate partitions state", e);
        }

        timeBag.finishGlobalStage("Validate partitions states");
    }

    /**
     *
     */
    private void assignPartitionsStates() {
        try {
            U.doInParallel(
                cctx.kernalContext().getSystemExecutorService(),
                nonLocalCacheGroupDescriptors(),
                grpDesc -> {
                    CacheGroupContext grpCtx = cctx.cache().cacheGroup(grpDesc.groupId());

                    GridDhtPartitionTopology top = grpCtx != null
                        ? grpCtx.topology()
                        : cctx.exchange().clientTopology(grpDesc.groupId(), events().discoveryCache());

                    if (!CU.isPersistentCache(grpDesc.config(), cctx.gridConfig().getDataStorageConfiguration()))
                        assignPartitionSizes(top);
                    else
                        assignPartitionStates(top);

                    return null;
                }
            );
        }
        catch (IgniteCheckedException e) {
            throw new IgniteException("Failed to assign partition states", e);
        }

        timeBag.finishGlobalStage("Assign partitions states");
    }

    /**
     * Removes gaps in the local update counters. Gaps in update counters are possible on backup node when primary
     * failed to send update counter deltas to backup.
     */
    private void finalizePartitionCounters() {
        // Reserve at least 2 threads for system operations.
        int parallelismLvl = U.availableThreadCount(cctx.kernalContext(), GridIoPolicy.SYSTEM_POOL, 2);

        try {
            U.<CacheGroupContext, Void>doInParallel(
                parallelismLvl,
                cctx.kernalContext().getSystemExecutorService(),
                nonLocalCacheGroups(),
                grp -> {
                    grp.topology().finalizeUpdateCounters();

                    return null;
                }
            );
        }
        catch (IgniteCheckedException e) {
            throw new IgniteException("Failed to finalize partition counters", e);
        }

        timeBag.finishGlobalStage("Finalize update counters");
    }

    /**
     * @param finishState State.
     * @param msg Request.
     * @param nodeId Node ID.
     */
    private void sendAllPartitionsToNode(FinishState finishState, GridDhtPartitionsSingleMessage msg, UUID nodeId) {
        ClusterNode node = cctx.node(nodeId);

        if (node == null) {
            if (log.isDebugEnabled())
                log.debug("Failed to send partitions, node failed: " + nodeId);

            return;
        }

        GridDhtPartitionsFullMessage fullMsg = finishState.msg.copy();

        Collection<Integer> affReq = msg.cacheGroupsAffinityRequest();


        if (affReq != null) {
            Map<Integer, CacheGroupAffinityMessage> cachesAff = U.newHashMap(affReq.size());

            CacheGroupAffinityMessage.createAffinityMessages(
                cctx,
                finishState.resTopVer,
                affReq,
                cachesAff);

            fullMsg.joinedNodeAffinity(cachesAff);
        }

        if (!fullMsg.exchangeId().equals(msg.exchangeId())) {
            fullMsg = fullMsg.copy();

            fullMsg.exchangeId(msg.exchangeId());
        }

        try {
            cctx.io().send(node, fullMsg, SYSTEM_POOL);

            if (log.isTraceEnabled()) {
                log.trace("Full message was sent to node: " +
                    node +
                    ", fullMsg: " + fullMsg
                );
            }
        }
        catch (ClusterTopologyCheckedException e) {
            if (log.isDebugEnabled())
                log.debug("Failed to send partitions, node failed: " + node);
        }
        catch (IgniteCheckedException e) {
            U.error(log, "Failed to send partitions [node=" + node + ']', e);
        }
    }

    /**
     * @param node Sender node.
     * @param msg Full partition info.
     */
    public void onReceiveFullMessage(final ClusterNode node, final GridDhtPartitionsFullMessage msg) {
        assert msg != null;
        assert msg.exchangeId() != null : msg;
        assert !node.isDaemon() : node;

        initFut.listen(new CI1<IgniteInternalFuture<Boolean>>() {
            @Override public void apply(IgniteInternalFuture<Boolean> f) {
                try {
                    if (!f.get())
                        return;
                }
                catch (IgniteCheckedException e) {
                    U.error(log, "Failed to initialize exchange future: " + this, e);

                    return;
                }

                processFullMessage(true, node, msg);
            }
        });
    }

    /**
     * @param node Sender node.
     * @param msg Message with full partition info.
     */
    public void onReceivePartitionRequest(final ClusterNode node, final GridDhtPartitionsSingleRequest msg) {
        assert !cctx.kernalContext().clientNode() || msg.restoreState();
        assert !node.isDaemon() && !node.isClient() : node;

        initFut.listen(new CI1<IgniteInternalFuture<Boolean>>() {
            @Override public void apply(IgniteInternalFuture<Boolean> fut) {
                processSinglePartitionRequest(node, msg);
            }
        });
    }

    /**
     * @param node Sender node.
     * @param msg Message.
     */
    private void processSinglePartitionRequest(ClusterNode node, GridDhtPartitionsSingleRequest msg) {
        FinishState finishState0 = null;

        synchronized (mux) {
            if (crd == null) {
                if (log.isInfoEnabled())
                    log.info("Ignore partitions request, no coordinator [node=" + node.id() + ']');

                return;
            }

            switch (state) {
                case DONE: {
                    assert finishState != null;

                    if (node.id().equals(finishState.crdId)) {
                        if (log.isInfoEnabled())
                            log.info("Ignore partitions request, finished exchange with this coordinator: " + msg);

                        return;
                    }

                    finishState0 = finishState;

                    break;
                }

                case CRD:
                case BECOME_CRD: {
                    if (log.isInfoEnabled())
                        log.info("Ignore partitions request, node is coordinator: " + msg);

                    return;
                }

                case CLIENT:
                case SRV: {
                    if (!cctx.discovery().alive(node)) {
                        if (log.isInfoEnabled())
                            log.info("Ignore partitions request, node is not alive [node=" + node.id() + ']');

                        return;
                    }

                    if (msg.restoreState()) {
                        if (!node.equals(crd)) {
                            if (node.order() > crd.order()) {
                                if (log.isInfoEnabled()) {
                                    log.info("Received partitions request, change coordinator [oldCrd=" + crd.id() +
                                        ", newCrd=" + node.id() + ']');
                                }

                                crd = node; // Do not allow to process FullMessage from old coordinator.
                            }
                            else {
                                if (log.isInfoEnabled()) {
                                    log.info("Ignore restore state request, coordinator changed [oldCrd=" + crd.id() +
                                        ", newCrd=" + node.id() + ']');
                                }

                                return;
                            }
                        }
                    }

                    break;
                }

                default:
                    assert false : state;
            }
        }

        if (msg.restoreState()) {
            try {
                assert msg.restoreExchangeId() != null : msg;

                GridDhtPartitionsSingleMessage res;

                if (dynamicCacheStartExchange() && exchangeLocE != null) {
                    res = new GridDhtPartitionsSingleMessage(msg.restoreExchangeId(),
                        cctx.kernalContext().clientNode(),
                        cctx.versions().last(),
                        true);

                    res.setError(exchangeLocE);
                }
                else {
                    res = cctx.exchange().createPartitionsSingleMessage(
                        msg.restoreExchangeId(),
                        cctx.kernalContext().clientNode(),
                        true,
                        node.version().compareToIgnoreTimestamp(PARTIAL_COUNTERS_MAP_SINCE) >= 0,
                        exchActions);

                    if (localJoinExchange() && finishState0 == null)
                        res.cacheGroupsAffinityRequest(exchCtx.groupsAffinityRequestOnJoin());
                }

                res.restoreState(true);

                if (log.isInfoEnabled()) {
                    log.info("Send restore state response [node=" + node.id() +
                        ", exchVer=" + msg.restoreExchangeId().topologyVersion() +
                        ", hasState=" + (finishState0 != null) +
                        ", affReq=" + !F.isEmpty(res.cacheGroupsAffinityRequest()) + ']');
                }

                res.finishMessage(finishState0 != null ? finishState0.msg : null);

                cctx.io().send(node, res, SYSTEM_POOL);
            }
            catch (ClusterTopologyCheckedException ignored) {
                if (log.isDebugEnabled())
                    log.debug("Node left during partition exchange [nodeId=" + node.id() + ", exchId=" + exchId + ']');
            }
            catch (IgniteCheckedException e) {
                U.error(log, "Failed to send partitions message [node=" + node + ", msg=" + msg + ']', e);
            }

            return;
        }

        try {
            sendLocalPartitions(node);
        }
        catch (IgniteCheckedException e) {
            U.error(log, "Failed to send message to coordinator: " + e);
        }
    }

    /**
     * @param checkCrd If {@code true} checks that local node is exchange coordinator.
     * @param node Sender node.
     * @param msg Message.
     */
    private void processFullMessage(boolean checkCrd, ClusterNode node, GridDhtPartitionsFullMessage msg) {
        try {
            assert exchId.equals(msg.exchangeId()) : msg;
            assert msg.lastVersion() != null : msg;

            timeBag.finishGlobalStage("Waiting for Full message");

            if (checkCrd) {
                assert node != null;

                synchronized (mux) {
                    if (crd == null) {
                        if (log.isInfoEnabled())
                            log.info("Ignore full message, all server nodes left: " + msg);

                        return;
                    }

                    switch (state) {
                        case CRD:
                        case BECOME_CRD: {
                            if (log.isInfoEnabled())
                                log.info("Ignore full message, node is coordinator: " + msg);

                            return;
                        }

                        case DONE: {
                            if (log.isInfoEnabled())
                                log.info("Ignore full message, future is done: " + msg);

                            return;
                        }

                        case SRV:
                        case CLIENT: {
                            if (!crd.equals(node)) {
                                if (log.isInfoEnabled()) {
                                    log.info("Received full message from non-coordinator [node=" + node.id() +
                                        ", nodeOrder=" + node.order() +
                                        ", crd=" + crd.id() +
                                        ", crdOrder=" + crd.order() + ']');
                                }

                                if (node.order() > crd.order())
                                    fullMsgs.put(node, msg);

                                return;
                            }
                            else {
                                if (!F.isEmpty(msg.getErrorsMap())) {
                                    Exception e = msg.getErrorsMap().get(cctx.localNodeId());

                                    if (e instanceof IgniteNeedReconnectException) {
                                        onDone(e);

                                        return;
                                    }
                                }

                                AffinityTopologyVersion resVer = msg.resultTopologyVersion() != null ? msg.resultTopologyVersion() : initialVersion();

                                if (log.isInfoEnabled()) {
                                    log.info("Received full message, will finish exchange [node=" + node.id() +
                                        ", resVer=" + resVer + ']');
                                }

                                finishState = new FinishState(crd.id(), resVer, msg);

                                state = ExchangeLocalState.DONE;

                                break;
                            }
                        }
                    }
                }
            }
            else
                assert node == null : node;

            AffinityTopologyVersion resTopVer = initialVersion();

            if (exchCtx.mergeExchanges()) {
                if (msg.resultTopologyVersion() != null && !initialVersion().equals(msg.resultTopologyVersion())) {
                    if (log.isInfoEnabled()) {
                        log.info("Received full message, need merge [curFut=" + initialVersion() +
                            ", resVer=" + msg.resultTopologyVersion() + ']');
                    }

                    resTopVer = msg.resultTopologyVersion();

                    if (cctx.exchange().mergeExchanges(this, msg)) {
                        assert cctx.kernalContext().isStopping();

                        return; // Node is stopping, no need to further process exchange.
                    }

                    assert resTopVer.equals(exchCtx.events().topologyVersion()) :  "Unexpected result version [" +
                        "msgVer=" + resTopVer +
                        ", locVer=" + exchCtx.events().topologyVersion() + ']';
                }

                exchCtx.events().processEvents(this);

                if (localJoinExchange())
                    cctx.affinity().onLocalJoin(this, msg, resTopVer);
                else {
                    if (exchCtx.events().hasServerLeft())
                        cctx.affinity().applyAffinityFromFullMessage(this, msg);
                    else
                        cctx.affinity().onServerJoinWithExchangeMergeProtocol(this, false);

                    for (CacheGroupContext grp : cctx.cache().cacheGroups()) {
                        if (grp.isLocal() || cacheGroupStopping(grp.groupId()))
                            continue;

                        grp.topology().beforeExchange(this, true, false);
                    }
                }
            }
            else if (localJoinExchange() && !exchCtx.fetchAffinityOnJoin())
                cctx.affinity().onLocalJoin(this, msg, resTopVer);
            else if (forceAffReassignment)
                cctx.affinity().applyAffinityFromFullMessage(this, msg);

            timeBag.finishGlobalStage("Affinity recalculation");

            if (dynamicCacheStartExchange() && !F.isEmpty(exchangeGlobalExceptions)) {
                assert cctx.localNode().isClient();

                // TODO: https://issues.apache.org/jira/browse/IGNITE-8796
                // The current exchange has been successfully completed on all server nodes,
                // but has failed on that client node for some reason.
                // It looks like that we need to rollback dynamically started caches on the client node,
                // complete DynamicCacheStartFutures (if they are registered) with the cause of that failure
                // and complete current exchange without errors.

                onDone(exchangeLocE);

                return;
            }

            updatePartitionFullMap(resTopVer, msg);

            if (stateChangeExchange() && !F.isEmpty(msg.getErrorsMap()))
                cctx.kernalContext().state().onStateChangeError(msg.getErrorsMap(), exchActions.stateChangeRequest());

            onDone(resTopVer, null);
        }
        catch (IgniteCheckedException e) {
            onDone(e);
        }
    }

    /**
     * Updates partition map in all caches.
     *
     * @param resTopVer Result topology version.
     * @param msg Partitions full messages.
     */
    private void updatePartitionFullMap(AffinityTopologyVersion resTopVer, GridDhtPartitionsFullMessage msg) {
        cctx.versions().onExchange(msg.lastVersion().order());

        assert partHistSuppliers.isEmpty();

        partHistSuppliers.putAll(msg.partitionHistorySuppliers());

        // Reserve at least 2 threads for system operations.
        int parallelismLvl = U.availableThreadCount(cctx.kernalContext(), GridIoPolicy.SYSTEM_POOL, 2);

        try {
            doInParallel(
                parallelismLvl,
                cctx.kernalContext().getSystemExecutorService(),
                msg.partitions().keySet(), grpId -> {
                    CacheGroupContext grp = cctx.cache().cacheGroup(grpId);

                    if (grp != null) {
                        CachePartitionFullCountersMap cntrMap = msg.partitionUpdateCounters(grpId,
                            grp.topology().partitions());

                        grp.topology().update(resTopVer,
                            msg.partitions().get(grpId),
                            cntrMap,
                            msg.partsToReload(cctx.localNodeId(), grpId),
                            msg.partitionSizes(grpId),
                            null);
                    }
                    else {
                        GridDhtPartitionTopology top = cctx.exchange().clientTopology(grpId, events().discoveryCache());

                        CachePartitionFullCountersMap cntrMap = msg.partitionUpdateCounters(grpId,
                            top.partitions());

                        top.update(resTopVer,
                            msg.partitions().get(grpId),
                            cntrMap,
                            Collections.emptySet(),
                            null,
                            null);
                    }

                    return null;
                });
        }
        catch (IgniteCheckedException e) {
            throw new IgniteException(e);
        }

        partitionsReceived = true;

        timeBag.finishGlobalStage("Full map updating");
    }

    /**
     * Updates partition map in all caches.
     *
     * @param nodeId Node message received from.
     * @param msg Partitions single message.
     */
    private void updatePartitionSingleMap(UUID nodeId, GridDhtPartitionsSingleMessage msg) {
        msgs.put(nodeId, msg);

        for (Map.Entry<Integer, GridDhtPartitionMap> entry : msg.partitions().entrySet()) {
            Integer grpId = entry.getKey();
            CacheGroupContext grp = cctx.cache().cacheGroup(grpId);

            GridDhtPartitionTopology top = grp != null ? grp.topology() :
                cctx.exchange().clientTopology(grpId, events().discoveryCache());

            top.update(exchId, entry.getValue(), false);
        }
    }

    /**
     * Cache change failure message callback, processed from the discovery thread.
     *
     * @param node Message sender node.
     * @param msg Failure message.
     */
    public void onDynamicCacheChangeFail(final ClusterNode node, final DynamicCacheChangeFailureMessage msg) {
        assert exchId.equals(msg.exchangeId()) : msg;
        assert firstDiscoEvt.type() == EVT_DISCOVERY_CUSTOM_EVT && dynamicCacheStartExchange();

        final ExchangeActions actions = exchangeActions();

        onDiscoveryEvent(new IgniteRunnable() {
            @Override public void run() {
                // The rollbackExchange() method has to wait for checkpoint.
                // That operation is time consumed, and therefore it should be executed outside the discovery thread.
                cctx.kernalContext().getSystemExecutorService().submit(new Runnable() {
                    @Override public void run() {
                        if (isDone() || !enterBusy())
                            return;

                        try {
                            assert msg.error() != null: msg;

                            // Try to revert all the changes that were done during initialization phase
                            cctx.affinity().forceCloseCaches(
                                GridDhtPartitionsExchangeFuture.this,
                                crd.isLocal(),
                                msg.exchangeActions()
                            );

                            synchronized (mux) {
                                finishState = new FinishState(crd.id(), initialVersion(), null);

                                state = ExchangeLocalState.DONE;
                            }

                            if (actions != null)
                                actions.completeRequestFutures(cctx, msg.error());

                            onDone(exchId.topologyVersion());
                        }
                        catch (Throwable e) {
                            onDone(e);
                        }
                        finally {
                            leaveBusy();
                        }
                    }
                });
            }
        });
    }

    /**
     * Affinity change message callback, processed from the same thread as {@link #onNodeLeft}.
     *
     * @param node Message sender node.
     * @param msg Message.
     */
    public void onAffinityChangeMessage(final ClusterNode node, final CacheAffinityChangeMessage msg) {
        assert exchId.equals(msg.exchangeId()) : msg;

        onDiscoveryEvent(new IgniteRunnable() {
            @Override public void run() {
                if (isDone() || !enterBusy())
                    return;

                try {
                    assert centralizedAff;

                    if (crd.equals(node)) {
                        AffinityTopologyVersion resTopVer = initialVersion();

                        cctx.affinity().onExchangeChangeAffinityMessage(GridDhtPartitionsExchangeFuture.this,
                            crd.isLocal(),
                            msg);

                        IgniteCheckedException err = !F.isEmpty(msg.partitionsMessage().getErrorsMap()) ?
                            new IgniteCheckedException("Cluster state change failed.") : null;

                        if (!crd.isLocal()) {
                            GridDhtPartitionsFullMessage partsMsg = msg.partitionsMessage();

                            assert partsMsg != null : msg;
                            assert partsMsg.lastVersion() != null : partsMsg;

                            updatePartitionFullMap(resTopVer, partsMsg);

                            if (exchActions != null && exchActions.stateChangeRequest() != null && err != null)
                                cctx.kernalContext().state().onStateChangeError(msg.partitionsMessage().getErrorsMap(), exchActions.stateChangeRequest());
                        }

                        onDone(resTopVer, err);
                    }
                    else {
                        if (log.isDebugEnabled()) {
                            log.debug("Ignore affinity change message, coordinator changed [node=" + node.id() +
                                ", crd=" + crd.id() +
                                ", msg=" + msg +
                                ']');
                        }
                    }
                }
                finally {
                    leaveBusy();
                }
            }
        });
    }

    /**
     * @param c Closure.
     */
    private void onDiscoveryEvent(IgniteRunnable c) {
        synchronized (discoEvts) {
            if (!init) {
                discoEvts.add(c);

                return;
            }

            assert discoEvts.isEmpty() : discoEvts;
        }

        c.run();
    }

    /**
     * Moves exchange future to state 'init done' using {@link #initFut}.
     */
    private void initDone() {
        while (!isDone()) {
            List<IgniteRunnable> evts;

            synchronized (discoEvts) {
                if (discoEvts.isEmpty()) {
                    init = true;

                    break;
                }

                evts = new ArrayList<>(discoEvts);

                discoEvts.clear();
            }

            for (IgniteRunnable c : evts)
                c.run();
        }

        initFut.onDone(true);
    }

    /**
     *
     */
    private void onAllServersLeft() {
        assert cctx.kernalContext().clientNode() : cctx.localNode();

        List<ClusterNode> empty = Collections.emptyList();

        for (CacheGroupContext grp : cctx.cache().cacheGroups()) {
            List<List<ClusterNode>> affAssignment = new ArrayList<>(grp.affinity().partitions());

            for (int i = 0; i < grp.affinity().partitions(); i++)
                affAssignment.add(empty);

            grp.affinity().idealAssignment(affAssignment);

            grp.affinity().initialize(initialVersion(), affAssignment);

            cctx.exchange().exchangerUpdateHeartbeat();
        }
    }

    /**
     * Node left callback, processed from the same thread as {@link #onAffinityChangeMessage}.
     *
     * @param node Left node.
     */
    public void onNodeLeft(final ClusterNode node) {
        if (isDone() || !enterBusy())
            return;

        try {
            onDiscoveryEvent(new IgniteRunnable() {
                @Override public void run() {
                    if (isDone() || !enterBusy())
                        return;

                    try {
                        boolean crdChanged = false;
                        boolean allReceived = false;
                        boolean wasMerged = false;

                        ClusterNode crd0;

                        events().discoveryCache().updateAlives(node);

                        InitNewCoordinatorFuture newCrdFut0;

                        synchronized (mux) {
                            newCrdFut0 = newCrdFut;
                        }

                        if (newCrdFut0 != null)
                            newCrdFut0.onNodeLeft(node.id());

                        synchronized (mux) {
                            srvNodes.remove(node);

                            boolean rmvd = remaining.remove(node.id());

                            if (!rmvd) {
                                if (mergedJoinExchMsgs != null && mergedJoinExchMsgs.containsKey(node.id())) {
                                    if (mergedJoinExchMsgs.get(node.id()) == null) {
                                        mergedJoinExchMsgs.remove(node.id());

                                        wasMerged = true;
                                        rmvd = true;
                                    }
                                }
                            }

                            if (node.equals(crd)) {
                                crdChanged = true;

                                crd = !srvNodes.isEmpty() ? srvNodes.get(0) : null;
                            }

                            switch (state) {
                                case DONE:
                                    return;

                                case CRD:
                                    allReceived = rmvd && (remaining.isEmpty() && F.isEmpty(mergedJoinExchMsgs));

                                    break;

                                case SRV:
                                    assert crd != null;

                                    if (crdChanged && crd.isLocal()) {
                                        state = ExchangeLocalState.BECOME_CRD;

                                        newCrdFut = new InitNewCoordinatorFuture(cctx);
                                    }

                                    break;
                            }

                            crd0 = crd;

                            if (crd0 == null)
                                finishState = new FinishState(null, initialVersion(), null);
                        }

                        if (crd0 == null) {
                            onAllServersLeft();

                            onDone(initialVersion());

                            return;
                        }

                        if (crd0.isLocal()) {
                            if (stateChangeExchange() && exchangeLocE != null)
                                exchangeGlobalExceptions.put(crd0.id(), exchangeLocE);

                            if (crdChanged) {
                                if (log.isInfoEnabled()) {
                                    log.info("Coordinator failed, node is new coordinator [ver=" + initialVersion() +
                                        ", prev=" + node.id() + ']');
                                }

                                assert newCrdFut != null;

                                cctx.kernalContext().closure().callLocal(new Callable<Void>() {
                                    @Override public Void call() throws Exception {
                                        try {
                                            newCrdFut.init(GridDhtPartitionsExchangeFuture.this);
                                        }
                                        catch (Throwable t) {
                                            U.error(log, "Failed to initialize new coordinator future [topVer=" + initialVersion() + "]", t);

                                            cctx.kernalContext().failure().process(new FailureContext(FailureType.CRITICAL_ERROR, t));

                                            throw t;
                                        }

                                        newCrdFut.listen(new CI1<IgniteInternalFuture>() {
                                            @Override public void apply(IgniteInternalFuture fut) {
                                                if (isDone())
                                                    return;

                                                Lock lock = cctx.io().readLock();

                                                if (lock == null)
                                                    return;

                                                try {
                                                    onBecomeCoordinator((InitNewCoordinatorFuture) fut);
                                                }
                                                finally {
                                                    lock.unlock();
                                                }
                                            }
                                        });

                                        return null;
                                    }
                                }, GridIoPolicy.SYSTEM_POOL);

                                return;
                            }

                            if (allReceived) {
                                boolean wasMerged0 = wasMerged;

                                cctx.kernalContext().getSystemExecutorService().submit(new Runnable() {
                                    @Override public void run() {
                                        awaitSingleMapUpdates();

                                        if (wasMerged0)
                                            finishExchangeOnCoordinator(null);
                                        else
                                            onAllReceived(null);
                                    }
                                });
                            }
                        }
                        else {
                            if (crdChanged) {
                                for (Map.Entry<ClusterNode, GridDhtPartitionsFullMessage> m : fullMsgs.entrySet()) {
                                    if (crd0.equals(m.getKey())) {
                                        if (log.isInfoEnabled()) {
                                            log.info("Coordinator changed, process pending full message [" +
                                                "ver=" + initialVersion() +
                                                ", crd=" + node.id() +
                                                ", pendingMsgNode=" + m.getKey() + ']');
                                        }

                                        processFullMessage(true, m.getKey(), m.getValue());

                                        if (isDone())
                                            return;
                                    }
                                }

                                if (log.isInfoEnabled()) {
                                    log.info("Coordinator changed, send partitions to new coordinator [" +
                                        "ver=" + initialVersion() +
                                        ", crd=" + node.id() +
                                        ", newCrd=" + crd0.id() + ']');
                                }

                                final ClusterNode newCrd = crd0;

                                cctx.kernalContext().getSystemExecutorService().submit(new Runnable() {
                                    @Override public void run() {
                                        sendPartitions(newCrd);
                                    }
                                });
                            }
                        }
                    }
                    catch (IgniteCheckedException e) {
                        if (reconnectOnError(e))
                            onDone(new IgniteNeedReconnectException(cctx.localNode(), e));
                        else
                            U.error(log, "Failed to process node left event: " + e, e);
                    }
                    finally {
                        leaveBusy();
                    }
                }
            });
        }
        finally {
            leaveBusy();
        }
    }

    /**
     * @param newCrdFut Coordinator initialization future.
     */
    private void onBecomeCoordinator(InitNewCoordinatorFuture newCrdFut) {
        boolean allRcvd = false;

        cctx.exchange().onCoordinatorInitialized();

        if (newCrdFut.restoreState()) {
            GridDhtPartitionsFullMessage fullMsg = newCrdFut.fullMessage();

            assert msgs.isEmpty() : msgs;

            if (fullMsg != null) {
                if (log.isInfoEnabled()) {
                    log.info("New coordinator restored state [ver=" + initialVersion() +
                        ", resVer=" + fullMsg.resultTopologyVersion() + ']');
                }

                synchronized (mux) {
                    state = ExchangeLocalState.DONE;

                    finishState = new FinishState(crd.id(), fullMsg.resultTopologyVersion(), fullMsg);
                }

                fullMsg.exchangeId(exchId);

                processFullMessage(false, null, fullMsg);

                Map<ClusterNode, GridDhtPartitionsSingleMessage> msgs = newCrdFut.messages();

                if (!F.isEmpty(msgs)) {
                    Map<Integer, CacheGroupAffinityMessage> joinedNodeAff = new ConcurrentHashMap<>();

                    // Reserve at least 2 threads for system operations.
                    int parallelismLvl = U.availableThreadCount(cctx.kernalContext(), GridIoPolicy.SYSTEM_POOL, 2);

                    try {
                        U.doInParallel(
                            parallelismLvl,
                            cctx.kernalContext().getSystemExecutorService(),
                            msgs.entrySet(),
                            entry -> {
                                this.msgs.put(entry.getKey().id(), entry.getValue());

                                GridDhtPartitionsSingleMessage msg = entry.getValue();

                                Collection<Integer> affReq = msg.cacheGroupsAffinityRequest();

                                if (!F.isEmpty(affReq)) {
                                    CacheGroupAffinityMessage.createAffinityMessages(
                                        cctx,
                                        fullMsg.resultTopologyVersion(),
                                        affReq,
                                        joinedNodeAff
                                    );
                                }

                                return null;
                            }
                        );
                    }
                    catch (IgniteCheckedException e) {
                        throw new IgniteException(e);
                    }

                    Map<UUID, GridDhtPartitionsSingleMessage> mergedJoins = newCrdFut.mergedJoinExchangeMessages();

                    if (log.isInfoEnabled()) {
                        log.info("New coordinator sends full message [ver=" + initialVersion() +
                            ", resVer=" + fullMsg.resultTopologyVersion() +
                            ", nodes=" + F.nodeIds(msgs.keySet()) +
                            ", mergedJoins=" + (mergedJoins != null ? mergedJoins.keySet() : null) + ']');
                    }

                    sendAllPartitions(fullMsg, msgs.keySet(), mergedJoins, joinedNodeAff);
                }

                return;
            }
            else {
                if (log.isInfoEnabled())
                    log.info("New coordinator restore state finished [ver=" + initialVersion() + ']');

                for (Map.Entry<ClusterNode, GridDhtPartitionsSingleMessage> e : newCrdFut.messages().entrySet()) {
                    GridDhtPartitionsSingleMessage msg = e.getValue();

                    if (!msg.client()) {
                        msgs.put(e.getKey().id(), e.getValue());

                        if (dynamicCacheStartExchange() && msg.getError() != null)
                            exchangeGlobalExceptions.put(e.getKey().id(), msg.getError());

                        updatePartitionSingleMap(e.getKey().id(), msg);
                    }
                }
            }

            allRcvd = true;

            synchronized (mux) {
                remaining.clear(); // Do not process messages.

                assert crd != null && crd.isLocal();

                state = ExchangeLocalState.CRD;

                assert mergedJoinExchMsgs == null;
            }
        }
        else {
            Set<UUID> remaining0 = null;

            synchronized (mux) {
                assert crd != null && crd.isLocal();

                state = ExchangeLocalState.CRD;

                assert mergedJoinExchMsgs == null;

                if (log.isInfoEnabled()) {
                    log.info("New coordinator initialization finished [ver=" + initialVersion() +
                        ", remaining=" + remaining + ']');
                }

                if (!remaining.isEmpty())
                    remaining0 = new HashSet<>(remaining);
            }

            if (remaining0 != null) {
                // It is possible that some nodes finished exchange with previous coordinator.
                GridDhtPartitionsSingleRequest req = new GridDhtPartitionsSingleRequest(exchId);

                for (UUID nodeId : remaining0) {
                    try {
                        if (!pendingSingleMsgs.containsKey(nodeId)) {
                            if (log.isInfoEnabled()) {
                                log.info("New coordinator sends request [ver=" + initialVersion() +
                                    ", node=" + nodeId + ']');
                            }

                            cctx.io().send(nodeId, req, SYSTEM_POOL);
                        }
                    }
                    catch (ClusterTopologyCheckedException ignored) {
                        if (log.isDebugEnabled())
                            log.debug("Node left during partition exchange [nodeId=" + nodeId +
                                ", exchId=" + exchId + ']');
                    }
                    catch (IgniteCheckedException e) {
                        U.error(log, "Failed to request partitions from node: " + nodeId, e);
                    }
                }

                for (Map.Entry<UUID, GridDhtPartitionsSingleMessage> m : pendingSingleMsgs.entrySet()) {
                    if (log.isInfoEnabled()) {
                        log.info("New coordinator process pending message [ver=" + initialVersion() +
                            ", node=" + m.getKey() + ']');
                    }

                    processSingleMessage(m.getKey(), m.getValue());
                }
            }
        }

        if (allRcvd) {
            awaitSingleMapUpdates();

            onAllReceived(newCrdFut.messages().keySet());
        }
    }

    /**
     * @param e Exception.
     * @return {@code True} if local node should try reconnect in case of error.
     */
    public boolean reconnectOnError(Throwable e) {
        return (e instanceof IgniteNeedReconnectException
            || X.hasCause(e, IOException.class, IgniteClientDisconnectedCheckedException.class))
            && cctx.discovery().reconnectSupported();
    }

    /**
     * @return {@code True} If partition changes triggered by receiving Single/Full messages are not finished yet.
     */
    public boolean partitionChangesInProgress() {
        ClusterNode crd0 = crd;

        if (crd0 == null)
            return false;

        return crd0.equals(cctx.localNode()) ? !partitionsSent : !partitionsReceived;
    }

    /**
     * Add or merge updates received from coordinator while exchange in progress.
     *
     * @param fullMsg Full message with exchangeId = null.
     * @return {@code True} if message should be ignored and processed after exchange is done.
     */
    public synchronized boolean addOrMergeDelayedFullMessage(ClusterNode node, GridDhtPartitionsFullMessage fullMsg) {
        assert fullMsg.exchangeId() == null : fullMsg.exchangeId();

        if (isDone())
            return false;

        GridDhtPartitionsFullMessage prev = delayedLatestMsg;

        if (prev == null) {
            delayedLatestMsg = fullMsg;

            listen(f -> {
                GridDhtPartitionsFullMessage msg;

                synchronized (this) {
                    msg = delayedLatestMsg;

                    delayedLatestMsg = null;
                }

                if (msg != null)
                    cctx.exchange().processFullPartitionUpdate(node, msg);
            });
        }
        else
            delayedLatestMsg.merge(fullMsg, cctx.discovery());

        return true;
    }

    /** {@inheritDoc} */
    @Override public int compareTo(GridDhtPartitionsExchangeFuture fut) {
        return exchId.compareTo(fut.exchId);
    }

    /** {@inheritDoc} */
    @Override public boolean equals(Object o) {
        if (this == o)
            return true;

        if (o == null || o.getClass() != getClass())
            return false;

        GridDhtPartitionsExchangeFuture fut = (GridDhtPartitionsExchangeFuture)o;

        return exchId.equals(fut.exchId);
    }

    /** {@inheritDoc} */
    @Override public int hashCode() {
        return exchId.hashCode();
    }

    /** {@inheritDoc} */
    @Override public void addDiagnosticRequest(IgniteDiagnosticPrepareContext diagCtx) {
        if (!isDone()) {
            ClusterNode crd;
            Set<UUID> remaining;

            synchronized (mux) {
                crd = this.crd;
                remaining = new HashSet<>(this.remaining);
            }

            if (crd != null) {
                if (!crd.isLocal()) {
                    diagCtx.exchangeInfo(crd.id(), initialVersion(), "Exchange future waiting for coordinator " +
                        "response [crd=" + crd.id() + ", topVer=" + initialVersion() + ']');
                }
                else if (!remaining.isEmpty()){
                    UUID nodeId = remaining.iterator().next();

                    diagCtx.exchangeInfo(nodeId, initialVersion(), "Exchange future on coordinator waiting for " +
                        "server response [node=" + nodeId + ", topVer=" + initialVersion() + ']');
                }
            }
        }
    }

    /**
     * @return Short information string.
     */
    public String shortInfo() {
        return "GridDhtPartitionsExchangeFuture [topVer=" + initialVersion() +
            ", evt=" + (firstDiscoEvt != null ? IgniteUtils.gridEventName(firstDiscoEvt.type()) : -1) +
            ", evtNode=" + (firstDiscoEvt != null ? firstDiscoEvt.eventNode() : null) +
            ", done=" + isDone() + ']';
    }

    /** {@inheritDoc} */
    @Override public String toString() {
        Set<UUID> remaining;
        Set<UUID> mergedJoinExch;

        synchronized (mux) {
            remaining = new HashSet<>(this.remaining);
            mergedJoinExch = mergedJoinExchMsgs == null ? null : new HashSet<>(mergedJoinExchMsgs.keySet());
        }

        return S.toString(GridDhtPartitionsExchangeFuture.class, this,
            "evtLatch", evtLatch == null ? "null" : evtLatch.getCount(),
            "remaining", remaining,
            "mergedJoinExchMsgs", mergedJoinExch,
            "super", super.toString());
    }

    /**
     *
     */
    private static class CounterWithNodes {
        /** */
        private final long cnt;

        /** */
        private final long size;

        /** */
        private final Set<UUID> nodes = new HashSet<>();

        /**
         * @param cnt Count.
         * @param firstNode Node ID.
         */
        private CounterWithNodes(long cnt, @Nullable Long size, UUID firstNode) {
            this.cnt = cnt;
            this.size = size != null ? size : 0;

            nodes.add(firstNode);
        }

        /** {@inheritDoc} */
        @Override public String toString() {
            return S.toString(CounterWithNodes.class, this);
        }
    }

    /**
     * @param step Exponent coefficient.
     * @param timeout Base timeout.
     * @return Time to wait before next debug dump.
     */
    public static long nextDumpTimeout(int step, long timeout) {
        long limit = getLong(IGNITE_LONG_OPERATIONS_DUMP_TIMEOUT_LIMIT, 30 * 60_000);

        if (limit <= 0)
            limit = 30 * 60_000;

        assert step >= 0 : step;

        long dumpFactor = Math.round(Math.pow(2, step));

        long nextTimeout = timeout * dumpFactor;

        if (nextTimeout <= 0)
            return limit;

        return nextTimeout <= limit ? nextTimeout : limit;
    }

    /**
     *
     */
    private static class FinishState {
        /** */
        private final UUID crdId;

        /** */
        private final AffinityTopologyVersion resTopVer;

        /** */
        private final GridDhtPartitionsFullMessage msg;

        /**
         * @param crdId Coordinator node.
         * @param resTopVer Result version.
         * @param msg Result message.
         */
        FinishState(UUID crdId, AffinityTopologyVersion resTopVer, GridDhtPartitionsFullMessage msg) {
            this.crdId = crdId;
            this.resTopVer = resTopVer;
            this.msg = msg;
        }
    }

    /**
     *
     */
    enum ExchangeType {
        /** */
        CLIENT,

        /** */
        ALL,

        /** */
        NONE
    }

    /**
     *
     */
    private enum ExchangeLocalState {
        /** Local node is coordinator. */
        CRD,

        /** Local node is non-coordinator server. */
        SRV,

        /** Local node is client node. */
        CLIENT,

        /**
         * Previous coordinator failed before exchange finished and
         * local performs initialization to become new coordinator.
         */
        BECOME_CRD,

        /** Exchange finished. */
        DONE,

        /** This exchange was merged with another one. */
        MERGED
    }
}<|MERGE_RESOLUTION|>--- conflicted
+++ resolved
@@ -3569,18 +3569,11 @@
                 if (!cctx.kernalContext().state().clusterState().localTransition()) {
                     boolean active = !stateChangeErr && req.activate();
 
-<<<<<<< HEAD
                     ChangeGlobalStateFinishMessage stateFinishMsg = new ChangeGlobalStateFinishMessage(
                         req.requestId(),
                         active,
-                        !stateChangeErr);
-=======
-                ChangeGlobalStateFinishMessage stateFinishMsg = new ChangeGlobalStateFinishMessage(
-                    req.requestId(),
-                    active,
-                    !stateChangeErr
-                );
->>>>>>> 9a3de134
+                        !stateChangeErr
+                    );
 
                     cctx.discovery().sendCustomEvent(stateFinishMsg);
                 }
