/*
 * Licensed to the Apache Software Foundation (ASF) under one or more
 * contributor license agreements.  See the NOTICE file distributed with
 * this work for additional information regarding copyright ownership.
 * The ASF licenses this file to You under the Apache License, Version 2.0
 * (the "License"); you may not use this file except in compliance with
 * the License.  You may obtain a copy of the License at
 *
 *      http://www.apache.org/licenses/LICENSE-2.0
 *
 * Unless required by applicable law or agreed to in writing, software
 * distributed under the License is distributed on an "AS IS" BASIS,
 * WITHOUT WARRANTIES OR CONDITIONS OF ANY KIND, either express or implied.
 * See the License for the specific language governing permissions and
 * limitations under the License.
 */

package org.apache.ignite.internal.processors.cache.distributed.dht.preloader;

import java.io.IOException;
import java.util.ArrayList;
import java.util.Collection;
import java.util.Collections;
import java.util.HashMap;
import java.util.HashSet;
import java.util.LinkedHashMap;
import java.util.LinkedHashSet;
import java.util.List;
import java.util.Map;
import java.util.Optional;
import java.util.Set;
import java.util.UUID;
import java.util.concurrent.Callable;
import java.util.concurrent.ConcurrentHashMap;
import java.util.concurrent.ConcurrentMap;
import java.util.concurrent.CountDownLatch;
import java.util.concurrent.TimeUnit;
import java.util.concurrent.atomic.AtomicBoolean;
import java.util.concurrent.atomic.AtomicReference;
import java.util.concurrent.locks.Lock;
import java.util.concurrent.locks.ReadWriteLock;
import java.util.stream.Collectors;
import java.util.stream.Stream;
import org.apache.ignite.IgniteCheckedException;
import org.apache.ignite.IgniteException;
import org.apache.ignite.IgniteLogger;
import org.apache.ignite.IgniteSystemProperties;
import org.apache.ignite.cache.CacheMode;
import org.apache.ignite.cache.CacheRebalanceMode;
import org.apache.ignite.cluster.ClusterNode;
import org.apache.ignite.configuration.CacheConfiguration;
import org.apache.ignite.configuration.IgniteConfiguration;
import org.apache.ignite.configuration.NearCacheConfiguration;
import org.apache.ignite.events.DiscoveryEvent;
import org.apache.ignite.internal.IgniteClientDisconnectedCheckedException;
import org.apache.ignite.internal.IgniteDiagnosticAware;
import org.apache.ignite.internal.IgniteDiagnosticPrepareContext;
import org.apache.ignite.internal.IgniteFutureTimeoutCheckedException;
import org.apache.ignite.internal.IgniteInternalFuture;
import org.apache.ignite.internal.IgniteInterruptedCheckedException;
import org.apache.ignite.internal.IgniteNeedReconnectException;
import org.apache.ignite.internal.cluster.ClusterTopologyCheckedException;
import org.apache.ignite.internal.events.DiscoveryCustomEvent;
import org.apache.ignite.internal.managers.communication.GridIoPolicy;
import org.apache.ignite.internal.managers.discovery.DiscoCache;
import org.apache.ignite.internal.managers.discovery.DiscoveryCustomMessage;
import org.apache.ignite.internal.pagemem.wal.record.ExchangeRecord;
import org.apache.ignite.internal.processors.affinity.AffinityTopologyVersion;
import org.apache.ignite.internal.processors.affinity.GridAffinityAssignmentCache;
import org.apache.ignite.internal.processors.cache.CacheAffinityChangeMessage;
import org.apache.ignite.internal.processors.cache.CacheGroupContext;
import org.apache.ignite.internal.processors.cache.CacheGroupDescriptor;
import org.apache.ignite.internal.processors.cache.CachePartitionExchangeWorkerTask;
import org.apache.ignite.internal.processors.cache.DynamicCacheChangeBatch;
import org.apache.ignite.internal.processors.cache.DynamicCacheChangeFailureMessage;
import org.apache.ignite.internal.processors.cache.DynamicCacheChangeRequest;
import org.apache.ignite.internal.processors.cache.DynamicCacheDescriptor;
import org.apache.ignite.internal.processors.cache.ExchangeActions;
import org.apache.ignite.internal.processors.cache.ExchangeContext;
import org.apache.ignite.internal.processors.cache.ExchangeDiscoveryEvents;
import org.apache.ignite.internal.processors.cache.GridCacheContext;
import org.apache.ignite.internal.processors.cache.GridCacheMvccCandidate;
import org.apache.ignite.internal.processors.cache.GridCacheProcessor;
import org.apache.ignite.internal.processors.cache.GridCacheSharedContext;
import org.apache.ignite.internal.processors.cache.GridCacheUtils;
import org.apache.ignite.internal.processors.cache.LocalJoinCachesContext;
import org.apache.ignite.internal.processors.cache.StateChangeRequest;
import org.apache.ignite.internal.processors.cache.WalStateAbstractMessage;
import org.apache.ignite.internal.processors.cache.distributed.dht.GridDhtTopologyFutureAdapter;
import org.apache.ignite.internal.processors.cache.distributed.dht.preloader.latch.Latch;
import org.apache.ignite.internal.processors.cache.distributed.dht.topology.GridClientPartitionTopology;
import org.apache.ignite.internal.processors.cache.distributed.dht.topology.GridDhtLocalPartition;
import org.apache.ignite.internal.processors.cache.distributed.dht.topology.GridDhtPartitionState;
import org.apache.ignite.internal.processors.cache.distributed.dht.topology.GridDhtPartitionTopology;
import org.apache.ignite.internal.processors.cache.distributed.dht.topology.GridDhtPartitionsStateValidator;
import org.apache.ignite.internal.processors.cache.mvcc.MvccCoordinator;
import org.apache.ignite.internal.processors.cache.persistence.snapshot.SnapshotDiscoveryMessage;
import org.apache.ignite.internal.processors.cache.transactions.IgniteTxKey;
import org.apache.ignite.internal.processors.cache.version.GridCacheVersion;
import org.apache.ignite.internal.processors.cluster.BaselineTopology;
import org.apache.ignite.internal.processors.cluster.ChangeGlobalStateFinishMessage;
import org.apache.ignite.internal.processors.cluster.ChangeGlobalStateMessage;
import org.apache.ignite.internal.processors.cluster.DiscoveryDataClusterState;
import org.apache.ignite.internal.util.GridLongList;
import org.apache.ignite.internal.util.IgniteUtils;
import org.apache.ignite.internal.util.future.GridFutureAdapter;
import org.apache.ignite.internal.util.lang.IgniteInClosureX;
import org.apache.ignite.internal.util.tostring.GridToStringExclude;
import org.apache.ignite.internal.util.tostring.GridToStringInclude;
import org.apache.ignite.internal.util.typedef.CI1;
import org.apache.ignite.internal.util.typedef.F;
import org.apache.ignite.internal.util.typedef.T2;
import org.apache.ignite.internal.util.typedef.X;
import org.apache.ignite.internal.util.typedef.internal.CU;
import org.apache.ignite.internal.util.typedef.internal.S;
import org.apache.ignite.internal.util.typedef.internal.U;
import org.apache.ignite.lang.IgniteInClosure;
import org.apache.ignite.lang.IgniteProductVersion;
import org.apache.ignite.lang.IgniteRunnable;
import org.jetbrains.annotations.Nullable;

import static org.apache.ignite.IgniteSystemProperties.IGNITE_LONG_OPERATIONS_DUMP_TIMEOUT_LIMIT;
import static org.apache.ignite.IgniteSystemProperties.IGNITE_PARTITION_RELEASE_FUTURE_DUMP_THRESHOLD;
import static org.apache.ignite.IgniteSystemProperties.IGNITE_THREAD_DUMP_ON_EXCHANGE_TIMEOUT;
import static org.apache.ignite.IgniteSystemProperties.getBoolean;
import static org.apache.ignite.IgniteSystemProperties.getLong;
import static org.apache.ignite.events.EventType.EVT_NODE_FAILED;
import static org.apache.ignite.events.EventType.EVT_NODE_JOINED;
import static org.apache.ignite.events.EventType.EVT_NODE_LEFT;
import static org.apache.ignite.internal.IgniteNodeAttributes.ATTR_DYNAMIC_CACHE_START_ROLLBACK_SUPPORTED;
import static org.apache.ignite.internal.events.DiscoveryCustomEvent.EVT_DISCOVERY_CUSTOM_EVT;
import static org.apache.ignite.internal.managers.communication.GridIoPolicy.SYSTEM_POOL;
import static org.apache.ignite.internal.processors.cache.ExchangeDiscoveryEvents.serverJoinEvent;
import static org.apache.ignite.internal.processors.cache.ExchangeDiscoveryEvents.serverLeftEvent;
import static org.apache.ignite.internal.processors.cache.distributed.dht.preloader.CachePartitionPartialCountersMap.PARTIAL_COUNTERS_MAP_SINCE;

/**
 * Future for exchanging partition maps.
 */
@SuppressWarnings({"TypeMayBeWeakened", "unchecked"})
public class GridDhtPartitionsExchangeFuture extends GridDhtTopologyFutureAdapter
    implements Comparable<GridDhtPartitionsExchangeFuture>, CachePartitionExchangeWorkerTask, IgniteDiagnosticAware {
    /** */
    public static final String EXCHANGE_LOG = "org.apache.ignite.internal.exchange.time";

    /** */
    private static final int RELEASE_FUTURE_DUMP_THRESHOLD =
        IgniteSystemProperties.getInteger(IGNITE_PARTITION_RELEASE_FUTURE_DUMP_THRESHOLD, 0);

    /** */
    private static final IgniteProductVersion FORCE_AFF_REASSIGNMENT_SINCE = IgniteProductVersion.fromString("2.4.3");

    /**
     * This may be useful when per-entry (not per-cache based) partition policy is in use.
     * See {@link IgniteSystemProperties#IGNITE_SKIP_PARTITION_SIZE_VALIDATION} for details.
     * Default value is {@code false}.
     */
    private static final boolean SKIP_PARTITION_SIZE_VALIDATION = Boolean.getBoolean(IgniteSystemProperties.IGNITE_SKIP_PARTITION_SIZE_VALIDATION);

    /** */
    private static final String DISTRIBUTED_LATCH_ID = "exchange";

    /** */
    @GridToStringExclude
    private final Object mux = new Object();

    /** */
    @GridToStringExclude
    private volatile DiscoCache firstEvtDiscoCache;

    /** Discovery event triggered this exchange. */
    private volatile DiscoveryEvent firstDiscoEvt;

    /** */
    @GridToStringExclude
    private final Set<UUID> remaining = new HashSet<>();

    /** Guarded by this */
    @GridToStringExclude
    private int pendingSingleUpdates;

    /** */
    @GridToStringExclude
    private List<ClusterNode> srvNodes;

    /** */
    private ClusterNode crd;

    /** ExchangeFuture id. */
    private final GridDhtPartitionExchangeId exchId;

    /** Cache context. */
    private final GridCacheSharedContext<?, ?> cctx;

    /** Busy lock to prevent activities from accessing exchanger while it's stopping. */
    private ReadWriteLock busyLock;

    /** */
    private AtomicBoolean added = new AtomicBoolean(false);

    /**
     * Discovery event receive latch. There is a race between discovery event processing and single message
     * processing, so it is possible to create an exchange future before the actual discovery event is received.
     * This latch is notified when the discovery event arrives.
     */
    @GridToStringExclude
    private final CountDownLatch evtLatch = new CountDownLatch(1);

    /** Exchange future init method completes this future. */
    private GridFutureAdapter<Boolean> initFut;

    /** */
    @GridToStringExclude
    private final List<IgniteRunnable> discoEvts = new ArrayList<>();

    /** */
    private boolean init;

    /** Last committed cache version before next topology version use. */
    private AtomicReference<GridCacheVersion> lastVer = new AtomicReference<>();

    /**
     * Message received from node joining cluster (if this is 'node join' exchange),
     * needed if this exchange is merged with another one.
     */
    @GridToStringExclude
    private GridDhtPartitionsSingleMessage pendingJoinMsg;

    /**
     * Messages received on non-coordinator are stored in case if this node
     * becomes coordinator.
     */
    private final Map<UUID, GridDhtPartitionsSingleMessage> pendingSingleMsgs = new ConcurrentHashMap<>();

    /** Messages received from new coordinator. */
    private final Map<ClusterNode, GridDhtPartitionsFullMessage> fullMsgs = new ConcurrentHashMap<>();

    /** */
    @SuppressWarnings({"FieldCanBeLocal", "UnusedDeclaration"})
    @GridToStringInclude
    private volatile IgniteInternalFuture<?> partReleaseFut;

    /** Logger. */
    private final IgniteLogger log;

    /** Cache change requests. */
    private ExchangeActions exchActions;

    /** */
    private final IgniteLogger exchLog;

    /** */
    private CacheAffinityChangeMessage affChangeMsg;

    /** Init timestamp. Used to track the amount of time spent to complete the future. */
    private long initTs;

    /**
     * Centralized affinity assignment required. Activated for node left of failed. For this mode crd will send full
     * partitions maps to nodes using discovery (ring) instead of communication.
     */
    private boolean centralizedAff;

    /**
     * Enforce affinity reassignment based on actual partition distribution. This mode should be used when partitions
     * might be distributed not according to affinity assignment.
     */
    private boolean forceAffReassignment;

    /** Exception that was thrown during init phase on local node. */
    private Exception exchangeLocE;

    /** Exchange exceptions from all participating nodes. */
    private final Map<UUID, Exception> exchangeGlobalExceptions = new ConcurrentHashMap<>();

    /** Used to track the fact that {@link DynamicCacheChangeFailureMessage} was sent. */
    private volatile boolean cacheChangeFailureMsgSent;

    /** */
    private ConcurrentMap<UUID, GridDhtPartitionsSingleMessage> msgs = new ConcurrentHashMap<>();

    /** Single messages from merged 'node join' exchanges. */
    @GridToStringExclude
    private Map<UUID, GridDhtPartitionsSingleMessage> mergedJoinExchMsgs;

    /** Number of awaited messages for merged 'node join' exchanges. */
    @GridToStringExclude
    private int awaitMergedMsgs;

    /** */
    @GridToStringExclude
    private volatile IgniteDhtPartitionHistorySuppliersMap partHistSuppliers = new IgniteDhtPartitionHistorySuppliersMap();

    /** */
    private volatile Map<Integer, Map<Integer, Long>> partHistReserved;

    /** */
    @GridToStringExclude
    private final IgniteDhtPartitionsToReloadMap partsToReload = new IgniteDhtPartitionsToReloadMap();

    /** */
    private final AtomicBoolean done = new AtomicBoolean();

    /** */
    private ExchangeLocalState state;

    /** */
    @GridToStringExclude
    private ExchangeContext exchCtx;

    /** */
    @GridToStringExclude
    private FinishState finishState;

    /** Initialized when node becomes new coordinator. */
    @GridToStringExclude
    private InitNewCoordinatorFuture newCrdFut;

    /** */
    @GridToStringExclude
    private GridDhtPartitionsExchangeFuture mergedWith;

    /** Validator for partition states. */
    @GridToStringExclude
    private final GridDhtPartitionsStateValidator validator;

    /** Register caches future. Initialized on exchange init. Must be waited on exchange end. */
    private IgniteInternalFuture<?> registerCachesFuture;

    /** Partitions sent flag (for coordinator node). */
    private volatile boolean partitionsSent;

    /** Partitions received flag (for non-coordinator node). */
    private volatile boolean partitionsReceived;

    /** Latest (by update sequences) full message with exchangeId == null, need to be processed right after future is done. */
    private GridDhtPartitionsFullMessage delayedLatestMsg;

    /** Future for wait all exchange listeners comepleted. */
    private final GridFutureAdapter<?> afterLsnrCompleteFut = new GridFutureAdapter<>();

    /**
     * @param cctx Cache context.
     * @param busyLock Busy lock.
     * @param exchId Exchange ID.
     * @param exchActions Cache change requests.
     * @param affChangeMsg Affinity change message.
     */
    public GridDhtPartitionsExchangeFuture(
        GridCacheSharedContext cctx,
        ReadWriteLock busyLock,
        GridDhtPartitionExchangeId exchId,
        ExchangeActions exchActions,
        CacheAffinityChangeMessage affChangeMsg
    ) {
        assert busyLock != null;
        assert exchId != null;
        assert exchId.topologyVersion() != null;
        assert exchActions == null || !exchActions.empty();

        this.cctx = cctx;
        this.busyLock = busyLock;
        this.exchId = exchId;
        this.exchActions = exchActions;
        this.affChangeMsg = affChangeMsg;
        this.validator = new GridDhtPartitionsStateValidator(cctx);
        if (exchActions != null && exchActions.deactivate())
            this.clusterIsActive = false;

        log = cctx.logger(getClass());
        exchLog = cctx.logger(EXCHANGE_LOG);

        initFut = new GridFutureAdapter<Boolean>() {
            @Override public IgniteLogger logger() {
                return log;
            }
        };

        if (log.isDebugEnabled())
            log.debug("Creating exchange future [localNode=" + cctx.localNodeId() + ", fut=" + this + ']');
    }

    /**
     * @return Future mutex.
     */
    public Object mutex() {
        return mux;
    }

    /**
     * @return Shared cache context.
     */
    public GridCacheSharedContext sharedContext() {
        return cctx;
    }

    /** {@inheritDoc} */
    @Override public boolean skipForExchangeMerge() {
        return false;
    }

    /**
     * @return Exchange context.
     */
    public ExchangeContext context() {
        assert exchCtx != null : this;

        return exchCtx;
    }

    /**
     * Sets exchange actions associated with the exchange future (such as cache start or stop).
     * Exchange actions is created from discovery event, so the actions must be set before the event is processed,
     * thus the setter requires that {@code evtLatch} be armed.
     *
     * @param exchActions Exchange actions.
     */
    public void exchangeActions(ExchangeActions exchActions) {
        assert exchActions == null || !exchActions.empty() : exchActions;
        assert evtLatch != null && evtLatch.getCount() == 1L : this;

        this.exchActions = exchActions;
    }

    /**
     * Gets exchanges actions (such as cache start or stop) associated with the exchange future.
     * Exchange actions can be {@code null} (for example, if the exchange is created for topology
     * change event).
     *
     * @return Exchange actions.
     */
    @Nullable public ExchangeActions exchangeActions() {
        return exchActions;
    }

    /**
     * Sets affinity change message associated with the exchange. Affinity change message is required when
     * centralized affinity change is performed.
     *
     * @param affChangeMsg Affinity change message.
     */
    public void affinityChangeMessage(CacheAffinityChangeMessage affChangeMsg) {
        this.affChangeMsg = affChangeMsg;
    }

    /**
     * Gets the affinity topology version for which this exchange was created. If several exchanges
     * were merged, initial version is the version of the earliest merged exchange.
     *
     * @return Initial exchange version.
     */
    @Override public AffinityTopologyVersion initialVersion() {
        return exchId.topologyVersion();
    }

    /** {@inheritDoc} */
    @Override public AffinityTopologyVersion topologyVersion() {
        /*
        Should not be called before exchange is finished since result version can change in
        case of merged exchanges.
         */
        assert exchangeDone() : "Should not be called before exchange is finished";

        return isDone() ? result() : exchCtx.events().topologyVersion();
    }

    /**
     * Retreives the node which has WAL history since {@code cntrSince}.
     *
     * @param grpId Cache group ID.
     * @param partId Partition ID.
     * @param cntrSince Partition update counter since history supplying is requested.
     * @return ID of history supplier node or null if it doesn't exist.
     */
    @Nullable public UUID partitionHistorySupplier(int grpId, int partId, long cntrSince) {
        return partHistSuppliers.getSupplier(grpId, partId, cntrSince);
    }

    /**
     * @param cacheId Cache ID.
     * @param rcvdFrom Node ID cache was received from.
     * @return {@code True} if cache was added during this exchange.
     */
    public boolean cacheAddedOnExchange(int cacheId, UUID rcvdFrom) {
        return dynamicCacheStarted(cacheId) || exchCtx.events().nodeJoined(rcvdFrom);
    }

    /**
     * @param grpId Cache group ID.
     * @param rcvdFrom Node ID cache group was received from.
     * @return {@code True} if cache group was added during this exchange.
     */
    public boolean cacheGroupAddedOnExchange(int grpId, UUID rcvdFrom) {
        return dynamicCacheGroupStarted(grpId) || exchCtx.events().nodeJoined(rcvdFrom);
    }

    /**
     * @param cacheId Cache ID.
     * @return {@code True} if non-client cache was added during this exchange.
     */
    private boolean dynamicCacheStarted(int cacheId) {
        return exchActions != null && exchActions.cacheStarted(cacheId);
    }

    /**
     * @param grpId Cache group ID.
     * @return {@code True} if non-client cache group was added during this exchange.
     */
    public boolean dynamicCacheGroupStarted(int grpId) {
        return exchActions != null && exchActions.cacheGroupStarting(grpId);
    }

    /**
     * @return {@code True}
     */
    public boolean onAdded() {
        return added.compareAndSet(false, true);
    }

    /**
     * Event callback.
     *
     * @param exchId Exchange ID.
     * @param discoEvt Discovery event.
     * @param discoCache Discovery data cache.
     */
    public void onEvent(GridDhtPartitionExchangeId exchId, DiscoveryEvent discoEvt, DiscoCache discoCache) {
        assert exchId.equals(this.exchId);

        this.exchId.discoveryEvent(discoEvt);
        this.firstDiscoEvt = discoEvt;
        this.firstEvtDiscoCache = discoCache;

        evtLatch.countDown();
    }

    /**
     * @return {@code True} if cluster state change exchange.
     */
    private boolean stateChangeExchange() {
        return exchActions != null && exchActions.stateChangeRequest() != null;
    }

    /**
     * @return {@code True} if this exchange was triggered by DynamicCacheChangeBatch message
     * in order to start cache(s).
     */
    private boolean dynamicCacheStartExchange() {
        return exchActions != null && !exchActions.cacheStartRequests().isEmpty()
            && exchActions.cacheStopRequests().isEmpty();
    }

    /**
     * @return {@code True} if activate cluster exchange.
     */
    public boolean activateCluster() {
        return exchActions != null && exchActions.activate();
    }

    /**
     * @return {@code True} if deactivate cluster exchange.
     */
    private boolean deactivateCluster() {
        return exchActions != null && exchActions.deactivate();
    }

    /** */
    public boolean changedBaseline() {
        return exchActions != null && exchActions.changedBaseline();
    }

    /**
     * @return {@code True} if there are caches to start.
     */
    public boolean hasCachesToStart() {
        return exchActions != null && !exchActions.cacheStartRequests().isEmpty();
    }

    /**
     * @return First event discovery event.
     *
     */
    public DiscoveryEvent firstEvent() {
        return firstDiscoEvt;
    }

    /**
     * @return Discovery cache for first event.
     */
    public DiscoCache firstEventCache() {
        return firstEvtDiscoCache;
    }

    /**
     * @return Events processed in this exchange.
     */
    public ExchangeDiscoveryEvents events() {
        return exchCtx.events();
    }

    /**
     * @return Exchange ID.
     */
    public GridDhtPartitionExchangeId exchangeId() {
        return exchId;
    }

    /**
     * @return {@code true} if entered to busy state.
     */
    private boolean enterBusy() {
        if (busyLock.readLock().tryLock())
            return true;

        if (log.isDebugEnabled())
            log.debug("Failed to enter busy state (exchanger is stopping): " + this);

        return false;
    }

    /**
     *
     */
    private void leaveBusy() {
        busyLock.readLock().unlock();
    }

    /**
     * @param newCrd {@code True} if node become coordinator on this exchange.
     * @throws IgniteCheckedException If failed.
     */
    private void initCoordinatorCaches(boolean newCrd) throws IgniteCheckedException {
        if (newCrd) {
            IgniteInternalFuture<?> fut = cctx.affinity().initCoordinatorCaches(this, false);

            if (fut != null) {
                fut.get();

                cctx.exchange().exchangerUpdateHeartbeat();
            }

            cctx.exchange().onCoordinatorInitialized();

            cctx.exchange().exchangerUpdateHeartbeat();
        }
    }

    /**
     * Starts activity.
     *
     * @param newCrd {@code True} if node become coordinator on this exchange.
     * @throws IgniteInterruptedCheckedException If interrupted.
     */
    public void init(boolean newCrd) throws IgniteInterruptedCheckedException {
        if (isDone())
            return;

        assert !cctx.kernalContext().isDaemon();

        initTs = U.currentTimeMillis();

        cctx.exchange().exchangerBlockingSectionBegin();

        try {
            U.await(evtLatch);
        }
        finally {
            cctx.exchange().exchangerBlockingSectionEnd();
        }

        assert firstDiscoEvt != null : this;
        assert exchId.nodeId().equals(firstDiscoEvt.eventNode().id()) : this;

        try {
            AffinityTopologyVersion topVer = initialVersion();

            srvNodes = new ArrayList<>(firstEvtDiscoCache.serverNodes());

            remaining.addAll(F.nodeIds(F.view(srvNodes, F.remoteNodes(cctx.localNodeId()))));

            crd = srvNodes.isEmpty() ? null : srvNodes.get(0);

            boolean crdNode = crd != null && crd.isLocal();

            MvccCoordinator mvccCrd = firstEvtDiscoCache.mvccCoordinator();

            boolean mvccCrdChange = mvccCrd != null &&
                (initialVersion().equals(mvccCrd.topologyVersion()) || activateCluster());

            // Mvcc coordinator should has been initialized before exchange context is created.
            cctx.kernalContext().coordinators().updateCoordinator(mvccCrd);

            exchCtx = new ExchangeContext(crdNode, mvccCrdChange, this);

            cctx.exchange().exchangerBlockingSectionBegin();

            try {
                cctx.kernalContext().coordinators().onExchangeStart(mvccCrd, exchCtx, crd);
            }
            finally {
                cctx.exchange().exchangerBlockingSectionEnd();
            }

            assert state == null : state;

            if (crdNode)
                state = ExchangeLocalState.CRD;
            else
                state = cctx.kernalContext().clientNode() ? ExchangeLocalState.CLIENT : ExchangeLocalState.SRV;

            if (exchLog.isInfoEnabled()) {
                exchLog.info("Started exchange init [topVer=" + topVer +
                    ", mvccCrd=" + mvccCrd +
                    ", mvccCrdChange=" + mvccCrdChange +
                    ", crd=" + crdNode +
                    ", evt=" + IgniteUtils.gridEventName(firstDiscoEvt.type()) +
                    ", evtNode=" + firstDiscoEvt.eventNode().id() +
                    ", customEvt=" + (firstDiscoEvt.type() == EVT_DISCOVERY_CUSTOM_EVT ? ((DiscoveryCustomEvent)firstDiscoEvt).customMessage() : null) +
                    ", allowMerge=" + exchCtx.mergeExchanges() + ']');
            }

            ExchangeType exchange;

            if (firstDiscoEvt.type() == EVT_DISCOVERY_CUSTOM_EVT) {
                assert !exchCtx.mergeExchanges();

                DiscoveryCustomMessage msg = ((DiscoveryCustomEvent)firstDiscoEvt).customMessage();

                forceAffReassignment = DiscoveryCustomEvent.requiresCentralizedAffinityAssignment(msg)
                    && firstEventCache().minimumNodeVersion().compareToIgnoreTimestamp(FORCE_AFF_REASSIGNMENT_SINCE) >= 0;

                if (msg instanceof ChangeGlobalStateMessage) {
                    assert exchActions != null && !exchActions.empty();

                    exchange = onClusterStateChangeRequest(crdNode);
                }
                else if (msg instanceof DynamicCacheChangeBatch) {
                    assert exchActions != null && !exchActions.empty();

                    exchange = onCacheChangeRequest(crdNode);
                }
                else if (msg instanceof SnapshotDiscoveryMessage) {
                    exchange = onCustomMessageNoAffinityChange(crdNode);
                }
                else if (msg instanceof WalStateAbstractMessage)
                    exchange = onCustomMessageNoAffinityChange(crdNode);
                else {
                    assert affChangeMsg != null : this;

                    exchange = onAffinityChangeRequest(crdNode);
                }

                if (forceAffReassignment)
                    cctx.affinity().onCentralizedAffinityChange(this, crdNode);

                initCoordinatorCaches(newCrd);
            }
            else {
                if (firstDiscoEvt.type() == EVT_NODE_JOINED) {
                    if (!firstDiscoEvt.eventNode().isLocal()) {
                        Collection<DynamicCacheDescriptor> receivedCaches = cctx.cache().startReceivedCaches(
                            firstDiscoEvt.eventNode().id(),
                            topVer);

                        registerCachesFuture = cctx.affinity().initStartedCaches(crdNode, this, receivedCaches);
                    }
                    else
                        registerCachesFuture = initCachesOnLocalJoin();
                }

                initCoordinatorCaches(newCrd);

                if (exchCtx.mergeExchanges()) {
                    if (localJoinExchange()) {
                        if (cctx.kernalContext().clientNode()) {
                            onClientNodeEvent(crdNode);

                            exchange = ExchangeType.CLIENT;
                        }
                        else {
                            onServerNodeEvent(crdNode);

                            exchange = ExchangeType.ALL;
                        }
                    }
                    else {
                        if (firstDiscoEvt.eventNode().isClient())
                            exchange = onClientNodeEvent(crdNode);
                        else
                            exchange = cctx.kernalContext().clientNode() ? ExchangeType.CLIENT : ExchangeType.ALL;
                    }

                    if (exchId.isLeft())
                        onLeft();
                }
                else {
                    exchange = firstDiscoEvt.eventNode().isClient() ? onClientNodeEvent(crdNode) :
                        onServerNodeEvent(crdNode);
                }
            }

            cctx.cache().registrateProxyRestart(resolveCacheRequests(exchActions), afterLsnrCompleteFut);

            updateTopologies(crdNode, cctx.coordinators().currentCoordinator());

            switch (exchange) {
                case ALL: {
                    distributedExchange();

                    break;
                }

                case CLIENT: {
                    if (!exchCtx.mergeExchanges() && exchCtx.fetchAffinityOnJoin())
                        initTopologies();

                    clientOnlyExchange();

                    break;
                }

                case NONE: {
                    initTopologies();

                    onDone(topVer);

                    break;
                }

                default:
                    assert false;
            }

            if (cctx.localNode().isClient()) {
                cctx.exchange().exchangerBlockingSectionBegin();

                try {
                    tryToPerformLocalSnapshotOperation();
                }
                finally {
                    cctx.exchange().exchangerBlockingSectionEnd();
                }
            }

            if (exchLog.isInfoEnabled())
                exchLog.info("Finished exchange init [topVer=" + topVer + ", crd=" + crdNode + ']');
        }
        catch (IgniteInterruptedCheckedException e) {
            onDone(e);

            throw e;
        }
        catch (IgniteNeedReconnectException e) {
            onDone(e);
        }
        catch (Throwable e) {
            if (reconnectOnError(e))
                onDone(new IgniteNeedReconnectException(cctx.localNode(), e));
            else {
                U.error(log, "Failed to reinitialize local partitions (rebalancing will be stopped): " + exchId, e);

                onDone(e);
            }

            if (e instanceof Error)
                throw (Error)e;
        }
    }

    /**
     * @throws IgniteCheckedException If failed.
     */
    private IgniteInternalFuture<?> initCachesOnLocalJoin() throws IgniteCheckedException {
<<<<<<< HEAD
        boolean baselineNode = isLocalNodeInBaseline();

        if (!baselineNode)
            cctx.cache().cleanupCachesDirectories();
=======
        if (isLocalNodeNotInBaseline()) {
            cctx.exchange().exchangerBlockingSectionBegin();

            try {
                cctx.cache().cleanupCachesDirectories();

                cctx.database().cleanupCheckpointDirectory();

                if (cctx.wal() != null)
                    cctx.wal().cleanupWalDirectories();
            }
            finally {
                cctx.exchange().exchangerBlockingSectionEnd();
            }
        }
>>>>>>> 5eb871e1

        cctx.exchange().exchangerBlockingSectionBegin();

        try {
            cctx.activate();
        }
        finally {
            cctx.exchange().exchangerBlockingSectionEnd();
        }

        LocalJoinCachesContext locJoinCtx = exchActions == null ? null : exchActions.localJoinContext();

        List<T2<DynamicCacheDescriptor, NearCacheConfiguration>> caches = locJoinCtx == null ? null :
            locJoinCtx.caches();

        if (!cctx.kernalContext().clientNode()) {
            List<DynamicCacheDescriptor> startDescs = new ArrayList<>();

            if (caches != null) {
                for (T2<DynamicCacheDescriptor, NearCacheConfiguration> c : caches) {
                    DynamicCacheDescriptor startDesc = c.get1();

                    if (CU.isPersistentCache(startDesc.cacheConfiguration(), cctx.gridConfig().getDataStorageConfiguration()))
                        startDescs.add(startDesc);
                }
            }

<<<<<<< HEAD
            cctx.database().readCheckpointAndRestoreMemory(startDescs, !baselineNode);
=======
            cctx.exchange().exchangerBlockingSectionBegin();

            try {
                cctx.database().readCheckpointAndRestoreMemory(startDescs);
            }
            finally {
                cctx.exchange().exchangerBlockingSectionEnd();
            }
>>>>>>> 5eb871e1
        }

        IgniteInternalFuture<?> cachesRegistrationFut = cctx.cache().startCachesOnLocalJoin(initialVersion(), locJoinCtx);

        ensureClientCachesStarted();

        return cachesRegistrationFut;
    }

    /**
     * Start client caches if absent.
     */
    private void ensureClientCachesStarted() {
        GridCacheProcessor cacheProcessor = cctx.cache();

        Set<String> cacheNames = new HashSet<>(cacheProcessor.cacheNames());

        List<CacheConfiguration> notStartedCacheConfigs = new ArrayList<>();

        for (CacheConfiguration cCfg : cctx.gridConfig().getCacheConfiguration()) {
            if (!cacheNames.contains(cCfg.getName()) && !GridCacheUtils.isCacheTemplateName(cCfg.getName()))
                notStartedCacheConfigs.add(cCfg);
        }

        if (!notStartedCacheConfigs.isEmpty())
            cacheProcessor.dynamicStartCaches(notStartedCacheConfigs, false, false, false);
    }

    /**
     * @return {@code true} if local node is in baseline and {@code false} otherwise.
     */
    private boolean isLocalNodeInBaseline() {
        BaselineTopology topology = cctx.discovery().discoCache().state().baselineTopology();

        return topology != null && topology.consistentIds().contains(cctx.localNode().consistentId());
    }

    /**
     * @throws IgniteCheckedException If failed.
     */
    private void initTopologies() throws IgniteCheckedException {
        cctx.database().checkpointReadLock();

        try {
            if (crd != null) {
                for (CacheGroupContext grp : cctx.cache().cacheGroups()) {
                    if (grp.isLocal())
                        continue;

                    grp.topology().beforeExchange(this, !centralizedAff && !forceAffReassignment, false);

                    cctx.exchange().exchangerUpdateHeartbeat();
                }
            }
        }
        finally {
            cctx.database().checkpointReadUnlock();
        }
    }

    /**
     * Updates topology versions and discovery caches on all topologies.
     *
     * @param crd Coordinator flag.
     * @param mvccCrd Mvcc coordinator.
     * @throws IgniteCheckedException If failed.
     */
    private void updateTopologies(boolean crd, MvccCoordinator mvccCrd) throws IgniteCheckedException {
        for (CacheGroupContext grp : cctx.cache().cacheGroups()) {
            if (grp.isLocal())
                continue;

            GridClientPartitionTopology clientTop = cctx.exchange().clearClientTopology(grp.groupId());

            long updSeq = clientTop == null ? -1 : clientTop.lastUpdateSequence();

            GridDhtPartitionTopology top = grp.topology();

            if (crd) {
                boolean updateTop = exchId.topologyVersion().equals(grp.localStartVersion());

                if (updateTop && clientTop != null) {
                    cctx.exchange().exchangerBlockingSectionBegin();

                    try {
                        top.update(null,
                            clientTop.partitionMap(true),
                            clientTop.fullUpdateCounters(),
                            Collections.emptySet(),
                            null,
                            null);
                    }
                    finally {
                        cctx.exchange().exchangerBlockingSectionEnd();
                    }
                }
            }

            cctx.exchange().exchangerBlockingSectionBegin();

            try {
                top.updateTopologyVersion(
                    this,
                    events().discoveryCache(),
                    mvccCrd,
                    updSeq,
                    cacheGroupStopping(grp.groupId()));
            }
            finally {
                cctx.exchange().exchangerBlockingSectionEnd();
            }
        }

        cctx.exchange().exchangerBlockingSectionBegin();

        try {
            for (GridClientPartitionTopology top : cctx.exchange().clientTopologies()) {
                top.updateTopologyVersion(this,
                    events().discoveryCache(),
                    mvccCrd,
                    -1,
                    cacheGroupStopping(top.groupId()));
            }
        }
        finally {
            cctx.exchange().exchangerBlockingSectionEnd();
        }
    }

    /**
     * @param crd Coordinator flag.
     * @return Exchange type.
     */
    private ExchangeType onClusterStateChangeRequest(boolean crd) {
        assert exchActions != null && !exchActions.empty() : this;

        StateChangeRequest req = exchActions.stateChangeRequest();

        assert req != null : exchActions;

        DiscoveryDataClusterState state = cctx.kernalContext().state().clusterState();

        if (state.transitionError() != null)
            exchangeLocE = state.transitionError();

        if (req.activeChanged()) {
            if (req.activate()) {
                if (log.isInfoEnabled()) {
                    log.info("Start activation process [nodeId=" + cctx.localNodeId() +
                        ", client=" + cctx.kernalContext().clientNode() +
                        ", topVer=" + initialVersion() + "]");
                }

                try {
                    cctx.exchange().exchangerBlockingSectionBegin();

                    try {
                        cctx.activate();
                    }
                    finally {
                        cctx.exchange().exchangerBlockingSectionEnd();
                    }

                    if (!cctx.kernalContext().clientNode()) {
                        List<DynamicCacheDescriptor> startDescs = new ArrayList<>();

                        for (ExchangeActions.CacheActionData startReq : exchActions.cacheStartRequests()) {
                            DynamicCacheDescriptor desc = startReq.descriptor();

                            if (CU.isPersistentCache(desc.cacheConfiguration(),
                                cctx.gridConfig().getDataStorageConfiguration()))
                                startDescs.add(desc);
                        }

<<<<<<< HEAD
                        cctx.database().readCheckpointAndRestoreMemory(startDescs, false);
=======
                        cctx.exchange().exchangerBlockingSectionBegin();

                        try {
                            cctx.database().readCheckpointAndRestoreMemory(startDescs);
                        }
                        finally {
                            cctx.exchange().exchangerBlockingSectionEnd();
                        }
>>>>>>> 5eb871e1
                    }

                    assert registerCachesFuture == null : "No caches registration should be scheduled before new caches have started.";

                    cctx.exchange().exchangerBlockingSectionBegin();

                    try {
                        registerCachesFuture = cctx.affinity().onCacheChangeRequest(this, crd, exchActions);
                    }
                    finally {
                        cctx.exchange().exchangerBlockingSectionEnd();
                    }

                    if (log.isInfoEnabled()) {
                        log.info("Successfully activated caches [nodeId=" + cctx.localNodeId() +
                            ", client=" + cctx.kernalContext().clientNode() +
                            ", topVer=" + initialVersion() + "]");
                    }
                }
                catch (Exception e) {
                    U.error(log, "Failed to activate node components [nodeId=" + cctx.localNodeId() +
                        ", client=" + cctx.kernalContext().clientNode() +
                        ", topVer=" + initialVersion() + "]", e);

                    exchangeLocE = e;

                    if (crd) {
                        cctx.exchange().exchangerBlockingSectionBegin();

                        try {
                            synchronized (mux) {
                                exchangeGlobalExceptions.put(cctx.localNodeId(), e);
                            }
                        }
                        finally {
                            cctx.exchange().exchangerBlockingSectionEnd();
                        }
                    }
                }
            }
            else {
                if (log.isInfoEnabled()) {
                    log.info("Start deactivation process [nodeId=" + cctx.localNodeId() +
                        ", client=" + cctx.kernalContext().clientNode() +
                        ", topVer=" + initialVersion() + "]");
                }

                cctx.exchange().exchangerBlockingSectionBegin();

                try {
                    cctx.kernalContext().dataStructures().onDeActivate(cctx.kernalContext());

                    cctx.kernalContext().service().onDeActivate(cctx.kernalContext());

                    assert registerCachesFuture == null : "No caches registration should be scheduled before new caches have started.";

                    registerCachesFuture = cctx.affinity().onCacheChangeRequest(this, crd, exchActions);

                    cctx.kernalContext().encryption().onDeActivate(cctx.kernalContext());

                    if (log.isInfoEnabled()) {
                        log.info("Successfully deactivated data structures, services and caches [" +
                            "nodeId=" + cctx.localNodeId() +
                            ", client=" + cctx.kernalContext().clientNode() +
                            ", topVer=" + initialVersion() + "]");
                    }
                }
                catch (Exception e) {
                    U.error(log, "Failed to deactivate node components [nodeId=" + cctx.localNodeId() +
                        ", client=" + cctx.kernalContext().clientNode() +
                        ", topVer=" + initialVersion() + "]", e);

                    exchangeLocE = e;
                }
                finally {
                    cctx.exchange().exchangerBlockingSectionEnd();
                }
            }
        }
        else if (req.activate()) {
            cctx.exchange().exchangerBlockingSectionBegin();

            // TODO: BLT changes on inactive cluster can't be handled easily because persistent storage hasn't been initialized yet.
            try {
                if (!forceAffReassignment) {
                    // possible only if cluster contains nodes without forceAffReassignment mode
                    assert firstEventCache().minimumNodeVersion()
                        .compareToIgnoreTimestamp(FORCE_AFF_REASSIGNMENT_SINCE) < 0
                        : firstEventCache().minimumNodeVersion();

                    cctx.affinity().onBaselineTopologyChanged(this, crd);
                }

                if (CU.isPersistenceEnabled(cctx.kernalContext().config()) && !cctx.kernalContext().clientNode())
                    cctx.kernalContext().state().onBaselineTopologyChanged(req.baselineTopology(),
                        req.prevBaselineTopologyHistoryItem());
            }
            catch (Exception e) {
                U.error(log, "Failed to change baseline topology [nodeId=" + cctx.localNodeId() +
                    ", client=" + cctx.kernalContext().clientNode() +
                    ", topVer=" + initialVersion() + "]", e);

                exchangeLocE = e;
            }
            finally {
                cctx.exchange().exchangerBlockingSectionEnd();
            }
        }

        return cctx.kernalContext().clientNode() ? ExchangeType.CLIENT : ExchangeType.ALL;
    }

    /**
     * @param crd Coordinator flag.
     * @return Exchange type.
     * @throws IgniteCheckedException If failed.
     */
    private ExchangeType onCacheChangeRequest(boolean crd) throws IgniteCheckedException {
        assert exchActions != null && !exchActions.empty() : this;

        assert !exchActions.clientOnlyExchange() : exchActions;

        cctx.exchange().exchangerBlockingSectionBegin();

        try {
            assert registerCachesFuture == null : "No caches registration should be scheduled before new caches have started.";

            registerCachesFuture = cctx.affinity().onCacheChangeRequest(this, crd, exchActions);
        }
        catch (Exception e) {
            if (reconnectOnError(e) || !isRollbackSupported())
                // This exception will be handled by init() method.
                throw e;

            U.error(log, "Failed to initialize cache(s) (will try to rollback). " + exchId, e);

            exchangeLocE = new IgniteCheckedException(
                "Failed to initialize exchange locally [locNodeId=" + cctx.localNodeId() + "]", e);

            exchangeGlobalExceptions.put(cctx.localNodeId(), exchangeLocE);
        }
        finally {
            cctx.exchange().exchangerBlockingSectionEnd();
        }

        return cctx.kernalContext().clientNode() ? ExchangeType.CLIENT : ExchangeType.ALL;
    }

    /**
     * @param crd Coordinator flag.
     * @return Exchange type.
     */
    private ExchangeType onCustomMessageNoAffinityChange(boolean crd) {
        if (!forceAffReassignment)
            cctx.affinity().onCustomMessageNoAffinityChange(this, crd, exchActions);

        return cctx.kernalContext().clientNode() ? ExchangeType.CLIENT : ExchangeType.ALL;
    }

    /**
     * @param crd Coordinator flag.
     * @throws IgniteCheckedException If failed.
     * @return Exchange type.
     */
    private ExchangeType onAffinityChangeRequest(boolean crd) throws IgniteCheckedException {
        assert affChangeMsg != null : this;

        cctx.affinity().onChangeAffinityMessage(this, crd, affChangeMsg);

        if (cctx.kernalContext().clientNode())
            return ExchangeType.CLIENT;

        return ExchangeType.ALL;
    }

    /**
     * @param crd Coordinator flag.
     * @throws IgniteCheckedException If failed.
     * @return Exchange type.
     */
    private ExchangeType onClientNodeEvent(boolean crd) throws IgniteCheckedException {
        assert firstDiscoEvt.eventNode().isClient() : this;

        if (firstDiscoEvt.type() == EVT_NODE_LEFT || firstDiscoEvt.type() == EVT_NODE_FAILED) {
            onLeft();

            assert !firstDiscoEvt.eventNode().isLocal() : firstDiscoEvt;
        }
        else
            assert firstDiscoEvt.type() == EVT_NODE_JOINED || firstDiscoEvt.type() == EVT_DISCOVERY_CUSTOM_EVT : firstDiscoEvt;

        cctx.affinity().onClientEvent(this, crd);

        return firstDiscoEvt.eventNode().isLocal() ? ExchangeType.CLIENT : ExchangeType.NONE;
    }

    /**
     * @param crd Coordinator flag.
     * @throws IgniteCheckedException If failed.
     * @return Exchange type.
     */
    private ExchangeType onServerNodeEvent(boolean crd) throws IgniteCheckedException {
        assert !firstDiscoEvt.eventNode().isClient() : this;

        if (firstDiscoEvt.type() == EVT_NODE_LEFT || firstDiscoEvt.type() == EVT_NODE_FAILED) {
            onLeft();

            exchCtx.events().warnNoAffinityNodes(cctx);

            centralizedAff = cctx.affinity().onCentralizedAffinityChange(this, crd);
        }
        else
            cctx.affinity().onServerJoin(this, crd);

        return cctx.kernalContext().clientNode() ? ExchangeType.CLIENT : ExchangeType.ALL;
    }

    /**
     * @throws IgniteCheckedException If failed.
     */
    private void clientOnlyExchange() throws IgniteCheckedException {
        if (crd != null) {
            assert !crd.isLocal() : crd;

            cctx.exchange().exchangerBlockingSectionBegin();

            try {
                if (!centralizedAff)
                    sendLocalPartitions(crd);

                initDone();
            }
            finally {
                cctx.exchange().exchangerBlockingSectionEnd();
            }

            return;
        }
        else {
            if (centralizedAff) { // Last server node failed.
                for (CacheGroupContext grp : cctx.cache().cacheGroups()) {
                    GridAffinityAssignmentCache aff = grp.affinity();

                    aff.initialize(initialVersion(), aff.idealAssignment());

                    cctx.exchange().exchangerUpdateHeartbeat();
                }
            }
            else
                onAllServersLeft();
        }

        cctx.exchange().exchangerBlockingSectionBegin();

        try {
            onDone(initialVersion());
        }
        finally {
            cctx.exchange().exchangerBlockingSectionEnd();
        }
    }

    /**
     * @throws IgniteCheckedException If failed.
     */
    private void distributedExchange() throws IgniteCheckedException {
        assert crd != null;

        assert !cctx.kernalContext().clientNode();

        for (CacheGroupContext grp : cctx.cache().cacheGroups()) {
            if (grp.isLocal())
                continue;

            cctx.exchange().exchangerBlockingSectionBegin();

            try {
                grp.preloader().onTopologyChanged(this);
            }
            finally {
                cctx.exchange().exchangerBlockingSectionEnd();
            }
        }

        cctx.exchange().exchangerBlockingSectionBegin();

        try {
            cctx.database().releaseHistoryForPreloading();

            // To correctly rebalance when persistence is enabled, it is necessary to reserve history within exchange.
            partHistReserved = cctx.database().reserveHistoryForExchange();
        }
        finally {
            cctx.exchange().exchangerBlockingSectionEnd();
        }

        // Skipping wait on local join is available when all cluster nodes have the same protocol.
        boolean skipWaitOnLocalJoin = cctx.exchange().latch().canSkipJoiningNodes(initialVersion())
            && localJoinExchange();

        // Skip partition release if node has locally joined (it doesn't have any updates to be finished).
        if (!skipWaitOnLocalJoin) {
            boolean distributed = true;

            // Do not perform distributed partition release in case of cluster activation.
            if (activateCluster())
                distributed = false;

            // On first phase we wait for finishing all local tx updates, atomic updates and lock releases on all nodes.
            waitPartitionRelease(distributed, true);

            // Second phase is needed to wait for finishing all tx updates from primary to backup nodes remaining after first phase.
            if (distributed)
                waitPartitionRelease(false, false);
        }
        else {
            if (log.isInfoEnabled())
                log.info("Skipped waiting for partitions release future (local node is joining) " +
                    "[topVer=" + initialVersion() + "]");
        }

        boolean topChanged = firstDiscoEvt.type() != EVT_DISCOVERY_CUSTOM_EVT || affChangeMsg != null;

        for (GridCacheContext cacheCtx : cctx.cacheContexts()) {
            if (cacheCtx.isLocal() || cacheStopping(cacheCtx.cacheId()))
                continue;

            if (topChanged) {
                // Partition release future is done so we can flush the write-behind store.
                cctx.exchange().exchangerBlockingSectionBegin();

                try {
                    cacheCtx.store().forceFlush();
                }
                finally {
                    cctx.exchange().exchangerBlockingSectionEnd();
                }
            }
        }

        /* It is necessary to run database callback before all topology callbacks.
           In case of persistent store is enabled we first restore partitions presented on disk.
           We need to guarantee that there are no partition state changes logged to WAL before this callback
           to make sure that we correctly restored last actual states. */
        boolean restored;

        cctx.exchange().exchangerBlockingSectionBegin();

        try {
            restored = cctx.database().beforeExchange(this);
        }
        finally {
            cctx.exchange().exchangerBlockingSectionEnd();
        }

        // Pre-create missing partitions using current affinity.
        if (!exchCtx.mergeExchanges()) {
            for (CacheGroupContext grp : cctx.cache().cacheGroups()) {
                if (grp.isLocal() || cacheGroupStopping(grp.groupId()))
                    continue;

                // It is possible affinity is not initialized yet if node joins to cluster.
                if (grp.affinity().lastVersion().topologyVersion() > 0) {
                    cctx.exchange().exchangerBlockingSectionBegin();

                    try {
                        grp.topology().beforeExchange(this, !centralizedAff && !forceAffReassignment, false);
                    }
                    finally {
                        cctx.exchange().exchangerBlockingSectionEnd();
                    }
                }
            }
        }

        // After all partitions have been restored and pre-created it's safe to make first checkpoint.
        if (restored) {
            cctx.exchange().exchangerBlockingSectionBegin();

            try {
                cctx.database().onStateRestored();
            }
            finally {
                cctx.exchange().exchangerBlockingSectionEnd();
            }
        }

        changeWalModeIfNeeded();

        cctx.exchange().exchangerBlockingSectionBegin();

        try {
            if (crd.isLocal()) {
                if (remaining.isEmpty())
                    onAllReceived(null);
            }
            else
                sendPartitions(crd);

            initDone();
        }
        finally {
            cctx.exchange().exchangerBlockingSectionEnd();
        }
    }

    /**
     * Try to start local snapshot operation if it is needed by discovery event
     */
    private void tryToPerformLocalSnapshotOperation() {
        try {
            long start = U.currentTimeMillis();

            IgniteInternalFuture fut = cctx.snapshot().tryStartLocalSnapshotOperation(firstDiscoEvt, exchId.topologyVersion());

            if (fut != null) {
                fut.get();

                long end = U.currentTimeMillis();

                if (log.isInfoEnabled())
                    log.info("Snapshot initialization completed [topVer=" + exchangeId().topologyVersion() +
                        ", time=" + (end - start) + "ms]");
            }
        }
        catch (IgniteCheckedException e) {
            U.error(log, "Error while starting snapshot operation", e);
        }
    }

    /**
     * Change WAL mode if needed.
     */
    private void changeWalModeIfNeeded() {
        WalStateAbstractMessage msg = firstWalMessage();

        if (msg != null) {
            cctx.exchange().exchangerBlockingSectionBegin();

            try {
                cctx.walState().onProposeExchange(msg.exchangeMessage());
            }
            finally {
                cctx.exchange().exchangerBlockingSectionEnd();
            }
        }
    }

    /**
     * Get first message if and only if this is WAL message.
     *
     * @return WAL message or {@code null}.
     */
    @Nullable private WalStateAbstractMessage firstWalMessage() {
        if (firstDiscoEvt != null && firstDiscoEvt.type() == EVT_DISCOVERY_CUSTOM_EVT) {
            DiscoveryCustomMessage customMsg = ((DiscoveryCustomEvent)firstDiscoEvt).customMessage();

            if (customMsg instanceof WalStateAbstractMessage) {
                WalStateAbstractMessage msg0 = (WalStateAbstractMessage)customMsg;

                assert msg0.needExchange();

                return msg0;
            }
        }

        return null;
    }

    /**
     * The main purpose of this method is to wait for all ongoing updates (transactional and atomic), initiated on
     * the previous topology version, to finish to prevent inconsistencies during rebalancing and to prevent two
     * different simultaneous owners of the same lock.
     * For the exact list of the objects being awaited for see
     * {@link GridCacheSharedContext#partitionReleaseFuture(AffinityTopologyVersion)} javadoc.
     *
     * @param distributed If {@code true} then node should wait for partition release completion on all other nodes.
     * @param doRollback If {@code true} tries to rollback transactions which lock partitions. Avoids unnecessary calls
     *      of {@link org.apache.ignite.internal.processors.cache.transactions.IgniteTxManager#rollbackOnTopologyChange}
     *
     * @throws IgniteCheckedException If failed.
     */
    private void waitPartitionRelease(boolean distributed, boolean doRollback) throws IgniteCheckedException {
        Latch releaseLatch = null;

        IgniteInternalFuture<?> partReleaseFut;

        cctx.exchange().exchangerBlockingSectionBegin();

        try {
            // Wait for other nodes only on first phase.
            if (distributed)
                releaseLatch = cctx.exchange().latch().getOrCreate(DISTRIBUTED_LATCH_ID, initialVersion());

            partReleaseFut = cctx.partitionReleaseFuture(initialVersion());

            // Assign to class variable so it will be included into toString() method.
            this.partReleaseFut = partReleaseFut;

            if (exchId.isLeft())
                cctx.mvcc().removeExplicitNodeLocks(exchId.nodeId(), exchId.topologyVersion());
        }
        finally {
            cctx.exchange().exchangerBlockingSectionEnd();
        }

        if (log.isTraceEnabled())
            log.trace("Before waiting for partition release future: " + this);

        int dumpCnt = 0;

        long nextDumpTime = 0;

        IgniteConfiguration cfg = cctx.gridConfig();

        long waitStart = U.currentTimeMillis();

        long waitTimeout = 2 * cfg.getNetworkTimeout();

        boolean txRolledBack = !doRollback;

        while (true) {
            // Read txTimeoutOnPME from configuration after every iteration.
            long curTimeout = cfg.getTransactionConfiguration().getTxTimeoutOnPartitionMapExchange();

            cctx.exchange().exchangerBlockingSectionBegin();

            try {
                // This avoids unnessesary waiting for rollback.
                partReleaseFut.get(curTimeout > 0 && !txRolledBack ?
                        Math.min(curTimeout, waitTimeout) : waitTimeout, TimeUnit.MILLISECONDS);

                break;
            }
            catch (IgniteFutureTimeoutCheckedException ignored) {
                // Print pending transactions and locks that might have led to hang.
                if (nextDumpTime <= U.currentTimeMillis()) {
                    dumpPendingObjects(partReleaseFut, curTimeout <= 0 && !txRolledBack);

                    nextDumpTime = U.currentTimeMillis() + nextDumpTimeout(dumpCnt++, waitTimeout);
                }

                if (!txRolledBack && curTimeout > 0 && U.currentTimeMillis() - waitStart >= curTimeout) {
                    txRolledBack = true;

                    cctx.tm().rollbackOnTopologyChange(initialVersion());
                }
            }
            catch (IgniteCheckedException e) {
                U.warn(log,"Unable to await partitions release future", e);

                throw e;
            }
            finally {
                cctx.exchange().exchangerBlockingSectionEnd();
            }
        }

        long waitEnd = U.currentTimeMillis();

        if (log.isInfoEnabled()) {
            long waitTime = (waitEnd - waitStart);

            String futInfo = RELEASE_FUTURE_DUMP_THRESHOLD > 0 && waitTime > RELEASE_FUTURE_DUMP_THRESHOLD ?
                partReleaseFut.toString() : "NA";

            String mode = distributed ? "DISTRIBUTED" : "LOCAL";

            if (log.isInfoEnabled())
                log.info("Finished waiting for partition release future [topVer=" + exchangeId().topologyVersion() +
                    ", waitTime=" + (waitEnd - waitStart) + "ms, futInfo=" + futInfo + ", mode=" + mode + "]");
        }

        IgniteInternalFuture<?> locksFut = cctx.mvcc().finishLocks(exchId.topologyVersion());

        nextDumpTime = 0;
        dumpCnt = 0;

        while (true) {
            cctx.exchange().exchangerBlockingSectionBegin();

            try {
                locksFut.get(waitTimeout, TimeUnit.MILLISECONDS);

                break;
            }
            catch (IgniteFutureTimeoutCheckedException ignored) {
                if (nextDumpTime <= U.currentTimeMillis()) {
                    U.warn(log, "Failed to wait for locks release future. " +
                        "Dumping pending objects that might be the cause: " + cctx.localNodeId());

                    U.warn(log, "Locked keys:");

                    for (IgniteTxKey key : cctx.mvcc().lockedKeys())
                        U.warn(log, "Locked key: " + key);

                    for (IgniteTxKey key : cctx.mvcc().nearLockedKeys())
                        U.warn(log, "Locked near key: " + key);

                    Map<IgniteTxKey, Collection<GridCacheMvccCandidate>> locks =
                        cctx.mvcc().unfinishedLocks(exchId.topologyVersion());

                    for (Map.Entry<IgniteTxKey, Collection<GridCacheMvccCandidate>> e : locks.entrySet())
                        U.warn(log, "Awaited locked entry [key=" + e.getKey() + ", mvcc=" + e.getValue() + ']');

                    nextDumpTime = U.currentTimeMillis() + nextDumpTimeout(dumpCnt++, waitTimeout);

                    if (getBoolean(IGNITE_THREAD_DUMP_ON_EXCHANGE_TIMEOUT, false))
                        U.dumpThreads(log);
                }
            }
            finally {
                cctx.exchange().exchangerBlockingSectionEnd();
            }
        }

        if (releaseLatch == null) {
            assert !distributed : "Partitions release latch must be initialized in distributed mode.";

            return;
        }

        releaseLatch.countDown();

        // For compatibility with old version where joining nodes are not waiting for latch.
        if (localJoinExchange() && !cctx.exchange().latch().canSkipJoiningNodes(initialVersion()))
            return;

        try {
            while (true) {
                try {
                    cctx.exchange().exchangerBlockingSectionBegin();

                    try {
                        releaseLatch.await(waitTimeout, TimeUnit.MILLISECONDS);
                    }
                    finally {
                        cctx.exchange().exchangerBlockingSectionEnd();
                    }

                    if (log.isInfoEnabled())
                        log.info("Finished waiting for partitions release latch: " + releaseLatch);

                    break;
                }
                catch (IgniteFutureTimeoutCheckedException ignored) {
                    U.warn(log, "Unable to await partitions release latch within timeout: " + releaseLatch);

                    // Try to resend ack.
                    releaseLatch.countDown();
                }
            }
        }
        catch (IgniteCheckedException e) {
            U.warn(log, "Stop waiting for partitions release latch: " + e.getMessage());
        }
    }

    /**
     *
     */
    private void onLeft() {
        for (CacheGroupContext grp : cctx.cache().cacheGroups()) {
            if (grp.isLocal())
                continue;

            grp.preloader().unwindUndeploys();

            cctx.exchange().exchangerUpdateHeartbeat();
        }

        cctx.mvcc().removeExplicitNodeLocks(exchId.nodeId(), exchId.topologyVersion());
    }

    /**
     * @param partReleaseFut Partition release future.
     * @param txTimeoutNotifyFlag If {@code true} print transaction rollback timeout on PME notification.
     */
    private void dumpPendingObjects(IgniteInternalFuture<?> partReleaseFut, boolean txTimeoutNotifyFlag) {
        U.warn(cctx.kernalContext().cluster().diagnosticLog(),
            "Failed to wait for partition release future [topVer=" + initialVersion() +
            ", node=" + cctx.localNodeId() + "]");

        if (txTimeoutNotifyFlag)
            U.warn(cctx.kernalContext().cluster().diagnosticLog(), "Consider changing TransactionConfiguration." +
                    "txTimeoutOnPartitionMapExchange to non default value to avoid this message.");

        U.warn(log, "Partition release future: " + partReleaseFut);

        U.warn(cctx.kernalContext().cluster().diagnosticLog(),
            "Dumping pending objects that might be the cause: ");

        try {
            cctx.exchange().dumpDebugInfo(this);
        }
        catch (Exception e) {
            U.error(cctx.kernalContext().cluster().diagnosticLog(), "Failed to dump debug information: " + e, e);
        }
    }

    /**
     * @param grpId Cache group ID to check.
     * @return {@code True} if cache group us stopping by this exchange.
     */
    private boolean cacheGroupStopping(int grpId) {
        return exchActions != null && exchActions.cacheGroupStopping(grpId);
    }

    /**
     * @param cacheId Cache ID to check.
     * @return {@code True} if cache is stopping by this exchange.
     */
    private boolean cacheStopping(int cacheId) {
        return exchActions != null && exchActions.cacheStopped(cacheId);
    }

    /**
     * @return {@code True} if exchange for local node join.
     */
    public boolean localJoinExchange() {
        return firstDiscoEvt.type() == EVT_NODE_JOINED && firstDiscoEvt.eventNode().isLocal();
    }

    /**
     * @param node Target Node.
     * @throws IgniteCheckedException If failed.
     */
    private void sendLocalPartitions(ClusterNode node) throws IgniteCheckedException {
        assert node != null;

        long time = System.currentTimeMillis();

        GridDhtPartitionsSingleMessage msg;

        // Reset lost partitions before sending local partitions to coordinator.
        if (exchActions != null) {
            Set<String> caches = exchActions.cachesToResetLostPartitions();

            if (!F.isEmpty(caches))
                resetLostPartitions(caches);
        }

        if (cctx.kernalContext().clientNode() || (dynamicCacheStartExchange() && exchangeLocE != null)) {
            msg = new GridDhtPartitionsSingleMessage(exchangeId(),
                cctx.kernalContext().clientNode(),
                cctx.versions().last(),
                true);
        }
        else {
            msg = cctx.exchange().createPartitionsSingleMessage(exchangeId(),
                false,
                true,
                node.version().compareToIgnoreTimestamp(PARTIAL_COUNTERS_MAP_SINCE) >= 0,
                exchActions);

            Map<Integer, Map<Integer, Long>> partHistReserved0 = partHistReserved;

            if (partHistReserved0 != null)
                msg.partitionHistoryCounters(partHistReserved0);
        }

        if (exchCtx.newMvccCoordinator() && cctx.coordinators().currentCoordinatorId().equals(node.id())) {
            Map<UUID, GridLongList> activeQueries = exchCtx.activeQueries();

            msg.activeQueries(activeQueries != null ? activeQueries.get(cctx.localNodeId()) : null);
        }

        if ((stateChangeExchange() || dynamicCacheStartExchange()) && exchangeLocE != null)
            msg.setError(exchangeLocE);
        else if (localJoinExchange())
            msg.cacheGroupsAffinityRequest(exchCtx.groupsAffinityRequestOnJoin());

        if (log.isTraceEnabled())
            log.trace("Sending local partitions [nodeId=" + node.id() + ", exchId=" + exchId + ", msg=" + msg + ']');

        try {
            cctx.io().send(node, msg, SYSTEM_POOL);
        }
        catch (ClusterTopologyCheckedException ignored) {
            if (log.isDebugEnabled())
                log.debug("Node left during partition exchange [nodeId=" + node.id() + ", exchId=" + exchId + ']');
        }

        if (log.isInfoEnabled())
            log.info("Sending Single Message performed in " + (System.currentTimeMillis() - time) + " ms.");
    }

    /**
     * @param compress Message compress flag.
     * @param newCntrMap {@code True} if possible to use {@link CachePartitionFullCountersMap}.
     * @return Message.
     */
    private GridDhtPartitionsFullMessage createPartitionsMessage(boolean compress,
        boolean newCntrMap) {
        GridCacheVersion last = lastVer.get();

        GridDhtPartitionsFullMessage m = cctx.exchange().createPartitionsFullMessage(
            compress,
            newCntrMap,
            exchangeId(),
            last != null ? last : cctx.versions().last(),
            partHistSuppliers,
            partsToReload);

        if (stateChangeExchange() && !F.isEmpty(exchangeGlobalExceptions))
            m.setErrorsMap(exchangeGlobalExceptions);

        return m;
    }

    /**
     * @param fullMsg Message to send.
     * @param nodes Nodes.
     * @param mergedJoinExchMsgs Messages received from merged 'join node' exchanges.
     * @param affinityForJoinedNodes Affinity if was requested by some nodes.
     */
    private void sendAllPartitions(
        GridDhtPartitionsFullMessage fullMsg,
        Collection<ClusterNode> nodes,
        Map<UUID, GridDhtPartitionsSingleMessage> mergedJoinExchMsgs,
        Map<Integer, CacheGroupAffinityMessage> affinityForJoinedNodes
    ) {
        assert !nodes.contains(cctx.localNode());

        if (log.isTraceEnabled()) {
            log.trace("Sending full partition map [nodeIds=" + F.viewReadOnly(nodes, F.node2id()) +
                ", exchId=" + exchId + ", msg=" + fullMsg + ']');
        }

        // Find any single message with affinity request. This request exists only for newly joined nodes.
        Optional<GridDhtPartitionsSingleMessage> singleMsgWithAffinityReq = nodes.stream()
            .flatMap(node -> Optional.ofNullable(msgs.get(node.id()))
                .filter(singleMsg -> singleMsg.cacheGroupsAffinityRequest() != null)
                .map(Stream::of)
                .orElse(Stream.empty()))
            .findAny();

        // Prepare full message for newly joined nodes with affinity request.
        final GridDhtPartitionsFullMessage fullMsgWithAffinity = singleMsgWithAffinityReq
            .filter(singleMessage -> affinityForJoinedNodes != null)
            .map(singleMessage -> fullMsg.copy().joinedNodeAffinity(affinityForJoinedNodes))
            .orElse(null);

        long time = System.currentTimeMillis();

        // Prepare and send full messages for given nodes.
        nodes.stream()
            .map(node -> {
                // No joined nodes, just send a regular full message.
                if (fullMsgWithAffinity == null)
                    return new T2<>(node, fullMsg);

                return new T2<>(
                    node,
                    // If single message contains affinity request, use special full message for such single messages.
                    Optional.ofNullable(msgs.get(node.id()))
                        .filter(singleMsg -> singleMsg.cacheGroupsAffinityRequest() != null)
                        .map(singleMsg -> fullMsgWithAffinity)
                        .orElse(fullMsg)
                );
            })
            .map(nodeAndMsg -> {
                ClusterNode node = nodeAndMsg.get1();
                GridDhtPartitionsFullMessage fullMsgToSend = nodeAndMsg.get2();

                // If exchange has merged, use merged version of exchange id.
                GridDhtPartitionExchangeId sndExchId = mergedJoinExchMsgs != null
                    ? Optional.ofNullable(mergedJoinExchMsgs.get(node.id()))
                        .map(GridDhtPartitionsAbstractMessage::exchangeId)
                        .orElse(exchangeId())
                    : exchangeId();

                if (sndExchId != null && !sndExchId.equals(exchangeId())) {
                    GridDhtPartitionsFullMessage fullMsgWithUpdatedExchangeId = fullMsgToSend.copy();

                    fullMsgWithUpdatedExchangeId.exchangeId(sndExchId);

                    return new T2<>(node, fullMsgWithUpdatedExchangeId);
                }

                return new T2<>(node, fullMsgToSend);
            })
            .forEach(nodeAndMsg -> {
                ClusterNode node = nodeAndMsg.get1();
                GridDhtPartitionsFullMessage fullMsgToSend = nodeAndMsg.get2();

                try {
                    cctx.io().send(node, fullMsgToSend, SYSTEM_POOL);
                }
                catch (ClusterTopologyCheckedException e) {
                    if (log.isDebugEnabled())
                        log.debug("Failed to send partitions, node failed: " + node);
                }
                catch (IgniteCheckedException e) {
                    U.error(log, "Failed to send partitions [node=" + node + ']', e);
                }
            });

        if (log.isInfoEnabled())
            log.info("Sending Full Message performed in " + (System.currentTimeMillis() - time) + " ms.");
    }

    /**
     * @param oldestNode Oldest node. Target node to send message to.
     */
    private void sendPartitions(ClusterNode oldestNode) {
        try {
            sendLocalPartitions(oldestNode);
        }
        catch (ClusterTopologyCheckedException ignore) {
            if (log.isDebugEnabled())
                log.debug("Coordinator left during partition exchange [nodeId=" + oldestNode.id() +
                    ", exchId=" + exchId + ']');
        }
        catch (IgniteCheckedException e) {
            if (reconnectOnError(e))
                onDone(new IgniteNeedReconnectException(cctx.localNode(), e));
            else {
                U.error(log, "Failed to send local partitions to coordinator [crd=" + oldestNode.id() +
                    ", exchId=" + exchId + ']', e);
            }
        }
    }

    /**
     * @return {@code True} if exchange triggered by server node join or fail.
     */
    public boolean serverNodeDiscoveryEvent() {
        assert exchCtx != null;

        return exchCtx.events().hasServerJoin() || exchCtx.events().hasServerLeft();
    }

    /** {@inheritDoc} */
    @Override public boolean exchangeDone() {
        return done.get();
    }

    /**
     * Finish merged future to allow GridCachePartitionExchangeManager.ExchangeFutureSet cleanup.
     */
    public void finishMerged() {
        super.onDone(null, null);
    }

    /** {@inheritDoc} */
    @Override public boolean onDone(@Nullable AffinityTopologyVersion res, @Nullable Throwable err) {
        assert res != null || err != null : "TopVer=" + res + ", err=" + err;

        if (isDone() || !done.compareAndSet(false, true))
            return false;

        if (log.isInfoEnabled()) {
            log.info("Finish exchange future [startVer=" + initialVersion() +
                ", resVer=" + res +
                ", err=" + err + ']');
        }

        assert res != null || err != null;

        waitUntilNewCachesAreRegistered();

        if (err == null &&
            !cctx.kernalContext().clientNode() &&
            (serverNodeDiscoveryEvent() || affChangeMsg != null)) {
            for (GridCacheContext cacheCtx : cctx.cacheContexts()) {
                if (!cacheCtx.affinityNode() || cacheCtx.isLocal())
                    continue;

                cacheCtx.continuousQueries().flushBackupQueue(res);
            }
        }

        if (err == null) {
            if (centralizedAff || forceAffReassignment) {
                assert !exchCtx.mergeExchanges();

                Collection<CacheGroupContext> grpToRefresh = U.newHashSet(cctx.cache().cacheGroups().size());

                for (CacheGroupContext grp : cctx.cache().cacheGroups()) {
                    if (grp.isLocal())
                        continue;

                    try {
                        if (grp.topology().initPartitionsWhenAffinityReady(res, this))
                            grpToRefresh.add(grp);
                    }
                    catch (IgniteInterruptedCheckedException e) {
                        U.error(log, "Failed to initialize partitions.", e);
                    }

                }

                if (!grpToRefresh.isEmpty())
                    cctx.exchange().refreshPartitions(grpToRefresh);
            }

            for (GridCacheContext cacheCtx : cctx.cacheContexts()) {
                GridCacheContext drCacheCtx = cacheCtx.isNear() ? cacheCtx.near().dht().context() : cacheCtx;

                if (drCacheCtx.isDrEnabled()) {
                    try {
                        drCacheCtx.dr().onExchange(res, exchId.isLeft());
                    }
                    catch (IgniteCheckedException e) {
                        U.error(log, "Failed to notify DR: " + e, e);
                    }
                }
            }

            if (serverNodeDiscoveryEvent())
                detectLostPartitions(res);

            Map<Integer, CacheValidation> m = U.newHashMap(cctx.cache().cacheGroups().size());

            for (CacheGroupContext grp : cctx.cache().cacheGroups())
                m.put(grp.groupId(), validateCacheGroup(grp, events().lastEvent().topologyNodes()));

            grpValidRes = m;
        }

        if (!cctx.localNode().isClient())
            tryToPerformLocalSnapshotOperation();

        if (err == null)
            cctx.coordinators().onExchangeDone(exchCtx.newMvccCoordinator(), exchCtx.events().discoveryCache(),
                exchCtx.activeQueries());

        // Create and destory caches and cache proxies.
        cctx.cache().onExchangeDone(initialVersion(), exchActions, err);

        cctx.kernalContext().authentication().onActivate();

        Map<T2<Integer, Integer>, Long> localReserved = partHistSuppliers.getReservations(cctx.localNodeId());

        if (localReserved != null) {
            for (Map.Entry<T2<Integer, Integer>, Long> e : localReserved.entrySet()) {
                boolean success = cctx.database().reserveHistoryForPreloading(
                    e.getKey().get1(), e.getKey().get2(), e.getValue());

                if (!success) {
                    // TODO: how to handle?
                    err = new IgniteCheckedException("Could not reserve history");
                }
            }
        }

        cctx.database().releaseHistoryForExchange();

        cctx.database().rebuildIndexesIfNeeded(this);

        if (err == null) {
            for (CacheGroupContext grp : cctx.cache().cacheGroups()) {
                if (!grp.isLocal())
                    grp.topology().onExchangeDone(this, grp.affinity().readyAffinity(res), false);
            }

            cctx.walState().changeLocalStatesOnExchangeDone(res);
        }

        final Throwable err0 = err;

        // Should execute this listener first, before any external listeners.
        // Listeners use stack as data structure.
        listen(f -> {
            // Update last finished future in the first.
            cctx.exchange().lastFinishedFuture(this);

            // Complete any affReady futures and update last exchange done version.
            cctx.exchange().onExchangeDone(res, initialVersion(), err0);

            cctx.cache().completeProxyRestart(resolveCacheRequests(exchActions), initialVersion(), res);

            if (exchActions != null && err0 == null)
                exchActions.completeRequestFutures(cctx, null);

            if (stateChangeExchange() && err0 == null)
                cctx.kernalContext().state().onStateChangeExchangeDone(exchActions.stateChangeRequest());
        });

        if (super.onDone(res, err)) {
            afterLsnrCompleteFut.onDone();

            if (log.isDebugEnabled()) {
                log.debug("Completed partition exchange [localNode=" + cctx.localNodeId() + ", exchange= " + this +
                        ", durationFromInit=" + (U.currentTimeMillis() - initTs) + ']');
            }
            else if (log.isInfoEnabled()) {
                log.info("Completed partition exchange [localNode=" + cctx.localNodeId() +
                        ", exchange=" + shortInfo() + ", topVer=" + topologyVersion() +
                        ", durationFromInit=" + (U.currentTimeMillis() - initTs) + ']');
            }

            initFut.onDone(err == null);

            if (exchCtx != null && exchCtx.events().hasServerLeft()) {
                ExchangeDiscoveryEvents evts = exchCtx.events();

                for (DiscoveryEvent evt : evts.events()) {
                    if (serverLeftEvent(evt)) {
                        for (CacheGroupContext grp : cctx.cache().cacheGroups())
                            grp.affinityFunction().removeNode(evt.eventNode().id());
                    }
                }
            }

            exchActions = null;

            if (firstDiscoEvt instanceof DiscoveryCustomEvent)
                ((DiscoveryCustomEvent)firstDiscoEvt).customMessage(null);

            if (err == null) {
                if (exchCtx != null && (exchCtx.events().hasServerLeft() || exchCtx.events().hasServerJoin())) {
                    ExchangeDiscoveryEvents evts = exchCtx.events();

                    for (DiscoveryEvent evt : evts.events()) {
                        if (serverLeftEvent(evt) || serverJoinEvent(evt))
                            logExchange(evt);
                    }
                }

            }

            return true;
        }

        return false;
    }

    /**
     * @param exchangeActions Exchange actions.
     * @return Map of cache names and start descriptors.
     */
    private Map<String, DynamicCacheChangeRequest> resolveCacheRequests(ExchangeActions exchangeActions) {
        if (exchangeActions == null)
            return Collections.emptyMap();

        return exchangeActions.cacheStartRequests()
            .stream()
            .map(ExchangeActions.CacheActionData::request)
            .collect(Collectors.toMap(DynamicCacheChangeRequest::cacheName, r -> r));
    }

    /**
     * Method waits for new caches registration and cache configuration persisting to disk.
     */
    private void waitUntilNewCachesAreRegistered() {
        try {
            IgniteInternalFuture<?> registerCachesFut = registerCachesFuture;

            if (registerCachesFut != null && !registerCachesFut.isDone()) {
                final int timeout = Math.max(1000,
                    (int)(cctx.kernalContext().config().getFailureDetectionTimeout() / 2));

                for (;;) {
                    cctx.exchange().exchangerBlockingSectionBegin();

                    try {
                        registerCachesFut.get(timeout, TimeUnit.SECONDS);

                        break;
                    }
                    catch (IgniteFutureTimeoutCheckedException te) {
                        List<String> cacheNames = exchActions.cacheStartRequests().stream()
                            .map(req -> req.descriptor().cacheName())
                            .collect(Collectors.toList());

                        U.warn(log, "Failed to wait for caches configuration registration and saving within timeout. " +
                            "Probably disk is too busy or slow." +
                            "[caches=" + cacheNames + "]");
                    }
                    finally {
                        cctx.exchange().exchangerBlockingSectionEnd();
                    }
                }
            }
        }
        catch (IgniteCheckedException e) {
            U.error(log, "Failed to wait for caches registration and saving", e);
        }
    }

    /**
     * Log exchange event.
     *
     * @param evt Discovery event.
     */
    private void logExchange(DiscoveryEvent evt) {
        if (cctx.kernalContext().state().publicApiActiveState(false) && cctx.wal() != null) {
            if (cctx.wal().serializerVersion() > 1)
                try {
                    ExchangeRecord.Type type = null;

                    if (evt.type() == EVT_NODE_JOINED)
                        type = ExchangeRecord.Type.JOIN;
                    else if (evt.type() == EVT_NODE_LEFT || evt.type() == EVT_NODE_FAILED)
                        type = ExchangeRecord.Type.LEFT;

                    BaselineTopology blt = cctx.kernalContext().state().clusterState().baselineTopology();

                    if (type != null && blt != null) {
                        Short constId = blt.consistentIdMapping().get(evt.eventNode().consistentId());

                        if (constId != null)
                            cctx.wal().log(new ExchangeRecord(constId, type));
                    }
                }
                catch (IgniteCheckedException e) {
                    U.error(log, "Fail during log exchange record.", e);
                }
        }
    }

    /**
     * Cleans up resources to avoid excessive memory usage.
     */
    public void cleanUp() {
        pendingSingleMsgs.clear();
        fullMsgs.clear();
        msgs.clear();
        crd = null;
        partReleaseFut = null;
        exchActions = null;
        mergedJoinExchMsgs = null;
        pendingJoinMsg = null;
        exchCtx = null;
        newCrdFut = null;
        exchangeLocE = null;
        exchangeGlobalExceptions.clear();
    }

    /**
     * @param ver Version.
     */
    private void updateLastVersion(GridCacheVersion ver) {
        assert ver != null;

        while (true) {
            GridCacheVersion old = lastVer.get();

            if (old == null || Long.compare(old.order(), ver.order()) < 0) {
                if (lastVer.compareAndSet(old, ver))
                    break;
            }
            else
                break;
        }
    }

    /**
     * Records that this exchange if merged with another 'node join' exchange.
     *
     * @param node Joined node.
     * @param msg Joined node message if already received.
     * @return {@code True} if need to wait for message from joined server node.
     */
    private boolean addMergedJoinExchange(ClusterNode node, @Nullable GridDhtPartitionsSingleMessage msg) {
        assert Thread.holdsLock(mux);
        assert node != null;
        assert state == ExchangeLocalState.CRD : state;

        if (msg == null && newCrdFut != null)
            msg = newCrdFut.joinExchangeMessage(node.id());

        UUID nodeId = node.id();

        boolean wait = false;

        if (node.isClient()) {
            if (msg != null)
                waitAndReplyToNode(nodeId, msg);
        }
        else {
            if (mergedJoinExchMsgs == null)
                mergedJoinExchMsgs = new LinkedHashMap<>();

            if (msg != null) {
                assert msg.exchangeId().topologyVersion().equals(new AffinityTopologyVersion(node.order()));

                if (log.isInfoEnabled()) {
                    log.info("Merge server join exchange, message received [curFut=" + initialVersion() +
                        ", node=" + nodeId + ']');
                }

                mergedJoinExchMsgs.put(nodeId, msg);
            }
            else {
                if (cctx.discovery().alive(nodeId)) {
                    if (log.isInfoEnabled()) {
                        log.info("Merge server join exchange, wait for message [curFut=" + initialVersion() +
                            ", node=" + nodeId + ']');
                    }

                    wait = true;

                    mergedJoinExchMsgs.put(nodeId, null);

                    awaitMergedMsgs++;
                }
                else {
                    if (log.isInfoEnabled()) {
                        log.info("Merge server join exchange, awaited node left [curFut=" + initialVersion() +
                            ", node=" + nodeId + ']');
                    }
                }
            }
        }

        return wait;
    }

    /**
     * Merges this exchange with given one.
     *
     * @param fut Current exchange to merge with.
     * @return {@code True} if need wait for message from joined server node.
     */
    public boolean mergeJoinExchange(GridDhtPartitionsExchangeFuture fut) {
        boolean wait;

        synchronized (mux) {
            assert (!isDone() && !initFut.isDone()) || cctx.kernalContext().isStopping() : this;
            assert (mergedWith == null && state == null) || cctx.kernalContext().isStopping()  : this;

            state = ExchangeLocalState.MERGED;

            mergedWith = fut;

            ClusterNode joinedNode = firstDiscoEvt.eventNode();

            wait = fut.addMergedJoinExchange(joinedNode, pendingJoinMsg);
        }

        return wait;
    }

    /**
     * @param fut Current future.
     * @return Pending join request if any.
     */
    @Nullable public GridDhtPartitionsSingleMessage mergeJoinExchangeOnDone(GridDhtPartitionsExchangeFuture fut) {
        synchronized (mux) {
            assert !isDone();
            assert !initFut.isDone();
            assert mergedWith == null;
            assert state == null;

            state = ExchangeLocalState.MERGED;

            mergedWith = fut;

            return pendingJoinMsg;
        }
    }

    /**
     * @param node Sender node.
     * @param msg Message.
     */
    private void processMergedMessage(final ClusterNode node, final GridDhtPartitionsSingleMessage msg) {
        if (msg.client()) {
            waitAndReplyToNode(node.id(), msg);

            return;
        }

        boolean done = false;

        FinishState finishState0 = null;

        synchronized (mux) {
            if (state == ExchangeLocalState.DONE) {
                assert finishState != null;

                finishState0 = finishState;
            }
            else {
                boolean process = mergedJoinExchMsgs != null &&
                    mergedJoinExchMsgs.containsKey(node.id()) &&
                    mergedJoinExchMsgs.get(node.id()) == null;

                if (log.isInfoEnabled()) {
                    log.info("Merge server join exchange, received message [curFut=" + initialVersion() +
                        ", node=" + node.id() +
                        ", msgVer=" + msg.exchangeId().topologyVersion() +
                        ", process=" + process +
                        ", awaited=" + awaitMergedMsgs + ']');
                }

                if (process) {
                    mergedJoinExchMsgs.put(node.id(), msg);

                    assert awaitMergedMsgs > 0 : awaitMergedMsgs;

                    awaitMergedMsgs--;

                    done = awaitMergedMsgs == 0;
                }
            }
        }

        if (finishState0 != null) {
            sendAllPartitionsToNode(finishState0, msg, node.id());

            return;
        }

        if (done)
            finishExchangeOnCoordinator(null);
    }

    /**
     * Method is called on coordinator in situation when initial ExchangeFuture created on client join event was preempted
     * from exchange history because of IGNITE_EXCHANGE_HISTORY_SIZE property.
     *
     * @param node Client node that should try to reconnect to the cluster.
     * @param msg Single message received from the client which didn't find original ExchangeFuture.
     */
    public void forceClientReconnect(ClusterNode node, GridDhtPartitionsSingleMessage msg) {
        Exception reconnectException = new IgniteNeedReconnectException(node, null);

        exchangeGlobalExceptions.put(node.id(), reconnectException);

        onDone(null, reconnectException);

        GridDhtPartitionsFullMessage fullMsg = createPartitionsMessage(true, false);

        fullMsg.setErrorsMap(exchangeGlobalExceptions);

        try {
            cctx.io().send(node, fullMsg, SYSTEM_POOL);

            if (log.isDebugEnabled())
                log.debug("Full message for reconnect client was sent to node: " + node + ", fullMsg: " + fullMsg);
        }
        catch (IgniteCheckedException e) {
            U.error(log, "Failed to send reconnect client message [node=" + node + ']', e);
        }
    }

    /**
     * Processing of received single message. Actual processing in future may be delayed if init method was not
     * completed, see {@link #initDone()}
     *
     * @param node Sender node.
     * @param msg Single partition info.
     */
    public void onReceiveSingleMessage(final ClusterNode node, final GridDhtPartitionsSingleMessage msg) {
        assert !node.isDaemon() : node;
        assert msg != null;
        assert exchId.equals(msg.exchangeId()) : msg;
        assert !cctx.kernalContext().clientNode();

        if (msg.restoreState()) {
            InitNewCoordinatorFuture newCrdFut0;

            synchronized (mux) {
                assert newCrdFut != null;

                newCrdFut0 = newCrdFut;
            }

            newCrdFut0.onMessage(node, msg);

            return;
        }

        if (!msg.client()) {
            assert msg.lastVersion() != null : msg;

            updateLastVersion(msg.lastVersion());
        }

        GridDhtPartitionsExchangeFuture mergedWith0 = null;

        synchronized (mux) {
            if (state == ExchangeLocalState.MERGED) {
                assert mergedWith != null;

                mergedWith0 = mergedWith;
            }
            else {
                assert state != ExchangeLocalState.CLIENT;

                if (exchangeId().isJoined() && node.id().equals(exchId.nodeId()))
                    pendingJoinMsg = msg;
            }
        }

        if (mergedWith0 != null) {
            mergedWith0.processMergedMessage(node, msg);

            if (log.isDebugEnabled())
                log.debug("Merged message processed, message handling finished: " + msg);

            return;
        }

        initFut.listen(new CI1<IgniteInternalFuture<Boolean>>() {
            @Override public void apply(IgniteInternalFuture<Boolean> f) {
                try {
                    if (!f.get())
                        return;
                }
                catch (IgniteCheckedException e) {
                    U.error(log, "Failed to initialize exchange future: " + this, e);

                    return;
                }

                processSingleMessage(node.id(), msg);
            }
        });
    }

    /**
     * Tries to fast reply with {@link GridDhtPartitionsFullMessage} on received single message
     * in case of exchange future has already completed.
     *
     * @param node Cluster node which sent single message.
     * @param msg Single message.
     * @return {@code true} if fast reply succeed.
     */
    public boolean fastReplyOnSingleMessage(final ClusterNode node, final GridDhtPartitionsSingleMessage msg) {
        GridDhtPartitionsExchangeFuture futToFastReply = this;

        ExchangeLocalState currState;

        synchronized (mux) {
            currState = state;

            if (currState == ExchangeLocalState.MERGED)
                futToFastReply = mergedWith;
        }

        if (currState == ExchangeLocalState.DONE)
            futToFastReply.processSingleMessage(node.id(), msg);
        else if (currState == ExchangeLocalState.MERGED)
            futToFastReply.processMergedMessage(node, msg);

        return currState == ExchangeLocalState.MERGED || currState == ExchangeLocalState.DONE;
    }

    /**
     * @param nodeId Node ID.
     * @param msg Client's message.
     */
    public void waitAndReplyToNode(final UUID nodeId, final GridDhtPartitionsSingleMessage msg) {
        if (log.isDebugEnabled())
            log.debug("Single message will be handled on completion of exchange future: " + this);

        listen(new CI1<IgniteInternalFuture<AffinityTopologyVersion>>() {
            @Override public void apply(IgniteInternalFuture<AffinityTopologyVersion> fut) {
                if (cctx.kernalContext().isStopping())
                    return;

                // DynamicCacheChangeFailureMessage was sent.
                // Thus, there is no need to create and send GridDhtPartitionsFullMessage.
                if (cacheChangeFailureMsgSent)
                    return;

                FinishState finishState0;

                synchronized (mux) {
                    finishState0 = finishState;
                }

                if (finishState0 == null) {
                    assert firstDiscoEvt.type() == EVT_NODE_JOINED && firstDiscoEvt.eventNode().isClient() : this;

                    ClusterNode node = cctx.node(nodeId);

                    if (node == null) {
                        if (log.isDebugEnabled()) {
                            log.debug("No node found for nodeId: " +
                                nodeId +
                                ", handling of single message will be stopped: " +
                                msg
                            );
                        }

                        return;
                    }

                    finishState0 = new FinishState(cctx.localNodeId(),
                        initialVersion(),
                        createPartitionsMessage(true, node.version().compareToIgnoreTimestamp(PARTIAL_COUNTERS_MAP_SINCE) >= 0));
                }

                sendAllPartitionsToNode(finishState0, msg, nodeId);
            }
        });
    }

    /**
     * Note this method performs heavy updatePartitionSingleMap operation, this operation is moved out from the
     * synchronized block. Only count of such updates {@link #pendingSingleUpdates} is managed under critical section.
     *
     * @param nodeId Sender node.
     * @param msg Partition single message.
     */
    private void processSingleMessage(UUID nodeId, GridDhtPartitionsSingleMessage msg) {
        if (msg.client()) {
            if (msg.activeQueries() != null)
                cctx.coordinators().processClientActiveQueries(nodeId, msg.activeQueries());

            waitAndReplyToNode(nodeId, msg);

            return;
        }

        boolean allReceived = false; // Received all expected messages.
        boolean updateSingleMap = false;

        FinishState finishState0 = null;

        synchronized (mux) {
            assert crd != null;

            switch (state) {
                case DONE: {
                    if (log.isInfoEnabled()) {
                        log.info("Received single message, already done [ver=" + initialVersion() +
                            ", node=" + nodeId + ']');
                    }

                    assert finishState != null;

                    finishState0 = finishState;

                    break;
                }

                case CRD: {
                    assert crd.isLocal() : crd;

                    if (remaining.remove(nodeId)) {
                        updateSingleMap = true;

                        pendingSingleUpdates++;

                        if ((stateChangeExchange() || dynamicCacheStartExchange()) && msg.getError() != null)
                            exchangeGlobalExceptions.put(nodeId, msg.getError());

                        allReceived = remaining.isEmpty();

                        if (log.isInfoEnabled()) {
                            log.info("Coordinator received single message [ver=" + initialVersion() +
                                ", node=" + nodeId +
                                ", allReceived=" + allReceived + ']');
                        }
                    }
                    else if (log.isDebugEnabled())
                        log.debug("Coordinator received single message it didn't expect to receive: " + msg);

                    break;
                }

                case SRV:
                case BECOME_CRD: {
                    if (log.isInfoEnabled()) {
                        log.info("Non-coordinator received single message [ver=" + initialVersion() +
                            ", node=" + nodeId + ", state=" + state + ']');
                    }

                    pendingSingleMsgs.put(nodeId, msg);

                    break;
                }

                default:
                    assert false : state;
            }
        }

        if (finishState0 != null) {
            // DynamicCacheChangeFailureMessage was sent.
            // Thus, there is no need to create and send GridDhtPartitionsFullMessage.
            if (!cacheChangeFailureMsgSent)
                sendAllPartitionsToNode(finishState0, msg, nodeId);

            return;
        }

        if (updateSingleMap) {
            try {
                // Do not update partition map, in case cluster transitioning to inactive state.
                if (!deactivateCluster())
                    updatePartitionSingleMap(nodeId, msg);
            }
            finally {
                synchronized (mux) {
                    assert pendingSingleUpdates > 0;

                    pendingSingleUpdates--;

                    if (pendingSingleUpdates == 0)
                        mux.notifyAll();
                }
            }
        }
        if (allReceived) {
            if (!awaitSingleMapUpdates())
                return;

            onAllReceived(null);
        }
    }

    /**
     * @return {@code False} if interrupted.
     */
    private boolean awaitSingleMapUpdates() {
        try {
            synchronized (mux) {
                while (pendingSingleUpdates > 0)
                    U.wait(mux);
            }

            return true;
        }
        catch (IgniteInterruptedCheckedException e) {
            U.warn(log, "Failed to wait for partition map updates, thread was interrupted: " + e);

            return false;
        }
    }

    /**
     * @param fut Affinity future.
     */
    private void onAffinityInitialized(IgniteInternalFuture<Map<Integer, Map<Integer, List<UUID>>>> fut) {
        try {
            assert fut.isDone();

            Map<Integer, Map<Integer, List<UUID>>> assignmentChange = fut.get();

            GridDhtPartitionsFullMessage m = createPartitionsMessage(false, false);

            CacheAffinityChangeMessage msg = new CacheAffinityChangeMessage(exchId, m, assignmentChange);

            if (log.isDebugEnabled())
                log.debug("Centralized affinity exchange, send affinity change message: " + msg);

            cctx.discovery().sendCustomEvent(msg);
        }
        catch (IgniteCheckedException e) {
            onDone(e);
        }
    }

    /**
     * @param top Topology.
     */
    private void assignPartitionSizes(GridDhtPartitionTopology top) {
        Map<Integer, Long> partSizes = new HashMap<>();

        for (Map.Entry<UUID, GridDhtPartitionsSingleMessage> e : msgs.entrySet()) {
            GridDhtPartitionsSingleMessage singleMsg = e.getValue();

            GridDhtPartitionMap partMap = singleMsg.partitions().get(top.groupId());

            if (partMap == null)
                continue;

            for (Map.Entry<Integer, GridDhtPartitionState> e0 : partMap.entrySet()) {
                int p = e0.getKey();
                GridDhtPartitionState state = e0.getValue();

                if (state == GridDhtPartitionState.OWNING)
                    partSizes.put(p, singleMsg.partitionSizes(top.groupId()).get(p));
            }
        }

        for (GridDhtLocalPartition locPart : top.currentLocalPartitions()) {
            if (locPart.state() == GridDhtPartitionState.OWNING)
                partSizes.put(locPart.id(), locPart.fullSize());
        }

        top.globalPartSizes(partSizes);
    }

    /**
     * Collects and determines new owners of partitions for all nodes for given {@code top}.
     *
     * @param top Topology to assign.
     */
    private void assignPartitionStates(GridDhtPartitionTopology top) {
        Map<Integer, CounterWithNodes> maxCntrs = new HashMap<>();
        Map<Integer, Long> minCntrs = new HashMap<>();

        for (Map.Entry<UUID, GridDhtPartitionsSingleMessage> e : msgs.entrySet()) {
            CachePartitionPartialCountersMap nodeCntrs = e.getValue().partitionUpdateCounters(top.groupId(),
                top.partitions());

            assert nodeCntrs != null;

            for (int i = 0; i < nodeCntrs.size(); i++) {
                int p = nodeCntrs.partitionAt(i);

                UUID uuid = e.getKey();

                GridDhtPartitionState state = top.partitionState(uuid, p);

                if (state != GridDhtPartitionState.OWNING && state != GridDhtPartitionState.MOVING)
                    continue;

                long cntr = state == GridDhtPartitionState.MOVING ?
                    nodeCntrs.initialUpdateCounterAt(i) :
                    nodeCntrs.updateCounterAt(i);

                Long minCntr = minCntrs.get(p);

                if (minCntr == null || minCntr > cntr)
                    minCntrs.put(p, cntr);

                if (state != GridDhtPartitionState.OWNING)
                    continue;

                CounterWithNodes maxCntr = maxCntrs.get(p);

                if (maxCntr == null || cntr > maxCntr.cnt)
                    maxCntrs.put(p, new CounterWithNodes(cntr, e.getValue().partitionSizes(top.groupId()).get(p), uuid));
                else if (cntr == maxCntr.cnt)
                    maxCntr.nodes.add(uuid);
            }
        }

        // Also must process counters from the local node.
        for (GridDhtLocalPartition part : top.currentLocalPartitions()) {
            GridDhtPartitionState state = top.partitionState(cctx.localNodeId(), part.id());

            if (state != GridDhtPartitionState.OWNING && state != GridDhtPartitionState.MOVING)
                continue;

            final long cntr = state == GridDhtPartitionState.MOVING ? part.initialUpdateCounter() : part.updateCounter();

            Long minCntr = minCntrs.get(part.id());

            if (minCntr == null || minCntr > cntr)
                minCntrs.put(part.id(), cntr);

            if (state != GridDhtPartitionState.OWNING)
                continue;

            CounterWithNodes maxCntr = maxCntrs.get(part.id());

            if (maxCntr == null && cntr == 0) {
                CounterWithNodes cntrObj = new CounterWithNodes(0, 0L, cctx.localNodeId());

                for (UUID nodeId : msgs.keySet()) {
                    if (top.partitionState(nodeId, part.id()) == GridDhtPartitionState.OWNING)
                        cntrObj.nodes.add(nodeId);
                }

                maxCntrs.put(part.id(), cntrObj);
            }
            else if (maxCntr == null || cntr > maxCntr.cnt)
                maxCntrs.put(part.id(), new CounterWithNodes(cntr, part.fullSize(), cctx.localNodeId()));
            else if (cntr == maxCntr.cnt)
                maxCntr.nodes.add(cctx.localNodeId());
        }

        Map<Integer, Map<Integer, Long>> partHistReserved0 = partHistReserved;

        Map<Integer, Long> localReserved = partHistReserved0 != null ? partHistReserved0.get(top.groupId()) : null;

        Set<Integer> haveHistory = new HashSet<>();

        for (Map.Entry<Integer, Long> e : minCntrs.entrySet()) {
            int p = e.getKey();
            long minCntr = e.getValue();

            CounterWithNodes maxCntrObj = maxCntrs.get(p);

            long maxCntr = maxCntrObj != null ? maxCntrObj.cnt : 0;

            // If minimal counter is zero, do clean preloading.
            if (minCntr == 0 || minCntr == maxCntr)
                continue;

            if (localReserved != null) {
                Long localCntr = localReserved.get(p);

                if (localCntr != null && localCntr <= minCntr && maxCntrObj.nodes.contains(cctx.localNodeId())) {
                    partHistSuppliers.put(cctx.localNodeId(), top.groupId(), p, localCntr);

                    haveHistory.add(p);

                    continue;
                }
            }

            for (Map.Entry<UUID, GridDhtPartitionsSingleMessage> e0 : msgs.entrySet()) {
                Long histCntr = e0.getValue().partitionHistoryCounters(top.groupId()).get(p);

                if (histCntr != null && histCntr <= minCntr && maxCntrObj.nodes.contains(e0.getKey())) {
                    partHistSuppliers.put(e0.getKey(), top.groupId(), p, histCntr);

                    haveHistory.add(p);

                    break;
                }
            }
        }

        Map<Integer, Set<UUID>> ownersByUpdCounters = new HashMap<>(maxCntrs.size());
        for (Map.Entry<Integer, CounterWithNodes> e : maxCntrs.entrySet())
            ownersByUpdCounters.put(e.getKey(), e.getValue().nodes);

        Map<Integer, Long> partSizes = new HashMap<>(maxCntrs.size());
        for (Map.Entry<Integer, CounterWithNodes> e : maxCntrs.entrySet())
            partSizes.put(e.getKey(), e.getValue().size);

        top.globalPartSizes(partSizes);

        Map<UUID, Set<Integer>> partitionsToRebalance = top.resetOwners(ownersByUpdCounters, haveHistory);

        for (Map.Entry<UUID, Set<Integer>> e : partitionsToRebalance.entrySet()) {
            UUID nodeId = e.getKey();
            Set<Integer> parts = e.getValue();

            for (int part : parts)
                partsToReload.put(nodeId, top.groupId(), part);
        }
    }

    /**
     * Detect lost partitions.
     *
     * @param resTopVer Result topology version.
     */
    private void detectLostPartitions(AffinityTopologyVersion resTopVer) {
        boolean detected = false;

        long time = System.currentTimeMillis();

        synchronized (cctx.exchange().interruptLock()) {
            if (Thread.currentThread().isInterrupted())
                return;

            for (CacheGroupContext grp : cctx.cache().cacheGroups()) {
                if (!grp.isLocal()) {
                    boolean detectedOnGrp = grp.topology().detectLostPartitions(resTopVer, events().lastEvent());

                    detected |= detectedOnGrp;
                }
            }
        }

        if (detected) {
            if (log.isDebugEnabled())
                log.debug("Partitions have been scheduled to resend [reason=" +
                    "Lost partitions detect on " + resTopVer + "]");

            cctx.exchange().scheduleResendPartitions();
        }

        if (log.isInfoEnabled())
            log.info("Detecting lost partitions performed in " + (System.currentTimeMillis() - time) + " ms.");
    }

    /**
     * @param cacheNames Cache names.
     */
    private void resetLostPartitions(Collection<String> cacheNames) {
        assert !exchCtx.mergeExchanges();

        synchronized (cctx.exchange().interruptLock()) {
            if (Thread.currentThread().isInterrupted())
                return;

            for (CacheGroupContext grp : cctx.cache().cacheGroups()) {
                if (grp.isLocal())
                    continue;

                for (String cacheName : cacheNames) {
                    if (grp.hasCache(cacheName)) {
                        grp.topology().resetLostPartitions(initialVersion());

                        break;
                    }
                }
            }
        }
    }

    /**
     * Creates an IgniteCheckedException that is used as root cause of the exchange initialization failure.
     * This method aggregates all the exceptions provided from all participating nodes.
     *
     * @param globalExceptions collection exceptions from all participating nodes.
     * @return exception that represents a cause of the exchange initialization failure.
     */
    private IgniteCheckedException createExchangeException(Map<UUID, Exception> globalExceptions) {
        IgniteCheckedException ex = new IgniteCheckedException("Failed to complete exchange process.");

        for (Map.Entry<UUID, Exception> entry : globalExceptions.entrySet())
            if (ex != entry.getValue())
                ex.addSuppressed(entry.getValue());

        return ex;
    }

    /**
     * @return {@code true} if the given {@code discoEvt} supports the rollback procedure.
     */
    private boolean isRollbackSupported() {
        if (!firstEvtDiscoCache.checkAttribute(ATTR_DYNAMIC_CACHE_START_ROLLBACK_SUPPORTED, Boolean.TRUE))
            return false;

        // Currently the rollback process is supported for dynamically started caches only.
        return firstDiscoEvt.type() == EVT_DISCOVERY_CUSTOM_EVT && dynamicCacheStartExchange();
    }

    /**
     * Sends {@link DynamicCacheChangeFailureMessage} to all participated nodes
     * that represents a cause of exchange failure.
     */
    private void sendExchangeFailureMessage() {
        assert crd != null && crd.isLocal();

        try {
            IgniteCheckedException err = createExchangeException(exchangeGlobalExceptions);

            List<String> cacheNames = new ArrayList<>(exchActions.cacheStartRequests().size());

            for (ExchangeActions.CacheActionData actionData : exchActions.cacheStartRequests())
                cacheNames.add(actionData.request().cacheName());

            DynamicCacheChangeFailureMessage msg = new DynamicCacheChangeFailureMessage(
                cctx.localNode(), exchId, err, cacheNames);

            if (log.isDebugEnabled())
                log.debug("Dynamic cache change failed (send message to all participating nodes): " + msg);

            cacheChangeFailureMsgSent = true;

            cctx.discovery().sendCustomEvent(msg);

            return;
        }
        catch (IgniteCheckedException  e) {
            if (reconnectOnError(e))
                onDone(new IgniteNeedReconnectException(cctx.localNode(), e));
            else
                onDone(e);
        }
    }

    /**
     * @param sndResNodes Additional nodes to send finish message to.
     */
    private void onAllReceived(@Nullable Collection<ClusterNode> sndResNodes) {
        try {
            assert crd.isLocal();

            assert partHistSuppliers.isEmpty() : partHistSuppliers;

            if (!exchCtx.mergeExchanges() && !crd.equals(events().discoveryCache().serverNodes().get(0))) {
                for (CacheGroupContext grp : cctx.cache().cacheGroups()) {
                    if (grp.isLocal())
                        continue;

                    // It is possible affinity is not initialized.
                    // For example, dynamic cache start failed.
                    if (grp.affinity().lastVersion().topologyVersion() > 0)
                        grp.topology().beforeExchange(this, !centralizedAff && !forceAffReassignment, false);
                    else
                        assert exchangeLocE != null :
                            "Affinity is not calculated for the cache group [groupName=" + grp.name() + "]";
                }
            }

            if (exchCtx.mergeExchanges()) {
                if (log.isInfoEnabled())
                    log.info("Coordinator received all messages, try merge [ver=" + initialVersion() + ']');

                long time = System.currentTimeMillis();

                boolean finish = cctx.exchange().mergeExchangesOnCoordinator(this);

                if (log.isInfoEnabled())
                    log.info("Exchanges merging performed in " + (System.currentTimeMillis() - time) + " ms.");

                if (!finish)
                    return;
            }

            finishExchangeOnCoordinator(sndResNodes);
        }
        catch (IgniteCheckedException e) {
            if (reconnectOnError(e))
                onDone(new IgniteNeedReconnectException(cctx.localNode(), e));
            else
                onDone(e);
        }
    }

    /**
     * @param sndResNodes Additional nodes to send finish message to.
     */
    private void finishExchangeOnCoordinator(@Nullable Collection<ClusterNode> sndResNodes) {
        try {
            if (!F.isEmpty(exchangeGlobalExceptions) && dynamicCacheStartExchange() && isRollbackSupported()) {
                sendExchangeFailureMessage();

                return;
            }

            AffinityTopologyVersion resTopVer = exchCtx.events().topologyVersion();

            if (log.isInfoEnabled()) {
                log.info("finishExchangeOnCoordinator [topVer=" + initialVersion() +
                    ", resVer=" + resTopVer + ']');
            }

            Map<Integer, CacheGroupAffinityMessage> idealAffDiff = null;

            long time = System.currentTimeMillis();

            if (exchCtx.mergeExchanges()) {
                synchronized (mux) {
                    if (mergedJoinExchMsgs != null) {
                        for (Map.Entry<UUID, GridDhtPartitionsSingleMessage> e : mergedJoinExchMsgs.entrySet()) {
                            msgs.put(e.getKey(), e.getValue());

                            updatePartitionSingleMap(e.getKey(), e.getValue());
                        }
                    }
                }

                assert exchCtx.events().hasServerJoin() || exchCtx.events().hasServerLeft();

                exchCtx.events().processEvents(this);

                if (exchCtx.events().hasServerLeft())
                    idealAffDiff = cctx.affinity().onServerLeftWithExchangeMergeProtocol(this);
                else
                    cctx.affinity().onServerJoinWithExchangeMergeProtocol(this, true);

                for (CacheGroupDescriptor desc : cctx.affinity().cacheGroups().values()) {
                    if (desc.config().getCacheMode() == CacheMode.LOCAL)
                        continue;

                    CacheGroupContext grp = cctx.cache().cacheGroup(desc.groupId());

                    GridDhtPartitionTopology top = grp != null ? grp.topology() :
                        cctx.exchange().clientTopology(desc.groupId(), events().discoveryCache());

                    top.beforeExchange(this, true, true);
                }
            }

            if (log.isInfoEnabled())
                log.info("Affinity changes (coordinator) applied in " + (System.currentTimeMillis() - time) + " ms.");

            Map<Integer, CacheGroupAffinityMessage> joinedNodeAff = null;

            for (Map.Entry<UUID, GridDhtPartitionsSingleMessage> e : msgs.entrySet()) {
                GridDhtPartitionsSingleMessage msg = e.getValue();

                if (exchCtx.newMvccCoordinator())
                    exchCtx.addActiveQueries(e.getKey(), msg.activeQueries());

                // Apply update counters after all single messages are received.
                for (Map.Entry<Integer, GridDhtPartitionMap> entry : msg.partitions().entrySet()) {
                    Integer grpId = entry.getKey();

                    CacheGroupContext grp = cctx.cache().cacheGroup(grpId);

                    GridDhtPartitionTopology top = grp != null ? grp.topology() :
                        cctx.exchange().clientTopology(grpId, events().discoveryCache());

                    CachePartitionPartialCountersMap cntrs = msg.partitionUpdateCounters(grpId,
                        top.partitions());

                    if (cntrs != null)
                        top.collectUpdateCounters(cntrs);
                }

                Collection<Integer> affReq = msg.cacheGroupsAffinityRequest();

                if (affReq != null) {
                    joinedNodeAff = CacheGroupAffinityMessage.createAffinityMessages(cctx,
                        resTopVer,
                        affReq,
                        joinedNodeAff);
                }
            }

            validatePartitionsState();

            if (firstDiscoEvt.type() == EVT_DISCOVERY_CUSTOM_EVT) {
                assert firstDiscoEvt instanceof DiscoveryCustomEvent;

                if (activateCluster() || changedBaseline())
                    assignPartitionsStates();

                DiscoveryCustomMessage discoveryCustomMessage = ((DiscoveryCustomEvent) firstDiscoEvt).customMessage();

                if (discoveryCustomMessage instanceof DynamicCacheChangeBatch) {
                    if (exchActions != null) {
                        assignPartitionsStates();

                        Set<String> caches = exchActions.cachesToResetLostPartitions();

                        if (!F.isEmpty(caches))
                            resetLostPartitions(caches);
                    }
                }
                else if (discoveryCustomMessage instanceof SnapshotDiscoveryMessage
                        && ((SnapshotDiscoveryMessage)discoveryCustomMessage).needAssignPartitions())
                    assignPartitionsStates();
            }
            else {
                if (exchCtx.events().hasServerJoin())
                    assignPartitionsStates();

                if (exchCtx.events().hasServerLeft())
                    detectLostPartitions(resTopVer);
            }

            // Recalculate new affinity based on partitions availability.
            if (!exchCtx.mergeExchanges() && forceAffReassignment)
                idealAffDiff = cctx.affinity().onCustomEventWithEnforcedAffinityReassignment(this);

            for (CacheGroupContext grpCtx : cctx.cache().cacheGroups()) {
                if (!grpCtx.isLocal())
                    grpCtx.topology().applyUpdateCounters();
            }

            updateLastVersion(cctx.versions().last());

            cctx.versions().onExchange(lastVer.get().order());

            IgniteProductVersion minVer = exchCtx.events().discoveryCache().minimumNodeVersion();

            time = System.currentTimeMillis();

            GridDhtPartitionsFullMessage msg = createPartitionsMessage(true,
                minVer.compareToIgnoreTimestamp(PARTIAL_COUNTERS_MAP_SINCE) >= 0);

            if (exchCtx.mergeExchanges()) {
                assert !centralizedAff;

                msg.resultTopologyVersion(resTopVer);

                if (exchCtx.events().hasServerLeft())
                    msg.idealAffinityDiff(idealAffDiff);
            }
            else if (forceAffReassignment)
                msg.idealAffinityDiff(idealAffDiff);

            msg.prepareMarshal(cctx);

            if (log.isInfoEnabled())
                log.info("Preparing Full Message performed in " + (System.currentTimeMillis() - time) + " ms.");

            synchronized (mux) {
                finishState = new FinishState(crd.id(), resTopVer, msg);

                state = ExchangeLocalState.DONE;
            }

            if (centralizedAff) {
                assert !exchCtx.mergeExchanges();

                time = System.currentTimeMillis();

                IgniteInternalFuture<Map<Integer, Map<Integer, List<UUID>>>> fut = cctx.affinity().initAffinityOnNodeLeft(this);

                if (!fut.isDone()) {
                    fut.listen(new IgniteInClosure<IgniteInternalFuture<Map<Integer, Map<Integer, List<UUID>>>>>() {
                        @Override public void apply(IgniteInternalFuture<Map<Integer, Map<Integer, List<UUID>>>> fut) {
                            onAffinityInitialized(fut);
                        }
                    });
                }
                else
                    onAffinityInitialized(fut);

                if (log.isInfoEnabled())
                    log.info("Centralized affinity changes are performed in " + (System.currentTimeMillis() - time) + " ms.");
            }
            else {
                Set<ClusterNode> nodes;

                Map<UUID, GridDhtPartitionsSingleMessage> mergedJoinExchMsgs0;

                synchronized (mux) {
                    srvNodes.remove(cctx.localNode());

                    nodes = new LinkedHashSet<>(srvNodes);

                    mergedJoinExchMsgs0 = mergedJoinExchMsgs;

                    if (mergedJoinExchMsgs != null) {
                        for (Map.Entry<UUID, GridDhtPartitionsSingleMessage> e : mergedJoinExchMsgs.entrySet()) {
                            if (e.getValue() != null) {
                                ClusterNode node = cctx.discovery().node(e.getKey());

                                if (node != null)
                                    nodes.add(node);
                            }
                        }
                    }

                    if (!F.isEmpty(sndResNodes))
                        nodes.addAll(sndResNodes);
                }

                time = System.currentTimeMillis();

                if (!nodes.isEmpty())
                    sendAllPartitions(msg, nodes, mergedJoinExchMsgs0, joinedNodeAff);

                partitionsSent = true;

                if (log.isInfoEnabled())
                    log.info("Sending Full Message to all nodes performed in " + (System.currentTimeMillis() - time) + " ms.");

                if (!stateChangeExchange())
                    onDone(exchCtx.events().topologyVersion(), null);

                for (Map.Entry<UUID, GridDhtPartitionsSingleMessage> e : pendingSingleMsgs.entrySet()) {
                    if (log.isInfoEnabled()) {
                        log.info("Process pending message on coordinator [node=" + e.getKey() +
                            ", ver=" + initialVersion() +
                            ", resVer=" + resTopVer + ']');
                    }

                    processSingleMessage(e.getKey(), e.getValue());
                }
            }

            if (stateChangeExchange()) {
                IgniteCheckedException err = null;

                StateChangeRequest req = exchActions.stateChangeRequest();

                assert req != null : exchActions;

                boolean stateChangeErr = false;

                if (!F.isEmpty(exchangeGlobalExceptions)) {
                    stateChangeErr = true;

                    err = new IgniteCheckedException("Cluster state change failed.");

                    cctx.kernalContext().state().onStateChangeError(exchangeGlobalExceptions, req);
                }
                else {
                    boolean hasMoving = !partsToReload.isEmpty();

                    Set<Integer> waitGrps = cctx.affinity().waitGroups();

                    if (!hasMoving) {
                        for (CacheGroupContext grpCtx : cctx.cache().cacheGroups()) {
                            if (waitGrps.contains(grpCtx.groupId()) && grpCtx.topology().hasMovingPartitions()) {
                                hasMoving = true;

                                break;
                            }

                        }
                    }

                    cctx.kernalContext().state().onExchangeFinishedOnCoordinator(this, hasMoving);
                }

                boolean active = !stateChangeErr && req.activate();

                ChangeGlobalStateFinishMessage stateFinishMsg = new ChangeGlobalStateFinishMessage(
                    req.requestId(),
                    active,
                    !stateChangeErr);

                cctx.discovery().sendCustomEvent(stateFinishMsg);

                if (!centralizedAff)
                    onDone(exchCtx.events().topologyVersion(), err);
            }
        }
        catch (IgniteCheckedException e) {
            if (reconnectOnError(e))
                onDone(new IgniteNeedReconnectException(cctx.localNode(), e));
            else
                onDone(e);
        }
    }

    /**
     * Collects non local cache group descriptors.
     *
     * @return Collection of non local cache group descriptors.
     */
    private List<CacheGroupDescriptor> nonLocalCacheGroupDescriptors() {
        return cctx.affinity().cacheGroups().values().stream()
            .filter(grpDesc -> grpDesc.config().getCacheMode() != CacheMode.LOCAL)
            .collect(Collectors.toList());
    }

    /**
     * Validates that partition update counters and cache sizes for all caches are consistent.
     */
    private void validatePartitionsState() {
        long time = System.currentTimeMillis();

        try {
            U.doInParallel(
                cctx.kernalContext().getSystemExecutorService(),
                nonLocalCacheGroupDescriptors(),
                new IgniteInClosureX<CacheGroupDescriptor>() {
                    @Override public void applyx(CacheGroupDescriptor grpDesc) {
                        CacheGroupContext grpCtx = cctx.cache().cacheGroup(grpDesc.groupId());

                        GridDhtPartitionTopology top = grpCtx != null
                            ? grpCtx.topology()
                            : cctx.exchange().clientTopology(grpDesc.groupId(), events().discoveryCache());

                        // Do not validate read or write through caches or caches with disabled rebalance
                        // or ExpiryPolicy is set or validation is disabled.
                        if (grpCtx == null
                            || grpCtx.config().isReadThrough()
                            || grpCtx.config().isWriteThrough()
                            || grpCtx.config().getCacheStoreFactory() != null
                            || grpCtx.config().getRebalanceDelay() == -1
                            || grpCtx.config().getRebalanceMode() == CacheRebalanceMode.NONE
                            || grpCtx.config().getExpiryPolicyFactory() == null
                            || SKIP_PARTITION_SIZE_VALIDATION)
                            return;

                        try {
                            validator.validatePartitionCountersAndSizes(GridDhtPartitionsExchangeFuture.this, top, msgs);
                        }
                        catch (IgniteCheckedException ex) {
                            log.warning("Partition states validation has failed for group: " + grpCtx.cacheOrGroupName() + ". " + ex.getMessage());
                            // TODO: Handle such errors https://issues.apache.org/jira/browse/IGNITE-7833
                        }
                    }
                },
                null);
        }
        catch (IgniteCheckedException e) {
            throw new IgniteException("Failed to validate partitions state", e);
        }

        if (log.isInfoEnabled())
            log.info("Partitions validation performed in " + (System.currentTimeMillis() - time) + " ms.");
    }

    /**
     *
     */
    private void assignPartitionsStates() {
        long time = System.currentTimeMillis();

        try {
            U.doInParallel(
                cctx.kernalContext().getSystemExecutorService(),
                nonLocalCacheGroupDescriptors(),
                new IgniteInClosureX<CacheGroupDescriptor>() {
                    @Override public void applyx(CacheGroupDescriptor grpDesc) {
                        CacheGroupContext grpCtx = cctx.cache().cacheGroup(grpDesc.groupId());

                        GridDhtPartitionTopology top = grpCtx != null
                            ? grpCtx.topology()
                            : cctx.exchange().clientTopology(grpDesc.groupId(), events().discoveryCache());

                        if (!CU.isPersistentCache(grpDesc.config(), cctx.gridConfig().getDataStorageConfiguration()))
                            assignPartitionSizes(top);
                        else
                            assignPartitionStates(top);
                    }
                },
                null);
        }
        catch (IgniteCheckedException e) {
            throw new IgniteException("Failed to assign partition states", e);
        }

        if (log.isInfoEnabled())
            log.info("Partitions assignment performed in " + (System.currentTimeMillis() - time) + " ms.");
    }

    /**
     * @param finishState State.
     * @param msg Request.
     * @param nodeId Node ID.
     */
    private void sendAllPartitionsToNode(FinishState finishState, GridDhtPartitionsSingleMessage msg, UUID nodeId) {
        ClusterNode node = cctx.node(nodeId);

        if (node == null) {
            if (log.isDebugEnabled())
                log.debug("Failed to send partitions, node failed: " + nodeId);

            return;
        }

        GridDhtPartitionsFullMessage fullMsg = finishState.msg.copy();

        Collection<Integer> affReq = msg.cacheGroupsAffinityRequest();

        if (affReq != null) {
            Map<Integer, CacheGroupAffinityMessage> aff = CacheGroupAffinityMessage.createAffinityMessages(
                cctx,
                finishState.resTopVer,
                affReq,
                null);

            fullMsg.joinedNodeAffinity(aff);
        }

        if (!fullMsg.exchangeId().equals(msg.exchangeId())) {
            fullMsg = fullMsg.copy();

            fullMsg.exchangeId(msg.exchangeId());
        }

        try {
            cctx.io().send(node, fullMsg, SYSTEM_POOL);

            if (log.isTraceEnabled()) {
                log.trace("Full message was sent to node: " +
                    node +
                    ", fullMsg: " + fullMsg
                );
            }
        }
        catch (ClusterTopologyCheckedException e) {
            if (log.isDebugEnabled())
                log.debug("Failed to send partitions, node failed: " + node);
        }
        catch (IgniteCheckedException e) {
            U.error(log, "Failed to send partitions [node=" + node + ']', e);
        }
    }

    /**
     * @param node Sender node.
     * @param msg Full partition info.
     */
    public void onReceiveFullMessage(final ClusterNode node, final GridDhtPartitionsFullMessage msg) {
        assert msg != null;
        assert msg.exchangeId() != null : msg;
        assert !node.isDaemon() : node;

        initFut.listen(new CI1<IgniteInternalFuture<Boolean>>() {
            @Override public void apply(IgniteInternalFuture<Boolean> f) {
                try {
                    if (!f.get())
                        return;
                }
                catch (IgniteCheckedException e) {
                    U.error(log, "Failed to initialize exchange future: " + this, e);

                    return;
                }

                processFullMessage(true, node, msg);
            }
        });
    }

    /**
     * @param node Sender node.
     * @param msg Message with full partition info.
     */
    public void onReceivePartitionRequest(final ClusterNode node, final GridDhtPartitionsSingleRequest msg) {
        assert !cctx.kernalContext().clientNode() || msg.restoreState();
        assert !node.isDaemon() && !node.isClient() : node;

        initFut.listen(new CI1<IgniteInternalFuture<Boolean>>() {
            @Override public void apply(IgniteInternalFuture<Boolean> fut) {
                processSinglePartitionRequest(node, msg);
            }
        });
    }

    /**
     * @param node Sender node.
     * @param msg Message.
     */
    private void processSinglePartitionRequest(ClusterNode node, GridDhtPartitionsSingleRequest msg) {
        FinishState finishState0 = null;

        synchronized (mux) {
            if (crd == null) {
                if (log.isInfoEnabled())
                    log.info("Ignore partitions request, no coordinator [node=" + node.id() + ']');

                return;
            }

            switch (state) {
                case DONE: {
                    assert finishState != null;

                    if (node.id().equals(finishState.crdId)) {
                        if (log.isInfoEnabled())
                            log.info("Ignore partitions request, finished exchange with this coordinator: " + msg);

                        return;
                    }

                    finishState0 = finishState;

                    break;
                }

                case CRD:
                case BECOME_CRD: {
                    if (log.isInfoEnabled())
                        log.info("Ignore partitions request, node is coordinator: " + msg);

                    return;
                }

                case CLIENT:
                case SRV: {
                    if (!cctx.discovery().alive(node)) {
                        if (log.isInfoEnabled())
                            log.info("Ignore partitions request, node is not alive [node=" + node.id() + ']');

                        return;
                    }

                    if (msg.restoreState()) {
                        if (!node.equals(crd)) {
                            if (node.order() > crd.order()) {
                                if (log.isInfoEnabled()) {
                                    log.info("Received partitions request, change coordinator [oldCrd=" + crd.id() +
                                        ", newCrd=" + node.id() + ']');
                                }

                                crd = node; // Do not allow to process FullMessage from old coordinator.
                            }
                            else {
                                if (log.isInfoEnabled()) {
                                    log.info("Ignore restore state request, coordinator changed [oldCrd=" + crd.id() +
                                        ", newCrd=" + node.id() + ']');
                                }

                                return;
                            }
                        }
                    }

                    break;
                }

                default:
                    assert false : state;
            }
        }

        if (msg.restoreState()) {
            try {
                assert msg.restoreExchangeId() != null : msg;

                GridDhtPartitionsSingleMessage res;

                if (dynamicCacheStartExchange() && exchangeLocE != null) {
                    res = new GridDhtPartitionsSingleMessage(msg.restoreExchangeId(),
                        cctx.kernalContext().clientNode(),
                        cctx.versions().last(),
                        true);

                    res.setError(exchangeLocE);
                }
                else {
                    res = cctx.exchange().createPartitionsSingleMessage(
                        msg.restoreExchangeId(),
                        cctx.kernalContext().clientNode(),
                        true,
                        node.version().compareToIgnoreTimestamp(PARTIAL_COUNTERS_MAP_SINCE) >= 0,
                        exchActions);

                    if (localJoinExchange() && finishState0 == null)
                        res.cacheGroupsAffinityRequest(exchCtx.groupsAffinityRequestOnJoin());
                }

                res.restoreState(true);

                if (log.isInfoEnabled()) {
                    log.info("Send restore state response [node=" + node.id() +
                        ", exchVer=" + msg.restoreExchangeId().topologyVersion() +
                        ", hasState=" + (finishState0 != null) +
                        ", affReq=" + !F.isEmpty(res.cacheGroupsAffinityRequest()) + ']');
                }

                res.finishMessage(finishState0 != null ? finishState0.msg : null);

                cctx.io().send(node, res, SYSTEM_POOL);
            }
            catch (ClusterTopologyCheckedException ignored) {
                if (log.isDebugEnabled())
                    log.debug("Node left during partition exchange [nodeId=" + node.id() + ", exchId=" + exchId + ']');
            }
            catch (IgniteCheckedException e) {
                U.error(log, "Failed to send partitions message [node=" + node + ", msg=" + msg + ']', e);
            }

            return;
        }

        try {
            sendLocalPartitions(node);
        }
        catch (IgniteCheckedException e) {
            U.error(log, "Failed to send message to coordinator: " + e);
        }
    }

    /**
     * @param checkCrd If {@code true} checks that local node is exchange coordinator.
     * @param node Sender node.
     * @param msg Message.
     */
    private void processFullMessage(boolean checkCrd, ClusterNode node, GridDhtPartitionsFullMessage msg) {
        try {
            assert exchId.equals(msg.exchangeId()) : msg;
            assert msg.lastVersion() != null : msg;

            if (checkCrd) {
                assert node != null;

                synchronized (mux) {
                    if (crd == null) {
                        if (log.isInfoEnabled())
                            log.info("Ignore full message, all server nodes left: " + msg);

                        return;
                    }

                    switch (state) {
                        case CRD:
                        case BECOME_CRD: {
                            if (log.isInfoEnabled())
                                log.info("Ignore full message, node is coordinator: " + msg);

                            return;
                        }

                        case DONE: {
                            if (log.isInfoEnabled())
                                log.info("Ignore full message, future is done: " + msg);

                            return;
                        }

                        case SRV:
                        case CLIENT: {
                            if (!crd.equals(node)) {
                                if (log.isInfoEnabled()) {
                                    log.info("Received full message from non-coordinator [node=" + node.id() +
                                        ", nodeOrder=" + node.order() +
                                        ", crd=" + crd.id() +
                                        ", crdOrder=" + crd.order() + ']');
                                }

                                if (node.order() > crd.order())
                                    fullMsgs.put(node, msg);

                                return;
                            }
                            else {
                                if (!F.isEmpty(msg.getErrorsMap())) {
                                    Exception e = msg.getErrorsMap().get(cctx.localNodeId());

                                    if (e instanceof IgniteNeedReconnectException) {
                                        onDone(e);

                                        return;
                                    }
                                }

                                AffinityTopologyVersion resVer = msg.resultTopologyVersion() != null ? msg.resultTopologyVersion() : initialVersion();

                                if (log.isInfoEnabled()) {
                                    log.info("Received full message, will finish exchange [node=" + node.id() +
                                        ", resVer=" + resVer + ']');
                                }

                                finishState = new FinishState(crd.id(), resVer, msg);

                                state = ExchangeLocalState.DONE;

                                break;
                            }
                        }
                    }
                }
            }
            else
                assert node == null : node;

            AffinityTopologyVersion resTopVer = initialVersion();

            long time = System.currentTimeMillis();

            if (exchCtx.mergeExchanges()) {
                if (msg.resultTopologyVersion() != null && !initialVersion().equals(msg.resultTopologyVersion())) {
                    if (log.isInfoEnabled()) {
                        log.info("Received full message, need merge [curFut=" + initialVersion() +
                            ", resVer=" + msg.resultTopologyVersion() + ']');
                    }

                    resTopVer = msg.resultTopologyVersion();

                    if (cctx.exchange().mergeExchanges(this, msg)) {
                        assert cctx.kernalContext().isStopping();

                        return; // Node is stopping, no need to further process exchange.
                    }

                    assert resTopVer.equals(exchCtx.events().topologyVersion()) :  "Unexpected result version [" +
                        "msgVer=" + resTopVer +
                        ", locVer=" + exchCtx.events().topologyVersion() + ']';
                }

                exchCtx.events().processEvents(this);

                if (localJoinExchange())
                    cctx.affinity().onLocalJoin(this, msg, resTopVer);
                else {
                    if (exchCtx.events().hasServerLeft())
                        cctx.affinity().applyAffinityFromFullMessage(this, msg);
                    else
                        cctx.affinity().onServerJoinWithExchangeMergeProtocol(this, false);

                    for (CacheGroupContext grp : cctx.cache().cacheGroups()) {
                        if (grp.isLocal() || cacheGroupStopping(grp.groupId()))
                            continue;

                        grp.topology().beforeExchange(this, true, false);
                    }
                }
            }
            else if (localJoinExchange() && !exchCtx.fetchAffinityOnJoin())
                cctx.affinity().onLocalJoin(this, msg, resTopVer);
            else if (forceAffReassignment)
                cctx.affinity().applyAffinityFromFullMessage(this, msg);

            if (log.isInfoEnabled())
                log.info("Affinity changes applied in " + (System.currentTimeMillis() - time) + " ms.");

            if (dynamicCacheStartExchange() && !F.isEmpty(exchangeGlobalExceptions)) {
                assert cctx.localNode().isClient();

                // TODO: https://issues.apache.org/jira/browse/IGNITE-8796
                // The current exchange has been successfully completed on all server nodes,
                // but has failed on that client node for some reason.
                // It looks like that we need to rollback dynamically started caches on the client node,
                // complete DynamicCacheStartFutures (if they are registered) with the cause of that failure
                // and complete current exchange without errors.

                onDone(exchangeLocE);

                return;
            }

            updatePartitionFullMap(resTopVer, msg);

            IgniteCheckedException err = null;

            if (stateChangeExchange() && !F.isEmpty(msg.getErrorsMap())) {
                err = new IgniteCheckedException("Cluster state change failed");

                cctx.kernalContext().state().onStateChangeError(msg.getErrorsMap(), exchActions.stateChangeRequest());
            }

            onDone(resTopVer, err);
        }
        catch (IgniteCheckedException e) {
            onDone(e);
        }
    }

    /**
     * Updates partition map in all caches.
     *
     * @param resTopVer Result topology version.
     * @param msg Partitions full messages.
     */
    private void updatePartitionFullMap(AffinityTopologyVersion resTopVer, GridDhtPartitionsFullMessage msg) {
        cctx.versions().onExchange(msg.lastVersion().order());

        assert partHistSuppliers.isEmpty();

        partHistSuppliers.putAll(msg.partitionHistorySuppliers());

        long time = System.currentTimeMillis();

        for (Map.Entry<Integer, GridDhtPartitionFullMap> entry : msg.partitions().entrySet()) {
            Integer grpId = entry.getKey();

            CacheGroupContext grp = cctx.cache().cacheGroup(grpId);

            if (grp != null) {
                CachePartitionFullCountersMap cntrMap = msg.partitionUpdateCounters(grpId,
                    grp.topology().partitions());

                grp.topology().update(resTopVer,
                    entry.getValue(),
                    cntrMap,
                    msg.partsToReload(cctx.localNodeId(), grpId),
                    msg.partitionSizes(grpId),
                    null);
            }
            else {
                ClusterNode oldest = cctx.discovery().oldestAliveServerNode(AffinityTopologyVersion.NONE);

                if (oldest != null && oldest.isLocal()) {
                    GridDhtPartitionTopology top = cctx.exchange().clientTopology(grpId, events().discoveryCache());

                    CachePartitionFullCountersMap cntrMap = msg.partitionUpdateCounters(grpId,
                        top.partitions());

                    top.update(resTopVer,
                        entry.getValue(),
                        cntrMap,
                        Collections.emptySet(),
                        null,
                        null);
                }
            }
        }

        partitionsReceived = true;

        if (log.isInfoEnabled())
            log.info("Full map updating for " + msg.partitions().size()
                + " groups performed in " + (System.currentTimeMillis() - time) + " ms.");
    }

    /**
     * Updates partition map in all caches.
     *
     * @param nodeId Node message received from.
     * @param msg Partitions single message.
     */
    private void updatePartitionSingleMap(UUID nodeId, GridDhtPartitionsSingleMessage msg) {
        msgs.put(nodeId, msg);

        for (Map.Entry<Integer, GridDhtPartitionMap> entry : msg.partitions().entrySet()) {
            Integer grpId = entry.getKey();
            CacheGroupContext grp = cctx.cache().cacheGroup(grpId);

            GridDhtPartitionTopology top = grp != null ? grp.topology() :
                cctx.exchange().clientTopology(grpId, events().discoveryCache());

            top.update(exchId, entry.getValue(), false);
        }
    }

    /**
     * Cache change failure message callback, processed from the discovery thread.
     *
     * @param node Message sender node.
     * @param msg Failure message.
     */
    public void onDynamicCacheChangeFail(final ClusterNode node, final DynamicCacheChangeFailureMessage msg) {
        assert exchId.equals(msg.exchangeId()) : msg;
        assert firstDiscoEvt.type() == EVT_DISCOVERY_CUSTOM_EVT && dynamicCacheStartExchange();

        final ExchangeActions actions = exchangeActions();

        onDiscoveryEvent(new IgniteRunnable() {
            @Override public void run() {
                // The rollbackExchange() method has to wait for checkpoint.
                // That operation is time consumed, and therefore it should be executed outside the discovery thread.
                cctx.kernalContext().getSystemExecutorService().submit(new Runnable() {
                    @Override public void run() {
                        if (isDone() || !enterBusy())
                            return;

                        try {
                            assert msg.error() != null: msg;

                            // Try to revert all the changes that were done during initialization phase
                            cctx.affinity().forceCloseCaches(
                                GridDhtPartitionsExchangeFuture.this,
                                crd.isLocal(),
                                msg.exchangeActions()
                            );

                            synchronized (mux) {
                                finishState = new FinishState(crd.id(), initialVersion(), null);

                                state = ExchangeLocalState.DONE;
                            }

                            if (actions != null)
                                actions.completeRequestFutures(cctx, msg.error());

                            onDone(exchId.topologyVersion());
                        }
                        catch (Throwable e) {
                            onDone(e);
                        }
                        finally {
                            leaveBusy();
                        }
                    }
                });
            }
        });
    }

    /**
     * Affinity change message callback, processed from the same thread as {@link #onNodeLeft}.
     *
     * @param node Message sender node.
     * @param msg Message.
     */
    public void onAffinityChangeMessage(final ClusterNode node, final CacheAffinityChangeMessage msg) {
        assert exchId.equals(msg.exchangeId()) : msg;

        onDiscoveryEvent(new IgniteRunnable() {
            @Override public void run() {
                if (isDone() || !enterBusy())
                    return;

                try {
                    assert centralizedAff;

                    if (crd.equals(node)) {
                        AffinityTopologyVersion resTopVer = initialVersion();

                        cctx.affinity().onExchangeChangeAffinityMessage(GridDhtPartitionsExchangeFuture.this,
                            crd.isLocal(),
                            msg);

                        IgniteCheckedException err = !F.isEmpty(msg.partitionsMessage().getErrorsMap()) ?
                            new IgniteCheckedException("Cluster state change failed.") : null;

                        if (!crd.isLocal()) {
                            GridDhtPartitionsFullMessage partsMsg = msg.partitionsMessage();

                            assert partsMsg != null : msg;
                            assert partsMsg.lastVersion() != null : partsMsg;

                            updatePartitionFullMap(resTopVer, partsMsg);

                            if (exchActions != null && exchActions.stateChangeRequest() != null && err != null)
                                cctx.kernalContext().state().onStateChangeError(msg.partitionsMessage().getErrorsMap(), exchActions.stateChangeRequest());
                        }

                        onDone(resTopVer, err);
                    }
                    else {
                        if (log.isDebugEnabled()) {
                            log.debug("Ignore affinity change message, coordinator changed [node=" + node.id() +
                                ", crd=" + crd.id() +
                                ", msg=" + msg +
                                ']');
                        }
                    }
                }
                finally {
                    leaveBusy();
                }
            }
        });
    }

    /**
     * @param c Closure.
     */
    private void onDiscoveryEvent(IgniteRunnable c) {
        synchronized (discoEvts) {
            if (!init) {
                discoEvts.add(c);

                return;
            }

            assert discoEvts.isEmpty() : discoEvts;
        }

        c.run();
    }

    /**
     * Moves exchange future to state 'init done' using {@link #initFut}.
     */
    private void initDone() {
        while (!isDone()) {
            List<IgniteRunnable> evts;

            synchronized (discoEvts) {
                if (discoEvts.isEmpty()) {
                    init = true;

                    break;
                }

                evts = new ArrayList<>(discoEvts);

                discoEvts.clear();
            }

            for (IgniteRunnable c : evts)
                c.run();
        }

        initFut.onDone(true);
    }

    /**
     *
     */
    private void onAllServersLeft() {
        assert cctx.kernalContext().clientNode() : cctx.localNode();

        List<ClusterNode> empty = Collections.emptyList();

        for (CacheGroupContext grp : cctx.cache().cacheGroups()) {
            List<List<ClusterNode>> affAssignment = new ArrayList<>(grp.affinity().partitions());

            for (int i = 0; i < grp.affinity().partitions(); i++)
                affAssignment.add(empty);

            grp.affinity().idealAssignment(affAssignment);

            grp.affinity().initialize(initialVersion(), affAssignment);

            cctx.exchange().exchangerUpdateHeartbeat();
        }
    }

    /**
     * Node left callback, processed from the same thread as {@link #onAffinityChangeMessage}.
     *
     * @param node Left node.
     */
    public void onNodeLeft(final ClusterNode node) {
        if (isDone() || !enterBusy())
            return;

        cctx.mvcc().removeExplicitNodeLocks(node.id(), initialVersion());

        try {
            onDiscoveryEvent(new IgniteRunnable() {
                @Override public void run() {
                    if (isDone() || !enterBusy())
                        return;

                    try {
                        boolean crdChanged = false;
                        boolean allReceived = false;

                        ClusterNode crd0;

                        events().discoveryCache().updateAlives(node);

                        InitNewCoordinatorFuture newCrdFut0;

                        synchronized (mux) {
                            newCrdFut0 = newCrdFut;
                        }

                        if (newCrdFut0 != null)
                            newCrdFut0.onNodeLeft(node.id());

                        synchronized (mux) {
                            if (!srvNodes.remove(node))
                                return;

                            boolean rmvd = remaining.remove(node.id());

                            if (!rmvd) {
                                if (mergedJoinExchMsgs != null && mergedJoinExchMsgs.containsKey(node.id())) {
                                    if (mergedJoinExchMsgs.get(node.id()) == null) {
                                        mergedJoinExchMsgs.remove(node.id());

                                        rmvd = true;
                                    }
                                }
                            }

                            if (node.equals(crd)) {
                                crdChanged = true;

                                crd = !srvNodes.isEmpty() ? srvNodes.get(0) : null;
                            }

                            switch (state) {
                                case DONE:
                                    return;

                                case CRD:
                                    allReceived = rmvd && (remaining.isEmpty() && F.isEmpty(mergedJoinExchMsgs));

                                    break;

                                case SRV:
                                    assert crd != null;

                                    if (crdChanged && crd.isLocal()) {
                                        state = ExchangeLocalState.BECOME_CRD;

                                        newCrdFut = new InitNewCoordinatorFuture(cctx);
                                    }

                                    break;
                            }

                            crd0 = crd;

                            if (crd0 == null)
                                finishState = new FinishState(null, initialVersion(), null);
                        }

                        if (crd0 == null) {
                            onAllServersLeft();

                            onDone(initialVersion());

                            return;
                        }

                        if (crd0.isLocal()) {
                            if (stateChangeExchange() && exchangeLocE != null)
                                exchangeGlobalExceptions.put(crd0.id(), exchangeLocE);

                            if (crdChanged) {
                                if (log.isInfoEnabled()) {
                                    log.info("Coordinator failed, node is new coordinator [ver=" + initialVersion() +
                                        ", prev=" + node.id() + ']');
                                }

                                assert newCrdFut != null;

                                cctx.kernalContext().closure().callLocal(new Callable<Void>() {
                                    @Override public Void call() throws Exception {
                                        newCrdFut.init(GridDhtPartitionsExchangeFuture.this);

                                        newCrdFut.listen(new CI1<IgniteInternalFuture>() {
                                            @Override public void apply(IgniteInternalFuture fut) {
                                                if (isDone())
                                                    return;

                                                Lock lock = cctx.io().readLock();

                                                if (lock == null)
                                                    return;

                                                try {
                                                    onBecomeCoordinator((InitNewCoordinatorFuture) fut);
                                                }
                                                finally {
                                                    lock.unlock();
                                                }
                                            }
                                        });

                                        return null;
                                    }
                                }, GridIoPolicy.SYSTEM_POOL);

                                return;
                            }

                            if (allReceived) {
                                cctx.kernalContext().getSystemExecutorService().submit(new Runnable() {
                                    @Override public void run() {
                                        awaitSingleMapUpdates();

                                        onAllReceived(null);
                                    }
                                });
                            }
                        }
                        else {
                            if (crdChanged) {
                                for (Map.Entry<ClusterNode, GridDhtPartitionsFullMessage> m : fullMsgs.entrySet()) {
                                    if (crd0.equals(m.getKey())) {
                                        if (log.isInfoEnabled()) {
                                            log.info("Coordinator changed, process pending full message [" +
                                                "ver=" + initialVersion() +
                                                ", crd=" + node.id() +
                                                ", pendingMsgNode=" + m.getKey() + ']');
                                        }

                                        processFullMessage(true, m.getKey(), m.getValue());

                                        if (isDone())
                                            return;
                                    }
                                }

                                if (log.isInfoEnabled()) {
                                    log.info("Coordinator changed, send partitions to new coordinator [" +
                                        "ver=" + initialVersion() +
                                        ", crd=" + node.id() +
                                        ", newCrd=" + crd0.id() + ']');
                                }

                                final ClusterNode newCrd = crd0;

                                cctx.kernalContext().getSystemExecutorService().submit(new Runnable() {
                                    @Override public void run() {
                                        sendPartitions(newCrd);
                                    }
                                });
                            }
                        }
                    }
                    catch (IgniteCheckedException e) {
                        if (reconnectOnError(e))
                            onDone(new IgniteNeedReconnectException(cctx.localNode(), e));
                        else
                            U.error(log, "Failed to process node left event: " + e, e);
                    }
                    finally {
                        leaveBusy();
                    }
                }
            });
        }
        finally {
            leaveBusy();
        }
    }

    /**
     * @param newCrdFut Coordinator initialization future.
     */
    private void onBecomeCoordinator(InitNewCoordinatorFuture newCrdFut) {
        boolean allRcvd = false;

        cctx.exchange().onCoordinatorInitialized();

        if (newCrdFut.restoreState()) {
            GridDhtPartitionsFullMessage fullMsg = newCrdFut.fullMessage();

            assert msgs.isEmpty() : msgs;

            if (fullMsg != null) {
                if (log.isInfoEnabled()) {
                    log.info("New coordinator restored state [ver=" + initialVersion() +
                        ", resVer=" + fullMsg.resultTopologyVersion() + ']');
                }

                synchronized (mux) {
                    state = ExchangeLocalState.DONE;

                    finishState = new FinishState(crd.id(), fullMsg.resultTopologyVersion(), fullMsg);
                }

                fullMsg.exchangeId(exchId);

                processFullMessage(false, null, fullMsg);

                Map<ClusterNode, GridDhtPartitionsSingleMessage> msgs = newCrdFut.messages();

                if (!F.isEmpty(msgs)) {
                    Map<Integer, CacheGroupAffinityMessage> joinedNodeAff = null;

                    for (Map.Entry<ClusterNode, GridDhtPartitionsSingleMessage> e : msgs.entrySet()) {
                        this.msgs.put(e.getKey().id(), e.getValue());

                        GridDhtPartitionsSingleMessage msg = e.getValue();

                        Collection<Integer> affReq = msg.cacheGroupsAffinityRequest();

                        if (!F.isEmpty(affReq)) {
                            joinedNodeAff = CacheGroupAffinityMessage.createAffinityMessages(cctx,
                                fullMsg.resultTopologyVersion(),
                                affReq,
                                joinedNodeAff);
                        }
                    }

                    Map<UUID, GridDhtPartitionsSingleMessage> mergedJoins = newCrdFut.mergedJoinExchangeMessages();

                    if (log.isInfoEnabled()) {
                        log.info("New coordinator sends full message [ver=" + initialVersion() +
                            ", resVer=" + fullMsg.resultTopologyVersion() +
                            ", nodes=" + F.nodeIds(msgs.keySet()) +
                            ", mergedJoins=" + (mergedJoins != null ? mergedJoins.keySet() : null) + ']');
                    }

                    sendAllPartitions(fullMsg, msgs.keySet(), mergedJoins, joinedNodeAff);
                }

                return;
            }
            else {
                if (log.isInfoEnabled())
                    log.info("New coordinator restore state finished [ver=" + initialVersion() + ']');

                for (Map.Entry<ClusterNode, GridDhtPartitionsSingleMessage> e : newCrdFut.messages().entrySet()) {
                    GridDhtPartitionsSingleMessage msg = e.getValue();

                    if (!msg.client()) {
                        msgs.put(e.getKey().id(), e.getValue());

                        if (dynamicCacheStartExchange() && msg.getError() != null)
                            exchangeGlobalExceptions.put(e.getKey().id(), msg.getError());

                        updatePartitionSingleMap(e.getKey().id(), msg);
                    }
                }
            }

            allRcvd = true;

            synchronized (mux) {
                remaining.clear(); // Do not process messages.

                assert crd != null && crd.isLocal();

                state = ExchangeLocalState.CRD;

                assert mergedJoinExchMsgs == null;
            }
        }
        else {
            Set<UUID> remaining0 = null;

            synchronized (mux) {
                assert crd != null && crd.isLocal();

                state = ExchangeLocalState.CRD;

                assert mergedJoinExchMsgs == null;

                if (log.isInfoEnabled()) {
                    log.info("New coordinator initialization finished [ver=" + initialVersion() +
                        ", remaining=" + remaining + ']');
                }

                if (!remaining.isEmpty())
                    remaining0 = new HashSet<>(remaining);
            }

            if (remaining0 != null) {
                // It is possible that some nodes finished exchange with previous coordinator.
                GridDhtPartitionsSingleRequest req = new GridDhtPartitionsSingleRequest(exchId);

                for (UUID nodeId : remaining0) {
                    try {
                        if (!pendingSingleMsgs.containsKey(nodeId)) {
                            if (log.isInfoEnabled()) {
                                log.info("New coordinator sends request [ver=" + initialVersion() +
                                    ", node=" + nodeId + ']');
                            }

                            cctx.io().send(nodeId, req, SYSTEM_POOL);
                        }
                    }
                    catch (ClusterTopologyCheckedException ignored) {
                        if (log.isDebugEnabled())
                            log.debug("Node left during partition exchange [nodeId=" + nodeId +
                                ", exchId=" + exchId + ']');
                    }
                    catch (IgniteCheckedException e) {
                        U.error(log, "Failed to request partitions from node: " + nodeId, e);
                    }
                }

                for (Map.Entry<UUID, GridDhtPartitionsSingleMessage> m : pendingSingleMsgs.entrySet()) {
                    if (log.isInfoEnabled()) {
                        log.info("New coordinator process pending message [ver=" + initialVersion() +
                            ", node=" + m.getKey() + ']');
                    }

                    processSingleMessage(m.getKey(), m.getValue());
                }
            }
        }

        if (allRcvd) {
            awaitSingleMapUpdates();

            onAllReceived(newCrdFut.messages().keySet());
        }
    }

    /**
     * @param e Exception.
     * @return {@code True} if local node should try reconnect in case of error.
     */
    public boolean reconnectOnError(Throwable e) {
        return (e instanceof IgniteNeedReconnectException
            || X.hasCause(e, IOException.class, IgniteClientDisconnectedCheckedException.class))
            && cctx.discovery().reconnectSupported();
    }

    /**
     * @return {@code True} If partition changes triggered by receiving Single/Full messages are not finished yet.
     */
    public boolean partitionChangesInProgress() {
        boolean isCoordinator = crd.equals(cctx.localNode());

        if (isCoordinator)
            return !partitionsSent;
        else
            return !partitionsReceived;
    }

    /**
     * Add or merge updates received from coordinator while exchange in progress.
     *
     * @param fullMsg Full message with exchangeId = null.
     * @return {@code True} if message should be ignored and processed after exchange is done.
     */
    public synchronized boolean addOrMergeDelayedFullMessage(ClusterNode node, GridDhtPartitionsFullMessage fullMsg) {
        assert fullMsg.exchangeId() == null : fullMsg.exchangeId();

        if (isDone())
            return false;

        GridDhtPartitionsFullMessage prev = delayedLatestMsg;

        if (prev == null) {
            delayedLatestMsg = fullMsg;

            listen(f -> {
                GridDhtPartitionsFullMessage msg;

                synchronized (this) {
                    msg = delayedLatestMsg;

                    delayedLatestMsg = null;
                }

                if (msg != null)
                    cctx.exchange().processFullPartitionUpdate(node, msg);
            });
        }
        else
            delayedLatestMsg.merge(fullMsg);

        return true;
    }

    /** {@inheritDoc} */
    @Override public int compareTo(GridDhtPartitionsExchangeFuture fut) {
        return exchId.compareTo(fut.exchId);
    }

    /** {@inheritDoc} */
    @Override public boolean equals(Object o) {
        if (this == o)
            return true;

        if (o == null || o.getClass() != getClass())
            return false;

        GridDhtPartitionsExchangeFuture fut = (GridDhtPartitionsExchangeFuture)o;

        return exchId.equals(fut.exchId);
    }

    /** {@inheritDoc} */
    @Override public int hashCode() {
        return exchId.hashCode();
    }

    /** {@inheritDoc} */
    @Override public void addDiagnosticRequest(IgniteDiagnosticPrepareContext diagCtx) {
        if (!isDone()) {
            ClusterNode crd;
            Set<UUID> remaining;

            synchronized (mux) {
                crd = this.crd;
                remaining = new HashSet<>(this.remaining);
            }

            if (crd != null) {
                if (!crd.isLocal()) {
                    diagCtx.exchangeInfo(crd.id(), initialVersion(), "Exchange future waiting for coordinator " +
                        "response [crd=" + crd.id() + ", topVer=" + initialVersion() + ']');
                }
                else if (!remaining.isEmpty()){
                    UUID nodeId = remaining.iterator().next();

                    diagCtx.exchangeInfo(nodeId, initialVersion(), "Exchange future on coordinator waiting for " +
                        "server response [node=" + nodeId + ", topVer=" + initialVersion() + ']');
                }
            }
        }
    }

    /**
     * @return Short information string.
     */
    public String shortInfo() {
        return "GridDhtPartitionsExchangeFuture [topVer=" + initialVersion() +
            ", evt=" + (firstDiscoEvt != null ? IgniteUtils.gridEventName(firstDiscoEvt.type()) : -1) +
            ", evtNode=" + (firstDiscoEvt != null ? firstDiscoEvt.eventNode() : null) +
            ", done=" + isDone() + ']';
    }

    /** {@inheritDoc} */
    @Override public String toString() {
        Set<UUID> remaining;

        synchronized (mux) {
            remaining = new HashSet<>(this.remaining);
        }

        return S.toString(GridDhtPartitionsExchangeFuture.class, this,
            "evtLatch", evtLatch == null ? "null" : evtLatch.getCount(),
            "remaining", remaining,
            "super", super.toString());
    }

    /**
     *
     */
    private static class CounterWithNodes {
        /** */
        private final long cnt;

        /** */
        private final long size;

        /** */
        private final Set<UUID> nodes = new HashSet<>();

        /**
         * @param cnt Count.
         * @param firstNode Node ID.
         */
        private CounterWithNodes(long cnt, @Nullable Long size, UUID firstNode) {
            this.cnt = cnt;
            this.size = size != null ? size : 0;

            nodes.add(firstNode);
        }

        /** {@inheritDoc} */
        @Override public String toString() {
            return S.toString(CounterWithNodes.class, this);
        }
    }

    /**
     * @param step Exponent coefficient.
     * @param timeout Base timeout.
     * @return Time to wait before next debug dump.
     */
    public static long nextDumpTimeout(int step, long timeout) {
        long limit = getLong(IGNITE_LONG_OPERATIONS_DUMP_TIMEOUT_LIMIT, 30 * 60_000);

        if (limit <= 0)
            limit = 30 * 60_000;

        assert step >= 0 : step;

        long dumpFactor = Math.round(Math.pow(2, step));

        long nextTimeout = timeout * dumpFactor;

        if (nextTimeout <= 0)
            return limit;

        return nextTimeout <= limit ? nextTimeout : limit;
    }

    /**
     *
     */
    private static class FinishState {
        /** */
        private final UUID crdId;

        /** */
        private final AffinityTopologyVersion resTopVer;

        /** */
        private final GridDhtPartitionsFullMessage msg;

        /**
         * @param crdId Coordinator node.
         * @param resTopVer Result version.
         * @param msg Result message.
         */
        FinishState(UUID crdId, AffinityTopologyVersion resTopVer, GridDhtPartitionsFullMessage msg) {
            this.crdId = crdId;
            this.resTopVer = resTopVer;
            this.msg = msg;
        }
    }

    /**
     *
     */
    enum ExchangeType {
        /** */
        CLIENT,

        /** */
        ALL,

        /** */
        NONE
    }

    /**
     *
     */
    private enum ExchangeLocalState {
        /** Local node is coordinator. */
        CRD,

        /** Local node is non-coordinator server. */
        SRV,

        /** Local node is client node. */
        CLIENT,

        /**
         * Previous coordinator failed before exchange finished and
         * local performs initialization to become new coordinator.
         */
        BECOME_CRD,

        /** Exchange finished. */
        DONE,

        /** This exchange was merged with another one. */
        MERGED
    }
}<|MERGE_RESOLUTION|>--- conflicted
+++ resolved
@@ -871,28 +871,18 @@
      * @throws IgniteCheckedException If failed.
      */
     private IgniteInternalFuture<?> initCachesOnLocalJoin() throws IgniteCheckedException {
-<<<<<<< HEAD
         boolean baselineNode = isLocalNodeInBaseline();
 
-        if (!baselineNode)
-            cctx.cache().cleanupCachesDirectories();
-=======
-        if (isLocalNodeNotInBaseline()) {
+        if (!baselineNode) {
             cctx.exchange().exchangerBlockingSectionBegin();
 
             try {
                 cctx.cache().cleanupCachesDirectories();
-
-                cctx.database().cleanupCheckpointDirectory();
-
-                if (cctx.wal() != null)
-                    cctx.wal().cleanupWalDirectories();
             }
             finally {
                 cctx.exchange().exchangerBlockingSectionEnd();
             }
         }
->>>>>>> 5eb871e1
 
         cctx.exchange().exchangerBlockingSectionBegin();
 
@@ -920,18 +910,14 @@
                 }
             }
 
-<<<<<<< HEAD
-            cctx.database().readCheckpointAndRestoreMemory(startDescs, !baselineNode);
-=======
             cctx.exchange().exchangerBlockingSectionBegin();
 
             try {
-                cctx.database().readCheckpointAndRestoreMemory(startDescs);
+                cctx.database().readCheckpointAndRestoreMemory(startDescs, !baselineNode);
             }
             finally {
                 cctx.exchange().exchangerBlockingSectionEnd();
             }
->>>>>>> 5eb871e1
         }
 
         IgniteInternalFuture<?> cachesRegistrationFut = cctx.cache().startCachesOnLocalJoin(initialVersion(), locJoinCtx);
@@ -1106,18 +1092,14 @@
                                 startDescs.add(desc);
                         }
 
-<<<<<<< HEAD
-                        cctx.database().readCheckpointAndRestoreMemory(startDescs, false);
-=======
                         cctx.exchange().exchangerBlockingSectionBegin();
 
                         try {
-                            cctx.database().readCheckpointAndRestoreMemory(startDescs);
+                            cctx.database().readCheckpointAndRestoreMemory(startDescs, false);
                         }
                         finally {
                             cctx.exchange().exchangerBlockingSectionEnd();
                         }
->>>>>>> 5eb871e1
                     }
 
                     assert registerCachesFuture == null : "No caches registration should be scheduled before new caches have started.";
