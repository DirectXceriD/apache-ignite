--- conflicted
+++ resolved
@@ -870,7 +870,6 @@
      * @throws IgniteCheckedException If failed.
      */
     private IgniteInternalFuture<?> initCachesOnLocalJoin() throws IgniteCheckedException {
-<<<<<<< HEAD
         if (!cctx.kernalContext().clientNode() && !isLocalNodeInBaseline()) {
             cctx.exchange().exchangerBlockingSectionBegin();
 
@@ -880,25 +879,11 @@
                 cctx.cache().stopCaches(true);
 
                 cctx.database().cleanupRestoredCaches();
-
-                cctx.database().cleanupCheckpointDirectory();
 
                 // Perform cache init from scratch.
                 for (DynamicCacheDescriptor desc : cctx.cache().cacheDescriptors().values()) {
                     if (CU.isPersistentCache(desc.cacheConfiguration(),
                         cctx.gridConfig().getDataStorageConfiguration())) {
-=======
-        if (!isLocalNodeInBaseline()) {
-            cctx.exchange().exchangerBlockingSectionBegin();
-
-            try {
-                cctx.database().cleanupRestoredCaches();
-
-                for (DynamicCacheDescriptor desc : cctx.cache().cacheDescriptors().values()) {
-                    if (CU.isPersistentCache(desc.cacheConfiguration(),
-                        cctx.gridConfig().getDataStorageConfiguration())) {
-                        // Perform cache init from scratch.
->>>>>>> c7449f6c
                         cctx.cache().preparePageStore(desc, true);
                     }
                 }
@@ -920,7 +905,6 @@
             cctx.exchange().exchangerBlockingSectionEnd();
         }
 
-<<<<<<< HEAD
         IgniteInternalFuture<?> cachesRegistrationFut = cctx.cache().startCachesOnLocalJoin(initialVersion(),
             exchActions == null ? null : exchActions.localJoinContext());
 
@@ -942,14 +926,6 @@
             }
         }
 
-=======
-        if (!cctx.kernalContext().clientNode())
-            cctx.database().onDoneRestoreBinaryMemory();
-
-        IgniteInternalFuture<?> cachesRegistrationFut = cctx.cache().startCachesOnLocalJoin(initialVersion(),
-            exchActions == null ? null : exchActions.localJoinContext());
-
->>>>>>> c7449f6c
         ensureClientCachesStarted();
 
         return cachesRegistrationFut;
@@ -1109,12 +1085,6 @@
                         cctx.exchange().exchangerBlockingSectionEnd();
                     }
 
-<<<<<<< HEAD
-=======
-                    if (!cctx.kernalContext().clientNode())
-                        cctx.database().onDoneRestoreBinaryMemory();
-
->>>>>>> c7449f6c
                     assert registerCachesFuture == null : "No caches registration should be scheduled before new caches have started.";
 
                     cctx.exchange().exchangerBlockingSectionBegin();
