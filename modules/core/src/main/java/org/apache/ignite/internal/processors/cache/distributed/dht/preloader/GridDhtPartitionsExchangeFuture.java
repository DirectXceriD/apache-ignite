/*
 * Licensed to the Apache Software Foundation (ASF) under one or more
 * contributor license agreements.  See the NOTICE file distributed with
 * this work for additional information regarding copyright ownership.
 * The ASF licenses this file to You under the Apache License, Version 2.0
 * (the "License"); you may not use this file except in compliance with
 * the License.  You may obtain a copy of the License at
 *
 *      http://www.apache.org/licenses/LICENSE-2.0
 *
 * Unless required by applicable law or agreed to in writing, software
 * distributed under the License is distributed on an "AS IS" BASIS,
 * WITHOUT WARRANTIES OR CONDITIONS OF ANY KIND, either express or implied.
 * See the License for the specific language governing permissions and
 * limitations under the License.
 */

package org.apache.ignite.internal.processors.cache.distributed.dht.preloader;

import java.util.ArrayList;
import java.util.Collection;
import java.util.Collections;
import java.util.HashMap;
import java.util.HashSet;
import java.util.List;
import java.util.Map;
import java.util.Set;
import java.util.UUID;
import java.util.concurrent.ConcurrentHashMap;
import java.util.concurrent.ConcurrentMap;
import java.util.concurrent.CountDownLatch;
import java.util.concurrent.TimeUnit;
import java.util.concurrent.atomic.AtomicBoolean;
import java.util.concurrent.atomic.AtomicReference;
import java.util.concurrent.locks.ReadWriteLock;
import org.apache.ignite.IgniteCheckedException;
import org.apache.ignite.IgniteLogger;
import org.apache.ignite.IgniteSystemProperties;
import org.apache.ignite.cache.PartitionLossPolicy;
import org.apache.ignite.cluster.ClusterNode;
import org.apache.ignite.events.CacheEvent;
import org.apache.ignite.events.DiscoveryEvent;
import org.apache.ignite.events.Event;
import org.apache.ignite.events.EventType;
import org.apache.ignite.internal.IgniteFutureTimeoutCheckedException;
import org.apache.ignite.internal.IgniteInternalFuture;
import org.apache.ignite.internal.IgniteInterruptedCheckedException;
import org.apache.ignite.internal.cluster.ClusterTopologyCheckedException;
import org.apache.ignite.internal.events.DiscoveryCustomEvent;
import org.apache.ignite.internal.managers.discovery.DiscoveryCustomMessage;
import org.apache.ignite.internal.managers.discovery.GridDiscoveryTopologySnapshot;
import org.apache.ignite.internal.pagemem.snapshot.SnapshotOperation;
import org.apache.ignite.internal.pagemem.snapshot.SnapshotOperationType;
import org.apache.ignite.internal.pagemem.snapshot.StartSnapshotOperationAckDiscoveryMessage;
import org.apache.ignite.internal.managers.discovery.DiscoCache;
import org.apache.ignite.internal.processors.affinity.AffinityTopologyVersion;
import org.apache.ignite.internal.processors.affinity.GridAffinityAssignmentCache;
import org.apache.ignite.internal.processors.cache.CacheAffinityChangeMessage;
import org.apache.ignite.internal.processors.cache.CacheInvalidStateException;
import org.apache.ignite.internal.processors.cache.ClusterState;
import org.apache.ignite.internal.processors.cache.DynamicCacheChangeBatch;
import org.apache.ignite.internal.processors.cache.DynamicCacheChangeRequest;
import org.apache.ignite.internal.processors.cache.DynamicCacheDescriptor;
import org.apache.ignite.internal.processors.cache.GridCacheContext;
import org.apache.ignite.internal.processors.cache.GridCacheMvccCandidate;
import org.apache.ignite.internal.processors.cache.GridCacheProcessor;
import org.apache.ignite.internal.processors.cache.GridCacheSharedContext;
import org.apache.ignite.internal.processors.cache.distributed.dht.GridClientPartitionTopology;
import org.apache.ignite.internal.processors.cache.distributed.dht.GridDhtLocalPartition;
import org.apache.ignite.internal.processors.cache.distributed.dht.GridDhtPartitionState;
import org.apache.ignite.internal.processors.cache.distributed.dht.GridDhtPartitionTopology;
import org.apache.ignite.internal.processors.cache.distributed.dht.GridDhtTopologyFuture;
import org.apache.ignite.internal.processors.cache.transactions.IgniteTxKey;
import org.apache.ignite.internal.processors.cache.version.GridCacheVersion;
import org.apache.ignite.internal.processors.cluster.GridClusterStateProcessor;
import org.apache.ignite.internal.processors.timeout.GridTimeoutObjectAdapter;
import org.apache.ignite.internal.util.future.GridFutureAdapter;
import org.apache.ignite.internal.util.tostring.GridToStringExclude;
import org.apache.ignite.internal.util.tostring.GridToStringInclude;
import org.apache.ignite.internal.util.typedef.CI1;
import org.apache.ignite.internal.util.typedef.F;
import org.apache.ignite.internal.util.typedef.T2;
import org.apache.ignite.internal.util.typedef.internal.CU;
import org.apache.ignite.internal.util.typedef.internal.LT;
import org.apache.ignite.internal.util.typedef.internal.S;
import org.apache.ignite.internal.util.typedef.internal.U;
import org.apache.ignite.lang.IgniteInClosure;
import org.apache.ignite.lang.IgniteRunnable;
import org.jetbrains.annotations.NotNull;
import org.jetbrains.annotations.Nullable;
import org.jsr166.ConcurrentHashMap8;

import static org.apache.ignite.IgniteSystemProperties.IGNITE_THREAD_DUMP_ON_EXCHANGE_TIMEOUT;
import static org.apache.ignite.cache.PartitionLossPolicy.READ_ONLY_ALL;
import static org.apache.ignite.cache.PartitionLossPolicy.READ_ONLY_SAFE;
import static org.apache.ignite.cache.PartitionLossPolicy.READ_WRITE_ALL;
import static org.apache.ignite.cache.PartitionLossPolicy.READ_WRITE_SAFE;
import static org.apache.ignite.events.EventType.EVT_NODE_FAILED;
import static org.apache.ignite.events.EventType.EVT_NODE_JOINED;
import static org.apache.ignite.events.EventType.EVT_NODE_LEFT;
import static org.apache.ignite.internal.events.DiscoveryCustomEvent.EVT_DISCOVERY_CUSTOM_EVT;
import static org.apache.ignite.internal.managers.communication.GridIoPolicy.SYSTEM_POOL;

/**
 * Future for exchanging partition maps.
 */
@SuppressWarnings({"TypeMayBeWeakened", "unchecked"})
public class GridDhtPartitionsExchangeFuture extends GridFutureAdapter<AffinityTopologyVersion>
    implements Comparable<GridDhtPartitionsExchangeFuture>, GridDhtTopologyFuture {
    /** */
    public static final int DUMP_PENDING_OBJECTS_THRESHOLD =
        IgniteSystemProperties.getInteger(IgniteSystemProperties.IGNITE_DUMP_PENDING_OBJECTS_THRESHOLD, 10);

    /** */
    private static final long serialVersionUID = 0L;

    /** Dummy flag. */
    private final boolean dummy;

    /** Force preload flag. */
    private final boolean forcePreload;

    /** Dummy reassign flag. */
    private final boolean reassign;

    /** */
    @GridToStringExclude
    private volatile DiscoCache discoCache;

    /** Discovery event. */
    private volatile DiscoveryEvent discoEvt;

    /** */
    @GridToStringExclude
    private final Set<UUID> remaining = new HashSet<>();

    /** */
    @GridToStringExclude
    private List<ClusterNode> srvNodes;

    /** */
    private ClusterNode crd;

    /** ExchangeFuture id. */
    private final GridDhtPartitionExchangeId exchId;

    /** Cache context. */
    private final GridCacheSharedContext<?, ?> cctx;

    /** Busy lock to prevent activities from accessing exchanger while it's stopping. */
    private ReadWriteLock busyLock;

    /** */
    private AtomicBoolean added = new AtomicBoolean(false);

    /** Event latch. */
    @GridToStringExclude
    private final CountDownLatch evtLatch = new CountDownLatch(1);

    /** */
    private GridFutureAdapter<Boolean> initFut;

    /** */
    @GridToStringExclude
    private final List<IgniteRunnable> discoEvts = new ArrayList<>();

    /** */
    private boolean init;

    /** Last committed cache version before next topology version use. */
    private AtomicReference<GridCacheVersion> lastVer = new AtomicReference<>();

    /**
     * Messages received on non-coordinator are stored in case if this node
     * becomes coordinator.
     */
    private final Map<ClusterNode, GridDhtPartitionsSingleMessage> singleMsgs = new ConcurrentHashMap8<>();

    /** Messages received from new coordinator. */
    private final Map<ClusterNode, GridDhtPartitionsFullMessage> fullMsgs = new ConcurrentHashMap8<>();

    /** */
    @SuppressWarnings({"FieldCanBeLocal", "UnusedDeclaration"})
    @GridToStringInclude
    private volatile IgniteInternalFuture<?> partReleaseFut;

    /** */
    private final Object mux = new Object();

    /** Logger. */
    private final IgniteLogger log;

    /** Dynamic cache change requests. */
    private Collection<DynamicCacheChangeRequest> reqs;

    /** */
    private CacheAffinityChangeMessage affChangeMsg;

    /** Cache validation results. */
    private volatile Map<Integer, CacheValidation> cacheValidRes;

    /** Skip preload flag. */
    private boolean skipPreload;

    /** */
    private boolean clientOnlyExchange;

    /** Init timestamp. Used to track the amount of time spent to complete the future. */
    private long initTs;

    /** */
    private boolean centralizedAff;

    /** Change global state exception. */
    private Exception changeGlobalStateE;

    /** Change global state exceptions. */
    private final Map<UUID, Exception> changeGlobalStateExceptions = new ConcurrentHashMap8<>();

    /** This exchange for change global state. */
    private boolean exchangeOnChangeGlobalState;

    /** */
<<<<<<< HEAD
    private final ConcurrentMap<UUID, GridDhtPartitionsSingleMessage> msgs = new ConcurrentHashMap8<>();

    /** */
    private final IgniteDhtPartitionHistorySuppliersMap partHistSuppliers = new IgniteDhtPartitionHistorySuppliersMap();
=======
    private ConcurrentMap<UUID, GridDhtPartitionsSingleMessage> msgs = new ConcurrentHashMap8<>();

    /** */
    private volatile IgniteDhtPartitionHistorySuppliersMap partHistSuppliers = new IgniteDhtPartitionHistorySuppliersMap();
>>>>>>> 42346673

    /** Forced Rebalance future. */
    private GridFutureAdapter<Boolean> forcedRebFut;

    /** */
    private volatile Map<Integer, Map<Integer, Long>> partHistReserved;

<<<<<<< HEAD
    private final IgniteDhtPartitionsToReloadMap partsToReload = new IgniteDhtPartitionsToReloadMap();
=======
    /** */
    private volatile IgniteDhtPartitionsToReloadMap partsToReload = new IgniteDhtPartitionsToReloadMap();
>>>>>>> 42346673

    /**
     * Dummy future created to trigger reassignments if partition
     * topology changed while preloading.
     *
     * @param cctx Cache context.
     * @param reassign Dummy reassign flag.
     * @param discoEvt Discovery event.
     * @param exchId Exchange id.
     */
    public GridDhtPartitionsExchangeFuture(
        GridCacheSharedContext cctx,
        boolean reassign,
        DiscoveryEvent discoEvt,
        GridDhtPartitionExchangeId exchId
    ) {
        dummy = true;
        forcePreload = false;

        this.exchId = exchId;
        this.reassign = reassign;
        this.discoEvt = discoEvt;
        this.cctx = cctx;

        log = cctx.logger(getClass());

        onDone(exchId.topologyVersion());
    }

    /**
     * Force preload future created to trigger reassignments if partition
     * topology changed while preloading.
     *
     * @param cctx Cache context.
     * @param discoEvt Discovery event.
     * @param exchId Exchange id.
     * @param forcedRebFut Forced Rebalance future.
     */
    public GridDhtPartitionsExchangeFuture(GridCacheSharedContext cctx, DiscoveryEvent discoEvt,
        GridDhtPartitionExchangeId exchId, GridFutureAdapter<Boolean> forcedRebFut) {
        dummy = false;
        forcePreload = true;

        this.exchId = exchId;
        this.discoEvt = discoEvt;
        this.cctx = cctx;
        this.forcedRebFut = forcedRebFut;

        log = cctx.logger(getClass());

        reassign = true;

        onDone(exchId.topologyVersion());
    }

    /**
     * @param cctx Cache context.
     * @param busyLock Busy lock.
     * @param exchId Exchange ID.
     * @param reqs Cache change requests.
     * @param affChangeMsg Affinity change message.
     */
    public GridDhtPartitionsExchangeFuture(
        GridCacheSharedContext cctx,
        ReadWriteLock busyLock,
        GridDhtPartitionExchangeId exchId,
        Collection<DynamicCacheChangeRequest> reqs,
        CacheAffinityChangeMessage affChangeMsg
    ) {
        assert busyLock != null;
        assert exchId != null;
        assert exchId.topologyVersion() != null;

        dummy = false;
        forcePreload = false;
        reassign = false;

        this.cctx = cctx;
        this.busyLock = busyLock;
        this.exchId = exchId;
        this.reqs = reqs;
        this.affChangeMsg = affChangeMsg;

        log = cctx.logger(getClass());

        initFut = new GridFutureAdapter<>();

        if (log.isDebugEnabled())
            log.debug("Creating exchange future [localNode=" + cctx.localNodeId() + ", fut=" + this + ']');
    }

    /**
     * @param reqs Cache change requests.
     */
    public void cacheChangeRequests(Collection<DynamicCacheChangeRequest> reqs) {
        this.reqs = reqs;
    }

    /**
     * @param affChangeMsg Affinity change message.
     */
    public void affinityChangeMessage(CacheAffinityChangeMessage affChangeMsg) {
        this.affChangeMsg = affChangeMsg;
    }

    /** {@inheritDoc} */
    @Override public AffinityTopologyVersion topologyVersion() {
        return exchId.topologyVersion();
    }

    /**
     * @return Skip preload flag.
     */
    public boolean skipPreload() {
        return skipPreload;
    }

    /**
     * @return Dummy flag.
     */
    public boolean dummy() {
        return dummy;
    }

    /**
     * @return Force preload flag.
     */
    public boolean forcePreload() {
        return forcePreload;
    }

    /**
     * @return Dummy reassign flag.
     */
    public boolean reassign() {
        return reassign;
    }

    /**
     * @return {@code True} if dummy reassign.
     */
    public boolean dummyReassign() {
        return (dummy() || forcePreload()) && reassign();
    }

    /**
     * @param cacheId Cache ID.
     * @param partId Partition ID.
     * @return ID of history supplier node or null if it doesn't exist.
     */
    @Nullable public UUID partitionHistorySupplier(int cacheId, int partId) {
        return partHistSuppliers.getSupplier(cacheId, partId);
    }

    /**
<<<<<<< HEAD
=======
     * @return Discovery cache.
     */
    public DiscoCache discoCache() {
        return discoCache;
    }

    /**
>>>>>>> 42346673
     * @param cacheId Cache ID to check.
     * @param topVer Topology version.
     * @return {@code True} if cache was added during this exchange.
     */
    public boolean isCacheAdded(int cacheId, AffinityTopologyVersion topVer) {
        if (cacheStarted(cacheId))
            return true;

        GridCacheContext<?, ?> cacheCtx = cctx.cacheContext(cacheId);

        return cacheCtx != null && F.eq(cacheCtx.startTopologyVersion(), topVer);
    }

    /**
     * @param cacheId Cache ID.
     * @return {@code True} if non-client cache was added during this exchange.
     */
    public boolean cacheStarted(int cacheId) {
        if (!F.isEmpty(reqs)) {
            for (DynamicCacheChangeRequest req : reqs) {
                if (req.start() && !req.clientStartOnly()) {
                    if (CU.cacheId(req.cacheName()) == cacheId)
                        return true;
                }
            }
        }

        return false;
    }

    /**
     * @return {@code True}
     */
    public boolean onAdded() {
        return added.compareAndSet(false, true);
    }

    /**
     * Event callback.
     *
     * @param exchId Exchange ID.
     * @param discoEvt Discovery event.
     * @param discoCache Discovery data cache.
     */
    public void onEvent(GridDhtPartitionExchangeId exchId, DiscoveryEvent discoEvt, DiscoCache discoCache) {
        assert exchId.equals(this.exchId);

        this.discoEvt = discoEvt;
        this.discoCache = discoCache;

        evtLatch.countDown();
    }

    /**
     *
     */
    public ClusterState newClusterState() {
        if (!F.isEmpty(reqs)) {
            for (DynamicCacheChangeRequest req : reqs) {
                if (req.globalStateChange())
                    return req.state();
            }
        }

        return null;
    }

    /**
     * @return Discovery event.
     */
    public DiscoveryEvent discoveryEvent() {
        return discoEvt;
    }

    /**
     * @return Exchange ID.
     */
    public GridDhtPartitionExchangeId exchangeId() {
        return exchId;
    }

    /**
     * @return Forced Rebalance future.
     */
    @Nullable public GridFutureAdapter<Boolean> forcedRebalanceFuture() {
        return forcedRebFut;
    }

    /**
     * @return {@code true} if entered to busy state.
     */
    private boolean enterBusy() {
        if (busyLock.readLock().tryLock())
            return true;

        if (log.isDebugEnabled())
            log.debug("Failed to enter busy state (exchanger is stopping): " + this);

        return false;
    }

    /**
     *
     */
    private void leaveBusy() {
        busyLock.readLock().unlock();
    }

    /**
     * Starts activity.
     *
     * @throws IgniteInterruptedCheckedException If interrupted.
     */
    public void init() throws IgniteInterruptedCheckedException {
        if (isDone())
            return;

        initTs = U.currentTimeMillis();

        U.await(evtLatch);

        assert discoEvt != null : this;
        assert exchId.nodeId().equals(discoEvt.eventNode().id()) : this;
        assert !dummy && !forcePreload : this;

        try {
            AffinityTopologyVersion topVer = topologyVersion();

            discoCache.updateAlives(cctx.discovery());

            srvNodes = new ArrayList<>(discoCache.serverNodes());

            remaining.addAll(F.nodeIds(F.view(srvNodes, F.remoteNodes(cctx.localNodeId()))));

            crd = srvNodes.isEmpty() ? null : srvNodes.get(0);

            boolean crdNode = crd != null && crd.isLocal();

            skipPreload = cctx.kernalContext().clientNode();

            ExchangeType exchange;

            if (discoEvt.type() == EVT_DISCOVERY_CUSTOM_EVT) {
                DiscoveryCustomMessage msg = ((DiscoveryCustomEvent)discoEvt).customMessage();

                if (msg instanceof DynamicCacheChangeBatch) {
                    assert !F.isEmpty(reqs);

                    exchange = onCacheChangeRequest(crdNode);
                }
                else if (msg instanceof StartSnapshotOperationAckDiscoveryMessage) {
                    exchange = CU.clientNode(discoEvt.eventNode()) ?
                        onClientNodeEvent(crdNode) :
                        onServerNodeEvent(crdNode);

                    StartSnapshotOperationAckDiscoveryMessage snapshotOperationMsg = (StartSnapshotOperationAckDiscoveryMessage)msg;

                    if (!cctx.localNode().isDaemon()) {
                        SnapshotOperation op = snapshotOperationMsg.snapshotOperation();

                        if (op.type() == SnapshotOperationType.RESTORE) {
                            if (reqs != null)
                                reqs = new ArrayList<>(reqs);
                            else
                                reqs = new ArrayList<>();

                            List<DynamicCacheChangeRequest> destroyRequests = getStopCacheRequests(
                                cctx.cache(), op.cacheNames(), cctx.localNodeId());

                            reqs.addAll(destroyRequests);

                            if (!reqs.isEmpty()) { //Emulate destroy cache request
                                if (op.type() == SnapshotOperationType.RESTORE)
                                    cctx.cache().onCustomEvent(new DynamicCacheChangeBatch(reqs), topVer);

                                onCacheChangeRequest(crdNode);
                            }
                        }
                    }
                }
                else {
                    assert affChangeMsg != null : this;

                    exchange = onAffinityChangeRequest(crdNode);
                }
            }
            else {
                if (discoEvt.type() == EVT_NODE_JOINED) {
                    Collection<DynamicCacheDescriptor> receivedCaches = cctx.cache().startReceivedCaches(topVer);

                    if (!discoEvt.eventNode().isLocal())
                        cctx.affinity().initStartedCaches(crdNode, this, receivedCaches);
                }

                exchange = CU.clientNode(discoEvt.eventNode()) ?
                    onClientNodeEvent(crdNode) :
                    onServerNodeEvent(crdNode);
            }

            updateTopologies(crdNode);

            switch (exchange) {
                case ALL: {
                    distributedExchange();

                    break;
                }

                case CLIENT: {
                    initTopologies();

                    clientOnlyExchange();

                    break;
                }

                case NONE: {
                    initTopologies();

                    onDone(topVer);

                    break;
                }

                default:
                    assert false;
            }
        }
        catch (IgniteInterruptedCheckedException e) {
            onDone(e);

            throw e;
        }
        catch (Throwable e) {
            U.error(log, "Failed to reinitialize local partitions (preloading will be stopped): " + exchId, e);

            onDone(e);

            if (e instanceof Error)
                throw (Error)e;
        }
    }

    /**
     * @param cache Cache.
     * @param cacheNames Cache names.
     * @param locNodeId Local node id.
     */
    @NotNull public static List<DynamicCacheChangeRequest> getStopCacheRequests(GridCacheProcessor cache,
        Set<String> cacheNames, UUID locNodeId) {
        List<DynamicCacheChangeRequest> destroyRequests = new ArrayList<>();

        for (String cacheName : cacheNames) {
            DynamicCacheDescriptor desc = cache.cacheDescriptor(CU.cacheId(cacheName));

            if (desc == null)
                continue;

            DynamicCacheChangeRequest t = new DynamicCacheChangeRequest(UUID.randomUUID(), cacheName, locNodeId);

            t.stop(true);
            t.destroy(true);

            t.deploymentId(desc.deploymentId());

            t.restart(true);

            destroyRequests.add(t);
        }

        return destroyRequests;
    }

    /**
     * @throws IgniteCheckedException If failed.
     */
    private void initTopologies() throws IgniteCheckedException {
        cctx.database().checkpointReadLock();

        try {
            if (crd != null) {
                for (GridCacheContext cacheCtx : cctx.cacheContexts()) {
                    if (cacheCtx.isLocal())
                        continue;

                    cacheCtx.topology().beforeExchange(this, !centralizedAff);
                }
            }
        }
        finally {
            cctx.database().checkpointReadUnlock();
        }
    }

    /**
     * @param crd Coordinator flag.
     * @throws IgniteCheckedException If failed.
     */
    private void updateTopologies(boolean crd) throws IgniteCheckedException {
        for (GridCacheContext cacheCtx : cctx.cacheContexts()) {
            if (cacheCtx.isLocal())
                continue;

            GridClientPartitionTopology clientTop = cctx.exchange().clearClientTopology(cacheCtx.cacheId());

            long updSeq = clientTop == null ? -1 : clientTop.lastUpdateSequence();

            GridDhtPartitionTopology top = cacheCtx.topology();

            if (crd) {
                boolean updateTop = !cacheCtx.isLocal() &&
                    exchId.topologyVersion().equals(cacheCtx.startTopologyVersion());

                if (updateTop && clientTop != null)
                    cacheCtx.topology().update(this, clientTop.partitionMap(true), clientTop.updateCounters(false), Collections.<Integer>emptySet());
            }

            top.updateTopologyVersion(exchId, this, updSeq, stopping(cacheCtx.cacheId()));
        }

        for (GridClientPartitionTopology top : cctx.exchange().clientTopologies())
            top.updateTopologyVersion(exchId, this, -1, stopping(top.cacheId()));
    }

    /**
     * @param crd Coordinator flag.
     * @return Exchange type.
     * @throws IgniteCheckedException If failed.
     */
    private ExchangeType onCacheChangeRequest(boolean crd) throws IgniteCheckedException {
        assert !F.isEmpty(reqs) : this;

        GridClusterStateProcessor stateProc = cctx.kernalContext().state();

        if (exchangeOnChangeGlobalState = stateProc.changeGlobalState(reqs, topologyVersion())) {
            changeGlobalStateE = stateProc.onChangeGlobalState();

            if (crd && changeGlobalStateE != null)
                changeGlobalStateExceptions.put(cctx.localNodeId(), changeGlobalStateE);
        }

        boolean clientOnly = cctx.affinity().onCacheChangeRequest(this, crd, reqs);

        if (clientOnly) {
            boolean clientCacheStarted = false;

            for (DynamicCacheChangeRequest req : reqs) {
                if (req.start() && req.clientStartOnly() && req.initiatingNodeId().equals(cctx.localNodeId())) {
                    clientCacheStarted = true;

                    break;
                }
            }

            return clientCacheStarted ? ExchangeType.CLIENT : ExchangeType.NONE;
        }
        else
            return cctx.kernalContext().clientNode() ? ExchangeType.CLIENT : ExchangeType.ALL;
    }

    /**
     * @param crd Coordinator flag.
     * @throws IgniteCheckedException If failed.
     * @return Exchange type.
     */
    private ExchangeType onAffinityChangeRequest(boolean crd) throws IgniteCheckedException {
        assert affChangeMsg != null : this;

        cctx.affinity().onChangeAffinityMessage(this, crd, affChangeMsg);

        if (cctx.kernalContext().clientNode())
            return ExchangeType.CLIENT;

        return ExchangeType.ALL;
    }

    /**
     * @param crd Coordinator flag.
     * @throws IgniteCheckedException If failed.
     * @return Exchange type.
     */
    private ExchangeType onClientNodeEvent(boolean crd) throws IgniteCheckedException {
        assert CU.clientNode(discoEvt.eventNode()) : this;

        if (discoEvt.type() == EVT_NODE_LEFT || discoEvt.type() == EVT_NODE_FAILED) {
            onLeft();

            assert !discoEvt.eventNode().isLocal() : discoEvt;
        }
        else
            assert discoEvt.type() == EVT_NODE_JOINED || discoEvt.type() == EVT_DISCOVERY_CUSTOM_EVT : discoEvt;

        cctx.affinity().onClientEvent(this, crd);

        return discoEvt.eventNode().isLocal() ? ExchangeType.CLIENT : ExchangeType.NONE;
    }

    /**
     * @param crd Coordinator flag.
     * @throws IgniteCheckedException If failed.
     * @return Exchange type.
     */
    private ExchangeType onServerNodeEvent(boolean crd) throws IgniteCheckedException {
        assert !CU.clientNode(discoEvt.eventNode()) : this;

        if (discoEvt.type() == EVT_NODE_LEFT || discoEvt.type() == EVT_NODE_FAILED) {
            onLeft();

            warnNoAffinityNodes();

            centralizedAff = cctx.affinity().onServerLeft(this);
        }
        else
            cctx.affinity().onServerJoin(this, crd);

        return cctx.kernalContext().clientNode() ? ExchangeType.CLIENT : ExchangeType.ALL;
    }

    /**
     * @throws IgniteCheckedException If failed.
     */
    private void clientOnlyExchange() throws IgniteCheckedException {
        clientOnlyExchange = true;

        //todo checl invoke on client
        if (crd != null) {
            if (crd.isLocal()) {
                for (GridCacheContext cacheCtx : cctx.cacheContexts()) {
                    boolean updateTop = !cacheCtx.isLocal() &&
                        exchId.topologyVersion().equals(cacheCtx.startTopologyVersion());

                    if (updateTop) {
                        for (GridClientPartitionTopology top : cctx.exchange().clientTopologies()) {
                            if (top.cacheId() == cacheCtx.cacheId()) {
                                cacheCtx.topology().update(this,
                                    top.partitionMap(true),
                                    top.updateCounters(false),
                                    Collections.<Integer>emptySet());

                                break;
                            }
                        }
                    }
                }
            }
            else {
                if (!centralizedAff)
                    sendLocalPartitions(crd);

                initDone();

                return;
            }
        }
        else {
            if (centralizedAff) { // Last server node failed.
                for (GridCacheContext cacheCtx : cctx.cacheContexts()) {
                    GridAffinityAssignmentCache aff = cacheCtx.affinity().affinityCache();

                    aff.initialize(topologyVersion(), aff.idealAssignment());
                }
            }
        }

        onDone(topologyVersion());
    }

    /**
     * @throws IgniteCheckedException If failed.
     */
    private void distributedExchange() throws IgniteCheckedException {
        assert crd != null;

        assert !cctx.kernalContext().clientNode();

        for (GridCacheContext cacheCtx : cctx.cacheContexts()) {
            if (cacheCtx.isLocal())
                continue;

            cacheCtx.preloader().onTopologyChanged(this);
        }

        cctx.database().releaseHistoryForPreloading();

        // To correctly rebalance when persistence is enabled, it is necessary to reserve history within exchange.
        partHistReserved = cctx.database().reserveHistoryForExchange();

        waitPartitionRelease();

        boolean topChanged = discoEvt.type() != EVT_DISCOVERY_CUSTOM_EVT || affChangeMsg != null;

        for (GridCacheContext cacheCtx : cctx.cacheContexts()) {
            if (cacheCtx.isLocal() || stopping(cacheCtx.cacheId()))
                continue;

            if (topChanged) {
                cacheCtx.continuousQueries().beforeExchange(exchId.topologyVersion());

                // Partition release future is done so we can flush the write-behind store.
                cacheCtx.store().forceFlush();
            }

            cacheCtx.topology().beforeExchange(this, !centralizedAff);
        }

        cctx.database().beforeExchange(this);

        StartSnapshotOperationAckDiscoveryMessage snapshotOperationMsg = getSnapshotOperationMessage();

        // If it's a snapshot operation request, synchronously wait for backup start.
        if (snapshotOperationMsg != null) {
            if (!cctx.localNode().isClient() && !cctx.localNode().isDaemon()) {
                SnapshotOperation op = snapshotOperationMsg.snapshotOperation();

                if (op.type() != SnapshotOperationType.RESTORE)
                    startLocalSnasphotOperation(snapshotOperationMsg);
            }
        }

        if (crd.isLocal()) {
            if (remaining.isEmpty())
                onAllReceived();
        }
        else
            sendPartitions(crd);

        initDone();
    }

    /**
     * @param snapshotOperationMsg Snapshot operation message.
     */
    private void startLocalSnasphotOperation(StartSnapshotOperationAckDiscoveryMessage snapshotOperationMsg
    ) throws IgniteCheckedException {
        IgniteInternalFuture fut = cctx.database().startLocalSnapshotOperation(snapshotOperationMsg);

        if (fut != null)
            fut.get();
    }

    /**
     * @throws IgniteCheckedException If failed.
     */
    private void waitPartitionRelease() throws IgniteCheckedException {
        IgniteInternalFuture<?> partReleaseFut = cctx.partitionReleaseFuture(topologyVersion());

        // Assign to class variable so it will be included into toString() method.
        this.partReleaseFut = partReleaseFut;

        if (exchId.isLeft())
            cctx.mvcc().removeExplicitNodeLocks(exchId.nodeId(), exchId.topologyVersion());

        if (log.isDebugEnabled())
            log.debug("Before waiting for partition release future: " + this);

        int dumpedObjects = 0;

        while (true) {
            try {
                partReleaseFut.get(2 * cctx.gridConfig().getNetworkTimeout(), TimeUnit.MILLISECONDS);

                break;
            }
            catch (IgniteFutureTimeoutCheckedException ignored) {
                // Print pending transactions and locks that might have led to hang.
                if (dumpedObjects < DUMP_PENDING_OBJECTS_THRESHOLD) {
                    dumpPendingObjects();

                    dumpedObjects++;
                }
            }
        }

        if (log.isDebugEnabled())
            log.debug("After waiting for partition release future: " + this);

        IgniteInternalFuture<?> locksFut = cctx.mvcc().finishLocks(exchId.topologyVersion());

        dumpedObjects = 0;

        while (true) {
            try {
                locksFut.get(2 * cctx.gridConfig().getNetworkTimeout(), TimeUnit.MILLISECONDS);

                break;
            }
            catch (IgniteFutureTimeoutCheckedException ignored) {
                if (dumpedObjects < DUMP_PENDING_OBJECTS_THRESHOLD) {
                    U.warn(log, "Failed to wait for locks release future. " +
                        "Dumping pending objects that might be the cause: " + cctx.localNodeId());

                    U.warn(log, "Locked keys:");

                    for (IgniteTxKey key : cctx.mvcc().lockedKeys())
                        U.warn(log, "Locked key: " + key);

                    for (IgniteTxKey key : cctx.mvcc().nearLockedKeys())
                        U.warn(log, "Locked near key: " + key);

                    Map<IgniteTxKey, Collection<GridCacheMvccCandidate>> locks =
                        cctx.mvcc().unfinishedLocks(exchId.topologyVersion());

                    for (Map.Entry<IgniteTxKey, Collection<GridCacheMvccCandidate>> e : locks.entrySet())
                        U.warn(log, "Awaited locked entry [key=" + e.getKey() + ", mvcc=" + e.getValue() + ']');

                    dumpedObjects++;

                    if (IgniteSystemProperties.getBoolean(IGNITE_THREAD_DUMP_ON_EXCHANGE_TIMEOUT, false))
                        U.dumpThreads(log);
                }
            }
        }
    }

    /**
     *
     */
    private void onLeft() {
        for (GridCacheContext cacheCtx : cctx.cacheContexts()) {
            if (cacheCtx.isLocal())
                continue;

            cacheCtx.preloader().unwindUndeploys();
        }

        cctx.mvcc().removeExplicitNodeLocks(exchId.nodeId(), exchId.topologyVersion());
    }

    /**
     *
     */
    private void warnNoAffinityNodes() {
        List<String> cachesWithoutNodes = null;

        for (String name : cctx.cache().cacheNames()) {
            if (discoCache.cacheAffinityNodes(name).isEmpty()) {
                if (cachesWithoutNodes == null)
                    cachesWithoutNodes = new ArrayList<>();

                cachesWithoutNodes.add(name);

                // Fire event even if there is no client cache started.
                if (cctx.gridEvents().isRecordable(EventType.EVT_CACHE_NODES_LEFT)) {
                    Event evt = new CacheEvent(
                        name,
                        cctx.localNode(),
                        cctx.localNode(),
                        "All server nodes have left the cluster.",
                        EventType.EVT_CACHE_NODES_LEFT,
                        0,
                        false,
                        null,
                        null,
                        null,
                        null,
                        false,
                        null,
                        false,
                        null,
                        null,
                        null
                    );

                    cctx.gridEvents().record(evt);
                }
            }
        }

        if (cachesWithoutNodes != null) {
            StringBuilder sb =
                new StringBuilder("All server nodes for the following caches have left the cluster: ");

            for (int i = 0; i < cachesWithoutNodes.size(); i++) {
                String cache = cachesWithoutNodes.get(i);

                sb.append('\'').append(cache).append('\'');

                if (i != cachesWithoutNodes.size() - 1)
                    sb.append(", ");
            }

            U.quietAndWarn(log, sb.toString());

            U.quietAndWarn(log, "Must have server nodes for caches to operate.");
        }
    }

    /**
     *
     */
    private void dumpPendingObjects() {
        U.warn(log, "Failed to wait for partition release future [topVer=" + topologyVersion() +
            ", node=" + cctx.localNodeId() + "]. Dumping pending objects that might be the cause: ");

        try {
            cctx.exchange().dumpDebugInfo(topologyVersion());
        }
        catch (Exception e) {
            U.error(log, "Failed to dump debug information: " + e, e);
        }

        if (IgniteSystemProperties.getBoolean(IGNITE_THREAD_DUMP_ON_EXCHANGE_TIMEOUT, false))
            U.dumpThreads(log);
    }

    /**
     * @param cacheId Cache ID to check.
     * @return {@code True} if cache is stopping by this exchange.
     */
    public boolean stopping(int cacheId) {
        boolean stopping = false;

        if (!F.isEmpty(reqs)) {
            for (DynamicCacheChangeRequest req : reqs) {
                if (cacheId == CU.cacheId(req.cacheName())) {
                    stopping = req.stop();

                    break;
                }
            }
        }

        return stopping;
    }

    /**
     * @param node Node.
     * @throws IgniteCheckedException If failed.
     */
    private void sendLocalPartitions(ClusterNode node) throws IgniteCheckedException {
        assert node != null;

        // Reset lost partition before send local partition to coordinator.
        if (!F.isEmpty(reqs)) {
            Set<String> caches = new HashSet<>();

            for (DynamicCacheChangeRequest req : reqs) {
                if (req.resetLostPartitions())
                    caches.add(req.cacheName());
            }

            if (!F.isEmpty(caches))
                resetLostPartitions(caches);
        }

        GridDhtPartitionsSingleMessage m = cctx.exchange().createPartitionsSingleMessage(
            node, exchangeId(), clientOnlyExchange, true);

        Map<Integer, Map<Integer, Long>> partHistReserved0 = partHistReserved;

<<<<<<< HEAD
        if (partHistReserved0 != null) {
            m.partitionHistoryCounters(partHistReserved0);
        }
=======
        if (partHistReserved0 != null)
            m.partitionHistoryCounters(partHistReserved0);
>>>>>>> 42346673

        if (exchangeOnChangeGlobalState && changeGlobalStateE != null)
            m.setException(changeGlobalStateE);

        if (log.isDebugEnabled())
            log.debug("Sending local partitions [nodeId=" + node.id() + ", exchId=" + exchId + ", msg=" + m + ']');

        try {
            cctx.io().send(node, m, SYSTEM_POOL);
        }
        catch (ClusterTopologyCheckedException ignore) {
            if (log.isDebugEnabled())
                log.debug("Node left during partition exchange [nodeId=" + node.id() + ", exchId=" + exchId + ']');
        }
    }

    /**
     * @param compress {@code True} if it is possible to use compression for message.
     * @return Message.
     */
    private GridDhtPartitionsFullMessage createPartitionsMessage(Collection<ClusterNode> nodes, boolean compress) {
        GridCacheVersion last = lastVer.get();

        GridDhtPartitionsFullMessage m = cctx.exchange().createPartitionsFullMessage(
            nodes,
            exchangeId(),
            last != null ? last : cctx.versions().last(),
            partHistSuppliers,
            partsToReload,
            compress);

        if (exchangeOnChangeGlobalState && !F.isEmpty(changeGlobalStateExceptions))
            m.setExceptionsMap(changeGlobalStateExceptions);

        return m;
    }

    /**
     * @param nodes Nodes.
     * @throws IgniteCheckedException If failed.
     */
    private void sendAllPartitions(Collection<ClusterNode> nodes) throws IgniteCheckedException {
        GridDhtPartitionsFullMessage m = createPartitionsMessage(nodes, true);

        assert !nodes.contains(cctx.localNode());

        if (log.isDebugEnabled())
            log.debug("Sending full partition map [nodeIds=" + F.viewReadOnly(nodes, F.node2id()) +
                ", exchId=" + exchId + ", msg=" + m + ']');

        cctx.io().safeSend(nodes, m, SYSTEM_POOL, null);
    }

    /**
     * @param oldestNode Oldest node.
     */
    private void sendPartitions(ClusterNode oldestNode) {
        try {
            sendLocalPartitions(oldestNode);
        }
        catch (ClusterTopologyCheckedException ignore) {
            if (log.isDebugEnabled())
                log.debug("Oldest node left during partition exchange [nodeId=" + oldestNode.id() +
                    ", exchId=" + exchId + ']');
        }
        catch (IgniteCheckedException e) {
            U.error(log, "Failed to send local partitions to oldest node (will retry after timeout) [oldestNodeId=" +
                oldestNode.id() + ", exchId=" + exchId + ']', e);
        }
    }

    /** {@inheritDoc} */
    @Override public boolean onDone(@Nullable AffinityTopologyVersion res, @Nullable Throwable err) {
        boolean realExchange = !dummy && !forcePreload;

        if (err == null && realExchange) {
            for (GridCacheContext cacheCtx : cctx.cacheContexts()) {
                if (cacheCtx.isLocal())
                    continue;

                try {
                    if (centralizedAff)
                        cacheCtx.topology().initPartitions(this);
                }
                catch (IgniteInterruptedCheckedException e) {
                    U.error(log, "Failed to initialize partitions.", e);
                }

                GridCacheContext drCacheCtx = cacheCtx.isNear() ? cacheCtx.near().dht().context() : cacheCtx;

                if (drCacheCtx.isDrEnabled()) {
                    try {
                        drCacheCtx.dr().onExchange(topologyVersion(), exchId.isLeft());
                    }
                    catch (IgniteCheckedException e) {
                        U.error(log, "Failed to notify DR: " + e, e);
                    }
                }
            }

            if (discoEvt.type() == EVT_NODE_LEFT ||
                discoEvt.type() == EVT_NODE_FAILED ||
                discoEvt.type() == EVT_NODE_JOINED)
                detectLostPartitions();

            Map<Integer, CacheValidation> m = new HashMap<>(cctx.cacheContexts().size());

            for (GridCacheContext cacheCtx : cctx.cacheContexts()) {
                Collection<Integer> lostParts = cacheCtx.isLocal() ?
                    Collections.<Integer>emptyList() : cacheCtx.topology().lostPartitions();

                boolean valid = true;

                if (cacheCtx.config().getTopologyValidator() != null && !CU.isSystemCache(cacheCtx.name()))
                    valid = cacheCtx.config().getTopologyValidator().validate(discoEvt.topologyNodes());

                m.put(cacheCtx.cacheId(), new CacheValidation(valid, lostParts));
            }

            cacheValidRes = m;
        }

        cctx.cache().onExchangeDone(exchId.topologyVersion(), reqs, err);

        cctx.exchange().onExchangeDone(this, err);

        if (!F.isEmpty(reqs) && err == null) {
            for (DynamicCacheChangeRequest req : reqs)
                cctx.cache().completeStartFuture(req);
        }

        StartSnapshotOperationAckDiscoveryMessage snapshotOperationMsg = getSnapshotOperationMessage();

        if (snapshotOperationMsg != null && !cctx.localNode().isClient() && !cctx.localNode().isDaemon()) {
            SnapshotOperation op = snapshotOperationMsg.snapshotOperation();

            if (op.type() == SnapshotOperationType.RESTORE)
                try {
                    startLocalSnasphotOperation(snapshotOperationMsg);
                }
                catch (IgniteCheckedException e) {
                    log.error("Error while starting snapshot operation", e);
                }
        }

        if (exchangeOnChangeGlobalState && err == null)
            cctx.kernalContext().state().onExchangeDone();

        Map<T2<Integer, Integer>, Long> localReserved = partHistSuppliers.getReservations(cctx.localNodeId());

        if (localReserved != null) {
            for (Map.Entry<T2<Integer, Integer>, Long> e : localReserved.entrySet()) {
                boolean success = cctx.database().reserveHistoryForPreloading(
                    e.getKey().get1(), e.getKey().get2(), e.getValue());

                if (!success) {
                    // TODO: how to handle?
                    err = new IgniteCheckedException("Could not reserve history");
                }
            }
        }

        cctx.database().releaseHistoryForExchange();

        if (super.onDone(res, err) && realExchange) {
            if (log.isDebugEnabled())
                log.debug("Completed partition exchange [localNode=" + cctx.localNodeId() + ", exchange= " + this +
                    "duration=" + duration() + ", durationFromInit=" + (U.currentTimeMillis() - initTs) + ']');

            initFut.onDone(err == null);

            if (exchId.isLeft()) {
                for (GridCacheContext cacheCtx : cctx.cacheContexts())
                    cacheCtx.config().getAffinity().removeNode(exchId.nodeId());
            }

            reqs = null;

            if (discoEvt instanceof DiscoveryCustomEvent)
                ((DiscoveryCustomEvent)discoEvt).customMessage(null);

            cctx.exchange().lastFinishedFuture(this);

            return true;
        }

        return dummy;
    }

    /**
     *
     */
    private StartSnapshotOperationAckDiscoveryMessage getSnapshotOperationMessage() {
        // If it's a snapshot operation request, synchronously wait for backup start.
        if (discoEvt.type() == EVT_DISCOVERY_CUSTOM_EVT) {
            DiscoveryCustomMessage customMsg = ((DiscoveryCustomEvent)discoEvt).customMessage();

            if (customMsg instanceof StartSnapshotOperationAckDiscoveryMessage)
                return  (StartSnapshotOperationAckDiscoveryMessage)customMsg;
        }
        return null;
    }

    /** {@inheritDoc} */
    @Nullable @Override public Throwable validateCache(
        GridCacheContext cctx,
        boolean recovery,
        boolean read,
        @Nullable Object key,
        @Nullable Collection<?> keys
    ) {
        assert isDone() : this;

        Throwable err = error();

        if (err != null)
            return err;

        if (!cctx.shared().kernalContext().state().active())
            return new CacheInvalidStateException(
                "Failed to perform cache operation (cluster is not activated): " + cctx.name());

        PartitionLossPolicy partLossPlc = cctx.config().getPartitionLossPolicy();

        if (cctx.needsRecovery() && !recovery) {
            if (!read && (partLossPlc == READ_ONLY_SAFE || partLossPlc == READ_ONLY_ALL))
                return new IgniteCheckedException("Failed to write to cache (cache is moved to a read-only state): " +
                    cctx.name());
        }

        if (cctx.needsRecovery() || cctx.config().getTopologyValidator() != null) {
            CacheValidation validation = cacheValidRes.get(cctx.cacheId());

            if (validation == null)
                return null;

            if (!validation.valid && !read)
                return new IgniteCheckedException("Failed to perform cache operation " +
                    "(cache topology is not valid): " + cctx.name());

            if (recovery || !cctx.needsRecovery())
                return null;

            if (key != null) {
                int p = cctx.affinity().partition(key);

                CacheInvalidStateException ex = validatePartitionOperation(cctx.name(), read, key, p,
                    validation.lostParts, partLossPlc);

                if (ex != null)
                    return ex;
            }

            if (keys != null) {
                for (Object k : keys) {
                    int p = cctx.affinity().partition(k);

                    CacheInvalidStateException ex = validatePartitionOperation(cctx.name(), read, k, p,
                        validation.lostParts, partLossPlc);

                    if (ex != null)
                        return ex;
                }
            }
        }

        return null;
    }

    /**
     * @param cacheName Cache name.
     * @param read Read flag.
     * @param key Key to check.
     * @param part Partition this key belongs to.
     * @param lostParts Collection of lost partitions.
     * @param plc Partition loss policy.
     * @return Invalid state exception if this operation is disallowed.
     */
    private CacheInvalidStateException validatePartitionOperation(
        String cacheName,
        boolean read,
        Object key,
        int part,
        Collection<Integer> lostParts,
        PartitionLossPolicy plc
    ) {
        if (lostParts.contains(part)) {
            if (!read) {
                assert plc == READ_WRITE_ALL || plc == READ_WRITE_SAFE;

                if (plc == READ_WRITE_SAFE) {
                    return new CacheInvalidStateException("Failed to execute cache operation " +
                        "(all partition owners have left the grid, partition data has been lost) [" +
                        "cacheName=" + cacheName + ", part=" + part + ", key=" + key + ']');
                }
            }
            else {
                // Read.
                if (plc == READ_ONLY_SAFE || plc == READ_WRITE_SAFE)
                    return new CacheInvalidStateException("Failed to execute cache operation " +
                        "(all partition owners have left the grid, partition data has been lost) [" +
                        "cacheName=" + cacheName + ", part=" + part + ", key=" + key + ']');
            }
        }

        return null;
    }

    /**
     * Cleans up resources to avoid excessive memory usage.
     */
    public void cleanUp() {
        singleMsgs.clear();
        fullMsgs.clear();
        msgs.clear();
        changeGlobalStateExceptions.clear();
        crd = null;
        partReleaseFut = null;
        changeGlobalStateE = null;
    }

    /**
     * @param ver Version.
     */
    private void updateLastVersion(GridCacheVersion ver) {
        assert ver != null;

        while (true) {
            GridCacheVersion old = lastVer.get();

            if (old == null || Long.compare(old.order(), ver.order()) < 0) {
                if (lastVer.compareAndSet(old, ver))
                    break;
            }
            else
                break;
        }
    }

    /**
     * @param node Sender node.
     * @param msg Single partition info.
     */
    public void onReceive(final ClusterNode node, final GridDhtPartitionsSingleMessage msg) {
        assert msg != null;
        assert msg.exchangeId().equals(exchId) : msg;
        assert msg.lastVersion() != null : msg;

        if (!msg.client())
            updateLastVersion(msg.lastVersion());

        if (isDone()) {
            if (log.isDebugEnabled())
                log.debug("Received message for finished future (will reply only to sender) [msg=" + msg +
                    ", fut=" + this + ']');

            if (!centralizedAff)
                sendAllPartitions(node.id(), cctx.gridConfig().getNetworkSendRetryCount());
        }
        else {
            initFut.listen(new CI1<IgniteInternalFuture<Boolean>>() {
                @Override public void apply(IgniteInternalFuture<Boolean> f) {
                    try {
                        if (!f.get())
                            return;
                    }
                    catch (IgniteCheckedException e) {
                        U.error(log, "Failed to initialize exchange future: " + this, e);

                        return;
                    }

                    processMessage(node, msg);
                }
            });
        }
    }

    /**
     * @param node Sender node.
     * @param msg Message.
     */
    private void processMessage(ClusterNode node, GridDhtPartitionsSingleMessage msg) {
        boolean allReceived = false;

        synchronized (mux) {
            assert crd != null;

            if (crd.isLocal()) {
                if (remaining.remove(node.id())) {
                    updatePartitionSingleMap(node, msg);

                    if (exchangeOnChangeGlobalState && msg.getException() != null)
                        changeGlobalStateExceptions.put(node.id(), msg.getException());

                    allReceived = remaining.isEmpty();
                }
            }
            else
                singleMsgs.put(node, msg);
        }

        if (allReceived)
            onAllReceived();
    }

    /**
     * @param fut Affinity future.
     */
    private void onAffinityInitialized(IgniteInternalFuture<Map<Integer, Map<Integer, List<UUID>>>> fut) {
        try {
            assert fut.isDone();

            Map<Integer, Map<Integer, List<UUID>>> assignmentChange = fut.get();

            GridDhtPartitionsFullMessage m = createPartitionsMessage(null, false);

            CacheAffinityChangeMessage msg = new CacheAffinityChangeMessage(exchId, m, assignmentChange);

            if (log.isDebugEnabled())
                log.debug("Centralized affinity exchange, send affinity change message: " + msg);

            cctx.discovery().sendCustomEvent(msg);
        }
        catch (IgniteCheckedException e) {
            onDone(e);
        }
    }

    /**
     * @param top Topology to assign.
     */
    private void assignPartitionStates(GridDhtPartitionTopology top) {
        Map<Integer, CounterWithNodes> maxCntrs = new HashMap<>();
        Map<Integer, Long> minCntrs = new HashMap<>();

        for (Map.Entry<UUID, GridDhtPartitionsSingleMessage> e : msgs.entrySet()) {
            assert e.getValue().partitionUpdateCounters(top.cacheId()) != null;

            for (Map.Entry<Integer, T2<Long, Long>> e0 : e.getValue().partitionUpdateCounters(top.cacheId()).entrySet()) {
                int p = e0.getKey();

                UUID uuid = e.getKey();

                GridDhtPartitionState state = top.partitionState(uuid, p);

                if (state != GridDhtPartitionState.OWNING && state != GridDhtPartitionState.MOVING)
                    continue;

                Long cntr = state == GridDhtPartitionState.MOVING ? e0.getValue().get1() : e0.getValue().get2();

                if (cntr == null)
                    cntr = 0L;

                Long minCntr = minCntrs.get(p);

                if (minCntr == null || minCntr > cntr)
                    minCntrs.put(p, cntr);

                if (state != GridDhtPartitionState.OWNING)
                    continue;

                CounterWithNodes maxCntr = maxCntrs.get(p);

                if (maxCntr == null || cntr > maxCntr.cnt)
                    maxCntrs.put(p, new CounterWithNodes(cntr, uuid));
                else if (cntr == maxCntr.cnt)
                    maxCntr.nodes.add(uuid);
            }
        }

        // Also must process counters from the local node.
        for (GridDhtLocalPartition part : top.currentLocalPartitions()) {
            GridDhtPartitionState state = top.partitionState(cctx.localNodeId(), part.id());

            if (state != GridDhtPartitionState.OWNING && state != GridDhtPartitionState.MOVING)
                continue;

            long cntr = state == GridDhtPartitionState.MOVING ? part.initialUpdateCounter() : part.updateCounter();

            Long minCntr = minCntrs.get(part.id());

            if (minCntr == null || minCntr > cntr)
                minCntrs.put(part.id(), cntr);

            if (state != GridDhtPartitionState.OWNING)
                continue;

            CounterWithNodes maxCntr = maxCntrs.get(part.id());

            if (maxCntr == null || cntr > maxCntr.cnt)
                maxCntrs.put(part.id(), new CounterWithNodes(cntr, cctx.localNodeId()));
            else if (cntr == maxCntr.cnt)
                maxCntr.nodes.add(cctx.localNodeId());
        }

        int entryLeft = maxCntrs.size();

        Map<Integer, Map<Integer, Long>> partHistReserved0 = partHistReserved;

        Map<Integer, Long> localReserved = partHistReserved0 != null ? partHistReserved0.get(top.cacheId()) : null;

        Set<Integer> haveHistory = new HashSet<>();

        for (Map.Entry<Integer, Long> e : minCntrs.entrySet()) {
            int p = e.getKey();
            long minCntr = e.getValue();

            CounterWithNodes maxCntrObj = maxCntrs.get(p);

            long maxCntr = maxCntrObj != null ? maxCntrObj.cnt : 0;

            // If minimal counter is zero, do clean preloading.
            if (minCntr == 0 || minCntr == maxCntr)
                continue;

            if (localReserved != null) {
                Long localCntr = localReserved.get(p);

                if (localCntr != null && localCntr <= minCntr &&
                    maxCntrObj.nodes.contains(cctx.localNodeId())) {
                    partHistSuppliers.put(cctx.localNodeId(), top.cacheId(), p, minCntr);

                    haveHistory.add(p);

                    continue;
                }
            }

            for (Map.Entry<UUID, GridDhtPartitionsSingleMessage> e0 : msgs.entrySet()) {
                Long histCntr = e0.getValue().partitionHistoryCounters(top.cacheId()).get(p);

                if (histCntr != null && histCntr <= minCntr && maxCntrObj.nodes.contains(e0.getKey())) {
                    partHistSuppliers.put(e0.getKey(), top.cacheId(), p, minCntr);

                    haveHistory.add(p);

                    break;
                }
            }
        }

        for (Map.Entry<Integer, CounterWithNodes> e : maxCntrs.entrySet()) {
            int p = e.getKey();
            long maxCntr = e.getValue().cnt;

            entryLeft--;

            if (entryLeft != 0 && maxCntr == 0)
                continue;

            Set<UUID> nodesToReload = top.setOwners(p, e.getValue().nodes, haveHistory.contains(p), entryLeft == 0);

            for (UUID nodeId : nodesToReload)
                partsToReload.put(nodeId, top.cacheId(), p);
        }
    }

    /**
     * Detect lost partitions.
     */
    private void detectLostPartitions() {
        synchronized (cctx.exchange().interruptLock()) {
            if (Thread.currentThread().isInterrupted())
                return;

            for (GridCacheContext cacheCtx : cctx.cacheContexts()) {
                if (!cacheCtx.isLocal())
                    cacheCtx.topology().detectLostPartitions(discoEvt);
            }
        }
    }

    /**
     *
     */
    private void resetLostPartitions(Collection<String> cacheNames) {
        synchronized (cctx.exchange().interruptLock()) {
            if (Thread.currentThread().isInterrupted())
                return;

            for (GridCacheContext cacheCtx : cctx.cacheContexts()) {
                if (!cacheCtx.isLocal() && cacheNames.contains(cacheCtx.name()))
                    cacheCtx.topology().resetLostPartitions();
            }
        }
    }

    /**
     *
     */
    private void onAllReceived() {
        try {
            assert crd.isLocal();

            assert partHistSuppliers.isEmpty();

<<<<<<< HEAD
            if (!crd.equals(cctx.discovery().serverNodes(topologyVersion()).get(0))) {
=======
            if (!crd.equals(discoCache.serverNodes().get(0))) {
>>>>>>> 42346673
                for (GridCacheContext cacheCtx : cctx.cacheContexts()) {
                    if (!cacheCtx.isLocal())
                        cacheCtx.topology().beforeExchange(this, !centralizedAff);
                }
            }

            if (discoEvt.type() == EVT_NODE_JOINED) {
                if (cctx.kernalContext().state().active())
                    assignPartitionsStates();
            }
            else if (discoEvt.type() == EVT_DISCOVERY_CUSTOM_EVT) {
                assert discoEvt instanceof DiscoveryCustomEvent;

                if (((DiscoveryCustomEvent)discoEvt).customMessage() instanceof DynamicCacheChangeBatch) {
                    DynamicCacheChangeBatch batch = (DynamicCacheChangeBatch)((DiscoveryCustomEvent)discoEvt)
                        .customMessage();

                    Set<String> caches = new HashSet<>();

                    for (DynamicCacheChangeRequest req : batch.requests()) {
                        if (req.resetLostPartitions())
                            caches.add(req.cacheName());
                        else if (req.globalStateChange() && req.state() != ClusterState.INACTIVE)
                            assignPartitionsStates();
                    }

                    if (!F.isEmpty(caches))
                        resetLostPartitions(caches);
                }
            }
            else if (discoEvt.type() == EVT_NODE_LEFT || discoEvt.type() == EVT_NODE_FAILED)
                detectLostPartitions();

            updateLastVersion(cctx.versions().last());

            cctx.versions().onExchange(lastVer.get().order());

            if (centralizedAff) {
                IgniteInternalFuture<Map<Integer, Map<Integer, List<UUID>>>> fut = cctx.affinity().initAffinityOnNodeLeft(this);

                if (!fut.isDone()) {
                    fut.listen(new IgniteInClosure<IgniteInternalFuture<Map<Integer, Map<Integer, List<UUID>>>>>() {
                        @Override public void apply(IgniteInternalFuture<Map<Integer, Map<Integer, List<UUID>>>> fut) {
                            onAffinityInitialized(fut);
                        }
                    });
                }
                else
                    onAffinityInitialized(fut);
            }
            else {
                List<ClusterNode> nodes;

                synchronized (mux) {
                    srvNodes.remove(cctx.localNode());

                    nodes = new ArrayList<>(srvNodes);
                }

                if (!nodes.isEmpty())
                    sendAllPartitions(nodes);

                if (exchangeOnChangeGlobalState && !F.isEmpty(changeGlobalStateExceptions))
                    cctx.kernalContext().state().onFullResponseMessage(changeGlobalStateExceptions);

                onDone(exchangeId().topologyVersion());
            }
        }
        catch (IgniteCheckedException e) {
            onDone(e);
        }
    }

    /**
     *
     */
    private void assignPartitionsStates() {
        if (cctx.database().persistenceEnabled()) {
            for (GridCacheContext cacheCtx : cctx.cacheContexts()) {
                if (cacheCtx.isLocal())
                    continue;

                assignPartitionStates(cacheCtx.topology());
            }
        }
    }

    /**
     * @param nodeId Node ID.
     * @param retryCnt Number of retries.
     */
    private void sendAllPartitions(final UUID nodeId, final int retryCnt) {
        ClusterNode n = cctx.node(nodeId);

        try {
            if (n != null)
                sendAllPartitions(F.asList(n));
        }
        catch (IgniteCheckedException e) {
            if (e instanceof ClusterTopologyCheckedException || !cctx.discovery().alive(n)) {
                log.debug("Failed to send full partition map to node, node left grid " +
                    "[rmtNode=" + nodeId + ", exchangeId=" + exchId + ']');

                return;
            }

            if (retryCnt > 0) {
                long timeout = cctx.gridConfig().getNetworkSendRetryDelay();

                LT.error(log, e, "Failed to send full partition map to node (will retry after timeout) " +
                    "[node=" + nodeId + ", exchangeId=" + exchId + ", timeout=" + timeout + ']');

                cctx.time().addTimeoutObject(new GridTimeoutObjectAdapter(timeout) {
                    @Override public void onTimeout() {
                        sendAllPartitions(nodeId, retryCnt - 1);
                    }
                });
            }
            else
                U.error(log, "Failed to send full partition map [node=" + n + ", exchangeId=" + exchId + ']', e);
        }
    }

    /**
     * @param node Sender node.
     * @param msg Full partition info.
     */
    public void onReceive(final ClusterNode node, final GridDhtPartitionsFullMessage msg) {
        assert msg != null;

        final UUID nodeId = node.id();

        if (isDone()) {
            if (log.isDebugEnabled())
                log.debug("Received message for finished future [msg=" + msg + ", fut=" + this + ']');

            return;
        }

        if (log.isDebugEnabled())
            log.debug("Received full partition map from node [nodeId=" + nodeId + ", msg=" + msg + ']');

        initFut.listen(new CI1<IgniteInternalFuture<Boolean>>() {
            @Override public void apply(IgniteInternalFuture<Boolean> f) {
                try {
                    if (!f.get())
                        return;
                }
                catch (IgniteCheckedException e) {
                    U.error(log, "Failed to initialize exchange future: " + this, e);

                    return;
                }

                processMessage(node, msg);
            }
        });
    }

    /**
     * @param node Sender node.
     * @param msg Message.
     */
    private void processMessage(ClusterNode node, GridDhtPartitionsFullMessage msg) {
        assert msg.exchangeId().equals(exchId) : msg;
        assert msg.lastVersion() != null : msg;

        synchronized (mux) {
            if (crd == null)
                return;

            if (!crd.equals(node)) {
                if (log.isDebugEnabled())
                    log.debug("Received full partition map from unexpected node [oldest=" + crd.id() +
                        ", nodeId=" + node.id() + ']');

                if (node.order() > crd.order())
                    fullMsgs.put(node, msg);

                return;
            }
        }

        updatePartitionFullMap(msg);

        if (exchangeOnChangeGlobalState && !F.isEmpty(msg.getExceptionsMap()))
            cctx.kernalContext().state().onFullResponseMessage(msg.getExceptionsMap());

        onDone(exchId.topologyVersion());
    }

    /**
     * Updates partition map in all caches.
     *
     * @param msg Partitions full messages.
     */
    private void updatePartitionFullMap(GridDhtPartitionsFullMessage msg) {
        cctx.versions().onExchange(msg.lastVersion().order());

        assert partHistSuppliers.isEmpty();

        partHistSuppliers.putAll(msg.partitionHistorySuppliers());

        for (Map.Entry<Integer, GridDhtPartitionFullMap> entry : msg.partitions().entrySet()) {
            Integer cacheId = entry.getKey();

            Map<Integer, T2<Long, Long>> cntrMap = msg.partitionUpdateCounters(cacheId);

            GridCacheContext cacheCtx = cctx.cacheContext(cacheId);

            if (cacheCtx != null)
                cacheCtx.topology().update(this, entry.getValue(), cntrMap,
                    msg.partsToReload(cctx.localNodeId(), cacheId));
            else {
                ClusterNode oldest = cctx.discovery().oldestAliveCacheServerNode(AffinityTopologyVersion.NONE);

                if (oldest != null && oldest.isLocal())
                    cctx.exchange().clientTopology(cacheId, this).update(this, entry.getValue(), cntrMap, Collections.<Integer>emptySet());
            }
        }
    }

    /**
     * Updates partition map in all caches.
     *
     * @param msg Partitions single message.
     */
    private void updatePartitionSingleMap(ClusterNode node, GridDhtPartitionsSingleMessage msg) {
        msgs.put(node.id(), msg);

        for (Map.Entry<Integer, GridDhtPartitionMap2> entry : msg.partitions().entrySet()) {
            Integer cacheId = entry.getKey();
            GridCacheContext cacheCtx = cctx.cacheContext(cacheId);

            GridDhtPartitionTopology top = cacheCtx != null ? cacheCtx.topology() :
                cctx.exchange().clientTopology(cacheId, this);

            top.update(exchId, entry.getValue(), msg.partitionUpdateCounters(cacheId));
        }
    }

    /**
     * Affinity change message callback, processed from the same thread as {@link #onNodeLeft}.
     *
     * @param node Message sender node.
     * @param msg Message.
     */
    public void onAffinityChangeMessage(final ClusterNode node, final CacheAffinityChangeMessage msg) {
        assert exchId.equals(msg.exchangeId()) : msg;

        onDiscoveryEvent(new IgniteRunnable() {
            @Override public void run() {
                if (isDone() || !enterBusy())
                    return;

                try {
                    assert centralizedAff;

                    if (crd.equals(node)) {
                        cctx.affinity().onExchangeChangeAffinityMessage(GridDhtPartitionsExchangeFuture.this,
                            crd.isLocal(),
                            msg);

                        if (!crd.isLocal()) {
                            GridDhtPartitionsFullMessage partsMsg = msg.partitionsMessage();

                            assert partsMsg != null : msg;
                            assert partsMsg.lastVersion() != null : partsMsg;

                            updatePartitionFullMap(partsMsg);
                        }

                        onDone(topologyVersion());
                    }
                    else {
                        if (log.isDebugEnabled()) {
                            log.debug("Ignore affinity change message, coordinator changed [node=" + node.id() +
                                ", crd=" + crd.id() +
                                ", msg=" + msg +
                                ']');
                        }
                    }
                }
                finally {
                    leaveBusy();
                }
            }
        });
    }

    /**
     * @param c Closure.
     */
    private void onDiscoveryEvent(IgniteRunnable c) {
        synchronized (discoEvts) {
            if (!init) {
                discoEvts.add(c);

                return;
            }

            assert discoEvts.isEmpty() : discoEvts;
        }

        c.run();
    }

    /**
     *
     */
    private void initDone() {
        while (!isDone()) {
            List<IgniteRunnable> evts;

            synchronized (discoEvts) {
                if (discoEvts.isEmpty()) {
                    init = true;

                    break;
                }

                evts = new ArrayList<>(discoEvts);

                discoEvts.clear();
            }

            for (IgniteRunnable c : evts)
                c.run();
        }

        initFut.onDone(true);
    }

    /**
     * Node left callback, processed from the same thread as {@link #onAffinityChangeMessage}.
     *
     * @param node Left node.
     */
    public void onNodeLeft(final ClusterNode node) {
        if (isDone() || !enterBusy())
            return;

        cctx.mvcc().removeExplicitNodeLocks(node.id(), topologyVersion());

        try {
            onDiscoveryEvent(new IgniteRunnable() {
                @Override public void run() {
                    if (isDone() || !enterBusy())
                        return;

                    try {
                        boolean crdChanged = false;
                        boolean allReceived = false;
                        Set<UUID> reqFrom = null;

                        ClusterNode crd0;

                        discoCache.updateAlives(node);

                        synchronized (mux) {
                            if (!srvNodes.remove(node))
                                return;

                            boolean rmvd = remaining.remove(node.id());

                            if (node.equals(crd)) {
                                crdChanged = true;

                                crd = !srvNodes.isEmpty() ? srvNodes.get(0) : null;
                            }

                            if (crd != null && crd.isLocal()) {
                                if (rmvd)
                                    allReceived = remaining.isEmpty();

                                if (crdChanged && !remaining.isEmpty())
                                    reqFrom = new HashSet<>(remaining);
                            }

                            crd0 = crd;
                        }

                        if (crd0 == null) {
                            assert cctx.kernalContext().clientNode() || cctx.localNode().isDaemon() : cctx.localNode();

                            List<ClusterNode> empty = Collections.emptyList();

                            for (GridCacheContext cacheCtx : cctx.cacheContexts()) {
                                List<List<ClusterNode>> affAssignment = new ArrayList<>(cacheCtx.affinity().partitions());

                                for (int i = 0; i < cacheCtx.affinity().partitions(); i++)
                                    affAssignment.add(empty);

                                cacheCtx.affinity().affinityCache().initialize(topologyVersion(), affAssignment);
                            }

                            onDone(topologyVersion());

                            return;
                        }

                        if (crd0.isLocal()) {
                            if (exchangeOnChangeGlobalState && changeGlobalStateE != null)
                                changeGlobalStateExceptions.put(crd0.id(), changeGlobalStateE);

                            if (allReceived) {
                                onAllReceived();

                                return;
                            }

                            if (crdChanged && reqFrom != null) {
                                GridDhtPartitionsSingleRequest req = new GridDhtPartitionsSingleRequest(exchId);

                                for (UUID nodeId : reqFrom) {
                                    try {
                                        // It is possible that some nodes finished exchange with previous coordinator.
                                        cctx.io().send(nodeId, req, SYSTEM_POOL);
                                    }
                                    catch (ClusterTopologyCheckedException e) {
                                        if (log.isDebugEnabled())
                                            log.debug("Node left during partition exchange [nodeId=" + nodeId +
                                                ", exchId=" + exchId + ']');
                                    }
                                    catch (IgniteCheckedException e) {
                                        U.error(log, "Failed to request partitions from node: " + nodeId, e);
                                    }
                                }
                            }

                            for (Map.Entry<ClusterNode, GridDhtPartitionsSingleMessage> m : singleMsgs.entrySet())
                                processMessage(m.getKey(), m.getValue());
                        }
                        else {
                            if (crdChanged) {
                                sendPartitions(crd0);

                                for (Map.Entry<ClusterNode, GridDhtPartitionsFullMessage> m : fullMsgs.entrySet())
                                    processMessage(m.getKey(), m.getValue());
                            }
                        }
                    }
                    finally {
                        leaveBusy();
                    }
                }
            });
        }
        finally {
            leaveBusy();
        }
    }

    /** {@inheritDoc} */
    @Override public int compareTo(GridDhtPartitionsExchangeFuture fut) {
        return exchId.compareTo(fut.exchId);
    }

    /** {@inheritDoc} */
    @Override public boolean equals(Object o) {
        if (this == o)
            return true;

        GridDhtPartitionsExchangeFuture fut = (GridDhtPartitionsExchangeFuture)o;

        return exchId.equals(fut.exchId);
    }

    /** {@inheritDoc} */
    @Override public int hashCode() {
        return exchId.hashCode();
    }

    /**
     *
     */
    enum ExchangeType {
        /** */
        CLIENT,
        /** */
        ALL,
        /** */
        NONE
    }

    /**
     * Cache validation result.
     */
    private static class CacheValidation {
        /** Topology validation result. */
        private boolean valid;

        /** Lost partitions on this topology version. */
        private Collection<Integer> lostParts;

        /**
         * @param valid Valid flag.
         * @param lostParts Lost partitions.
         */
        private CacheValidation(boolean valid, Collection<Integer> lostParts) {
            this.valid = valid;
            this.lostParts = lostParts;
        }
    }

    /** {@inheritDoc} */
    @Override public String toString() {
        Set<UUID> remaining;
        List<ClusterNode> srvNodes;

        synchronized (mux) {
            remaining = new HashSet<>(this.remaining);
            srvNodes = this.srvNodes != null ? new ArrayList<>(this.srvNodes) : null;
        }

        return S.toString(GridDhtPartitionsExchangeFuture.class, this,
            "evtLatch", evtLatch == null ? "null" : evtLatch.getCount(),
            "remaining", remaining,
            "srvNodes", srvNodes,
            "super", super.toString());
    }

    /**
     *
     */
    private static class CounterWithNodes {
        /** */
        private final long cnt;

        /** */
        private final Set<UUID> nodes = new HashSet<>();

        /**
         * @param cnt Count.
         * @param firstNode Node ID.
         */
        private CounterWithNodes(long cnt, UUID firstNode) {
            this.cnt = cnt;

            nodes.add(firstNode);
        }

        /** {@inheritDoc} */
        @Override public String toString() {
            return S.toString(CounterWithNodes.class, this);
        }
    }
}<|MERGE_RESOLUTION|>--- conflicted
+++ resolved
@@ -221,17 +221,10 @@
     private boolean exchangeOnChangeGlobalState;
 
     /** */
-<<<<<<< HEAD
     private final ConcurrentMap<UUID, GridDhtPartitionsSingleMessage> msgs = new ConcurrentHashMap8<>();
-
-    /** */
-    private final IgniteDhtPartitionHistorySuppliersMap partHistSuppliers = new IgniteDhtPartitionHistorySuppliersMap();
-=======
-    private ConcurrentMap<UUID, GridDhtPartitionsSingleMessage> msgs = new ConcurrentHashMap8<>();
 
     /** */
     private volatile IgniteDhtPartitionHistorySuppliersMap partHistSuppliers = new IgniteDhtPartitionHistorySuppliersMap();
->>>>>>> 42346673
 
     /** Forced Rebalance future. */
     private GridFutureAdapter<Boolean> forcedRebFut;
@@ -239,12 +232,7 @@
     /** */
     private volatile Map<Integer, Map<Integer, Long>> partHistReserved;
 
-<<<<<<< HEAD
-    private final IgniteDhtPartitionsToReloadMap partsToReload = new IgniteDhtPartitionsToReloadMap();
-=======
-    /** */
     private volatile IgniteDhtPartitionsToReloadMap partsToReload = new IgniteDhtPartitionsToReloadMap();
->>>>>>> 42346673
 
     /**
      * Dummy future created to trigger reassignments if partition
@@ -400,8 +388,6 @@
     }
 
     /**
-<<<<<<< HEAD
-=======
      * @return Discovery cache.
      */
     public DiscoCache discoCache() {
@@ -409,7 +395,6 @@
     }
 
     /**
->>>>>>> 42346673
      * @param cacheId Cache ID to check.
      * @param topVer Topology version.
      * @return {@code True} if cache was added during this exchange.
@@ -1160,14 +1145,8 @@
 
         Map<Integer, Map<Integer, Long>> partHistReserved0 = partHistReserved;
 
-<<<<<<< HEAD
-        if (partHistReserved0 != null) {
-            m.partitionHistoryCounters(partHistReserved0);
-        }
-=======
         if (partHistReserved0 != null)
             m.partitionHistoryCounters(partHistReserved0);
->>>>>>> 42346673
 
         if (exchangeOnChangeGlobalState && changeGlobalStateE != null)
             m.setException(changeGlobalStateE);
@@ -1765,11 +1744,7 @@
 
             assert partHistSuppliers.isEmpty();
 
-<<<<<<< HEAD
-            if (!crd.equals(cctx.discovery().serverNodes(topologyVersion()).get(0))) {
-=======
             if (!crd.equals(discoCache.serverNodes().get(0))) {
->>>>>>> 42346673
                 for (GridCacheContext cacheCtx : cctx.cacheContexts()) {
                     if (!cacheCtx.isLocal())
                         cacheCtx.topology().beforeExchange(this, !centralizedAff);
