/*
 * Licensed to the Apache Software Foundation (ASF) under one or more
 * contributor license agreements.  See the NOTICE file distributed with
 * this work for additional information regarding copyright ownership.
 * The ASF licenses this file to You under the Apache License, Version 2.0
 * (the "License"); you may not use this file except in compliance with
 * the License.  You may obtain a copy of the License at
 *
 *      http://www.apache.org/licenses/LICENSE-2.0
 *
 * Unless required by applicable law or agreed to in writing, software
 * distributed under the License is distributed on an "AS IS" BASIS,
 * WITHOUT WARRANTIES OR CONDITIONS OF ANY KIND, either express or implied.
 * See the License for the specific language governing permissions and
 * limitations under the License.
 */

package org.apache.ignite.internal.processors.cache.distributed.dht.preloader;

import java.io.IOException;
import java.util.ArrayList;
import java.util.Collection;
import java.util.Collections;
import java.util.HashMap;
import java.util.HashSet;
import java.util.LinkedHashMap;
import java.util.LinkedHashSet;
import java.util.List;
import java.util.Map;
import java.util.Optional;
import java.util.Set;
import java.util.UUID;
import java.util.concurrent.Callable;
import java.util.concurrent.ConcurrentHashMap;
import java.util.concurrent.ConcurrentMap;
import java.util.concurrent.CountDownLatch;
import java.util.concurrent.TimeUnit;
import java.util.concurrent.atomic.AtomicBoolean;
import java.util.concurrent.atomic.AtomicReference;
import java.util.concurrent.locks.Lock;
import java.util.concurrent.locks.ReadWriteLock;
import java.util.stream.Stream;
import org.apache.ignite.IgniteCheckedException;
import org.apache.ignite.IgniteLogger;
import org.apache.ignite.IgniteSystemProperties;
import org.apache.ignite.cache.CacheMode;
import org.apache.ignite.cache.CacheRebalanceMode;
import org.apache.ignite.cluster.ClusterNode;
import org.apache.ignite.configuration.CacheConfiguration;
import org.apache.ignite.configuration.IgniteConfiguration;
import org.apache.ignite.configuration.NearCacheConfiguration;
import org.apache.ignite.events.DiscoveryEvent;
import org.apache.ignite.internal.IgniteClientDisconnectedCheckedException;
import org.apache.ignite.internal.IgniteDiagnosticAware;
import org.apache.ignite.internal.IgniteDiagnosticPrepareContext;
import org.apache.ignite.internal.IgniteFutureTimeoutCheckedException;
import org.apache.ignite.internal.IgniteInternalFuture;
import org.apache.ignite.internal.IgniteInterruptedCheckedException;
import org.apache.ignite.internal.IgniteNeedReconnectException;
import org.apache.ignite.internal.cluster.ClusterTopologyCheckedException;
import org.apache.ignite.internal.events.DiscoveryCustomEvent;
import org.apache.ignite.internal.managers.communication.GridIoPolicy;
import org.apache.ignite.internal.managers.discovery.DiscoCache;
import org.apache.ignite.internal.managers.discovery.DiscoveryCustomMessage;
import org.apache.ignite.internal.pagemem.wal.record.ExchangeRecord;
import org.apache.ignite.internal.processors.affinity.AffinityTopologyVersion;
import org.apache.ignite.internal.processors.affinity.GridAffinityAssignmentCache;
import org.apache.ignite.internal.processors.cache.CacheAffinityChangeMessage;
import org.apache.ignite.internal.processors.cache.CacheGroupContext;
import org.apache.ignite.internal.processors.cache.CacheGroupDescriptor;
import org.apache.ignite.internal.processors.cache.CachePartitionExchangeWorkerTask;
import org.apache.ignite.internal.processors.cache.DynamicCacheChangeBatch;
import org.apache.ignite.internal.processors.cache.DynamicCacheChangeFailureMessage;
import org.apache.ignite.internal.processors.cache.DynamicCacheDescriptor;
import org.apache.ignite.internal.processors.cache.ExchangeActions;
import org.apache.ignite.internal.processors.cache.ExchangeContext;
import org.apache.ignite.internal.processors.cache.ExchangeDiscoveryEvents;
import org.apache.ignite.internal.processors.cache.GridCacheContext;
import org.apache.ignite.internal.processors.cache.GridCacheMvccCandidate;
import org.apache.ignite.internal.processors.cache.GridCacheProcessor;
import org.apache.ignite.internal.processors.cache.GridCacheSharedContext;
import org.apache.ignite.internal.processors.cache.GridCacheUtils;
import org.apache.ignite.internal.processors.cache.LocalJoinCachesContext;
import org.apache.ignite.internal.processors.cache.StateChangeRequest;
import org.apache.ignite.internal.processors.cache.WalStateAbstractMessage;
import org.apache.ignite.internal.processors.cache.distributed.dht.GridClientPartitionTopology;
import org.apache.ignite.internal.processors.cache.distributed.dht.GridDhtLocalPartition;
import org.apache.ignite.internal.processors.cache.distributed.dht.GridDhtPartitionState;
import org.apache.ignite.internal.processors.cache.distributed.dht.GridDhtPartitionTopology;
import org.apache.ignite.internal.processors.cache.distributed.dht.GridDhtPartitionsStateValidator;
import org.apache.ignite.internal.processors.cache.distributed.dht.GridDhtTopologyFutureAdapter;
import org.apache.ignite.internal.processors.cache.distributed.dht.preloader.latch.Latch;
import org.apache.ignite.internal.processors.cache.mvcc.MvccCoordinator;
import org.apache.ignite.internal.processors.cache.persistence.snapshot.SnapshotDiscoveryMessage;
import org.apache.ignite.internal.processors.cache.transactions.IgniteTxKey;
import org.apache.ignite.internal.processors.cache.version.GridCacheVersion;
import org.apache.ignite.internal.processors.cluster.BaselineTopology;
import org.apache.ignite.internal.processors.cluster.ChangeGlobalStateFinishMessage;
import org.apache.ignite.internal.processors.cluster.ChangeGlobalStateMessage;
import org.apache.ignite.internal.processors.cluster.DiscoveryDataClusterState;
import org.apache.ignite.internal.util.GridLongList;
import org.apache.ignite.internal.util.IgniteUtils;
import org.apache.ignite.internal.util.future.GridFutureAdapter;
import org.apache.ignite.internal.util.tostring.GridToStringExclude;
import org.apache.ignite.internal.util.tostring.GridToStringInclude;
import org.apache.ignite.internal.util.typedef.CI1;
import org.apache.ignite.internal.util.typedef.F;
import org.apache.ignite.internal.util.typedef.T2;
import org.apache.ignite.internal.util.typedef.X;
import org.apache.ignite.internal.util.typedef.internal.CU;
import org.apache.ignite.internal.util.typedef.internal.S;
import org.apache.ignite.internal.util.typedef.internal.U;
import org.apache.ignite.lang.IgniteInClosure;
import org.apache.ignite.lang.IgniteProductVersion;
import org.apache.ignite.lang.IgniteRunnable;
import org.jetbrains.annotations.Nullable;

import static org.apache.ignite.IgniteSystemProperties.IGNITE_LONG_OPERATIONS_DUMP_TIMEOUT_LIMIT;
import static org.apache.ignite.IgniteSystemProperties.IGNITE_PARTITION_RELEASE_FUTURE_DUMP_THRESHOLD;
import static org.apache.ignite.IgniteSystemProperties.IGNITE_THREAD_DUMP_ON_EXCHANGE_TIMEOUT;
import static org.apache.ignite.IgniteSystemProperties.getBoolean;
import static org.apache.ignite.IgniteSystemProperties.getLong;
import static org.apache.ignite.events.EventType.EVT_NODE_FAILED;
import static org.apache.ignite.events.EventType.EVT_NODE_JOINED;
import static org.apache.ignite.events.EventType.EVT_NODE_LEFT;
import static org.apache.ignite.internal.IgniteNodeAttributes.ATTR_DYNAMIC_CACHE_START_ROLLBACK_SUPPORTED;
import static org.apache.ignite.internal.events.DiscoveryCustomEvent.EVT_DISCOVERY_CUSTOM_EVT;
import static org.apache.ignite.internal.managers.communication.GridIoPolicy.SYSTEM_POOL;
import static org.apache.ignite.internal.processors.cache.ExchangeDiscoveryEvents.serverJoinEvent;
import static org.apache.ignite.internal.processors.cache.ExchangeDiscoveryEvents.serverLeftEvent;
import static org.apache.ignite.internal.processors.cache.distributed.dht.preloader.CachePartitionPartialCountersMap.PARTIAL_COUNTERS_MAP_SINCE;

/**
 * Future for exchanging partition maps.
 */
@SuppressWarnings({"TypeMayBeWeakened", "unchecked"})
public class GridDhtPartitionsExchangeFuture extends GridDhtTopologyFutureAdapter
    implements Comparable<GridDhtPartitionsExchangeFuture>, CachePartitionExchangeWorkerTask, IgniteDiagnosticAware {
    /** */
    public static final String EXCHANGE_LOG = "org.apache.ignite.internal.exchange.time";

    /** */
    private static final int RELEASE_FUTURE_DUMP_THRESHOLD =
        IgniteSystemProperties.getInteger(IGNITE_PARTITION_RELEASE_FUTURE_DUMP_THRESHOLD, 0);

    /** */
    private static final IgniteProductVersion FORCE_AFF_REASSIGNMENT_SINCE = IgniteProductVersion.fromString("2.4.3");

    /**
     * This may be useful when per-entry (not per-cache based) partition policy is in use.
     * See {@link IgniteSystemProperties#IGNITE_SKIP_PARTITION_SIZE_VALIDATION} for details.
     * Default value is {@code false}.
     */
    private static final boolean SKIP_PARTITION_SIZE_VALIDATION = Boolean.getBoolean(IgniteSystemProperties.IGNITE_SKIP_PARTITION_SIZE_VALIDATION);

    /** */
    private static final String DISTRIBUTED_LATCH_ID = "exchange";

    /** */
    @GridToStringExclude
    private final Object mux = new Object();

    /** */
    @GridToStringExclude
    private volatile DiscoCache firstEvtDiscoCache;

    /** Discovery event triggered this exchange. */
    private volatile DiscoveryEvent firstDiscoEvt;

    /** */
    @GridToStringExclude
    private final Set<UUID> remaining = new HashSet<>();

    /** Guarded by this */
    @GridToStringExclude
    private int pendingSingleUpdates;

    /** */
    @GridToStringExclude
    private List<ClusterNode> srvNodes;

    /** */
    private ClusterNode crd;

    /** ExchangeFuture id. */
    private final GridDhtPartitionExchangeId exchId;

    /** Cache context. */
    private final GridCacheSharedContext<?, ?> cctx;

    /** Busy lock to prevent activities from accessing exchanger while it's stopping. */
    private ReadWriteLock busyLock;

    /** */
    private AtomicBoolean added = new AtomicBoolean(false);

    /**
     * Discovery event receive latch. There is a race between discovery event processing and single message
     * processing, so it is possible to create an exchange future before the actual discovery event is received.
     * This latch is notified when the discovery event arrives.
     */
    @GridToStringExclude
    private final CountDownLatch evtLatch = new CountDownLatch(1);

    /** Exchange future init method completes this future. */
    private GridFutureAdapter<Boolean> initFut;

    /** */
    @GridToStringExclude
    private final List<IgniteRunnable> discoEvts = new ArrayList<>();

    /** */
    private boolean init;

    /** Last committed cache version before next topology version use. */
    private AtomicReference<GridCacheVersion> lastVer = new AtomicReference<>();

    /**
     * Message received from node joining cluster (if this is 'node join' exchange),
     * needed if this exchange is merged with another one.
     */
    @GridToStringExclude
    private GridDhtPartitionsSingleMessage pendingJoinMsg;

    /**
     * Messages received on non-coordinator are stored in case if this node
     * becomes coordinator.
     */
    private final Map<UUID, GridDhtPartitionsSingleMessage> pendingSingleMsgs = new ConcurrentHashMap<>();

    /** Messages received from new coordinator. */
    private final Map<ClusterNode, GridDhtPartitionsFullMessage> fullMsgs = new ConcurrentHashMap<>();

    /** */
    @SuppressWarnings({"FieldCanBeLocal", "UnusedDeclaration"})
    @GridToStringInclude
    private volatile IgniteInternalFuture<?> partReleaseFut;

    /** Logger. */
    private final IgniteLogger log;

    /** Cache change requests. */
    private ExchangeActions exchActions;

    /** */
    private final IgniteLogger exchLog;

    /** */
    private CacheAffinityChangeMessage affChangeMsg;

    /** Init timestamp. Used to track the amount of time spent to complete the future. */
    private long initTs;

    /**
     * Centralized affinity assignment required. Activated for node left of failed. For this mode crd will send full
     * partitions maps to nodes using discovery (ring) instead of communication.
     */
    private boolean centralizedAff;

    /**
     * Enforce affinity reassignment based on actual partition distribution. This mode should be used when partitions
     * might be distributed not according to affinity assignment.
     */
    private boolean forceAffReassignment;

    /** Exception that was thrown during init phase on local node. */
    private Exception exchangeLocE;

    /** Exchange exceptions from all participating nodes. */
    private final Map<UUID, Exception> exchangeGlobalExceptions = new ConcurrentHashMap<>();

    /** Used to track the fact that {@link DynamicCacheChangeFailureMessage} was sent. */
    private volatile boolean cacheChangeFailureMsgSent;

    /** */
    private ConcurrentMap<UUID, GridDhtPartitionsSingleMessage> msgs = new ConcurrentHashMap<>();

    /** Single messages from merged 'node join' exchanges. */
    @GridToStringExclude
    private Map<UUID, GridDhtPartitionsSingleMessage> mergedJoinExchMsgs;

    /** Number of awaited messages for merged 'node join' exchanges. */
    @GridToStringExclude
    private int awaitMergedMsgs;

    /** */
    @GridToStringExclude
    private volatile IgniteDhtPartitionHistorySuppliersMap partHistSuppliers = new IgniteDhtPartitionHistorySuppliersMap();

    /** */
    private volatile Map<Integer, Map<Integer, Long>> partHistReserved;

    /** */
    @GridToStringExclude
    private final IgniteDhtPartitionsToReloadMap partsToReload = new IgniteDhtPartitionsToReloadMap();

    /** */
    private final AtomicBoolean done = new AtomicBoolean();

    /** */
    private ExchangeLocalState state;

    /** */
    @GridToStringExclude
    private ExchangeContext exchCtx;

    /** */
    @GridToStringExclude
    private FinishState finishState;

    /** Initialized when node becomes new coordinator. */
    @GridToStringExclude
    private InitNewCoordinatorFuture newCrdFut;

    /** */
    @GridToStringExclude
    private GridDhtPartitionsExchangeFuture mergedWith;

    /** Validator for partition states. */
    @GridToStringExclude
    private final GridDhtPartitionsStateValidator validator;

    /**
     * @param cctx Cache context.
     * @param busyLock Busy lock.
     * @param exchId Exchange ID.
     * @param exchActions Cache change requests.
     * @param affChangeMsg Affinity change message.
     */
    public GridDhtPartitionsExchangeFuture(
        GridCacheSharedContext cctx,
        ReadWriteLock busyLock,
        GridDhtPartitionExchangeId exchId,
        ExchangeActions exchActions,
        CacheAffinityChangeMessage affChangeMsg
    ) {
        assert busyLock != null;
        assert exchId != null;
        assert exchId.topologyVersion() != null;
        assert exchActions == null || !exchActions.empty();

        this.cctx = cctx;
        this.busyLock = busyLock;
        this.exchId = exchId;
        this.exchActions = exchActions;
        this.affChangeMsg = affChangeMsg;
        this.validator = new GridDhtPartitionsStateValidator(cctx);
        if (exchActions != null && exchActions.deactivate())
            this.clusterIsActive = false;

        log = cctx.logger(getClass());
        exchLog = cctx.logger(EXCHANGE_LOG);

        initFut = new GridFutureAdapter<Boolean>() {
            @Override public IgniteLogger logger() {
                return log;
            }
        };

        if (log.isDebugEnabled())
            log.debug("Creating exchange future [localNode=" + cctx.localNodeId() + ", fut=" + this + ']');
    }

    /**
     * @return Future mutex.
     */
    public Object mutex() {
        return mux;
    }

    /**
     * @return Shared cache context.
     */
    public GridCacheSharedContext sharedContext() {
        return cctx;
    }

    /** {@inheritDoc} */
    @Override public boolean skipForExchangeMerge() {
        return false;
    }

    /**
     * @return Exchange context.
     */
    public ExchangeContext context() {
        assert exchCtx != null : this;

        return exchCtx;
    }

    /**
     * Sets exchange actions associated with the exchange future (such as cache start or stop).
     * Exchange actions is created from discovery event, so the actions must be set before the event is processed,
     * thus the setter requires that {@code evtLatch} be armed.
     *
     * @param exchActions Exchange actions.
     */
    public void exchangeActions(ExchangeActions exchActions) {
        assert exchActions == null || !exchActions.empty() : exchActions;
        assert evtLatch != null && evtLatch.getCount() == 1L : this;

        this.exchActions = exchActions;
    }

    /**
     * Gets exchanges actions (such as cache start or stop) associated with the exchange future.
     * Exchange actions can be {@code null} (for example, if the exchange is created for topology
     * change event).
     *
     * @return Exchange actions.
     */
    @Nullable public ExchangeActions exchangeActions() {
        return exchActions;
    }

    /**
     * Sets affinity change message associated with the exchange. Affinity change message is required when
     * centralized affinity change is performed.
     *
     * @param affChangeMsg Affinity change message.
     */
    public void affinityChangeMessage(CacheAffinityChangeMessage affChangeMsg) {
        this.affChangeMsg = affChangeMsg;
    }

    /**
     * Gets the affinity topology version for which this exchange was created. If several exchanges
     * were merged, initial version is the version of the earliest merged exchange.
     *
     * @return Initial exchange version.
     */
    @Override public AffinityTopologyVersion initialVersion() {
        return exchId.topologyVersion();
    }

    /** {@inheritDoc} */
    @Override public AffinityTopologyVersion topologyVersion() {
        /*
        Should not be called before exchange is finished since result version can change in
        case of merged exchanges.
         */
        assert exchangeDone() : "Should not be called before exchange is finished";

        return isDone() ? result() : exchCtx.events().topologyVersion();
    }

    /**
     * Retreives the node which has WAL history since {@code cntrSince}.
     *
     * @param grpId Cache group ID.
     * @param partId Partition ID.
     * @param cntrSince Partition update counter since history supplying is requested.
     * @return ID of history supplier node or null if it doesn't exist.
     */
    @Nullable public UUID partitionHistorySupplier(int grpId, int partId, long cntrSince) {
        return partHistSuppliers.getSupplier(grpId, partId, cntrSince);
    }

    /**
     * @param cacheId Cache ID.
     * @param rcvdFrom Node ID cache was received from.
     * @return {@code True} if cache was added during this exchange.
     */
    public boolean cacheAddedOnExchange(int cacheId, UUID rcvdFrom) {
        return dynamicCacheStarted(cacheId) || exchCtx.events().nodeJoined(rcvdFrom);
    }

    /**
     * @param grpId Cache group ID.
     * @param rcvdFrom Node ID cache group was received from.
     * @return {@code True} if cache group was added during this exchange.
     */
    public boolean cacheGroupAddedOnExchange(int grpId, UUID rcvdFrom) {
        return dynamicCacheGroupStarted(grpId) || exchCtx.events().nodeJoined(rcvdFrom);
    }

    /**
     * @param cacheId Cache ID.
     * @return {@code True} if non-client cache was added during this exchange.
     */
    private boolean dynamicCacheStarted(int cacheId) {
        return exchActions != null && exchActions.cacheStarted(cacheId);
    }

    /**
     * @param grpId Cache group ID.
     * @return {@code True} if non-client cache group was added during this exchange.
     */
    public boolean dynamicCacheGroupStarted(int grpId) {
        return exchActions != null && exchActions.cacheGroupStarting(grpId);
    }

    /**
     * @return {@code True}
     */
    public boolean onAdded() {
        return added.compareAndSet(false, true);
    }

    /**
     * Event callback.
     *
     * @param exchId Exchange ID.
     * @param discoEvt Discovery event.
     * @param discoCache Discovery data cache.
     */
    public void onEvent(GridDhtPartitionExchangeId exchId, DiscoveryEvent discoEvt, DiscoCache discoCache) {
        assert exchId.equals(this.exchId);

        this.exchId.discoveryEvent(discoEvt);
        this.firstDiscoEvt = discoEvt;
        this.firstEvtDiscoCache = discoCache;

        evtLatch.countDown();
    }

    /**
     * @return {@code True} if cluster state change exchange.
     */
    private boolean stateChangeExchange() {
        return exchActions != null && exchActions.stateChangeRequest() != null;
    }

    /**
     * @return {@code True} if this exchange was triggered by DynamicCacheChangeBatch message
     * in order to start cache(s).
     */
    private boolean dynamicCacheStartExchange() {
        return exchActions != null && !exchActions.cacheStartRequests().isEmpty()
            && exchActions.cacheStopRequests().isEmpty();
    }

    /**
     * @return {@code True} if activate cluster exchange.
     */
    public boolean activateCluster() {
        return exchActions != null && exchActions.activate();
    }

    /**
     * @return {@code True} if deactivate cluster exchange.
     */
    private boolean deactivateCluster() {
        return exchActions != null && exchActions.deactivate();
    }

    /** */
    public boolean changedBaseline() {
        return exchActions != null && exchActions.changedBaseline();
    }

    /**
     * @return {@code True} if there are caches to start.
     */
    public boolean hasCachesToStart() {
        return exchActions != null && !exchActions.cacheStartRequests().isEmpty();
    }

    /**
     * @return First event discovery event.
     *
     */
    public DiscoveryEvent firstEvent() {
        return firstDiscoEvt;
    }

    /**
     * @return Discovery cache for first event.
     */
    public DiscoCache firstEventCache() {
        return firstEvtDiscoCache;
    }

    /**
     * @return Events processed in this exchange.
     */
    public ExchangeDiscoveryEvents events() {
        return exchCtx.events();
    }

    /**
     * @return Exchange ID.
     */
    public GridDhtPartitionExchangeId exchangeId() {
        return exchId;
    }

    /**
     * @return {@code true} if entered to busy state.
     */
    private boolean enterBusy() {
        if (busyLock.readLock().tryLock())
            return true;

        if (log.isDebugEnabled())
            log.debug("Failed to enter busy state (exchanger is stopping): " + this);

        return false;
    }

    /**
     *
     */
    private void leaveBusy() {
        busyLock.readLock().unlock();
    }

    /**
     * @param newCrd {@code True} if node become coordinator on this exchange.
     * @throws IgniteCheckedException If failed.
     */
    private void initCoordinatorCaches(boolean newCrd) throws IgniteCheckedException {
        if (newCrd) {
            IgniteInternalFuture<?> fut = cctx.affinity().initCoordinatorCaches(this, false);

            if (fut != null)
                fut.get();

            cctx.exchange().onCoordinatorInitialized();
        }
    }

    /**
     * Starts activity.
     *
     * @param newCrd {@code True} if node become coordinator on this exchange.
     * @throws IgniteInterruptedCheckedException If interrupted.
     */
    public void init(boolean newCrd) throws IgniteInterruptedCheckedException {
        if (isDone())
            return;

        assert !cctx.kernalContext().isDaemon();

        initTs = U.currentTimeMillis();

        U.await(evtLatch);

        assert firstDiscoEvt != null : this;
        assert exchId.nodeId().equals(firstDiscoEvt.eventNode().id()) : this;

        try {
            AffinityTopologyVersion topVer = initialVersion();

            srvNodes = new ArrayList<>(firstEvtDiscoCache.serverNodes());

            remaining.addAll(F.nodeIds(F.view(srvNodes, F.remoteNodes(cctx.localNodeId()))));

            crd = srvNodes.isEmpty() ? null : srvNodes.get(0);

            boolean crdNode = crd != null && crd.isLocal();

            MvccCoordinator mvccCrd = firstEvtDiscoCache.mvccCoordinator();

            boolean mvccCrdChange = mvccCrd != null &&
                (initialVersion().equals(mvccCrd.topologyVersion()) || activateCluster());

            // Mvcc coordinator should has been initialized before exchange context is created.
            cctx.kernalContext().coordinators().updateCoordinator(mvccCrd);

            exchCtx = new ExchangeContext(crdNode, mvccCrdChange, this);

            cctx.kernalContext().coordinators().onExchangeStart(mvccCrd, exchCtx, crd);

            assert state == null : state;

            if (crdNode)
                state = ExchangeLocalState.CRD;
            else
                state = cctx.kernalContext().clientNode() ? ExchangeLocalState.CLIENT : ExchangeLocalState.SRV;

            if (exchLog.isInfoEnabled()) {
                exchLog.info("Started exchange init [topVer=" + topVer +
                    ", mvccCrd=" + mvccCrd +
                    ", mvccCrdChange=" + mvccCrdChange +
                    ", crd=" + crdNode +
                    ", evt=" + IgniteUtils.gridEventName(firstDiscoEvt.type()) +
                    ", evtNode=" + firstDiscoEvt.eventNode().id() +
                    ", customEvt=" + (firstDiscoEvt.type() == EVT_DISCOVERY_CUSTOM_EVT ? ((DiscoveryCustomEvent)firstDiscoEvt).customMessage() : null) +
                    ", allowMerge=" + exchCtx.mergeExchanges() + ']');
            }

            ExchangeType exchange;

            if (firstDiscoEvt.type() == EVT_DISCOVERY_CUSTOM_EVT) {
                assert !exchCtx.mergeExchanges();

                DiscoveryCustomMessage msg = ((DiscoveryCustomEvent)firstDiscoEvt).customMessage();

                forceAffReassignment = DiscoveryCustomEvent.requiresCentralizedAffinityAssignment(msg)
                    && firstEventCache().minimumNodeVersion().compareToIgnoreTimestamp(FORCE_AFF_REASSIGNMENT_SINCE) >= 0;

                if (msg instanceof ChangeGlobalStateMessage) {
                    assert exchActions != null && !exchActions.empty();

                    exchange = onClusterStateChangeRequest(crdNode);
                }
                else if (msg instanceof DynamicCacheChangeBatch) {
                    assert exchActions != null && !exchActions.empty();

                    exchange = onCacheChangeRequest(crdNode);
                }
                else if (msg instanceof SnapshotDiscoveryMessage) {
                    exchange = onCustomMessageNoAffinityChange(crdNode);
                }
                else if (msg instanceof WalStateAbstractMessage)
                    exchange = onCustomMessageNoAffinityChange(crdNode);
                else {
                    assert affChangeMsg != null : this;

                    exchange = onAffinityChangeRequest(crdNode);
                }

                if (forceAffReassignment)
                    cctx.affinity().onCentralizedAffinityChange(this, crdNode);

                initCoordinatorCaches(newCrd);
            }
            else {
                if (firstDiscoEvt.type() == EVT_NODE_JOINED) {
                    if (!firstDiscoEvt.eventNode().isLocal()) {
                        Collection<DynamicCacheDescriptor> receivedCaches = cctx.cache().startReceivedCaches(
                            firstDiscoEvt.eventNode().id(),
                            topVer);

                        cctx.affinity().initStartedCaches(crdNode, this, receivedCaches);
                    }
                    else
                        initCachesOnLocalJoin();
                }

                initCoordinatorCaches(newCrd);

                if (exchCtx.mergeExchanges()) {
                    if (localJoinExchange()) {
                        if (cctx.kernalContext().clientNode()) {
                            onClientNodeEvent(crdNode);

                            exchange = ExchangeType.CLIENT;
                        }
                        else {
                            onServerNodeEvent(crdNode);

                            exchange = ExchangeType.ALL;
                        }
                    }
                    else {
                        if (firstDiscoEvt.eventNode().isClient())
                            exchange = onClientNodeEvent(crdNode);
                        else
                            exchange = cctx.kernalContext().clientNode() ? ExchangeType.CLIENT : ExchangeType.ALL;
                    }

                    if (exchId.isLeft())
                        onLeft();
                }
                else {
                    exchange = firstDiscoEvt.eventNode().isClient() ? onClientNodeEvent(crdNode) :
                        onServerNodeEvent(crdNode);
                }
            }

            updateTopologies(crd, crdNode, cctx.coordinators().currentCoordinator());

            switch (exchange) {
                case ALL: {
                    distributedExchange();

                    break;
                }

                case CLIENT: {
                    if (!exchCtx.mergeExchanges() && exchCtx.fetchAffinityOnJoin())
                        initTopologies();

                    clientOnlyExchange();

                    break;
                }

                case NONE: {
                    initTopologies();

                    onDone(topVer);

                    break;
                }

                default:
                    assert false;
            }

            if (cctx.localNode().isClient())
                tryToPerformLocalSnapshotOperation();

            if (exchLog.isInfoEnabled())
                exchLog.info("Finished exchange init [topVer=" + topVer + ", crd=" + crdNode + ']');
        }
        catch (IgniteInterruptedCheckedException e) {
            onDone(e);

            throw e;
        }
        catch (IgniteNeedReconnectException e) {
            onDone(e);
        }
        catch (Throwable e) {
            if (reconnectOnError(e))
                onDone(new IgniteNeedReconnectException(cctx.localNode(), e));
            else {
                U.error(log, "Failed to reinitialize local partitions (rebalancing will be stopped): " + exchId, e);

                onDone(e);
            }

            if (e instanceof Error)
                throw (Error)e;
        }
    }

    /**
     * @throws IgniteCheckedException If failed.
     */
    private void initCachesOnLocalJoin() throws IgniteCheckedException {
        if (isLocalNodeNotInBaseline()) {
            cctx.cache().cleanupCachesDirectories();

            cctx.database().cleanupCheckpointDirectory();

            if (cctx.wal() != null)
                cctx.wal().cleanupWalDirectories();
        }

        cctx.activate();

        LocalJoinCachesContext locJoinCtx = exchActions == null ? null : exchActions.localJoinContext();

        List<T2<DynamicCacheDescriptor, NearCacheConfiguration>> caches = locJoinCtx == null ? null :
            locJoinCtx.caches();

        if (!cctx.kernalContext().clientNode()) {
            List<DynamicCacheDescriptor> startDescs = new ArrayList<>();

            if (caches != null) {
                for (T2<DynamicCacheDescriptor, NearCacheConfiguration> c : caches) {
                    DynamicCacheDescriptor startDesc = c.get1();

                    if (CU.isPersistentCache(startDesc.cacheConfiguration(), cctx.gridConfig().getDataStorageConfiguration()))
                        startDescs.add(startDesc);
                }
            }

            cctx.database().readCheckpointAndRestoreMemory(startDescs);
        }

        cctx.cache().startCachesOnLocalJoin(locJoinCtx, initialVersion());

        ensureClientCachesStarted();
    }

    /**
     * Start client caches if absent.
     */
    private void ensureClientCachesStarted() {
        GridCacheProcessor cacheProcessor = cctx.cache();

        Set<String> cacheNames = new HashSet<>(cacheProcessor.cacheNames());

        List<CacheConfiguration> notStartedCacheConfigs = new ArrayList<>();

        for (CacheConfiguration cCfg : cctx.gridConfig().getCacheConfiguration()) {
            if (!cacheNames.contains(cCfg.getName()) && !GridCacheUtils.isCacheTemplateName(cCfg.getName()))
                notStartedCacheConfigs.add(cCfg);
        }

        if (!notStartedCacheConfigs.isEmpty())
            cacheProcessor.dynamicStartCaches(notStartedCacheConfigs, false, false, false);
    }

    /**
     * @return {@code true} if local node is not in baseline and {@code false} otherwise.
     */
    private boolean isLocalNodeNotInBaseline() {
        BaselineTopology topology = cctx.discovery().discoCache().state().baselineTopology();

        return topology!= null && !topology.consistentIds().contains(cctx.localNode().consistentId());
    }

    /**
     * @throws IgniteCheckedException If failed.
     */
    private void initTopologies() throws IgniteCheckedException {
        cctx.database().checkpointReadLock();

        try {
            if (crd != null) {
                for (CacheGroupContext grp : cctx.cache().cacheGroups()) {
                    if (grp.isLocal())
                        continue;

                    grp.topology().beforeExchange(this, !centralizedAff && !forceAffReassignment, false);
                }
            }
        }
        finally {
            cctx.database().checkpointReadUnlock();
        }
    }

    /**
     * Updates topology versions and discovery caches on all topologies.
     *
     * @param exchCrd Exchange coordinator node.
     * @param crd Coordinator flag.
     * @param mvccCrd Mvcc coordinator.
     * @throws IgniteCheckedException If failed.
     */
    private void updateTopologies(ClusterNode exchCrd, boolean crd, MvccCoordinator mvccCrd) throws IgniteCheckedException {
        for (CacheGroupContext grp : cctx.cache().cacheGroups()) {
            if (grp.isLocal())
                continue;

            GridClientPartitionTopology clientTop = cctx.exchange().clearClientTopology(grp.groupId());

            long updSeq = clientTop == null ? -1 : clientTop.lastUpdateSequence();

            GridDhtPartitionTopology top = grp.topology();

            if (crd) {
                boolean updateTop = exchId.topologyVersion().equals(grp.localStartVersion());

                if (updateTop && clientTop != null) {
                    top.update(null,
                        clientTop.partitionMap(true),
                        clientTop.fullUpdateCounters(),
                        Collections.emptySet(),
                        null,
                        null);
                }
            }

            top.updateTopologyVersion(
                this,
                events().discoveryCache(),
                mvccCrd,
                updSeq,
                cacheGroupStopping(grp.groupId()));
        }

        for (GridClientPartitionTopology top : cctx.exchange().clientTopologies()) {
            top.updateTopologyVersion(this,
                events().discoveryCache(),
                mvccCrd,
                -1,
                cacheGroupStopping(top.groupId()));
        }
    }

    /**
     * @param crd Coordinator flag.
     * @return Exchange type.
     */
    private ExchangeType onClusterStateChangeRequest(boolean crd) {
        assert exchActions != null && !exchActions.empty() : this;

        StateChangeRequest req = exchActions.stateChangeRequest();

        assert req != null : exchActions;

        DiscoveryDataClusterState state = cctx.kernalContext().state().clusterState();

        if (state.transitionError() != null)
            exchangeLocE = state.transitionError();

        if (req.activeChanged()) {
            if (req.activate()) {
                if (log.isInfoEnabled()) {
                    log.info("Start activation process [nodeId=" + cctx.localNodeId() +
                        ", client=" + cctx.kernalContext().clientNode() +
                        ", topVer=" + initialVersion() + "]");
                }

                try {
                    cctx.activate();

                    if (!cctx.kernalContext().clientNode()) {
                        List<DynamicCacheDescriptor> startDescs = new ArrayList<>();

                        for (ExchangeActions.CacheActionData startReq : exchActions.cacheStartRequests()) {
                            DynamicCacheDescriptor desc = startReq.descriptor();

                            if (CU.isPersistentCache(desc.cacheConfiguration(),
                                cctx.gridConfig().getDataStorageConfiguration()))
                                startDescs.add(desc);
                        }

                        cctx.database().readCheckpointAndRestoreMemory(startDescs);
                    }

                    cctx.affinity().onCacheChangeRequest(this, crd, exchActions);

                    if (log.isInfoEnabled()) {
                        log.info("Successfully activated caches [nodeId=" + cctx.localNodeId() +
                            ", client=" + cctx.kernalContext().clientNode() +
                            ", topVer=" + initialVersion() + "]");
                    }
                }
                catch (Exception e) {
                    U.error(log, "Failed to activate node components [nodeId=" + cctx.localNodeId() +
                        ", client=" + cctx.kernalContext().clientNode() +
                        ", topVer=" + initialVersion() + "]", e);

                    exchangeLocE = e;

                    if (crd) {
                        synchronized (mux) {
                            exchangeGlobalExceptions.put(cctx.localNodeId(), e);
                        }
                    }
                }
            }
            else {
                if (log.isInfoEnabled()) {
                    log.info("Start deactivation process [nodeId=" + cctx.localNodeId() +
                        ", client=" + cctx.kernalContext().clientNode() +
                        ", topVer=" + initialVersion() + "]");
                }

                try {
                    cctx.kernalContext().dataStructures().onDeActivate(cctx.kernalContext());

                    cctx.kernalContext().service().onDeActivate(cctx.kernalContext());

                    cctx.affinity().onCacheChangeRequest(this, crd, exchActions);

                    if (log.isInfoEnabled()) {
                        log.info("Successfully deactivated data structures, services and caches [" +
                            "nodeId=" + cctx.localNodeId() +
                            ", client=" + cctx.kernalContext().clientNode() +
                            ", topVer=" + initialVersion() + "]");
                    }
                }
                catch (Exception e) {
                    U.error(log, "Failed to deactivate node components [nodeId=" + cctx.localNodeId() +
                        ", client=" + cctx.kernalContext().clientNode() +
                        ", topVer=" + initialVersion() + "]", e);

                    exchangeLocE = e;
                }
            }
        }
        else if (req.activate()) {
            // TODO: BLT changes on inactive cluster can't be handled easily because persistent storage hasn't been initialized yet.
            try {
                if (!forceAffReassignment) {
                    // possible only if cluster contains nodes without forceAffReassignment mode
                    assert firstEventCache().minimumNodeVersion()
                        .compareToIgnoreTimestamp(FORCE_AFF_REASSIGNMENT_SINCE) < 0
                        : firstEventCache().minimumNodeVersion();

                    cctx.affinity().onBaselineTopologyChanged(this, crd);
                }

                if (CU.isPersistenceEnabled(cctx.kernalContext().config()) && !cctx.kernalContext().clientNode())
                    cctx.kernalContext().state().onBaselineTopologyChanged(req.baselineTopology(),
                        req.prevBaselineTopologyHistoryItem());
            }
            catch (Exception e) {
                U.error(log, "Failed to change baseline topology [nodeId=" + cctx.localNodeId() +
                    ", client=" + cctx.kernalContext().clientNode() +
                    ", topVer=" + initialVersion() + "]", e);

                exchangeLocE = e;
            }
        }

        return cctx.kernalContext().clientNode() ? ExchangeType.CLIENT : ExchangeType.ALL;
    }

    /**
     * @param crd Coordinator flag.
     * @return Exchange type.
     * @throws IgniteCheckedException If failed.
     */
    private ExchangeType onCacheChangeRequest(boolean crd) throws IgniteCheckedException {
        assert exchActions != null && !exchActions.empty() : this;

        assert !exchActions.clientOnlyExchange() : exchActions;

        try {
            cctx.affinity().onCacheChangeRequest(this, crd, exchActions);
        }
        catch (Exception e) {
            if (reconnectOnError(e) || !isRollbackSupported())
                // This exception will be handled by init() method.
                throw e;

            U.error(log, "Failed to initialize cache(s) (will try to rollback). " + exchId, e);

            exchangeLocE = new IgniteCheckedException(
                "Failed to initialize exchange locally [locNodeId=" + cctx.localNodeId() + "]", e);

            exchangeGlobalExceptions.put(cctx.localNodeId(), exchangeLocE);
        }

        return cctx.kernalContext().clientNode() ? ExchangeType.CLIENT : ExchangeType.ALL;
    }

    /**
     * @param crd Coordinator flag.
     * @return Exchange type.
     */
    private ExchangeType onCustomMessageNoAffinityChange(boolean crd) {
        if (!forceAffReassignment)
            cctx.affinity().onCustomMessageNoAffinityChange(this, crd, exchActions);

        return cctx.kernalContext().clientNode() ? ExchangeType.CLIENT : ExchangeType.ALL;
    }

    /**
     * @param crd Coordinator flag.
     * @throws IgniteCheckedException If failed.
     * @return Exchange type.
     */
    private ExchangeType onAffinityChangeRequest(boolean crd) throws IgniteCheckedException {
        assert affChangeMsg != null : this;

        cctx.affinity().onChangeAffinityMessage(this, crd, affChangeMsg);

        if (cctx.kernalContext().clientNode())
            return ExchangeType.CLIENT;

        return ExchangeType.ALL;
    }

    /**
     * @param crd Coordinator flag.
     * @throws IgniteCheckedException If failed.
     * @return Exchange type.
     */
    private ExchangeType onClientNodeEvent(boolean crd) throws IgniteCheckedException {
        assert firstDiscoEvt.eventNode().isClient() : this;

        if (firstDiscoEvt.type() == EVT_NODE_LEFT || firstDiscoEvt.type() == EVT_NODE_FAILED) {
            onLeft();

            assert !firstDiscoEvt.eventNode().isLocal() : firstDiscoEvt;
        }
        else
            assert firstDiscoEvt.type() == EVT_NODE_JOINED || firstDiscoEvt.type() == EVT_DISCOVERY_CUSTOM_EVT : firstDiscoEvt;

        cctx.affinity().onClientEvent(this, crd);

        return firstDiscoEvt.eventNode().isLocal() ? ExchangeType.CLIENT : ExchangeType.NONE;
    }

    /**
     * @param crd Coordinator flag.
     * @throws IgniteCheckedException If failed.
     * @return Exchange type.
     */
    private ExchangeType onServerNodeEvent(boolean crd) throws IgniteCheckedException {
        assert !firstDiscoEvt.eventNode().isClient() : this;

        if (firstDiscoEvt.type() == EVT_NODE_LEFT || firstDiscoEvt.type() == EVT_NODE_FAILED) {
            onLeft();

            exchCtx.events().warnNoAffinityNodes(cctx);

            centralizedAff = cctx.affinity().onCentralizedAffinityChange(this, crd);
        }
        else
            cctx.affinity().onServerJoin(this, crd);

        return cctx.kernalContext().clientNode() ? ExchangeType.CLIENT : ExchangeType.ALL;
    }

    /**
     * @throws IgniteCheckedException If failed.
     */
    private void clientOnlyExchange() throws IgniteCheckedException {
        if (crd != null) {
            assert !crd.isLocal() : crd;

            if (!centralizedAff)
                sendLocalPartitions(crd);

            initDone();

            return;
        }
        else {
            if (centralizedAff) { // Last server node failed.
                for (CacheGroupContext grp : cctx.cache().cacheGroups()) {
                    GridAffinityAssignmentCache aff = grp.affinity();

                    aff.initialize(initialVersion(), aff.idealAssignment());
                }
            }
            else
                onAllServersLeft();
        }

        onDone(initialVersion());
    }

    /**
     * @throws IgniteCheckedException If failed.
     */
    private void distributedExchange() throws IgniteCheckedException {
        assert crd != null;

        assert !cctx.kernalContext().clientNode();

        for (CacheGroupContext grp : cctx.cache().cacheGroups()) {
            if (grp.isLocal())
                continue;

            grp.preloader().onTopologyChanged(this);
        }

        cctx.database().releaseHistoryForPreloading();

        // To correctly rebalance when persistence is enabled, it is necessary to reserve history within exchange.
        partHistReserved = cctx.database().reserveHistoryForExchange();

        boolean distributed = true;

        // Do not perform distributed partition release in case of cluster activation.
        if (activateCluster())
            distributed = false;

        // On first phase we wait for finishing all local tx updates, atomic updates and lock releases on all nodes.
        waitPartitionRelease(distributed, true);

        // Second phase is needed to wait for finishing all tx updates from primary to backup nodes remaining after first phase.
        if (distributed)
            waitPartitionRelease(false, false);

        boolean topChanged = firstDiscoEvt.type() != EVT_DISCOVERY_CUSTOM_EVT || affChangeMsg != null;

        for (GridCacheContext cacheCtx : cctx.cacheContexts()) {
            if (cacheCtx.isLocal() || cacheStopping(cacheCtx.cacheId()))
                continue;

            if (topChanged) {
                // Partition release future is done so we can flush the write-behind store.
                cacheCtx.store().forceFlush();
            }
        }

        /* It is necessary to run database callback before all topology callbacks.
           In case of persistent store is enabled we first restore partitions presented on disk.
           We need to guarantee that there are no partition state changes logged to WAL before this callback
           to make sure that we correctly restored last actual states. */
        boolean restored = cctx.database().beforeExchange(this);

        // Pre-create missing partitions using current affinity.
        if (!exchCtx.mergeExchanges()) {
            for (CacheGroupContext grp : cctx.cache().cacheGroups()) {
                if (grp.isLocal() || cacheGroupStopping(grp.groupId()))
                    continue;

                // It is possible affinity is not initialized yet if node joins to cluster.
                if (grp.affinity().lastVersion().topologyVersion() > 0)
                    grp.topology().beforeExchange(this, !centralizedAff && !forceAffReassignment, false);
            }
        }

        // After all partitions have been restored and pre-created it's safe to make first checkpoint.
        if (restored)
            cctx.database().onStateRestored();

        changeWalModeIfNeeded();

        if (crd.isLocal()) {
            if (remaining.isEmpty())
                onAllReceived(null);
        }
        else
            sendPartitions(crd);

        initDone();
    }

    /**
     * Try to start local snapshot operation if it is needed by discovery event
     */
    private void tryToPerformLocalSnapshotOperation() {
        try {
            long start = U.currentTimeMillis();

            IgniteInternalFuture fut = cctx.snapshot().tryStartLocalSnapshotOperation(firstDiscoEvt, exchId.topologyVersion());

            if (fut != null) {
                fut.get();

                long end = U.currentTimeMillis();

                if (log.isInfoEnabled())
                    log.info("Snapshot initialization completed [topVer=" + exchangeId().topologyVersion() +
                        ", time=" + (end - start) + "ms]");
            }
        }
        catch (IgniteCheckedException e) {
            U.error(log, "Error while starting snapshot operation", e);
        }
    }

    /**
     * Change WAL mode if needed.
     */
    private void changeWalModeIfNeeded() {
        WalStateAbstractMessage msg = firstWalMessage();

        if (msg != null)
            cctx.walState().onProposeExchange(msg.exchangeMessage());
    }

    /**
     * Get first message if and only if this is WAL message.
     *
     * @return WAL message or {@code null}.
     */
    @Nullable private WalStateAbstractMessage firstWalMessage() {
        if (firstDiscoEvt != null && firstDiscoEvt.type() == EVT_DISCOVERY_CUSTOM_EVT) {
            DiscoveryCustomMessage customMsg = ((DiscoveryCustomEvent)firstDiscoEvt).customMessage();

            if (customMsg instanceof WalStateAbstractMessage) {
                WalStateAbstractMessage msg0 = (WalStateAbstractMessage)customMsg;

                assert msg0.needExchange();

                return msg0;
            }
        }

        return null;
    }

    /**
     * The main purpose of this method is to wait for all ongoing updates (transactional and atomic), initiated on
     * the previous topology version, to finish to prevent inconsistencies during rebalancing and to prevent two
     * different simultaneous owners of the same lock.
     * For the exact list of the objects being awaited for see
     * {@link GridCacheSharedContext#partitionReleaseFuture(AffinityTopologyVersion)} javadoc.
     *
     * @param distributed If {@code true} then node should wait for partition release completion on all other nodes.
     * @param doRollback If {@code true} tries to rollback transactions which lock partitions. Avoids unnecessary calls
     *      of {@link org.apache.ignite.internal.processors.cache.transactions.IgniteTxManager#rollbackOnTopologyChange}
     *
     * @throws IgniteCheckedException If failed.
     */
    private void waitPartitionRelease(boolean distributed, boolean doRollback) throws IgniteCheckedException {
        Latch releaseLatch = null;

        // Wait for other nodes only on first phase.
        if (distributed)
            releaseLatch = cctx.exchange().latch().getOrCreate(DISTRIBUTED_LATCH_ID, initialVersion());

        IgniteInternalFuture<?> partReleaseFut = cctx.partitionReleaseFuture(initialVersion());

        // Assign to class variable so it will be included into toString() method.
        this.partReleaseFut = partReleaseFut;

        if (exchId.isLeft())
            cctx.mvcc().removeExplicitNodeLocks(exchId.nodeId(), exchId.topologyVersion());

        if (log.isDebugEnabled())
            log.debug("Before waiting for partition release future: " + this);

        int dumpCnt = 0;

        long nextDumpTime = 0;

        IgniteConfiguration cfg = cctx.gridConfig();

        long waitStart = U.currentTimeMillis();

        long waitTimeout = 2 * cfg.getNetworkTimeout();

        boolean txRolledBack = !doRollback;

        while (true) {
            // Read txTimeoutOnPME from configuration after every iteration.
            long curTimeout = cfg.getTransactionConfiguration().getTxTimeoutOnPartitionMapExchange();

            try {
                // This avoids unnessesary waiting for rollback.
                partReleaseFut.get(curTimeout > 0 && !txRolledBack ?
                        Math.min(curTimeout, waitTimeout) : waitTimeout, TimeUnit.MILLISECONDS);

                break;
            }
            catch (IgniteFutureTimeoutCheckedException ignored) {
                // Print pending transactions and locks that might have led to hang.
                if (nextDumpTime <= U.currentTimeMillis()) {
                    dumpPendingObjects(partReleaseFut, curTimeout <= 0 && !txRolledBack);

                    nextDumpTime = U.currentTimeMillis() + nextDumpTimeout(dumpCnt++, waitTimeout);
                }

                if (!txRolledBack && curTimeout > 0 && U.currentTimeMillis() - waitStart >= curTimeout) {
                    txRolledBack = true;

                    cctx.tm().rollbackOnTopologyChange(initialVersion());
                }
            }
            catch (IgniteCheckedException e) {
                U.warn(log,"Unable to await partitions release future", e);

                throw e;
            }
        }

        long waitEnd = U.currentTimeMillis();

        if (log.isInfoEnabled()) {
            long waitTime = (waitEnd - waitStart);

            String futInfo = RELEASE_FUTURE_DUMP_THRESHOLD > 0 && waitTime > RELEASE_FUTURE_DUMP_THRESHOLD ?
                partReleaseFut.toString() : "NA";

            if (log.isInfoEnabled())
                log.info("Finished waiting for partition release future [topVer=" + exchangeId().topologyVersion() +
                    ", waitTime=" + (waitEnd - waitStart) + "ms, futInfo=" + futInfo + "]");
        }

        IgniteInternalFuture<?> locksFut = cctx.mvcc().finishLocks(exchId.topologyVersion());

        nextDumpTime = 0;
        dumpCnt = 0;

        while (true) {
            try {
                locksFut.get(waitTimeout, TimeUnit.MILLISECONDS);

                break;
            }
            catch (IgniteFutureTimeoutCheckedException ignored) {
                if (nextDumpTime <= U.currentTimeMillis()) {
                    U.warn(log, "Failed to wait for locks release future. " +
                        "Dumping pending objects that might be the cause: " + cctx.localNodeId());

                    U.warn(log, "Locked keys:");

                    for (IgniteTxKey key : cctx.mvcc().lockedKeys())
                        U.warn(log, "Locked key: " + key);

                    for (IgniteTxKey key : cctx.mvcc().nearLockedKeys())
                        U.warn(log, "Locked near key: " + key);

                    Map<IgniteTxKey, Collection<GridCacheMvccCandidate>> locks =
                        cctx.mvcc().unfinishedLocks(exchId.topologyVersion());

                    for (Map.Entry<IgniteTxKey, Collection<GridCacheMvccCandidate>> e : locks.entrySet())
                        U.warn(log, "Awaited locked entry [key=" + e.getKey() + ", mvcc=" + e.getValue() + ']');

                    nextDumpTime = U.currentTimeMillis() + nextDumpTimeout(dumpCnt++, waitTimeout);

                    if (getBoolean(IGNITE_THREAD_DUMP_ON_EXCHANGE_TIMEOUT, false))
                        U.dumpThreads(log);
                }
            }
        }

        if (releaseLatch == null)
            return;

        releaseLatch.countDown();

        if (!localJoinExchange()) {
            try {
                while (true) {
                    try {
                        releaseLatch.await(waitTimeout, TimeUnit.MILLISECONDS);

                        if (log.isInfoEnabled())
                            log.info("Finished waiting for partitions release latch: " + releaseLatch);

                        break;
                    }
                    catch (IgniteFutureTimeoutCheckedException ignored) {
                        U.warn(log, "Unable to await partitions release latch within timeout: " + releaseLatch);

                        // Try to resend ack.
                        releaseLatch.countDown();
                    }
                }
            }
            catch (IgniteCheckedException e) {
                U.warn(log, "Stop waiting for partitions release latch: " + e.getMessage());
            }
        }
    }

    /**
     *
     */
    private void onLeft() {
        for (CacheGroupContext grp : cctx.cache().cacheGroups()) {
            if (grp.isLocal())
                continue;

            grp.preloader().unwindUndeploys();
        }

        cctx.mvcc().removeExplicitNodeLocks(exchId.nodeId(), exchId.topologyVersion());
    }

    /**
     * @param partReleaseFut Partition release future.
     * @param txTimeoutNotifyFlag If {@code true} print transaction rollback timeout on PME notification.
     */
    private void dumpPendingObjects(IgniteInternalFuture<?> partReleaseFut, boolean txTimeoutNotifyFlag) {
        U.warn(cctx.kernalContext().cluster().diagnosticLog(),
            "Failed to wait for partition release future [topVer=" + initialVersion() +
            ", node=" + cctx.localNodeId() + "]");

        if (txTimeoutNotifyFlag)
            U.warn(cctx.kernalContext().cluster().diagnosticLog(), "Consider changing TransactionConfiguration." +
                    "txTimeoutOnPartitionMapExchange to non default value to avoid this message.");

        U.warn(log, "Partition release future: " + partReleaseFut);

        U.warn(cctx.kernalContext().cluster().diagnosticLog(),
            "Dumping pending objects that might be the cause: ");

        try {
            cctx.exchange().dumpDebugInfo(this);
        }
        catch (Exception e) {
            U.error(cctx.kernalContext().cluster().diagnosticLog(), "Failed to dump debug information: " + e, e);
        }
    }

    /**
     * @param grpId Cache group ID to check.
     * @return {@code True} if cache group us stopping by this exchange.
     */
    private boolean cacheGroupStopping(int grpId) {
        return exchActions != null && exchActions.cacheGroupStopping(grpId);
    }

    /**
     * @param cacheId Cache ID to check.
     * @return {@code True} if cache is stopping by this exchange.
     */
    private boolean cacheStopping(int cacheId) {
        return exchActions != null && exchActions.cacheStopped(cacheId);
    }

    /**
     * @return {@code True} if exchange for local node join.
     */
    public boolean localJoinExchange() {
        return firstDiscoEvt.type() == EVT_NODE_JOINED && firstDiscoEvt.eventNode().isLocal();
    }

    /**
     * @param node Target Node.
     * @throws IgniteCheckedException If failed.
     */
    private void sendLocalPartitions(ClusterNode node) throws IgniteCheckedException {
        assert node != null;

        GridDhtPartitionsSingleMessage msg;

        // Reset lost partitions before sending local partitions to coordinator.
        if (exchActions != null) {
            Set<String> caches = exchActions.cachesToResetLostPartitions();

            if (!F.isEmpty(caches))
                resetLostPartitions(caches);
        }

        if (cctx.kernalContext().clientNode() || (dynamicCacheStartExchange() && exchangeLocE != null)) {
            msg = new GridDhtPartitionsSingleMessage(exchangeId(),
                cctx.kernalContext().clientNode(),
                cctx.versions().last(),
                true);
        }
        else {
            msg = cctx.exchange().createPartitionsSingleMessage(exchangeId(),
                false,
                true,
                node.version().compareToIgnoreTimestamp(PARTIAL_COUNTERS_MAP_SINCE) >= 0,
                exchActions);

            Map<Integer, Map<Integer, Long>> partHistReserved0 = partHistReserved;

            if (partHistReserved0 != null)
                msg.partitionHistoryCounters(partHistReserved0);
        }

        if (exchCtx.newMvccCoordinator() && cctx.coordinators().currentCoordinatorId().equals(node.id())) {
            Map<UUID, GridLongList> activeQueries = exchCtx.activeQueries();

            msg.activeQueries(activeQueries != null ? activeQueries.get(cctx.localNodeId()) : null);
        }

        if ((stateChangeExchange() || dynamicCacheStartExchange()) && exchangeLocE != null)
            msg.setError(exchangeLocE);
        else if (localJoinExchange())
            msg.cacheGroupsAffinityRequest(exchCtx.groupsAffinityRequestOnJoin());

        if (log.isDebugEnabled())
            log.debug("Sending local partitions [nodeId=" + node.id() + ", exchId=" + exchId + ", msg=" + msg + ']');

        try {
            cctx.io().send(node, msg, SYSTEM_POOL);
        }
        catch (ClusterTopologyCheckedException ignored) {
            if (log.isDebugEnabled())
                log.debug("Node left during partition exchange [nodeId=" + node.id() + ", exchId=" + exchId + ']');
        }
    }

    /**
     * @param compress Message compress flag.
     * @param newCntrMap {@code True} if possible to use {@link CachePartitionFullCountersMap}.
     * @return Message.
     */
    private GridDhtPartitionsFullMessage createPartitionsMessage(boolean compress,
        boolean newCntrMap) {
        GridCacheVersion last = lastVer.get();

        GridDhtPartitionsFullMessage m = cctx.exchange().createPartitionsFullMessage(
            compress,
            newCntrMap,
            exchangeId(),
            last != null ? last : cctx.versions().last(),
            partHistSuppliers,
            partsToReload);

        if (stateChangeExchange() && !F.isEmpty(exchangeGlobalExceptions))
            m.setErrorsMap(exchangeGlobalExceptions);

        return m;
    }

    /**
     * @param fullMsg Message to send.
     * @param nodes Nodes.
     * @param mergedJoinExchMsgs Messages received from merged 'join node' exchanges.
     * @param affinityForJoinedNodes Affinity if was requested by some nodes.
     */
    private void sendAllPartitions(
        GridDhtPartitionsFullMessage fullMsg,
        Collection<ClusterNode> nodes,
        Map<UUID, GridDhtPartitionsSingleMessage> mergedJoinExchMsgs,
        Map<Integer, CacheGroupAffinityMessage> affinityForJoinedNodes
    ) {
        assert !nodes.contains(cctx.localNode());

        if (log.isDebugEnabled()) {
            log.debug("Sending full partition map [nodeIds=" + F.viewReadOnly(nodes, F.node2id()) +
                ", exchId=" + exchId + ", msg=" + fullMsg + ']');
        }

        // Find any single message with affinity request. This request exists only for newly joined nodes.
        Optional<GridDhtPartitionsSingleMessage> singleMsgWithAffinityReq = nodes.stream()
            .flatMap(node -> Optional.ofNullable(msgs.get(node.id()))
                .filter(singleMsg -> singleMsg.cacheGroupsAffinityRequest() != null)
                .map(Stream::of)
                .orElse(Stream.empty()))
            .findAny();

        // Prepare full message for newly joined nodes with affinity request.
        final GridDhtPartitionsFullMessage fullMsgWithAffinity = singleMsgWithAffinityReq
            .filter(singleMessage -> affinityForJoinedNodes != null)
            .map(singleMessage -> fullMsg.copy().joinedNodeAffinity(affinityForJoinedNodes))
            .orElse(null);

        // Prepare and send full messages for given nodes.
        nodes.stream()
            .map(node -> {
                // No joined nodes, just send a regular full message.
                if (fullMsgWithAffinity == null)
                    return new T2<>(node, fullMsg);

                return new T2<>(
                    node,
                    // If single message contains affinity request, use special full message for such single messages.
                    Optional.ofNullable(msgs.get(node.id()))
                        .filter(singleMsg -> singleMsg.cacheGroupsAffinityRequest() != null)
                        .map(singleMsg -> fullMsgWithAffinity)
                        .orElse(fullMsg)
                );
            })
            .map(nodeAndMsg -> {
                ClusterNode node = nodeAndMsg.get1();
                GridDhtPartitionsFullMessage fullMsgToSend = nodeAndMsg.get2();

                // If exchange has merged, use merged version of exchange id.
                GridDhtPartitionExchangeId sndExchId = mergedJoinExchMsgs != null
                    ? Optional.ofNullable(mergedJoinExchMsgs.get(node.id()))
                        .map(GridDhtPartitionsAbstractMessage::exchangeId)
                        .orElse(exchangeId())
                    : exchangeId();

                if (sndExchId != null && !sndExchId.equals(exchangeId())) {
                    GridDhtPartitionsFullMessage fullMsgWithUpdatedExchangeId = fullMsgToSend.copy();

                    fullMsgWithUpdatedExchangeId.exchangeId(sndExchId);

                    return new T2<>(node, fullMsgWithUpdatedExchangeId);
                }

                return new T2<>(node, fullMsgToSend);
            })
            .forEach(nodeAndMsg -> {
                ClusterNode node = nodeAndMsg.get1();
                GridDhtPartitionsFullMessage fullMsgToSend = nodeAndMsg.get2();

                try {
                    cctx.io().send(node, fullMsgToSend, SYSTEM_POOL);
                }
                catch (ClusterTopologyCheckedException e) {
                    if (log.isDebugEnabled())
                        log.debug("Failed to send partitions, node failed: " + node);
                }
                catch (IgniteCheckedException e) {
                    U.error(log, "Failed to send partitions [node=" + node + ']', e);
                }
            });
    }

    /**
     * @param oldestNode Oldest node. Target node to send message to.
     */
    private void sendPartitions(ClusterNode oldestNode) {
        try {
            sendLocalPartitions(oldestNode);
        }
        catch (ClusterTopologyCheckedException ignore) {
            if (log.isDebugEnabled())
                log.debug("Coordinator left during partition exchange [nodeId=" + oldestNode.id() +
                    ", exchId=" + exchId + ']');
        }
        catch (IgniteCheckedException e) {
            if (reconnectOnError(e))
                onDone(new IgniteNeedReconnectException(cctx.localNode(), e));
            else {
                U.error(log, "Failed to send local partitions to coordinator [crd=" + oldestNode.id() +
                    ", exchId=" + exchId + ']', e);
            }
        }
    }

    /**
     * @return {@code True} if exchange triggered by server node join or fail.
     */
    public boolean serverNodeDiscoveryEvent() {
        assert exchCtx != null;

        return exchCtx.events().hasServerJoin() || exchCtx.events().hasServerLeft();
    }

    /** {@inheritDoc} */
    @Override public boolean exchangeDone() {
        return done.get();
    }

    /**
     * Finish merged future to allow GridCachePartitionExchangeManager.ExchangeFutureSet cleanup.
     */
    public void finishMerged() {
        super.onDone(null, null);
    }

    /** {@inheritDoc} */
    @Override public boolean onDone(@Nullable AffinityTopologyVersion res, @Nullable Throwable err) {
        if (isDone() || !done.compareAndSet(false, true))
            return false;

        if (log.isInfoEnabled()) {
            log.info("Finish exchange future [startVer=" + initialVersion() +
                ", resVer=" + res +
                ", err=" + err + ']');
        }

        assert res != null || err != null;

        if (err == null &&
            !cctx.kernalContext().clientNode() &&
            (serverNodeDiscoveryEvent() || affChangeMsg != null)) {
            for (GridCacheContext cacheCtx : cctx.cacheContexts()) {
                if (!cacheCtx.affinityNode() || cacheCtx.isLocal())
                    continue;

                cacheCtx.continuousQueries().flushBackupQueue(res);
            }
        }

        if (err == null) {
            if (centralizedAff || forceAffReassignment) {
                assert !exchCtx.mergeExchanges();

                for (CacheGroupContext grp : cctx.cache().cacheGroups()) {
                    if (grp.isLocal())
                        continue;

                    boolean needRefresh = false;

                    try {
                        needRefresh = grp.topology().initPartitionsWhenAffinityReady(res, this);
                    }
                    catch (IgniteInterruptedCheckedException e) {
                        U.error(log, "Failed to initialize partitions.", e);
                    }

                    if (needRefresh)
                        cctx.exchange().refreshPartitions();
                }
            }

            for (GridCacheContext cacheCtx : cctx.cacheContexts()) {
                GridCacheContext drCacheCtx = cacheCtx.isNear() ? cacheCtx.near().dht().context() : cacheCtx;

                if (drCacheCtx.isDrEnabled()) {
                    try {
                        drCacheCtx.dr().onExchange(res, exchId.isLeft());
                    }
                    catch (IgniteCheckedException e) {
                        U.error(log, "Failed to notify DR: " + e, e);
                    }
                }
            }

            if (serverNodeDiscoveryEvent())
                detectLostPartitions(res);

            Map<Integer, CacheValidation> m = U.newHashMap(cctx.cache().cacheGroups().size());

            for (CacheGroupContext grp : cctx.cache().cacheGroups())
                m.put(grp.groupId(), validateCacheGroup(grp, events().lastEvent().topologyNodes()));

            grpValidRes = m;
        }

        if (!cctx.localNode().isClient())
            tryToPerformLocalSnapshotOperation();

        if (err == null)
            cctx.coordinators().onExchangeDone(exchCtx.newMvccCoordinator(), exchCtx.events().discoveryCache(),
                exchCtx.activeQueries());

        cctx.cache().onExchangeDone(initialVersion(), exchActions, err);

        cctx.exchange().onExchangeDone(res, initialVersion(), err);

        cctx.kernalContext().authentication().onActivate();

        if (exchActions != null && err == null)
            exchActions.completeRequestFutures(cctx, null);

        if (stateChangeExchange() && err == null)
            cctx.kernalContext().state().onStateChangeExchangeDone(exchActions.stateChangeRequest());

        Map<T2<Integer, Integer>, Long> localReserved = partHistSuppliers.getReservations(cctx.localNodeId());

        if (localReserved != null) {
            for (Map.Entry<T2<Integer, Integer>, Long> e : localReserved.entrySet()) {
                boolean success = cctx.database().reserveHistoryForPreloading(
                    e.getKey().get1(), e.getKey().get2(), e.getValue());

                if (!success) {
                    // TODO: how to handle?
                    err = new IgniteCheckedException("Could not reserve history");
                }
            }
        }

        cctx.database().releaseHistoryForExchange();

        cctx.database().rebuildIndexesIfNeeded(this);

        if (err == null) {
            for (CacheGroupContext grp : cctx.cache().cacheGroups()) {
                if (!grp.isLocal())
                    grp.topology().onExchangeDone(this, grp.affinity().readyAffinity(res), false);
            }

            cctx.walState().changeLocalStatesOnExchangeDone(res);
        }

        if (super.onDone(res, err)) {
            if (log.isDebugEnabled())
                log.debug("Completed partition exchange [localNode=" + cctx.localNodeId() + ", exchange= " + this +
                    ", durationFromInit=" + (U.currentTimeMillis() - initTs) + ']');
            else if(log.isInfoEnabled())
                log.info("Completed partition exchange [localNode=" + cctx.localNodeId() + ", exchange=" + shortInfo() +
                     ", topVer=" + topologyVersion() + ", durationFromInit=" + (U.currentTimeMillis() - initTs) + ']');

            initFut.onDone(err == null);

            if (exchCtx != null && exchCtx.events().hasServerLeft()) {
                ExchangeDiscoveryEvents evts = exchCtx.events();

                for (DiscoveryEvent evt : exchCtx.events().events()) {
                    if (serverLeftEvent(evt)) {
                        for (CacheGroupContext grp : cctx.cache().cacheGroups())
                            grp.affinityFunction().removeNode(evt.eventNode().id());
                    }
                }
            }

            exchActions = null;

            if (firstDiscoEvt instanceof DiscoveryCustomEvent)
                ((DiscoveryCustomEvent)firstDiscoEvt).customMessage(null);

            if (err == null) {
                cctx.exchange().lastFinishedFuture(this);

                if (exchCtx != null && (exchCtx.events().hasServerLeft() || exchCtx.events().hasServerJoin())) {
                    ExchangeDiscoveryEvents evts = exchCtx.events();

                    for (DiscoveryEvent evt : exchCtx.events().events()) {
                        if (serverLeftEvent(evt) || serverJoinEvent(evt))
                            logExchange(evt);
                    }
                }

            }

            return true;
        }

        return false;
    }

    /**
     * Log exchange event.
     *
     * @param evt Discovery event.
     */
    private void logExchange(DiscoveryEvent evt) {
        if (cctx.kernalContext().state().publicApiActiveState(false) && cctx.wal() != null) {
            if (cctx.wal().serializerVersion() > 1)
                try {
                    ExchangeRecord.Type type = null;

                    if (evt.type() == EVT_NODE_JOINED)
                        type = ExchangeRecord.Type.JOIN;
                    else if (evt.type() == EVT_NODE_LEFT || evt.type() == EVT_NODE_FAILED)
                        type = ExchangeRecord.Type.LEFT;

                    BaselineTopology blt = cctx.kernalContext().state().clusterState().baselineTopology();

                    if (type != null && blt != null) {
                        Short constId = blt.consistentIdMapping().get(evt.eventNode().consistentId());

                        if (constId != null)
                            cctx.wal().log(new ExchangeRecord(constId, type));
                    }
                }
                catch (IgniteCheckedException e) {
                    U.error(log, "Fail during log exchange record.", e);
                }
        }
    }

    /**
     * Cleans up resources to avoid excessive memory usage.
     */
    public void cleanUp() {
        pendingSingleMsgs.clear();
        fullMsgs.clear();
        msgs.clear();
        crd = null;
        partReleaseFut = null;
        exchActions = null;
        mergedJoinExchMsgs = null;
        pendingJoinMsg = null;
        exchCtx = null;
        newCrdFut = null;
        exchangeLocE = null;
        exchangeGlobalExceptions.clear();
    }

    /**
     * @param ver Version.
     */
    private void updateLastVersion(GridCacheVersion ver) {
        assert ver != null;

        while (true) {
            GridCacheVersion old = lastVer.get();

            if (old == null || Long.compare(old.order(), ver.order()) < 0) {
                if (lastVer.compareAndSet(old, ver))
                    break;
            }
            else
                break;
        }
    }

    /**
     * Records that this exchange if merged with another 'node join' exchange.
     *
     * @param node Joined node.
     * @param msg Joined node message if already received.
     * @return {@code True} if need to wait for message from joined server node.
     */
    private boolean addMergedJoinExchange(ClusterNode node, @Nullable GridDhtPartitionsSingleMessage msg) {
        assert Thread.holdsLock(mux);
        assert node != null;
        assert state == ExchangeLocalState.CRD : state;

        if (msg == null && newCrdFut != null)
            msg = newCrdFut.joinExchangeMessage(node.id());

        UUID nodeId = node.id();

        boolean wait = false;

        if (node.isClient()) {
            if (msg != null)
                waitAndReplyToNode(nodeId, msg);
        }
        else {
            if (mergedJoinExchMsgs == null)
                mergedJoinExchMsgs = new LinkedHashMap<>();

            if (msg != null) {
                assert msg.exchangeId().topologyVersion().equals(new AffinityTopologyVersion(node.order()));

                if (log.isInfoEnabled()) {
                    log.info("Merge server join exchange, message received [curFut=" + initialVersion() +
                        ", node=" + nodeId + ']');
                }

                mergedJoinExchMsgs.put(nodeId, msg);
            }
            else {
                if (cctx.discovery().alive(nodeId)) {
                    if (log.isInfoEnabled()) {
                        log.info("Merge server join exchange, wait for message [curFut=" + initialVersion() +
                            ", node=" + nodeId + ']');
                    }

                    wait = true;

                    mergedJoinExchMsgs.put(nodeId, null);

                    awaitMergedMsgs++;
                }
                else {
                    if (log.isInfoEnabled()) {
                        log.info("Merge server join exchange, awaited node left [curFut=" + initialVersion() +
                            ", node=" + nodeId + ']');
                    }
                }
            }
        }

        return wait;
    }

    /**
     * Merges this exchange with given one.
     *
     * @param fut Current exchange to merge with.
     * @return {@code True} if need wait for message from joined server node.
     */
    public boolean mergeJoinExchange(GridDhtPartitionsExchangeFuture fut) {
        boolean wait;

        synchronized (mux) {
            assert (!isDone() && !initFut.isDone()) || cctx.kernalContext().isStopping() : this;
            assert (mergedWith == null && state == null) || cctx.kernalContext().isStopping()  : this;

            state = ExchangeLocalState.MERGED;

            mergedWith = fut;

            ClusterNode joinedNode = firstDiscoEvt.eventNode();

            wait = fut.addMergedJoinExchange(joinedNode, pendingJoinMsg);
        }

        return wait;
    }

    /**
     * @param fut Current future.
     * @return Pending join request if any.
     */
    @Nullable public GridDhtPartitionsSingleMessage mergeJoinExchangeOnDone(GridDhtPartitionsExchangeFuture fut) {
        synchronized (mux) {
            assert !isDone();
            assert !initFut.isDone();
            assert mergedWith == null;
            assert state == null;

            state = ExchangeLocalState.MERGED;

            mergedWith = fut;

            return pendingJoinMsg;
        }
    }

    /**
     * @param node Sender node.
     * @param msg Message.
     */
    private void processMergedMessage(final ClusterNode node, final GridDhtPartitionsSingleMessage msg) {
        if (msg.client()) {
            waitAndReplyToNode(node.id(), msg);

            return;
        }

        boolean done = false;

        FinishState finishState0 = null;

        synchronized (mux) {
            if (state == ExchangeLocalState.DONE) {
                assert finishState != null;

                finishState0 = finishState;
            }
            else {
                boolean process = mergedJoinExchMsgs != null &&
                    mergedJoinExchMsgs.containsKey(node.id()) &&
                    mergedJoinExchMsgs.get(node.id()) == null;

                if (log.isInfoEnabled()) {
                    log.info("Merge server join exchange, received message [curFut=" + initialVersion() +
                        ", node=" + node.id() +
                        ", msgVer=" + msg.exchangeId().topologyVersion() +
                        ", process=" + process +
                        ", awaited=" + awaitMergedMsgs + ']');
                }

                if (process) {
                    mergedJoinExchMsgs.put(node.id(), msg);

                    assert awaitMergedMsgs > 0 : awaitMergedMsgs;

                    awaitMergedMsgs--;

                    done = awaitMergedMsgs == 0;
                }
            }
        }

        if (finishState0 != null) {
            sendAllPartitionsToNode(finishState0, msg, node.id());

            return;
        }

        if (done)
            finishExchangeOnCoordinator(null);
    }

    /**
     * Method is called on coordinator in situation when initial ExchangeFuture created on client join event was preempted
     * from exchange history because of IGNITE_EXCHANGE_HISTORY_SIZE property.
     *
     * @param node Client node that should try to reconnect to the cluster.
     * @param msg Single message received from the client which didn't find original ExchangeFuture.
     */
    public void forceClientReconnect(ClusterNode node, GridDhtPartitionsSingleMessage msg) {
        Exception reconnectException = new IgniteNeedReconnectException(node, null);

        exchangeGlobalExceptions.put(node.id(), reconnectException);

        onDone(null, reconnectException);

        GridDhtPartitionsFullMessage fullMsg = createPartitionsMessage(true, false);

        fullMsg.setErrorsMap(exchangeGlobalExceptions);

        try {
            cctx.io().send(node, fullMsg, SYSTEM_POOL);

            if (log.isDebugEnabled())
                log.debug("Full message for reconnect client was sent to node: " + node + ", fullMsg: " + fullMsg);
        }
        catch (IgniteCheckedException e) {
            U.error(log, "Failed to send reconnect client message [node=" + node + ']', e);
        }
    }

    /**
     * Processing of received single message. Actual processing in future may be delayed if init method was not
     * completed, see {@link #initDone()}
     *
     * @param node Sender node.
     * @param msg Single partition info.
     */
    public void onReceiveSingleMessage(final ClusterNode node, final GridDhtPartitionsSingleMessage msg) {
        assert !node.isDaemon() : node;
        assert msg != null;
        assert exchId.equals(msg.exchangeId()) : msg;
        assert !cctx.kernalContext().clientNode();

        if (msg.restoreState()) {
            InitNewCoordinatorFuture newCrdFut0;

            synchronized (mux) {
                assert newCrdFut != null;

                newCrdFut0 = newCrdFut;
            }

            newCrdFut0.onMessage(node, msg);

            return;
        }

        if (!msg.client()) {
            assert msg.lastVersion() != null : msg;

            updateLastVersion(msg.lastVersion());
        }

        GridDhtPartitionsExchangeFuture mergedWith0 = null;

        synchronized (mux) {
            if (state == ExchangeLocalState.MERGED) {
                assert mergedWith != null;

                mergedWith0 = mergedWith;
            }
            else {
                assert state != ExchangeLocalState.CLIENT;

                if (exchangeId().isJoined() && node.id().equals(exchId.nodeId()))
                    pendingJoinMsg = msg;
            }
        }

        if (mergedWith0 != null) {
            mergedWith0.processMergedMessage(node, msg);

            if (log.isDebugEnabled())
                log.debug("Merged message processed, message handling finished: " + msg);

            return;
        }

        initFut.listen(new CI1<IgniteInternalFuture<Boolean>>() {
            @Override public void apply(IgniteInternalFuture<Boolean> f) {
                try {
                    if (!f.get())
                        return;
                }
                catch (IgniteCheckedException e) {
                    U.error(log, "Failed to initialize exchange future: " + this, e);

                    return;
                }

                processSingleMessage(node.id(), msg);
            }
        });
    }

    /**
     * Tries to fast reply with {@link GridDhtPartitionsFullMessage} on received single message
     * in case of exchange future has already completed.
     *
     * @param node Cluster node which sent single message.
     * @param msg Single message.
     * @return {@code true} if fast reply succeed.
     */
    public boolean fastReplyOnSingleMessage(final ClusterNode node, final GridDhtPartitionsSingleMessage msg) {
        GridDhtPartitionsExchangeFuture futToFastReply = this;

        ExchangeLocalState currState;

        synchronized (mux) {
            currState = state;

            if (currState == ExchangeLocalState.MERGED)
                futToFastReply = mergedWith;
        }

        if (currState == ExchangeLocalState.DONE)
            futToFastReply.processSingleMessage(node.id(), msg);
        else if (currState == ExchangeLocalState.MERGED)
            futToFastReply.processMergedMessage(node, msg);

        return currState == ExchangeLocalState.MERGED || currState == ExchangeLocalState.DONE;
    }

    /**
     * @param nodeId Node ID.
     * @param msg Client's message.
     */
    public void waitAndReplyToNode(final UUID nodeId, final GridDhtPartitionsSingleMessage msg) {
        if (log.isDebugEnabled())
            log.debug("Single message will be handled on completion of exchange future: " + this);

        listen(new CI1<IgniteInternalFuture<AffinityTopologyVersion>>() {
            @Override public void apply(IgniteInternalFuture<AffinityTopologyVersion> fut) {
                if (cctx.kernalContext().isStopping())
                    return;

                // DynamicCacheChangeFailureMessage was sent.
                // Thus, there is no need to create and send GridDhtPartitionsFullMessage.
                if (cacheChangeFailureMsgSent)
                    return;

                FinishState finishState0;

                synchronized (mux) {
                    finishState0 = finishState;
                }

                if (finishState0 == null) {
                    assert firstDiscoEvt.type() == EVT_NODE_JOINED && firstDiscoEvt.eventNode().isClient() : this;

                    ClusterNode node = cctx.node(nodeId);

                    if (node == null) {
                        if (log.isDebugEnabled()) {
                            log.debug("No node found for nodeId: " +
                                nodeId +
                                ", handling of single message will be stopped: " +
                                msg
                            );
                        }

                        return;
                    }

                    finishState0 = new FinishState(cctx.localNodeId(),
                        initialVersion(),
                        createPartitionsMessage(true, node.version().compareToIgnoreTimestamp(PARTIAL_COUNTERS_MAP_SINCE) >= 0));
                }

                sendAllPartitionsToNode(finishState0, msg, nodeId);
            }
        });
    }

    /**
     * Note this method performs heavy updatePartitionSingleMap operation, this operation is moved out from the
     * synchronized block. Only count of such updates {@link #pendingSingleUpdates} is managed under critical section.
     *
     * @param nodeId Sender node.
     * @param msg Partition single message.
     */
    private void processSingleMessage(UUID nodeId, GridDhtPartitionsSingleMessage msg) {
        if (msg.client()) {
            if (msg.activeQueries() != null)
                cctx.coordinators().processClientActiveQueries(nodeId, msg.activeQueries());

            waitAndReplyToNode(nodeId, msg);

            return;
        }

        boolean allReceived = false; // Received all expected messages.
        boolean updateSingleMap = false;

        FinishState finishState0 = null;

        synchronized (mux) {
            assert crd != null;

            switch (state) {
                case DONE: {
                    if (log.isInfoEnabled()) {
                        log.info("Received single message, already done [ver=" + initialVersion() +
                            ", node=" + nodeId + ']');
                    }

                    assert finishState != null;

                    finishState0 = finishState;

                    break;
                }

                case CRD: {
                    assert crd.isLocal() : crd;

                    if (remaining.remove(nodeId)) {
                        updateSingleMap = true;

                        pendingSingleUpdates++;

                        if ((stateChangeExchange() || dynamicCacheStartExchange()) && msg.getError() != null)
                            exchangeGlobalExceptions.put(nodeId, msg.getError());

                        allReceived = remaining.isEmpty();

                        if (log.isInfoEnabled()) {
                            log.info("Coordinator received single message [ver=" + initialVersion() +
                                ", node=" + nodeId +
                                ", allReceived=" + allReceived + ']');
                        }
                    }
                    else if (log.isDebugEnabled())
                        log.debug("Coordinator received single message it didn't expect to receive: " + msg);

                    break;
                }

                case SRV:
                case BECOME_CRD: {
                    if (log.isInfoEnabled()) {
                        log.info("Non-coordinator received single message [ver=" + initialVersion() +
                            ", node=" + nodeId + ", state=" + state + ']');
                    }

                    pendingSingleMsgs.put(nodeId, msg);

                    break;
                }

                default:
                    assert false : state;
            }
        }

        if (finishState0 != null) {
            // DynamicCacheChangeFailureMessage was sent.
            // Thus, there is no need to create and send GridDhtPartitionsFullMessage.
            if (!cacheChangeFailureMsgSent)
                sendAllPartitionsToNode(finishState0, msg, nodeId);

            return;
        }

        if (updateSingleMap) {
            try {
                // Do not update partition map, in case cluster transitioning to inactive state.
                if (!deactivateCluster())
                    updatePartitionSingleMap(nodeId, msg);
            }
            finally {
                synchronized (mux) {
                    assert pendingSingleUpdates > 0;

                    pendingSingleUpdates--;

                    if (pendingSingleUpdates == 0)
                        mux.notifyAll();
                }
            }
        }

        if (allReceived) {
            if (!awaitSingleMapUpdates())
                return;

            onAllReceived(null);
        }
    }

    /**
     * @return {@code False} if interrupted.
     */
    private boolean awaitSingleMapUpdates() {
        try {
            synchronized (mux) {
                while (pendingSingleUpdates > 0)
                    U.wait(mux);
            }

            return true;
        }
        catch (IgniteInterruptedCheckedException e) {
            U.warn(log, "Failed to wait for partition map updates, thread was interrupted: " + e);

            return false;
        }
    }

    /**
     * @param fut Affinity future.
     */
    private void onAffinityInitialized(IgniteInternalFuture<Map<Integer, Map<Integer, List<UUID>>>> fut) {
        try {
            assert fut.isDone();

            Map<Integer, Map<Integer, List<UUID>>> assignmentChange = fut.get();

            GridDhtPartitionsFullMessage m = createPartitionsMessage(false, false);

            CacheAffinityChangeMessage msg = new CacheAffinityChangeMessage(exchId, m, assignmentChange);

            if (log.isDebugEnabled())
                log.debug("Centralized affinity exchange, send affinity change message: " + msg);

            cctx.discovery().sendCustomEvent(msg);
        }
        catch (IgniteCheckedException e) {
            onDone(e);
        }
    }

    /**
     * @param top Topology.
     */
    private void assignPartitionSizes(GridDhtPartitionTopology top) {
        Map<Integer, Long> partSizes = new HashMap<>();

        for (Map.Entry<UUID, GridDhtPartitionsSingleMessage> e : msgs.entrySet()) {
            GridDhtPartitionsSingleMessage singleMsg = e.getValue();

            GridDhtPartitionMap partMap = singleMsg.partitions().get(top.groupId());

            if (partMap == null)
                continue;

            for (Map.Entry<Integer, GridDhtPartitionState> e0 : partMap.entrySet()) {
                int p = e0.getKey();
                GridDhtPartitionState state = e0.getValue();

                if (state == GridDhtPartitionState.OWNING)
                    partSizes.put(p, singleMsg.partitionSizes(top.groupId()).get(p));
            }
        }

        for (GridDhtLocalPartition locPart : top.currentLocalPartitions()) {
            if (locPart.state() == GridDhtPartitionState.OWNING)
                partSizes.put(locPart.id(), locPart.fullSize());
        }

        top.globalPartSizes(partSizes);
    }

    /**
     * Collects and determines new owners of partitions for all nodes for given {@code top}.
     *
     * @param top Topology to assign.
     */
    private void assignPartitionStates(GridDhtPartitionTopology top) {
        Map<Integer, CounterWithNodes> maxCntrs = new HashMap<>();
        Map<Integer, Long> minCntrs = new HashMap<>();

        for (Map.Entry<UUID, GridDhtPartitionsSingleMessage> e : msgs.entrySet()) {
            CachePartitionPartialCountersMap nodeCntrs = e.getValue().partitionUpdateCounters(top.groupId(),
                top.partitions());

            assert nodeCntrs != null;

            for (int i = 0; i < nodeCntrs.size(); i++) {
                int p = nodeCntrs.partitionAt(i);

                UUID uuid = e.getKey();

                GridDhtPartitionState state = top.partitionState(uuid, p);

                if (state != GridDhtPartitionState.OWNING && state != GridDhtPartitionState.MOVING)
                    continue;

                long cntr = state == GridDhtPartitionState.MOVING ?
                    nodeCntrs.initialUpdateCounterAt(i) :
                    nodeCntrs.updateCounterAt(i);

                Long minCntr = minCntrs.get(p);

                if (minCntr == null || minCntr > cntr)
                    minCntrs.put(p, cntr);

                if (state != GridDhtPartitionState.OWNING)
                    continue;

                CounterWithNodes maxCntr = maxCntrs.get(p);

                if (maxCntr == null || cntr > maxCntr.cnt)
                    maxCntrs.put(p, new CounterWithNodes(cntr, e.getValue().partitionSizes(top.groupId()).get(p), uuid));
                else if (cntr == maxCntr.cnt)
                    maxCntr.nodes.add(uuid);
            }
        }

        // Also must process counters from the local node.
        for (GridDhtLocalPartition part : top.currentLocalPartitions()) {
            GridDhtPartitionState state = top.partitionState(cctx.localNodeId(), part.id());

            if (state != GridDhtPartitionState.OWNING && state != GridDhtPartitionState.MOVING)
                continue;

            final long cntr = state == GridDhtPartitionState.MOVING ? part.initialUpdateCounter() : part.updateCounter();

            Long minCntr = minCntrs.get(part.id());

            if (minCntr == null || minCntr > cntr)
                minCntrs.put(part.id(), cntr);

            if (state != GridDhtPartitionState.OWNING)
                continue;

            CounterWithNodes maxCntr = maxCntrs.get(part.id());

            if (maxCntr == null && cntr == 0) {
                CounterWithNodes cntrObj = new CounterWithNodes(0, 0L, cctx.localNodeId());

                for (UUID nodeId : msgs.keySet()) {
                    if (top.partitionState(nodeId, part.id()) == GridDhtPartitionState.OWNING)
                        cntrObj.nodes.add(nodeId);
                }

                maxCntrs.put(part.id(), cntrObj);
            }
            else if (maxCntr == null || cntr > maxCntr.cnt)
                maxCntrs.put(part.id(), new CounterWithNodes(cntr, part.fullSize(), cctx.localNodeId()));
            else if (cntr == maxCntr.cnt)
                maxCntr.nodes.add(cctx.localNodeId());
        }

        Map<Integer, Map<Integer, Long>> partHistReserved0 = partHistReserved;

        Map<Integer, Long> localReserved = partHistReserved0 != null ? partHistReserved0.get(top.groupId()) : null;

        Set<Integer> haveHistory = new HashSet<>();

        for (Map.Entry<Integer, Long> e : minCntrs.entrySet()) {
            int p = e.getKey();
            long minCntr = e.getValue();

            CounterWithNodes maxCntrObj = maxCntrs.get(p);

            long maxCntr = maxCntrObj != null ? maxCntrObj.cnt : 0;

            // If minimal counter is zero, do clean preloading.
            if (minCntr == 0 || minCntr == maxCntr)
                continue;

            if (localReserved != null) {
                Long localCntr = localReserved.get(p);

                if (localCntr != null && localCntr <= minCntr && maxCntrObj.nodes.contains(cctx.localNodeId())) {
                    partHistSuppliers.put(cctx.localNodeId(), top.groupId(), p, localCntr);

                    haveHistory.add(p);

                    continue;
                }
            }

            for (Map.Entry<UUID, GridDhtPartitionsSingleMessage> e0 : msgs.entrySet()) {
                Long histCntr = e0.getValue().partitionHistoryCounters(top.groupId()).get(p);

                if (histCntr != null && histCntr <= minCntr && maxCntrObj.nodes.contains(e0.getKey())) {
                    partHistSuppliers.put(e0.getKey(), top.groupId(), p, histCntr);

                    haveHistory.add(p);

                    break;
                }
            }
        }

        Map<Integer, Set<UUID>> ownersByUpdCounters = new HashMap<>(maxCntrs.size());
        for (Map.Entry<Integer, CounterWithNodes> e : maxCntrs.entrySet())
            ownersByUpdCounters.put(e.getKey(), e.getValue().nodes);

        Map<Integer, Long> partSizes = new HashMap<>(maxCntrs.size());
        for (Map.Entry<Integer, CounterWithNodes> e : maxCntrs.entrySet())
            partSizes.put(e.getKey(), e.getValue().size);

        top.globalPartSizes(partSizes);

        Map<UUID, Set<Integer>> partitionsToRebalance = top.resetOwners(ownersByUpdCounters, haveHistory);

        for (Map.Entry<UUID, Set<Integer>> e : partitionsToRebalance.entrySet()) {
            UUID nodeId = e.getKey();
            Set<Integer> parts = e.getValue();

            for (int part : parts)
                partsToReload.put(nodeId, top.groupId(), part);
        }
    }

    /**
     * Detect lost partitions.
     *
     * @param resTopVer Result topology version.
     */
    private void detectLostPartitions(AffinityTopologyVersion resTopVer) {
        boolean detected = false;

        synchronized (cctx.exchange().interruptLock()) {
            if (Thread.currentThread().isInterrupted())
                return;

            for (CacheGroupContext grp : cctx.cache().cacheGroups()) {
                if (!grp.isLocal()) {
                    boolean detectedOnGrp = grp.topology().detectLostPartitions(resTopVer, events().lastEvent());

                    detected |= detectedOnGrp;
                }
            }
        }

        if (detected)
            cctx.exchange().scheduleResendPartitions();
    }

    /**
     * @param cacheNames Cache names.
     */
    private void resetLostPartitions(Collection<String> cacheNames) {
        assert !exchCtx.mergeExchanges();

        synchronized (cctx.exchange().interruptLock()) {
            if (Thread.currentThread().isInterrupted())
                return;

            for (CacheGroupContext grp : cctx.cache().cacheGroups()) {
                if (grp.isLocal())
                    continue;

                for (String cacheName : cacheNames) {
                    if (grp.hasCache(cacheName)) {
                        grp.topology().resetLostPartitions(initialVersion());

                        break;
                    }
                }
            }
        }
    }

    /**
     * Creates an IgniteCheckedException that is used as root cause of the exchange initialization failure.
     * This method aggregates all the exceptions provided from all participating nodes.
     *
     * @param globalExceptions collection exceptions from all participating nodes.
     * @return exception that represents a cause of the exchange initialization failure.
     */
    private IgniteCheckedException createExchangeException(Map<UUID, Exception> globalExceptions) {
        IgniteCheckedException ex = new IgniteCheckedException("Failed to complete exchange process.");

        for (Map.Entry<UUID, Exception> entry : globalExceptions.entrySet())
            if (ex != entry.getValue())
                ex.addSuppressed(entry.getValue());

        return ex;
    }

    /**
     * @return {@code true} if the given {@code discoEvt} supports the rollback procedure.
     */
    private boolean isRollbackSupported() {
        if (!firstEvtDiscoCache.checkAttribute(ATTR_DYNAMIC_CACHE_START_ROLLBACK_SUPPORTED, Boolean.TRUE))
            return false;

        // Currently the rollback process is supported for dynamically started caches only.
        return firstDiscoEvt.type() == EVT_DISCOVERY_CUSTOM_EVT && dynamicCacheStartExchange();
    }

    /**
     * Sends {@link DynamicCacheChangeFailureMessage} to all participated nodes
     * that represents a cause of exchange failure.
     */
    private void sendExchangeFailureMessage() {
        assert crd != null && crd.isLocal();

        try {
            IgniteCheckedException err = createExchangeException(exchangeGlobalExceptions);

            List<String> cacheNames = new ArrayList<>(exchActions.cacheStartRequests().size());

            for (ExchangeActions.CacheActionData actionData : exchActions.cacheStartRequests())
                cacheNames.add(actionData.request().cacheName());

            DynamicCacheChangeFailureMessage msg = new DynamicCacheChangeFailureMessage(
                cctx.localNode(), exchId, err, cacheNames);

            if (log.isDebugEnabled())
                log.debug("Dynamic cache change failed (send message to all participating nodes): " + msg);

            cacheChangeFailureMsgSent = true;

            cctx.discovery().sendCustomEvent(msg);

            return;
        }
        catch (IgniteCheckedException  e) {
            if (reconnectOnError(e))
                onDone(new IgniteNeedReconnectException(cctx.localNode(), e));
            else
                onDone(e);
        }
    }

    /**
     * @param sndResNodes Additional nodes to send finish message to.
     */
    private void onAllReceived(@Nullable Collection<ClusterNode> sndResNodes) {
        try {
            assert crd.isLocal();

            assert partHistSuppliers.isEmpty() : partHistSuppliers;

            if (!exchCtx.mergeExchanges() && !crd.equals(events().discoveryCache().serverNodes().get(0))) {
                for (CacheGroupContext grp : cctx.cache().cacheGroups()) {
                    if (grp.isLocal())
                        continue;

                    // It is possible affinity is not initialized.
                    // For example, dynamic cache start failed.
                    if (grp.affinity().lastVersion().topologyVersion() > 0)
                        grp.topology().beforeExchange(this, !centralizedAff && !forceAffReassignment, false);
                    else
                        assert exchangeLocE != null :
                            "Affinity is not calculated for the cache group [groupName=" + grp.name() + "]";
                }
            }

            if (exchCtx.mergeExchanges()) {
                if (log.isInfoEnabled())
                    log.info("Coordinator received all messages, try merge [ver=" + initialVersion() + ']');

                boolean finish = cctx.exchange().mergeExchangesOnCoordinator(this);

                if (!finish)
                    return;
            }

            finishExchangeOnCoordinator(sndResNodes);
        }
        catch (IgniteCheckedException e) {
            if (reconnectOnError(e))
                onDone(new IgniteNeedReconnectException(cctx.localNode(), e));
            else
                onDone(e);
        }
    }

    /**
     * @param sndResNodes Additional nodes to send finish message to.
     */
    private void finishExchangeOnCoordinator(@Nullable Collection<ClusterNode> sndResNodes) {
        try {
            if (!F.isEmpty(exchangeGlobalExceptions) && dynamicCacheStartExchange() && isRollbackSupported()) {
                sendExchangeFailureMessage();

                return;
            }

            AffinityTopologyVersion resTopVer = exchCtx.events().topologyVersion();

            if (log.isInfoEnabled()) {
                log.info("finishExchangeOnCoordinator [topVer=" + initialVersion() +
                    ", resVer=" + resTopVer + ']');
            }

            Map<Integer, CacheGroupAffinityMessage> idealAffDiff = null;

            if (exchCtx.mergeExchanges()) {
                synchronized (mux) {
                    if (mergedJoinExchMsgs != null) {
                        for (Map.Entry<UUID, GridDhtPartitionsSingleMessage> e : mergedJoinExchMsgs.entrySet()) {
                            msgs.put(e.getKey(), e.getValue());

                            updatePartitionSingleMap(e.getKey(), e.getValue());
                        }
                    }
                }

                assert exchCtx.events().hasServerJoin() || exchCtx.events().hasServerLeft();

                exchCtx.events().processEvents(this);

                if (exchCtx.events().hasServerLeft())
                    idealAffDiff = cctx.affinity().onServerLeftWithExchangeMergeProtocol(this);
                else
                    cctx.affinity().onServerJoinWithExchangeMergeProtocol(this, true);

                for (CacheGroupDescriptor desc : cctx.affinity().cacheGroups().values()) {
                    if (desc.config().getCacheMode() == CacheMode.LOCAL)
                        continue;

                    CacheGroupContext grp = cctx.cache().cacheGroup(desc.groupId());

                    GridDhtPartitionTopology top = grp != null ? grp.topology() :
                        cctx.exchange().clientTopology(desc.groupId(), events().discoveryCache());

                    top.beforeExchange(this, true, true);
                }
            }

            Map<Integer, CacheGroupAffinityMessage> joinedNodeAff = null;

            for (Map.Entry<UUID, GridDhtPartitionsSingleMessage> e : msgs.entrySet()) {
                GridDhtPartitionsSingleMessage msg = e.getValue();

                if (exchCtx.newMvccCoordinator())
                    exchCtx.addActiveQueries(e.getKey(), msg.activeQueries());

                // Apply update counters after all single messages are received.
                for (Map.Entry<Integer, GridDhtPartitionMap> entry : msg.partitions().entrySet()) {
                    Integer grpId = entry.getKey();

                    CacheGroupContext grp = cctx.cache().cacheGroup(grpId);

                    GridDhtPartitionTopology top = grp != null ? grp.topology() :
                        cctx.exchange().clientTopology(grpId, events().discoveryCache());

                    CachePartitionPartialCountersMap cntrs = msg.partitionUpdateCounters(grpId,
                        top.partitions());

                    if (cntrs != null)
                        top.collectUpdateCounters(cntrs);
                }

                Collection<Integer> affReq = msg.cacheGroupsAffinityRequest();

                if (affReq != null) {
                    joinedNodeAff = CacheGroupAffinityMessage.createAffinityMessages(cctx,
                        resTopVer,
                        affReq,
                        joinedNodeAff);
                }
            }

            validatePartitionsState();

            if (firstDiscoEvt.type() == EVT_DISCOVERY_CUSTOM_EVT) {
                assert firstDiscoEvt instanceof DiscoveryCustomEvent;

                if (activateCluster() || changedBaseline())
                    assignPartitionsStates();

                DiscoveryCustomMessage discoveryCustomMessage = ((DiscoveryCustomEvent) firstDiscoEvt).customMessage();

                if (discoveryCustomMessage instanceof DynamicCacheChangeBatch) {
                    if (exchActions != null) {
                        assignPartitionsStates();

                        Set<String> caches = exchActions.cachesToResetLostPartitions();

                        if (!F.isEmpty(caches))
                            resetLostPartitions(caches);
                    }
                }
                else if (discoveryCustomMessage instanceof SnapshotDiscoveryMessage
                        && ((SnapshotDiscoveryMessage)discoveryCustomMessage).needAssignPartitions())
                    assignPartitionsStates();
            }
            else {
                if (exchCtx.events().hasServerJoin())
                    assignPartitionsStates();

                if (exchCtx.events().hasServerLeft())
                    detectLostPartitions(resTopVer);
            }

            // Recalculate new affinity based on partitions availability.
            if (!exchCtx.mergeExchanges() && forceAffReassignment)
                idealAffDiff = cctx.affinity().onCustomEventWithEnforcedAffinityReassignment(this);

            for (CacheGroupContext grpCtx : cctx.cache().cacheGroups()) {
                if (!grpCtx.isLocal())
                    grpCtx.topology().applyUpdateCounters();
            }

            updateLastVersion(cctx.versions().last());

            cctx.versions().onExchange(lastVer.get().order());

            IgniteProductVersion minVer = exchCtx.events().discoveryCache().minimumNodeVersion();

            GridDhtPartitionsFullMessage msg = createPartitionsMessage(true,
                minVer.compareToIgnoreTimestamp(PARTIAL_COUNTERS_MAP_SINCE) >= 0);

            if (exchCtx.mergeExchanges()) {
                assert !centralizedAff;

                msg.resultTopologyVersion(resTopVer);

                if (exchCtx.events().hasServerLeft())
                    msg.idealAffinityDiff(idealAffDiff);
            }
            else if (forceAffReassignment)
                msg.idealAffinityDiff(idealAffDiff);

            msg.prepareMarshal(cctx);

            synchronized (mux) {
                finishState = new FinishState(crd.id(), resTopVer, msg);

                state = ExchangeLocalState.DONE;
            }

            if (centralizedAff) {
                assert !exchCtx.mergeExchanges();

                IgniteInternalFuture<Map<Integer, Map<Integer, List<UUID>>>> fut = cctx.affinity().initAffinityOnNodeLeft(this);

                if (!fut.isDone()) {
                    fut.listen(new IgniteInClosure<IgniteInternalFuture<Map<Integer, Map<Integer, List<UUID>>>>>() {
                        @Override public void apply(IgniteInternalFuture<Map<Integer, Map<Integer, List<UUID>>>> fut) {
                            onAffinityInitialized(fut);
                        }
                    });
                }
                else
                    onAffinityInitialized(fut);
            }
            else {
                Set<ClusterNode> nodes;

                Map<UUID, GridDhtPartitionsSingleMessage> mergedJoinExchMsgs0;

                synchronized (mux) {
                    srvNodes.remove(cctx.localNode());

                    nodes = new LinkedHashSet<>(srvNodes);

                    mergedJoinExchMsgs0 = mergedJoinExchMsgs;

                    if (mergedJoinExchMsgs != null) {
                        for (Map.Entry<UUID, GridDhtPartitionsSingleMessage> e : mergedJoinExchMsgs.entrySet()) {
                            if (e.getValue() != null) {
                                ClusterNode node = cctx.discovery().node(e.getKey());

                                if (node != null)
                                    nodes.add(node);
                            }
                        }
                    }

                    if (!F.isEmpty(sndResNodes))
                        nodes.addAll(sndResNodes);
                }

                if (!nodes.isEmpty())
                    sendAllPartitions(msg, nodes, mergedJoinExchMsgs0, joinedNodeAff);

                if (!stateChangeExchange())
                    onDone(exchCtx.events().topologyVersion(), null);

                for (Map.Entry<UUID, GridDhtPartitionsSingleMessage> e : pendingSingleMsgs.entrySet()) {
                    if (log.isInfoEnabled()) {
                        log.info("Process pending message on coordinator [node=" + e.getKey() +
                            ", ver=" + initialVersion() +
                            ", resVer=" + resTopVer + ']');
                    }

                    processSingleMessage(e.getKey(), e.getValue());
                }
            }

            if (stateChangeExchange()) {
                StateChangeRequest req = exchActions.stateChangeRequest();

                assert req != null : exchActions;

                boolean stateChangeErr = false;

                if (!F.isEmpty(exchangeGlobalExceptions)) {
                    stateChangeErr = true;

<<<<<<< HEAD
                    cctx.kernalContext().state().onStateChangeError(changeGlobalStateExceptions, req);
=======
                    err = new IgniteCheckedException("Cluster state change failed.");

                    cctx.kernalContext().state().onStateChangeError(exchangeGlobalExceptions, req);
>>>>>>> 6c3a486f
                }
                else {
                    boolean hasMoving = !partsToReload.isEmpty();

                    Set<Integer> waitGrps = cctx.affinity().waitGroups();

                    if (!hasMoving) {
                        for (CacheGroupContext grpCtx : cctx.cache().cacheGroups()) {
                            if (waitGrps.contains(grpCtx.groupId()) && grpCtx.topology().hasMovingPartitions()) {
                                hasMoving = true;

                                break;
                            }

                        }
                    }

                    cctx.kernalContext().state().onExchangeFinishedOnCoordinator(this, hasMoving);
                }

                boolean active = !stateChangeErr && req.activate();

                ChangeGlobalStateFinishMessage stateFinishMsg = new ChangeGlobalStateFinishMessage(
                    req.requestId(),
                    active,
                    !stateChangeErr);

                cctx.discovery().sendCustomEvent(stateFinishMsg);

                if (!centralizedAff)
                    onDone(exchCtx.events().topologyVersion(), null);
            }
        }
        catch (IgniteCheckedException e) {
            if (reconnectOnError(e))
                onDone(new IgniteNeedReconnectException(cctx.localNode(), e));
            else
                onDone(e);
        }
    }

    /**
     * Validates that partition update counters and cache sizes for all caches are consistent.
     */
    private void validatePartitionsState() {
        for (Map.Entry<Integer, CacheGroupDescriptor> e : cctx.affinity().cacheGroups().entrySet()) {
            CacheGroupDescriptor grpDesc = e.getValue();
            if (grpDesc.config().getCacheMode() == CacheMode.LOCAL)
                continue;

            int grpId = e.getKey();

            CacheGroupContext grpCtx = cctx.cache().cacheGroup(grpId);

            GridDhtPartitionTopology top = grpCtx != null ?
                    grpCtx.topology() :
                    cctx.exchange().clientTopology(grpId, events().discoveryCache());

            // Do not validate read or write through caches or caches with disabled rebalance
            // or ExpiryPolicy is set or validation is disabled.
            if (grpCtx == null
                    || grpCtx.config().isReadThrough()
                    || grpCtx.config().isWriteThrough()
                    || grpCtx.config().getCacheStoreFactory() != null
                    || grpCtx.config().getRebalanceDelay() == -1
                    || grpCtx.config().getRebalanceMode() == CacheRebalanceMode.NONE
                    || grpCtx.config().getExpiryPolicyFactory() == null
                    || SKIP_PARTITION_SIZE_VALIDATION)
                continue;

            try {
                validator.validatePartitionCountersAndSizes(this, top, msgs);
            }
            catch (IgniteCheckedException ex) {
                log.warning("Partition states validation has failed for group: " + grpDesc.cacheOrGroupName() + ". " + ex.getMessage());
                // TODO: Handle such errors https://issues.apache.org/jira/browse/IGNITE-7833
            }
        }
    }

    /**
     *
     */
    private void assignPartitionsStates() {
        for (Map.Entry<Integer, CacheGroupDescriptor> e : cctx.affinity().cacheGroups().entrySet()) {
            CacheGroupDescriptor grpDesc = e.getValue();
            if (grpDesc.config().getCacheMode() == CacheMode.LOCAL)
                continue;

            CacheGroupContext grpCtx = cctx.cache().cacheGroup(e.getKey());

            GridDhtPartitionTopology top = grpCtx != null ?
                grpCtx.topology() :
                cctx.exchange().clientTopology(e.getKey(), events().discoveryCache());

            if (!CU.isPersistentCache(grpDesc.config(), cctx.gridConfig().getDataStorageConfiguration()))
                assignPartitionSizes(top);
            else
                assignPartitionStates(top);
        }
    }

    /**
     * @param finishState State.
     * @param msg Request.
     * @param nodeId Node ID.
     */
    private void sendAllPartitionsToNode(FinishState finishState, GridDhtPartitionsSingleMessage msg, UUID nodeId) {
        ClusterNode node = cctx.node(nodeId);

        if (node == null) {
            if (log.isDebugEnabled())
                log.debug("Failed to send partitions, node failed: " + nodeId);

            return;
        }

        GridDhtPartitionsFullMessage fullMsg = finishState.msg.copy();

        Collection<Integer> affReq = msg.cacheGroupsAffinityRequest();

        if (affReq != null) {
            Map<Integer, CacheGroupAffinityMessage> aff = CacheGroupAffinityMessage.createAffinityMessages(
                cctx,
                finishState.resTopVer,
                affReq,
                null);

            fullMsg.joinedNodeAffinity(aff);
        }

        if (!fullMsg.exchangeId().equals(msg.exchangeId())) {
            fullMsg = fullMsg.copy();

            fullMsg.exchangeId(msg.exchangeId());
        }

        try {
            cctx.io().send(node, fullMsg, SYSTEM_POOL);

            if (log.isDebugEnabled()) {
                log.debug("Full message was sent to node: " +
                    node +
                    ", fullMsg: " + fullMsg
                );
            }
        }
        catch (ClusterTopologyCheckedException e) {
            if (log.isDebugEnabled())
                log.debug("Failed to send partitions, node failed: " + node);
        }
        catch (IgniteCheckedException e) {
            U.error(log, "Failed to send partitions [node=" + node + ']', e);
        }
    }

    /**
     * @param node Sender node.
     * @param msg Full partition info.
     */
    public void onReceiveFullMessage(final ClusterNode node, final GridDhtPartitionsFullMessage msg) {
        assert msg != null;
        assert msg.exchangeId() != null : msg;
        assert !node.isDaemon() : node;

        initFut.listen(new CI1<IgniteInternalFuture<Boolean>>() {
            @Override public void apply(IgniteInternalFuture<Boolean> f) {
                try {
                    if (!f.get())
                        return;
                }
                catch (IgniteCheckedException e) {
                    U.error(log, "Failed to initialize exchange future: " + this, e);

                    return;
                }

                processFullMessage(true, node, msg);
            }
        });
    }

    /**
     * @param node Sender node.
     * @param msg Message with full partition info.
     */
    public void onReceivePartitionRequest(final ClusterNode node, final GridDhtPartitionsSingleRequest msg) {
        assert !cctx.kernalContext().clientNode() || msg.restoreState();
        assert !node.isDaemon() && !node.isClient() : node;

        initFut.listen(new CI1<IgniteInternalFuture<Boolean>>() {
            @Override public void apply(IgniteInternalFuture<Boolean> fut) {
                processSinglePartitionRequest(node, msg);
            }
        });
    }

    /**
     * @param node Sender node.
     * @param msg Message.
     */
    private void processSinglePartitionRequest(ClusterNode node, GridDhtPartitionsSingleRequest msg) {
        FinishState finishState0 = null;

        synchronized (mux) {
            if (crd == null) {
                if (log.isInfoEnabled())
                    log.info("Ignore partitions request, no coordinator [node=" + node.id() + ']');

                return;
            }

            switch (state) {
                case DONE: {
                    assert finishState != null;

                    if (node.id().equals(finishState.crdId)) {
                        if (log.isInfoEnabled())
                            log.info("Ignore partitions request, finished exchange with this coordinator: " + msg);

                        return;
                    }

                    finishState0 = finishState;

                    break;
                }

                case CRD:
                case BECOME_CRD: {
                    if (log.isInfoEnabled())
                        log.info("Ignore partitions request, node is coordinator: " + msg);

                    return;
                }

                case CLIENT:
                case SRV: {
                    if (!cctx.discovery().alive(node)) {
                        if (log.isInfoEnabled())
                            log.info("Ignore partitions request, node is not alive [node=" + node.id() + ']');

                        return;
                    }

                    if (msg.restoreState()) {
                        if (!node.equals(crd)) {
                            if (node.order() > crd.order()) {
                                if (log.isInfoEnabled()) {
                                    log.info("Received partitions request, change coordinator [oldCrd=" + crd.id() +
                                        ", newCrd=" + node.id() + ']');
                                }

                                crd = node; // Do not allow to process FullMessage from old coordinator.
                            }
                            else {
                                if (log.isInfoEnabled()) {
                                    log.info("Ignore restore state request, coordinator changed [oldCrd=" + crd.id() +
                                        ", newCrd=" + node.id() + ']');
                                }

                                return;
                            }
                        }
                    }

                    break;
                }

                default:
                    assert false : state;
            }
        }

        if (msg.restoreState()) {
            try {
                assert msg.restoreExchangeId() != null : msg;

                GridDhtPartitionsSingleMessage res;

                if (dynamicCacheStartExchange() && exchangeLocE != null) {
                    res = new GridDhtPartitionsSingleMessage(msg.restoreExchangeId(),
                        cctx.kernalContext().clientNode(),
                        cctx.versions().last(),
                        true);

                    res.setError(exchangeLocE);
                }
                else {
                    res = cctx.exchange().createPartitionsSingleMessage(
                        msg.restoreExchangeId(),
                        cctx.kernalContext().clientNode(),
                        true,
                        node.version().compareToIgnoreTimestamp(PARTIAL_COUNTERS_MAP_SINCE) >= 0,
                        exchActions);

                    if (localJoinExchange() && finishState0 == null)
                        res.cacheGroupsAffinityRequest(exchCtx.groupsAffinityRequestOnJoin());
                }

                res.restoreState(true);

                if (log.isInfoEnabled()) {
                    log.info("Send restore state response [node=" + node.id() +
                        ", exchVer=" + msg.restoreExchangeId().topologyVersion() +
                        ", hasState=" + (finishState0 != null) +
                        ", affReq=" + !F.isEmpty(res.cacheGroupsAffinityRequest()) + ']');
                }

                res.finishMessage(finishState0 != null ? finishState0.msg : null);

                cctx.io().send(node, res, SYSTEM_POOL);
            }
            catch (ClusterTopologyCheckedException ignored) {
                if (log.isDebugEnabled())
                    log.debug("Node left during partition exchange [nodeId=" + node.id() + ", exchId=" + exchId + ']');
            }
            catch (IgniteCheckedException e) {
                U.error(log, "Failed to send partitions message [node=" + node + ", msg=" + msg + ']', e);
            }

            return;
        }

        try {
            sendLocalPartitions(node);
        }
        catch (IgniteCheckedException e) {
            U.error(log, "Failed to send message to coordinator: " + e);
        }
    }

    /**
     * @param checkCrd If {@code true} checks that local node is exchange coordinator.
     * @param node Sender node.
     * @param msg Message.
     */
    private void processFullMessage(boolean checkCrd, ClusterNode node, GridDhtPartitionsFullMessage msg) {
        try {
            assert exchId.equals(msg.exchangeId()) : msg;
            assert msg.lastVersion() != null : msg;

            if (checkCrd) {
                assert node != null;

                synchronized (mux) {
                    if (crd == null) {
                        if (log.isInfoEnabled())
                            log.info("Ignore full message, all server nodes left: " + msg);

                        return;
                    }

                    switch (state) {
                        case CRD:
                        case BECOME_CRD: {
                            if (log.isInfoEnabled())
                                log.info("Ignore full message, node is coordinator: " + msg);

                            return;
                        }

                        case DONE: {
                            if (log.isInfoEnabled())
                                log.info("Ignore full message, future is done: " + msg);

                            return;
                        }

                        case SRV:
                        case CLIENT: {
                            if (!crd.equals(node)) {
                                if (log.isInfoEnabled()) {
                                    log.info("Received full message from non-coordinator [node=" + node.id() +
                                        ", nodeOrder=" + node.order() +
                                        ", crd=" + crd.id() +
                                        ", crdOrder=" + crd.order() + ']');
                                }

                                if (node.order() > crd.order())
                                    fullMsgs.put(node, msg);

                                return;
                            }
                            else {
                                if (!F.isEmpty(msg.getErrorsMap())) {
                                    Exception e = msg.getErrorsMap().get(cctx.localNodeId());

                                    if (e instanceof IgniteNeedReconnectException) {
                                        onDone(e);

                                        return;
                                    }
                                }

                                AffinityTopologyVersion resVer = msg.resultTopologyVersion() != null ? msg.resultTopologyVersion() : initialVersion();

                                if (log.isInfoEnabled()) {
                                    log.info("Received full message, will finish exchange [node=" + node.id() +
                                        ", resVer=" + resVer + ']');
                                }

                                finishState = new FinishState(crd.id(), resVer, msg);

                                state = ExchangeLocalState.DONE;

                                break;
                            }
                        }
                    }
                }
            }
            else
                assert node == null : node;

            AffinityTopologyVersion resTopVer = initialVersion();

            if (exchCtx.mergeExchanges()) {
                if (msg.resultTopologyVersion() != null && !initialVersion().equals(msg.resultTopologyVersion())) {
                    if (log.isInfoEnabled()) {
                        log.info("Received full message, need merge [curFut=" + initialVersion() +
                            ", resVer=" + msg.resultTopologyVersion() + ']');
                    }

                    resTopVer = msg.resultTopologyVersion();

                    if (cctx.exchange().mergeExchanges(this, msg)) {
                        assert cctx.kernalContext().isStopping();

                        return; // Node is stopping, no need to further process exchange.
                    }

                    assert resTopVer.equals(exchCtx.events().topologyVersion()) :  "Unexpected result version [" +
                        "msgVer=" + resTopVer +
                        ", locVer=" + exchCtx.events().topologyVersion() + ']';
                }

                exchCtx.events().processEvents(this);

                if (localJoinExchange())
                    cctx.affinity().onLocalJoin(this, msg, resTopVer);
                else {
                    if (exchCtx.events().hasServerLeft())
                        cctx.affinity().applyAffinityFromFullMessage(this, msg);
                    else
                        cctx.affinity().onServerJoinWithExchangeMergeProtocol(this, false);

                    for (CacheGroupContext grp : cctx.cache().cacheGroups()) {
                        if (grp.isLocal() || cacheGroupStopping(grp.groupId()))
                            continue;

                        grp.topology().beforeExchange(this, true, false);
                    }
                }
            }
            else if (localJoinExchange() && !exchCtx.fetchAffinityOnJoin())
                cctx.affinity().onLocalJoin(this, msg, resTopVer);
            else if (forceAffReassignment)
                cctx.affinity().applyAffinityFromFullMessage(this, msg);

            if (dynamicCacheStartExchange() && !F.isEmpty(exchangeGlobalExceptions)) {
                assert cctx.localNode().isClient();

                // TODO: https://issues.apache.org/jira/browse/IGNITE-8796
                // The current exchange has been successfully completed on all server nodes,
                // but has failed on that client node for some reason.
                // It looks like that we need to rollback dynamically started caches on the client node,
                // complete DynamicCacheStartFutures (if they are registered) with the cause of that failure
                // and complete current exchange without errors.

                onDone(exchangeLocE);

                return;
            }

            updatePartitionFullMap(resTopVer, msg);

            if (stateChangeExchange() && !F.isEmpty(msg.getErrorsMap()))
                cctx.kernalContext().state().onStateChangeError(msg.getErrorsMap(), exchActions.stateChangeRequest());

            onDone(resTopVer, null);
        }
        catch (IgniteCheckedException e) {
            onDone(e);
        }
    }

    /**
     * Updates partition map in all caches.
     *
     * @param resTopVer Result topology version.
     * @param msg Partitions full messages.
     */
    private void updatePartitionFullMap(AffinityTopologyVersion resTopVer, GridDhtPartitionsFullMessage msg) {
        cctx.versions().onExchange(msg.lastVersion().order());

        assert partHistSuppliers.isEmpty();

        partHistSuppliers.putAll(msg.partitionHistorySuppliers());

        for (Map.Entry<Integer, GridDhtPartitionFullMap> entry : msg.partitions().entrySet()) {
            Integer grpId = entry.getKey();

            CacheGroupContext grp = cctx.cache().cacheGroup(grpId);

            if (grp != null) {
                CachePartitionFullCountersMap cntrMap = msg.partitionUpdateCounters(grpId,
                    grp.topology().partitions());

                grp.topology().update(resTopVer,
                    entry.getValue(),
                    cntrMap,
                    msg.partsToReload(cctx.localNodeId(), grpId),
                    msg.partitionSizes(grpId),
                    null);
            }
            else {
                ClusterNode oldest = cctx.discovery().oldestAliveServerNode(AffinityTopologyVersion.NONE);

                if (oldest != null && oldest.isLocal()) {
                    GridDhtPartitionTopology top = cctx.exchange().clientTopology(grpId, events().discoveryCache());

                    CachePartitionFullCountersMap cntrMap = msg.partitionUpdateCounters(grpId,
                        top.partitions());

                    top.update(resTopVer,
                        entry.getValue(),
                        cntrMap,
                        Collections.emptySet(),
                        null,
                        null);
                }
            }
        }
    }

    /**
     * Updates partition map in all caches.
     *
     * @param nodeId Node message received from.
     * @param msg Partitions single message.
     */
    private void updatePartitionSingleMap(UUID nodeId, GridDhtPartitionsSingleMessage msg) {
        msgs.put(nodeId, msg);

        for (Map.Entry<Integer, GridDhtPartitionMap> entry : msg.partitions().entrySet()) {
            Integer grpId = entry.getKey();
            CacheGroupContext grp = cctx.cache().cacheGroup(grpId);

            GridDhtPartitionTopology top = grp != null ? grp.topology() :
                cctx.exchange().clientTopology(grpId, events().discoveryCache());

            top.update(exchId, entry.getValue(), false);
        }
    }

    /**
     * Cache change failure message callback, processed from the discovery thread.
     *
     * @param node Message sender node.
     * @param msg Failure message.
     */
    public void onDynamicCacheChangeFail(final ClusterNode node, final DynamicCacheChangeFailureMessage msg) {
        assert exchId.equals(msg.exchangeId()) : msg;
        assert firstDiscoEvt.type() == EVT_DISCOVERY_CUSTOM_EVT && dynamicCacheStartExchange();

        final ExchangeActions actions = exchangeActions();

        onDiscoveryEvent(new IgniteRunnable() {
            @Override public void run() {
                // The rollbackExchange() method has to wait for checkpoint.
                // That operation is time consumed, and therefore it should be executed outside the discovery thread.
                cctx.kernalContext().getSystemExecutorService().submit(new Runnable() {
                    @Override public void run() {
                        if (isDone() || !enterBusy())
                            return;

                        try {
                            assert msg.error() != null: msg;

                            // Try to revert all the changes that were done during initialization phase
                            cctx.affinity().forceCloseCaches(GridDhtPartitionsExchangeFuture.this,
                                crd.isLocal(), msg.exchangeActions());

                            synchronized (mux) {
                                finishState = new FinishState(crd.id(), initialVersion(), null);

                                state = ExchangeLocalState.DONE;
                            }

                            if (actions != null)
                                actions.completeRequestFutures(cctx, msg.error());

                            onDone(exchId.topologyVersion());
                        }
                        catch (Throwable e) {
                            onDone(e);
                        }
                        finally {
                            leaveBusy();
                        }
                    }
                });
            }
        });
    }

    /**
     * Affinity change message callback, processed from the same thread as {@link #onNodeLeft}.
     *
     * @param node Message sender node.
     * @param msg Message.
     */
    public void onAffinityChangeMessage(final ClusterNode node, final CacheAffinityChangeMessage msg) {
        assert exchId.equals(msg.exchangeId()) : msg;

        onDiscoveryEvent(new IgniteRunnable() {
            @Override public void run() {
                if (isDone() || !enterBusy())
                    return;

                try {
                    assert centralizedAff;

                    if (crd.equals(node)) {
                        AffinityTopologyVersion resTopVer = initialVersion();

                        cctx.affinity().onExchangeChangeAffinityMessage(GridDhtPartitionsExchangeFuture.this,
                            crd.isLocal(),
                            msg);

                        IgniteCheckedException err = !F.isEmpty(msg.partitionsMessage().getErrorsMap()) ?
                            new IgniteCheckedException("Cluster state change failed.") : null;

                        if (!crd.isLocal()) {
                            GridDhtPartitionsFullMessage partsMsg = msg.partitionsMessage();

                            assert partsMsg != null : msg;
                            assert partsMsg.lastVersion() != null : partsMsg;

                            updatePartitionFullMap(resTopVer, partsMsg);

                            if (exchActions != null && exchActions.stateChangeRequest() != null && err != null)
                                cctx.kernalContext().state().onStateChangeError(msg.partitionsMessage().getErrorsMap(), exchActions.stateChangeRequest());
                        }

                        onDone(resTopVer, err);
                    }
                    else {
                        if (log.isDebugEnabled()) {
                            log.debug("Ignore affinity change message, coordinator changed [node=" + node.id() +
                                ", crd=" + crd.id() +
                                ", msg=" + msg +
                                ']');
                        }
                    }
                }
                finally {
                    leaveBusy();
                }
            }
        });
    }

    /**
     * @param c Closure.
     */
    private void onDiscoveryEvent(IgniteRunnable c) {
        synchronized (discoEvts) {
            if (!init) {
                discoEvts.add(c);

                return;
            }

            assert discoEvts.isEmpty() : discoEvts;
        }

        c.run();
    }

    /**
     * Moves exchange future to state 'init done' using {@link #initFut}.
     */
    private void initDone() {
        while (!isDone()) {
            List<IgniteRunnable> evts;

            synchronized (discoEvts) {
                if (discoEvts.isEmpty()) {
                    init = true;

                    break;
                }

                evts = new ArrayList<>(discoEvts);

                discoEvts.clear();
            }

            for (IgniteRunnable c : evts)
                c.run();
        }

        initFut.onDone(true);
    }

    /**
     *
     */
    private void onAllServersLeft() {
        assert cctx.kernalContext().clientNode() : cctx.localNode();

        List<ClusterNode> empty = Collections.emptyList();

        for (CacheGroupContext grp : cctx.cache().cacheGroups()) {
            List<List<ClusterNode>> affAssignment = new ArrayList<>(grp.affinity().partitions());

            for (int i = 0; i < grp.affinity().partitions(); i++)
                affAssignment.add(empty);

            grp.affinity().idealAssignment(affAssignment);

            grp.affinity().initialize(initialVersion(), affAssignment);
        }
    }

    /**
     * Node left callback, processed from the same thread as {@link #onAffinityChangeMessage}.
     *
     * @param node Left node.
     */
    public void onNodeLeft(final ClusterNode node) {
        if (isDone() || !enterBusy())
            return;

        cctx.mvcc().removeExplicitNodeLocks(node.id(), initialVersion());

        try {
            onDiscoveryEvent(new IgniteRunnable() {
                @Override public void run() {
                    if (isDone() || !enterBusy())
                        return;

                    try {
                        boolean crdChanged = false;
                        boolean allReceived = false;

                        ClusterNode crd0;

                        events().discoveryCache().updateAlives(node);

                        InitNewCoordinatorFuture newCrdFut0;

                        synchronized (mux) {
                            newCrdFut0 = newCrdFut;
                        }

                        if (newCrdFut0 != null)
                            newCrdFut0.onNodeLeft(node.id());

                        synchronized (mux) {
                            if (!srvNodes.remove(node))
                                return;

                            boolean rmvd = remaining.remove(node.id());

                            if (!rmvd) {
                                if (mergedJoinExchMsgs != null && mergedJoinExchMsgs.containsKey(node.id())) {
                                    if (mergedJoinExchMsgs.get(node.id()) == null) {
                                        mergedJoinExchMsgs.remove(node.id());

                                        rmvd = true;
                                    }
                                }
                            }

                            if (node.equals(crd)) {
                                crdChanged = true;

                                crd = !srvNodes.isEmpty() ? srvNodes.get(0) : null;
                            }

                            switch (state) {
                                case DONE:
                                    return;

                                case CRD:
                                    allReceived = rmvd && (remaining.isEmpty() && F.isEmpty(mergedJoinExchMsgs));

                                    break;

                                case SRV:
                                    assert crd != null;

                                    if (crdChanged && crd.isLocal()) {
                                        state = ExchangeLocalState.BECOME_CRD;

                                        newCrdFut = new InitNewCoordinatorFuture(cctx);
                                    }

                                    break;
                            }

                            crd0 = crd;

                            if (crd0 == null)
                                finishState = new FinishState(null, initialVersion(), null);
                        }

                        if (crd0 == null) {
                            onAllServersLeft();

                            onDone(initialVersion());

                            return;
                        }

                        if (crd0.isLocal()) {
                            if (stateChangeExchange() && exchangeLocE != null)
                                exchangeGlobalExceptions.put(crd0.id(), exchangeLocE);

                            if (crdChanged) {
                                if (log.isInfoEnabled()) {
                                    log.info("Coordinator failed, node is new coordinator [ver=" + initialVersion() +
                                        ", prev=" + node.id() + ']');
                                }

                                assert newCrdFut != null;

                                cctx.kernalContext().closure().callLocal(new Callable<Void>() {
                                    @Override public Void call() throws Exception {
                                        newCrdFut.init(GridDhtPartitionsExchangeFuture.this);

                                        newCrdFut.listen(new CI1<IgniteInternalFuture>() {
                                            @Override public void apply(IgniteInternalFuture fut) {
                                                if (isDone())
                                                    return;

                                                Lock lock = cctx.io().readLock();

                                                if (lock == null)
                                                    return;

                                                try {
                                                    onBecomeCoordinator((InitNewCoordinatorFuture) fut);
                                                }
                                                finally {
                                                    lock.unlock();
                                                }
                                            }
                                        });

                                        return null;
                                    }
                                }, GridIoPolicy.SYSTEM_POOL);

                                return;
                            }

                            if (allReceived) {
                                cctx.kernalContext().getSystemExecutorService().submit(new Runnable() {
                                    @Override public void run() {
                                        awaitSingleMapUpdates();

                                        onAllReceived(null);
                                    }
                                });
                            }
                        }
                        else {
                            if (crdChanged) {
                                for (Map.Entry<ClusterNode, GridDhtPartitionsFullMessage> m : fullMsgs.entrySet()) {
                                    if (crd0.equals(m.getKey())) {
                                        if (log.isInfoEnabled()) {
                                            log.info("Coordinator changed, process pending full message [" +
                                                "ver=" + initialVersion() +
                                                ", crd=" + node.id() +
                                                ", pendingMsgNode=" + m.getKey() + ']');
                                        }

                                        processFullMessage(true, m.getKey(), m.getValue());

                                        if (isDone())
                                            return;
                                    }
                                }

                                if (log.isInfoEnabled()) {
                                    log.info("Coordinator changed, send partitions to new coordinator [" +
                                        "ver=" + initialVersion() +
                                        ", crd=" + node.id() +
                                        ", newCrd=" + crd0.id() + ']');
                                }

                                final ClusterNode newCrd = crd0;

                                cctx.kernalContext().getSystemExecutorService().submit(new Runnable() {
                                    @Override public void run() {
                                        sendPartitions(newCrd);
                                    }
                                });
                            }
                        }
                    }
                    catch (IgniteCheckedException e) {
                        if (reconnectOnError(e))
                            onDone(new IgniteNeedReconnectException(cctx.localNode(), e));
                        else
                            U.error(log, "Failed to process node left event: " + e, e);
                    }
                    finally {
                        leaveBusy();
                    }
                }
            });
        }
        finally {
            leaveBusy();
        }
    }

    /**
     * @param newCrdFut Coordinator initialization future.
     */
    private void onBecomeCoordinator(InitNewCoordinatorFuture newCrdFut) {
        boolean allRcvd = false;

        cctx.exchange().onCoordinatorInitialized();

        if (newCrdFut.restoreState()) {
            GridDhtPartitionsFullMessage fullMsg = newCrdFut.fullMessage();

            assert msgs.isEmpty() : msgs;

            if (fullMsg != null) {
                if (log.isInfoEnabled()) {
                    log.info("New coordinator restored state [ver=" + initialVersion() +
                        ", resVer=" + fullMsg.resultTopologyVersion() + ']');
                }

                synchronized (mux) {
                    state = ExchangeLocalState.DONE;

                    finishState = new FinishState(crd.id(), fullMsg.resultTopologyVersion(), fullMsg);
                }

                fullMsg.exchangeId(exchId);

                processFullMessage(false, null, fullMsg);

                Map<ClusterNode, GridDhtPartitionsSingleMessage> msgs = newCrdFut.messages();

                if (!F.isEmpty(msgs)) {
                    Map<Integer, CacheGroupAffinityMessage> joinedNodeAff = null;

                    for (Map.Entry<ClusterNode, GridDhtPartitionsSingleMessage> e : msgs.entrySet()) {
                        this.msgs.put(e.getKey().id(), e.getValue());

                        GridDhtPartitionsSingleMessage msg = e.getValue();

                        Collection<Integer> affReq = msg.cacheGroupsAffinityRequest();

                        if (!F.isEmpty(affReq)) {
                            joinedNodeAff = CacheGroupAffinityMessage.createAffinityMessages(cctx,
                                fullMsg.resultTopologyVersion(),
                                affReq,
                                joinedNodeAff);
                        }
                    }

                    Map<UUID, GridDhtPartitionsSingleMessage> mergedJoins = newCrdFut.mergedJoinExchangeMessages();

                    if (log.isInfoEnabled()) {
                        log.info("New coordinator sends full message [ver=" + initialVersion() +
                            ", resVer=" + fullMsg.resultTopologyVersion() +
                            ", nodes=" + F.nodeIds(msgs.keySet()) +
                            ", mergedJoins=" + (mergedJoins != null ? mergedJoins.keySet() : null) + ']');
                    }

                    sendAllPartitions(fullMsg, msgs.keySet(), mergedJoins, joinedNodeAff);
                }

                return;
            }
            else {
                if (log.isInfoEnabled())
                    log.info("New coordinator restore state finished [ver=" + initialVersion() + ']');

                for (Map.Entry<ClusterNode, GridDhtPartitionsSingleMessage> e : newCrdFut.messages().entrySet()) {
                    GridDhtPartitionsSingleMessage msg = e.getValue();

                    if (!msg.client()) {
                        msgs.put(e.getKey().id(), e.getValue());

                        if (dynamicCacheStartExchange() && msg.getError() != null)
                            exchangeGlobalExceptions.put(e.getKey().id(), msg.getError());

                        updatePartitionSingleMap(e.getKey().id(), msg);
                    }
                }
            }

            allRcvd = true;

            synchronized (mux) {
                remaining.clear(); // Do not process messages.

                assert crd != null && crd.isLocal();

                state = ExchangeLocalState.CRD;

                assert mergedJoinExchMsgs == null;
            }
        }
        else {
            Set<UUID> remaining0 = null;

            synchronized (mux) {
                assert crd != null && crd.isLocal();

                state = ExchangeLocalState.CRD;

                assert mergedJoinExchMsgs == null;

                if (log.isInfoEnabled()) {
                    log.info("New coordinator initialization finished [ver=" + initialVersion() +
                        ", remaining=" + remaining + ']');
                }

                if (!remaining.isEmpty())
                    remaining0 = new HashSet<>(remaining);
            }

            if (remaining0 != null) {
                // It is possible that some nodes finished exchange with previous coordinator.
                GridDhtPartitionsSingleRequest req = new GridDhtPartitionsSingleRequest(exchId);

                for (UUID nodeId : remaining0) {
                    try {
                        if (!pendingSingleMsgs.containsKey(nodeId)) {
                            if (log.isInfoEnabled()) {
                                log.info("New coordinator sends request [ver=" + initialVersion() +
                                    ", node=" + nodeId + ']');
                            }

                            cctx.io().send(nodeId, req, SYSTEM_POOL);
                        }
                    }
                    catch (ClusterTopologyCheckedException ignored) {
                        if (log.isDebugEnabled())
                            log.debug("Node left during partition exchange [nodeId=" + nodeId +
                                ", exchId=" + exchId + ']');
                    }
                    catch (IgniteCheckedException e) {
                        U.error(log, "Failed to request partitions from node: " + nodeId, e);
                    }
                }

                for (Map.Entry<UUID, GridDhtPartitionsSingleMessage> m : pendingSingleMsgs.entrySet()) {
                    if (log.isInfoEnabled()) {
                        log.info("New coordinator process pending message [ver=" + initialVersion() +
                            ", node=" + m.getKey() + ']');
                    }

                    processSingleMessage(m.getKey(), m.getValue());
                }
            }
        }

        if (allRcvd) {
            awaitSingleMapUpdates();

            onAllReceived(newCrdFut.messages().keySet());
        }
    }

    /**
     * @param e Exception.
     * @return {@code True} if local node should try reconnect in case of error.
     */
    public boolean reconnectOnError(Throwable e) {
        return (e instanceof IgniteNeedReconnectException
            || X.hasCause(e, IOException.class, IgniteClientDisconnectedCheckedException.class))
            && cctx.discovery().reconnectSupported();
    }

    /** {@inheritDoc} */
    @Override public int compareTo(GridDhtPartitionsExchangeFuture fut) {
        return exchId.compareTo(fut.exchId);
    }

    /** {@inheritDoc} */
    @Override public boolean equals(Object o) {
        if (this == o)
            return true;

        if (o == null || o.getClass() != getClass())
            return false;

        GridDhtPartitionsExchangeFuture fut = (GridDhtPartitionsExchangeFuture)o;

        return exchId.equals(fut.exchId);
    }

    /** {@inheritDoc} */
    @Override public int hashCode() {
        return exchId.hashCode();
    }

    /** {@inheritDoc} */
    @Override public void addDiagnosticRequest(IgniteDiagnosticPrepareContext diagCtx) {
        if (!isDone()) {
            ClusterNode crd;
            Set<UUID> remaining;

            synchronized (mux) {
                crd = this.crd;
                remaining = new HashSet<>(this.remaining);
            }

            if (crd != null) {
                if (!crd.isLocal()) {
                    diagCtx.exchangeInfo(crd.id(), initialVersion(), "Exchange future waiting for coordinator " +
                        "response [crd=" + crd.id() + ", topVer=" + initialVersion() + ']');
                }
                else if (!remaining.isEmpty()){
                    UUID nodeId = remaining.iterator().next();

                    diagCtx.exchangeInfo(nodeId, initialVersion(), "Exchange future on coordinator waiting for " +
                        "server response [node=" + nodeId + ", topVer=" + initialVersion() + ']');
                }
            }
        }
    }

    /**
     * @return Short information string.
     */
    public String shortInfo() {
        return "GridDhtPartitionsExchangeFuture [topVer=" + initialVersion() +
            ", evt=" + (firstDiscoEvt != null ? IgniteUtils.gridEventName(firstDiscoEvt.type()) : -1) +
            ", evtNode=" + (firstDiscoEvt != null ? firstDiscoEvt.eventNode() : null) +
            ", done=" + isDone() + ']';
    }

    /** {@inheritDoc} */
    @Override public String toString() {
        Set<UUID> remaining;

        synchronized (mux) {
            remaining = new HashSet<>(this.remaining);
        }

        return S.toString(GridDhtPartitionsExchangeFuture.class, this,
            "evtLatch", evtLatch == null ? "null" : evtLatch.getCount(),
            "remaining", remaining,
            "super", super.toString());
    }

    /**
     *
     */
    private static class CounterWithNodes {
        /** */
        private final long cnt;

        /** */
        private final long size;

        /** */
        private final Set<UUID> nodes = new HashSet<>();

        /**
         * @param cnt Count.
         * @param firstNode Node ID.
         */
        private CounterWithNodes(long cnt, @Nullable Long size, UUID firstNode) {
            this.cnt = cnt;
            this.size = size != null ? size : 0;

            nodes.add(firstNode);
        }

        /** {@inheritDoc} */
        @Override public String toString() {
            return S.toString(CounterWithNodes.class, this);
        }
    }

    /**
     * @param step Exponent coefficient.
     * @param timeout Base timeout.
     * @return Time to wait before next debug dump.
     */
    public static long nextDumpTimeout(int step, long timeout) {
        long limit = getLong(IGNITE_LONG_OPERATIONS_DUMP_TIMEOUT_LIMIT, 30 * 60_000);

        if (limit <= 0)
            limit = 30 * 60_000;

        assert step >= 0 : step;

        long dumpFactor = Math.round(Math.pow(2, step));

        long nextTimeout = timeout * dumpFactor;

        if (nextTimeout <= 0)
            return limit;

        return nextTimeout <= limit ? nextTimeout : limit;
    }

    /**
     *
     */
    private static class FinishState {
        /** */
        private final UUID crdId;

        /** */
        private final AffinityTopologyVersion resTopVer;

        /** */
        private final GridDhtPartitionsFullMessage msg;

        /**
         * @param crdId Coordinator node.
         * @param resTopVer Result version.
         * @param msg Result message.
         */
        FinishState(UUID crdId, AffinityTopologyVersion resTopVer, GridDhtPartitionsFullMessage msg) {
            this.crdId = crdId;
            this.resTopVer = resTopVer;
            this.msg = msg;
        }
    }

    /**
     *
     */
    enum ExchangeType {
        /** */
        CLIENT,

        /** */
        ALL,

        /** */
        NONE
    }

    /**
     *
     */
    private enum ExchangeLocalState {
        /** Local node is coordinator. */
        CRD,

        /** Local node is non-coordinator server. */
        SRV,

        /** Local node is client node. */
        CLIENT,

        /**
         * Previous coordinator failed before exchange finished and
         * local performs initialization to become new coordinator.
         */
        BECOME_CRD,

        /** Exchange finished. */
        DONE,

        /** This exchange was merged with another one. */
        MERGED
    }
}<|MERGE_RESOLUTION|>--- conflicted
+++ resolved
@@ -3060,13 +3060,7 @@
                 if (!F.isEmpty(exchangeGlobalExceptions)) {
                     stateChangeErr = true;
 
-<<<<<<< HEAD
-                    cctx.kernalContext().state().onStateChangeError(changeGlobalStateExceptions, req);
-=======
-                    err = new IgniteCheckedException("Cluster state change failed.");
-
                     cctx.kernalContext().state().onStateChangeError(exchangeGlobalExceptions, req);
->>>>>>> 6c3a486f
                 }
                 else {
                     boolean hasMoving = !partsToReload.isEmpty();
