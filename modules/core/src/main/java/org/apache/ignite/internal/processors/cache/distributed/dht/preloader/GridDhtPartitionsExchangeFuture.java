/*
 * Licensed to the Apache Software Foundation (ASF) under one or more
 * contributor license agreements.  See the NOTICE file distributed with
 * this work for additional information regarding copyright ownership.
 * The ASF licenses this file to You under the Apache License, Version 2.0
 * (the "License"); you may not use this file except in compliance with
 * the License.  You may obtain a copy of the License at
 *
 *      http://www.apache.org/licenses/LICENSE-2.0
 *
 * Unless required by applicable law or agreed to in writing, software
 * distributed under the License is distributed on an "AS IS" BASIS,
 * WITHOUT WARRANTIES OR CONDITIONS OF ANY KIND, either express or implied.
 * See the License for the specific language governing permissions and
 * limitations under the License.
 */

package org.apache.ignite.internal.processors.cache.distributed.dht.preloader;

import java.io.IOException;
import java.util.ArrayList;
import java.util.Collection;
import java.util.Collections;
import java.util.HashMap;
import java.util.HashSet;
import java.util.LinkedHashMap;
import java.util.List;
import java.util.Map;
import java.util.Set;
import java.util.UUID;
import java.util.concurrent.Callable;
import java.util.concurrent.ConcurrentHashMap;
import java.util.concurrent.ConcurrentMap;
import java.util.concurrent.CountDownLatch;
import java.util.concurrent.TimeUnit;
import java.util.concurrent.atomic.AtomicBoolean;
import java.util.concurrent.atomic.AtomicReference;
import java.util.concurrent.locks.Lock;
import java.util.concurrent.locks.ReadWriteLock;
import org.apache.ignite.IgniteCheckedException;
import org.apache.ignite.IgniteLogger;
import org.apache.ignite.IgniteSystemProperties;
import org.apache.ignite.cache.CacheMode;
import org.apache.ignite.cache.CacheRebalanceMode;
import org.apache.ignite.cluster.ClusterNode;
import org.apache.ignite.configuration.IgniteConfiguration;
import org.apache.ignite.configuration.NearCacheConfiguration;
import org.apache.ignite.events.DiscoveryEvent;
import org.apache.ignite.internal.IgniteClientDisconnectedCheckedException;
import org.apache.ignite.internal.IgniteDiagnosticAware;
import org.apache.ignite.internal.IgniteDiagnosticPrepareContext;
import org.apache.ignite.internal.IgniteFutureTimeoutCheckedException;
import org.apache.ignite.internal.IgniteInternalFuture;
import org.apache.ignite.internal.IgniteInterruptedCheckedException;
import org.apache.ignite.internal.IgniteNeedReconnectException;
import org.apache.ignite.internal.cluster.ClusterTopologyCheckedException;
import org.apache.ignite.internal.events.DiscoveryCustomEvent;
import org.apache.ignite.internal.managers.communication.GridIoPolicy;
import org.apache.ignite.internal.managers.discovery.DiscoCache;
import org.apache.ignite.internal.managers.discovery.DiscoveryCustomMessage;
import org.apache.ignite.internal.pagemem.wal.record.ExchangeRecord;
import org.apache.ignite.internal.processors.affinity.AffinityTopologyVersion;
import org.apache.ignite.internal.processors.affinity.GridAffinityAssignmentCache;
import org.apache.ignite.internal.processors.cache.CacheAffinityChangeMessage;
import org.apache.ignite.internal.processors.cache.CacheGroupContext;
import org.apache.ignite.internal.processors.cache.CacheGroupDescriptor;
import org.apache.ignite.internal.processors.cache.CachePartitionExchangeWorkerTask;
import org.apache.ignite.internal.processors.cache.DynamicCacheChangeBatch;
import org.apache.ignite.internal.processors.cache.DynamicCacheDescriptor;
import org.apache.ignite.internal.processors.cache.ExchangeActions;
import org.apache.ignite.internal.processors.cache.ExchangeContext;
import org.apache.ignite.internal.processors.cache.ExchangeDiscoveryEvents;
import org.apache.ignite.internal.processors.cache.GridCacheContext;
import org.apache.ignite.internal.processors.cache.GridCacheFuture;
import org.apache.ignite.internal.processors.cache.GridCacheMvccCandidate;
import org.apache.ignite.internal.processors.cache.GridCacheSharedContext;
import org.apache.ignite.internal.processors.cache.LocalJoinCachesContext;
import org.apache.ignite.internal.processors.cache.StateChangeRequest;
import org.apache.ignite.internal.processors.cache.WalStateAbstractMessage;
import org.apache.ignite.internal.processors.cache.distributed.dht.preloader.latch.Latch;
import org.apache.ignite.internal.processors.cache.distributed.dht.GridClientPartitionTopology;
import org.apache.ignite.internal.processors.cache.distributed.dht.GridDhtLocalPartition;
import org.apache.ignite.internal.processors.cache.distributed.dht.GridDhtPartitionState;
import org.apache.ignite.internal.processors.cache.distributed.dht.GridDhtPartitionTopology;
import org.apache.ignite.internal.processors.cache.distributed.dht.GridDhtPartitionsStateValidator;
import org.apache.ignite.internal.processors.cache.distributed.dht.GridDhtTopologyFutureAdapter;
import org.apache.ignite.internal.processors.cache.mvcc.MvccCoordinator;
import org.apache.ignite.internal.processors.cache.mvcc.MvccSnapshot;
import org.apache.ignite.internal.processors.cache.mvcc.MvccVersion;
import org.apache.ignite.internal.processors.cache.mvcc.MvccCoordinatorChangeAware;
import org.apache.ignite.internal.processors.cache.mvcc.MvccVersionImpl;
import org.apache.ignite.internal.processors.cache.persistence.snapshot.SnapshotDiscoveryMessage;
import org.apache.ignite.internal.processors.cache.transactions.IgniteInternalTx;
import org.apache.ignite.internal.processors.cache.transactions.IgniteTxKey;
import org.apache.ignite.internal.processors.cache.version.GridCacheVersion;
import org.apache.ignite.internal.processors.cluster.BaselineTopology;
import org.apache.ignite.internal.processors.cluster.ChangeGlobalStateFinishMessage;
import org.apache.ignite.internal.processors.cluster.ChangeGlobalStateMessage;
import org.apache.ignite.internal.processors.cluster.DiscoveryDataClusterState;
import org.apache.ignite.internal.util.IgniteUtils;
import org.apache.ignite.internal.util.future.GridFutureAdapter;
import org.apache.ignite.internal.util.tostring.GridToStringExclude;
import org.apache.ignite.internal.util.tostring.GridToStringInclude;
import org.apache.ignite.internal.util.typedef.CI1;
import org.apache.ignite.internal.util.typedef.F;
import org.apache.ignite.internal.util.typedef.T2;
import org.apache.ignite.internal.util.typedef.X;
import org.apache.ignite.internal.util.typedef.internal.CU;
import org.apache.ignite.internal.util.typedef.internal.S;
import org.apache.ignite.internal.util.typedef.internal.U;
import org.apache.ignite.lang.IgniteInClosure;
import org.apache.ignite.lang.IgniteProductVersion;
import org.apache.ignite.lang.IgniteRunnable;
import org.jetbrains.annotations.Nullable;

import static org.apache.ignite.IgniteSystemProperties.IGNITE_LONG_OPERATIONS_DUMP_TIMEOUT_LIMIT;
import static org.apache.ignite.IgniteSystemProperties.IGNITE_PARTITION_RELEASE_FUTURE_DUMP_THRESHOLD;
import static org.apache.ignite.IgniteSystemProperties.IGNITE_THREAD_DUMP_ON_EXCHANGE_TIMEOUT;
import static org.apache.ignite.IgniteSystemProperties.getBoolean;
import static org.apache.ignite.IgniteSystemProperties.getLong;
import static org.apache.ignite.events.EventType.EVT_NODE_FAILED;
import static org.apache.ignite.events.EventType.EVT_NODE_JOINED;
import static org.apache.ignite.events.EventType.EVT_NODE_LEFT;
import static org.apache.ignite.internal.events.DiscoveryCustomEvent.EVT_DISCOVERY_CUSTOM_EVT;
import static org.apache.ignite.internal.managers.communication.GridIoPolicy.SYSTEM_POOL;
import static org.apache.ignite.internal.processors.cache.ExchangeDiscoveryEvents.serverJoinEvent;
import static org.apache.ignite.internal.processors.cache.ExchangeDiscoveryEvents.serverLeftEvent;
import static org.apache.ignite.internal.processors.cache.distributed.dht.preloader.CachePartitionPartialCountersMap.PARTIAL_COUNTERS_MAP_SINCE;

/**
 * Future for exchanging partition maps.
 */
@SuppressWarnings({"TypeMayBeWeakened", "unchecked"})
public class GridDhtPartitionsExchangeFuture extends GridDhtTopologyFutureAdapter
    implements Comparable<GridDhtPartitionsExchangeFuture>, CachePartitionExchangeWorkerTask, IgniteDiagnosticAware {
    /** */
    public static final String EXCHANGE_LOG = "org.apache.ignite.internal.exchange.time";

    /** */
    private static final int RELEASE_FUTURE_DUMP_THRESHOLD =
        IgniteSystemProperties.getInteger(IGNITE_PARTITION_RELEASE_FUTURE_DUMP_THRESHOLD, 0);

    /** */
    private static final IgniteProductVersion FORCE_AFF_REASSIGNMENT_SINCE = IgniteProductVersion.fromString("2.4.3");

    /**
     * This may be useful when per-entry (not per-cache based) partition policy is in use.
     * See {@link IgniteSystemProperties#IGNITE_SKIP_PARTITION_SIZE_VALIDATION} for details.
     * Default value is {@code false}.
     */
    private static final boolean SKIP_PARTITION_SIZE_VALIDATION = Boolean.getBoolean(IgniteSystemProperties.IGNITE_SKIP_PARTITION_SIZE_VALIDATION);

    /** */
    @GridToStringExclude
    private final Object mux = new Object();

    /** */
    @GridToStringExclude
    private volatile DiscoCache firstEvtDiscoCache;

    /** Discovery event triggered this exchange. */
    private volatile DiscoveryEvent firstDiscoEvt;

    /** */
    @GridToStringExclude
    private final Set<UUID> remaining = new HashSet<>();

    /** Guarded by this */
    @GridToStringExclude
    private int pendingSingleUpdates;

    /** */
    @GridToStringExclude
    private List<ClusterNode> srvNodes;

    /** */
    private ClusterNode crd;

    /** ExchangeFuture id. */
    private final GridDhtPartitionExchangeId exchId;

    /** Cache context. */
    private final GridCacheSharedContext<?, ?> cctx;

    /** Busy lock to prevent activities from accessing exchanger while it's stopping. */
    private ReadWriteLock busyLock;

    /** */
    private AtomicBoolean added = new AtomicBoolean(false);

    /**
     * Discovery event receive latch. There is a race between discovery event processing and single message
     * processing, so it is possible to create an exchange future before the actual discovery event is received.
     * This latch is notified when the discovery event arrives.
     */
    @GridToStringExclude
    private final CountDownLatch evtLatch = new CountDownLatch(1);

    /** Exchange future init method completes this future. */
    private GridFutureAdapter<Boolean> initFut;

    /** */
    @GridToStringExclude
    private final List<IgniteRunnable> discoEvts = new ArrayList<>();

    /** */
    private boolean init;

    /** Last committed cache version before next topology version use. */
    private AtomicReference<GridCacheVersion> lastVer = new AtomicReference<>();

    /**
     * Message received from node joining cluster (if this is 'node join' exchange),
     * needed if this exchange is merged with another one.
     */
    @GridToStringExclude
    private GridDhtPartitionsSingleMessage pendingJoinMsg;

    /**
     * Messages received on non-coordinator are stored in case if this node
     * becomes coordinator.
     */
    private final Map<UUID, GridDhtPartitionsSingleMessage> pendingSingleMsgs = new ConcurrentHashMap<>();

    /** Messages received from new coordinator. */
    private final Map<ClusterNode, GridDhtPartitionsFullMessage> fullMsgs = new ConcurrentHashMap<>();

    /** */
    @SuppressWarnings({"FieldCanBeLocal", "UnusedDeclaration"})
    @GridToStringInclude
    private volatile IgniteInternalFuture<?> partReleaseFut;

    /** Logger. */
    private final IgniteLogger log;

    /** Cache change requests. */
    private ExchangeActions exchActions;

    /** */
    private final IgniteLogger exchLog;

    /** */
    private CacheAffinityChangeMessage affChangeMsg;

    /** Init timestamp. Used to track the amount of time spent to complete the future. */
    private long initTs;

    /**
     * Centralized affinity assignment required. Activated for node left of failed. For this mode crd will send full
     * partitions maps to nodes using discovery (ring) instead of communication.
     */
    private boolean centralizedAff;

    /**
     * Enforce affinity reassignment based on actual partition distribution. This mode should be used when partitions
     * might be distributed not according to affinity assignment.
     */
    private boolean forceAffReassignment;

    /** Change global state exception. */
    private Exception changeGlobalStateE;

    /** Change global state exceptions. */
    private final Map<UUID, Exception> changeGlobalStateExceptions = new ConcurrentHashMap<>();

    /** */
    private ConcurrentMap<UUID, GridDhtPartitionsSingleMessage> msgs = new ConcurrentHashMap<>();

    /** Single messages from merged 'node join' exchanges. */
    @GridToStringExclude
    private Map<UUID, GridDhtPartitionsSingleMessage> mergedJoinExchMsgs;

    /** Number of awaited messages for merged 'node join' exchanges. */
    @GridToStringExclude
    private int awaitMergedMsgs;

    /** */
    @GridToStringExclude
    private volatile IgniteDhtPartitionHistorySuppliersMap partHistSuppliers = new IgniteDhtPartitionHistorySuppliersMap();

    /** */
    private volatile Map<Integer, Map<Integer, Long>> partHistReserved;

    /** */
    @GridToStringExclude
    private final IgniteDhtPartitionsToReloadMap partsToReload = new IgniteDhtPartitionsToReloadMap();

    /** */
    private final AtomicBoolean done = new AtomicBoolean();

    /** */
    private ExchangeLocalState state;

    /** */
    @GridToStringExclude
    private ExchangeContext exchCtx;

    /** */
    @GridToStringExclude
    private FinishState finishState;

    /** Initialized when node becomes new coordinator. */
    @GridToStringExclude
    private InitNewCoordinatorFuture newCrdFut;

    /** */
    @GridToStringExclude
    private GridDhtPartitionsExchangeFuture mergedWith;

    /** Validator for partition states. */
    @GridToStringExclude
    private final GridDhtPartitionsStateValidator validator;

    /**
     * @param cctx Cache context.
     * @param busyLock Busy lock.
     * @param exchId Exchange ID.
     * @param exchActions Cache change requests.
     * @param affChangeMsg Affinity change message.
     */
    public GridDhtPartitionsExchangeFuture(
        GridCacheSharedContext cctx,
        ReadWriteLock busyLock,
        GridDhtPartitionExchangeId exchId,
        ExchangeActions exchActions,
        CacheAffinityChangeMessage affChangeMsg
    ) {
        assert busyLock != null;
        assert exchId != null;
        assert exchId.topologyVersion() != null;
        assert exchActions == null || !exchActions.empty();

        this.cctx = cctx;
        this.busyLock = busyLock;
        this.exchId = exchId;
        this.exchActions = exchActions;
        this.affChangeMsg = affChangeMsg;
        this.validator = new GridDhtPartitionsStateValidator(cctx);

        log = cctx.logger(getClass());
        exchLog = cctx.logger(EXCHANGE_LOG);

        initFut = new GridFutureAdapter<Boolean>() {
            @Override public IgniteLogger logger() {
                return log;
            }
        };

        if (log.isDebugEnabled())
            log.debug("Creating exchange future [localNode=" + cctx.localNodeId() + ", fut=" + this + ']');
    }

    /**
     * @return Future mutex.
     */
    public Object mutex() {
        return mux;
    }

    /**
     * @return Shared cache context.
     */
    public GridCacheSharedContext sharedContext() {
        return cctx;
    }

    /** {@inheritDoc} */
    @Override public boolean skipForExchangeMerge() {
        return false;
    }

    /**
     * @return Exchange context.
     */
    public ExchangeContext context() {
        assert exchCtx != null : this;

        return exchCtx;
    }

    /**
     * Sets exchange actions associated with the exchange future (such as cache start or stop).
     * Exchange actions is created from discovery event, so the actions must be set before the event is processed,
     * thus the setter requires that {@code evtLatch} be armed.
     *
     * @param exchActions Exchange actions.
     */
    public void exchangeActions(ExchangeActions exchActions) {
        assert exchActions == null || !exchActions.empty() : exchActions;
        assert evtLatch != null && evtLatch.getCount() == 1L : this;

        this.exchActions = exchActions;
    }

    /**
     * Gets exchanges actions (such as cache start or stop) associated with the exchange future.
     * Exchange actions can be {@code null} (for example, if the exchange is created for topology
     * change event).
     *
     * @return Exchange actions.
     */
    @Nullable public ExchangeActions exchangeActions() {
        return exchActions;
    }

    /**
     * Sets affinity change message associated with the exchange. Affinity change message is required when
     * centralized affinity change is performed.
     *
     * @param affChangeMsg Affinity change message.
     */
    public void affinityChangeMessage(CacheAffinityChangeMessage affChangeMsg) {
        this.affChangeMsg = affChangeMsg;
    }

    /**
     * Gets the affinity topology version for which this exchange was created. If several exchanges
     * were merged, initial version is the version of the earliest merged exchange.
     *
     * @return Initial exchange version.
     */
    @Override public AffinityTopologyVersion initialVersion() {
        return exchId.topologyVersion();
    }

    /** {@inheritDoc} */
    @Override public AffinityTopologyVersion topologyVersion() {
        /*
        Should not be called before exchange is finished since result version can change in
        case of merged exchanges.
         */
        assert exchangeDone() : "Should not be called before exchange is finished";

        return isDone() ? result() : exchCtx.events().topologyVersion();
    }

    /**
     * @param grpId Cache group ID.
     * @param partId Partition ID.
     * @return ID of history supplier node or null if it doesn't exist.
     */
    @Nullable public UUID partitionHistorySupplier(int grpId, int partId) {
        return partHistSuppliers.getSupplier(grpId, partId);
    }

    /**
     * @param cacheId Cache ID.
     * @param rcvdFrom Node ID cache was received from.
     * @return {@code True} if cache was added during this exchange.
     */
    public boolean cacheAddedOnExchange(int cacheId, UUID rcvdFrom) {
        return dynamicCacheStarted(cacheId) || exchCtx.events().nodeJoined(rcvdFrom);
    }

    /**
     * @param grpId Cache group ID.
     * @param rcvdFrom Node ID cache group was received from.
     * @return {@code True} if cache group was added during this exchange.
     */
    public boolean cacheGroupAddedOnExchange(int grpId, UUID rcvdFrom) {
        return dynamicCacheGroupStarted(grpId) || exchCtx.events().nodeJoined(rcvdFrom);
    }

    /**
     * @param cacheId Cache ID.
     * @return {@code True} if non-client cache was added during this exchange.
     */
    private boolean dynamicCacheStarted(int cacheId) {
        return exchActions != null && exchActions.cacheStarted(cacheId);
    }

    /**
     * @param grpId Cache group ID.
     * @return {@code True} if non-client cache group was added during this exchange.
     */
    public boolean dynamicCacheGroupStarted(int grpId) {
        return exchActions != null && exchActions.cacheGroupStarting(grpId);
    }

    /**
     * @return {@code True}
     */
    public boolean onAdded() {
        return added.compareAndSet(false, true);
    }

    /**
     * Event callback.
     *
     * @param exchId Exchange ID.
     * @param discoEvt Discovery event.
     * @param discoCache Discovery data cache.
     */
    public void onEvent(GridDhtPartitionExchangeId exchId, DiscoveryEvent discoEvt, DiscoCache discoCache) {
        assert exchId.equals(this.exchId);

        this.exchId.discoveryEvent(discoEvt);
        this.firstDiscoEvt= discoEvt;
        this.firstEvtDiscoCache = discoCache;

        evtLatch.countDown();
    }

    /**
     * @return {@code True} if cluster state change exchange.
     */
    private boolean stateChangeExchange() {
        return exchActions != null && exchActions.stateChangeRequest() != null;
    }

    /**
     * @return {@code True} if activate cluster exchange.
     */
    public boolean activateCluster() {
        return exchActions != null && exchActions.activate();
    }

    /**
     * @return {@code True} if deactivate cluster exchange.
     */
    private boolean deactivateCluster() {
        return exchActions != null && exchActions.deactivate();
    }

    /** */
    public boolean changedBaseline() {
        return exchActions != null && exchActions.changedBaseline();
    }

    /**
     * @return First event discovery event.
     *
     */
    public DiscoveryEvent firstEvent() {
        return firstDiscoEvt;
    }

    /**
     * @return Discovery cache for first event.
     */
    public DiscoCache firstEventCache() {
        return firstEvtDiscoCache;
    }

    /**
     * @return Events processed in this exchange.
     */
    public ExchangeDiscoveryEvents events() {
        return exchCtx.events();
    }

    /**
     * @return Exchange ID.
     */
    public GridDhtPartitionExchangeId exchangeId() {
        return exchId;
    }

    /**
     * @return {@code true} if entered to busy state.
     */
    private boolean enterBusy() {
        if (busyLock.readLock().tryLock())
            return true;

        if (log.isDebugEnabled())
            log.debug("Failed to enter busy state (exchanger is stopping): " + this);

        return false;
    }

    /**
     *
     */
    private void leaveBusy() {
        busyLock.readLock().unlock();
    }

    /**
     * @param newCrd {@code True} if node become coordinator on this exchange.
     * @throws IgniteCheckedException If failed.
     */
    private void initCoordinatorCaches(boolean newCrd) throws IgniteCheckedException {
        if (newCrd) {
            IgniteInternalFuture<?> fut = cctx.affinity().initCoordinatorCaches(this, false);

            if (fut != null)
                fut.get();

            cctx.exchange().onCoordinatorInitialized();
        }
    }

    /**
     * Starts activity.
     *
     * @param newCrd {@code True} if node become coordinator on this exchange.
     * @throws IgniteInterruptedCheckedException If interrupted.
     */
    public void init(boolean newCrd) throws IgniteInterruptedCheckedException {
        if (isDone())
            return;

        assert !cctx.kernalContext().isDaemon();

        initTs = U.currentTimeMillis();

        U.await(evtLatch);

        assert firstDiscoEvt != null : this;
        assert exchId.nodeId().equals(firstDiscoEvt.eventNode().id()) : this;

        try {
            AffinityTopologyVersion topVer = initialVersion();

            srvNodes = new ArrayList<>(firstEvtDiscoCache.serverNodes());

            remaining.addAll(F.nodeIds(F.view(srvNodes, F.remoteNodes(cctx.localNodeId()))));

            crd = srvNodes.isEmpty() ? null : srvNodes.get(0);

            boolean crdNode = crd != null && crd.isLocal();

            MvccCoordinator mvccCrd = firstEvtDiscoCache.mvccCoordinator();

            boolean mvccCrdChange = mvccCrd != null &&
                (initialVersion().equals(mvccCrd.topologyVersion()) || activateCluster());

            cctx.kernalContext().coordinators().currentCoordinator(mvccCrd);

            exchCtx = new ExchangeContext(crdNode, mvccCrdChange, this);

            assert state == null : state;

            if (crdNode)
                state = ExchangeLocalState.CRD;
            else
                state = cctx.kernalContext().clientNode() ? ExchangeLocalState.CLIENT : ExchangeLocalState.SRV;

            if (exchLog.isInfoEnabled()) {
                exchLog.info("Started exchange init [topVer=" + topVer +
                    ", mvccCrd=" + mvccCrd +
                    ", mvccCrdChange=" + mvccCrdChange +
                    ", crd=" + crdNode +
                    ", evt=" + IgniteUtils.gridEventName(firstDiscoEvt.type()) +
                    ", evtNode=" + firstDiscoEvt.eventNode().id() +
                    ", customEvt=" + (firstDiscoEvt.type() == EVT_DISCOVERY_CUSTOM_EVT ? ((DiscoveryCustomEvent)firstDiscoEvt).customMessage() : null) +
                    ", allowMerge=" + exchCtx.mergeExchanges() + ']');
            }

            ExchangeType exchange;

            if (firstDiscoEvt.type() == EVT_DISCOVERY_CUSTOM_EVT) {
                assert !exchCtx.mergeExchanges();

                DiscoveryCustomMessage msg = ((DiscoveryCustomEvent)firstDiscoEvt).customMessage();

                forceAffReassignment = DiscoveryCustomEvent.requiresCentralizedAffinityAssignment(msg)
                    && firstEventCache().minimumNodeVersion().compareToIgnoreTimestamp(FORCE_AFF_REASSIGNMENT_SINCE) >= 0;

                if (msg instanceof ChangeGlobalStateMessage) {
                    assert exchActions != null && !exchActions.empty();

                    exchange = onClusterStateChangeRequest(crdNode);
                }
                else if (msg instanceof DynamicCacheChangeBatch) {
                    assert exchActions != null && !exchActions.empty();

                    exchange = onCacheChangeRequest(crdNode);
                }
                else if (msg instanceof SnapshotDiscoveryMessage) {
                    exchange = onCustomMessageNoAffinityChange(crdNode);
                }
                else if (msg instanceof WalStateAbstractMessage)
                    exchange = onCustomMessageNoAffinityChange(crdNode);
                else {
                    assert affChangeMsg != null : this;

                    exchange = onAffinityChangeRequest(crdNode);
                }

                if (forceAffReassignment)
                    cctx.affinity().onCentralizedAffinityChange(this, crdNode);

                initCoordinatorCaches(newCrd);
            }
            else {
                if (firstDiscoEvt.type() == EVT_NODE_JOINED) {
                    if (!firstDiscoEvt.eventNode().isLocal()) {
                        Collection<DynamicCacheDescriptor> receivedCaches = cctx.cache().startReceivedCaches(
                            firstDiscoEvt.eventNode().id(),
                            topVer);

                        cctx.affinity().initStartedCaches(crdNode, this, receivedCaches);
                    }
                    else
                        initCachesOnLocalJoin();
                }

                initCoordinatorCaches(newCrd);

                if (exchCtx.mergeExchanges()) {
                    if (localJoinExchange()) {
                        if (cctx.kernalContext().clientNode()) {
                            onClientNodeEvent(crdNode);

                            exchange = ExchangeType.CLIENT;
                        }
                        else {
                            onServerNodeEvent(crdNode);

                            exchange = ExchangeType.ALL;
                        }
                    }
                    else {
                        if (CU.clientNode(firstDiscoEvt.eventNode()))
                            exchange = onClientNodeEvent(crdNode);
                        else
                            exchange = cctx.kernalContext().clientNode() ? ExchangeType.CLIENT : ExchangeType.ALL;
                    }

                    if (exchId.isLeft())
                        onLeft();
                }
                else {
                    exchange = CU.clientNode(firstDiscoEvt.eventNode()) ? onClientNodeEvent(crdNode) :
                        onServerNodeEvent(crdNode);
                }
            }

            updateTopologies(crd, crdNode, cctx.coordinators().currentCoordinator());

            switch (exchange) {
                case ALL: {
                    distributedExchange();

                    break;
                }

                case CLIENT: {
                    if (!exchCtx.mergeExchanges() && exchCtx.fetchAffinityOnJoin())
                        initTopologies();

                    clientOnlyExchange();

                    break;
                }

                case NONE: {
                    initTopologies();

                    onDone(topVer);

                    break;
                }

                default:
                    assert false;
            }

            if (cctx.localNode().isClient())
                tryToPerformLocalSnapshotOperation();

            if (exchLog.isInfoEnabled())
                exchLog.info("Finished exchange init [topVer=" + topVer + ", crd=" + crdNode + ']');
        }
        catch (IgniteInterruptedCheckedException e) {
            onDone(e);

            throw e;
        }
        catch (IgniteNeedReconnectException e) {
            onDone(e);
        }
        catch (Throwable e) {
            if (reconnectOnError(e))
                onDone(new IgniteNeedReconnectException(cctx.localNode(), e));
            else {
                U.error(log, "Failed to reinitialize local partitions (preloading will be stopped): " + exchId, e);

                onDone(e);
            }

            if (e instanceof Error)
                throw (Error)e;
        }
    }

    /**
     * @throws IgniteCheckedException If failed.
     */
    private void initCachesOnLocalJoin() throws IgniteCheckedException {
        cctx.activate();

        LocalJoinCachesContext locJoinCtx = exchActions == null ? null : exchActions.localJoinContext();

        List<T2<DynamicCacheDescriptor, NearCacheConfiguration>> caches = locJoinCtx == null ? null :
            locJoinCtx.caches();

        if (!cctx.kernalContext().clientNode()) {
            List<DynamicCacheDescriptor> startDescs = new ArrayList<>();

            if (caches != null) {
                for (T2<DynamicCacheDescriptor, NearCacheConfiguration> c : caches) {
                    DynamicCacheDescriptor startDesc = c.get1();

                    if (CU.isPersistentCache(startDesc.cacheConfiguration(), cctx.gridConfig().getDataStorageConfiguration()))
                        startDescs.add(startDesc);
                }
            }

            cctx.database().readCheckpointAndRestoreMemory(startDescs);
        }

        cctx.cache().startCachesOnLocalJoin(locJoinCtx, initialVersion());
    }

    /**
     * @throws IgniteCheckedException If failed.
     */
    private void initTopologies() throws IgniteCheckedException {
        cctx.database().checkpointReadLock();

        try {
            if (crd != null) {
                for (CacheGroupContext grp : cctx.cache().cacheGroups()) {
                    if (grp.isLocal())
                        continue;

                    grp.topology().beforeExchange(this, !centralizedAff && !forceAffReassignment, false);
                }
            }
        }
        finally {
            cctx.database().checkpointReadUnlock();
        }
    }

    /**
     * Updates topology versions and discovery caches on all topologies.
     *
     * @param exchCrd Exchange coordinator node.
     * @param crd Coordinator flag.
     * @param mvccCrd Mvcc coordinator.
     * @throws IgniteCheckedException If failed.
     */
    private void updateTopologies(ClusterNode exchCrd, boolean crd, MvccCoordinator mvccCrd) throws IgniteCheckedException {
        for (CacheGroupContext grp : cctx.cache().cacheGroups()) {
            if (grp.isLocal())
                continue;

            GridClientPartitionTopology clientTop = cctx.exchange().clearClientTopology(grp.groupId());

            long updSeq = clientTop == null ? -1 : clientTop.lastUpdateSequence();

            GridDhtPartitionTopology top = grp.topology();

            if (crd) {
                boolean updateTop = exchId.topologyVersion().equals(grp.localStartVersion());

                if (updateTop && clientTop != null) {
                    top.update(null,
                        clientTop.partitionMap(true),
                        clientTop.fullUpdateCounters(),
                        Collections.emptySet(),
                        null);
                }
            }

            top.updateTopologyVersion(
                this,
                events().discoveryCache(),
                mvccCrd,
                updSeq,
                cacheGroupStopping(grp.groupId()));
        }

        for (GridClientPartitionTopology top : cctx.exchange().clientTopologies()) {
            top.updateTopologyVersion(this,
                events().discoveryCache(),
                mvccCrd,
                -1,
                cacheGroupStopping(top.groupId()));
        }

        if (exchCtx.newMvccCoordinator()) {
            assert mvccCrd != null;

            Map<MvccVersion, Integer> activeQrys = new HashMap<>();

            for (GridCacheFuture<?> fut : cctx.mvcc().activeFutures())
                processMvccCoordinatorChange(mvccCrd, fut, activeQrys);

            for (IgniteInternalTx tx : cctx.tm().activeTransactions())
                processMvccCoordinatorChange(mvccCrd, tx, activeQrys);

            exchCtx.addActiveQueries(cctx.localNodeId(), activeQrys);

            if (exchCrd == null || !mvccCrd.nodeId().equals(exchCrd.id()))
                cctx.coordinators().sendActiveQueries(mvccCrd.nodeId(), activeQrys);
        }
    }

    /**
     * @param mvccCrd New coordinator.
     * @param nodeObj Node object.
     * @param activeQrys Active queries map to update.
     */
    private void processMvccCoordinatorChange(MvccCoordinator mvccCrd,
        Object nodeObj,
        Map<MvccVersion, Integer> activeQrys)
    {
        if (nodeObj instanceof MvccCoordinatorChangeAware) {
            MvccSnapshot ver = ((MvccCoordinatorChangeAware)nodeObj).onMvccCoordinatorChange(mvccCrd);

            if (ver != null ) {
                MvccVersion cntr = new MvccVersionImpl(ver.coordinatorVersion(), ver.counter(), ver.operationCounter());

                Integer cnt = activeQrys.get(cntr);

                if (cnt == null)
                    activeQrys.put(cntr, 1);
                else
                    activeQrys.put(cntr, cnt + 1);
            }
        }
    }

    /**
     * @param crd Coordinator flag.
     * @return Exchange type.
     */
    private ExchangeType onClusterStateChangeRequest(boolean crd) {
        assert exchActions != null && !exchActions.empty() : this;

        StateChangeRequest req = exchActions.stateChangeRequest();

        assert req != null : exchActions;

        DiscoveryDataClusterState state = cctx.kernalContext().state().clusterState();

        if (state.transitionError() != null)
            changeGlobalStateE = state.transitionError();

        if (req.activeChanged()) {
            if (req.activate()) {
                if (log.isInfoEnabled()) {
                    log.info("Start activation process [nodeId=" + cctx.localNodeId() +
                        ", client=" + cctx.kernalContext().clientNode() +
                        ", topVer=" + initialVersion() + "]");
                }

                try {
                    cctx.activate();

                    if (!cctx.kernalContext().clientNode()) {
                        List<DynamicCacheDescriptor> startDescs = new ArrayList<>();

                        for (ExchangeActions.CacheActionData startReq : exchActions.cacheStartRequests()) {
                            DynamicCacheDescriptor desc = startReq.descriptor();

                            if (CU.isPersistentCache(desc.cacheConfiguration(),
                                cctx.gridConfig().getDataStorageConfiguration()))
                                startDescs.add(desc);
                        }

                        cctx.database().readCheckpointAndRestoreMemory(startDescs);
                    }

                    cctx.affinity().onCacheChangeRequest(this, crd, exchActions);

                    if (log.isInfoEnabled()) {
                        log.info("Successfully activated caches [nodeId=" + cctx.localNodeId() +
                            ", client=" + cctx.kernalContext().clientNode() +
                            ", topVer=" + initialVersion() + "]");
                    }
                }
                catch (Exception e) {
                    U.error(log, "Failed to activate node components [nodeId=" + cctx.localNodeId() +
                        ", client=" + cctx.kernalContext().clientNode() +
                        ", topVer=" + initialVersion() + "]", e);

                    changeGlobalStateE = e;

                    if (crd) {
                        synchronized (mux) {
                            changeGlobalStateExceptions.put(cctx.localNodeId(), e);
                        }
                    }
                }
            }
            else {
                if (log.isInfoEnabled()) {
                    log.info("Start deactivation process [nodeId=" + cctx.localNodeId() +
                        ", client=" + cctx.kernalContext().clientNode() +
                        ", topVer=" + initialVersion() + "]");
                }

                try {
                    cctx.kernalContext().dataStructures().onDeActivate(cctx.kernalContext());

                    cctx.kernalContext().service().onDeActivate(cctx.kernalContext());

                    cctx.affinity().onCacheChangeRequest(this, crd, exchActions);

                    if (log.isInfoEnabled()) {
                        log.info("Successfully deactivated data structures, services and caches [" +
                            "nodeId=" + cctx.localNodeId() +
                            ", client=" + cctx.kernalContext().clientNode() +
                            ", topVer=" + initialVersion() + "]");
                    }
                }
                catch (Exception e) {
                    U.error(log, "Failed to deactivate node components [nodeId=" + cctx.localNodeId() +
                        ", client=" + cctx.kernalContext().clientNode() +
                        ", topVer=" + initialVersion() + "]", e);

                    changeGlobalStateE = e;
                }
            }
        }
        else if (req.activate()) {
            // TODO: BLT changes on inactive cluster can't be handled easily because persistent storage hasn't been initialized yet.
            try {
                if (!forceAffReassignment) {
                    // possible only if cluster contains nodes without forceAffReassignment mode
                    assert firstEventCache().minimumNodeVersion()
                        .compareToIgnoreTimestamp(FORCE_AFF_REASSIGNMENT_SINCE) < 0
                        : firstEventCache().minimumNodeVersion();

                    cctx.affinity().onBaselineTopologyChanged(this, crd);
                }

                if (CU.isPersistenceEnabled(cctx.kernalContext().config()) && !cctx.kernalContext().clientNode())
                    cctx.kernalContext().state().onBaselineTopologyChanged(req.baselineTopology(),
                        req.prevBaselineTopologyHistoryItem());
            }
            catch (Exception e) {
                U.error(log, "Failed to change baseline topology [nodeId=" + cctx.localNodeId() +
                    ", client=" + cctx.kernalContext().clientNode() +
                    ", topVer=" + initialVersion() + "]", e);

                changeGlobalStateE = e;
            }
        }

        return cctx.kernalContext().clientNode() ? ExchangeType.CLIENT : ExchangeType.ALL;
    }

    /**
     * @param crd Coordinator flag.
     * @return Exchange type.
     * @throws IgniteCheckedException If failed.
     */
    private ExchangeType onCacheChangeRequest(boolean crd) throws IgniteCheckedException {
        assert exchActions != null && !exchActions.empty() : this;

        assert !exchActions.clientOnlyExchange() : exchActions;

        cctx.affinity().onCacheChangeRequest(this, crd, exchActions);

        return cctx.kernalContext().clientNode() ? ExchangeType.CLIENT : ExchangeType.ALL;
    }

    /**
     * @param crd Coordinator flag.
     * @return Exchange type.
     */
    private ExchangeType onCustomMessageNoAffinityChange(boolean crd) {
        if (!forceAffReassignment)
            cctx.affinity().onCustomMessageNoAffinityChange(this, crd, exchActions);

        return cctx.kernalContext().clientNode() ? ExchangeType.CLIENT : ExchangeType.ALL;
    }

    /**
     * @param crd Coordinator flag.
     * @throws IgniteCheckedException If failed.
     * @return Exchange type.
     */
    private ExchangeType onAffinityChangeRequest(boolean crd) throws IgniteCheckedException {
        assert affChangeMsg != null : this;

        cctx.affinity().onChangeAffinityMessage(this, crd, affChangeMsg);

        if (cctx.kernalContext().clientNode())
            return ExchangeType.CLIENT;

        return ExchangeType.ALL;
    }

    /**
     * @param crd Coordinator flag.
     * @throws IgniteCheckedException If failed.
     * @return Exchange type.
     */
    private ExchangeType onClientNodeEvent(boolean crd) throws IgniteCheckedException {
        assert CU.clientNode(firstDiscoEvt.eventNode()) : this;

        if (firstDiscoEvt.type() == EVT_NODE_LEFT || firstDiscoEvt.type() == EVT_NODE_FAILED) {
            onLeft();

            assert !firstDiscoEvt.eventNode().isLocal() : firstDiscoEvt;
        }
        else
            assert firstDiscoEvt.type() == EVT_NODE_JOINED || firstDiscoEvt.type() == EVT_DISCOVERY_CUSTOM_EVT : firstDiscoEvt;

        cctx.affinity().onClientEvent(this, crd);

        return firstDiscoEvt.eventNode().isLocal() ? ExchangeType.CLIENT : ExchangeType.NONE;
    }

    /**
     * @param crd Coordinator flag.
     * @throws IgniteCheckedException If failed.
     * @return Exchange type.
     */
    private ExchangeType onServerNodeEvent(boolean crd) throws IgniteCheckedException {
        assert !CU.clientNode(firstDiscoEvt.eventNode()) : this;

        if (firstDiscoEvt.type() == EVT_NODE_LEFT || firstDiscoEvt.type() == EVT_NODE_FAILED) {
            onLeft();

            exchCtx.events().warnNoAffinityNodes(cctx);

            centralizedAff = cctx.affinity().onCentralizedAffinityChange(this, crd);
        }
        else
            cctx.affinity().onServerJoin(this, crd);

        return cctx.kernalContext().clientNode() ? ExchangeType.CLIENT : ExchangeType.ALL;
    }

    /**
     * @throws IgniteCheckedException If failed.
     */
    private void clientOnlyExchange() throws IgniteCheckedException {
        if (crd != null) {
            assert !crd.isLocal() : crd;

            if (!centralizedAff)
                sendLocalPartitions(crd);

            initDone();

            return;
        }
        else {
            if (centralizedAff) { // Last server node failed.
                for (CacheGroupContext grp : cctx.cache().cacheGroups()) {
                    GridAffinityAssignmentCache aff = grp.affinity();

                    aff.initialize(initialVersion(), aff.idealAssignment());
                }
            }
            else
                onAllServersLeft();
        }

        onDone(initialVersion());
    }

    /**
     * @throws IgniteCheckedException If failed.
     */
    private void distributedExchange() throws IgniteCheckedException {
        assert crd != null;

        assert !cctx.kernalContext().clientNode();

        for (CacheGroupContext grp : cctx.cache().cacheGroups()) {
            if (grp.isLocal())
                continue;

            grp.preloader().onTopologyChanged(this);
        }

        cctx.database().releaseHistoryForPreloading();

        // To correctly rebalance when persistence is enabled, it is necessary to reserve history within exchange.
        partHistReserved = cctx.database().reserveHistoryForExchange();

        // On first phase we wait for finishing all local tx updates, atomic updates and lock releases.
        waitPartitionRelease(1);

        // Second phase is needed to wait for finishing all tx updates from primary to backup nodes remaining after first phase.
        waitPartitionRelease(2);

        boolean topChanged = firstDiscoEvt.type() != EVT_DISCOVERY_CUSTOM_EVT || affChangeMsg != null;

        for (GridCacheContext cacheCtx : cctx.cacheContexts()) {
            if (cacheCtx.isLocal() || cacheStopping(cacheCtx.cacheId()))
                continue;

            if (topChanged) {
                // Partition release future is done so we can flush the write-behind store.
                cacheCtx.store().forceFlush();
            }
        }

        /* It is necessary to run database callback before all topology callbacks.
           In case of persistent store is enabled we first restore partitions presented on disk.
           We need to guarantee that there are no partition state changes logged to WAL before this callback
           to make sure that we correctly restored last actual states. */
        cctx.database().beforeExchange(this);

        if (!exchCtx.mergeExchanges()) {
            for (CacheGroupContext grp : cctx.cache().cacheGroups()) {
                if (grp.isLocal() || cacheGroupStopping(grp.groupId()))
                    continue;

                // It is possible affinity is not initialized yet if node joins to cluster.
                if (grp.affinity().lastVersion().topologyVersion() > 0)
                    grp.topology().beforeExchange(this, !centralizedAff && !forceAffReassignment, false);
            }
        }

        changeWalModeIfNeeded();

        if (crd.isLocal()) {
            if (remaining.isEmpty())
                onAllReceived(null);
        }
        else
            sendPartitions(crd);

        initDone();
    }

    /**
     * Try to start local snapshot operation if it is needed by discovery event
     */
    private void tryToPerformLocalSnapshotOperation() {
        try {
            long start = U.currentTimeMillis();

            IgniteInternalFuture fut = cctx.snapshot().tryStartLocalSnapshotOperation(firstDiscoEvt, exchId.topologyVersion());

            if (fut != null) {
                fut.get();

                long end = U.currentTimeMillis();

                if (log.isInfoEnabled())
                    log.info("Snapshot initialization completed [topVer=" + exchangeId().topologyVersion() +
                        ", time=" + (end - start) + "ms]");
            }
        }
        catch (IgniteCheckedException e) {
            U.error(log, "Error while starting snapshot operation", e);
        }
    }

    /**
     * Change WAL mode if needed.
     */
    private void changeWalModeIfNeeded() {
        WalStateAbstractMessage msg = firstWalMessage();

        if (msg != null)
            cctx.walState().onProposeExchange(msg.exchangeMessage());
    }

    /**
     * Get first message if and only if this is WAL message.
     *
     * @return WAL message or {@code null}.
     */
    @Nullable private WalStateAbstractMessage firstWalMessage() {
        if (firstDiscoEvt != null && firstDiscoEvt.type() == EVT_DISCOVERY_CUSTOM_EVT) {
            DiscoveryCustomMessage customMsg = ((DiscoveryCustomEvent)firstDiscoEvt).customMessage();

            if (customMsg instanceof WalStateAbstractMessage) {
                WalStateAbstractMessage msg0 = (WalStateAbstractMessage)customMsg;

                assert msg0.needExchange();

                return msg0;
            }
        }

        return null;
    }

    /**
     * The main purpose of this method is to wait for all ongoing updates (transactional and atomic), initiated on
     * the previous topology version, to finish to prevent inconsistencies during rebalancing and to prevent two
     * different simultaneous owners of the same lock.
     * For the exact list of the objects being awaited for see
     * {@link GridCacheSharedContext#partitionReleaseFuture(AffinityTopologyVersion)} javadoc.
     *
     * @param phase Phase of partition release.
     *
     * @throws IgniteCheckedException If failed.
     */
    private void waitPartitionRelease(int phase) throws IgniteCheckedException {
        Latch releaseLatch = null;

        // Wait for other nodes only on first phase.
        if (phase == 1)
            releaseLatch = cctx.exchange().latch().getOrCreate("exchange", initialVersion());

        IgniteInternalFuture<?> partReleaseFut = cctx.partitionReleaseFuture(initialVersion());

        // Assign to class variable so it will be included into toString() method.
        this.partReleaseFut = partReleaseFut;

        if (exchId.isLeft())
            cctx.mvcc().removeExplicitNodeLocks(exchId.nodeId(), exchId.topologyVersion());

        if (log.isDebugEnabled())
            log.debug("Before waiting for partition release future: " + this);

        int dumpCnt = 0;

        long waitStart = U.currentTimeMillis();

        long nextDumpTime = 0;

        IgniteConfiguration cfg = cctx.gridConfig();

        boolean rollbackEnabled = cfg.getTransactionConfiguration().getTxTimeoutOnPartitionMapExchange() > 0;

        long waitTimeout = 2 * cfg.getNetworkTimeout();

        while (true) {
            try {
                partReleaseFut.get(rollbackEnabled ?
                    cfg.getTransactionConfiguration().getTxTimeoutOnPartitionMapExchange() :
                    waitTimeout, TimeUnit.MILLISECONDS);

                break;
            }
            catch (IgniteFutureTimeoutCheckedException ignored) {
                // Print pending transactions and locks that might have led to hang.
                if (nextDumpTime <= U.currentTimeMillis()) {
                    dumpPendingObjects(partReleaseFut);

                    nextDumpTime = U.currentTimeMillis() + nextDumpTimeout(dumpCnt++, waitTimeout);
                }

                if (rollbackEnabled) {
                    rollbackEnabled = false;

                    cctx.tm().rollbackOnTopologyChange(initialVersion());
                }
            }
            catch (IgniteCheckedException e) {
                U.warn(log,"Unable to await partitions release future", e);

                throw e;
            }
        }

        long waitEnd = U.currentTimeMillis();

        if (log.isInfoEnabled()) {
            long waitTime = (waitEnd - waitStart);

            String futInfo = RELEASE_FUTURE_DUMP_THRESHOLD > 0 && waitTime > RELEASE_FUTURE_DUMP_THRESHOLD ?
                partReleaseFut.toString() : "NA";

            if (log.isInfoEnabled())
                log.info("Finished waiting for partition release future [topVer=" + exchangeId().topologyVersion() +
                    ", waitTime=" + (waitEnd - waitStart) + "ms, futInfo=" + futInfo + "]");
        }

        IgniteInternalFuture<?> locksFut = cctx.mvcc().finishLocks(exchId.topologyVersion());

        nextDumpTime = 0;
        dumpCnt = 0;

        while (true) {
            try {
                locksFut.get(waitTimeout, TimeUnit.MILLISECONDS);

                break;
            }
            catch (IgniteFutureTimeoutCheckedException ignored) {
                if (nextDumpTime <= U.currentTimeMillis()) {
                    U.warn(log, "Failed to wait for locks release future. " +
                        "Dumping pending objects that might be the cause: " + cctx.localNodeId());

                    U.warn(log, "Locked keys:");

                    for (IgniteTxKey key : cctx.mvcc().lockedKeys())
                        U.warn(log, "Locked key: " + key);

                    for (IgniteTxKey key : cctx.mvcc().nearLockedKeys())
                        U.warn(log, "Locked near key: " + key);

                    Map<IgniteTxKey, Collection<GridCacheMvccCandidate>> locks =
                        cctx.mvcc().unfinishedLocks(exchId.topologyVersion());

                    for (Map.Entry<IgniteTxKey, Collection<GridCacheMvccCandidate>> e : locks.entrySet())
                        U.warn(log, "Awaited locked entry [key=" + e.getKey() + ", mvcc=" + e.getValue() + ']');

                    nextDumpTime = U.currentTimeMillis() + nextDumpTimeout(dumpCnt++, waitTimeout);

                    if (getBoolean(IGNITE_THREAD_DUMP_ON_EXCHANGE_TIMEOUT, false))
                        U.dumpThreads(log);
                }
            }
        }

        if (releaseLatch == null)
            return;

        releaseLatch.countDown();

        if (!localJoinExchange()) {
            try {
                while (true) {
                    try {
                        releaseLatch.await(waitTimeout, TimeUnit.MILLISECONDS);

                        if (log.isInfoEnabled())
                            log.info("Finished waiting for partitions release latch: " + releaseLatch);

                        break;
                    }
                    catch (IgniteFutureTimeoutCheckedException ignored) {
                        U.warn(log, "Unable to await partitions release latch within timeout: " + releaseLatch);

                        // Try to resend ack.
                        releaseLatch.countDown();
                    }
                }
            }
            catch (IgniteCheckedException e) {
                U.warn(log, "Stop waiting for partitions release latch: " + e.getMessage());
            }
        }
    }

    /**
     *
     */
    private void onLeft() {
        for (CacheGroupContext grp : cctx.cache().cacheGroups()) {
            if (grp.isLocal())
                continue;

            grp.preloader().unwindUndeploys();
        }

        cctx.mvcc().removeExplicitNodeLocks(exchId.nodeId(), exchId.topologyVersion());
    }

    /**
     * @param partReleaseFut Partition release future.
     */
    private void dumpPendingObjects(IgniteInternalFuture<?> partReleaseFut) {
        U.warn(cctx.kernalContext().cluster().diagnosticLog(),
            "Failed to wait for partition release future [topVer=" + initialVersion() +
            ", node=" + cctx.localNodeId() + "]");

        U.warn(log, "Partition release future: " + partReleaseFut);

        U.warn(cctx.kernalContext().cluster().diagnosticLog(),
            "Dumping pending objects that might be the cause: ");

        try {
            cctx.exchange().dumpDebugInfo(this);
        }
        catch (Exception e) {
            U.error(cctx.kernalContext().cluster().diagnosticLog(), "Failed to dump debug information: " + e, e);
        }
    }

    /**
     * @param grpId Cache group ID to check.
     * @return {@code True} if cache group us stopping by this exchange.
     */
    private boolean cacheGroupStopping(int grpId) {
        return exchActions != null && exchActions.cacheGroupStopping(grpId);
    }

    /**
     * @param cacheId Cache ID to check.
     * @return {@code True} if cache is stopping by this exchange.
     */
    private boolean cacheStopping(int cacheId) {
        return exchActions != null && exchActions.cacheStopped(cacheId);
    }

    /**
     * @return {@code True} if exchange for local node join.
     */
    public boolean localJoinExchange() {
        return firstDiscoEvt.type() == EVT_NODE_JOINED && firstDiscoEvt.eventNode().isLocal();
    }

    /**
     * @param node Target Node.
     * @throws IgniteCheckedException If failed.
     */
    private void sendLocalPartitions(ClusterNode node) throws IgniteCheckedException {
        assert node != null;

        GridDhtPartitionsSingleMessage msg;

        // Reset lost partitions before sending local partitions to coordinator.
        if (exchActions != null) {
            Set<String> caches = exchActions.cachesToResetLostPartitions();

            if (!F.isEmpty(caches))
                resetLostPartitions(caches);
        }

        if (cctx.kernalContext().clientNode()) {
            msg = new GridDhtPartitionsSingleMessage(exchangeId(),
                true,
                cctx.versions().last(),
                true);
        }
        else {
            msg = cctx.exchange().createPartitionsSingleMessage(exchangeId(),
                false,
                true,
                node.version().compareToIgnoreTimestamp(PARTIAL_COUNTERS_MAP_SINCE) >= 0,
                exchActions);

            Map<Integer, Map<Integer, Long>> partHistReserved0 = partHistReserved;

            if (partHistReserved0 != null)
                msg.partitionHistoryCounters(partHistReserved0);
        }

        if (exchCtx.newMvccCoordinator() && cctx.coordinators().currentCoordinatorId().equals(node.id())) {
            Map<UUID, Map<MvccVersion, Integer>> activeQueries = exchCtx.activeQueries();

            msg.activeQueries(activeQueries != null ? activeQueries.get(cctx.localNodeId()) : null);
        }

        if (stateChangeExchange() && changeGlobalStateE != null)
            msg.setError(changeGlobalStateE);
        else if (localJoinExchange())
            msg.cacheGroupsAffinityRequest(exchCtx.groupsAffinityRequestOnJoin());

        if (log.isDebugEnabled())
            log.debug("Sending local partitions [nodeId=" + node.id() + ", exchId=" + exchId + ", msg=" + msg + ']');

        try {
            cctx.io().send(node, msg, SYSTEM_POOL);
        }
        catch (ClusterTopologyCheckedException ignored) {
            if (log.isDebugEnabled())
                log.debug("Node left during partition exchange [nodeId=" + node.id() + ", exchId=" + exchId + ']');
        }
    }

    /**
     * @param compress Message compress flag.
     * @param newCntrMap {@code True} if possible to use {@link CachePartitionFullCountersMap}.
     * @return Message.
     */
    private GridDhtPartitionsFullMessage createPartitionsMessage(boolean compress,
        boolean newCntrMap) {
        GridCacheVersion last = lastVer.get();

        GridDhtPartitionsFullMessage m = cctx.exchange().createPartitionsFullMessage(
            compress,
            newCntrMap,
            exchangeId(),
            last != null ? last : cctx.versions().last(),
            partHistSuppliers,
            partsToReload);

        if (stateChangeExchange() && !F.isEmpty(changeGlobalStateExceptions))
            m.setErrorsMap(changeGlobalStateExceptions);

        return m;
    }

    /**
     * @param msg Message to send.
     * @param nodes Nodes.
     * @param mergedJoinExchMsgs Messages received from merged 'join node' exchanges.
     * @param joinedNodeAff Affinity if was requested by some nodes.
     */
    private void sendAllPartitions(
        GridDhtPartitionsFullMessage msg,
        Collection<ClusterNode> nodes,
        Map<UUID, GridDhtPartitionsSingleMessage> mergedJoinExchMsgs,
        Map<Integer, CacheGroupAffinityMessage> joinedNodeAff) {
        boolean singleNode = nodes.size() == 1;

        GridDhtPartitionsFullMessage joinedNodeMsg = null;

        assert !nodes.contains(cctx.localNode());

        if (log.isDebugEnabled()) {
            log.debug("Sending full partition map [nodeIds=" + F.viewReadOnly(nodes, F.node2id()) +
                ", exchId=" + exchId + ", msg=" + msg + ']');
        }

        for (ClusterNode node : nodes) {
            GridDhtPartitionsFullMessage sndMsg = msg;

            if (joinedNodeAff != null) {
                if (singleNode)
                    msg.joinedNodeAffinity(joinedNodeAff);
                else {
                    GridDhtPartitionsSingleMessage singleMsg = msgs.get(node.id());

                    if (singleMsg != null && singleMsg.cacheGroupsAffinityRequest() != null) {
                        if (joinedNodeMsg == null) {
                            joinedNodeMsg = msg.copy();

                            joinedNodeMsg.joinedNodeAffinity(joinedNodeAff);
                        }

                        sndMsg = joinedNodeMsg;
                    }
                }
            }

            try {
                GridDhtPartitionExchangeId sndExchId = exchangeId();

                if (mergedJoinExchMsgs != null) {
                    GridDhtPartitionsSingleMessage mergedMsg = mergedJoinExchMsgs.get(node.id());

                    if (mergedMsg != null)
                        sndExchId = mergedMsg.exchangeId();
                }

                if (sndExchId != null && !sndExchId.equals(exchangeId())) {
                    sndMsg = sndMsg.copy();

                    sndMsg.exchangeId(sndExchId);
                }

                cctx.io().send(node, sndMsg, SYSTEM_POOL);
            }
            catch (ClusterTopologyCheckedException e) {
                if (log.isDebugEnabled())
                    log.debug("Failed to send partitions, node failed: " + node);
            }
            catch (IgniteCheckedException e) {
                U.error(log, "Failed to send partitions [node=" + node + ']', e);
            }
        }
    }

    /**
     * @param oldestNode Oldest node. Target node to send message to.
     */
    private void sendPartitions(ClusterNode oldestNode) {
        try {
            sendLocalPartitions(oldestNode);
        }
        catch (ClusterTopologyCheckedException ignore) {
            if (log.isDebugEnabled())
                log.debug("Coordinator left during partition exchange [nodeId=" + oldestNode.id() +
                    ", exchId=" + exchId + ']');
        }
        catch (IgniteCheckedException e) {
            if (reconnectOnError(e))
                onDone(new IgniteNeedReconnectException(cctx.localNode(), e));
            else {
                U.error(log, "Failed to send local partitions to coordinator [crd=" + oldestNode.id() +
                    ", exchId=" + exchId + ']', e);
            }
        }
    }

    /**
     * @return {@code True} if exchange triggered by server node join or fail.
     */
    public boolean serverNodeDiscoveryEvent() {
        assert exchCtx != null;

        return exchCtx.events().hasServerJoin() || exchCtx.events().hasServerLeft();
    }

    /** {@inheritDoc} */
    @Override public boolean exchangeDone() {
        return done.get();
    }

    /**
     * Finish merged future to allow GridCachePartitionExchangeManager.ExchangeFutureSet cleanup.
     */
    public void finishMerged() {
        super.onDone(null, null);
    }

    /** {@inheritDoc} */
    @Override public boolean onDone(@Nullable AffinityTopologyVersion res, @Nullable Throwable err) {
        if (isDone() || !done.compareAndSet(false, true))
            return false;

        if (log.isInfoEnabled()) {
            log.info("Finish exchange future [startVer=" + initialVersion() +
                ", resVer=" + res +
                ", err=" + err + ']');
        }

        assert res != null || err != null;

        if (err == null &&
            !cctx.kernalContext().clientNode() &&
            (serverNodeDiscoveryEvent() || affChangeMsg != null)) {
            for (GridCacheContext cacheCtx : cctx.cacheContexts()) {
                if (!cacheCtx.affinityNode() || cacheCtx.isLocal())
                    continue;

                cacheCtx.continuousQueries().flushBackupQueue(res);
            }
        }

        if (err == null) {
            if (exchCtx.newMvccCoordinator() && cctx.localNodeId().equals(cctx.coordinators().currentCoordinatorId()))
                cctx.coordinators().initCoordinator(res, exchCtx.events().discoveryCache(), exchCtx.activeQueries());

            if (centralizedAff || forceAffReassignment) {
                assert !exchCtx.mergeExchanges();

                for (CacheGroupContext grp : cctx.cache().cacheGroups()) {
                    if (grp.isLocal())
                        continue;

                    boolean needRefresh = false;

                    try {
                        needRefresh = grp.topology().initPartitionsWhenAffinityReady(res, this);
                    }
                    catch (IgniteInterruptedCheckedException e) {
                        U.error(log, "Failed to initialize partitions.", e);
                    }

                    if (needRefresh)
                        cctx.exchange().refreshPartitions();
                }
            }

            for (GridCacheContext cacheCtx : cctx.cacheContexts()) {
                GridCacheContext drCacheCtx = cacheCtx.isNear() ? cacheCtx.near().dht().context() : cacheCtx;

                if (drCacheCtx.isDrEnabled()) {
                    try {
                        drCacheCtx.dr().onExchange(res, exchId.isLeft());
                    }
                    catch (IgniteCheckedException e) {
                        U.error(log, "Failed to notify DR: " + e, e);
                    }
                }
            }

            if (serverNodeDiscoveryEvent())
                detectLostPartitions(res);

            Map<Integer, CacheValidation> m = U.newHashMap(cctx.cache().cacheGroups().size());

            for (CacheGroupContext grp : cctx.cache().cacheGroups())
                m.put(grp.groupId(), validateCacheGroup(grp, events().lastEvent().topologyNodes()));

            grpValidRes = m;
        }

        if (!cctx.localNode().isClient())
            tryToPerformLocalSnapshotOperation();

        cctx.cache().onExchangeDone(initialVersion(), exchActions, err);

        cctx.exchange().onExchangeDone(res, initialVersion(), err);

        cctx.kernalContext().authentication().onActivate();

        if (exchActions != null && err == null)
            exchActions.completeRequestFutures(cctx);

        if (stateChangeExchange() && err == null)
            cctx.kernalContext().state().onStateChangeExchangeDone(exchActions.stateChangeRequest());

        Map<T2<Integer, Integer>, Long> localReserved = partHistSuppliers.getReservations(cctx.localNodeId());

        if (localReserved != null) {
            for (Map.Entry<T2<Integer, Integer>, Long> e : localReserved.entrySet()) {
                boolean success = cctx.database().reserveHistoryForPreloading(
                    e.getKey().get1(), e.getKey().get2(), e.getValue());

                if (!success) {
                    // TODO: how to handle?
                    err = new IgniteCheckedException("Could not reserve history");
                }
            }
        }

        cctx.database().releaseHistoryForExchange();
        cctx.database().rebuildIndexesIfNeeded(this);

        if (err == null) {
            for (CacheGroupContext grp : cctx.cache().cacheGroups()) {
                if (!grp.isLocal())
                    grp.topology().onExchangeDone(this, grp.affinity().readyAffinity(res), false);
            }

            cctx.walState().changeLocalStatesOnExchangeDone(exchId.topologyVersion());
        }

        if (super.onDone(res, err)) {
            if (log.isDebugEnabled())
                log.debug("Completed partition exchange [localNode=" + cctx.localNodeId() + ", exchange= " + this +
                    ", durationFromInit=" + (U.currentTimeMillis() - initTs) + ']');

            initFut.onDone(err == null);

            if (exchCtx != null && exchCtx.events().hasServerLeft()) {
                ExchangeDiscoveryEvents evts = exchCtx.events();

                for (DiscoveryEvent evt : exchCtx.events().events()) {
                    if (serverLeftEvent(evt)) {
                        for (CacheGroupContext grp : cctx.cache().cacheGroups())
                            grp.affinityFunction().removeNode(evt.eventNode().id());
                    }
                }
            }

            exchActions = null;

            if (firstDiscoEvt instanceof DiscoveryCustomEvent)
                ((DiscoveryCustomEvent)firstDiscoEvt).customMessage(null);

            if (err == null) {
                cctx.exchange().lastFinishedFuture(this);

                if (exchCtx != null && (exchCtx.events().hasServerLeft() || exchCtx.events().hasServerJoin())) {
                    ExchangeDiscoveryEvents evts = exchCtx.events();

                    for (DiscoveryEvent evt : exchCtx.events().events()) {
                        if (serverLeftEvent(evt) || serverJoinEvent(evt))
                            logExchange(evt);
                    }
                }

            }

            return true;
        }

        return false;
    }

    /**
     * Log exchange event.
     *
     * @param evt Discovery event.
     */
    private void logExchange(DiscoveryEvent evt) {
        if (cctx.kernalContext().state().publicApiActiveState(false) && cctx.wal() != null) {
            if (cctx.wal().serializerVersion() > 1)
                try {
                    ExchangeRecord.Type type = null;

                    if (evt.type() == EVT_NODE_JOINED)
                        type = ExchangeRecord.Type.JOIN;
                    else if (evt.type() == EVT_NODE_LEFT || evt.type() == EVT_NODE_FAILED)
                        type = ExchangeRecord.Type.LEFT;

                    BaselineTopology blt = cctx.kernalContext().state().clusterState().baselineTopology();

                    if (type != null && blt != null) {
                        Short constId = blt.consistentIdMapping().get(evt.eventNode().consistentId());

                        if (constId != null)
                            cctx.wal().log(new ExchangeRecord(constId, type));
                    }
                }
                catch (IgniteCheckedException e) {
                    U.error(log, "Fail during log exchange record.", e);
                }
        }
    }

    /**
     * Cleans up resources to avoid excessive memory usage.
     */
    public void cleanUp() {
        pendingSingleMsgs.clear();
        fullMsgs.clear();
        msgs.clear();
        changeGlobalStateExceptions.clear();
        crd = null;
        partReleaseFut = null;
        changeGlobalStateE = null;
        exchActions = null;
        mergedJoinExchMsgs = null;
        pendingJoinMsg = null;
        exchCtx = null;
        newCrdFut = null;
    }

    /**
     * @param ver Version.
     */
    private void updateLastVersion(GridCacheVersion ver) {
        assert ver != null;

        while (true) {
            GridCacheVersion old = lastVer.get();

            if (old == null || Long.compare(old.order(), ver.order()) < 0) {
                if (lastVer.compareAndSet(old, ver))
                    break;
            }
            else
                break;
        }
    }

    /**
     * Records that this exchange if merged with another 'node join' exchange.
     *
     * @param node Joined node.
     * @param msg Joined node message if already received.
     * @return {@code True} if need to wait for message from joined server node.
     */
    private boolean addMergedJoinExchange(ClusterNode node, @Nullable GridDhtPartitionsSingleMessage msg) {
        assert Thread.holdsLock(mux);
        assert node != null;
        assert state == ExchangeLocalState.CRD : state;

        if (msg == null && newCrdFut != null)
            msg = newCrdFut.joinExchangeMessage(node.id());

        UUID nodeId = node.id();

        boolean wait = false;

        if (CU.clientNode(node)) {
            if (msg != null)
                waitAndReplyToNode(nodeId, msg);
        }
        else {
            if (mergedJoinExchMsgs == null)
                mergedJoinExchMsgs = new LinkedHashMap<>();

            if (msg != null) {
                assert msg.exchangeId().topologyVersion().equals(new AffinityTopologyVersion(node.order()));

                if (log.isInfoEnabled()) {
                    log.info("Merge server join exchange, message received [curFut=" + initialVersion() +
                        ", node=" + nodeId + ']');
                }

                mergedJoinExchMsgs.put(nodeId, msg);
            }
            else {
                if (cctx.discovery().alive(nodeId)) {
                    if (log.isInfoEnabled()) {
                        log.info("Merge server join exchange, wait for message [curFut=" + initialVersion() +
                            ", node=" + nodeId + ']');
                    }

                    wait = true;

                    mergedJoinExchMsgs.put(nodeId, null);

                    awaitMergedMsgs++;
                }
                else {
                    if (log.isInfoEnabled()) {
                        log.info("Merge server join exchange, awaited node left [curFut=" + initialVersion() +
                            ", node=" + nodeId + ']');
                    }
                }
            }
        }

        return wait;
    }

    /**
     * Merges this exchange with given one.
     *
     * @param fut Current exchange to merge with.
     * @return {@code True} if need wait for message from joined server node.
     */
    public boolean mergeJoinExchange(GridDhtPartitionsExchangeFuture fut) {
        boolean wait;

        synchronized (mux) {
            assert (!isDone() && !initFut.isDone()) || cctx.kernalContext().isStopping() : this;
            assert (mergedWith == null && state == null) || cctx.kernalContext().isStopping()  : this;

            state = ExchangeLocalState.MERGED;

            mergedWith = fut;

            ClusterNode joinedNode = firstDiscoEvt.eventNode();

            wait = fut.addMergedJoinExchange(joinedNode, pendingJoinMsg);
        }

        return wait;
    }

    /**
     * @param fut Current future.
     * @return Pending join request if any.
     */
    @Nullable public GridDhtPartitionsSingleMessage mergeJoinExchangeOnDone(GridDhtPartitionsExchangeFuture fut) {
        synchronized (mux) {
            assert !isDone();
            assert !initFut.isDone();
            assert mergedWith == null;
            assert state == null;

            state = ExchangeLocalState.MERGED;

            mergedWith = fut;

            return pendingJoinMsg;
        }
    }

    /**
     * @param node Sender node.
     * @param msg Message.
     */
    private void processMergedMessage(final ClusterNode node, final GridDhtPartitionsSingleMessage msg) {
        if (msg.client()) {
            waitAndReplyToNode(node.id(), msg);

            return;
        }

        boolean done = false;

        FinishState finishState0 = null;

        synchronized (mux) {
            if (state == ExchangeLocalState.DONE) {
                assert finishState != null;

                finishState0 = finishState;
            }
            else {
                boolean process = mergedJoinExchMsgs != null &&
                    mergedJoinExchMsgs.containsKey(node.id()) &&
                    mergedJoinExchMsgs.get(node.id()) == null;

                if (log.isInfoEnabled()) {
                    log.info("Merge server join exchange, received message [curFut=" + initialVersion() +
                        ", node=" + node.id() +
                        ", msgVer=" + msg.exchangeId().topologyVersion() +
                        ", process=" + process +
                        ", awaited=" + awaitMergedMsgs + ']');
                }

                if (process) {
                    mergedJoinExchMsgs.put(node.id(), msg);

                    assert awaitMergedMsgs > 0 : awaitMergedMsgs;

                    awaitMergedMsgs--;

                    done = awaitMergedMsgs == 0;
                }
            }
        }

        if (finishState0 != null) {
            sendAllPartitionsToNode(finishState0, msg, node.id());

            return;
        }

        if (done)
            finishExchangeOnCoordinator(null);
    }

    /**
     * Processing of received single message. Actual processing in future may be delayed if init method was not
     * completed, see {@link #initDone()}
     *
     * @param node Sender node.
     * @param msg Single partition info.
     */
    public void onReceiveSingleMessage(final ClusterNode node, final GridDhtPartitionsSingleMessage msg) {
        assert !node.isDaemon() : node;
        assert msg != null;
        assert exchId.equals(msg.exchangeId()) : msg;
        assert !cctx.kernalContext().clientNode();

        if (msg.restoreState()) {
            InitNewCoordinatorFuture newCrdFut0;

            synchronized (mux) {
                assert newCrdFut != null;

                newCrdFut0 = newCrdFut;
            }

            newCrdFut0.onMessage(node, msg);

            return;
        }

        if (!msg.client()) {
            assert msg.lastVersion() != null : msg;

            updateLastVersion(msg.lastVersion());
        }

        GridDhtPartitionsExchangeFuture mergedWith0 = null;

        synchronized (mux) {
            if (state == ExchangeLocalState.MERGED) {
                assert mergedWith != null;

                mergedWith0 = mergedWith;
            }
            else {
                assert state != ExchangeLocalState.CLIENT;

                if (exchangeId().isJoined() && node.id().equals(exchId.nodeId()))
                    pendingJoinMsg = msg;
            }
        }

        if (mergedWith0 != null) {
            mergedWith0.processMergedMessage(node, msg);

            return;
        }

        initFut.listen(new CI1<IgniteInternalFuture<Boolean>>() {
            @Override public void apply(IgniteInternalFuture<Boolean> f) {
                try {
                    if (!f.get())
                        return;
                }
                catch (IgniteCheckedException e) {
                    U.error(log, "Failed to initialize exchange future: " + this, e);

                    return;
                }

                processSingleMessage(node.id(), msg);
            }
        });
    }

    /**
     * @param nodeId Node ID.
     * @param msg Client's message.
     */
    public void waitAndReplyToNode(final UUID nodeId, final GridDhtPartitionsSingleMessage msg) {
        listen(new CI1<IgniteInternalFuture<AffinityTopologyVersion>>() {
            @Override public void apply(IgniteInternalFuture<AffinityTopologyVersion> fut) {
                if (cctx.kernalContext().isStopping())
                    return;

                FinishState finishState0;

                synchronized (mux) {
                    finishState0 = finishState;
                }

                if (finishState0 == null) {
                    assert firstDiscoEvt.type() == EVT_NODE_JOINED && CU.clientNode(firstDiscoEvt.eventNode()) : this;

                    ClusterNode node = cctx.node(nodeId);

                    if (node == null)
                        return;

                    finishState0 = new FinishState(cctx.localNodeId(),
                        initialVersion(),
                        createPartitionsMessage(true, node.version().compareToIgnoreTimestamp(PARTIAL_COUNTERS_MAP_SINCE) >= 0));
                }

                sendAllPartitionsToNode(finishState0, msg, nodeId);
            }
        });
    }

    /**
     * Note this method performs heavy updatePartitionSingleMap operation, this operation is moved out from the
     * synchronized block. Only count of such updates {@link #pendingSingleUpdates} is managed under critical section.
     *
     * @param nodeId Sender node.
     * @param msg Partition single message.
     */
    private void processSingleMessage(UUID nodeId, GridDhtPartitionsSingleMessage msg) {
        if (msg.client()) {
            if (msg.activeQueries() != null)
                cctx.coordinators().processClientActiveQueries(nodeId, msg.activeQueries());

            waitAndReplyToNode(nodeId, msg);

            return;
        }

        boolean allReceived = false; // Received all expected messages.
        boolean updateSingleMap = false;

        FinishState finishState0 = null;

        synchronized (mux) {
            assert crd != null;

            switch (state) {
                case DONE: {
                    if (log.isInfoEnabled()) {
                        log.info("Received single message, already done [ver=" + initialVersion() +
                            ", node=" + nodeId + ']');
                    }

                    assert finishState != null;

                    finishState0 = finishState;

                    break;
                }

                case CRD: {
                    assert crd.isLocal() : crd;

                    if (remaining.remove(nodeId)) {
                        updateSingleMap = true;

                        pendingSingleUpdates++;

                        if (stateChangeExchange() && msg.getError() != null)
                            changeGlobalStateExceptions.put(nodeId, msg.getError());

                        allReceived = remaining.isEmpty();

                        if (log.isInfoEnabled()) {
                            log.info("Coordinator received single message [ver=" + initialVersion() +
                                ", node=" + nodeId +
                                ", allReceived=" + allReceived + ']');
                        }
                    }

                    break;
                }

                case SRV:
                case BECOME_CRD: {
                    if (log.isInfoEnabled()) {
                        log.info("Non-coordinator received single message [ver=" + initialVersion() +
                            ", node=" + nodeId + ", state=" + state + ']');
                    }

                    pendingSingleMsgs.put(nodeId, msg);

                    break;
                }

                default:
                    assert false : state;
            }
        }

        if (finishState0 != null) {
            sendAllPartitionsToNode(finishState0, msg, nodeId);

            return;
        }

        if (updateSingleMap) {
            try {
                // Do not update partition map, in case cluster transitioning to inactive state.
                if (!deactivateCluster())
                    updatePartitionSingleMap(nodeId, msg);
            }
            finally {
                synchronized (mux) {
                    assert pendingSingleUpdates > 0;

                    pendingSingleUpdates--;

                    if (pendingSingleUpdates == 0)
                        mux.notifyAll();
                }
            }
        }

        if (allReceived) {
            if (!awaitSingleMapUpdates())
                return;

            onAllReceived(null);
        }
    }

    /**
     * @return {@code False} if interrupted.
     */
    private boolean awaitSingleMapUpdates() {
        try {
            synchronized (mux) {
                while (pendingSingleUpdates > 0)
                    U.wait(mux);
            }

            return true;
        }
        catch (IgniteInterruptedCheckedException e) {
            U.warn(log, "Failed to wait for partition map updates, thread was interrupted: " + e);

            return false;
        }
    }

    /**
     * @param fut Affinity future.
     */
    private void onAffinityInitialized(IgniteInternalFuture<Map<Integer, Map<Integer, List<UUID>>>> fut) {
        try {
            assert fut.isDone();

            Map<Integer, Map<Integer, List<UUID>>> assignmentChange = fut.get();

            GridDhtPartitionsFullMessage m = createPartitionsMessage(false, false);

            CacheAffinityChangeMessage msg = new CacheAffinityChangeMessage(exchId, m, assignmentChange);

            if (log.isDebugEnabled())
                log.debug("Centralized affinity exchange, send affinity change message: " + msg);

            cctx.discovery().sendCustomEvent(msg);
        }
        catch (IgniteCheckedException e) {
            onDone(e);
        }
    }

    /**
     * Collects and determines new owners of partitions for all nodes for given {@code top}.
     *
     * @param top Topology to assign.
     */
    private void assignPartitionStates(GridDhtPartitionTopology top) {
        Map<Integer, CounterWithNodes> maxCntrs = new HashMap<>();
        Map<Integer, Long> minCntrs = new HashMap<>();

        for (Map.Entry<UUID, GridDhtPartitionsSingleMessage> e : msgs.entrySet()) {
            CachePartitionPartialCountersMap nodeCntrs = e.getValue().partitionUpdateCounters(top.groupId(),
                top.partitions());

            assert nodeCntrs != null;

            for (int i = 0; i < nodeCntrs.size(); i++) {
                int p = nodeCntrs.partitionAt(i);

                UUID uuid = e.getKey();

                GridDhtPartitionState state = top.partitionState(uuid, p);

                if (state != GridDhtPartitionState.OWNING && state != GridDhtPartitionState.MOVING)
                    continue;

                long cntr = state == GridDhtPartitionState.MOVING ?
                    nodeCntrs.initialUpdateCounterAt(i) :
                    nodeCntrs.updateCounterAt(i);

                Long minCntr = minCntrs.get(p);

                if (minCntr == null || minCntr > cntr)
                    minCntrs.put(p, cntr);

                if (state != GridDhtPartitionState.OWNING)
                    continue;

                CounterWithNodes maxCntr = maxCntrs.get(p);

                if (maxCntr == null || cntr > maxCntr.cnt)
                    maxCntrs.put(p, new CounterWithNodes(cntr, uuid));
                else if (cntr == maxCntr.cnt)
                    maxCntr.nodes.add(uuid);
            }
        }

        // Also must process counters from the local node.
        for (GridDhtLocalPartition part : top.currentLocalPartitions()) {
            GridDhtPartitionState state = top.partitionState(cctx.localNodeId(), part.id());

            if (state != GridDhtPartitionState.OWNING && state != GridDhtPartitionState.MOVING)
                continue;

            final long cntr = state == GridDhtPartitionState.MOVING ? part.initialUpdateCounter() : part.updateCounter();

            Long minCntr = minCntrs.get(part.id());

            if (minCntr == null || minCntr > cntr)
                minCntrs.put(part.id(), cntr);

            if (state != GridDhtPartitionState.OWNING)
                continue;

            CounterWithNodes maxCntr = maxCntrs.get(part.id());

            if (maxCntr == null && cntr == 0) {
                CounterWithNodes cntrObj = new CounterWithNodes(0, cctx.localNodeId());

                for (UUID nodeId : msgs.keySet()) {
                    if (top.partitionState(nodeId, part.id()) == GridDhtPartitionState.OWNING)
                        cntrObj.nodes.add(nodeId);
                }

                maxCntrs.put(part.id(), cntrObj);
            }
            else if (maxCntr == null || cntr > maxCntr.cnt)
                maxCntrs.put(part.id(), new CounterWithNodes(cntr, cctx.localNodeId()));
            else if (cntr == maxCntr.cnt)
                maxCntr.nodes.add(cctx.localNodeId());
        }

        int entryLeft = maxCntrs.size();

        Map<Integer, Map<Integer, Long>> partHistReserved0 = partHistReserved;

        Map<Integer, Long> localReserved = partHistReserved0 != null ? partHistReserved0.get(top.groupId()) : null;

        Set<Integer> haveHistory = new HashSet<>();

        for (Map.Entry<Integer, Long> e : minCntrs.entrySet()) {
            int p = e.getKey();
            long minCntr = e.getValue();

            CounterWithNodes maxCntrObj = maxCntrs.get(p);

            long maxCntr = maxCntrObj != null ? maxCntrObj.cnt : 0;

            // If minimal counter is zero, do clean preloading.
            if (minCntr == 0 || minCntr == maxCntr)
                continue;

            if (localReserved != null) {
                Long localCntr = localReserved.get(p);

                if (localCntr != null && localCntr <= minCntr && maxCntrObj.nodes.contains(cctx.localNodeId())) {
                    partHistSuppliers.put(cctx.localNodeId(), top.groupId(), p, minCntr);

                    haveHistory.add(p);

                    continue;
                }
            }

            for (Map.Entry<UUID, GridDhtPartitionsSingleMessage> e0 : msgs.entrySet()) {
                Long histCntr = e0.getValue().partitionHistoryCounters(top.groupId()).get(p);

                if (histCntr != null && histCntr <= minCntr && maxCntrObj.nodes.contains(e0.getKey())) {
                    partHistSuppliers.put(e0.getKey(), top.groupId(), p, minCntr);

                    haveHistory.add(p);

                    break;
                }
            }
        }

        Map<Integer, Set<UUID>> ownersByUpdCounters = new HashMap<>(maxCntrs.size());
        for (Map.Entry<Integer, CounterWithNodes> e : maxCntrs.entrySet())
            ownersByUpdCounters.put(e.getKey(), e.getValue().nodes);

        Map<UUID, Set<Integer>> partitionsToRebalance = top.resetOwners(ownersByUpdCounters, haveHistory);

        for (Map.Entry<UUID, Set<Integer>> e : partitionsToRebalance.entrySet()) {
            UUID nodeId = e.getKey();
            Set<Integer> parts = e.getValue();

            for (int part : parts)
                partsToReload.put(nodeId, top.groupId(), part);
        }
    }

    /**
     * Detect lost partitions.
     *
     * @param resTopVer Result topology version.
     */
    private void detectLostPartitions(AffinityTopologyVersion resTopVer) {
        boolean detected = false;

        synchronized (cctx.exchange().interruptLock()) {
            if (Thread.currentThread().isInterrupted())
                return;

            for (CacheGroupContext grp : cctx.cache().cacheGroups()) {
                if (!grp.isLocal()) {
                    boolean detectedOnGrp = grp.topology().detectLostPartitions(resTopVer, events().lastEvent());

                    detected |= detectedOnGrp;
                }
            }
        }

        if (detected)
            cctx.exchange().scheduleResendPartitions();
    }

    /**
     * @param cacheNames Cache names.
     */
    private void resetLostPartitions(Collection<String> cacheNames) {
        assert !exchCtx.mergeExchanges();

        synchronized (cctx.exchange().interruptLock()) {
            if (Thread.currentThread().isInterrupted())
                return;

            for (CacheGroupContext grp : cctx.cache().cacheGroups()) {
                if (grp.isLocal())
                    continue;

                for (String cacheName : cacheNames) {
                    if (grp.hasCache(cacheName)) {
                        grp.topology().resetLostPartitions(initialVersion());

                        break;
                    }
                }
            }
        }
    }

    /**
     * @param sndResNodes Additional nodes to send finish message to.
     */
    private void onAllReceived(@Nullable Collection<ClusterNode> sndResNodes) {
        try {
            assert crd.isLocal();

            assert partHistSuppliers.isEmpty() : partHistSuppliers;

            if (!exchCtx.mergeExchanges() && !crd.equals(events().discoveryCache().serverNodes().get(0))) {
                for (CacheGroupContext grp : cctx.cache().cacheGroups()) {
                    if (!grp.isLocal())
                        grp.topology().beforeExchange(this, !centralizedAff && !forceAffReassignment, false);
                }
            }

            if (exchCtx.mergeExchanges()) {
                if (log.isInfoEnabled())
                    log.info("Coordinator received all messages, try merge [ver=" + initialVersion() + ']');

                boolean finish = cctx.exchange().mergeExchangesOnCoordinator(this);

<<<<<<< HEAD
                // Synchronize in case of changed coordinator (thread switched to sys-*)
                synchronized (mux) {
                    if (hasMergedExchanges())
                        updateTopologies(crd, true, cctx.coordinators().currentCoordinator());
                }

=======
>>>>>>> ebd669e4
                if (!finish)
                    return;
            }

            finishExchangeOnCoordinator(sndResNodes);
        }
        catch (IgniteCheckedException e) {
            if (reconnectOnError(e))
                onDone(new IgniteNeedReconnectException(cctx.localNode(), e));
            else
                onDone(e);
        }
    }

    /**
     * @param sndResNodes Additional nodes to send finish message to.
     */
    private void finishExchangeOnCoordinator(@Nullable Collection<ClusterNode> sndResNodes) {
        try {
            AffinityTopologyVersion resTopVer = exchCtx.events().topologyVersion();

            if (log.isInfoEnabled()) {
                log.info("finishExchangeOnCoordinator [topVer=" + initialVersion() +
                    ", resVer=" + resTopVer + ']');
            }

            Map<Integer, CacheGroupAffinityMessage> idealAffDiff = null;

            if (exchCtx.mergeExchanges()) {
                synchronized (mux) {
                    if (mergedJoinExchMsgs != null) {
                        for (Map.Entry<UUID, GridDhtPartitionsSingleMessage> e : mergedJoinExchMsgs.entrySet()) {
                            msgs.put(e.getKey(), e.getValue());

                            updatePartitionSingleMap(e.getKey(), e.getValue());
                        }
                    }
                }

                assert exchCtx.events().hasServerJoin() || exchCtx.events().hasServerLeft();

                exchCtx.events().processEvents(this);

                if (exchCtx.events().hasServerLeft())
                    idealAffDiff = cctx.affinity().onServerLeftWithExchangeMergeProtocol(this);
                else
                    cctx.affinity().onServerJoinWithExchangeMergeProtocol(this, true);

                for (CacheGroupDescriptor desc : cctx.affinity().cacheGroups().values()) {
                    if (desc.config().getCacheMode() == CacheMode.LOCAL)
                        continue;

                    CacheGroupContext grp = cctx.cache().cacheGroup(desc.groupId());

                    GridDhtPartitionTopology top = grp != null ? grp.topology() :
                        cctx.exchange().clientTopology(desc.groupId(), events().discoveryCache());

                    top.beforeExchange(this, true, true);
                }
            }

            Map<Integer, CacheGroupAffinityMessage> joinedNodeAff = null;

            for (Map.Entry<UUID, GridDhtPartitionsSingleMessage> e : msgs.entrySet()) {
                GridDhtPartitionsSingleMessage msg = e.getValue();

                if (exchCtx.newMvccCoordinator())
                    exchCtx.addActiveQueries(e.getKey(), msg.activeQueries());

                // Apply update counters after all single messages are received.
                for (Map.Entry<Integer, GridDhtPartitionMap> entry : msg.partitions().entrySet()) {
                    Integer grpId = entry.getKey();

                    CacheGroupContext grp = cctx.cache().cacheGroup(grpId);

                    GridDhtPartitionTopology top = grp != null ? grp.topology() :
                        cctx.exchange().clientTopology(grpId, events().discoveryCache());

                    CachePartitionPartialCountersMap cntrs = msg.partitionUpdateCounters(grpId,
                        top.partitions());

                    if (cntrs != null)
                        top.collectUpdateCounters(cntrs);
                }

                Collection<Integer> affReq = msg.cacheGroupsAffinityRequest();

                if (affReq != null) {
                    joinedNodeAff = CacheGroupAffinityMessage.createAffinityMessages(cctx,
                        resTopVer,
                        affReq,
                        joinedNodeAff);
                }
            }

            validatePartitionsState();

            if (firstDiscoEvt.type() == EVT_DISCOVERY_CUSTOM_EVT) {
                assert firstDiscoEvt instanceof DiscoveryCustomEvent;

                if (activateCluster() || changedBaseline())
                    assignPartitionsStates();

                DiscoveryCustomMessage discoveryCustomMessage = ((DiscoveryCustomEvent) firstDiscoEvt).customMessage();

                if (discoveryCustomMessage instanceof DynamicCacheChangeBatch) {
                    if (exchActions != null) {
                        assignPartitionsStates();

                        Set<String> caches = exchActions.cachesToResetLostPartitions();

                        if (!F.isEmpty(caches))
                            resetLostPartitions(caches);
                    }
                }
                else if (discoveryCustomMessage instanceof SnapshotDiscoveryMessage
                        && ((SnapshotDiscoveryMessage)discoveryCustomMessage).needAssignPartitions())
                    assignPartitionsStates();
            }
            else {
                if (exchCtx.events().hasServerJoin())
                    assignPartitionsStates();

                if (exchCtx.events().hasServerLeft())
                    detectLostPartitions(resTopVer);
            }

            // Recalculate new affinity based on partitions availability.
            if (!exchCtx.mergeExchanges() && forceAffReassignment)
                idealAffDiff = cctx.affinity().onCustomEventWithEnforcedAffinityReassignment(this);

            for (CacheGroupContext grpCtx : cctx.cache().cacheGroups()) {
                if (!grpCtx.isLocal())
                    grpCtx.topology().applyUpdateCounters();
            }

            updateLastVersion(cctx.versions().last());

            cctx.versions().onExchange(lastVer.get().order());

            IgniteProductVersion minVer = exchCtx.events().discoveryCache().minimumNodeVersion();

            GridDhtPartitionsFullMessage msg = createPartitionsMessage(true,
                minVer.compareToIgnoreTimestamp(PARTIAL_COUNTERS_MAP_SINCE) >= 0);

            if (exchCtx.mergeExchanges()) {
                assert !centralizedAff;

                msg.resultTopologyVersion(resTopVer);

                if (exchCtx.events().hasServerLeft())
                    msg.idealAffinityDiff(idealAffDiff);
            }
            else if (forceAffReassignment)
                msg.idealAffinityDiff(idealAffDiff);

            msg.prepareMarshal(cctx);

            synchronized (mux) {
                finishState = new FinishState(crd.id(), resTopVer, msg);

                state = ExchangeLocalState.DONE;
            }

            if (centralizedAff) {
                assert !exchCtx.mergeExchanges();

                IgniteInternalFuture<Map<Integer, Map<Integer, List<UUID>>>> fut = cctx.affinity().initAffinityOnNodeLeft(this);

                if (!fut.isDone()) {
                    fut.listen(new IgniteInClosure<IgniteInternalFuture<Map<Integer, Map<Integer, List<UUID>>>>>() {
                        @Override public void apply(IgniteInternalFuture<Map<Integer, Map<Integer, List<UUID>>>> fut) {
                            onAffinityInitialized(fut);
                        }
                    });
                }
                else
                    onAffinityInitialized(fut);
            }
            else {
                Set<ClusterNode> nodes;

                Map<UUID, GridDhtPartitionsSingleMessage> mergedJoinExchMsgs0;

                synchronized (mux) {
                    srvNodes.remove(cctx.localNode());

                    nodes = U.newHashSet(srvNodes.size());

                    nodes.addAll(srvNodes);

                    mergedJoinExchMsgs0 = mergedJoinExchMsgs;

                    if (mergedJoinExchMsgs != null) {
                        for (Map.Entry<UUID, GridDhtPartitionsSingleMessage> e : mergedJoinExchMsgs.entrySet()) {
                            if (e.getValue() != null) {
                                ClusterNode node = cctx.discovery().node(e.getKey());

                                if (node != null)
                                    nodes.add(node);
                            }
                        }
                    }

                    if (!F.isEmpty(sndResNodes))
                        nodes.addAll(sndResNodes);
                }

                if (!nodes.isEmpty())
                    sendAllPartitions(msg, nodes, mergedJoinExchMsgs0, joinedNodeAff);

                if (!stateChangeExchange())
                    onDone(exchCtx.events().topologyVersion(), null);

                for (Map.Entry<UUID, GridDhtPartitionsSingleMessage> e : pendingSingleMsgs.entrySet()) {
                    if (log.isInfoEnabled()) {
                        log.info("Process pending message on coordinator [node=" + e.getKey() +
                            ", ver=" + initialVersion() +
                            ", resVer=" + resTopVer + ']');
                    }

                    processSingleMessage(e.getKey(), e.getValue());
                }
            }

            if (stateChangeExchange()) {
                IgniteCheckedException err = null;

                StateChangeRequest req = exchActions.stateChangeRequest();

                assert req != null : exchActions;

                boolean stateChangeErr = false;

                if (!F.isEmpty(changeGlobalStateExceptions)) {
                    stateChangeErr = true;

                    err = new IgniteCheckedException("Cluster state change failed.");

                    cctx.kernalContext().state().onStateChangeError(changeGlobalStateExceptions, req);
                }
                else {
                    boolean hasMoving = !partsToReload.isEmpty();

                    Set<Integer> waitGrps = cctx.affinity().waitGroups();

                    if (!hasMoving) {
                        for (CacheGroupContext grpCtx : cctx.cache().cacheGroups()) {
                            if (waitGrps.contains(grpCtx.groupId()) && grpCtx.topology().hasMovingPartitions()) {
                                hasMoving = true;

                                break;
                            }

                        }
                    }

                    cctx.kernalContext().state().onExchangeFinishedOnCoordinator(this, hasMoving);
                }

                boolean active = !stateChangeErr && req.activate();

                ChangeGlobalStateFinishMessage stateFinishMsg = new ChangeGlobalStateFinishMessage(
                    req.requestId(),
                    active,
                    !stateChangeErr);

                cctx.discovery().sendCustomEvent(stateFinishMsg);

                if (!centralizedAff)
                    onDone(exchCtx.events().topologyVersion(), err);
            }
        }
        catch (IgniteCheckedException e) {
            if (reconnectOnError(e))
                onDone(new IgniteNeedReconnectException(cctx.localNode(), e));
            else
                onDone(e);
        }
    }

    /**
     * Validates that partition update counters and cache sizes for all caches are consistent.
     */
    private void validatePartitionsState() {
        for (Map.Entry<Integer, CacheGroupDescriptor> e : cctx.affinity().cacheGroups().entrySet()) {
            CacheGroupDescriptor grpDesc = e.getValue();
            if (grpDesc.config().getCacheMode() == CacheMode.LOCAL)
                continue;

            int grpId = e.getKey();

            CacheGroupContext grpCtx = cctx.cache().cacheGroup(grpId);

            GridDhtPartitionTopology top = grpCtx != null ?
                    grpCtx.topology() :
                    cctx.exchange().clientTopology(grpId, events().discoveryCache());

            // Do not validate read or write through caches or caches with disabled rebalance
            // or ExpiryPolicy is set or validation is disabled.
            if (grpCtx == null
                    || grpCtx.config().isReadThrough()
                    || grpCtx.config().isWriteThrough()
                    || grpCtx.config().getCacheStoreFactory() != null
                    || grpCtx.config().getRebalanceDelay() == -1
                    || grpCtx.config().getRebalanceMode() == CacheRebalanceMode.NONE
                    || grpCtx.config().getExpiryPolicyFactory() == null
                    || SKIP_PARTITION_SIZE_VALIDATION)
                continue;

            try {
                validator.validatePartitionCountersAndSizes(this, top, msgs);
            }
            catch (IgniteCheckedException ex) {
                log.warning("Partition states validation has failed for group: " + grpDesc.cacheOrGroupName() + ". " + ex.getMessage());
                // TODO: Handle such errors https://issues.apache.org/jira/browse/IGNITE-7833
            }
        }
    }

    /**
     *
     */
    private void assignPartitionsStates() {
        for (Map.Entry<Integer, CacheGroupDescriptor> e : cctx.affinity().cacheGroups().entrySet()) {
            CacheGroupDescriptor grpDesc = e.getValue();
            if (grpDesc.config().getCacheMode() == CacheMode.LOCAL)
                continue;

            if (!CU.isPersistentCache(grpDesc.config(), cctx.gridConfig().getDataStorageConfiguration()))
                continue;

            CacheGroupContext grpCtx = cctx.cache().cacheGroup(e.getKey());

            GridDhtPartitionTopology top = grpCtx != null ?
                grpCtx.topology() :
                cctx.exchange().clientTopology(e.getKey(), events().discoveryCache());

            assignPartitionStates(top);
        }
    }

    /**
     * @param finishState State.
     * @param msg Request.
     * @param nodeId Node ID.
     */
    private void sendAllPartitionsToNode(FinishState finishState, GridDhtPartitionsSingleMessage msg, UUID nodeId) {
        ClusterNode node = cctx.node(nodeId);

        if (node != null) {
            GridDhtPartitionsFullMessage fullMsg = finishState.msg.copy();

            Collection<Integer> affReq = msg.cacheGroupsAffinityRequest();

            if (affReq != null) {
                Map<Integer, CacheGroupAffinityMessage> aff = CacheGroupAffinityMessage.createAffinityMessages(
                    cctx,
                    finishState.resTopVer,
                    affReq,
                    null);

                fullMsg.joinedNodeAffinity(aff);
            }

            if (!fullMsg.exchangeId().equals(msg.exchangeId())) {
                fullMsg = fullMsg.copy();

                fullMsg.exchangeId(msg.exchangeId());
            }

            try {
                cctx.io().send(node, fullMsg, SYSTEM_POOL);
            }
            catch (ClusterTopologyCheckedException e) {
                if (log.isDebugEnabled())
                    log.debug("Failed to send partitions, node failed: " + node);
            }
            catch (IgniteCheckedException e) {
                U.error(log, "Failed to send partitions [node=" + node + ']', e);
            }
        }
        else if (log.isDebugEnabled())
            log.debug("Failed to send partitions, node failed: " + nodeId);

    }

    /**
     * @param node Sender node.
     * @param msg Full partition info.
     */
    public void onReceiveFullMessage(final ClusterNode node, final GridDhtPartitionsFullMessage msg) {
        assert msg != null;
        assert msg.exchangeId() != null : msg;
        assert !node.isDaemon() : node;

        initFut.listen(new CI1<IgniteInternalFuture<Boolean>>() {
            @Override public void apply(IgniteInternalFuture<Boolean> f) {
                try {
                    if (!f.get())
                        return;
                }
                catch (IgniteCheckedException e) {
                    U.error(log, "Failed to initialize exchange future: " + this, e);

                    return;
                }

                processFullMessage(true, node, msg);
            }
        });
    }

    /**
     * @param node Sender node.
     * @param msg Message with full partition info.
     */
    public void onReceivePartitionRequest(final ClusterNode node, final GridDhtPartitionsSingleRequest msg) {
        assert !cctx.kernalContext().clientNode() || msg.restoreState();
        assert !node.isDaemon() && !CU.clientNode(node) : node;

        initFut.listen(new CI1<IgniteInternalFuture<Boolean>>() {
            @Override public void apply(IgniteInternalFuture<Boolean> fut) {
                processSinglePartitionRequest(node, msg);
            }
        });
    }

    /**
     * @param node Sender node.
     * @param msg Message.
     */
    private void processSinglePartitionRequest(ClusterNode node, GridDhtPartitionsSingleRequest msg) {
        FinishState finishState0 = null;

        synchronized (mux) {
            if (crd == null) {
                if (log.isInfoEnabled())
                    log.info("Ignore partitions request, no coordinator [node=" + node.id() + ']');

                return;
            }

            switch (state) {
                case DONE: {
                    assert finishState != null;

                    if (node.id().equals(finishState.crdId)) {
                        if (log.isInfoEnabled())
                            log.info("Ignore partitions request, finished exchange with this coordinator: " + msg);

                        return;
                    }

                    finishState0 = finishState;

                    break;
                }

                case CRD:
                case BECOME_CRD: {
                    if (log.isInfoEnabled())
                        log.info("Ignore partitions request, node is coordinator: " + msg);

                    return;
                }

                case CLIENT:
                case SRV: {
                    if (!cctx.discovery().alive(node)) {
                        if (log.isInfoEnabled())
                            log.info("Ignore partitions request, node is not alive [node=" + node.id() + ']');

                        return;
                    }

                    if (msg.restoreState()) {
                        if (!node.equals(crd)) {
                            if (node.order() > crd.order()) {
                                if (log.isInfoEnabled()) {
                                    log.info("Received partitions request, change coordinator [oldCrd=" + crd.id() +
                                        ", newCrd=" + node.id() + ']');
                                }

                                crd = node; // Do not allow to process FullMessage from old coordinator.
                            }
                            else {
                                if (log.isInfoEnabled()) {
                                    log.info("Ignore restore state request, coordinator changed [oldCrd=" + crd.id() +
                                        ", newCrd=" + node.id() + ']');
                                }

                                return;
                            }
                        }
                    }

                    break;
                }

                default:
                    assert false : state;
            }
        }

        if (msg.restoreState()) {
            try {
                assert msg.restoreExchangeId() != null : msg;

                GridDhtPartitionsSingleMessage res = cctx.exchange().createPartitionsSingleMessage(
                    msg.restoreExchangeId(),
                    cctx.kernalContext().clientNode(),
                    true,
                    node.version().compareToIgnoreTimestamp(PARTIAL_COUNTERS_MAP_SINCE) >= 0,
                    exchActions);

                if (localJoinExchange() && finishState0 == null)
                    res.cacheGroupsAffinityRequest(exchCtx.groupsAffinityRequestOnJoin());

                res.restoreState(true);

                if (log.isInfoEnabled()) {
                    log.info("Send restore state response [node=" + node.id() +
                        ", exchVer=" + msg.restoreExchangeId().topologyVersion() +
                        ", hasState=" + (finishState0 != null) +
                        ", affReq=" + !F.isEmpty(res.cacheGroupsAffinityRequest()) + ']');
                }

                res.finishMessage(finishState0 != null ? finishState0.msg : null);

                cctx.io().send(node, res, SYSTEM_POOL);
            }
            catch (ClusterTopologyCheckedException ignored) {
                if (log.isDebugEnabled())
                    log.debug("Node left during partition exchange [nodeId=" + node.id() + ", exchId=" + exchId + ']');
            }
            catch (IgniteCheckedException e) {
                U.error(log, "Failed to send partitions message [node=" + node + ", msg=" + msg + ']', e);
            }

            return;
        }

        try {
            sendLocalPartitions(node);
        }
        catch (IgniteCheckedException e) {
            U.error(log, "Failed to send message to coordinator: " + e);
        }
    }

    /**
     * @param checkCrd If {@code true} checks that local node is exchange coordinator.
     * @param node Sender node.
     * @param msg Message.
     */
    private void processFullMessage(boolean checkCrd, ClusterNode node, GridDhtPartitionsFullMessage msg) {
        try {
            assert exchId.equals(msg.exchangeId()) : msg;
            assert msg.lastVersion() != null : msg;

            if (checkCrd) {
                assert node != null;

                synchronized (mux) {
                    if (crd == null) {
                        if (log.isInfoEnabled())
                            log.info("Ignore full message, all server nodes left: " + msg);

                        return;
                    }

                    switch (state) {
                        case CRD:
                        case BECOME_CRD: {
                            if (log.isInfoEnabled())
                                log.info("Ignore full message, node is coordinator: " + msg);

                            return;
                        }

                        case DONE: {
                            if (log.isInfoEnabled())
                                log.info("Ignore full message, future is done: " + msg);

                            return;
                        }

                        case SRV:
                        case CLIENT: {
                            if (!crd.equals(node)) {
                                if (log.isInfoEnabled()) {
                                    log.info("Received full message from non-coordinator [node=" + node.id() +
                                        ", nodeOrder=" + node.order() +
                                        ", crd=" + crd.id() +
                                        ", crdOrder=" + crd.order() + ']');
                                }

                                if (node.order() > crd.order())
                                    fullMsgs.put(node, msg);

                                return;
                            }
                            else {
                                AffinityTopologyVersion resVer = msg.resultTopologyVersion() != null ? msg.resultTopologyVersion() : initialVersion();

                                if (log.isInfoEnabled()) {
                                    log.info("Received full message, will finish exchange [node=" + node.id() +
                                        ", resVer=" + resVer + ']');
                                }

                                finishState = new FinishState(crd.id(), resVer, msg);

                                state = ExchangeLocalState.DONE;

                                break;
                            }
                        }
                    }
                }
            }
            else
                assert node == null : node;

            AffinityTopologyVersion resTopVer = initialVersion();

            if (exchCtx.mergeExchanges()) {
                if (msg.resultTopologyVersion() != null && !initialVersion().equals(msg.resultTopologyVersion())) {
                    if (log.isInfoEnabled()) {
                        log.info("Received full message, need merge [curFut=" + initialVersion() +
                            ", resVer=" + msg.resultTopologyVersion() + ']');
                    }

                    resTopVer = msg.resultTopologyVersion();

                    if (cctx.exchange().mergeExchanges(this, msg)) {
                        assert cctx.kernalContext().isStopping();

                        return; // Node is stopping, no need to further process exchange.
                    }

<<<<<<< HEAD
                    if (hasMergedExchanges())
                        updateTopologies(crd,false, cctx.coordinators().currentCoordinator());

=======
>>>>>>> ebd669e4
                    assert resTopVer.equals(exchCtx.events().topologyVersion()) :  "Unexpected result version [" +
                        "msgVer=" + resTopVer +
                        ", locVer=" + exchCtx.events().topologyVersion() + ']';
                }

                exchCtx.events().processEvents(this);

                if (localJoinExchange())
                    cctx.affinity().onLocalJoin(this, msg, resTopVer);
                else {
                    if (exchCtx.events().hasServerLeft())
                        cctx.affinity().applyAffinityFromFullMessage(this, msg);
                    else
                        cctx.affinity().onServerJoinWithExchangeMergeProtocol(this, false);

                    for (CacheGroupContext grp : cctx.cache().cacheGroups()) {
                        if (grp.isLocal() || cacheGroupStopping(grp.groupId()))
                            continue;

                        grp.topology().beforeExchange(this, true, false);
                    }
                }
            }
            else if (localJoinExchange() && !exchCtx.fetchAffinityOnJoin())
                cctx.affinity().onLocalJoin(this, msg, resTopVer);
            else if (forceAffReassignment)
                cctx.affinity().applyAffinityFromFullMessage(this, msg);

            updatePartitionFullMap(resTopVer, msg);

            IgniteCheckedException err = null;

            if (stateChangeExchange() && !F.isEmpty(msg.getErrorsMap())) {
                err = new IgniteCheckedException("Cluster state change failed");

                cctx.kernalContext().state().onStateChangeError(msg.getErrorsMap(), exchActions.stateChangeRequest());
            }

            onDone(resTopVer, err);
        }
        catch (IgniteCheckedException e) {
            onDone(e);
        }
    }

    /**
     * Updates partition map in all caches.
     *
     * @param resTopVer Result topology version.
     * @param msg Partitions full messages.
     */
    private void updatePartitionFullMap(AffinityTopologyVersion resTopVer, GridDhtPartitionsFullMessage msg) {
        cctx.versions().onExchange(msg.lastVersion().order());

        assert partHistSuppliers.isEmpty();

        partHistSuppliers.putAll(msg.partitionHistorySuppliers());

        for (Map.Entry<Integer, GridDhtPartitionFullMap> entry : msg.partitions().entrySet()) {
            Integer grpId = entry.getKey();

            CacheGroupContext grp = cctx.cache().cacheGroup(grpId);

            if (grp != null) {
                CachePartitionFullCountersMap cntrMap = msg.partitionUpdateCounters(grpId,
                    grp.topology().partitions());

                grp.topology().update(resTopVer,
                    entry.getValue(),
                    cntrMap,
                    msg.partsToReload(cctx.localNodeId(), grpId),
                    null);
            }
            else {
                ClusterNode oldest = cctx.discovery().oldestAliveServerNode(AffinityTopologyVersion.NONE);

                if (oldest != null && oldest.isLocal()) {
                    GridDhtPartitionTopology top = cctx.exchange().clientTopology(grpId, events().discoveryCache());

                    CachePartitionFullCountersMap cntrMap = msg.partitionUpdateCounters(grpId,
                        top.partitions());

                    top.update(resTopVer,
                        entry.getValue(),
                        cntrMap,
                        Collections.emptySet(),
                        null);
                }
            }
        }
    }

    /**
     * Updates partition map in all caches.
     *
     * @param nodeId Node message received from.
     * @param msg Partitions single message.
     */
    private void updatePartitionSingleMap(UUID nodeId, GridDhtPartitionsSingleMessage msg) {
        msgs.put(nodeId, msg);

        for (Map.Entry<Integer, GridDhtPartitionMap> entry : msg.partitions().entrySet()) {
            Integer grpId = entry.getKey();
            CacheGroupContext grp = cctx.cache().cacheGroup(grpId);

            GridDhtPartitionTopology top = grp != null ? grp.topology() :
                cctx.exchange().clientTopology(grpId, events().discoveryCache());

            top.update(exchId, entry.getValue(), false);
        }
    }

    /**
     * Affinity change message callback, processed from the same thread as {@link #onNodeLeft}.
     *
     * @param node Message sender node.
     * @param msg Message.
     */
    public void onAffinityChangeMessage(final ClusterNode node, final CacheAffinityChangeMessage msg) {
        assert exchId.equals(msg.exchangeId()) : msg;

        onDiscoveryEvent(new IgniteRunnable() {
            @Override public void run() {
                if (isDone() || !enterBusy())
                    return;

                try {
                    assert centralizedAff;

                    if (crd.equals(node)) {
                        AffinityTopologyVersion resTopVer = initialVersion();

                        cctx.affinity().onExchangeChangeAffinityMessage(GridDhtPartitionsExchangeFuture.this,
                            crd.isLocal(),
                            msg);

                        IgniteCheckedException err = !F.isEmpty(msg.partitionsMessage().getErrorsMap()) ?
                            new IgniteCheckedException("Cluster state change failed.") : null;

                        if (!crd.isLocal()) {
                            GridDhtPartitionsFullMessage partsMsg = msg.partitionsMessage();

                            assert partsMsg != null : msg;
                            assert partsMsg.lastVersion() != null : partsMsg;

                            updatePartitionFullMap(resTopVer, partsMsg);

                            if (exchActions != null && exchActions.stateChangeRequest() != null && err != null)
                                cctx.kernalContext().state().onStateChangeError(msg.partitionsMessage().getErrorsMap(), exchActions.stateChangeRequest());
                        }

                        onDone(resTopVer, err);
                    }
                    else {
                        if (log.isDebugEnabled()) {
                            log.debug("Ignore affinity change message, coordinator changed [node=" + node.id() +
                                ", crd=" + crd.id() +
                                ", msg=" + msg +
                                ']');
                        }
                    }
                }
                finally {
                    leaveBusy();
                }
            }
        });
    }

    /**
     * @param c Closure.
     */
    private void onDiscoveryEvent(IgniteRunnable c) {
        synchronized (discoEvts) {
            if (!init) {
                discoEvts.add(c);

                return;
            }

            assert discoEvts.isEmpty() : discoEvts;
        }

        c.run();
    }

    /**
     * Moves exchange future to state 'init done' using {@link #initFut}.
     */
    private void initDone() {
        while (!isDone()) {
            List<IgniteRunnable> evts;

            synchronized (discoEvts) {
                if (discoEvts.isEmpty()) {
                    init = true;

                    break;
                }

                evts = new ArrayList<>(discoEvts);

                discoEvts.clear();
            }

            for (IgniteRunnable c : evts)
                c.run();
        }

        initFut.onDone(true);
    }

    /**
     *
     */
    private void onAllServersLeft() {
        assert cctx.kernalContext().clientNode() : cctx.localNode();

        List<ClusterNode> empty = Collections.emptyList();

        for (CacheGroupContext grp : cctx.cache().cacheGroups()) {
            List<List<ClusterNode>> affAssignment = new ArrayList<>(grp.affinity().partitions());

            for (int i = 0; i < grp.affinity().partitions(); i++)
                affAssignment.add(empty);

            grp.affinity().idealAssignment(affAssignment);

            grp.affinity().initialize(initialVersion(), affAssignment);
        }
    }

    /**
     * Node left callback, processed from the same thread as {@link #onAffinityChangeMessage}.
     *
     * @param node Left node.
     */
    public void onNodeLeft(final ClusterNode node) {
        if (isDone() || !enterBusy())
            return;

        cctx.mvcc().removeExplicitNodeLocks(node.id(), initialVersion());

        try {
            onDiscoveryEvent(new IgniteRunnable() {
                @Override public void run() {
                    if (isDone() || !enterBusy())
                        return;

                    try {
                        boolean crdChanged = false;
                        boolean allReceived = false;

                        ClusterNode crd0;

                        events().discoveryCache().updateAlives(node);

                        InitNewCoordinatorFuture newCrdFut0;

                        synchronized (mux) {
                            newCrdFut0 = newCrdFut;
                        }

                        if (newCrdFut0 != null)
                            newCrdFut0.onNodeLeft(node.id());

                        synchronized (mux) {
                            if (!srvNodes.remove(node))
                                return;

                            boolean rmvd = remaining.remove(node.id());

                            if (!rmvd) {
                                if (mergedJoinExchMsgs != null && mergedJoinExchMsgs.containsKey(node.id())) {
                                    if (mergedJoinExchMsgs.get(node.id()) == null) {
                                        mergedJoinExchMsgs.remove(node.id());

                                        rmvd = true;
                                    }
                                }
                            }

                            if (node.equals(crd)) {
                                crdChanged = true;

                                crd = !srvNodes.isEmpty() ? srvNodes.get(0) : null;
                            }

                            switch (state) {
                                case DONE:
                                    return;

                                case CRD:
                                    allReceived = rmvd && (remaining.isEmpty() && F.isEmpty(mergedJoinExchMsgs));

                                    break;

                                case SRV:
                                    assert crd != null;

                                    if (crdChanged && crd.isLocal()) {
                                        state = ExchangeLocalState.BECOME_CRD;

                                        newCrdFut = new InitNewCoordinatorFuture(cctx);
                                    }

                                    break;
                            }

                            crd0 = crd;

                            if (crd0 == null) {
                                finishState = new FinishState(null, initialVersion(), null);
                            }
                        }

                        if (crd0 == null) {
                            onAllServersLeft();

                            onDone(initialVersion());

                            return;
                        }

                        if (crd0.isLocal()) {
                            if (stateChangeExchange() && changeGlobalStateE != null)
                                changeGlobalStateExceptions.put(crd0.id(), changeGlobalStateE);

                            if (crdChanged) {
                                if (log.isInfoEnabled()) {
                                    log.info("Coordinator failed, node is new coordinator [ver=" + initialVersion() +
                                        ", prev=" + node.id() + ']');
                                }

                                assert newCrdFut != null;

                                cctx.kernalContext().closure().callLocal(new Callable<Void>() {
                                    @Override public Void call() throws Exception {
                                        newCrdFut.init(GridDhtPartitionsExchangeFuture.this);

                                        newCrdFut.listen(new CI1<IgniteInternalFuture>() {
                                            @Override public void apply(IgniteInternalFuture fut) {
                                                if (isDone())
                                                    return;

                                                Lock lock = cctx.io().readLock();

                                                if (lock == null)
                                                    return;

                                                try {
                                                    onBecomeCoordinator((InitNewCoordinatorFuture) fut);
                                                }
                                                finally {
                                                    lock.unlock();
                                                }
                                            }
                                        });

                                        return null;
                                    }
                                }, GridIoPolicy.SYSTEM_POOL);

                                return;
                            }

                            if (allReceived) {
                                cctx.kernalContext().getSystemExecutorService().submit(new Runnable() {
                                    @Override public void run() {
                                        awaitSingleMapUpdates();

                                        onAllReceived(null);
                                    }
                                });
                            }
                        }
                        else {
                            if (crdChanged) {
                                for (Map.Entry<ClusterNode, GridDhtPartitionsFullMessage> m : fullMsgs.entrySet()) {
                                    if (crd0.equals(m.getKey())) {
                                        if (log.isInfoEnabled()) {
                                            log.info("Coordinator changed, process pending full message [" +
                                                "ver=" + initialVersion() +
                                                ", crd=" + node.id() +
                                                ", pendingMsgNode=" + m.getKey() + ']');
                                        }

                                        processFullMessage(true, m.getKey(), m.getValue());

                                        if (isDone())
                                            return;
                                    }
                                }

                                if (log.isInfoEnabled()) {
                                    log.info("Coordinator changed, send partitions to new coordinator [" +
                                        "ver=" + initialVersion() +
                                        ", crd=" + node.id() +
                                        ", newCrd=" + crd0.id() + ']');
                                }

                                final ClusterNode newCrd = crd0;

                                cctx.kernalContext().getSystemExecutorService().submit(new Runnable() {
                                    @Override public void run() {
                                        sendPartitions(newCrd);
                                    }
                                });
                            }
                        }
                    }
                    catch (IgniteCheckedException e) {
                        if (reconnectOnError(e))
                            onDone(new IgniteNeedReconnectException(cctx.localNode(), e));
                        else
                            U.error(log, "Failed to process node left event: " + e, e);
                    }
                    finally {
                        leaveBusy();
                    }
                }
            });
        }
        finally {
            leaveBusy();
        }
    }

    /**
     * @param newCrdFut Coordinator initialization future.
     */
    private void onBecomeCoordinator(InitNewCoordinatorFuture newCrdFut) {
        boolean allRcvd = false;

        cctx.exchange().onCoordinatorInitialized();

        if (newCrdFut.restoreState()) {
            GridDhtPartitionsFullMessage fullMsg = newCrdFut.fullMessage();

            assert msgs.isEmpty() : msgs;

            if (fullMsg != null) {
                if (log.isInfoEnabled()) {
                    log.info("New coordinator restored state [ver=" + initialVersion() +
                        ", resVer=" + fullMsg.resultTopologyVersion() + ']');
                }

                synchronized (mux) {
                    state = ExchangeLocalState.DONE;

                    finishState = new FinishState(crd.id(), fullMsg.resultTopologyVersion(), fullMsg);
                }

                fullMsg.exchangeId(exchId);

                processFullMessage(false, null, fullMsg);

                Map<ClusterNode, GridDhtPartitionsSingleMessage> msgs = newCrdFut.messages();

                if (!F.isEmpty(msgs)) {
                    Map<Integer, CacheGroupAffinityMessage> joinedNodeAff = null;

                    for (Map.Entry<ClusterNode, GridDhtPartitionsSingleMessage> e : msgs.entrySet()) {
                        this.msgs.put(e.getKey().id(), e.getValue());

                        GridDhtPartitionsSingleMessage msg = e.getValue();

                        Collection<Integer> affReq = msg.cacheGroupsAffinityRequest();

                        if (!F.isEmpty(affReq)) {
                            joinedNodeAff = CacheGroupAffinityMessage.createAffinityMessages(cctx,
                                fullMsg.resultTopologyVersion(),
                                affReq,
                                joinedNodeAff);
                        }
                    }

                    Map<UUID, GridDhtPartitionsSingleMessage> mergedJoins = newCrdFut.mergedJoinExchangeMessages();

                    if (log.isInfoEnabled()) {
                        log.info("New coordinator sends full message [ver=" + initialVersion() +
                            ", resVer=" + fullMsg.resultTopologyVersion() +
                            ", nodes=" + F.nodeIds(msgs.keySet()) +
                            ", mergedJoins=" + (mergedJoins != null ? mergedJoins.keySet() : null) + ']');
                    }

                    sendAllPartitions(fullMsg, msgs.keySet(), mergedJoins, joinedNodeAff);
                }

                return;
            }
            else {
                if (log.isInfoEnabled())
                    log.info("New coordinator restore state finished [ver=" + initialVersion() + ']');

                for (Map.Entry<ClusterNode, GridDhtPartitionsSingleMessage> e : newCrdFut.messages().entrySet()) {
                    GridDhtPartitionsSingleMessage msg = e.getValue();

                    if (!msg.client()) {
                        msgs.put(e.getKey().id(), e.getValue());

                        updatePartitionSingleMap(e.getKey().id(), msg);
                    }
                }
            }

            allRcvd = true;

            synchronized (mux) {
                remaining.clear(); // Do not process messages.

                assert crd != null && crd.isLocal();

                state = ExchangeLocalState.CRD;

                assert mergedJoinExchMsgs == null;
            }
        }
        else {
            Set<UUID> remaining0 = null;

            synchronized (mux) {
                assert crd != null && crd.isLocal();

                state = ExchangeLocalState.CRD;

                assert mergedJoinExchMsgs == null;

                if (log.isInfoEnabled()) {
                    log.info("New coordinator initialization finished [ver=" + initialVersion() +
                        ", remaining=" + remaining + ']');
                }

                if (!remaining.isEmpty())
                    remaining0 = new HashSet<>(remaining);
            }

            if (remaining0 != null) {
                // It is possible that some nodes finished exchange with previous coordinator.
                GridDhtPartitionsSingleRequest req = new GridDhtPartitionsSingleRequest(exchId);

                for (UUID nodeId : remaining0) {
                    try {
                        if (!pendingSingleMsgs.containsKey(nodeId)) {
                            if (log.isInfoEnabled()) {
                                log.info("New coordinator sends request [ver=" + initialVersion() +
                                    ", node=" + nodeId + ']');
                            }

                            cctx.io().send(nodeId, req, SYSTEM_POOL);
                        }
                    }
                    catch (ClusterTopologyCheckedException ignored) {
                        if (log.isDebugEnabled())
                            log.debug("Node left during partition exchange [nodeId=" + nodeId +
                                ", exchId=" + exchId + ']');
                    }
                    catch (IgniteCheckedException e) {
                        U.error(log, "Failed to request partitions from node: " + nodeId, e);
                    }
                }

                for (Map.Entry<UUID, GridDhtPartitionsSingleMessage> m : pendingSingleMsgs.entrySet()) {
                    if (log.isInfoEnabled()) {
                        log.info("New coordinator process pending message [ver=" + initialVersion() +
                            ", node=" + m.getKey() + ']');
                    }

                    processSingleMessage(m.getKey(), m.getValue());
                }
            }
        }

        if (allRcvd) {
            awaitSingleMapUpdates();

            onAllReceived(newCrdFut.messages().keySet());
        }
    }

    /**
     * @param e Exception.
     * @return {@code True} if local node should try reconnect in case of error.
     */
    public boolean reconnectOnError(Throwable e) {
        return X.hasCause(e, IOException.class, IgniteClientDisconnectedCheckedException.class) &&
            cctx.discovery().reconnectSupported();
    }

    /** {@inheritDoc} */
    @Override public int compareTo(GridDhtPartitionsExchangeFuture fut) {
        return exchId.compareTo(fut.exchId);
    }

    /** {@inheritDoc} */
    @Override public boolean equals(Object o) {
        if (this == o)
            return true;

        if (o == null || o.getClass() != getClass())
            return false;

        GridDhtPartitionsExchangeFuture fut = (GridDhtPartitionsExchangeFuture)o;

        return exchId.equals(fut.exchId);
    }

    /** {@inheritDoc} */
    @Override public int hashCode() {
        return exchId.hashCode();
    }

    /** {@inheritDoc} */
    @Override public void addDiagnosticRequest(IgniteDiagnosticPrepareContext diagCtx) {
        if (!isDone()) {
            ClusterNode crd;
            Set<UUID> remaining;

            synchronized (mux) {
                crd = this.crd;
                remaining = new HashSet<>(this.remaining);
            }

            if (crd != null) {
                if (!crd.isLocal()) {
                    diagCtx.exchangeInfo(crd.id(), initialVersion(), "Exchange future waiting for coordinator " +
                        "response [crd=" + crd.id() + ", topVer=" + initialVersion() + ']');
                }
                else if (!remaining.isEmpty()){
                    UUID nodeId = remaining.iterator().next();

                    diagCtx.exchangeInfo(nodeId, initialVersion(), "Exchange future on coordinator waiting for " +
                        "server response [node=" + nodeId + ", topVer=" + initialVersion() + ']');
                }
            }
        }
    }

    /**
     * @return Short information string.
     */
    public String shortInfo() {
        return "GridDhtPartitionsExchangeFuture [topVer=" + initialVersion() +
            ", evt=" + (firstDiscoEvt != null ? IgniteUtils.gridEventName(firstDiscoEvt.type()) : -1) +
            ", evtNode=" + (firstDiscoEvt != null ? firstDiscoEvt.eventNode() : null) +
            ", done=" + isDone() + ']';
    }

    /** {@inheritDoc} */
    @Override public String toString() {
        Set<UUID> remaining;

        synchronized (mux) {
            remaining = new HashSet<>(this.remaining);
        }

        return S.toString(GridDhtPartitionsExchangeFuture.class, this,
            "evtLatch", evtLatch == null ? "null" : evtLatch.getCount(),
            "remaining", remaining,
            "super", super.toString());
    }

    /**
     *
     */
    private static class CounterWithNodes {
        /** */
        private final long cnt;

        /** */
        private final Set<UUID> nodes = new HashSet<>();

        /**
         * @param cnt Count.
         * @param firstNode Node ID.
         */
        private CounterWithNodes(long cnt, UUID firstNode) {
            this.cnt = cnt;

            nodes.add(firstNode);
        }

        /** {@inheritDoc} */
        @Override public String toString() {
            return S.toString(CounterWithNodes.class, this);
        }
    }

    /**
     * @param step Exponent coefficient.
     * @param timeout Base timeout.
     * @return Time to wait before next debug dump.
     */
    public static long nextDumpTimeout(int step, long timeout) {
        long limit = getLong(IGNITE_LONG_OPERATIONS_DUMP_TIMEOUT_LIMIT, 30 * 60_000);

        if (limit <= 0)
            limit = 30 * 60_000;

        assert step >= 0 : step;

        long dumpFactor = Math.round(Math.pow(2, step));

        long nextTimeout = timeout * dumpFactor;

        if (nextTimeout <= 0)
            return limit;

        return nextTimeout <= limit ? nextTimeout : limit;
    }

    /**
     *
     */
    private static class FinishState {
        /** */
        private final UUID crdId;

        /** */
        private final AffinityTopologyVersion resTopVer;

        /** */
        private final GridDhtPartitionsFullMessage msg;

        /**
         * @param crdId Coordinator node.
         * @param resTopVer Result version.
         * @param msg Result message.
         */
        FinishState(UUID crdId, AffinityTopologyVersion resTopVer, GridDhtPartitionsFullMessage msg) {
            this.crdId = crdId;
            this.resTopVer = resTopVer;
            this.msg = msg;
        }
    }

    /**
     *
     */
    enum ExchangeType {
        /** */
        CLIENT,

        /** */
        ALL,

        /** */
        NONE
    }
    /**
     *
     */
    private enum ExchangeLocalState {
        /** Local node is coordinator. */
        CRD,

        /** Local node is non-coordinator server. */
        SRV,

        /** Local node is client node. */
        CLIENT,

        /**
         * Previous coordinator failed before echange finished and
         * local performs initialization to become new coordinator.
         */
        BECOME_CRD,

        /** Exchange finished. */
        DONE,

        /** This exchange was merged with another one. */
        MERGED
    }
}<|MERGE_RESOLUTION|>--- conflicted
+++ resolved
@@ -2545,15 +2545,6 @@
 
                 boolean finish = cctx.exchange().mergeExchangesOnCoordinator(this);
 
-<<<<<<< HEAD
-                // Synchronize in case of changed coordinator (thread switched to sys-*)
-                synchronized (mux) {
-                    if (hasMergedExchanges())
-                        updateTopologies(crd, true, cctx.coordinators().currentCoordinator());
-                }
-
-=======
->>>>>>> ebd669e4
                 if (!finish)
                     return;
             }
@@ -3195,12 +3186,6 @@
                         return; // Node is stopping, no need to further process exchange.
                     }
 
-<<<<<<< HEAD
-                    if (hasMergedExchanges())
-                        updateTopologies(crd,false, cctx.coordinators().currentCoordinator());
-
-=======
->>>>>>> ebd669e4
                     assert resTopVer.equals(exchCtx.events().topologyVersion()) :  "Unexpected result version [" +
                         "msgVer=" + resTopVer +
                         ", locVer=" + exchCtx.events().topologyVersion() + ']';
