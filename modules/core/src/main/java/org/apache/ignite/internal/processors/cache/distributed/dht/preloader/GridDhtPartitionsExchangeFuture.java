/*
 * Licensed to the Apache Software Foundation (ASF) under one or more
 * contributor license agreements.  See the NOTICE file distributed with
 * this work for additional information regarding copyright ownership.
 * The ASF licenses this file to You under the Apache License, Version 2.0
 * (the "License"); you may not use this file except in compliance with
 * the License.  You may obtain a copy of the License at
 *
 *      http://www.apache.org/licenses/LICENSE-2.0
 *
 * Unless required by applicable law or agreed to in writing, software
 * distributed under the License is distributed on an "AS IS" BASIS,
 * WITHOUT WARRANTIES OR CONDITIONS OF ANY KIND, either express or implied.
 * See the License for the specific language governing permissions and
 * limitations under the License.
 */

package org.apache.ignite.internal.processors.cache.distributed.dht.preloader;

import java.util.ArrayList;
import java.util.Collection;
import java.util.Collections;
import java.util.HashMap;
import java.util.HashSet;
import java.util.List;
import java.util.Map;
import java.util.Set;
import java.util.UUID;
import java.util.concurrent.ConcurrentMap;
import java.util.concurrent.CountDownLatch;
import java.util.concurrent.TimeUnit;
import java.util.concurrent.atomic.AtomicBoolean;
import java.util.concurrent.atomic.AtomicLong;
import java.util.concurrent.atomic.AtomicReference;
import java.util.concurrent.locks.ReadWriteLock;
import org.apache.ignite.IgniteCheckedException;
import org.apache.ignite.IgniteLogger;
import org.apache.ignite.IgniteSystemProperties;
import org.apache.ignite.cache.PartitionLossPolicy;
import org.apache.ignite.cluster.ClusterNode;
import org.apache.ignite.events.CacheEvent;
import org.apache.ignite.events.DiscoveryEvent;
import org.apache.ignite.events.Event;
import org.apache.ignite.events.EventType;
import org.apache.ignite.internal.IgniteFutureTimeoutCheckedException;
import org.apache.ignite.internal.IgniteInternalFuture;
import org.apache.ignite.internal.IgniteInterruptedCheckedException;
import org.apache.ignite.internal.cluster.ClusterTopologyCheckedException;
import org.apache.ignite.internal.events.DiscoveryCustomEvent;
import org.apache.ignite.internal.managers.discovery.DiscoveryCustomMessage;
import org.apache.ignite.internal.managers.discovery.GridDiscoveryTopologySnapshot;
import org.apache.ignite.internal.pagemem.snapshot.SnapshotOperation;
import org.apache.ignite.internal.pagemem.snapshot.SnapshotOperationType;
import org.apache.ignite.internal.pagemem.snapshot.StartSnapshotOperationAckDiscoveryMessage;
import org.apache.ignite.internal.managers.discovery.DiscoCache;
import org.apache.ignite.internal.processors.affinity.AffinityTopologyVersion;
import org.apache.ignite.internal.processors.affinity.GridAffinityAssignmentCache;
import org.apache.ignite.internal.processors.cache.CacheAffinityChangeMessage;
import org.apache.ignite.internal.processors.cache.CacheInvalidStateException;
import org.apache.ignite.internal.processors.cache.ClusterState;
import org.apache.ignite.internal.processors.cache.DynamicCacheChangeBatch;
import org.apache.ignite.internal.processors.cache.DynamicCacheChangeRequest;
import org.apache.ignite.internal.processors.cache.DynamicCacheDescriptor;
import org.apache.ignite.internal.processors.cache.GridCacheContext;
import org.apache.ignite.internal.processors.cache.GridCacheMvccCandidate;
import org.apache.ignite.internal.processors.cache.GridCacheProcessor;
import org.apache.ignite.internal.processors.cache.GridCacheSharedContext;
import org.apache.ignite.internal.processors.cache.distributed.dht.GridClientPartitionTopology;
import org.apache.ignite.internal.processors.cache.distributed.dht.GridDhtLocalPartition;
import org.apache.ignite.internal.processors.cache.distributed.dht.GridDhtPartitionState;
import org.apache.ignite.internal.processors.cache.distributed.dht.GridDhtPartitionTopology;
import org.apache.ignite.internal.processors.cache.distributed.dht.GridDhtTopologyFuture;
import org.apache.ignite.internal.processors.cache.transactions.IgniteTxKey;
import org.apache.ignite.internal.processors.cache.version.GridCacheVersion;
import org.apache.ignite.internal.processors.cluster.GridClusterStateProcessor;
import org.apache.ignite.internal.processors.timeout.GridTimeoutObjectAdapter;
import org.apache.ignite.internal.util.GridAtomicLong;
import org.apache.ignite.internal.util.future.GridFutureAdapter;
import org.apache.ignite.internal.util.tostring.GridToStringExclude;
import org.apache.ignite.internal.util.tostring.GridToStringInclude;
import org.apache.ignite.internal.util.typedef.CI1;
import org.apache.ignite.internal.util.typedef.F;
import org.apache.ignite.internal.util.typedef.T2;
import org.apache.ignite.internal.util.typedef.internal.CU;
import org.apache.ignite.internal.util.typedef.internal.LT;
import org.apache.ignite.internal.util.typedef.internal.S;
import org.apache.ignite.internal.util.typedef.internal.U;
import org.apache.ignite.lang.IgniteInClosure;
import org.apache.ignite.lang.IgniteRunnable;
import org.jetbrains.annotations.NotNull;
import org.jetbrains.annotations.Nullable;
import org.jsr166.ConcurrentHashMap8;

import static org.apache.ignite.IgniteSystemProperties.IGNITE_THREAD_DUMP_ON_EXCHANGE_TIMEOUT;
import static org.apache.ignite.cache.PartitionLossPolicy.READ_ONLY_ALL;
import static org.apache.ignite.cache.PartitionLossPolicy.READ_ONLY_SAFE;
import static org.apache.ignite.cache.PartitionLossPolicy.READ_WRITE_ALL;
import static org.apache.ignite.cache.PartitionLossPolicy.READ_WRITE_SAFE;
import static org.apache.ignite.events.EventType.EVT_NODE_FAILED;
import static org.apache.ignite.events.EventType.EVT_NODE_JOINED;
import static org.apache.ignite.events.EventType.EVT_NODE_LEFT;
import static org.apache.ignite.internal.events.DiscoveryCustomEvent.EVT_DISCOVERY_CUSTOM_EVT;
import static org.apache.ignite.internal.managers.communication.GridIoPolicy.SYSTEM_POOL;

/**
 * Future for exchanging partition maps.
 */
@SuppressWarnings({"TypeMayBeWeakened", "unchecked"})
public class GridDhtPartitionsExchangeFuture extends GridFutureAdapter<AffinityTopologyVersion>
    implements Comparable<GridDhtPartitionsExchangeFuture>, GridDhtTopologyFuture {
    /** */
    public static final int DUMP_PENDING_OBJECTS_THRESHOLD =
        IgniteSystemProperties.getInteger(IgniteSystemProperties.IGNITE_DUMP_PENDING_OBJECTS_THRESHOLD, 10);

    public static final String EXCHANGE_LOG = "org.apache.ignite.internal.exchange.time";

    /** */
    private static final long serialVersionUID = 0L;

    /** Dummy flag. */
    private final boolean dummy;

    /** Force preload flag. */
    private final boolean forcePreload;

    /** Dummy reassign flag. */
    private final boolean reassign;

    /** */
    @GridToStringExclude
    private volatile DiscoCache discoCache;

    /** Discovery event. */
    private volatile DiscoveryEvent discoEvt;

    /** */
    @GridToStringExclude
    private final Set<UUID> remaining = new HashSet<>();

    /** */
    @GridToStringExclude
    private List<ClusterNode> srvNodes;

    /** */
    private ClusterNode crd;

    /** ExchangeFuture id. */
    private final GridDhtPartitionExchangeId exchId;

    /** Cache context. */
    private final GridCacheSharedContext<?, ?> cctx;

    /** Busy lock to prevent activities from accessing exchanger while it's stopping. */
    private ReadWriteLock busyLock;

    /** */
    private AtomicBoolean added = new AtomicBoolean(false);

    /** Event latch. */
    @GridToStringExclude
    private final CountDownLatch evtLatch = new CountDownLatch(1);

    /** */
    private GridFutureAdapter<Boolean> initFut;

    /** */
    @GridToStringExclude
    private final List<IgniteRunnable> discoEvts = new ArrayList<>();

    /** */
    private boolean init;

    /** Last committed cache version before next topology version use. */
    private AtomicReference<GridCacheVersion> lastVer = new AtomicReference<>();

    /**
     * Messages received on non-coordinator are stored in case if this node
     * becomes coordinator.
     */
    private final Map<ClusterNode, GridDhtPartitionsSingleMessage> singleMsgs = new ConcurrentHashMap8<>();

    /** Messages received from new coordinator. */
    private final Map<ClusterNode, GridDhtPartitionsFullMessage> fullMsgs = new ConcurrentHashMap8<>();

    /** */
    @SuppressWarnings({"FieldCanBeLocal", "UnusedDeclaration"})
    @GridToStringInclude
    private volatile IgniteInternalFuture<?> partReleaseFut;

    /** */
    private final Object mux = new Object();

    /** Logger. */
    private final IgniteLogger log;

    /** */
    private final IgniteLogger exchLog;

    /** Dynamic cache change requests. */
    private Collection<DynamicCacheChangeRequest> reqs;

    /** */
    private CacheAffinityChangeMessage affChangeMsg;

    /** Cache validation results. */
    private volatile Map<Integer, CacheValidation> cacheValidRes;

    /** Skip preload flag. */
    private boolean skipPreload;

    /** */
    private boolean clientOnlyExchange;

    /** Init timestamp. Used to track the amount of time spent to complete the future. */
    private long initTs;

    /** */
    private boolean centralizedAff;

    /** Change global state exception. */
    private Exception changeGlobalStateE;

    /** Change global state exceptions. */
    private final Map<UUID, Exception> changeGlobalStateExceptions = new ConcurrentHashMap8<>();

    /** This exchange for change global state. */
    private boolean exchangeOnChangeGlobalState;

    /** */
    private ConcurrentMap<UUID, GridDhtPartitionsSingleMessage> msgs = new ConcurrentHashMap8<>();

    /** */
    private volatile IgniteDhtPartitionHistorySuppliersMap partHistSuppliers = new IgniteDhtPartitionHistorySuppliersMap();

    /** Forced Rebalance future. */
    private GridFutureAdapter<Boolean> forcedRebFut;

    /** */
    private volatile Map<Integer, Map<Integer, Long>> partHistReserved;

    /** */
    private volatile IgniteDhtPartitionsToReloadMap partsToReload = new IgniteDhtPartitionsToReloadMap();

    /**
     * Dummy future created to trigger reassignments if partition
     * topology changed while preloading.
     *
     * @param cctx Cache context.
     * @param reassign Dummy reassign flag.
     * @param discoEvt Discovery event.
     * @param exchId Exchange id.
     */
    public GridDhtPartitionsExchangeFuture(
        GridCacheSharedContext cctx,
        boolean reassign,
        DiscoveryEvent discoEvt,
        GridDhtPartitionExchangeId exchId
    ) {
        dummy = true;
        forcePreload = false;

        this.exchId = exchId;
        this.reassign = reassign;
        this.discoEvt = discoEvt;
        this.cctx = cctx;

        log = cctx.logger(getClass());
        exchLog = cctx.logger(EXCHANGE_LOG);

        onDone(exchId.topologyVersion());
    }

    /**
     * Force preload future created to trigger reassignments if partition
     * topology changed while preloading.
     *
     * @param cctx Cache context.
     * @param discoEvt Discovery event.
     * @param exchId Exchange id.
     * @param forcedRebFut Forced Rebalance future.
     */
    public GridDhtPartitionsExchangeFuture(GridCacheSharedContext cctx, DiscoveryEvent discoEvt,
        GridDhtPartitionExchangeId exchId, GridFutureAdapter<Boolean> forcedRebFut) {
        dummy = false;
        forcePreload = true;

        this.exchId = exchId;
        this.discoEvt = discoEvt;
        this.cctx = cctx;
        this.forcedRebFut = forcedRebFut;

        log = cctx.logger(getClass());
        exchLog = cctx.logger(EXCHANGE_LOG);

        reassign = true;

        onDone(exchId.topologyVersion());
    }

    /**
     * @param cctx Cache context.
     * @param busyLock Busy lock.
     * @param exchId Exchange ID.
     * @param reqs Cache change requests.
     * @param affChangeMsg Affinity change message.
     */
    public GridDhtPartitionsExchangeFuture(
        GridCacheSharedContext cctx,
        ReadWriteLock busyLock,
        GridDhtPartitionExchangeId exchId,
        Collection<DynamicCacheChangeRequest> reqs,
        CacheAffinityChangeMessage affChangeMsg
    ) {
        assert busyLock != null;
        assert exchId != null;
        assert exchId.topologyVersion() != null;

        dummy = false;
        forcePreload = false;
        reassign = false;

        this.cctx = cctx;
        this.busyLock = busyLock;
        this.exchId = exchId;
        this.reqs = reqs;
        this.affChangeMsg = affChangeMsg;

        log = cctx.logger(getClass());
        exchLog = cctx.logger(EXCHANGE_LOG);

        initFut = new GridFutureAdapter<>();

        if (log.isDebugEnabled())
            log.debug("Creating exchange future [localNode=" + cctx.localNodeId() + ", fut=" + this + ']');
    }

    /**
     * @param reqs Cache change requests.
     */
    public void cacheChangeRequests(Collection<DynamicCacheChangeRequest> reqs) {
        this.reqs = reqs;
    }

    /**
     * @param affChangeMsg Affinity change message.
     */
    public void affinityChangeMessage(CacheAffinityChangeMessage affChangeMsg) {
        this.affChangeMsg = affChangeMsg;
    }

    /** {@inheritDoc} */
    @Override public AffinityTopologyVersion topologyVersion() {
        return exchId.topologyVersion();
    }

    /**
     * @return Skip preload flag.
     */
    public boolean skipPreload() {
        return skipPreload;
    }

    /**
     * @return Dummy flag.
     */
    public boolean dummy() {
        return dummy;
    }

    /**
     * @return Force preload flag.
     */
    public boolean forcePreload() {
        return forcePreload;
    }

    /**
     * @return Dummy reassign flag.
     */
    public boolean reassign() {
        return reassign;
    }

    /**
     * @return {@code True} if dummy reassign.
     */
    public boolean dummyReassign() {
        return (dummy() || forcePreload()) && reassign();
    }

    /**
     * @param cacheId Cache ID.
     * @param partId Partition ID.
     * @return ID of history supplier node or null if it doesn't exist.
     */
    @Nullable public UUID partitionHistorySupplier(int cacheId, int partId) {
        return partHistSuppliers.getSupplier(cacheId, partId);
    }

    /**
     * @return Discovery cache.
     */
    public DiscoCache discoCache() {
        return discoCache;
    }

    /**
     * @param cacheId Cache ID to check.
     * @param topVer Topology version.
     * @return {@code True} if cache was added during this exchange.
     */
    public boolean isCacheAdded(int cacheId, AffinityTopologyVersion topVer) {
        if (cacheStarted(cacheId))
            return true;

        GridCacheContext<?, ?> cacheCtx = cctx.cacheContext(cacheId);

        return cacheCtx != null && F.eq(cacheCtx.startTopologyVersion(), topVer);
    }

    /**
     * @param cacheId Cache ID.
     * @return {@code True} if non-client cache was added during this exchange.
     */
    public boolean cacheStarted(int cacheId) {
        if (!F.isEmpty(reqs)) {
            for (DynamicCacheChangeRequest req : reqs) {
                if (req.start() && !req.clientStartOnly()) {
                    if (CU.cacheId(req.cacheName()) == cacheId)
                        return true;
                }
            }
        }

        return false;
    }

    /**
     * @return {@code True}
     */
    public boolean onAdded() {
        return added.compareAndSet(false, true);
    }

    /**
     * Event callback.
     *
     * @param exchId Exchange ID.
     * @param discoEvt Discovery event.
     * @param discoCache Discovery data cache.
     */
    public void onEvent(GridDhtPartitionExchangeId exchId, DiscoveryEvent discoEvt, DiscoCache discoCache) {
        assert exchId.equals(this.exchId);

        this.discoEvt = discoEvt;
        this.discoCache = discoCache;

        evtLatch.countDown();
    }

    /**
     *
     */
    public ClusterState newClusterState() {
        if (!F.isEmpty(reqs)) {
            for (DynamicCacheChangeRequest req : reqs) {
                if (req.globalStateChange())
                    return req.state();
            }
        }

        return null;
    }

    /**
     * @return Discovery event.
     */
    public DiscoveryEvent discoveryEvent() {
        return discoEvt;
    }

    /**
     * @return Exchange ID.
     */
    public GridDhtPartitionExchangeId exchangeId() {
        return exchId;
    }

    /**
     * @return Forced Rebalance future.
     */
    @Nullable public GridFutureAdapter<Boolean> forcedRebalanceFuture() {
        return forcedRebFut;
    }

    /**
     * @return {@code true} if entered to busy state.
     */
    private boolean enterBusy() {
        if (busyLock.readLock().tryLock())
            return true;

        if (log.isDebugEnabled())
            log.debug("Failed to enter busy state (exchanger is stopping): " + this);

        return false;
    }

    /**
     *
     */
    private void leaveBusy() {
        busyLock.readLock().unlock();
    }

    /**
     * Starts activity.
     *
     * @throws IgniteInterruptedCheckedException If interrupted.
     */
    public void init() throws IgniteInterruptedCheckedException {
        if (isDone())
            return;

        initTs = U.currentTimeMillis();

        U.await(evtLatch);

        assert discoEvt != null : this;
        assert exchId.nodeId().equals(discoEvt.eventNode().id()) : this;
        assert !dummy && !forcePreload : this;

        try {
            AffinityTopologyVersion topVer = topologyVersion();

            discoCache.updateAlives(cctx.discovery());

            srvNodes = new ArrayList<>(discoCache.serverNodes());

            remaining.addAll(F.nodeIds(F.view(srvNodes, F.remoteNodes(cctx.localNodeId()))));

            crd = srvNodes.isEmpty() ? null : srvNodes.get(0);

            boolean crdNode = crd != null && crd.isLocal();

            skipPreload = cctx.kernalContext().clientNode();

            exchLog.info("Start exchange init [topVer=" + topVer +
                ", crd=" + crdNode +
                ", evt=" + discoEvt.type() +
                ", customEvt=" + (discoEvt.type() == EVT_DISCOVERY_CUSTOM_EVT ? ((DiscoveryCustomEvent)discoEvt).customMessage() : null) +
                ']');

            ExchangeType exchange;

            if (discoEvt.type() == EVT_DISCOVERY_CUSTOM_EVT) {
                DiscoveryCustomMessage msg = ((DiscoveryCustomEvent)discoEvt).customMessage();

                if (msg instanceof DynamicCacheChangeBatch) {
                    assert !F.isEmpty(reqs);

                    exchange = onCacheChangeRequest(crdNode);
                }
                else if (msg instanceof StartSnapshotOperationAckDiscoveryMessage) {
                    exchange = CU.clientNode(discoEvt.eventNode()) ?
                        onClientNodeEvent(crdNode) :
                        onServerNodeEvent(crdNode);

                    StartSnapshotOperationAckDiscoveryMessage snapshotOperationMsg = (StartSnapshotOperationAckDiscoveryMessage)msg;

                    if (!cctx.localNode().isDaemon()) {
                        SnapshotOperation op = snapshotOperationMsg.snapshotOperation();

                        if (op.type() == SnapshotOperationType.RESTORE) {
                            if (reqs != null)
                                reqs = new ArrayList<>(reqs);
                            else
                                reqs = new ArrayList<>();

                            List<DynamicCacheChangeRequest> destroyRequests = getStopCacheRequests(
                                cctx.cache(), op.cacheNames(), cctx.localNodeId());

                            reqs.addAll(destroyRequests);

                            if (!reqs.isEmpty()) { //Emulate destroy cache request
                                if (op.type() == SnapshotOperationType.RESTORE)
                                    cctx.cache().onCustomEvent(new DynamicCacheChangeBatch(reqs), topVer);

                                onCacheChangeRequest(crdNode);
                            }
                        }
                    }
                }
                else {
                    assert affChangeMsg != null : this;

                    exchange = onAffinityChangeRequest(crdNode);
                }
            }
            else {
                if (discoEvt.type() == EVT_NODE_JOINED) {
                    Collection<DynamicCacheDescriptor> receivedCaches = cctx.cache().startReceivedCaches(topVer);

                    if (!discoEvt.eventNode().isLocal())
                        cctx.affinity().initStartedCaches(crdNode, this, receivedCaches);
                }

                exchange = CU.clientNode(discoEvt.eventNode()) ?
                    onClientNodeEvent(crdNode) :
                    onServerNodeEvent(crdNode);
            }

            updateTopologies(crdNode);

            switch (exchange) {
                case ALL: {
                    distributedExchange();

                    break;
                }

                case CLIENT: {
                    initTopologies();

                    clientOnlyExchange();

                    break;
                }

                case NONE: {
                    initTopologies();

                    onDone(topVer);

                    break;
                }

                default:
                    assert false;
            }

            exchLog.info("Finish exchange init [topVer=" + topVer + ", crd=" + crdNode + ']');
        }
        catch (IgniteInterruptedCheckedException e) {
            onDone(e);

            throw e;
        }
        catch (Throwable e) {
            U.error(log, "Failed to reinitialize local partitions (preloading will be stopped): " + exchId, e);

            onDone(e);

            if (e instanceof Error)
                throw (Error)e;
        }
    }

    /**
     * @param cache Cache.
     * @param cacheNames Cache names.
     * @param locNodeId Local node id.
     */
    @NotNull public static List<DynamicCacheChangeRequest> getStopCacheRequests(GridCacheProcessor cache,
        Set<String> cacheNames, UUID locNodeId) {
        List<DynamicCacheChangeRequest> destroyRequests = new ArrayList<>();

        for (String cacheName : cacheNames) {
            DynamicCacheDescriptor desc = cache.cacheDescriptor(CU.cacheId(cacheName));

            if (desc == null)
                continue;

            DynamicCacheChangeRequest t = new DynamicCacheChangeRequest(UUID.randomUUID(), cacheName, locNodeId);

            t.stop(true);
            t.destroy(true);

            t.deploymentId(desc.deploymentId());

            t.restart(true);

            destroyRequests.add(t);
        }

        return destroyRequests;
    }

    /**
     * @throws IgniteCheckedException If failed.
     */
    private void initTopologies() throws IgniteCheckedException {
        cctx.database().checkpointReadLock();

        try {
            if (crd != null) {
                for (GridCacheContext cacheCtx : cctx.cacheContexts()) {
                    if (cacheCtx.isLocal())
                        continue;

                    cacheCtx.topology().beforeExchange(this, !centralizedAff);
                }
            }
        }
        finally {
            cctx.database().checkpointReadUnlock();
        }
    }

    /**
     * @param crd Coordinator flag.
     * @throws IgniteCheckedException If failed.
     */
    private void updateTopologies(boolean crd) throws IgniteCheckedException {
        exchLog.info("updateTopologies start [topVer=" + topologyVersion() + ", crd=" + crd + ']');

        for (GridCacheContext cacheCtx : cctx.cacheContexts()) {
            if (cacheCtx.isLocal())
                continue;

            GridClientPartitionTopology clientTop = cctx.exchange().clearClientTopology(cacheCtx.cacheId());

            long updSeq = clientTop == null ? -1 : clientTop.lastUpdateSequence();

            GridDhtPartitionTopology top = cacheCtx.topology();

            if (crd) {
                boolean updateTop = !cacheCtx.isLocal() &&
                    exchId.topologyVersion().equals(cacheCtx.startTopologyVersion());

                if (updateTop && clientTop != null)
                    cacheCtx.topology().update(this, clientTop.partitionMap(true), clientTop.updateCounters(false), Collections.<Integer>emptySet());
            }

            top.updateTopologyVersion(exchId, this, updSeq, stopping(cacheCtx.cacheId()));
        }

        for (GridClientPartitionTopology top : cctx.exchange().clientTopologies())
            top.updateTopologyVersion(exchId, this, -1, stopping(top.cacheId()));

        exchLog.info("updateTopologies end [topVer=" + topologyVersion() + ", crd=" + crd + ']');
    }

    /**
     * @param crd Coordinator flag.
     * @return Exchange type.
     * @throws IgniteCheckedException If failed.
     */
    private ExchangeType onCacheChangeRequest(boolean crd) throws IgniteCheckedException {
        assert !F.isEmpty(reqs) : this;

        GridClusterStateProcessor stateProc = cctx.kernalContext().state();

        if (exchangeOnChangeGlobalState = stateProc.changeGlobalState(reqs, topologyVersion())) {
            changeGlobalStateE = stateProc.onChangeGlobalState();

            if (crd && changeGlobalStateE != null)
                changeGlobalStateExceptions.put(cctx.localNodeId(), changeGlobalStateE);
        }

        boolean clientOnly = cctx.affinity().onCacheChangeRequest(this, crd, reqs);

        if (clientOnly) {
            boolean clientCacheStarted = false;

            for (DynamicCacheChangeRequest req : reqs) {
                if (req.start() && req.clientStartOnly() && req.initiatingNodeId().equals(cctx.localNodeId())) {
                    clientCacheStarted = true;

                    break;
                }
            }

            return clientCacheStarted ? ExchangeType.CLIENT : ExchangeType.NONE;
        }
        else
            return cctx.kernalContext().clientNode() ? ExchangeType.CLIENT : ExchangeType.ALL;
    }

    /**
     * @param crd Coordinator flag.
     * @throws IgniteCheckedException If failed.
     * @return Exchange type.
     */
    private ExchangeType onAffinityChangeRequest(boolean crd) throws IgniteCheckedException {
        assert affChangeMsg != null : this;

        cctx.affinity().onChangeAffinityMessage(this, crd, affChangeMsg);

        if (cctx.kernalContext().clientNode())
            return ExchangeType.CLIENT;

        return ExchangeType.ALL;
    }

    /**
     * @param crd Coordinator flag.
     * @throws IgniteCheckedException If failed.
     * @return Exchange type.
     */
    private ExchangeType onClientNodeEvent(boolean crd) throws IgniteCheckedException {
        assert CU.clientNode(discoEvt.eventNode()) : this;

        if (discoEvt.type() == EVT_NODE_LEFT || discoEvt.type() == EVT_NODE_FAILED) {
            onLeft();

            assert !discoEvt.eventNode().isLocal() : discoEvt;
        }
        else
            assert discoEvt.type() == EVT_NODE_JOINED || discoEvt.type() == EVT_DISCOVERY_CUSTOM_EVT : discoEvt;

        cctx.affinity().onClientEvent(this, crd);

        return discoEvt.eventNode().isLocal() ? ExchangeType.CLIENT : ExchangeType.NONE;
    }

    /**
     * @param crd Coordinator flag.
     * @throws IgniteCheckedException If failed.
     * @return Exchange type.
     */
    private ExchangeType onServerNodeEvent(boolean crd) throws IgniteCheckedException {
        assert !CU.clientNode(discoEvt.eventNode()) : this;

        if (discoEvt.type() == EVT_NODE_LEFT || discoEvt.type() == EVT_NODE_FAILED) {
            onLeft();

            warnNoAffinityNodes();

            centralizedAff = cctx.affinity().onServerLeft(this);
        }
        else
            cctx.affinity().onServerJoin(this, crd);

        return cctx.kernalContext().clientNode() ? ExchangeType.CLIENT : ExchangeType.ALL;
    }

    /**
     * @throws IgniteCheckedException If failed.
     */
    private void clientOnlyExchange() throws IgniteCheckedException {
        clientOnlyExchange = true;

        //todo checl invoke on client
        if (crd != null) {
            if (crd.isLocal()) {
                for (GridCacheContext cacheCtx : cctx.cacheContexts()) {
                    boolean updateTop = !cacheCtx.isLocal() &&
                        exchId.topologyVersion().equals(cacheCtx.startTopologyVersion());

                    if (updateTop) {
                        for (GridClientPartitionTopology top : cctx.exchange().clientTopologies()) {
                            if (top.cacheId() == cacheCtx.cacheId()) {
                                cacheCtx.topology().update(this,
                                    top.partitionMap(true),
                                    top.updateCounters(false),
                                    Collections.<Integer>emptySet());

                                break;
                            }
                        }
                    }
                }
            }
            else {
                if (!centralizedAff)
                    sendLocalPartitions(crd);

                initDone();

                return;
            }
        }
        else {
            if (centralizedAff) { // Last server node failed.
                for (GridCacheContext cacheCtx : cctx.cacheContexts()) {
                    GridAffinityAssignmentCache aff = cacheCtx.affinity().affinityCache();

                    aff.initialize(topologyVersion(), aff.idealAssignment());
                }
            }
        }

        onDone(topologyVersion());
    }

    /**
     * @throws IgniteCheckedException If failed.
     */
    private void distributedExchange() throws IgniteCheckedException {
        assert crd != null;

        assert !cctx.kernalContext().clientNode();

        for (GridCacheContext cacheCtx : cctx.cacheContexts()) {
            if (cacheCtx.isLocal())
                continue;

            cacheCtx.preloader().onTopologyChanged(this);
        }

        cctx.database().releaseHistoryForPreloading();

        // To correctly rebalance when persistence is enabled, it is necessary to reserve history within exchange.
        partHistReserved = cctx.database().reserveHistoryForExchange();

        waitPartitionRelease();

        boolean topChanged = discoEvt.type() != EVT_DISCOVERY_CUSTOM_EVT || affChangeMsg != null;

        for (GridCacheContext cacheCtx : cctx.cacheContexts()) {
            if (cacheCtx.isLocal() || stopping(cacheCtx.cacheId()))
                continue;

            if (topChanged) {
                cacheCtx.continuousQueries().beforeExchange(exchId.topologyVersion());

                // Partition release future is done so we can flush the write-behind store.
                cacheCtx.store().forceFlush();
            }

            cacheCtx.topology().beforeExchange(this, !centralizedAff);
        }

        cctx.database().beforeExchange(this);

        StartSnapshotOperationAckDiscoveryMessage snapshotOperationMsg = getSnapshotOperationMessage();

        // If it's a snapshot operation request, synchronously wait for backup start.
        if (snapshotOperationMsg != null) {
            if (!cctx.localNode().isClient() && !cctx.localNode().isDaemon()) {
                SnapshotOperation op = snapshotOperationMsg.snapshotOperation();

                if (op.type() != SnapshotOperationType.RESTORE)
                    startLocalSnasphotOperation(snapshotOperationMsg);
            }
        }

        if (crd.isLocal()) {
            if (remaining.isEmpty())
                onAllReceived();
        }
        else
            sendPartitions(crd);

        initDone();
    }

    /**
     * @param snapOpMsg Snapshot operation message.
     */
    private void startLocalSnasphotOperation(StartSnapshotOperationAckDiscoveryMessage snapOpMsg
    ) throws IgniteCheckedException {
        IgniteInternalFuture fut = cctx.database()
            .startLocalSnapshotOperation(snapOpMsg.initiatorNodeId(), snapOpMsg.snapshotOperation());

        if (fut != null)
            fut.get();
    }

    /**
     * @throws IgniteCheckedException If failed.
     */
    private void waitPartitionRelease() throws IgniteCheckedException {
        IgniteInternalFuture<?> partReleaseFut = cctx.partitionReleaseFuture(topologyVersion());

        // Assign to class variable so it will be included into toString() method.
        this.partReleaseFut = partReleaseFut;

        if (exchId.isLeft())
            cctx.mvcc().removeExplicitNodeLocks(exchId.nodeId(), exchId.topologyVersion());

        if (log.isDebugEnabled())
            log.debug("Before waiting for partition release future: " + this);

        int dumpedObjects = 0;

        while (true) {
            try {
                partReleaseFut.get(2 * cctx.gridConfig().getNetworkTimeout(), TimeUnit.MILLISECONDS);

                break;
            }
            catch (IgniteFutureTimeoutCheckedException ignored) {
                // Print pending transactions and locks that might have led to hang.
                if (dumpedObjects < DUMP_PENDING_OBJECTS_THRESHOLD) {
                    dumpPendingObjects();

                    dumpedObjects++;
                }
            }
        }

        if (log.isDebugEnabled())
            log.debug("After waiting for partition release future: " + this);

        IgniteInternalFuture<?> locksFut = cctx.mvcc().finishLocks(exchId.topologyVersion());

        dumpedObjects = 0;

        while (true) {
            try {
                locksFut.get(2 * cctx.gridConfig().getNetworkTimeout(), TimeUnit.MILLISECONDS);

                break;
            }
            catch (IgniteFutureTimeoutCheckedException ignored) {
                if (dumpedObjects < DUMP_PENDING_OBJECTS_THRESHOLD) {
                    U.warn(log, "Failed to wait for locks release future. " +
                        "Dumping pending objects that might be the cause: " + cctx.localNodeId());

                    U.warn(log, "Locked keys:");

                    for (IgniteTxKey key : cctx.mvcc().lockedKeys())
                        U.warn(log, "Locked key: " + key);

                    for (IgniteTxKey key : cctx.mvcc().nearLockedKeys())
                        U.warn(log, "Locked near key: " + key);

                    Map<IgniteTxKey, Collection<GridCacheMvccCandidate>> locks =
                        cctx.mvcc().unfinishedLocks(exchId.topologyVersion());

                    for (Map.Entry<IgniteTxKey, Collection<GridCacheMvccCandidate>> e : locks.entrySet())
                        U.warn(log, "Awaited locked entry [key=" + e.getKey() + ", mvcc=" + e.getValue() + ']');

                    dumpedObjects++;

                    if (IgniteSystemProperties.getBoolean(IGNITE_THREAD_DUMP_ON_EXCHANGE_TIMEOUT, false))
                        U.dumpThreads(log);
                }
            }
        }
    }

    /**
     *
     */
    private void onLeft() {
        for (GridCacheContext cacheCtx : cctx.cacheContexts()) {
            if (cacheCtx.isLocal())
                continue;

            cacheCtx.preloader().unwindUndeploys();
        }

        cctx.mvcc().removeExplicitNodeLocks(exchId.nodeId(), exchId.topologyVersion());
    }

    /**
     *
     */
    private void warnNoAffinityNodes() {
        List<String> cachesWithoutNodes = null;

        for (String name : cctx.cache().cacheNames()) {
            if (discoCache.cacheAffinityNodes(name).isEmpty()) {
                if (cachesWithoutNodes == null)
                    cachesWithoutNodes = new ArrayList<>();

                cachesWithoutNodes.add(name);

                // Fire event even if there is no client cache started.
                if (cctx.gridEvents().isRecordable(EventType.EVT_CACHE_NODES_LEFT)) {
                    Event evt = new CacheEvent(
                        name,
                        cctx.localNode(),
                        cctx.localNode(),
                        "All server nodes have left the cluster.",
                        EventType.EVT_CACHE_NODES_LEFT,
                        0,
                        false,
                        null,
                        null,
                        null,
                        null,
                        false,
                        null,
                        false,
                        null,
                        null,
                        null
                    );

                    cctx.gridEvents().record(evt);
                }
            }
        }

        if (cachesWithoutNodes != null) {
            StringBuilder sb =
                new StringBuilder("All server nodes for the following caches have left the cluster: ");

            for (int i = 0; i < cachesWithoutNodes.size(); i++) {
                String cache = cachesWithoutNodes.get(i);

                sb.append('\'').append(cache).append('\'');

                if (i != cachesWithoutNodes.size() - 1)
                    sb.append(", ");
            }

            U.quietAndWarn(log, sb.toString());

            U.quietAndWarn(log, "Must have server nodes for caches to operate.");
        }
    }

    /**
     *
     */
    private void dumpPendingObjects() {
        U.warn(log, "Failed to wait for partition release future [topVer=" + topologyVersion() +
            ", node=" + cctx.localNodeId() + "]. Dumping pending objects that might be the cause: ");

        try {
            cctx.exchange().dumpDebugInfo(topologyVersion());
        }
        catch (Exception e) {
            U.error(log, "Failed to dump debug information: " + e, e);
        }

        if (IgniteSystemProperties.getBoolean(IGNITE_THREAD_DUMP_ON_EXCHANGE_TIMEOUT, false))
            U.dumpThreads(log);
    }

    /**
     * @param cacheId Cache ID to check.
     * @return {@code True} if cache is stopping by this exchange.
     */
    public boolean stopping(int cacheId) {
        boolean stopping = false;

        if (!F.isEmpty(reqs)) {
            for (DynamicCacheChangeRequest req : reqs) {
                if (cacheId == CU.cacheId(req.cacheName())) {
                    stopping = req.stop();

                    break;
                }
            }
        }

        return stopping;
    }

    /**
     * @param node Node.
     * @throws IgniteCheckedException If failed.
     */
    private void sendLocalPartitions(ClusterNode node) throws IgniteCheckedException {
        exchLog.info("sendLocalPartitions start [topVer=" + topologyVersion() + ']');

        assert node != null;

        // Reset lost partition before send local partition to coordinator.
        if (!F.isEmpty(reqs)) {
            Set<String> caches = new HashSet<>();

            for (DynamicCacheChangeRequest req : reqs) {
                if (req.resetLostPartitions())
                    caches.add(req.cacheName());
            }

            if (!F.isEmpty(caches))
                resetLostPartitions(caches);
        }

        GridDhtPartitionsSingleMessage m = cctx.exchange().createPartitionsSingleMessage(
            node, exchangeId(), clientOnlyExchange, true);

        Map<Integer, Map<Integer, Long>> partHistReserved0 = partHistReserved;

        if (partHistReserved0 != null)
            m.partitionHistoryCounters(partHistReserved0);

        if (exchangeOnChangeGlobalState && changeGlobalStateE != null)
            m.setException(changeGlobalStateE);

        if (log.isDebugEnabled())
            log.debug("Sending local partitions [nodeId=" + node.id() + ", exchId=" + exchId + ", msg=" + m + ']');

        try {
            cctx.io().send(node, m, SYSTEM_POOL);
        }
        catch (ClusterTopologyCheckedException ignore) {
            if (log.isDebugEnabled())
                log.debug("Node left during partition exchange [nodeId=" + node.id() + ", exchId=" + exchId + ']');
        }

        exchLog.info("sendLocalPartitions end [topVer=" + topologyVersion() + ']');
    }

    /**
     * @param compress {@code True} if it is possible to use compression for message.
     * @return Message.
     */
    private GridDhtPartitionsFullMessage createPartitionsMessage(Collection<ClusterNode> nodes, boolean compress) {
        GridCacheVersion last = lastVer.get();

        GridDhtPartitionsFullMessage m = cctx.exchange().createPartitionsFullMessage(
            nodes,
            exchangeId(),
            last != null ? last : cctx.versions().last(),
            partHistSuppliers,
            partsToReload,
            compress);

        if (exchangeOnChangeGlobalState && !F.isEmpty(changeGlobalStateExceptions))
            m.setExceptionsMap(changeGlobalStateExceptions);

        return m;
    }

    /**
     * @param nodes Nodes.
     * @throws IgniteCheckedException If failed.
     */
    private void sendAllPartitions(Collection<ClusterNode> nodes) throws IgniteCheckedException {
        exchLog.info("sendAllPartitions start [topVer=" + topologyVersion() + ']');

        GridDhtPartitionsFullMessage m = createPartitionsMessage(nodes, true);

        assert !nodes.contains(cctx.localNode());

        if (log.isDebugEnabled())
            log.debug("Sending full partition map [nodeIds=" + F.viewReadOnly(nodes, F.node2id()) +
                ", exchId=" + exchId + ", msg=" + m + ']');

        cctx.io().safeSend(nodes, m, SYSTEM_POOL, null);

        exchLog.info("sendAllPartitions end [topVer=" + topologyVersion() + ']');
    }

    /**
     * @param oldestNode Oldest node.
     */
    private void sendPartitions(ClusterNode oldestNode) {
        try {
            sendLocalPartitions(oldestNode);
        }
        catch (ClusterTopologyCheckedException ignore) {
            if (log.isDebugEnabled())
                log.debug("Oldest node left during partition exchange [nodeId=" + oldestNode.id() +
                    ", exchId=" + exchId + ']');
        }
        catch (IgniteCheckedException e) {
            U.error(log, "Failed to send local partitions to oldest node (will retry after timeout) [oldestNodeId=" +
                oldestNode.id() + ", exchId=" + exchId + ']', e);
        }
    }

    /** {@inheritDoc} */
    @Override public boolean onDone(@Nullable AffinityTopologyVersion res, @Nullable Throwable err) {
        boolean realExchange = !dummy && !forcePreload;

        if (err == null && realExchange) {
            for (GridCacheContext cacheCtx : cctx.cacheContexts()) {
                if (cacheCtx.isLocal())
                    continue;

                try {
                    if (centralizedAff)
                        cacheCtx.topology().initPartitions(this);
                }
                catch (IgniteInterruptedCheckedException e) {
                    U.error(log, "Failed to initialize partitions.", e);
                }

                GridCacheContext drCacheCtx = cacheCtx.isNear() ? cacheCtx.near().dht().context() : cacheCtx;

                if (drCacheCtx.isDrEnabled()) {
                    try {
                        drCacheCtx.dr().onExchange(topologyVersion(), exchId.isLeft());
                    }
                    catch (IgniteCheckedException e) {
                        U.error(log, "Failed to notify DR: " + e, e);
                    }
                }
            }

            if (discoEvt.type() == EVT_NODE_LEFT ||
                discoEvt.type() == EVT_NODE_FAILED ||
                discoEvt.type() == EVT_NODE_JOINED)
                detectLostPartitions();

            Map<Integer, CacheValidation> m = new HashMap<>(cctx.cacheContexts().size());

            for (GridCacheContext cacheCtx : cctx.cacheContexts()) {
                Collection<Integer> lostParts = cacheCtx.isLocal() ?
                    Collections.<Integer>emptyList() : cacheCtx.topology().lostPartitions();

                boolean valid = true;

                if (cacheCtx.config().getTopologyValidator() != null && !CU.isSystemCache(cacheCtx.name()))
                    valid = cacheCtx.config().getTopologyValidator().validate(discoEvt.topologyNodes());

                m.put(cacheCtx.cacheId(), new CacheValidation(valid, lostParts));
            }

            cacheValidRes = m;
        }

        cctx.cache().onExchangeDone(exchId.topologyVersion(), reqs, err);

        cctx.exchange().onExchangeDone(this, err);

        if (!F.isEmpty(reqs) && err == null) {
            for (DynamicCacheChangeRequest req : reqs)
                cctx.cache().completeStartFuture(req);
        }

        StartSnapshotOperationAckDiscoveryMessage snapshotOperationMsg = getSnapshotOperationMessage();

        if (snapshotOperationMsg != null && !cctx.localNode().isClient() && !cctx.localNode().isDaemon()) {
            SnapshotOperation op = snapshotOperationMsg.snapshotOperation();

            if (op.type() == SnapshotOperationType.RESTORE)
                try {
                    startLocalSnasphotOperation(snapshotOperationMsg);
                }
                catch (IgniteCheckedException e) {
                    log.error("Error while starting snapshot operation", e);
                }
        }

        if (exchangeOnChangeGlobalState && err == null)
            cctx.kernalContext().state().onExchangeDone();

        Map<T2<Integer, Integer>, Long> localReserved = partHistSuppliers.getReservations(cctx.localNodeId());

        if (localReserved != null) {
            for (Map.Entry<T2<Integer, Integer>, Long> e : localReserved.entrySet()) {
                boolean success = cctx.database().reserveHistoryForPreloading(
                    e.getKey().get1(), e.getKey().get2(), e.getValue());

                if (!success) {
                    // TODO: how to handle?
                    err = new IgniteCheckedException("Could not reserve history");
                }
            }
        }

        cctx.database().releaseHistoryForExchange();

        if (super.onDone(res, err) && realExchange) {
            exchLog.info("exchange finished [topVer=" + topologyVersion() +
                ", time1=" + duration() +
                ", time2=" + (U.currentTimeMillis() - initTs) + ']');

            if (log.isDebugEnabled())
                log.debug("Completed partition exchange [localNode=" + cctx.localNodeId() + ", exchange= " + this +
                    "duration=" + duration() + ", durationFromInit=" + (U.currentTimeMillis() - initTs) + ']');

            initFut.onDone(err == null);

            if (exchId.isLeft()) {
                for (GridCacheContext cacheCtx : cctx.cacheContexts())
                    cacheCtx.config().getAffinity().removeNode(exchId.nodeId());
            }

            reqs = null;

            if (discoEvt instanceof DiscoveryCustomEvent)
                ((DiscoveryCustomEvent)discoEvt).customMessage(null);

            cctx.exchange().lastFinishedFuture(this);

            return true;
        }

        return dummy;
    }

    /**
     *
     */
    private StartSnapshotOperationAckDiscoveryMessage getSnapshotOperationMessage() {
        // If it's a snapshot operation request, synchronously wait for backup start.
        if (discoEvt.type() == EVT_DISCOVERY_CUSTOM_EVT) {
            DiscoveryCustomMessage customMsg = ((DiscoveryCustomEvent)discoEvt).customMessage();

            if (customMsg instanceof StartSnapshotOperationAckDiscoveryMessage)
                return  (StartSnapshotOperationAckDiscoveryMessage)customMsg;
        }
        return null;
    }

    /** {@inheritDoc} */
    @Nullable @Override public Throwable validateCache(
        GridCacheContext cctx,
        boolean recovery,
        boolean read,
        @Nullable Object key,
        @Nullable Collection<?> keys
    ) {
        assert isDone() : this;

        Throwable err = error();

        if (err != null)
            return err;

        if (!cctx.shared().kernalContext().state().active())
            return new CacheInvalidStateException(
                "Failed to perform cache operation (cluster is not activated): " + cctx.name());

        PartitionLossPolicy partLossPlc = cctx.config().getPartitionLossPolicy();

        if (cctx.needsRecovery() && !recovery) {
            if (!read && (partLossPlc == READ_ONLY_SAFE || partLossPlc == READ_ONLY_ALL))
                return new IgniteCheckedException("Failed to write to cache (cache is moved to a read-only state): " +
                    cctx.name());
        }

        if (cctx.needsRecovery() || cctx.config().getTopologyValidator() != null) {
            CacheValidation validation = cacheValidRes.get(cctx.cacheId());

            if (validation == null)
                return null;

            if (!validation.valid && !read)
                return new IgniteCheckedException("Failed to perform cache operation " +
                    "(cache topology is not valid): " + cctx.name());

            if (recovery || !cctx.needsRecovery())
                return null;

            if (key != null) {
                int p = cctx.affinity().partition(key);

                CacheInvalidStateException ex = validatePartitionOperation(cctx.name(), read, key, p,
                    validation.lostParts, partLossPlc);

                if (ex != null)
                    return ex;
            }

            if (keys != null) {
                for (Object k : keys) {
                    int p = cctx.affinity().partition(k);

                    CacheInvalidStateException ex = validatePartitionOperation(cctx.name(), read, k, p,
                        validation.lostParts, partLossPlc);

                    if (ex != null)
                        return ex;
                }
            }
        }

        return null;
    }

    /**
     * @param cacheName Cache name.
     * @param read Read flag.
     * @param key Key to check.
     * @param part Partition this key belongs to.
     * @param lostParts Collection of lost partitions.
     * @param plc Partition loss policy.
     * @return Invalid state exception if this operation is disallowed.
     */
    private CacheInvalidStateException validatePartitionOperation(
        String cacheName,
        boolean read,
        Object key,
        int part,
        Collection<Integer> lostParts,
        PartitionLossPolicy plc
    ) {
        if (lostParts.contains(part)) {
            if (!read) {
                assert plc == READ_WRITE_ALL || plc == READ_WRITE_SAFE;

                if (plc == READ_WRITE_SAFE) {
                    return new CacheInvalidStateException("Failed to execute cache operation " +
                        "(all partition owners have left the grid, partition data has been lost) [" +
                        "cacheName=" + cacheName + ", part=" + part + ", key=" + key + ']');
                }
            }
            else {
                // Read.
                if (plc == READ_ONLY_SAFE || plc == READ_WRITE_SAFE)
                    return new CacheInvalidStateException("Failed to execute cache operation " +
                        "(all partition owners have left the grid, partition data has been lost) [" +
                        "cacheName=" + cacheName + ", part=" + part + ", key=" + key + ']');
            }
        }

        return null;
    }

    /**
     * Cleans up resources to avoid excessive memory usage.
     */
    public void cleanUp() {
        singleMsgs.clear();
        fullMsgs.clear();
        msgs.clear();
        changeGlobalStateExceptions.clear();
        crd = null;
        partReleaseFut = null;
        changeGlobalStateE = null;
    }

    /**
     * @param ver Version.
     */
    private void updateLastVersion(GridCacheVersion ver) {
        assert ver != null;

        while (true) {
            GridCacheVersion old = lastVer.get();

            if (old == null || Long.compare(old.order(), ver.order()) < 0) {
                if (lastVer.compareAndSet(old, ver))
                    break;
            }
            else
                break;
        }
    }

    /**
     * @param node Sender node.
     * @param msg Single partition info.
     */
    public void onReceive(final ClusterNode node, final GridDhtPartitionsSingleMessage msg) {
        assert msg != null;
        assert msg.exchangeId().equals(exchId) : msg;
        assert msg.lastVersion() != null : msg;

        if (!msg.client())
            updateLastVersion(msg.lastVersion());

        if (isDone()) {
            if (log.isDebugEnabled())
                log.debug("Received message for finished future (will reply only to sender) [msg=" + msg +
                    ", fut=" + this + ']');

            if (!centralizedAff)
                sendAllPartitions(node.id(), cctx.gridConfig().getNetworkSendRetryCount());
        }
        else {
            initFut.listen(new CI1<IgniteInternalFuture<Boolean>>() {
                @Override public void apply(IgniteInternalFuture<Boolean> f) {
                    try {
                        if (!f.get())
                            return;
                    }
                    catch (IgniteCheckedException e) {
                        U.error(log, "Failed to initialize exchange future: " + this, e);

                        return;
                    }

                    processMessage(node, msg);
                }
            });
        }
    }

    @GridToStringExclude
    private GridAtomicLong maxTime = new GridAtomicLong();

    /**
     * @param node Sender node.
     * @param msg Message.
     */
    private void processMessage(ClusterNode node, GridDhtPartitionsSingleMessage msg) {
        boolean allReceived = false;
        boolean updateSingleMap = false;
<<<<<<< HEAD

        long start = U.currentTimeMillis();

        exchLog.info("processSingleMessage start [topVer=" + topologyVersion() +
            ", fromId=" + node.id() +
            ", fromOrder=" + node.order() +
            ']');
=======
>>>>>>> a3ad6e04

        synchronized (mux) {
            assert crd != null;

            if (crd.isLocal()) {
                if (remaining.remove(node.id())) {
                    updateSingleMap = true;

                    if (exchangeOnChangeGlobalState && msg.getException() != null)
                        changeGlobalStateExceptions.put(node.id(), msg.getException());

                    allReceived = remaining.isEmpty();
                }
            }
            else
                singleMsgs.put(node, msg);
        }

        if (updateSingleMap)
            updatePartitionSingleMap(node, msg);

<<<<<<< HEAD
        long time = U.currentTimeMillis() - start;

        maxTime.setIfGreater(time);

        exchLog.info("processSingleMessage end [topVer=" + topologyVersion() +
            ", fromId=" + node.id() +
            ", fromOrder=" + node.order() +
            ", time=" + time +
            ", maxTime=" + maxTime.get() + ']');

=======
>>>>>>> a3ad6e04
        if (allReceived)
            onAllReceived();
    }

    /**
     * @param fut Affinity future.
     */
    private void onAffinityInitialized(IgniteInternalFuture<Map<Integer, Map<Integer, List<UUID>>>> fut) {
        try {
            assert fut.isDone();

            Map<Integer, Map<Integer, List<UUID>>> assignmentChange = fut.get();

            GridDhtPartitionsFullMessage m = createPartitionsMessage(null, false);

            CacheAffinityChangeMessage msg = new CacheAffinityChangeMessage(exchId, m, assignmentChange);

            if (log.isDebugEnabled())
                log.debug("Centralized affinity exchange, send affinity change message: " + msg);

            cctx.discovery().sendCustomEvent(msg);
        }
        catch (IgniteCheckedException e) {
            onDone(e);
        }
    }

    /**
     * @param top Topology to assign.
     */
    private void assignPartitionStates(GridDhtPartitionTopology top) {
        Map<Integer, CounterWithNodes> maxCntrs = new HashMap<>();
        Map<Integer, Long> minCntrs = new HashMap<>();

        for (Map.Entry<UUID, GridDhtPartitionsSingleMessage> e : msgs.entrySet()) {
            assert e.getValue().partitionUpdateCounters(top.cacheId()) != null;

            for (Map.Entry<Integer, T2<Long, Long>> e0 : e.getValue().partitionUpdateCounters(top.cacheId()).entrySet()) {
                int p = e0.getKey();

                UUID uuid = e.getKey();

                GridDhtPartitionState state = top.partitionState(uuid, p);

                if (state != GridDhtPartitionState.OWNING && state != GridDhtPartitionState.MOVING)
                    continue;

                Long cntr = state == GridDhtPartitionState.MOVING ? e0.getValue().get1() : e0.getValue().get2();

                if (cntr == null)
                    cntr = 0L;

                Long minCntr = minCntrs.get(p);

                if (minCntr == null || minCntr > cntr)
                    minCntrs.put(p, cntr);

                if (state != GridDhtPartitionState.OWNING)
                    continue;

                CounterWithNodes maxCntr = maxCntrs.get(p);

                if (maxCntr == null || cntr > maxCntr.cnt)
                    maxCntrs.put(p, new CounterWithNodes(cntr, uuid));
                else if (cntr == maxCntr.cnt)
                    maxCntr.nodes.add(uuid);
            }
        }

        // Also must process counters from the local node.
        for (GridDhtLocalPartition part : top.currentLocalPartitions()) {
            GridDhtPartitionState state = top.partitionState(cctx.localNodeId(), part.id());

            if (state != GridDhtPartitionState.OWNING && state != GridDhtPartitionState.MOVING)
                continue;

            long cntr = state == GridDhtPartitionState.MOVING ? part.initialUpdateCounter() : part.updateCounter();

            Long minCntr = minCntrs.get(part.id());

            if (minCntr == null || minCntr > cntr)
                minCntrs.put(part.id(), cntr);

            if (state != GridDhtPartitionState.OWNING)
                continue;

            CounterWithNodes maxCntr = maxCntrs.get(part.id());

            if (maxCntr == null || cntr > maxCntr.cnt)
                maxCntrs.put(part.id(), new CounterWithNodes(cntr, cctx.localNodeId()));
            else if (cntr == maxCntr.cnt)
                maxCntr.nodes.add(cctx.localNodeId());
        }

        int entryLeft = maxCntrs.size();

        Map<Integer, Map<Integer, Long>> partHistReserved0 = partHistReserved;

        Map<Integer, Long> localReserved = partHistReserved0 != null ? partHistReserved0.get(top.cacheId()) : null;

        Set<Integer> haveHistory = new HashSet<>();

        int partHistSuppliersSize = 0;

        for (Map.Entry<Integer, Long> e : minCntrs.entrySet()) {
            int p = e.getKey();
            long minCntr = e.getValue();

            CounterWithNodes maxCntrObj = maxCntrs.get(p);

            long maxCntr = maxCntrObj != null ? maxCntrObj.cnt : 0;

            // If minimal counter is zero, do clean preloading.
            if (minCntr == 0 || minCntr == maxCntr)
                continue;

            if (localReserved != null) {
                Long localCntr = localReserved.get(p);

                if (localCntr != null && localCntr <= minCntr &&
                    maxCntrObj.nodes.contains(cctx.localNodeId())) {
                    partHistSuppliers.put(cctx.localNodeId(), top.cacheId(), p, minCntr);

                    partHistSuppliersSize++;

                    haveHistory.add(p);

                    continue;
                }
            }

            for (Map.Entry<UUID, GridDhtPartitionsSingleMessage> e0 : msgs.entrySet()) {
                Long histCntr = e0.getValue().partitionHistoryCounters(top.cacheId()).get(p);

                if (histCntr != null && histCntr <= minCntr && maxCntrObj.nodes.contains(e0.getKey())) {
                    partHistSuppliers.put(e0.getKey(), top.cacheId(), p, minCntr);

                    partHistSuppliersSize++;

                    haveHistory.add(p);

                    break;
                }
            }
        }

        int partsToReloadSize = 0;

        for (Map.Entry<Integer, CounterWithNodes> e : maxCntrs.entrySet()) {
            int p = e.getKey();
            long maxCntr = e.getValue().cnt;

            entryLeft--;

            if (entryLeft != 0 && maxCntr == 0)
                continue;

            Set<UUID> nodesToReload = top.setOwners(p, e.getValue().nodes, haveHistory.contains(p), entryLeft == 0);

            for (UUID nodeId : nodesToReload) {
                partsToReload.put(nodeId, top.cacheId(), p);
                partsToReloadSize++;
            }
        }

        U.error(log, "??? assign partition states finished [exchId=" + exchId + "partHistSuppliersSize=" +
            partHistSuppliersSize + ",partsToReloadSize=" + partsToReloadSize + "]");
    }

    /**
     * Detect lost partitions.
     */
    private void detectLostPartitions() {
        synchronized (cctx.exchange().interruptLock()) {
            if (Thread.currentThread().isInterrupted())
                return;

            for (GridCacheContext cacheCtx : cctx.cacheContexts()) {
                if (!cacheCtx.isLocal())
                    cacheCtx.topology().detectLostPartitions(discoEvt);
            }
        }
    }

    /**
     *
     */
    private void resetLostPartitions(Collection<String> cacheNames) {
        synchronized (cctx.exchange().interruptLock()) {
            if (Thread.currentThread().isInterrupted())
                return;

            for (GridCacheContext cacheCtx : cctx.cacheContexts()) {
                if (!cacheCtx.isLocal() && cacheNames.contains(cacheCtx.name()))
                    cacheCtx.topology().resetLostPartitions();
            }
        }
    }

    /**
     *
     */
    private void onAllReceived() {
        try {
            assert crd.isLocal();

            assert partHistSuppliers.isEmpty();

            if (!crd.equals(discoCache.serverNodes().get(0))) {
                for (GridCacheContext cacheCtx : cctx.cacheContexts()) {
                    if (!cacheCtx.isLocal())
                        cacheCtx.topology().beforeExchange(this, !centralizedAff);
                }
            }

            if (discoEvt.type() == EVT_NODE_JOINED) {
                if (cctx.kernalContext().state().active())
                    assignPartitionsStates();
            }
            else if (discoEvt.type() == EVT_DISCOVERY_CUSTOM_EVT) {
                assert discoEvt instanceof DiscoveryCustomEvent;

                if (((DiscoveryCustomEvent)discoEvt).customMessage() instanceof DynamicCacheChangeBatch) {
                    DynamicCacheChangeBatch batch = (DynamicCacheChangeBatch)((DiscoveryCustomEvent)discoEvt)
                        .customMessage();

                    Set<String> caches = new HashSet<>();

                    for (DynamicCacheChangeRequest req : batch.requests()) {
                        if (req.resetLostPartitions())
                            caches.add(req.cacheName());
                        else if (req.globalStateChange() && req.state() != ClusterState.INACTIVE)
                            assignPartitionsStates();
                    }

                    if (!F.isEmpty(caches))
                        resetLostPartitions(caches);
                }
            }
            else if (discoEvt.type() == EVT_NODE_LEFT || discoEvt.type() == EVT_NODE_FAILED)
                detectLostPartitions();

            updateLastVersion(cctx.versions().last());

            cctx.versions().onExchange(lastVer.get().order());

            if (centralizedAff) {
                IgniteInternalFuture<Map<Integer, Map<Integer, List<UUID>>>> fut = cctx.affinity().initAffinityOnNodeLeft(this);

                if (!fut.isDone()) {
                    fut.listen(new IgniteInClosure<IgniteInternalFuture<Map<Integer, Map<Integer, List<UUID>>>>>() {
                        @Override public void apply(IgniteInternalFuture<Map<Integer, Map<Integer, List<UUID>>>> fut) {
                            onAffinityInitialized(fut);
                        }
                    });
                }
                else
                    onAffinityInitialized(fut);
            }
            else {
                List<ClusterNode> nodes;

                synchronized (mux) {
                    srvNodes.remove(cctx.localNode());

                    nodes = new ArrayList<>(srvNodes);
                }

                if (!nodes.isEmpty())
                    sendAllPartitions(nodes);

                if (exchangeOnChangeGlobalState && !F.isEmpty(changeGlobalStateExceptions))
                    cctx.kernalContext().state().onFullResponseMessage(changeGlobalStateExceptions);

                onDone(exchangeId().topologyVersion());
            }
        }
        catch (IgniteCheckedException e) {
            onDone(e);
        }
    }

    /**
     *
     */
    private void assignPartitionsStates() {
        if (cctx.database().persistenceEnabled()) {
            for (GridCacheContext cacheCtx : cctx.cacheContexts()) {
                if (cacheCtx.isLocal())
                    continue;

                assignPartitionStates(cacheCtx.topology());
            }
        }
    }

    /**
     * @param nodeId Node ID.
     * @param retryCnt Number of retries.
     */
    private void sendAllPartitions(final UUID nodeId, final int retryCnt) {
        ClusterNode n = cctx.node(nodeId);

        try {
            if (n != null)
                sendAllPartitions(F.asList(n));
        }
        catch (IgniteCheckedException e) {
            if (e instanceof ClusterTopologyCheckedException || !cctx.discovery().alive(n)) {
                log.debug("Failed to send full partition map to node, node left grid " +
                    "[rmtNode=" + nodeId + ", exchangeId=" + exchId + ']');

                return;
            }

            if (retryCnt > 0) {
                long timeout = cctx.gridConfig().getNetworkSendRetryDelay();

                LT.error(log, e, "Failed to send full partition map to node (will retry after timeout) " +
                    "[node=" + nodeId + ", exchangeId=" + exchId + ", timeout=" + timeout + ']');

                cctx.time().addTimeoutObject(new GridTimeoutObjectAdapter(timeout) {
                    @Override public void onTimeout() {
                        sendAllPartitions(nodeId, retryCnt - 1);
                    }
                });
            }
            else
                U.error(log, "Failed to send full partition map [node=" + n + ", exchangeId=" + exchId + ']', e);
        }
    }

    /**
     * @param node Sender node.
     * @param msg Full partition info.
     */
    public void onReceive(final ClusterNode node, final GridDhtPartitionsFullMessage msg) {
        assert msg != null;

        final UUID nodeId = node.id();

        if (isDone()) {
            if (log.isDebugEnabled())
                log.debug("Received message for finished future [msg=" + msg + ", fut=" + this + ']');

            return;
        }

        if (log.isDebugEnabled())
            log.debug("Received full partition map from node [nodeId=" + nodeId + ", msg=" + msg + ']');

        initFut.listen(new CI1<IgniteInternalFuture<Boolean>>() {
            @Override public void apply(IgniteInternalFuture<Boolean> f) {
                try {
                    if (!f.get())
                        return;
                }
                catch (IgniteCheckedException e) {
                    U.error(log, "Failed to initialize exchange future: " + this, e);

                    return;
                }

                processMessage(node, msg);
            }
        });
    }

    /**
     * @param node Sender node.
     * @param msg Message.
     */
    private void processMessage(ClusterNode node, GridDhtPartitionsFullMessage msg) {
        assert msg.exchangeId().equals(exchId) : msg;
        assert msg.lastVersion() != null : msg;

        exchLog.info("processFullMessage start [topVer=" + topologyVersion() + ']');

        synchronized (mux) {
            if (crd == null)
                return;

            if (!crd.equals(node)) {
                if (log.isDebugEnabled())
                    log.debug("Received full partition map from unexpected node [oldest=" + crd.id() +
                        ", nodeId=" + node.id() + ']');

                if (node.order() > crd.order())
                    fullMsgs.put(node, msg);

                return;
            }
        }

        updatePartitionFullMap(msg);

        if (exchangeOnChangeGlobalState && !F.isEmpty(msg.getExceptionsMap()))
            cctx.kernalContext().state().onFullResponseMessage(msg.getExceptionsMap());

        exchLog.info("processFullMessage end [topVer=" + topologyVersion() + ']');

        onDone(exchId.topologyVersion());
    }

    /**
     * Updates partition map in all caches.
     *
     * @param msg Partitions full messages.
     */
    private void updatePartitionFullMap(GridDhtPartitionsFullMessage msg) {
        cctx.versions().onExchange(msg.lastVersion().order());

        assert partHistSuppliers.isEmpty();

        partHistSuppliers.putAll(msg.partitionHistorySuppliers());

        for (Map.Entry<Integer, GridDhtPartitionFullMap> entry : msg.partitions().entrySet()) {
            Integer cacheId = entry.getKey();

            Map<Integer, T2<Long, Long>> cntrMap = msg.partitionUpdateCounters(cacheId);

            GridCacheContext cacheCtx = cctx.cacheContext(cacheId);

            if (cacheCtx != null)
                cacheCtx.topology().update(this, entry.getValue(), cntrMap,
                    msg.partsToReload(cctx.localNodeId(), cacheId));
            else {
                ClusterNode oldest = cctx.discovery().oldestAliveCacheServerNode(AffinityTopologyVersion.NONE);

                if (oldest != null && oldest.isLocal())
                    cctx.exchange().clientTopology(cacheId, this).update(this, entry.getValue(), cntrMap, Collections.<Integer>emptySet());
            }
        }
    }

    /**
     * Updates partition map in all caches.
     *
     * @param msg Partitions single message.
     */
    private void updatePartitionSingleMap(ClusterNode node, GridDhtPartitionsSingleMessage msg) {
        msgs.put(node.id(), msg);

        for (Map.Entry<Integer, GridDhtPartitionMap2> entry : msg.partitions().entrySet()) {
            Integer cacheId = entry.getKey();
            GridCacheContext cacheCtx = cctx.cacheContext(cacheId);

            GridDhtPartitionTopology top = cacheCtx != null ? cacheCtx.topology() :
                cctx.exchange().clientTopology(cacheId, this);

            top.update(exchId, entry.getValue(), msg.partitionUpdateCounters(cacheId));
        }
    }

    /**
     * Affinity change message callback, processed from the same thread as {@link #onNodeLeft}.
     *
     * @param node Message sender node.
     * @param msg Message.
     */
    public void onAffinityChangeMessage(final ClusterNode node, final CacheAffinityChangeMessage msg) {
        assert exchId.equals(msg.exchangeId()) : msg;

        onDiscoveryEvent(new IgniteRunnable() {
            @Override public void run() {
                if (isDone() || !enterBusy())
                    return;

                try {
                    assert centralizedAff;

                    if (crd.equals(node)) {
                        cctx.affinity().onExchangeChangeAffinityMessage(GridDhtPartitionsExchangeFuture.this,
                            crd.isLocal(),
                            msg);

                        if (!crd.isLocal()) {
                            GridDhtPartitionsFullMessage partsMsg = msg.partitionsMessage();

                            assert partsMsg != null : msg;
                            assert partsMsg.lastVersion() != null : partsMsg;

                            updatePartitionFullMap(partsMsg);
                        }

                        onDone(topologyVersion());
                    }
                    else {
                        if (log.isDebugEnabled()) {
                            log.debug("Ignore affinity change message, coordinator changed [node=" + node.id() +
                                ", crd=" + crd.id() +
                                ", msg=" + msg +
                                ']');
                        }
                    }
                }
                finally {
                    leaveBusy();
                }
            }
        });
    }

    /**
     * @param c Closure.
     */
    private void onDiscoveryEvent(IgniteRunnable c) {
        synchronized (discoEvts) {
            if (!init) {
                discoEvts.add(c);

                return;
            }

            assert discoEvts.isEmpty() : discoEvts;
        }

        c.run();
    }

    /**
     *
     */
    private void initDone() {
        while (!isDone()) {
            List<IgniteRunnable> evts;

            synchronized (discoEvts) {
                if (discoEvts.isEmpty()) {
                    init = true;

                    break;
                }

                evts = new ArrayList<>(discoEvts);

                discoEvts.clear();
            }

            for (IgniteRunnable c : evts)
                c.run();
        }

        initFut.onDone(true);
    }

    /**
     * Node left callback, processed from the same thread as {@link #onAffinityChangeMessage}.
     *
     * @param node Left node.
     */
    public void onNodeLeft(final ClusterNode node) {
        if (isDone() || !enterBusy())
            return;

        cctx.mvcc().removeExplicitNodeLocks(node.id(), topologyVersion());

        try {
            onDiscoveryEvent(new IgniteRunnable() {
                @Override public void run() {
                    if (isDone() || !enterBusy())
                        return;

                    try {
                        boolean crdChanged = false;
                        boolean allReceived = false;
                        Set<UUID> reqFrom = null;

                        ClusterNode crd0;

                        discoCache.updateAlives(node);

                        synchronized (mux) {
                            if (!srvNodes.remove(node))
                                return;

                            boolean rmvd = remaining.remove(node.id());

                            if (node.equals(crd)) {
                                crdChanged = true;

                                crd = !srvNodes.isEmpty() ? srvNodes.get(0) : null;
                            }

                            if (crd != null && crd.isLocal()) {
                                if (rmvd)
                                    allReceived = remaining.isEmpty();

                                if (crdChanged && !remaining.isEmpty())
                                    reqFrom = new HashSet<>(remaining);
                            }

                            crd0 = crd;
                        }

                        if (crd0 == null) {
                            assert cctx.kernalContext().clientNode() || cctx.localNode().isDaemon() : cctx.localNode();

                            List<ClusterNode> empty = Collections.emptyList();

                            for (GridCacheContext cacheCtx : cctx.cacheContexts()) {
                                List<List<ClusterNode>> affAssignment = new ArrayList<>(cacheCtx.affinity().partitions());

                                for (int i = 0; i < cacheCtx.affinity().partitions(); i++)
                                    affAssignment.add(empty);

                                cacheCtx.affinity().affinityCache().initialize(topologyVersion(), affAssignment);
                            }

                            onDone(topologyVersion());

                            return;
                        }

                        if (crd0.isLocal()) {
                            if (exchangeOnChangeGlobalState && changeGlobalStateE != null)
                                changeGlobalStateExceptions.put(crd0.id(), changeGlobalStateE);

                            if (allReceived) {
                                onAllReceived();

                                return;
                            }

                            if (crdChanged && reqFrom != null) {
                                GridDhtPartitionsSingleRequest req = new GridDhtPartitionsSingleRequest(exchId);

                                for (UUID nodeId : reqFrom) {
                                    try {
                                        // It is possible that some nodes finished exchange with previous coordinator.
                                        cctx.io().send(nodeId, req, SYSTEM_POOL);
                                    }
                                    catch (ClusterTopologyCheckedException e) {
                                        if (log.isDebugEnabled())
                                            log.debug("Node left during partition exchange [nodeId=" + nodeId +
                                                ", exchId=" + exchId + ']');
                                    }
                                    catch (IgniteCheckedException e) {
                                        U.error(log, "Failed to request partitions from node: " + nodeId, e);
                                    }
                                }
                            }

                            for (Map.Entry<ClusterNode, GridDhtPartitionsSingleMessage> m : singleMsgs.entrySet())
                                processMessage(m.getKey(), m.getValue());
                        }
                        else {
                            if (crdChanged) {
                                sendPartitions(crd0);

                                for (Map.Entry<ClusterNode, GridDhtPartitionsFullMessage> m : fullMsgs.entrySet())
                                    processMessage(m.getKey(), m.getValue());
                            }
                        }
                    }
                    finally {
                        leaveBusy();
                    }
                }
            });
        }
        finally {
            leaveBusy();
        }
    }

    /** {@inheritDoc} */
    @Override public int compareTo(GridDhtPartitionsExchangeFuture fut) {
        return exchId.compareTo(fut.exchId);
    }

    /** {@inheritDoc} */
    @Override public boolean equals(Object o) {
        if (this == o)
            return true;

        GridDhtPartitionsExchangeFuture fut = (GridDhtPartitionsExchangeFuture)o;

        return exchId.equals(fut.exchId);
    }

    /** {@inheritDoc} */
    @Override public int hashCode() {
        return exchId.hashCode();
    }

    /**
     *
     */
    enum ExchangeType {
        /** */
        CLIENT,
        /** */
        ALL,
        /** */
        NONE
    }

    /**
     * Cache validation result.
     */
    private static class CacheValidation {
        /** Topology validation result. */
        private boolean valid;

        /** Lost partitions on this topology version. */
        private Collection<Integer> lostParts;

        /**
         * @param valid Valid flag.
         * @param lostParts Lost partitions.
         */
        private CacheValidation(boolean valid, Collection<Integer> lostParts) {
            this.valid = valid;
            this.lostParts = lostParts;
        }
    }

    /** {@inheritDoc} */
    @Override public String toString() {
        Set<UUID> remaining;
        List<ClusterNode> srvNodes;

        synchronized (mux) {
            remaining = new HashSet<>(this.remaining);
            srvNodes = this.srvNodes != null ? new ArrayList<>(this.srvNodes) : null;
        }

        return S.toString(GridDhtPartitionsExchangeFuture.class, this,
            "evtLatch", evtLatch == null ? "null" : evtLatch.getCount(),
            "remaining", remaining,
            "srvNodes", srvNodes,
            "super", super.toString());
    }

    /**
     *
     */
    private static class CounterWithNodes {
        /** */
        private final long cnt;

        /** */
        private final Set<UUID> nodes = new HashSet<>();

        /**
         * @param cnt Count.
         * @param firstNode Node ID.
         */
        private CounterWithNodes(long cnt, UUID firstNode) {
            this.cnt = cnt;

            nodes.add(firstNode);
        }

        /** {@inheritDoc} */
        @Override public String toString() {
            return S.toString(CounterWithNodes.class, this);
        }
    }
}<|MERGE_RESOLUTION|>--- conflicted
+++ resolved
@@ -1570,7 +1570,6 @@
     private void processMessage(ClusterNode node, GridDhtPartitionsSingleMessage msg) {
         boolean allReceived = false;
         boolean updateSingleMap = false;
-<<<<<<< HEAD
 
         long start = U.currentTimeMillis();
 
@@ -1578,8 +1577,6 @@
             ", fromId=" + node.id() +
             ", fromOrder=" + node.order() +
             ']');
-=======
->>>>>>> a3ad6e04
 
         synchronized (mux) {
             assert crd != null;
@@ -1601,7 +1598,6 @@
         if (updateSingleMap)
             updatePartitionSingleMap(node, msg);
 
-<<<<<<< HEAD
         long time = U.currentTimeMillis() - start;
 
         maxTime.setIfGreater(time);
@@ -1612,8 +1608,6 @@
             ", time=" + time +
             ", maxTime=" + maxTime.get() + ']');
 
-=======
->>>>>>> a3ad6e04
         if (allReceived)
             onAllReceived();
     }
