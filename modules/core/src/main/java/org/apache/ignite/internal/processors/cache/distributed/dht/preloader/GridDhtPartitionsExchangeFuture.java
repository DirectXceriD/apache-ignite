--- conflicted
+++ resolved
@@ -3409,15 +3409,9 @@
 
                         CachePartitionPartialCountersMap cntrs = msg.partitionUpdateCounters(grpId, top.partitions());
 
-<<<<<<< HEAD
-                    if (cntrs != null && !skipResetOwners)
-                        top.collectUpdateCounters(cntrs);
-                }
-=======
-                        if (cntrs != null)
+                        if (cntrs != null && !skipResetOwners)
                             top.collectUpdateCounters(cntrs);
                     }
->>>>>>> f9512565
 
                     Collection<Integer> affReq = msg.cacheGroupsAffinityRequest();
 
