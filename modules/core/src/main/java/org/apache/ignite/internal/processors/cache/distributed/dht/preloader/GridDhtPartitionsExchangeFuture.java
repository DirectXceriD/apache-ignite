/*
 * Licensed to the Apache Software Foundation (ASF) under one or more
 * contributor license agreements.  See the NOTICE file distributed with
 * this work for additional information regarding copyright ownership.
 * The ASF licenses this file to You under the Apache License, Version 2.0
 * (the "License"); you may not use this file except in compliance with
 * the License.  You may obtain a copy of the License at
 *
 *      http://www.apache.org/licenses/LICENSE-2.0
 *
 * Unless required by applicable law or agreed to in writing, software
 * distributed under the License is distributed on an "AS IS" BASIS,
 * WITHOUT WARRANTIES OR CONDITIONS OF ANY KIND, either express or implied.
 * See the License for the specific language governing permissions and
 * limitations under the License.
 */

package org.apache.ignite.internal.processors.cache.distributed.dht.preloader;

import java.io.IOException;
import java.util.ArrayList;
import java.util.Collection;
import java.util.Collections;
import java.util.HashMap;
import java.util.HashSet;
import java.util.LinkedHashMap;
import java.util.List;
import java.util.Map;
import java.util.Set;
import java.util.UUID;
import java.util.concurrent.ConcurrentMap;
import java.util.concurrent.CountDownLatch;
import java.util.concurrent.TimeUnit;
import java.util.concurrent.atomic.AtomicBoolean;
import java.util.concurrent.atomic.AtomicReference;
import java.util.concurrent.locks.ReadWriteLock;
import org.apache.ignite.IgniteCheckedException;
import org.apache.ignite.IgniteLogger;
import org.apache.ignite.IgniteSystemProperties;
import org.apache.ignite.cluster.ClusterNode;
import org.apache.ignite.configuration.NearCacheConfiguration;
import org.apache.ignite.events.CacheEvent;
import org.apache.ignite.events.DiscoveryEvent;
import org.apache.ignite.events.Event;
import org.apache.ignite.events.EventType;
import org.apache.ignite.internal.IgniteClientDisconnectedCheckedException;
import org.apache.ignite.internal.IgniteDiagnosticAware;
import org.apache.ignite.internal.IgniteDiagnosticPrepareContext;
import org.apache.ignite.internal.IgniteFutureTimeoutCheckedException;
import org.apache.ignite.internal.IgniteInternalFuture;
import org.apache.ignite.internal.IgniteInterruptedCheckedException;
import org.apache.ignite.internal.IgniteNeedReconnectException;
import org.apache.ignite.internal.cluster.ClusterTopologyCheckedException;
import org.apache.ignite.internal.events.DiscoveryCustomEvent;
import org.apache.ignite.internal.managers.discovery.DiscoCache;
import org.apache.ignite.internal.managers.discovery.DiscoveryCustomMessage;
import org.apache.ignite.internal.processors.affinity.AffinityAssignment;
import org.apache.ignite.internal.processors.affinity.AffinityTopologyVersion;
import org.apache.ignite.internal.processors.affinity.GridAffinityAssignmentCache;
import org.apache.ignite.internal.processors.cache.CacheAffinityChangeMessage;
import org.apache.ignite.internal.processors.cache.CacheGroupContext;
import org.apache.ignite.internal.processors.cache.CachePartitionExchangeWorkerTask;
import org.apache.ignite.internal.processors.cache.DynamicCacheChangeBatch;
import org.apache.ignite.internal.processors.cache.DynamicCacheDescriptor;
import org.apache.ignite.internal.processors.cache.ExchangeActions;
import org.apache.ignite.internal.processors.cache.ExchangeContext;
import org.apache.ignite.internal.processors.cache.GridCacheContext;
import org.apache.ignite.internal.processors.cache.GridCacheMvccCandidate;
import org.apache.ignite.internal.processors.cache.GridCacheSharedContext;
import org.apache.ignite.internal.processors.cache.StateChangeRequest;
import org.apache.ignite.internal.processors.cache.distributed.dht.GridClientPartitionTopology;
import org.apache.ignite.internal.processors.cache.distributed.dht.GridDhtLocalPartition;
import org.apache.ignite.internal.processors.cache.distributed.dht.GridDhtPartitionState;
import org.apache.ignite.internal.processors.cache.distributed.dht.GridDhtPartitionTopology;
import org.apache.ignite.internal.processors.cache.distributed.dht.GridDhtTopologyFutureAdapter;
import org.apache.ignite.internal.processors.cache.persistence.snapshot.SnapshotDiscoveryMessage;
import org.apache.ignite.internal.processors.cache.transactions.IgniteTxKey;
import org.apache.ignite.internal.processors.cache.version.GridCacheVersion;
import org.apache.ignite.internal.processors.cluster.ChangeGlobalStateFinishMessage;
import org.apache.ignite.internal.processors.cluster.ChangeGlobalStateMessage;
import org.apache.ignite.internal.util.GridPartitionStateMap;
import org.apache.ignite.internal.util.IgniteUtils;
import org.apache.ignite.internal.util.future.GridFutureAdapter;
import org.apache.ignite.internal.util.tostring.GridToStringExclude;
import org.apache.ignite.internal.util.tostring.GridToStringInclude;
import org.apache.ignite.internal.util.typedef.CI1;
import org.apache.ignite.internal.util.typedef.F;
import org.apache.ignite.internal.util.typedef.T2;
import org.apache.ignite.internal.util.typedef.X;
import org.apache.ignite.internal.util.typedef.internal.CU;
import org.apache.ignite.internal.util.typedef.internal.S;
import org.apache.ignite.internal.util.typedef.internal.U;
import org.apache.ignite.lang.IgniteInClosure;
import org.apache.ignite.lang.IgniteRunnable;
import org.jetbrains.annotations.Nullable;
import org.jsr166.ConcurrentHashMap8;

import static org.apache.ignite.IgniteSystemProperties.IGNITE_LONG_OPERATIONS_DUMP_TIMEOUT_LIMIT;
import static org.apache.ignite.IgniteSystemProperties.IGNITE_PARTITION_RELEASE_FUTURE_DUMP_THRESHOLD;
import static org.apache.ignite.IgniteSystemProperties.IGNITE_THREAD_DUMP_ON_EXCHANGE_TIMEOUT;
import static org.apache.ignite.IgniteSystemProperties.getBoolean;
import static org.apache.ignite.IgniteSystemProperties.getLong;
import static org.apache.ignite.events.EventType.EVT_NODE_FAILED;
import static org.apache.ignite.events.EventType.EVT_NODE_JOINED;
import static org.apache.ignite.events.EventType.EVT_NODE_LEFT;
import static org.apache.ignite.internal.events.DiscoveryCustomEvent.EVT_DISCOVERY_CUSTOM_EVT;
import static org.apache.ignite.internal.managers.communication.GridIoPolicy.SYSTEM_POOL;

/**
 * Future for exchanging partition maps.
 */
@SuppressWarnings({"TypeMayBeWeakened", "unchecked"})
public class GridDhtPartitionsExchangeFuture extends GridDhtTopologyFutureAdapter
    implements Comparable<GridDhtPartitionsExchangeFuture>, CachePartitionExchangeWorkerTask, IgniteDiagnosticAware {
    /** */
    public static final String EXCHANGE_LOG = "org.apache.ignite.internal.exchange.time";

    /** */
    private static final int RELEASE_FUTURE_DUMP_THRESHOLD =
        IgniteSystemProperties.getInteger(IGNITE_PARTITION_RELEASE_FUTURE_DUMP_THRESHOLD, 0);

    /** */
    @GridToStringExclude
    private volatile DiscoCache discoCache;

    /** Discovery event. */
    private volatile DiscoveryEvent discoEvt;

    /** */
    @GridToStringExclude
    private final Set<UUID> remaining = new HashSet<>();

    /** */
    @GridToStringExclude
    private int pendingSingleUpdates;

    /** */
    @GridToStringExclude
    private List<ClusterNode> srvNodes;

    /** */
    private ClusterNode crd;

    /** ExchangeFuture id. */
    private final GridDhtPartitionExchangeId exchId;

    /** Cache context. */
    private final GridCacheSharedContext<?, ?> cctx;

    /** Busy lock to prevent activities from accessing exchanger while it's stopping. */
    private ReadWriteLock busyLock;

    /** */
    private AtomicBoolean added = new AtomicBoolean(false);

    /** Event latch. */
    @GridToStringExclude
    private final CountDownLatch evtLatch = new CountDownLatch(1);

    /** */
    private GridFutureAdapter<Boolean> initFut;

    /** */
    @GridToStringExclude
    private final List<IgniteRunnable> discoEvts = new ArrayList<>();

    /** */
    private boolean init;

    /** Last committed cache version before next topology version use. */
    private AtomicReference<GridCacheVersion> lastVer = new AtomicReference<>();

    /**
     * Messages received on non-coordinator are stored in case if this node
     * becomes coordinator.
     */
    private final Map<UUID, GridDhtPartitionsSingleMessage> pendingSingleMsgs = new ConcurrentHashMap8<>();

    /** Messages received from new coordinator. */
    private final Map<ClusterNode, GridDhtPartitionsFullMessage> fullMsgs = new ConcurrentHashMap8<>();

    /** */
    @SuppressWarnings({"FieldCanBeLocal", "UnusedDeclaration"})
    @GridToStringInclude
    private volatile IgniteInternalFuture<?> partReleaseFut;

    /** Logger. */
    private final IgniteLogger log;

    /** Cache change requests. */
    private ExchangeActions exchActions;

    /** */
    private final IgniteLogger exchLog;

    /** */
    private CacheAffinityChangeMessage affChangeMsg;

    /** Init timestamp. Used to track the amount of time spent to complete the future. */
    private long initTs;

    /** */
    private boolean centralizedAff;

    /** Change global state exception. */
    private Exception changeGlobalStateE;

    /** Change global state exceptions. */
    private final Map<UUID, Exception> changeGlobalStateExceptions = new ConcurrentHashMap8<>();

    /** */
    private ConcurrentMap<UUID, GridDhtPartitionsSingleMessage> msgs = new ConcurrentHashMap8<>();

    /** */
    private Map<UUID, GridDhtPartitionsSingleMessage> mergedJoinExchMsgs;

    /** */
    private int awaitMergedMsgs;

    /** */
    @GridToStringExclude
    private volatile IgniteDhtPartitionHistorySuppliersMap partHistSuppliers = new IgniteDhtPartitionHistorySuppliersMap();

    /** */
    private volatile Map<Integer, Map<Integer, Long>> partHistReserved;

    /** */
    @GridToStringExclude
    private volatile IgniteDhtPartitionsToReloadMap partsToReload = new IgniteDhtPartitionsToReloadMap();

    /** */
    private final AtomicBoolean done = new AtomicBoolean();

    /** */
    private ExchangeLocalState state;

    /** */
    @GridToStringExclude
    private ExchangeContext exchCtx;

    /** */
    @GridToStringExclude
    private FinishState finishState;

    /** */
    @GridToStringExclude
    private InitNewCoordinatorFuture newCrdFut;

    /**
     * @param cctx Cache context.
     * @param busyLock Busy lock.
     * @param exchId Exchange ID.
     * @param exchActions Cache change requests.
     * @param affChangeMsg Affinity change message.
     */
    public GridDhtPartitionsExchangeFuture(
        GridCacheSharedContext cctx,
        ReadWriteLock busyLock,
        GridDhtPartitionExchangeId exchId,
        ExchangeActions exchActions,
        CacheAffinityChangeMessage affChangeMsg
    ) {
        assert busyLock != null;
        assert exchId != null;
        assert exchId.topologyVersion() != null;
        assert exchActions == null || !exchActions.empty();

        this.cctx = cctx;
        this.busyLock = busyLock;
        this.exchId = exchId;
        this.exchActions = exchActions;
        this.affChangeMsg = affChangeMsg;

        log = cctx.logger(getClass());
        exchLog = cctx.logger(EXCHANGE_LOG);

        initFut = new GridFutureAdapter<>();

        if (log.isDebugEnabled())
            log.debug("Creating exchange future [localNode=" + cctx.localNodeId() + ", fut=" + this + ']');
    }

    GridCacheSharedContext sharedContext() {
        return cctx;
    }

    /** {@inheritDoc} */
    @Override public boolean skipForExchangeMerge() {
        return false;
    }

    /**
     * @return Exchange context.
     */
    public ExchangeContext context() {
        assert exchCtx != null : this;

        return exchCtx;
    }

    /**
     * @param exchActions Exchange actions.
     */
    public void exchangeActions(ExchangeActions exchActions) {
        assert exchActions == null || !exchActions.empty() : exchActions;
        assert evtLatch != null && evtLatch.getCount() == 1L : this;

        this.exchActions = exchActions;
    }

    /**
     * @param affChangeMsg Affinity change message.
     */
    public void affinityChangeMessage(CacheAffinityChangeMessage affChangeMsg) {
        this.affChangeMsg = affChangeMsg;
    }

    private AffinityTopologyVersion initialVersion() {
        return exchId.topologyVersion();
    }

    /** {@inheritDoc} */
    @Override public AffinityTopologyVersion topologyVersion() {
        return exchId.topologyVersion();
    }

    @Override public AffinityTopologyVersion resultTopologyVersion() {
        return exchCtx.events().topologyVersion();
    }

    /**
     * @param grpId Cache group ID.
     * @param partId Partition ID.
     * @return ID of history supplier node or null if it doesn't exist.
     */
    @Nullable public UUID partitionHistorySupplier(int grpId, int partId) {
        return partHistSuppliers.getSupplier(grpId, partId);
    }

    /**
     * @return Discovery cache.
     */
    public DiscoCache discoCache() {
        return discoCache;
    }

    /**
     * @param cacheId Cache ID.
     * @param rcvdFrom Node ID cache was received from.
     * @return {@code True} if cache was added during this exchange.
     */
    public boolean cacheAddedOnExchange(int cacheId, UUID rcvdFrom) {
        return dynamicCacheStarted(cacheId) || (exchId.isJoined() && exchId.nodeId().equals(rcvdFrom));
    }

    /**
     * @param grpId Cache group ID.
     * @param rcvdFrom Node ID cache group was received from.
     * @return {@code True} if cache group was added during this exchange.
     */
    public boolean cacheGroupAddedOnExchange(int grpId, UUID rcvdFrom) {
        return dynamicCacheGroupStarted(grpId) ||
            (exchId.isJoined() && exchId.nodeId().equals(rcvdFrom));
    }

    /**
     * @param cacheId Cache ID.
     * @return {@code True} if non-client cache was added during this exchange.
     */
    private boolean dynamicCacheStarted(int cacheId) {
        return exchActions != null && exchActions.cacheStarted(cacheId);
    }

    /**
     * @param grpId Cache group ID.
     * @return {@code True} if non-client cache group was added during this exchange.
     */
    public boolean dynamicCacheGroupStarted(int grpId) {
        return exchActions != null && exchActions.cacheGroupStarting(grpId);
    }

    /**
     * @return {@code True}
     */
    public boolean onAdded() {
        return added.compareAndSet(false, true);
    }

    /**
     * Event callback.
     *
     * @param exchId Exchange ID.
     * @param discoEvt Discovery event.
     * @param discoCache Discovery data cache.
     */
    public void onEvent(GridDhtPartitionExchangeId exchId, DiscoveryEvent discoEvt, DiscoCache discoCache) {
        assert exchId.equals(this.exchId);

        this.exchId.discoveryEvent(discoEvt);
        this.discoEvt = discoEvt;
        this.discoCache = discoCache;

        evtLatch.countDown();
    }

    /**
     * @return {@code True} if cluster state change exchange.
     */
    private boolean stateChangeExchange() {
        return exchActions != null && exchActions.stateChangeRequest() != null;
    }

    /**
     * @return {@code True} if activate cluster exchange.
     */
    public boolean activateCluster() {
        return exchActions != null && exchActions.activate();
    }

    /**
     * @return {@code True} if deactivate cluster exchange.
     */
    private boolean deactivateCluster() {
        return exchActions != null && exchActions.deactivate();
    }

    /**
     * @return Discovery event.
     */
    public DiscoveryEvent discoveryEvent() {
        return discoEvt;
    }

    /**
     * @return Exchange ID.
     */
    public GridDhtPartitionExchangeId exchangeId() {
        return exchId;
    }

    /**
     * @return {@code true} if entered to busy state.
     */
    private boolean enterBusy() {
        if (busyLock.readLock().tryLock())
            return true;

        if (log.isDebugEnabled())
            log.debug("Failed to enter busy state (exchanger is stopping): " + this);

        return false;
    }

    /**
     *
     */
    private void leaveBusy() {
        busyLock.readLock().unlock();
    }

    /**
     * Starts activity.
     *
     * @throws IgniteInterruptedCheckedException If interrupted.
     */
    public void init(boolean newCrd) throws IgniteInterruptedCheckedException {
        if (isDone())
            return;

        assert !cctx.kernalContext().isDaemon();

        initTs = U.currentTimeMillis();

        U.await(evtLatch);

        assert discoEvt != null : this;
        assert exchId.nodeId().equals(discoEvt.eventNode().id()) : this;

        exchCtx = new ExchangeContext(this);

        try {
            AffinityTopologyVersion topVer = topologyVersion();

            srvNodes = new ArrayList<>(discoCache.serverNodes());

            remaining.addAll(F.nodeIds(F.view(srvNodes, F.remoteNodes(cctx.localNodeId()))));

            crd = srvNodes.isEmpty() ? null : srvNodes.get(0);

            boolean crdNode = crd != null && crd.isLocal();

            assert state == null : state;

            if (crdNode)
                state = ExchangeLocalState.CRD;
            else
                state = cctx.kernalContext().clientNode() ? ExchangeLocalState.CLIENT : ExchangeLocalState.SRV;

            exchLog.info("Started exchange init [topVer=" + topVer +
                ", crd=" + crdNode +
                ", evt=" + IgniteUtils.gridEventName(discoEvt.type()) +
                ", evtNode=" + discoEvt.eventNode().id() +
                ", customEvt=" + (discoEvt.type() == EVT_DISCOVERY_CUSTOM_EVT ? ((DiscoveryCustomEvent)discoEvt).customMessage() : null) +
                ']');

            ExchangeType exchange;

            if (discoEvt.type() == EVT_DISCOVERY_CUSTOM_EVT) {
                DiscoveryCustomMessage msg = ((DiscoveryCustomEvent)discoEvt).customMessage();

                if (msg instanceof ChangeGlobalStateMessage) {
                    assert exchActions != null && !exchActions.empty();

                    exchange = onClusterStateChangeRequest(crdNode);
                }
                else if (msg instanceof DynamicCacheChangeBatch) {
                    assert exchActions != null && !exchActions.empty();

                    exchange = onCacheChangeRequest(crdNode);
                }
                else if (msg instanceof SnapshotDiscoveryMessage) {
                    exchange = CU.clientNode(discoEvt.eventNode()) ?
                        onClientNodeEvent(crdNode) :
                        onServerNodeEvent(crdNode);
                }
                else {
                    assert affChangeMsg != null : this;

                    exchange = onAffinityChangeRequest(crdNode);
                }
            }
            else {
                if (discoEvt.type() == EVT_NODE_JOINED) {
                    if (!discoEvt.eventNode().isLocal()) {
                        Collection<DynamicCacheDescriptor> receivedCaches = cctx.cache().startReceivedCaches(
                            discoEvt.eventNode().id(),
                            topVer);

                        cctx.affinity().initStartedCaches(crdNode, this, receivedCaches);
                    }
                    else
                        initCachesOnLocalJoin();
<<<<<<< HEAD
                }

                // TODO IGNITE-5578: caches from joining nodes for merged exchanges.

                if (exchCtx.mergeExchanges()) {
                    if (localJoinExchange()) {
                        if (cctx.kernalContext().clientNode()) {
                            onClientNodeEvent(crdNode);

                            exchange = ExchangeType.CLIENT;
                        } else {
                            onServerNodeEvent(crdNode);

                            exchange = ExchangeType.ALL_2;
                        }
                    }
                    else {
                        if (CU.clientNode(discoEvt.eventNode()))
                            exchange = onClientNodeEvent(crdNode);
                        else
                            exchange = cctx.kernalContext().clientNode() ? ExchangeType.CLIENT : ExchangeType.ALL_2;
                    }
                }
                else {
                    exchange = CU.clientNode(discoEvt.eventNode()) ? onClientNodeEvent(crdNode) :
                        onServerNodeEvent(crdNode);
=======
>>>>>>> aeb9336b
                }
            }

            if (newCrd) {
                IgniteInternalFuture<?> fut = cctx.affinity().initCoordinatorCaches(this, false);

                if (fut != null)
                    fut.get();
            }

            updateTopologies(crdNode);

            if (exchange != null) {
                switch (exchange) {
                    case ALL: {
                        distributedExchange();

                        break;
                    }

                    case ALL_2: {
                        distributedExchange2();

                        break;
                    }

                    case CLIENT: {
                        if (!exchCtx.mergeExchanges())
                            initTopologies();

                        clientOnlyExchange();

                        break;
                    }

                    case NONE: {
                        initTopologies();

                        onDone(topVer);

                        break;
                    }

                    default:
                        assert false;
                }

                if (cctx.localNode().isClient())
                    tryToPerformLocalSnapshotOperation();
            }

            exchLog.info("Finished exchange init [topVer=" + topVer + ", crd=" + crdNode + ']');
        }
        catch (IgniteInterruptedCheckedException e) {
            onDone(e);

            throw e;
        }
        catch (IgniteNeedReconnectException e) {
            onDone(e);
        }
        catch (Throwable e) {
            if (reconnectOnError(e))
                onDone(new IgniteNeedReconnectException(cctx.localNode(), e));
            else {
                U.error(log, "Failed to reinitialize local partitions (preloading will be stopped): " + exchId, e);

                onDone(e);
            }

            if (e instanceof Error)
                throw (Error)e;
        }
    }

    /**
     * @throws IgniteCheckedException If failed.
     */
    private void initCachesOnLocalJoin() throws IgniteCheckedException {
        cctx.activate();

        List<T2<DynamicCacheDescriptor, NearCacheConfiguration>> caches =
            cctx.cache().cachesToStartOnLocalJoin();

        if (cctx.database().persistenceEnabled() && !cctx.kernalContext().clientNode()) {
            List<DynamicCacheDescriptor> startDescs = new ArrayList<>();

            if (caches != null) {
                for (T2<DynamicCacheDescriptor, NearCacheConfiguration> c : caches)
                    startDescs.add(c.get1());
            }

            cctx.database().readCheckpointAndRestoreMemory(startDescs);
        }

        cctx.cache().startCachesOnLocalJoin(caches, topologyVersion());
    }

    /**
     * @throws IgniteCheckedException If failed.
     */
    private void initTopologies() throws IgniteCheckedException {
        cctx.database().checkpointReadLock();

        try {
            if (crd != null) {
                for (CacheGroupContext grp : cctx.cache().cacheGroups()) {
                    if (grp.isLocal())
                        continue;

                    grp.topology().beforeExchange(this, !centralizedAff);
                }
            }
        }
        finally {
            cctx.database().checkpointReadUnlock();
        }
    }

    /**
     * @param crd Coordinator flag.
     * @throws IgniteCheckedException If failed.
     */
    private void updateTopologies(boolean crd) throws IgniteCheckedException {
        for (CacheGroupContext grp : cctx.cache().cacheGroups()) {
            if (grp.isLocal())
                continue;

            GridClientPartitionTopology clientTop = cctx.exchange().clearClientTopology(grp.groupId());

            long updSeq = clientTop == null ? -1 : clientTop.lastUpdateSequence();

            GridDhtPartitionTopology top = grp.topology();

            if (crd) {
                boolean updateTop = exchId.topologyVersion().equals(grp.localStartVersion());

                if (updateTop && clientTop != null) {
                    top.update(topologyVersion(),
                        clientTop.partitionMap(true),
                        clientTop.updateCounters(false),
                        Collections.<Integer>emptySet());
                }
            }

            top.updateTopologyVersion(
                this,
                discoCache(),
                updSeq,
                cacheGroupStopping(grp.groupId()));
        }

        for (GridClientPartitionTopology top : cctx.exchange().clientTopologies())
            top.updateTopologyVersion(this, discoCache(), -1, cacheGroupStopping(top.groupId()));
    }

    /**
     * @param crd Coordinator flag.
     * @return Exchange type.
     */
    private ExchangeType onClusterStateChangeRequest(boolean crd) {
        assert exchActions != null && !exchActions.empty() : this;

        StateChangeRequest req = exchActions.stateChangeRequest();

        assert req != null : exchActions;

        if (req.activate()) {
            if (log.isInfoEnabled()) {
                log.info("Start activation process [nodeId=" + cctx.localNodeId() +
                    ", client=" + cctx.kernalContext().clientNode() +
                    ", topVer=" + topologyVersion() + "]");
            }

            try {
                cctx.activate();

                if (cctx.database().persistenceEnabled() && !cctx.kernalContext().clientNode()) {
                    List<DynamicCacheDescriptor> startDescs = new ArrayList<>();

                    for (ExchangeActions.CacheActionData startReq : exchActions.cacheStartRequests())
                        startDescs.add(startReq.descriptor());

                    cctx.database().readCheckpointAndRestoreMemory(startDescs);
                }

                cctx.affinity().onCacheChangeRequest(this, crd, exchActions);

                if (log.isInfoEnabled()) {
                    log.info("Successfully activated caches [nodeId=" + cctx.localNodeId() +
                        ", client=" + cctx.kernalContext().clientNode() +
                        ", topVer=" + topologyVersion() + "]");
                }
            }
            catch (Exception e) {
                U.error(log, "Failed to activate node components [nodeId=" + cctx.localNodeId() +
                    ", client=" + cctx.kernalContext().clientNode() +
                    ", topVer=" + topologyVersion() + "]", e);

                changeGlobalStateE = e;

                if (crd) {
                    synchronized (this) {
                        changeGlobalStateExceptions.put(cctx.localNodeId(), e);
                    }
                }
            }
        }
        else {
            if (log.isInfoEnabled()) {
                log.info("Start deactivation process [nodeId=" + cctx.localNodeId() +
                    ", client=" + cctx.kernalContext().clientNode() +
                    ", topVer=" + topologyVersion() + "]");
            }

            try {
                cctx.kernalContext().dataStructures().onDeActivate(cctx.kernalContext());

                cctx.kernalContext().service().onDeActivate(cctx.kernalContext());

                cctx.affinity().onCacheChangeRequest(this, crd, exchActions);

                if (log.isInfoEnabled()) {
                    log.info("Successfully deactivated data structures, services and caches [" +
                        "nodeId=" + cctx.localNodeId() +
                        ", client=" + cctx.kernalContext().clientNode() +
                        ", topVer=" + topologyVersion() + "]");
                }
            }
            catch (Exception e) {
                U.error(log, "Failed to deactivate node components [nodeId=" + cctx.localNodeId() +
                    ", client=" + cctx.kernalContext().clientNode() +
                    ", topVer=" + topologyVersion() + "]", e);

                changeGlobalStateE = e;
            }
        }

        return cctx.kernalContext().clientNode() ? ExchangeType.CLIENT : ExchangeType.ALL;
    }

    /**
     * @param crd Coordinator flag.
     * @return Exchange type.
     * @throws IgniteCheckedException If failed.
     */
    private ExchangeType onCacheChangeRequest(boolean crd) throws IgniteCheckedException {
        assert exchActions != null && !exchActions.empty() : this;

        assert !exchActions.clientOnlyExchange() : exchActions;

        cctx.affinity().onCacheChangeRequest(this, crd, exchActions);

        return cctx.kernalContext().clientNode() ? ExchangeType.CLIENT : ExchangeType.ALL;
    }

    /**
     * @param crd Coordinator flag.
     * @throws IgniteCheckedException If failed.
     * @return Exchange type.
     */
    private ExchangeType onAffinityChangeRequest(boolean crd) throws IgniteCheckedException {
        assert affChangeMsg != null : this;

        cctx.affinity().onChangeAffinityMessage(this, crd, affChangeMsg);

        if (cctx.kernalContext().clientNode())
            return ExchangeType.CLIENT;

        return ExchangeType.ALL;
    }

    /**
     * @param crd Coordinator flag.
     * @throws IgniteCheckedException If failed.
     * @return Exchange type.
     */
    private ExchangeType onClientNodeEvent(boolean crd) throws IgniteCheckedException {
        assert CU.clientNode(discoEvt.eventNode()) : this;

        if (discoEvt.type() == EVT_NODE_LEFT || discoEvt.type() == EVT_NODE_FAILED) {
            onLeft();

            assert !discoEvt.eventNode().isLocal() : discoEvt;
        }
        else
            assert discoEvt.type() == EVT_NODE_JOINED || discoEvt.type() == EVT_DISCOVERY_CUSTOM_EVT : discoEvt;

        cctx.affinity().onClientEvent(this, crd);

        return discoEvt.eventNode().isLocal() ? ExchangeType.CLIENT : ExchangeType.NONE;
    }

    /**
     * @param crd Coordinator flag.
     * @throws IgniteCheckedException If failed.
     * @return Exchange type.
     */
    private ExchangeType onServerNodeEvent(boolean crd) throws IgniteCheckedException {
        assert !CU.clientNode(discoEvt.eventNode()) : this;

        if (discoEvt.type() == EVT_NODE_LEFT || discoEvt.type() == EVT_NODE_FAILED) {
            onLeft();

            warnNoAffinityNodes();

            centralizedAff = cctx.affinity().onServerLeft(this, crd);
        }
        else
            cctx.affinity().onServerJoin(this, crd);

        return cctx.kernalContext().clientNode() ? ExchangeType.CLIENT : ExchangeType.ALL;
    }

    /**
     * @throws IgniteCheckedException If failed.
     */
    private void clientOnlyExchange() throws IgniteCheckedException {
        if (crd != null) {
            assert !crd.isLocal() : crd;

            if (!centralizedAff)
                sendLocalPartitions(crd);

            initDone();

            return;
        }
        else {
            if (centralizedAff) { // Last server node failed.
                for (CacheGroupContext grp : cctx.cache().cacheGroups()) {
                    GridAffinityAssignmentCache aff = grp.affinity();

                    aff.initialize(topologyVersion(), aff.idealAssignment());
                }
            }
        }

        onDone(topologyVersion());
    }

    /**
     * @throws IgniteCheckedException If failed.
     */
    private void distributedExchange2() throws IgniteCheckedException {
        if (crd.isLocal()) {
            if (remaining.isEmpty())
                onAllReceived();
        }
        else
            sendPartitions(crd);

        initDone();
    }

    /**
     * @throws IgniteCheckedException If failed.
     */
    private void distributedExchange() throws IgniteCheckedException {
        assert crd != null;

        assert !cctx.kernalContext().clientNode();

        for (CacheGroupContext grp : cctx.cache().cacheGroups()) {
            if (grp.isLocal())
                continue;

            grp.preloader().onTopologyChanged(this);
        }

        cctx.database().releaseHistoryForPreloading();

        // To correctly rebalance when persistence is enabled, it is necessary to reserve history within exchange.
        partHistReserved = cctx.database().reserveHistoryForExchange();

        waitPartitionRelease();

        boolean topChanged = discoEvt.type() != EVT_DISCOVERY_CUSTOM_EVT || affChangeMsg != null;

        for (GridCacheContext cacheCtx : cctx.cacheContexts()) {
            if (cacheCtx.isLocal() || cacheStopping(cacheCtx.cacheId()))
                continue;

            if (topChanged) {
                // Partition release future is done so we can flush the write-behind store.
                cacheCtx.store().forceFlush();
            }
        }

        for (CacheGroupContext grp : cctx.cache().cacheGroups()) {
            if (grp.isLocal() || cacheGroupStopping(grp.groupId()))
                continue;

            // It is possible affinity is not initialized yet if node joins to cluster.
            if (grp.affinity().lastVersion().topologyVersion() > 0)
                grp.topology().beforeExchange(this, !centralizedAff);
        }

        cctx.database().beforeExchange(this);

        if (crd.isLocal()) {
            if (remaining.isEmpty())
                onAllReceived();
        }
        else
            sendPartitions(crd);

        initDone();
    }

    /**
     * Try to start local snapshot operation if it is needed by discovery event
     */
    private void tryToPerformLocalSnapshotOperation() {
        try {
            long start = U.currentTimeMillis();

            IgniteInternalFuture fut = cctx.snapshot().tryStartLocalSnapshotOperation(discoEvt);

            if (fut != null) {
                fut.get();

                long end = U.currentTimeMillis();

                if (log.isInfoEnabled())
                    log.info("Snapshot initialization completed [topVer=" + exchangeId().topologyVersion() +
                        ", time=" + (end - start) + "ms]");
            }
        }
        catch (IgniteCheckedException e) {
            U.error(log, "Error while starting snapshot operation", e);
        }
    }

    /**
     * The main purpose of this method is to wait for all ongoing updates (transactional and atomic), initiated on
     * the previous topology version, to finish to prevent inconsistencies during rebalancing and to prevent two
     * different simultaneous owners of the same lock.
     * For the exact list of the objects being awaited for see
     * {@link GridCacheSharedContext#partitionReleaseFuture(AffinityTopologyVersion)} javadoc.
     *
     * @throws IgniteCheckedException If failed.
     */
    private void waitPartitionRelease() throws IgniteCheckedException {
        IgniteInternalFuture<?> partReleaseFut = cctx.partitionReleaseFuture(topologyVersion());

        // Assign to class variable so it will be included into toString() method.
        this.partReleaseFut = partReleaseFut;

        if (exchId.isLeft())
            cctx.mvcc().removeExplicitNodeLocks(exchId.nodeId(), exchId.topologyVersion());

        if (log.isDebugEnabled())
            log.debug("Before waiting for partition release future: " + this);

        int dumpCnt = 0;

        long waitStart = U.currentTimeMillis();

        long nextDumpTime = 0;

        long futTimeout = 2 * cctx.gridConfig().getNetworkTimeout();

        while (true) {
            try {
                partReleaseFut.get(futTimeout, TimeUnit.MILLISECONDS);

                break;
            }
            catch (IgniteFutureTimeoutCheckedException ignored) {
                // Print pending transactions and locks that might have led to hang.
                if (nextDumpTime <= U.currentTimeMillis()) {
                    dumpPendingObjects();

                    nextDumpTime = U.currentTimeMillis() + nextDumpTimeout(dumpCnt++, futTimeout);
                }
            }
        }

        long waitEnd = U.currentTimeMillis();

        if (log.isInfoEnabled()) {
            long waitTime = (waitEnd - waitStart);

            String futInfo = RELEASE_FUTURE_DUMP_THRESHOLD > 0 && waitTime > RELEASE_FUTURE_DUMP_THRESHOLD ?
                partReleaseFut.toString() : "NA";

            log.info("Finished waiting for partition release future [topVer=" + exchangeId().topologyVersion() +
                ", waitTime=" + (waitEnd - waitStart) + "ms, futInfo=" + futInfo + "]");
        }

        IgniteInternalFuture<?> locksFut = cctx.mvcc().finishLocks(exchId.topologyVersion());

        nextDumpTime = 0;
        dumpCnt = 0;

        while (true) {
            try {
                locksFut.get(futTimeout, TimeUnit.MILLISECONDS);

                break;
            }
            catch (IgniteFutureTimeoutCheckedException ignored) {
                if (nextDumpTime <= U.currentTimeMillis()) {
                    U.warn(log, "Failed to wait for locks release future. " +
                        "Dumping pending objects that might be the cause: " + cctx.localNodeId());

                    U.warn(log, "Locked keys:");

                    for (IgniteTxKey key : cctx.mvcc().lockedKeys())
                        U.warn(log, "Locked key: " + key);

                    for (IgniteTxKey key : cctx.mvcc().nearLockedKeys())
                        U.warn(log, "Locked near key: " + key);

                    Map<IgniteTxKey, Collection<GridCacheMvccCandidate>> locks =
                        cctx.mvcc().unfinishedLocks(exchId.topologyVersion());

                    for (Map.Entry<IgniteTxKey, Collection<GridCacheMvccCandidate>> e : locks.entrySet())
                        U.warn(log, "Awaited locked entry [key=" + e.getKey() + ", mvcc=" + e.getValue() + ']');

                    nextDumpTime = U.currentTimeMillis() + nextDumpTimeout(dumpCnt++, futTimeout);

                    if (getBoolean(IGNITE_THREAD_DUMP_ON_EXCHANGE_TIMEOUT, false))
                        U.dumpThreads(log);
                }
            }
        }
    }

    /**
     *
     */
    private void onLeft() {
        for (CacheGroupContext grp : cctx.cache().cacheGroups()) {
            if (grp.isLocal())
                continue;

            grp.preloader().unwindUndeploys();
        }

        cctx.mvcc().removeExplicitNodeLocks(exchId.nodeId(), exchId.topologyVersion());
    }

    /**
     *
     */
    private void warnNoAffinityNodes() {
        List<String> cachesWithoutNodes = null;

        for (DynamicCacheDescriptor cacheDesc : cctx.cache().cacheDescriptors().values()) {
            if (discoCache.cacheGroupAffinityNodes(cacheDesc.groupId()).isEmpty()) {
                if (cachesWithoutNodes == null)
                    cachesWithoutNodes = new ArrayList<>();

                cachesWithoutNodes.add(cacheDesc.cacheName());

                // Fire event even if there is no client cache started.
                if (cctx.gridEvents().isRecordable(EventType.EVT_CACHE_NODES_LEFT)) {
                    Event evt = new CacheEvent(
                        cacheDesc.cacheName(),
                        cctx.localNode(),
                        cctx.localNode(),
                        "All server nodes have left the cluster.",
                        EventType.EVT_CACHE_NODES_LEFT,
                        0,
                        false,
                        null,
                        null,
                        null,
                        null,
                        false,
                        null,
                        false,
                        null,
                        null,
                        null
                    );

                    cctx.gridEvents().record(evt);
                }
            }
        }

        if (cachesWithoutNodes != null) {
            StringBuilder sb =
                new StringBuilder("All server nodes for the following caches have left the cluster: ");

            for (int i = 0; i < cachesWithoutNodes.size(); i++) {
                String cache = cachesWithoutNodes.get(i);

                sb.append('\'').append(cache).append('\'');

                if (i != cachesWithoutNodes.size() - 1)
                    sb.append(", ");
            }

            U.quietAndWarn(log, sb.toString());

            U.quietAndWarn(log, "Must have server nodes for caches to operate.");
        }
    }

    /**
     *
     */
    private void dumpPendingObjects() {
        U.warn(cctx.kernalContext().cluster().diagnosticLog(),
            "Failed to wait for partition release future [topVer=" + topologyVersion() +
            ", node=" + cctx.localNodeId() + "]. Dumping pending objects that might be the cause: ");

        try {
            cctx.exchange().dumpDebugInfo(this);
        }
        catch (Exception e) {
            U.error(cctx.kernalContext().cluster().diagnosticLog(), "Failed to dump debug information: " + e, e);
        }
    }

    /**
     * @param grpId Cache group ID to check.
     * @return {@code True} if cache group us stopping by this exchange.
     */
    private boolean cacheGroupStopping(int grpId) {
        return exchActions != null && exchActions.cacheGroupStopping(grpId);
    }

    /**
     * @param cacheId Cache ID to check.
     * @return {@code True} if cache is stopping by this exchange.
     */
    private boolean cacheStopping(int cacheId) {
        return exchActions != null && exchActions.cacheStopped(cacheId);
    }

    /**
     * @return {@code True} if exchange for local node join.
     */
    boolean localJoinExchange() {
        return discoEvt.type() == EVT_NODE_JOINED && discoEvt.eventNode().isLocal();
    }

    /**
     * @param node Node.
     * @throws IgniteCheckedException If failed.
     */
    private void sendLocalPartitions(ClusterNode node) throws IgniteCheckedException {
        assert node != null;

        GridDhtPartitionsSingleMessage msg;

        // Reset lost partition before send local partition to coordinator.
        if (exchActions != null) {
            Set<String> caches = exchActions.cachesToResetLostPartitions();

            if (!F.isEmpty(caches))
                resetLostPartitions(caches);
        }

        if (cctx.kernalContext().clientNode()) {
            msg = new GridDhtPartitionsSingleMessage(exchangeId(),
                true,
                null,
                true);
        }
        else {
<<<<<<< HEAD
            msg = cctx.exchange().createPartitionsSingleMessage(exchangeId(),
                false,
                true);
=======
            msg = cctx.exchange().createPartitionsSingleMessage(node,
                exchangeId(),
                false,
                true);
        }
>>>>>>> aeb9336b

            Map<Integer, Map<Integer, Long>> partHistReserved0 = partHistReserved;

<<<<<<< HEAD
            if (partHistReserved0 != null)
                msg.partitionHistoryCounters(partHistReserved0);
        }

        if (stateChangeExchange() && changeGlobalStateE != null)
            msg.setError(changeGlobalStateE);
        else if (localJoinExchange())
            msg.cacheGroupsAffinityRequest(exchCtx.groupsAffinityRequestOnJoin());
=======
        if (partHistReserved0 != null)
            msg.partitionHistoryCounters(partHistReserved0);

        if (stateChangeExchange() && changeGlobalStateE != null)
            msg.setError(changeGlobalStateE);
>>>>>>> aeb9336b

        if (log.isDebugEnabled())
            log.debug("Sending local partitions [nodeId=" + node.id() + ", exchId=" + exchId + ", msg=" + msg + ']');

        try {
            cctx.io().send(node, msg, SYSTEM_POOL);
        }
        catch (ClusterTopologyCheckedException ignored) {
            if (log.isDebugEnabled())
                log.debug("Node left during partition exchange [nodeId=" + node.id() + ", exchId=" + exchId + ']');
        }
    }

    /**
     * @param compress Message compress flag.
     * @return Message.
     */
    private GridDhtPartitionsFullMessage createPartitionsMessage(boolean compress) {
        GridCacheVersion last = lastVer.get();

        GridDhtPartitionsFullMessage m = cctx.exchange().createPartitionsFullMessage(
            compress,
            exchangeId(),
            last != null ? last : cctx.versions().last(),
            partHistSuppliers,
            partsToReload);

        if (stateChangeExchange() && !F.isEmpty(changeGlobalStateExceptions))
            m.setErrorsMap(changeGlobalStateExceptions);

        return m;
    }

    /**
     * @param nodes Nodes.
     * @param joinedNodeAff Affinity if was requested by some nodes.
     */
    private void sendAllPartitions(
        GridDhtPartitionsFullMessage msg,
        Collection<ClusterNode> nodes,
        Map<Integer, CacheGroupAffinityMessage> joinedNodeAff) {
        boolean singleNode = nodes.size() == 1;

        GridDhtPartitionsFullMessage joinedNodeMsg = null;

        assert !nodes.contains(cctx.localNode());

        if (log.isDebugEnabled()) {
            log.debug("Sending full partition map [nodeIds=" + F.viewReadOnly(nodes, F.node2id()) +
                ", exchId=" + exchId + ", msg=" + msg + ']');
        }

        for (ClusterNode node : nodes) {
            GridDhtPartitionsFullMessage sndMsg = msg;

            if (joinedNodeAff != null) {
                if (singleNode)
                    msg.joinedNodeAffinity(joinedNodeAff);
                else {
                    GridDhtPartitionsSingleMessage singleMsg = msgs.get(node.id());

                    if (singleMsg != null && singleMsg.cacheGroupsAffinityRequest() != null) {
                        if (joinedNodeMsg == null) {
                            joinedNodeMsg = msg.copy();

                            joinedNodeMsg.joinedNodeAffinity(joinedNodeAff);
                        }

                        sndMsg = joinedNodeMsg;
                    }
                }
            }

            try {
                GridDhtPartitionExchangeId sndExchId = exchangeId();

                if (mergedJoinExchMsgs != null) {
                    GridDhtPartitionsSingleMessage mergedMsg = mergedJoinExchMsgs.get(node.id());

                    if (mergedMsg != null)
                        sndExchId = mergedMsg.exchangeId();
                }

                if (sndExchId != null && !sndExchId.equals(exchangeId())) {
                    sndMsg = sndMsg.copy();

                    sndMsg.exchangeId(sndExchId);
                }

                cctx.io().send(node, sndMsg, SYSTEM_POOL);
            }
            catch (ClusterTopologyCheckedException e) {
                if (log.isDebugEnabled())
                    log.debug("Failed to send partitions, node failed: " + node);
            }
            catch (IgniteCheckedException e) {
                U.error(log, "Failed to send partitions [node=" + node + ']', e);
            }
        }
    }

    /**
     * @param oldestNode Oldest node.
     */
    private void sendPartitions(ClusterNode oldestNode) {
        try {
            sendLocalPartitions(oldestNode);
        }
        catch (ClusterTopologyCheckedException ignore) {
            if (log.isDebugEnabled())
                log.debug("Oldest node left during partition exchange [nodeId=" + oldestNode.id() +
                    ", exchId=" + exchId + ']');
        }
        catch (IgniteCheckedException e) {
            U.error(log, "Failed to send local partitions to oldest node (will retry after timeout) [oldestNodeId=" +
                oldestNode.id() + ", exchId=" + exchId + ']', e);
        }
    }

    /**
     * @return {@code True} if exchange triggered by server node join or fail.
     */
    public boolean serverNodeDiscoveryEvent() {
        assert discoEvt != null;

        return discoEvt.type() != EVT_DISCOVERY_CUSTOM_EVT && !CU.clientNode(discoEvt.eventNode());
    }

    /** {@inheritDoc} */
    @Override public boolean onDone(@Nullable AffinityTopologyVersion res, @Nullable Throwable err) {
        if (!done.compareAndSet(false, true))
            return false;

        log.info("Finish exchange future [startVer=" + topologyVersion() + ", resVer=" + res + ", err=" + err + ']');

        assert res != null || err != null;

        if (err == null &&
            !cctx.kernalContext().clientNode() &&
            (serverNodeDiscoveryEvent() || affChangeMsg != null)) {
            for (GridCacheContext cacheCtx : cctx.cacheContexts()) {
                if (!cacheCtx.affinityNode() || cacheCtx.isLocal())
                    continue;

                cacheCtx.continuousQueries().flushBackupQueue(res);
            }
       }

        if (err == null) {
            if (centralizedAff) {
                for (CacheGroupContext grp : cctx.cache().cacheGroups()) {
                    if (grp.isLocal())
                        continue;

                    try {
                        grp.topology().initPartitions(this);
                    }
                    catch (IgniteInterruptedCheckedException e) {
                        U.error(log, "Failed to initialize partitions.", e);
                    }
                }
            }

            for (GridCacheContext cacheCtx : cctx.cacheContexts()) {
                GridCacheContext drCacheCtx = cacheCtx.isNear() ? cacheCtx.near().dht().context() : cacheCtx;

                if (drCacheCtx.isDrEnabled()) {
                    try {
                        drCacheCtx.dr().onExchange(res, exchId.isLeft());
                    }
                    catch (IgniteCheckedException e) {
                        U.error(log, "Failed to notify DR: " + e, e);
                    }
                }
            }

            if (serverNodeDiscoveryEvent() &&
                (discoEvt.type() == EVT_NODE_LEFT ||
                discoEvt.type() == EVT_NODE_FAILED ||
                discoEvt.type() == EVT_NODE_JOINED))
                detectLostPartitions();

            Map<Integer, CacheValidation> m = U.newHashMap(cctx.cache().cacheGroups().size());

            for (CacheGroupContext grp : cctx.cache().cacheGroups())
                m.put(grp.groupId(), validateCacheGroup(grp, discoEvt.topologyNodes()));

            grpValidRes = m;
        }

        tryToPerformLocalSnapshotOperation();

        cctx.cache().onExchangeDone(initialVersion(), exchActions, err);

        cctx.exchange().onExchangeDone(res, initialVersion(), err);

        if (exchActions != null && err == null)
            exchActions.completeRequestFutures(cctx);

        if (stateChangeExchange() && err == null)
            cctx.kernalContext().state().onStateChangeExchangeDone(exchActions.stateChangeRequest());

        Map<T2<Integer, Integer>, Long> localReserved = partHistSuppliers.getReservations(cctx.localNodeId());

        if (localReserved != null) {
            for (Map.Entry<T2<Integer, Integer>, Long> e : localReserved.entrySet()) {
                boolean success = cctx.database().reserveHistoryForPreloading(
                    e.getKey().get1(), e.getKey().get2(), e.getValue());

                if (!success) {
                    // TODO: how to handle?
                    err = new IgniteCheckedException("Could not reserve history");
                }
            }
        }

        cctx.database().releaseHistoryForExchange();

        if (err == null) {
            for (CacheGroupContext grp : cctx.cache().cacheGroups()) {
                if (!grp.isLocal())
<<<<<<< HEAD
                    grp.topology().onExchangeDone(grp.affinity().readyAffinity(res), false);
=======
                    grp.topology().onExchangeDone(grp.affinity().cachedAffinity(topologyVersion()), false);
>>>>>>> aeb9336b
            }
        }

        if (super.onDone(res, err)) {
            if (log.isDebugEnabled())
                log.debug("Completed partition exchange [localNode=" + cctx.localNodeId() + ", exchange= " + this +
                    ", durationFromInit=" + (U.currentTimeMillis() - initTs) + ']');

            initFut.onDone(err == null);

            if (exchId.isLeft()) {
                for (CacheGroupContext grp : cctx.cache().cacheGroups())
                    grp.affinityFunction().removeNode(exchId.nodeId());
            }

            exchActions = null;

            if (discoEvt instanceof DiscoveryCustomEvent)
                ((DiscoveryCustomEvent)discoEvt).customMessage(null);

            cctx.exchange().lastFinishedFuture(this);

            return true;
        }

        return false;
    }

    /**
     * Cleans up resources to avoid excessive memory usage.
     */
    public void cleanUp() {
        pendingSingleMsgs.clear();
        fullMsgs.clear();
        msgs.clear();
        changeGlobalStateExceptions.clear();
        crd = null;
        partReleaseFut = null;
        changeGlobalStateE = null;
        exchActions = null;
    }

    /**
     * @param ver Version.
     */
    private void updateLastVersion(GridCacheVersion ver) {
        assert ver != null;

        while (true) {
            GridCacheVersion old = lastVer.get();

            if (old == null || Long.compare(old.order(), ver.order()) < 0) {
                if (lastVer.compareAndSet(old, ver))
                    break;
            }
            else
                break;
        }
    }

<<<<<<< HEAD
    /** */
    private GridDhtPartitionsExchangeFuture mergedWith;

    /** */
    private GridDhtPartitionsSingleMessage pendingJoinMsg;
=======
    /**
     * @param node Sender node.
     * @param msg Single partition info.
     */
    public void onReceive(final ClusterNode node, final GridDhtPartitionsSingleMessage msg) {
        assert msg != null;
        assert msg.exchangeId().equals(exchId) : msg;

        if (!msg.client()) {
            assert msg.lastVersion() != null : msg;

            updateLastVersion(msg.lastVersion());
        }
>>>>>>> aeb9336b

    private boolean addMergedJoinExchange(ClusterNode node, @Nullable GridDhtPartitionsSingleMessage msg) {
        assert Thread.holdsLock(this);
        assert node != null;
        assert state == ExchangeLocalState.CRD : state;

        UUID nodeId = node.id();

        boolean wait = false;

        if (CU.clientNode(node)) {
            if (msg != null)
                waitAndReplyToClient(nodeId, msg);
        }
        else {
            if (mergedJoinExchMsgs == null)
                mergedJoinExchMsgs = new LinkedHashMap<>();

            if (msg != null) {
                log.info("Merge server join exchange, message received [curFut=" + topologyVersion() +
                    ", node=" + nodeId + ']');

                mergedJoinExchMsgs.put(nodeId, msg);
            }
            else {
                if (cctx.discovery().alive(nodeId)) {
                    log.info("Merge server join exchange, wait for message [curFut=" + topologyVersion() +
                        ", node=" + nodeId + ']');

                    wait = true;

                    mergedJoinExchMsgs.put(nodeId, null);

                    awaitMergedMsgs++;
                }
                else {
                    log.info("Merge server join exchange, awaited node left [curFut=" + topologyVersion() +
                        ", node=" + nodeId + ']');
                }
            }
        }

        return wait;
    }

    /**
     * @param fut Current exchange to merge with.
     * @return {@code True} if need wait for message from joined server node.
     */
    public boolean mergeJoinExchange(final GridDhtPartitionsExchangeFuture fut) {
        boolean wait;

        synchronized (this) {
            assert !isDone();
            assert !initFut.isDone();
            assert mergedWith == null;
            assert state == null;

            state = ExchangeLocalState.MERGED;

            mergedWith = fut;

            ClusterNode joinedNode = discoEvt.eventNode();

            wait = fut.addMergedJoinExchange(joinedNode, pendingJoinMsg);
        }

        return wait;
    }

    /**
     * @param node
     * @param msg
     */
    void processMergedMessage(final ClusterNode node, final GridDhtPartitionsSingleMessage msg) {
        if (msg.client()) {
            waitAndReplyToClient(node.id(), msg);

            return;
        }

        boolean done = false;

        synchronized (this) {
            boolean process = mergedJoinExchMsgs != null &&
                mergedJoinExchMsgs.containsKey(node.id()) &&
                mergedJoinExchMsgs.get(node.id()) == null;

            log.info("Merge server join exchange, received message [curFut=" + topologyVersion() +
                ", node=" + node.id() +
                ", msgVer=" + msg.exchangeId().topologyVersion() +
                ", process=" + process +
                ", awaited=" + awaitMergedMsgs + ']');

            if (process) {
                mergedJoinExchMsgs.put(node.id(), msg);

                assert awaitMergedMsgs > 0 : awaitMergedMsgs;

                awaitMergedMsgs--;

                done = awaitMergedMsgs == 0;
            }
        }

        if (done)
            finishExchangeOnCoordinator();
    }

    /**
     * @param node Sender node.
     * @param msg Single partition info.
     */
    public void onReceiveSingleMessage(final ClusterNode node, final GridDhtPartitionsSingleMessage msg) {
        assert !node.isDaemon() : node;
        assert msg != null;
        assert exchId.equals(msg.exchangeId()) : msg;
        assert !cctx.kernalContext().clientNode();

        if (msg.restoreState()) {
            InitNewCoordinatorFuture newCrdFut0;

            synchronized (this) {
                assert newCrdFut != null;

                newCrdFut0 = newCrdFut;
            }

            newCrdFut0.onMessage(node, msg);

            return;
        }


        if (!msg.client()) {
            assert msg.lastVersion() != null : msg;

            updateLastVersion(msg.lastVersion());
        }

        GridDhtPartitionsExchangeFuture mergedWith0 = null;

        synchronized (this) {
            if (state == ExchangeLocalState.MERGED) {
                assert mergedWith != null;

                mergedWith0 = mergedWith;
            }
            else {
                assert state != ExchangeLocalState.CLIENT;

                if (exchangeId().isJoined() && node.id().equals(exchId.nodeId()))
                    pendingJoinMsg = msg;
            }
        }

        if (mergedWith0 != null) {
            mergedWith0.processMergedMessage(node, msg);

            return;
        }

        initFut.listen(new CI1<IgniteInternalFuture<Boolean>>() {
            @Override public void apply(IgniteInternalFuture<Boolean> f) {
                try {
                    if (!f.get())
                        return;
                }
                catch (IgniteCheckedException e) {
                    U.error(log, "Failed to initialize exchange future: " + this, e);

                    return;
                }

                processSingleMessage(node.id(), msg);
            }
        });
    }

    /**
     * @param nodeId Node ID.
     * @param msg Client's message.
     */
    private void waitAndReplyToClient(final UUID nodeId, final GridDhtPartitionsSingleMessage msg) {
        assert msg.client();

        listen(new CI1<IgniteInternalFuture<AffinityTopologyVersion>>() {
            @Override public void apply(IgniteInternalFuture<AffinityTopologyVersion> fut) {
                FinishState finishState0;

                synchronized (GridDhtPartitionsExchangeFuture.this) {
                    finishState0 = finishState;
                }

                if (finishState0 == null) {
                    assert discoEvt.type() == EVT_NODE_JOINED && CU.clientNode(discoEvt.eventNode()) : discoEvt;

                    finishState0 = new FinishState(cctx.localNodeId(),
                        initialVersion(),
                        createPartitionsMessage(false));
                }

                sendAllPartitionsToNode(finishState0, msg, nodeId);
            }
        });
    }

    /**
     * @param nodeId Sender node.
     * @param msg Message.
     */
    private void processSingleMessage(UUID nodeId, GridDhtPartitionsSingleMessage msg) {
        if (msg.client()) {
            waitAndReplyToClient(nodeId, msg);

            return;
        }

        boolean allReceived = false;
        boolean updateSingleMap = false;

        FinishState finishState0 = null;

        synchronized (this) {
            assert crd != null;

            switch (state) {
                case DONE: {
                    log.info("Received single message, already done [ver=" + initialVersion() +
                        ", node=" + nodeId + ']');

                    assert finishState != null;

                    finishState0 = finishState;

                    break;
                }

                case CRD: {
                    assert crd.isLocal() : crd;

                    if (remaining.remove(nodeId)) {
                        updateSingleMap = true;

                        pendingSingleUpdates++;

                        if (stateChangeExchange() && msg.getError() != null)
                            changeGlobalStateExceptions.put(nodeId, msg.getError());

                        allReceived = remaining.isEmpty();

                        log.info("Coordinator received single message [ver=" + initialVersion() +
                            ", node=" + nodeId +
                            ", allReceived=" + allReceived + ']');
                    }

                    break;
                }

                case SRV:
                case BECOME_CRD: {
                    log.info("Non-coordinator received single message [ver=" + initialVersion() +
                        ", node=" + nodeId + ", state=" + state + ']');

                    pendingSingleMsgs.put(nodeId, msg);

                    break;
                }

                default:
                    assert false : state;
            }
        }

        if (finishState0 != null) {
            sendAllPartitionsToNode(finishState0, msg, nodeId);

            return;
        }

        if (updateSingleMap) {
            try {
                // Do not update partition map, in case cluster transitioning to inactive state.
                if (!deactivateCluster())
                    updatePartitionSingleMap(nodeId, msg);
            }
            finally {
                synchronized (this) {
                    assert pendingSingleUpdates > 0;

                    pendingSingleUpdates--;

                    if (pendingSingleUpdates == 0)
                        notifyAll();
                }
            }
        }

        if (allReceived) {
            if (!awaitSingleMapUpdates())
                return;

            onAllReceived();
        }
    }

    /**
     * @return {@code False} if interrupted.
     */
    private synchronized boolean awaitSingleMapUpdates() {
        try {
            while (pendingSingleUpdates > 0)
                U.wait(this);

            return true;
        }
        catch (IgniteInterruptedCheckedException e) {
            U.warn(log, "Failed to wait for partition map updates, thread was interrupted: " + e);

            return false;
        }
    }

    /**
     * @param fut Affinity future.
     */
    private void onAffinityInitialized(IgniteInternalFuture<Map<Integer, Map<Integer, List<UUID>>>> fut) {
        try {
            assert fut.isDone();

            Map<Integer, Map<Integer, List<UUID>>> assignmentChange = fut.get();

            GridDhtPartitionsFullMessage m = createPartitionsMessage(false);

            CacheAffinityChangeMessage msg = new CacheAffinityChangeMessage(exchId, m, assignmentChange);

            if (log.isDebugEnabled())
                log.debug("Centralized affinity exchange, send affinity change message: " + msg);

            cctx.discovery().sendCustomEvent(msg);
        }
        catch (IgniteCheckedException e) {
            onDone(e);
        }
    }

    /**
     * @param top Topology to assign.
     */
    private void assignPartitionStates(GridDhtPartitionTopology top) {
        Map<Integer, CounterWithNodes> maxCntrs = new HashMap<>();
        Map<Integer, Long> minCntrs = new HashMap<>();

        for (Map.Entry<UUID, GridDhtPartitionsSingleMessage> e : msgs.entrySet()) {
            assert e.getValue().partitionUpdateCounters(top.groupId()) != null;

            for (Map.Entry<Integer, T2<Long, Long>> e0 : e.getValue().partitionUpdateCounters(top.groupId()).entrySet()) {
                int p = e0.getKey();

                UUID uuid = e.getKey();

                GridDhtPartitionState state = top.partitionState(uuid, p);

                if (state != GridDhtPartitionState.OWNING && state != GridDhtPartitionState.MOVING)
                    continue;

                Long cntr = state == GridDhtPartitionState.MOVING ? e0.getValue().get1() : e0.getValue().get2();

                if (cntr == null)
                    cntr = 0L;

                Long minCntr = minCntrs.get(p);

                if (minCntr == null || minCntr > cntr)
                    minCntrs.put(p, cntr);

                if (state != GridDhtPartitionState.OWNING)
                    continue;

                CounterWithNodes maxCntr = maxCntrs.get(p);

                if (maxCntr == null || cntr > maxCntr.cnt)
                    maxCntrs.put(p, new CounterWithNodes(cntr, uuid));
                else if (cntr == maxCntr.cnt)
                    maxCntr.nodes.add(uuid);
            }
        }

        // Also must process counters from the local node.
        for (GridDhtLocalPartition part : top.currentLocalPartitions()) {
            GridDhtPartitionState state = top.partitionState(cctx.localNodeId(), part.id());

            if (state != GridDhtPartitionState.OWNING && state != GridDhtPartitionState.MOVING)
                continue;

            long cntr = state == GridDhtPartitionState.MOVING ? part.initialUpdateCounter() : part.updateCounter();

            Long minCntr = minCntrs.get(part.id());

            if (minCntr == null || minCntr > cntr)
                minCntrs.put(part.id(), cntr);

            if (state != GridDhtPartitionState.OWNING)
                continue;

            CounterWithNodes maxCntr = maxCntrs.get(part.id());

            if (maxCntr == null && cntr == 0) {
                CounterWithNodes cntrObj = new CounterWithNodes(cntr, cctx.localNodeId());

                for (UUID nodeId : msgs.keySet()) {
                    if (top.partitionState(nodeId, part.id()) == GridDhtPartitionState.OWNING)
                        cntrObj.nodes.add(nodeId);
                }

                maxCntrs.put(part.id(), cntrObj);
            }
            else if (maxCntr == null || cntr > maxCntr.cnt)
                maxCntrs.put(part.id(), new CounterWithNodes(cntr, cctx.localNodeId()));
            else if (cntr == maxCntr.cnt)
                maxCntr.nodes.add(cctx.localNodeId());
        }

        int entryLeft = maxCntrs.size();

        Map<Integer, Map<Integer, Long>> partHistReserved0 = partHistReserved;

        Map<Integer, Long> localReserved = partHistReserved0 != null ? partHistReserved0.get(top.groupId()) : null;

        Set<Integer> haveHistory = new HashSet<>();

        for (Map.Entry<Integer, Long> e : minCntrs.entrySet()) {
            int p = e.getKey();
            long minCntr = e.getValue();

            CounterWithNodes maxCntrObj = maxCntrs.get(p);

            long maxCntr = maxCntrObj != null ? maxCntrObj.cnt : 0;

            // If minimal counter is zero, do clean preloading.
            if (minCntr == 0 || minCntr == maxCntr)
                continue;

            if (localReserved != null) {
                Long localCntr = localReserved.get(p);

                if (localCntr != null && localCntr <= minCntr &&
                    maxCntrObj.nodes.contains(cctx.localNodeId())) {
                    partHistSuppliers.put(cctx.localNodeId(), top.groupId(), p, minCntr);

                    haveHistory.add(p);

                    continue;
                }
            }

            for (Map.Entry<UUID, GridDhtPartitionsSingleMessage> e0 : msgs.entrySet()) {
                Long histCntr = e0.getValue().partitionHistoryCounters(top.groupId()).get(p);

                if (histCntr != null && histCntr <= minCntr && maxCntrObj.nodes.contains(e0.getKey())) {
                    partHistSuppliers.put(e0.getKey(), top.groupId(), p, minCntr);

                    haveHistory.add(p);

                    break;
                }
            }
        }

        for (Map.Entry<Integer, CounterWithNodes> e : maxCntrs.entrySet()) {
            int p = e.getKey();
            long maxCntr = e.getValue().cnt;

            entryLeft--;

            if (entryLeft != 0 && maxCntr == 0)
                continue;

            Set<UUID> nodesToReload = top.setOwners(p, e.getValue().nodes, haveHistory.contains(p), entryLeft == 0);

            for (UUID nodeId : nodesToReload)
                partsToReload.put(nodeId, top.groupId(), p);
        }
    }

    /**
     * Detect lost partitions.
     */
    private void detectLostPartitions() {
        boolean detected = false;

        synchronized (cctx.exchange().interruptLock()) {
            if (Thread.currentThread().isInterrupted())
                return;

            for (CacheGroupContext grp : cctx.cache().cacheGroups()) {
                if (!grp.isLocal()) {
                    boolean detectedOnGrp = grp.topology().detectLostPartitions(discoEvt);

                    detected |= detectedOnGrp;
                }
            }
        }

        if (detected)
            cctx.exchange().scheduleResendPartitions();
    }

    /**
     * @param cacheNames Cache names.
     */
    private void resetLostPartitions(Collection<String> cacheNames) {
        synchronized (cctx.exchange().interruptLock()) {
            if (Thread.currentThread().isInterrupted())
                return;

            for (CacheGroupContext grp : cctx.cache().cacheGroups()) {
                if (grp.isLocal())
                    continue;

                for (String cacheName : cacheNames) {
                    if (grp.hasCache(cacheName)) {
                        grp.topology().resetLostPartitions();

                        break;
                    }
                }
            }
        }
    }

    /**
     *
     */
    private void onAllReceived() {
        try {
            assert crd.isLocal();

            assert partHistSuppliers.isEmpty() : partHistSuppliers;

            if (!crd.equals(discoCache.serverNodes().get(0)) && !exchCtx.mergeExchanges()) {
                for (CacheGroupContext grp : cctx.cache().cacheGroups()) {
                    if (!grp.isLocal())
                        grp.topology().beforeExchange(this, !centralizedAff);
                }
            }

            if (exchCtx.mergeExchanges()) {
                log.info("Coordinator received all messages, try merge [ver=" + initialVersion() + ']');

                boolean finish = cctx.exchange().mergeExchangesOnCoordinator(this);

                if (!finish)
                    return;
            }

            finishExchangeOnCoordinator();
        }
        catch (IgniteCheckedException e) {
            if (reconnectOnError(e))
                onDone(new IgniteNeedReconnectException(cctx.localNode(), e));
            else
                onDone(e);
        }
    }

    /**
     *
     */
    private void finishExchangeOnCoordinator() {
        try {
            log.info("finishExchangeOnCoordinator [topVer=" + topologyVersion() +
                ", resVer=" + exchCtx.events().topologyVersion() + ']');

            AffinityTopologyVersion resTopVer = exchCtx.events().topologyVersion();

            Map<Integer, CacheGroupAffinityMessage> idealAffDiff = null;

            if (exchCtx.mergeExchanges()) {
                assert exchCtx.events().serverJoin() || exchCtx.events().serverLeft();

                if (exchCtx.events().serverLeft())
                    idealAffDiff = cctx.affinity().mergeExchangesInitAffinityOnServerLeft(this);
                else
                    cctx.affinity().mergeExchangesOnServerJoin(this, true);

                for (CacheGroupContext grp : cctx.cache().cacheGroups()) {
                    if (grp.isLocal() || cacheGroupStopping(grp.groupId()))
                        continue;

                    grp.topology().beforeExchange(this, true);
                }
            }

            synchronized (this) {
                if (mergedJoinExchMsgs != null) {
                    for (Map.Entry<UUID, GridDhtPartitionsSingleMessage> e : mergedJoinExchMsgs.entrySet()) {
                        msgs.put(e.getKey(), e.getValue());

                        updatePartitionSingleMap(e.getKey(), e.getValue());
                    }
                }
            }

            Map<Integer, CacheGroupAffinityMessage> joinedNodeAff = null;

            for (Map.Entry<UUID, GridDhtPartitionsSingleMessage> e : msgs.entrySet()) {
                GridDhtPartitionsSingleMessage msg = e.getValue();

                // Apply update counters after all single messages are received.
                for (Map.Entry<Integer, GridDhtPartitionMap> entry : msg.partitions().entrySet()) {
                    Integer grpId = entry.getKey();

                    CacheGroupContext grp = cctx.cache().cacheGroup(grpId);

                    GridDhtPartitionTopology top = grp != null ? grp.topology() :
                        cctx.exchange().clientTopology(grpId, this);

                    Map<Integer, T2<Long, Long>> cntrs = msg.partitionUpdateCounters(grpId);

                    if (cntrs != null)
                        top.applyUpdateCounters(cntrs);
                }

                Collection<Integer> affReq = msg.cacheGroupsAffinityRequest();

                if (affReq != null) {
                    joinedNodeAff = CacheGroupAffinityMessage.createAffinityMessages(cctx,
                        resTopVer,
                        affReq,
                        joinedNodeAff);

                    UUID nodeId = e.getKey();

                    // If node requested affinity on join and partitions are not created, then
                    // all affinity partitions should be in MOVING state.
                    for (Integer grpId : affReq) {
                        GridDhtPartitionMap partMap = msg.partitions().get(grpId);

                        if (partMap == null || F.isEmpty(partMap.map())) {
                            if (partMap == null) {
                                partMap = new GridDhtPartitionMap(nodeId,
                                    1L,
                                    resTopVer,
                                    new GridPartitionStateMap(),
                                    false);
                            }

                            AffinityAssignment aff = cctx.affinity().affinity(grpId).cachedAffinity(resTopVer);

                            for (int p = 0; p < aff.assignment().size(); p++) {
                                if (aff.getIds(p).contains(nodeId))
                                    partMap.put(p, GridDhtPartitionState.MOVING);
                            }

                            CacheGroupContext grp = cctx.cache().cacheGroup(grpId);

                            GridDhtPartitionTopology top = grp != null ? grp.topology() :
                                cctx.exchange().clientTopology(grpId, this);

                            top.update(exchId, partMap);
                        }
                    }
                }
            }

            // TODO IGNITE-5578: process all merged events.
            if (discoEvt.type() == EVT_NODE_JOINED)
                assignPartitionsStates();
            else if (discoEvt.type() == EVT_DISCOVERY_CUSTOM_EVT) {
                assert discoEvt instanceof DiscoveryCustomEvent;

                if (activateCluster())
                    assignPartitionsStates();

                if (((DiscoveryCustomEvent)discoEvt).customMessage() instanceof DynamicCacheChangeBatch) {
                    if (exchActions != null) {
                        Set<String> caches = exchActions.cachesToResetLostPartitions();

                        if (!F.isEmpty(caches))
                            resetLostPartitions(caches);
                    }
                }
            }
            else if (discoEvt.type() == EVT_NODE_LEFT || discoEvt.type() == EVT_NODE_FAILED)
                detectLostPartitions();

            updateLastVersion(cctx.versions().last());

            cctx.versions().onExchange(lastVer.get().order());

            GridDhtPartitionsFullMessage msg = createPartitionsMessage(true);

            if (exchCtx.mergeExchanges()) {
                assert !centralizedAff;

                msg.resultTopologyVersion(exchCtx.events().topologyVersion());

                if (exchCtx.events().serverLeft())
                    msg.idealAffinityDiff(idealAffDiff);
            }

            msg.prepareMarshal(cctx);

            synchronized (this) {
                finishState = new FinishState(crd.id(), exchCtx.events().topologyVersion(), msg);

                state = ExchangeLocalState.DONE;
            }

            if (centralizedAff) {
                assert !exchCtx.mergeExchanges();

                IgniteInternalFuture<Map<Integer, Map<Integer, List<UUID>>>> fut = cctx.affinity().initAffinityOnNodeLeft(this);

                if (!fut.isDone()) {
                    fut.listen(new IgniteInClosure<IgniteInternalFuture<Map<Integer, Map<Integer, List<UUID>>>>>() {
                        @Override public void apply(IgniteInternalFuture<Map<Integer, Map<Integer, List<UUID>>>> fut) {
                            onAffinityInitialized(fut);
                        }
                    });
                }
                else
                    onAffinityInitialized(fut);
            }
            else {
                List<ClusterNode> nodes;

                synchronized (this) {
                    srvNodes.remove(cctx.localNode());

                    nodes = new ArrayList<>(srvNodes);

                    if (mergedJoinExchMsgs != null) {
                        for (Map.Entry<UUID, GridDhtPartitionsSingleMessage> e : mergedJoinExchMsgs.entrySet()) {
                            if (e.getValue() != null) {
                                ClusterNode node = cctx.discovery().node(e.getKey());

                                if (node != null)
                                    nodes.add(node);
                            }
                        }
                    }
                }

                IgniteCheckedException err = null;

                if (stateChangeExchange()) {
                    StateChangeRequest req = exchActions.stateChangeRequest();

                    assert req != null : exchActions;

                    boolean stateChangeErr = false;

                    if (!F.isEmpty(changeGlobalStateExceptions)) {
                        stateChangeErr = true;

                        err = new IgniteCheckedException("Cluster state change failed.");

                        cctx.kernalContext().state().onStateChangeError(changeGlobalStateExceptions, req);
                    }

                    boolean active = !stateChangeErr && req.activate();

                    ChangeGlobalStateFinishMessage stateFinishMsg = new ChangeGlobalStateFinishMessage(
                        req.requestId(),
                        active);

                    cctx.discovery().sendCustomEvent(stateFinishMsg);
                }

                if (!nodes.isEmpty())
                    sendAllPartitions(msg, nodes, joinedNodeAff);

                onDone(exchCtx.events().topologyVersion(), err);

                for (Map.Entry<UUID, GridDhtPartitionsSingleMessage> e : pendingSingleMsgs.entrySet())
                    processSingleMessage(e.getKey(), e.getValue());
            }
        }
        catch (IgniteCheckedException e) {
            if (reconnectOnError(e))
                onDone(new IgniteNeedReconnectException(cctx.localNode(), e));
            else
                onDone(e);
        }
    }

    /**
     *
     */
    private void assignPartitionsStates() {
        if (cctx.database().persistenceEnabled()) {
            for (CacheGroupContext grp : cctx.cache().cacheGroups()) {
                if (grp.isLocal())
                    continue;

                assignPartitionStates(grp.topology());
            }
        }
    }

    /**
     * @param msg Request.
     * @param nodeId Node ID.
     */
    private void sendAllPartitionsToNode(FinishState finishState, GridDhtPartitionsSingleMessage msg, UUID nodeId) {
        ClusterNode node = cctx.node(nodeId);

        if (node != null) {
            GridDhtPartitionsFullMessage fullMsg = finishState.msg;

            fullMsg = fullMsg.copy();

            Collection<Integer> affReq = msg.cacheGroupsAffinityRequest();

            if (affReq != null) {
                Map<Integer, CacheGroupAffinityMessage> aff = CacheGroupAffinityMessage.createAffinityMessages(
                    cctx,
                    finishState.resTopVer,
                    affReq,
                    null);

                fullMsg.joinedNodeAffinity(aff);
            }

            if (!fullMsg.exchangeId().equals(msg.exchangeId()))
                fullMsg.exchangeId(msg.exchangeId());

            try {
                cctx.io().send(node, fullMsg, SYSTEM_POOL);
            }
            catch (ClusterTopologyCheckedException e) {
                if (log.isDebugEnabled())
                    log.debug("Failed to send partitions, node failed: " + node);
            }
            catch (IgniteCheckedException e) {
                U.error(log, "Failed to send partitions [node=" + node + ']', e);
            }
        }
    }

    /**
     * @param node Sender node.
     * @param msg Full partition info.
     */
    public void onReceiveFullMessage(final ClusterNode node, final GridDhtPartitionsFullMessage msg) {
        assert msg != null;
        assert msg.exchangeId() != null : msg;
        assert !node.isDaemon() : node;

        initFut.listen(new CI1<IgniteInternalFuture<Boolean>>() {
            @Override public void apply(IgniteInternalFuture<Boolean> f) {
                try {
                    if (!f.get())
                        return;
                }
                catch (IgniteCheckedException e) {
                    U.error(log, "Failed to initialize exchange future: " + this, e);

                    return;
                }

                processFullMessage(true, node, msg);
            }
        });
    }

    /**
     * @param node Sender node.
     * @param msg Message.
     */
    public void onReceivePartitionRequest(final ClusterNode node, final GridDhtPartitionsSingleRequest msg) {
        assert !cctx.kernalContext().clientNode() || msg.restoreState();
        assert !node.isDaemon() && !CU.clientNode(node) : node;

        initFut.listen(new CI1<IgniteInternalFuture<Boolean>>() {
            @Override public void apply(IgniteInternalFuture<Boolean> fut) {
                processSinglePartitionRequest(node, msg);
            }
        });
    }

    /**
     * @param node Sender node.
     * @param msg Message.
     */
    private void processSinglePartitionRequest(ClusterNode node, GridDhtPartitionsSingleRequest msg) {
        FinishState finishState0 = null;

        synchronized (this) {
            if (crd == null) {
                log.info("Ignore partitions request, no coordinator [node=" + node.id() + ']');

                return;
            }

            switch (state) {
                case DONE: {
                    assert finishState != null;

                    if (node.id().equals(finishState.crdId)) {
                        log.info("Ignore partitions request, finished exchange with this coordinator: " + msg);

                        return;
                    }

                    finishState0 = finishState;

                    break;
                }

                case CRD:
                case BECOME_CRD: {
                    log.info("Ignore partitions request, node is coordinator: " + msg);

                    return;
                }

                case CLIENT:
                case SRV: {
                    if (!cctx.discovery().alive(node)) {
                        log.info("Ignore restore state request, node is not alive [node=" + node.id() + ']');

                        return;
                    }

                    if (msg.restoreState()) {
                        if (!node.equals(crd)) {
                            if (node.order() > crd.order()) {
                                log.info("Received restore state request, change coordinator [oldCrd=" + crd.id() +
                                    "newCrd=" + node.id() + ']');

                                crd = node; // Do not allow to process FullMessage from old coordinator.
                            }
                            else {
                                log.info("Ignore restore state request, coordinator changed [oldCrd=" + crd.id() +
                                    "newCrd=" + node.id() + ']');

                                return;
                            }
                        }
                    }

                    break;
                }

                default:
                    assert false : state;
            }
        }

        if (msg.restoreState()) {
            try {
                GridDhtPartitionsSingleMessage res = cctx.exchange().createPartitionsSingleMessage(msg.exchangeId(),
                    cctx.kernalContext().clientNode(),
                    true);

                if (localJoinExchange())
                    res.cacheGroupsAffinityRequest(exchCtx.groupsAffinityRequestOnJoin());

                res.restoreState(true);

                res.finishMessage(finishState0 != null ? finishState0.msg : null);

                cctx.io().send(node, res, SYSTEM_POOL);
            }
            catch (ClusterTopologyCheckedException ignored) {
                if (log.isDebugEnabled())
                    log.debug("Node left during partition exchange [nodeId=" + node.id() + ", exchId=" + exchId + ']');
            }
            catch (IgniteCheckedException e) {
                U.error(log, "Failed to send partitions message [node=" + node + ", msg=" + msg + ']', e);
            }

            return;
        }

        try {
            sendLocalPartitions(node);
        }
        catch (IgniteCheckedException e) {
            U.error(log, "Failed to send message to coordinator: " + e);
        }
    }

    /**
     * @param node Sender node.
     * @param msg Message.
     */
    private void processFullMessage(boolean checkCrd, ClusterNode node, GridDhtPartitionsFullMessage msg) {
        try {
            assert exchId.equals(msg.exchangeId()) : msg;
            assert msg.lastVersion() != null : msg;

            if (checkCrd) {
                assert node != null;

                synchronized (this) {
                    if (crd == null) {
                        log.info("Ignore full message, all server nodes left: " + msg);

                        return;
                    }

                    switch (state) {
                        case CRD:
                        case BECOME_CRD: {
                            log.info("Ignore full message, node is coordinator: " + msg);

                            return;
                        }

                        case DONE: {
                            log.info("Ignore full message, future is done: " + msg);

                            return;
                        }

                        case SRV:
                        case CLIENT: {
                            if (!crd.equals(node)) {
                                log.info("Received full message from non-coordinator [node=" + node.id() +
                                    ", nodeOrder=" + node.order() +
                                    ", crd=" + crd.id() +
                                    ", crdOrder=" + crd.order() + ']');

                                if (node.order() > crd.order())
                                    fullMsgs.put(node, msg);

                                return;
                            }
                            else {
                                log.info("Received full message, will finish exchange [node=" + node.id() +
                                    ", resVer=" + msg.resultTopologyVersion() + ']');

                                finishState = new FinishState(crd.id(),
                                    msg.resultTopologyVersion() != null ? msg.resultTopologyVersion() : initialVersion(),
                                    msg);

                                state = ExchangeLocalState.DONE;

                                break;
                            }
                        }
                    }
                }
            }
            else
                assert node == null : node;

            if (exchCtx.mergeExchanges()) {
                if (msg.resultTopologyVersion() != null && !initialVersion().equals(msg.resultTopologyVersion())) {
                    log.info("Received full message, need merge [curFut=" + topologyVersion() +
                        ", resVer=" + msg.resultTopologyVersion() + ']');

                    cctx.exchange().mergeExchanges(this, msg.resultTopologyVersion());
                }

                if (localJoinExchange())
                    cctx.affinity().onLocalJoin(this, msg);
                else {
                    if (exchCtx.events().serverLeft())
                        cctx.affinity().mergeExchangesOnServerLeft(this, msg);
                    else
                        cctx.affinity().mergeExchangesOnServerJoin(this, false);

                    for (CacheGroupContext grp : cctx.cache().cacheGroups()) {
                        if (grp.isLocal() || cacheGroupStopping(grp.groupId()))
                            continue;

                        grp.topology().beforeExchange(this, true);
                    }
                }
            }

            updatePartitionFullMap(msg);

            IgniteCheckedException err = null;

            if (stateChangeExchange() && !F.isEmpty(msg.getErrorsMap())) {
                err = new IgniteCheckedException("Cluster state change failed");

                cctx.kernalContext().state().onStateChangeError(msg.getErrorsMap(), exchActions.stateChangeRequest());
            }

            onDone(exchCtx.events().topologyVersion(), err);
        }
        catch (IgniteCheckedException e) {
            onDone(e);
        }
    }

    /**
     * Updates partition map in all caches.
     *
     * @param msg Partitions full messages.
     */
    private void updatePartitionFullMap(GridDhtPartitionsFullMessage msg) {
        cctx.versions().onExchange(msg.lastVersion().order());

        assert partHistSuppliers.isEmpty();

        partHistSuppliers.putAll(msg.partitionHistorySuppliers());

        for (Map.Entry<Integer, GridDhtPartitionFullMap> entry : msg.partitions().entrySet()) {
            Integer grpId = entry.getKey();

            Map<Integer, T2<Long, Long>> cntrMap = msg.partitionUpdateCounters(grpId);

            CacheGroupContext grp = cctx.cache().cacheGroup(grpId);

            if (grp != null) {
                grp.topology().update(exchCtx.events().topologyVersion(),
                    entry.getValue(),
                    cntrMap,
                    msg.partsToReload(cctx.localNodeId(), grpId));
            }
            else {
                ClusterNode oldest = cctx.discovery().oldestAliveCacheServerNode(AffinityTopologyVersion.NONE);

                if (oldest != null && oldest.isLocal()) {
                    cctx.exchange().clientTopology(grpId, this).update(exchCtx.events().topologyVersion(),
                        entry.getValue(),
                        cntrMap,
                        Collections.<Integer>emptySet());
                }
            }
        }
    }

    /**
     * Updates partition map in all caches.
     *
     * @param nodeId Node message received from.
     * @param msg Partitions single message.
     */
    private void updatePartitionSingleMap(UUID nodeId, GridDhtPartitionsSingleMessage msg) {
        msgs.put(nodeId, msg);

        for (Map.Entry<Integer, GridDhtPartitionMap> entry : msg.partitions().entrySet()) {
            Integer grpId = entry.getKey();
            CacheGroupContext grp = cctx.cache().cacheGroup(grpId);

            GridDhtPartitionTopology top = grp != null ? grp.topology() :
                cctx.exchange().clientTopology(grpId, this);

            top.update(exchId, entry.getValue());
        }
    }

    /**
     * Affinity change message callback, processed from the same thread as {@link #onNodeLeft}.
     *
     * @param node Message sender node.
     * @param msg Message.
     */
    public void onAffinityChangeMessage(final ClusterNode node, final CacheAffinityChangeMessage msg) {
        assert exchId.equals(msg.exchangeId()) : msg;

        onDiscoveryEvent(new IgniteRunnable() {
            @Override public void run() {
                if (isDone() || !enterBusy())
                    return;

                try {
                    assert centralizedAff;

                    if (crd.equals(node)) {
                        cctx.affinity().onExchangeChangeAffinityMessage(GridDhtPartitionsExchangeFuture.this,
                            crd.isLocal(),
                            msg);

                        if (!crd.isLocal()) {
                            GridDhtPartitionsFullMessage partsMsg = msg.partitionsMessage();

                            assert partsMsg != null : msg;
                            assert partsMsg.lastVersion() != null : partsMsg;

                            updatePartitionFullMap(partsMsg);
                        }

                        onDone(topologyVersion());
                    }
                    else {
                        if (log.isDebugEnabled()) {
                            log.debug("Ignore affinity change message, coordinator changed [node=" + node.id() +
                                ", crd=" + crd.id() +
                                ", msg=" + msg +
                                ']');
                        }
                    }
                }
                finally {
                    leaveBusy();
                }
            }
        });
    }

    /**
     * @param c Closure.
     */
    private void onDiscoveryEvent(IgniteRunnable c) {
        synchronized (discoEvts) {
            if (!init) {
                discoEvts.add(c);

                return;
            }

            assert discoEvts.isEmpty() : discoEvts;
        }

        c.run();
    }

    /**
     *
     */
    private void initDone() {
        while (!isDone()) {
            List<IgniteRunnable> evts;

            synchronized (discoEvts) {
                if (discoEvts.isEmpty()) {
                    init = true;

                    break;
                }

                evts = new ArrayList<>(discoEvts);

                discoEvts.clear();
            }

            for (IgniteRunnable c : evts)
                c.run();
        }

        initFut.onDone(true);
    }

    /**
     * Node left callback, processed from the same thread as {@link #onAffinityChangeMessage}.
     *
     * @param node Left node.
     */
    public void onNodeLeft(final ClusterNode node) {
        if (isDone() || !enterBusy())
            return;

        cctx.mvcc().removeExplicitNodeLocks(node.id(), topologyVersion());

        try {
            onDiscoveryEvent(new IgniteRunnable() {
                @Override public void run() {
                    if (isDone() || !enterBusy())
                        return;

                    try {
                        boolean crdChanged = false;
                        boolean allReceived = false;

                        ClusterNode crd0;

                        discoCache.updateAlives(node);

                        InitNewCoordinatorFuture newCrdFut0;

                        synchronized (this) {
                            newCrdFut0 = newCrdFut;
                        }

                        if (newCrdFut0 != null)
                            newCrdFut0.onNodeLeft(node.id());

                        synchronized (this) {
                            if (!srvNodes.remove(node))
                                return;

                            boolean rmvd = remaining.remove(node.id());

                            if (!rmvd) {
                                if (mergedJoinExchMsgs != null && mergedJoinExchMsgs.containsKey(node.id())) {
                                    if (mergedJoinExchMsgs.get(node.id()) == null) {
                                        mergedJoinExchMsgs.remove(node.id());

                                        rmvd = true;
                                    }
                                }
                            }

                            if (node.equals(crd)) {
                                crdChanged = true;

                                crd = !srvNodes.isEmpty() ? srvNodes.get(0) : null;
                            }

                            switch (state) {
                                case DONE:
                                    return;

                                case CRD:
                                    allReceived = rmvd && (remaining.isEmpty() && F.isEmpty(mergedJoinExchMsgs));

                                    break;

                                case SRV:
                                    assert crd != null;

                                    if (crdChanged && crd.isLocal()) {
                                        state = ExchangeLocalState.BECOME_CRD;

                                        newCrdFut = new InitNewCoordinatorFuture();
                                    }

                                    break;
                            }

                            crd0 = crd;

                            if (crd0 == null) {
                                finishState = new FinishState(null, initialVersion(), null);
                            }
                        }

                        if (crd0 == null) {
                            assert cctx.kernalContext().clientNode() : cctx.localNode();

                            List<ClusterNode> empty = Collections.emptyList();

                            for (CacheGroupContext grp : cctx.cache().cacheGroups()) {
                                List<List<ClusterNode>> affAssignment = new ArrayList<>(grp.affinity().partitions());

                                for (int i = 0; i < grp.affinity().partitions(); i++)
                                    affAssignment.add(empty);

                                grp.affinity().initialize(topologyVersion(), affAssignment);
                            }

                            onDone(topologyVersion());

                            return;
                        }

                        if (crd0.isLocal()) {
                            if (stateChangeExchange() && changeGlobalStateE != null)
                                changeGlobalStateExceptions.put(crd0.id(), changeGlobalStateE);

                            if (crdChanged) {
                                log.info("Coordinator failed, node is new coordinator [ver=" + initialVersion() +
                                    ", prev=" + node.id() + ']');

                                assert newCrdFut != null;


                                newCrdFut.init(GridDhtPartitionsExchangeFuture.this);

                                newCrdFut.listen(new CI1<IgniteInternalFuture>() {
                                    @Override public void apply(IgniteInternalFuture fut) {
                                        onBecomeCoordinator((InitNewCoordinatorFuture)fut);
                                    }
                                });

                                return;
                            }

                            if (allReceived) {
                                awaitSingleMapUpdates();

                                onAllReceived();
                            }
                        }
                        else {
                            if (crdChanged) {
                                for (Map.Entry<ClusterNode, GridDhtPartitionsFullMessage> m : fullMsgs.entrySet()) {
                                    if (crd0.equals(m.getKey())) {
                                        log.info("Coordinator changed, process pending full message [" +
                                            "ver=" + initialVersion() +
                                            ", crd=" + node.id() +
                                            ", pendingMsgNode=" + m.getKey() + ']');

                                        processFullMessage(true, m.getKey(), m.getValue());

                                        if (isDone())
                                            return;
                                    }
                                }

                                log.info("Coordinator changed, send partitions to new coordinator [" +
                                    "ver=" + initialVersion() +
                                    ", crd=" + node.id() +
                                    ", newCrd=" + crd0.id() + ']');

                                sendPartitions(crd0);
                            }
                        }
                    }
                    catch (IgniteCheckedException e) {
                        if (reconnectOnError(e))
                            onDone(new IgniteNeedReconnectException(cctx.localNode(), e));
                        else
                            U.error(log, "Failed to process node left event: " + e, e);
                    }
                    finally {
                        leaveBusy();
                    }
                }
            });
        }
        finally {
            leaveBusy();
        }
    }

    /**
     * @param newCrdFut Coordinator initialization future.
     */
    private void onBecomeCoordinator(InitNewCoordinatorFuture newCrdFut) {
        boolean allRcvd = false;

        if (newCrdFut.restoreState()) {
            GridDhtPartitionsFullMessage fullMsg = newCrdFut.fullMessage();

            boolean process = fullMsg == null;

            Map<ClusterNode, GridDhtPartitionsSingleMessage> msgs0 = newCrdFut.messages();

            assert msgs.isEmpty() : msgs;

            for (Map.Entry<ClusterNode, GridDhtPartitionsSingleMessage> e : msgs0.entrySet()) {
                GridDhtPartitionsSingleMessage msg = e.getValue();

                if (!msg.client()) {
                    msgs.put(e.getKey().id(), e.getValue());

                    if (process)
                        updatePartitionSingleMap(e.getKey().id(), msg);
                }
            }

            if (fullMsg != null) {
                log.info("New coordinator restored state [ver=" + initialVersion() +
                    ", resVer=" + fullMsg.resultTopologyVersion() + ']');

                synchronized (this) {
                    state = ExchangeLocalState.DONE;

                    finishState = new FinishState(crd.id(), fullMsg.resultTopologyVersion(), fullMsg);
                }

                processFullMessage(false, null, fullMsg);

                Map<ClusterNode, GridDhtPartitionsSingleMessage> msgs = newCrdFut.messages();

                if (!F.isEmpty(msgs)) {
                    Map<Integer, CacheGroupAffinityMessage> joinedNodeAff = null;

                    for (Map.Entry<ClusterNode, GridDhtPartitionsSingleMessage> e : msgs.entrySet()) {
                        GridDhtPartitionsSingleMessage msg = e.getValue();

                        Collection<Integer> affReq = msg.cacheGroupsAffinityRequest();

                        if (!F.isEmpty(affReq)) {
                            joinedNodeAff = CacheGroupAffinityMessage.createAffinityMessages(cctx,
                                fullMsg.resultTopologyVersion(),
                                affReq,
                                joinedNodeAff);
                        }
                    }

                    sendAllPartitions(fullMsg, msgs.keySet(), joinedNodeAff);
                }

                return;
            }
            else
                log.info("New coordinator restore state finished [ver=" + initialVersion() + ']');

            allRcvd = true;

            synchronized (this) {
                remaining.clear(); // Do not process messages.

                assert crd != null && crd.isLocal();

                state = ExchangeLocalState.CRD;

                assert mergedJoinExchMsgs == null;
            }
        }
        else {
            Set<UUID> remaining0 = null;

            synchronized (this) {
                assert crd != null && crd.isLocal();

                state = ExchangeLocalState.CRD;

                assert mergedJoinExchMsgs == null;

                log.info("New coordinator initialization finished [ver=" + initialVersion() +
                    ", remaining=" + remaining + ']');

                if (!remaining.isEmpty())
                    remaining0 = new HashSet<>(remaining);
            }

            if (remaining0 != null) {
                // It is possible that some nodes finished exchange with previous coordinator.
                GridDhtPartitionsSingleRequest req = new GridDhtPartitionsSingleRequest(exchId);

                for (UUID nodeId : remaining0) {
                    try {
                        if (!pendingSingleMsgs.containsKey(nodeId)) {
                            log.info("New coordinator sends request [ver=" + initialVersion() +
                                ", node=" + nodeId + ']');

                            cctx.io().send(nodeId, req, SYSTEM_POOL);
                        }
                    }
                    catch (ClusterTopologyCheckedException ignored) {
                        if (log.isDebugEnabled())
                            log.debug("Node left during partition exchange [nodeId=" + nodeId +
                                ", exchId=" + exchId + ']');
                    }
                    catch (IgniteCheckedException e) {
                        U.error(log, "Failed to request partitions from node: " + nodeId, e);
                    }
                }

                for (Map.Entry<UUID, GridDhtPartitionsSingleMessage> m : pendingSingleMsgs.entrySet()) {
                    log.info("New coordinator process pending message [ver=" + initialVersion() +
                        ", node=" + m.getKey() + ']');

                    processSingleMessage(m.getKey(), m.getValue());
                }
            }
        }

        if (allRcvd) {
            awaitSingleMapUpdates();

            onAllReceived();
        }
    }

    /**
     * @param e Exception.
     * @return {@code True} if local node should try reconnect in case of error.
     */
    public boolean reconnectOnError(Throwable e) {
        return X.hasCause(e, IOException.class, IgniteClientDisconnectedCheckedException.class) &&
            cctx.discovery().reconnectSupported();
    }

    /** {@inheritDoc} */
    @Override public int compareTo(GridDhtPartitionsExchangeFuture fut) {
        return exchId.compareTo(fut.exchId);
    }

    /** {@inheritDoc} */
    @Override public boolean equals(Object o) {
        if (this == o)
            return true;

        if (o == null || o.getClass() != getClass())
            return false;

        GridDhtPartitionsExchangeFuture fut = (GridDhtPartitionsExchangeFuture)o;

        return exchId.equals(fut.exchId);
    }

    /** {@inheritDoc} */
    @Override public int hashCode() {
        return exchId.hashCode();
    }

    /**
     *
     */
    enum ExchangeType {
        /** */
        CLIENT,

        /** */
        ALL,

        /** */
        ALL_2,

        /** */
        NONE
    }

    /** {@inheritDoc} */
    @Override public void addDiagnosticRequest(IgniteDiagnosticPrepareContext diagCtx) {
        if (!isDone()) {
            ClusterNode crd;
            Set<UUID> remaining;

            synchronized (this) {
                crd = this.crd;
                remaining = new HashSet<>(this.remaining);
            }

            if (crd != null) {
                if (!crd.isLocal()) {
                    diagCtx.exchangeInfo(crd.id(), topologyVersion(), "Exchange future waiting for coordinator " +
                        "response [crd=" + crd.id() + ", topVer=" + topologyVersion() + ']');
                }
                else if (!remaining.isEmpty()){
                    UUID nodeId = remaining.iterator().next();

                    diagCtx.exchangeInfo(nodeId, topologyVersion(), "Exchange future on coordinator waiting for " +
                        "server response [node=" + nodeId + ", topVer=" + topologyVersion() + ']');
                }
            }
        }
    }

    /**
     * @return Short information string.
     */
    public String shortInfo() {
        return "GridDhtPartitionsExchangeFuture [topVer=" + topologyVersion() +
            ", evt=" + (discoEvt != null ? discoEvt.type() : -1) +
            ", evtNode=" + (discoEvt != null ? discoEvt.eventNode() : null) +
            ", done=" + isDone() + ']';
    }

    /** {@inheritDoc} */
    @Override public String toString() {
        Set<UUID> remaining;

        synchronized (this) {
            remaining = new HashSet<>(this.remaining);
        }

        return S.toString(GridDhtPartitionsExchangeFuture.class, this,
            "evtLatch", evtLatch == null ? "null" : evtLatch.getCount(),
            "remaining", remaining,
            "super", super.toString());
    }

    /**
     *
     */
    private static class CounterWithNodes {
        /** */
        private final long cnt;

        /** */
        private final Set<UUID> nodes = new HashSet<>();

        /**
         * @param cnt Count.
         * @param firstNode Node ID.
         */
        private CounterWithNodes(long cnt, UUID firstNode) {
            this.cnt = cnt;

            nodes.add(firstNode);
        }

        /** {@inheritDoc} */
        @Override public String toString() {
            return S.toString(CounterWithNodes.class, this);
        }
    }

    /**
     * @param step Exponent coefficient.
     * @param timeout Base timeout.
     * @return Time to wait before next debug dump.
     */
    public static long nextDumpTimeout(int step, long timeout) {
        long limit = getLong(IGNITE_LONG_OPERATIONS_DUMP_TIMEOUT_LIMIT, 30 * 60_000);

        if (limit <= 0)
            limit = 30 * 60_000;

        assert step >= 0 : step;

        long dumpFactor = Math.round(Math.pow(2, step));

        long nextTimeout = timeout * dumpFactor;

        if (nextTimeout <= 0)
            return limit;

        return nextTimeout <= limit ? nextTimeout : limit;
    }

    /**
     *
     */
    private static class FinishState {
        /** */
        private final UUID crdId;

        /** */
        private final AffinityTopologyVersion resTopVer;

        /** */
        private final GridDhtPartitionsFullMessage msg;

        /**
         * @param crdId Coordinator node.
         */
        FinishState(UUID crdId, AffinityTopologyVersion resTopVer, GridDhtPartitionsFullMessage msg) {
            this.crdId = crdId;
            this.resTopVer = resTopVer;
            this.msg = msg;
        }
    }

    /**
     *
     */
    enum ExchangeLocalState {
        CRD,
        SRV,
        CLIENT,
        BECOME_CRD,
        DONE,
        MERGED
    }
}<|MERGE_RESOLUTION|>--- conflicted
+++ resolved
@@ -540,7 +540,6 @@
                     }
                     else
                         initCachesOnLocalJoin();
-<<<<<<< HEAD
                 }
 
                 // TODO IGNITE-5578: caches from joining nodes for merged exchanges.
@@ -567,8 +566,6 @@
                 else {
                     exchange = CU.clientNode(discoEvt.eventNode()) ? onClientNodeEvent(crdNode) :
                         onServerNodeEvent(crdNode);
-=======
->>>>>>> aeb9336b
                 }
             }
 
@@ -1229,42 +1226,24 @@
         }
 
         if (cctx.kernalContext().clientNode()) {
-            msg = new GridDhtPartitionsSingleMessage(exchangeId(),
+            msg = newGridDhtPartitionsSingleMessage (exchangeId(),
                 true,
                 null,
                 true);
         }
         else {
-<<<<<<< HEAD
-            msg = cctx.exchange().createPartitionsSingleMessage(exchangeId(),
-                false,
-                true);
-=======
-            msg = cctx.exchange().createPartitionsSingleMessage(node,
-                exchangeId(),
-                false,
-                true);
-        }
->>>>>>> aeb9336b
+            msg = cctx.exchange().createPartitionsSingleMessage(
+             exchangeId(), false, true);}
 
             Map<Integer, Map<Integer, Long>> partHistReserved0 = partHistReserved;
 
-<<<<<<< HEAD
-            if (partHistReserved0 != null)
-                msg.partitionHistoryCounters(partHistReserved0);
-        }
+        if (partHistReserved0 != null)
+            msg.partitionHistoryCounters(partHistReserved0);}
 
         if (stateChangeExchange() && changeGlobalStateE != null)
             msg.setError(changeGlobalStateE);
         else if (localJoinExchange())
             msg.cacheGroupsAffinityRequest(exchCtx.groupsAffinityRequestOnJoin());
-=======
-        if (partHistReserved0 != null)
-            msg.partitionHistoryCounters(partHistReserved0);
-
-        if (stateChangeExchange() && changeGlobalStateE != null)
-            msg.setError(changeGlobalStateE);
->>>>>>> aeb9336b
 
         if (log.isDebugEnabled())
             log.debug("Sending local partitions [nodeId=" + node.id() + ", exchId=" + exchId + ", msg=" + msg + ']');
@@ -1486,11 +1465,7 @@
         if (err == null) {
             for (CacheGroupContext grp : cctx.cache().cacheGroups()) {
                 if (!grp.isLocal())
-<<<<<<< HEAD
                     grp.topology().onExchangeDone(grp.affinity().readyAffinity(res), false);
-=======
-                    grp.topology().onExchangeDone(grp.affinity().cachedAffinity(topologyVersion()), false);
->>>>>>> aeb9336b
             }
         }
 
@@ -1551,27 +1526,11 @@
         }
     }
 
-<<<<<<< HEAD
     /** */
     private GridDhtPartitionsExchangeFuture mergedWith;
 
     /** */
     private GridDhtPartitionsSingleMessage pendingJoinMsg;
-=======
-    /**
-     * @param node Sender node.
-     * @param msg Single partition info.
-     */
-    public void onReceive(final ClusterNode node, final GridDhtPartitionsSingleMessage msg) {
-        assert msg != null;
-        assert msg.exchangeId().equals(exchId) : msg;
-
-        if (!msg.client()) {
-            assert msg.lastVersion() != null : msg;
-
-            updateLastVersion(msg.lastVersion());
-        }
->>>>>>> aeb9336b
 
     private boolean addMergedJoinExchange(ClusterNode node, @Nullable GridDhtPartitionsSingleMessage msg) {
         assert Thread.holdsLock(this);
@@ -1688,8 +1647,7 @@
     public void onReceiveSingleMessage(final ClusterNode node, final GridDhtPartitionsSingleMessage msg) {
         assert !node.isDaemon() : node;
         assert msg != null;
-        assert exchId.equals(msg.exchangeId()) : msg;
-        assert !cctx.kernalContext().clientNode();
+        assert exchId.equals(msg.exchangeId()) : msg;assert !cctx.kernalContext().clientNode();
 
         if (msg.restoreState()) {
             InitNewCoordinatorFuture newCrdFut0;
@@ -1707,7 +1665,7 @@
 
 
         if (!msg.client()) {
-            assert msg.lastVersion() != null : msg;
+if (!msg.client()) {        assert msg.lastVersion() != null : msg;
 
             updateLastVersion(msg.lastVersion());
         }
