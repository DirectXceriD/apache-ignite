--- conflicted
+++ resolved
@@ -1621,14 +1621,10 @@
         }
 
         if (err == null) {
-<<<<<<< HEAD
             if (exchCtx.newMvccCoordinator() && cctx.localNodeId().equals(cctx.coordinators().currentCoordinatorId()))
                 cctx.coordinators().initCoordinator(res, exchCtx.events().discoveryCache(), exchCtx.activeQueries());
 
-            if (centralizedAff) {
-=======
             if (centralizedAff || forceAffReassignment) {
->>>>>>> 7c014529
                 assert !exchCtx.mergeExchanges();
 
                 for (CacheGroupContext grp : cctx.cache().cacheGroups()) {
