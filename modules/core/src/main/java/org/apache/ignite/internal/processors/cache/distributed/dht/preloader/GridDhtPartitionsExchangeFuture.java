/*
 * Licensed to the Apache Software Foundation (ASF) under one or more
 * contributor license agreements.  See the NOTICE file distributed with
 * this work for additional information regarding copyright ownership.
 * The ASF licenses this file to You under the Apache License, Version 2.0
 * (the "License"); you may not use this file except in compliance with
 * the License.  You may obtain a copy of the License at
 *
 *      http://www.apache.org/licenses/LICENSE-2.0
 *
 * Unless required by applicable law or agreed to in writing, software
 * distributed under the License is distributed on an "AS IS" BASIS,
 * WITHOUT WARRANTIES OR CONDITIONS OF ANY KIND, either express or implied.
 * See the License for the specific language governing permissions and
 * limitations under the License.
 */

package org.apache.ignite.internal.processors.cache.distributed.dht.preloader;

import java.io.IOException;
import java.util.ArrayList;
import java.util.Collection;
import java.util.Collections;
import java.util.HashMap;
import java.util.HashSet;
import java.util.LinkedHashMap;
import java.util.List;
import java.util.Map;
import java.util.Set;
import java.util.UUID;
import java.util.concurrent.Callable;
import java.util.concurrent.ConcurrentMap;
import java.util.concurrent.CountDownLatch;
import java.util.concurrent.TimeUnit;
import java.util.concurrent.atomic.AtomicBoolean;
import java.util.concurrent.atomic.AtomicReference;
import java.util.concurrent.locks.Lock;
import java.util.concurrent.locks.ReadWriteLock;
import org.apache.ignite.IgniteCheckedException;
import org.apache.ignite.IgniteLogger;
import org.apache.ignite.IgniteSystemProperties;
import org.apache.ignite.cache.CacheMode;
import org.apache.ignite.cluster.ClusterNode;
import org.apache.ignite.configuration.NearCacheConfiguration;
import org.apache.ignite.events.DiscoveryEvent;
import org.apache.ignite.internal.IgniteClientDisconnectedCheckedException;
import org.apache.ignite.internal.IgniteDiagnosticAware;
import org.apache.ignite.internal.IgniteDiagnosticPrepareContext;
import org.apache.ignite.internal.IgniteFutureTimeoutCheckedException;
import org.apache.ignite.internal.IgniteInternalFuture;
import org.apache.ignite.internal.IgniteInterruptedCheckedException;
import org.apache.ignite.internal.IgniteNeedReconnectException;
import org.apache.ignite.internal.cluster.ClusterTopologyCheckedException;
import org.apache.ignite.internal.events.DiscoveryCustomEvent;
import org.apache.ignite.internal.managers.communication.GridIoPolicy;
import org.apache.ignite.internal.managers.discovery.DiscoCache;
import org.apache.ignite.internal.managers.discovery.DiscoveryCustomMessage;
import org.apache.ignite.internal.processors.affinity.AffinityTopologyVersion;
import org.apache.ignite.internal.processors.affinity.GridAffinityAssignmentCache;
import org.apache.ignite.internal.processors.cache.CacheAffinityChangeMessage;
import org.apache.ignite.internal.processors.cache.CacheGroupContext;
import org.apache.ignite.internal.processors.cache.CacheGroupDescriptor;
import org.apache.ignite.internal.processors.cache.CachePartitionExchangeWorkerTask;
import org.apache.ignite.internal.processors.cache.DynamicCacheChangeBatch;
import org.apache.ignite.internal.processors.cache.DynamicCacheDescriptor;
import org.apache.ignite.internal.processors.cache.ExchangeActions;
import org.apache.ignite.internal.processors.cache.ExchangeContext;
import org.apache.ignite.internal.processors.cache.ExchangeDiscoveryEvents;
import org.apache.ignite.internal.processors.cache.GridCacheContext;
import org.apache.ignite.internal.processors.cache.GridCacheMvccCandidate;
import org.apache.ignite.internal.processors.cache.GridCacheSharedContext;
import org.apache.ignite.internal.processors.cache.StateChangeRequest;
import org.apache.ignite.internal.processors.cache.distributed.dht.GridClientPartitionTopology;
import org.apache.ignite.internal.processors.cache.distributed.dht.GridDhtLocalPartition;
import org.apache.ignite.internal.processors.cache.distributed.dht.GridDhtPartitionState;
import org.apache.ignite.internal.processors.cache.distributed.dht.GridDhtPartitionTopology;
import org.apache.ignite.internal.processors.cache.distributed.dht.GridDhtTopologyFutureAdapter;
import org.apache.ignite.internal.processors.cache.persistence.snapshot.SnapshotDiscoveryMessage;
import org.apache.ignite.internal.processors.cache.transactions.IgniteTxKey;
import org.apache.ignite.internal.processors.cache.version.GridCacheVersion;
import org.apache.ignite.internal.processors.cluster.ChangeGlobalStateFinishMessage;
import org.apache.ignite.internal.processors.cluster.ChangeGlobalStateMessage;
import org.apache.ignite.internal.util.IgniteUtils;
import org.apache.ignite.internal.util.future.GridFutureAdapter;
import org.apache.ignite.internal.util.tostring.GridToStringExclude;
import org.apache.ignite.internal.util.tostring.GridToStringInclude;
import org.apache.ignite.internal.util.typedef.CI1;
import org.apache.ignite.internal.util.typedef.F;
import org.apache.ignite.internal.util.typedef.T2;
import org.apache.ignite.internal.util.typedef.X;
import org.apache.ignite.internal.util.typedef.internal.CU;
import org.apache.ignite.internal.util.typedef.internal.S;
import org.apache.ignite.internal.util.typedef.internal.U;
import org.apache.ignite.lang.IgniteInClosure;
import org.apache.ignite.lang.IgniteProductVersion;
import org.apache.ignite.lang.IgniteRunnable;
import org.jetbrains.annotations.Nullable;
import org.jsr166.ConcurrentHashMap8;

import static org.apache.ignite.IgniteSystemProperties.IGNITE_LONG_OPERATIONS_DUMP_TIMEOUT_LIMIT;
import static org.apache.ignite.IgniteSystemProperties.IGNITE_PARTITION_RELEASE_FUTURE_DUMP_THRESHOLD;
import static org.apache.ignite.IgniteSystemProperties.IGNITE_THREAD_DUMP_ON_EXCHANGE_TIMEOUT;
import static org.apache.ignite.IgniteSystemProperties.getBoolean;
import static org.apache.ignite.IgniteSystemProperties.getLong;
import static org.apache.ignite.events.EventType.EVT_NODE_FAILED;
import static org.apache.ignite.events.EventType.EVT_NODE_JOINED;
import static org.apache.ignite.events.EventType.EVT_NODE_LEFT;
import static org.apache.ignite.internal.events.DiscoveryCustomEvent.EVT_DISCOVERY_CUSTOM_EVT;
import static org.apache.ignite.internal.managers.communication.GridIoPolicy.SYSTEM_POOL;
import static org.apache.ignite.internal.processors.cache.distributed.dht.preloader.CachePartitionPartialCountersMap.PARTIAL_COUNTERS_MAP_SINCE;

/**
 * Future for exchanging partition maps.
 */
@SuppressWarnings({"TypeMayBeWeakened", "unchecked"})
public class GridDhtPartitionsExchangeFuture extends GridDhtTopologyFutureAdapter
    implements Comparable<GridDhtPartitionsExchangeFuture>, CachePartitionExchangeWorkerTask, IgniteDiagnosticAware {
    /** */
    public static final String EXCHANGE_LOG = "org.apache.ignite.internal.exchange.time";

    /** */
    private static final int RELEASE_FUTURE_DUMP_THRESHOLD =
        IgniteSystemProperties.getInteger(IGNITE_PARTITION_RELEASE_FUTURE_DUMP_THRESHOLD, 0);

    /** */
    @GridToStringExclude
    private final Object mux = new Object();

    /** */
    @GridToStringExclude
    private volatile DiscoCache firstEvtDiscoCache;

    /** Discovery event triggered this exchange. */
    private volatile DiscoveryEvent firstDiscoEvt;

    /** */
    @GridToStringExclude
    private final Set<UUID> remaining = new HashSet<>();

    /** Guarded by this */
    @GridToStringExclude
    private int pendingSingleUpdates;

    /** */
    @GridToStringExclude
    private List<ClusterNode> srvNodes;

    /** */
    private ClusterNode crd;

    /** ExchangeFuture id. */
    private final GridDhtPartitionExchangeId exchId;

    /** Cache context. */
    private final GridCacheSharedContext<?, ?> cctx;

    /** Busy lock to prevent activities from accessing exchanger while it's stopping. */
    private ReadWriteLock busyLock;

    /** */
    private AtomicBoolean added = new AtomicBoolean(false);

    /** Event latch. */
    @GridToStringExclude
    private final CountDownLatch evtLatch = new CountDownLatch(1);

    /** Exchange future init method completes this future. */
    private GridFutureAdapter<Boolean> initFut;

    /** */
    @GridToStringExclude
    private final List<IgniteRunnable> discoEvts = new ArrayList<>();

    /** */
    private boolean init;

    /** Last committed cache version before next topology version use. */
    private AtomicReference<GridCacheVersion> lastVer = new AtomicReference<>();

    /**
     * Message received from node joining cluster (if this is 'node join' exchange),
     * needed if this exchange is merged with another one.
     */
    @GridToStringExclude
    private GridDhtPartitionsSingleMessage pendingJoinMsg;

    /**
     * Messages received on non-coordinator are stored in case if this node
     * becomes coordinator.
     */
    private final Map<UUID, GridDhtPartitionsSingleMessage> pendingSingleMsgs = new ConcurrentHashMap8<>();

    /** Messages received from new coordinator. */
    private final Map<ClusterNode, GridDhtPartitionsFullMessage> fullMsgs = new ConcurrentHashMap8<>();

    /** */
    @SuppressWarnings({"FieldCanBeLocal", "UnusedDeclaration"})
    @GridToStringInclude
    private volatile IgniteInternalFuture<?> partReleaseFut;

    /** Logger. */
    private final IgniteLogger log;

    /** Cache change requests. */
    private ExchangeActions exchActions;

    /** */
    private final IgniteLogger exchLog;

    /** */
    private CacheAffinityChangeMessage affChangeMsg;

    /** Init timestamp. Used to track the amount of time spent to complete the future. */
    private long initTs;

    /**
     * Centralized affinity assignment required. Activated for node left of failed. For this mode crd will send full
     * partitions maps to nodes using discovery (ring) instead of communication.
     */
    private boolean centralizedAff;

    /** Change global state exception. */
    private Exception changeGlobalStateE;

    /** Change global state exceptions. */
    private final Map<UUID, Exception> changeGlobalStateExceptions = new ConcurrentHashMap8<>();

    /** */
    private ConcurrentMap<UUID, GridDhtPartitionsSingleMessage> msgs = new ConcurrentHashMap8<>();

    /** Single messages from merged 'node join' exchanges. */
    @GridToStringExclude
    private Map<UUID, GridDhtPartitionsSingleMessage> mergedJoinExchMsgs;

    /** Number of awaited messages for merged 'node join' exchanges. */
    @GridToStringExclude
    private int awaitMergedMsgs;

    /** */
    @GridToStringExclude
    private volatile IgniteDhtPartitionHistorySuppliersMap partHistSuppliers = new IgniteDhtPartitionHistorySuppliersMap();

    /** */
    private volatile Map<Integer, Map<Integer, Long>> partHistReserved;

    /** */
    @GridToStringExclude
    private volatile IgniteDhtPartitionsToReloadMap partsToReload = new IgniteDhtPartitionsToReloadMap();

    /** */
    private final AtomicBoolean done = new AtomicBoolean();

    /** */
    private ExchangeLocalState state;

    /** */
    @GridToStringExclude
    private ExchangeContext exchCtx;

    /** */
    @GridToStringExclude
    private FinishState finishState;

    /** Initialized when node becomes new coordinator. */
    @GridToStringExclude
    private InitNewCoordinatorFuture newCrdFut;

    /** */
    @GridToStringExclude
    private GridDhtPartitionsExchangeFuture mergedWith;

    /**
     * @param cctx Cache context.
     * @param busyLock Busy lock.
     * @param exchId Exchange ID.
     * @param exchActions Cache change requests.
     * @param affChangeMsg Affinity change message.
     */
    public GridDhtPartitionsExchangeFuture(
        GridCacheSharedContext cctx,
        ReadWriteLock busyLock,
        GridDhtPartitionExchangeId exchId,
        ExchangeActions exchActions,
        CacheAffinityChangeMessage affChangeMsg
    ) {
        assert busyLock != null;
        assert exchId != null;
        assert exchId.topologyVersion() != null;
        assert exchActions == null || !exchActions.empty();

        this.cctx = cctx;
        this.busyLock = busyLock;
        this.exchId = exchId;
        this.exchActions = exchActions;
        this.affChangeMsg = affChangeMsg;

        log = cctx.logger(getClass());
        exchLog = cctx.logger(EXCHANGE_LOG);

        initFut = new GridFutureAdapter<Boolean>() {
            @Override public IgniteLogger logger() {
                return log;
            }
        };

        if (log.isDebugEnabled())
            log.debug("Creating exchange future [localNode=" + cctx.localNodeId() + ", fut=" + this + ']');
    }

    /**
     * @return Future mutex.
     */
    public Object mutex() {
        return mux;
    }

    /**
     * @return Shared cache context.
     */
    public GridCacheSharedContext sharedContext() {
        return cctx;
    }

    /** {@inheritDoc} */
    @Override public boolean skipForExchangeMerge() {
        return false;
    }

    /**
     * @return Exchange context.
     */
    public ExchangeContext context() {
        assert exchCtx != null : this;

        return exchCtx;
    }

    /**
     * @param exchActions Exchange actions.
     */
    public void exchangeActions(ExchangeActions exchActions) {
        assert exchActions == null || !exchActions.empty() : exchActions;
        assert evtLatch != null && evtLatch.getCount() == 1L : this;

        this.exchActions = exchActions;
    }

    /**
     * @param affChangeMsg Affinity change message.
     */
    public void affinityChangeMessage(CacheAffinityChangeMessage affChangeMsg) {
        this.affChangeMsg = affChangeMsg;
    }

    /**
     * @return Initial exchange version.
     */
    public AffinityTopologyVersion initialVersion() {
        return exchId.topologyVersion();
    }

    /** {@inheritDoc} */
    @Override public AffinityTopologyVersion topologyVersion() {
        /*
        Should not be called before exchange is finished since result version can change in
        case of merged exchanges.
         */
        assert exchangeDone() : "Should not be called before exchange is finished";

        return isDone() ? result() : exchCtx.events().topologyVersion();
    }

    /**
     * @param grpId Cache group ID.
     * @param partId Partition ID.
     * @return ID of history supplier node or null if it doesn't exist.
     */
    @Nullable public UUID partitionHistorySupplier(int grpId, int partId) {
        return partHistSuppliers.getSupplier(grpId, partId);
    }

    /**
     * @param cacheId Cache ID.
     * @param rcvdFrom Node ID cache was received from.
     * @return {@code True} if cache was added during this exchange.
     */
    public boolean cacheAddedOnExchange(int cacheId, UUID rcvdFrom) {
        return dynamicCacheStarted(cacheId) || exchCtx.events().nodeJoined(rcvdFrom);
    }

    /**
     * @param grpId Cache group ID.
     * @param rcvdFrom Node ID cache group was received from.
     * @return {@code True} if cache group was added during this exchange.
     */
    public boolean cacheGroupAddedOnExchange(int grpId, UUID rcvdFrom) {
        return dynamicCacheGroupStarted(grpId) || exchCtx.events().nodeJoined(rcvdFrom);
    }

    /**
     * @param cacheId Cache ID.
     * @return {@code True} if non-client cache was added during this exchange.
     */
    private boolean dynamicCacheStarted(int cacheId) {
        return exchActions != null && exchActions.cacheStarted(cacheId);
    }

    /**
     * @param grpId Cache group ID.
     * @return {@code True} if non-client cache group was added during this exchange.
     */
    public boolean dynamicCacheGroupStarted(int grpId) {
        return exchActions != null && exchActions.cacheGroupStarting(grpId);
    }

    /**
     * @return {@code True}
     */
    public boolean onAdded() {
        return added.compareAndSet(false, true);
    }

    /**
     * Event callback.
     *
     * @param exchId Exchange ID.
     * @param discoEvt Discovery event.
     * @param discoCache Discovery data cache.
     */
    public void onEvent(GridDhtPartitionExchangeId exchId, DiscoveryEvent discoEvt, DiscoCache discoCache) {
        assert exchId.equals(this.exchId);

        this.exchId.discoveryEvent(discoEvt);
        this.firstDiscoEvt= discoEvt;
        this.firstEvtDiscoCache = discoCache;

        evtLatch.countDown();
    }

    /**
     * @return {@code True} if cluster state change exchange.
     */
    private boolean stateChangeExchange() {
        return exchActions != null && exchActions.stateChangeRequest() != null;
    }

    /**
     * @return {@code True} if activate cluster exchange.
     */
    public boolean activateCluster() {
        return exchActions != null && exchActions.activate();
    }

    /**
     * @return {@code True} if deactivate cluster exchange.
     */
    private boolean deactivateCluster() {
        return exchActions != null && exchActions.deactivate();
    }

    public boolean changedBaseline() {
        return exchActions != null && exchActions.changedBaseline();
    }

    /**
     * @return First event discovery event.
     *
     */
    public DiscoveryEvent firstEvent() {
        return firstDiscoEvt;
    }

    /**
     * @return Discovery cache for first event.
     */
    public DiscoCache firstEventCache() {
        return firstEvtDiscoCache;
    }

    /**
     * @return Events processed in this exchange.
     */
    public ExchangeDiscoveryEvents events() {
        return exchCtx.events();
    }

    /**
     * @return Exchange ID.
     */
    public GridDhtPartitionExchangeId exchangeId() {
        return exchId;
    }

    /**
     * @return {@code true} if entered to busy state.
     */
    private boolean enterBusy() {
        if (busyLock.readLock().tryLock())
            return true;

        if (log.isDebugEnabled())
            log.debug("Failed to enter busy state (exchanger is stopping): " + this);

        return false;
    }

    /**
     *
     */
    private void leaveBusy() {
        busyLock.readLock().unlock();
    }

    /**
     * @param newCrd {@code True} if node become coordinator on this exchange.
     * @throws IgniteCheckedException If failed.
     */
    private void initCoordinatorCaches(boolean newCrd) throws IgniteCheckedException {
        if (newCrd) {
            IgniteInternalFuture<?> fut = cctx.affinity().initCoordinatorCaches(this, false);

            if (fut != null)
                fut.get();

            cctx.exchange().onCoordinatorInitialized();
        }
    }

    /**
     * Starts activity.
     *
     * @param newCrd {@code True} if node become coordinator on this exchange.
     * @throws IgniteInterruptedCheckedException If interrupted.
     */
    public void init(boolean newCrd) throws IgniteInterruptedCheckedException {
        if (isDone())
            return;

        assert !cctx.kernalContext().isDaemon();

        initTs = U.currentTimeMillis();

        U.await(evtLatch);

        assert firstDiscoEvt != null : this;
        assert exchId.nodeId().equals(firstDiscoEvt.eventNode().id()) : this;

        try {
            AffinityTopologyVersion topVer = initialVersion();

            srvNodes = new ArrayList<>(firstEvtDiscoCache.serverNodes());

            remaining.addAll(F.nodeIds(F.view(srvNodes, F.remoteNodes(cctx.localNodeId()))));

            crd = srvNodes.isEmpty() ? null : srvNodes.get(0);

            boolean crdNode = crd != null && crd.isLocal();

            exchCtx = new ExchangeContext(crdNode, this);

            assert state == null : state;

            if (crdNode)
                state = ExchangeLocalState.CRD;
            else
                state = cctx.kernalContext().clientNode() ? ExchangeLocalState.CLIENT : ExchangeLocalState.SRV;

            if (exchLog.isInfoEnabled()) {
                exchLog.info("Started exchange init [topVer=" + topVer +
                    ", crd=" + crdNode +
                    ", evt=" + IgniteUtils.gridEventName(firstDiscoEvt.type()) +
                    ", evtNode=" + firstDiscoEvt.eventNode().id() +
                    ", customEvt=" + (firstDiscoEvt.type() == EVT_DISCOVERY_CUSTOM_EVT ? ((DiscoveryCustomEvent)firstDiscoEvt).customMessage() : null) +
                    ", allowMerge=" + exchCtx.mergeExchanges() + ']');
            }

            ExchangeType exchange;

            if (firstDiscoEvt.type() == EVT_DISCOVERY_CUSTOM_EVT) {
                assert !exchCtx.mergeExchanges();

                DiscoveryCustomMessage msg = ((DiscoveryCustomEvent)firstDiscoEvt).customMessage();

                if (msg instanceof ChangeGlobalStateMessage) {
                    assert exchActions != null && !exchActions.empty();

                    exchange = onClusterStateChangeRequest(crdNode);
                }
                else if (msg instanceof DynamicCacheChangeBatch) {
                    assert exchActions != null && !exchActions.empty();

                    exchange = onCacheChangeRequest(crdNode);
                }
                else if (msg instanceof SnapshotDiscoveryMessage) {
                    exchange = CU.clientNode(firstDiscoEvt.eventNode()) ?
                        onClientNodeEvent(crdNode) :
                        onServerNodeEvent(crdNode);
                }
                else {
                    assert affChangeMsg != null : this;

                    exchange = onAffinityChangeRequest(crdNode);
                }

                initCoordinatorCaches(newCrd);
            }
            else {
                if (firstDiscoEvt.type() == EVT_NODE_JOINED) {
                    if (!firstDiscoEvt.eventNode().isLocal()) {
                        Collection<DynamicCacheDescriptor> receivedCaches = cctx.cache().startReceivedCaches(
                            firstDiscoEvt.eventNode().id(),
                            topVer);

                        cctx.affinity().initStartedCaches(crdNode, this, receivedCaches);
                    }
                    else
                        initCachesOnLocalJoin();
                }

                initCoordinatorCaches(newCrd);

                if (exchCtx.mergeExchanges()) {
                    if (localJoinExchange()) {
                        if (cctx.kernalContext().clientNode()) {
                            onClientNodeEvent(crdNode);

                            exchange = ExchangeType.CLIENT;
                        }
                        else {
                            onServerNodeEvent(crdNode);

                            exchange = ExchangeType.ALL;
                        }
                    }
                    else {
                        if (CU.clientNode(firstDiscoEvt.eventNode()))
                            exchange = onClientNodeEvent(crdNode);
                        else
                            exchange = cctx.kernalContext().clientNode() ? ExchangeType.CLIENT : ExchangeType.ALL;
                    }

                    if (exchId.isLeft())
                        onLeft();
                }
                else {
                    exchange = CU.clientNode(firstDiscoEvt.eventNode()) ? onClientNodeEvent(crdNode) :
                        onServerNodeEvent(crdNode);
                }
            }

            updateTopologies(crdNode);

            switch (exchange) {
                case ALL: {
                    distributedExchange();

                    break;
                }

                case CLIENT: {
                    if (!exchCtx.mergeExchanges() && exchCtx.fetchAffinityOnJoin())
                        initTopologies();

                    clientOnlyExchange();

                    break;
                }

                case NONE: {
                    initTopologies();

                    onDone(topVer);

                    break;
                }

                default:
                    assert false;
            }

            if (cctx.localNode().isClient())
                tryToPerformLocalSnapshotOperation();

            if (exchLog.isInfoEnabled())
                exchLog.info("Finished exchange init [topVer=" + topVer + ", crd=" + crdNode + ']');
        }
        catch (IgniteInterruptedCheckedException e) {
            onDone(e);

            throw e;
        }
        catch (IgniteNeedReconnectException e) {
            onDone(e);
        }
        catch (Throwable e) {
            if (reconnectOnError(e))
                onDone(new IgniteNeedReconnectException(cctx.localNode(), e));
            else {
                U.error(log, "Failed to reinitialize local partitions (preloading will be stopped): " + exchId, e);

                onDone(e);
            }

            if (e instanceof Error)
                throw (Error)e;
        }
    }

    /**
     * @throws IgniteCheckedException If failed.
     */
    private void initCachesOnLocalJoin() throws IgniteCheckedException {
        cctx.activate();

        List<T2<DynamicCacheDescriptor, NearCacheConfiguration>> caches =
            cctx.cache().cachesToStartOnLocalJoin();

        if (!cctx.kernalContext().clientNode()) {
            List<DynamicCacheDescriptor> startDescs = new ArrayList<>();

            if (caches != null) {
                for (T2<DynamicCacheDescriptor, NearCacheConfiguration> c : caches) {
                    DynamicCacheDescriptor startDesc = c.get1();

                    if (CU.isPersistentCache(startDesc.cacheConfiguration(), cctx.gridConfig().getDataStorageConfiguration()))
                        startDescs.add(startDesc);
                }
            }

            cctx.database().readCheckpointAndRestoreMemory(startDescs);
        }

        cctx.cache().startCachesOnLocalJoin(caches, initialVersion());
    }

    /**
     * @throws IgniteCheckedException If failed.
     */
    private void initTopologies() throws IgniteCheckedException {
        cctx.database().checkpointReadLock();

        try {
            if (crd != null) {
                for (CacheGroupContext grp : cctx.cache().cacheGroups()) {
                    if (grp.isLocal())
                        continue;

                    grp.topology().beforeExchange(this, !centralizedAff, false);
                }
            }
        }
        finally {
            cctx.database().checkpointReadUnlock();
        }
    }

    /**
     * @param crd Coordinator flag.
     * @throws IgniteCheckedException If failed.
     */
    private void updateTopologies(boolean crd) throws IgniteCheckedException {
        for (CacheGroupContext grp : cctx.cache().cacheGroups()) {
            if (grp.isLocal())
                continue;

            GridClientPartitionTopology clientTop = cctx.exchange().clearClientTopology(grp.groupId());

            long updSeq = clientTop == null ? -1 : clientTop.lastUpdateSequence();

            GridDhtPartitionTopology top = grp.topology();

            if (crd) {
                boolean updateTop = exchId.topologyVersion().equals(grp.localStartVersion());

                if (updateTop && clientTop != null) {
                    top.update(null,
                        clientTop.partitionMap(true),
                        clientTop.fullUpdateCounters(),
                        Collections.<Integer>emptySet(),
                        null);
                }
            }

            top.updateTopologyVersion(
                this,
                events().discoveryCache(),
                updSeq,
                cacheGroupStopping(grp.groupId()));
        }

        for (GridClientPartitionTopology top : cctx.exchange().clientTopologies())
            top.updateTopologyVersion(this, events().discoveryCache(), -1, cacheGroupStopping(top.groupId()));
    }

    /**
     * @param crd Coordinator flag.
     * @return Exchange type.
     */
    private ExchangeType onClusterStateChangeRequest(boolean crd) {
        assert exchActions != null && !exchActions.empty() : this;

        StateChangeRequest req = exchActions.stateChangeRequest();

        assert req != null : exchActions;

        if (req.activeChanged()) {
            if (req.activate()) {
                if (log.isInfoEnabled()) {
                    log.info("Start activation process [nodeId=" + cctx.localNodeId() +
                        ", client=" + cctx.kernalContext().clientNode() +
                        ", topVer=" + initialVersion() + "]");
                }

                try {
                    cctx.activate();

<<<<<<< HEAD
                    if (cctx.database().persistenceEnabled() && !cctx.kernalContext().clientNode()) {
                        List<DynamicCacheDescriptor> startDescs = new ArrayList<>();

                        for (ExchangeActions.CacheActionData startReq : exchActions.cacheStartRequests())
                            startDescs.add(startReq.descriptor());
=======
                if (!cctx.kernalContext().clientNode()) {
                    List<DynamicCacheDescriptor> startDescs = new ArrayList<>();

                    for (ExchangeActions.CacheActionData startReq : exchActions.cacheStartRequests()) {
                        DynamicCacheDescriptor desc = startReq.descriptor();

                        if (CU.isPersistentCache(desc.cacheConfiguration(), cctx.gridConfig().getDataStorageConfiguration()))
                            startDescs.add(desc);
                    }
>>>>>>> 242b345e

                        cctx.database().readCheckpointAndRestoreMemory(startDescs);
                    }

                    cctx.affinity().onCacheChangeRequest(this, crd, exchActions);

                    if (log.isInfoEnabled()) {
                        log.info("Successfully activated caches [nodeId=" + cctx.localNodeId() +
                            ", client=" + cctx.kernalContext().clientNode() +
                            ", topVer=" + initialVersion() + "]");
                    }
                }
                catch (Exception e) {
                    U.error(log, "Failed to activate node components [nodeId=" + cctx.localNodeId() +
                        ", client=" + cctx.kernalContext().clientNode() +
                        ", topVer=" + initialVersion() + "]", e);

                    changeGlobalStateE = e;

                    if (crd) {
                        synchronized (mux) {
                            changeGlobalStateExceptions.put(cctx.localNodeId(), e);
                        }
                    }
                }
            }
            else {
                if (log.isInfoEnabled()) {
                    log.info("Start deactivation process [nodeId=" + cctx.localNodeId() +
                        ", client=" + cctx.kernalContext().clientNode() +
                        ", topVer=" + initialVersion() + "]");
                }

                try {
                    cctx.kernalContext().dataStructures().onDeActivate(cctx.kernalContext());

                    cctx.kernalContext().service().onDeActivate(cctx.kernalContext());

                    cctx.affinity().onCacheChangeRequest(this, crd, exchActions);

                    if (log.isInfoEnabled()) {
                        log.info("Successfully deactivated data structures, services and caches [" +
                            "nodeId=" + cctx.localNodeId() +
                            ", client=" + cctx.kernalContext().clientNode() +
                            ", topVer=" + initialVersion() + "]");
                    }
                }
                catch (Exception e) {
                    U.error(log, "Failed to deactivate node components [nodeId=" + cctx.localNodeId() +
                        ", client=" + cctx.kernalContext().clientNode() +
                        ", topVer=" + initialVersion() + "]", e);

                    changeGlobalStateE = e;
                }
            }
        }
        else {
            try {
                cctx.affinity().onBaselineTopologyChanged(this, crd);
            }
            catch (Exception e) {
                U.error(log, "Failed to change baseline topology [nodeId=" + cctx.localNodeId() +
                    ", client=" + cctx.kernalContext().clientNode() +
                    ", topVer=" + initialVersion() + "]", e);

                changeGlobalStateE = e;
            }
        }

        return cctx.kernalContext().clientNode() ? ExchangeType.CLIENT : ExchangeType.ALL;
    }

    /**
     * @param crd Coordinator flag.
     * @return Exchange type.
     * @throws IgniteCheckedException If failed.
     */
    private ExchangeType onCacheChangeRequest(boolean crd) throws IgniteCheckedException {
        assert exchActions != null && !exchActions.empty() : this;

        assert !exchActions.clientOnlyExchange() : exchActions;

        cctx.affinity().onCacheChangeRequest(this, crd, exchActions);

        return cctx.kernalContext().clientNode() ? ExchangeType.CLIENT : ExchangeType.ALL;
    }

    /**
     * @param crd Coordinator flag.
     * @throws IgniteCheckedException If failed.
     * @return Exchange type.
     */
    private ExchangeType onAffinityChangeRequest(boolean crd) throws IgniteCheckedException {
        assert affChangeMsg != null : this;

        cctx.affinity().onChangeAffinityMessage(this, crd, affChangeMsg);

        if (cctx.kernalContext().clientNode())
            return ExchangeType.CLIENT;

        return ExchangeType.ALL;
    }

    /**
     * @param crd Coordinator flag.
     * @throws IgniteCheckedException If failed.
     * @return Exchange type.
     */
    private ExchangeType onClientNodeEvent(boolean crd) throws IgniteCheckedException {
        assert CU.clientNode(firstDiscoEvt.eventNode()) : this;

        if (firstDiscoEvt.type() == EVT_NODE_LEFT || firstDiscoEvt.type() == EVT_NODE_FAILED) {
            onLeft();

            assert !firstDiscoEvt.eventNode().isLocal() : firstDiscoEvt;
        }
        else
            assert firstDiscoEvt.type() == EVT_NODE_JOINED || firstDiscoEvt.type() == EVT_DISCOVERY_CUSTOM_EVT : firstDiscoEvt;

        cctx.affinity().onClientEvent(this, crd);

        return firstDiscoEvt.eventNode().isLocal() ? ExchangeType.CLIENT : ExchangeType.NONE;
    }

    /**
     * @param crd Coordinator flag.
     * @throws IgniteCheckedException If failed.
     * @return Exchange type.
     */
    private ExchangeType onServerNodeEvent(boolean crd) throws IgniteCheckedException {
        assert !CU.clientNode(firstDiscoEvt.eventNode()) : this;

        if (firstDiscoEvt.type() == EVT_NODE_LEFT || firstDiscoEvt.type() == EVT_NODE_FAILED) {
            onLeft();

            exchCtx.events().warnNoAffinityNodes(cctx);

            centralizedAff = cctx.affinity().onServerLeft(this, crd);
        }
        else
            cctx.affinity().onServerJoin(this, crd);

        return cctx.kernalContext().clientNode() ? ExchangeType.CLIENT : ExchangeType.ALL;
    }

    /**
     * @throws IgniteCheckedException If failed.
     */
    private void clientOnlyExchange() throws IgniteCheckedException {
        if (crd != null) {
            assert !crd.isLocal() : crd;

            if (!centralizedAff)
                sendLocalPartitions(crd);

            initDone();

            return;
        }
        else {
            if (centralizedAff) { // Last server node failed.
                for (CacheGroupContext grp : cctx.cache().cacheGroups()) {
                    GridAffinityAssignmentCache aff = grp.affinity();

                    aff.initialize(initialVersion(), aff.idealAssignment());
                }
            }
            else
                onAllServersLeft();
        }

        onDone(initialVersion());
    }

    /**
     * @throws IgniteCheckedException If failed.
     */
    private void distributedExchange() throws IgniteCheckedException {
        assert crd != null;

        assert !cctx.kernalContext().clientNode();

        for (CacheGroupContext grp : cctx.cache().cacheGroups()) {
            if (grp.isLocal())
                continue;

            grp.preloader().onTopologyChanged(this);
        }

        cctx.database().releaseHistoryForPreloading();

        // To correctly rebalance when persistence is enabled, it is necessary to reserve history within exchange.
        partHistReserved = cctx.database().reserveHistoryForExchange();

        waitPartitionRelease();

        boolean topChanged = firstDiscoEvt.type() != EVT_DISCOVERY_CUSTOM_EVT || affChangeMsg != null;

        for (GridCacheContext cacheCtx : cctx.cacheContexts()) {
            if (cacheCtx.isLocal() || cacheStopping(cacheCtx.cacheId()))
                continue;

            if (topChanged) {
                // Partition release future is done so we can flush the write-behind store.
                cacheCtx.store().forceFlush();
            }
        }

        if (!exchCtx.mergeExchanges()) {
            for (CacheGroupContext grp : cctx.cache().cacheGroups()) {
                if (grp.isLocal() || cacheGroupStopping(grp.groupId()))
                    continue;

                // It is possible affinity is not initialized yet if node joins to cluster.
                if (grp.affinity().lastVersion().topologyVersion() > 0)
                    grp.topology().beforeExchange(this, !centralizedAff, false);
            }
        }

        cctx.database().beforeExchange(this);

        if (crd.isLocal()) {
            if (remaining.isEmpty())
                onAllReceived(null);
        }
        else
            sendPartitions(crd);

        initDone();
    }

    /**
     * Try to start local snapshot operation if it is needed by discovery event
     */
    private void tryToPerformLocalSnapshotOperation() {
        try {
            long start = U.currentTimeMillis();

            IgniteInternalFuture fut = cctx.snapshot().tryStartLocalSnapshotOperation(firstDiscoEvt);

            if (fut != null) {
                fut.get();

                long end = U.currentTimeMillis();

                if (log.isInfoEnabled())
                    log.info("Snapshot initialization completed [topVer=" + exchangeId().topologyVersion() +
                        ", time=" + (end - start) + "ms]");
            }
        }
        catch (IgniteCheckedException e) {
            U.error(log, "Error while starting snapshot operation", e);
        }
    }

    /**
     * The main purpose of this method is to wait for all ongoing updates (transactional and atomic), initiated on
     * the previous topology version, to finish to prevent inconsistencies during rebalancing and to prevent two
     * different simultaneous owners of the same lock.
     * For the exact list of the objects being awaited for see
     * {@link GridCacheSharedContext#partitionReleaseFuture(AffinityTopologyVersion)} javadoc.
     *
     * @throws IgniteCheckedException If failed.
     */
    private void waitPartitionRelease() throws IgniteCheckedException {
        IgniteInternalFuture<?> partReleaseFut = cctx.partitionReleaseFuture(initialVersion());

        // Assign to class variable so it will be included into toString() method.
        this.partReleaseFut = partReleaseFut;

        if (exchId.isLeft())
            cctx.mvcc().removeExplicitNodeLocks(exchId.nodeId(), exchId.topologyVersion());

        if (log.isDebugEnabled())
            log.debug("Before waiting for partition release future: " + this);

        int dumpCnt = 0;

        long waitStart = U.currentTimeMillis();

        long nextDumpTime = 0;

        long futTimeout = 2 * cctx.gridConfig().getNetworkTimeout();

        while (true) {
            try {
                partReleaseFut.get(futTimeout, TimeUnit.MILLISECONDS);

                break;
            }
            catch (IgniteFutureTimeoutCheckedException ignored) {
                // Print pending transactions and locks that might have led to hang.
                if (nextDumpTime <= U.currentTimeMillis()) {
                    dumpPendingObjects(partReleaseFut);

                    nextDumpTime = U.currentTimeMillis() + nextDumpTimeout(dumpCnt++, futTimeout);
                }
            }
        }

        long waitEnd = U.currentTimeMillis();

        if (log.isInfoEnabled()) {
            long waitTime = (waitEnd - waitStart);

            String futInfo = RELEASE_FUTURE_DUMP_THRESHOLD > 0 && waitTime > RELEASE_FUTURE_DUMP_THRESHOLD ?
                partReleaseFut.toString() : "NA";

            if (log.isInfoEnabled())
                log.info("Finished waiting for partition release future [topVer=" + exchangeId().topologyVersion() +
                    ", waitTime=" + (waitEnd - waitStart) + "ms, futInfo=" + futInfo + "]");
        }

        IgniteInternalFuture<?> locksFut = cctx.mvcc().finishLocks(exchId.topologyVersion());

        nextDumpTime = 0;
        dumpCnt = 0;

        while (true) {
            try {
                locksFut.get(futTimeout, TimeUnit.MILLISECONDS);

                break;
            }
            catch (IgniteFutureTimeoutCheckedException ignored) {
                if (nextDumpTime <= U.currentTimeMillis()) {
                    U.warn(log, "Failed to wait for locks release future. " +
                        "Dumping pending objects that might be the cause: " + cctx.localNodeId());

                    U.warn(log, "Locked keys:");

                    for (IgniteTxKey key : cctx.mvcc().lockedKeys())
                        U.warn(log, "Locked key: " + key);

                    for (IgniteTxKey key : cctx.mvcc().nearLockedKeys())
                        U.warn(log, "Locked near key: " + key);

                    Map<IgniteTxKey, Collection<GridCacheMvccCandidate>> locks =
                        cctx.mvcc().unfinishedLocks(exchId.topologyVersion());

                    for (Map.Entry<IgniteTxKey, Collection<GridCacheMvccCandidate>> e : locks.entrySet())
                        U.warn(log, "Awaited locked entry [key=" + e.getKey() + ", mvcc=" + e.getValue() + ']');

                    nextDumpTime = U.currentTimeMillis() + nextDumpTimeout(dumpCnt++, futTimeout);

                    if (getBoolean(IGNITE_THREAD_DUMP_ON_EXCHANGE_TIMEOUT, false))
                        U.dumpThreads(log);
                }
            }
        }
    }

    /**
     *
     */
    private void onLeft() {
        for (CacheGroupContext grp : cctx.cache().cacheGroups()) {
            if (grp.isLocal())
                continue;

            grp.preloader().unwindUndeploys();
        }

        cctx.mvcc().removeExplicitNodeLocks(exchId.nodeId(), exchId.topologyVersion());
    }

    /**
     * @param partReleaseFut Partition release future.
     */
    private void dumpPendingObjects(IgniteInternalFuture<?> partReleaseFut) {
        U.warn(cctx.kernalContext().cluster().diagnosticLog(),
            "Failed to wait for partition release future [topVer=" + initialVersion() +
            ", node=" + cctx.localNodeId() + "]");

        U.warn(log, "Partition release future: " + partReleaseFut);

        U.warn(cctx.kernalContext().cluster().diagnosticLog(),
            "Dumping pending objects that might be the cause: ");

        try {
            cctx.exchange().dumpDebugInfo(this);
        }
        catch (Exception e) {
            U.error(cctx.kernalContext().cluster().diagnosticLog(), "Failed to dump debug information: " + e, e);
        }
    }

    /**
     * @param grpId Cache group ID to check.
     * @return {@code True} if cache group us stopping by this exchange.
     */
    private boolean cacheGroupStopping(int grpId) {
        return exchActions != null && exchActions.cacheGroupStopping(grpId);
    }

    /**
     * @param cacheId Cache ID to check.
     * @return {@code True} if cache is stopping by this exchange.
     */
    private boolean cacheStopping(int cacheId) {
        return exchActions != null && exchActions.cacheStopped(cacheId);
    }

    /**
     * @return {@code True} if exchange for local node join.
     */
    public boolean localJoinExchange() {
        return firstDiscoEvt.type() == EVT_NODE_JOINED && firstDiscoEvt.eventNode().isLocal();
    }

    /**
     * @param node Target Node.
     * @throws IgniteCheckedException If failed.
     */
    private void sendLocalPartitions(ClusterNode node) throws IgniteCheckedException {
        assert node != null;

        GridDhtPartitionsSingleMessage msg;

        // Reset lost partitions before sending local partitions to coordinator.
        if (exchActions != null) {
            Set<String> caches = exchActions.cachesToResetLostPartitions();

            if (!F.isEmpty(caches))
                resetLostPartitions(caches);
        }

        if (cctx.kernalContext().clientNode()) {
            msg = new GridDhtPartitionsSingleMessage(exchangeId(),
                true,
                cctx.versions().last(),
                true);
        }
        else {
            msg = cctx.exchange().createPartitionsSingleMessage(exchangeId(),
                false,
                true,
                node.version().compareToIgnoreTimestamp(PARTIAL_COUNTERS_MAP_SINCE) >= 0,
                exchActions);

            Map<Integer, Map<Integer, Long>> partHistReserved0 = partHistReserved;

            if (partHistReserved0 != null)
                msg.partitionHistoryCounters(partHistReserved0);
        }

        if (stateChangeExchange() && changeGlobalStateE != null)
            msg.setError(changeGlobalStateE);
        else if (localJoinExchange())
            msg.cacheGroupsAffinityRequest(exchCtx.groupsAffinityRequestOnJoin());

        if (log.isDebugEnabled())
            log.debug("Sending local partitions [nodeId=" + node.id() + ", exchId=" + exchId + ", msg=" + msg + ']');

        try {
            cctx.io().send(node, msg, SYSTEM_POOL);
        }
        catch (ClusterTopologyCheckedException ignored) {
            if (log.isDebugEnabled())
                log.debug("Node left during partition exchange [nodeId=" + node.id() + ", exchId=" + exchId + ']');
        }
    }

    /**
     * @param compress Message compress flag.
     * @param newCntrMap {@code True} if possible to use {@link CachePartitionFullCountersMap}.
     * @return Message.
     */
    private GridDhtPartitionsFullMessage createPartitionsMessage(boolean compress,
        boolean newCntrMap) {
        GridCacheVersion last = lastVer.get();

        GridDhtPartitionsFullMessage m = cctx.exchange().createPartitionsFullMessage(
            compress,
            newCntrMap,
            exchangeId(),
            last != null ? last : cctx.versions().last(),
            partHistSuppliers,
            partsToReload);

        if (stateChangeExchange() && !F.isEmpty(changeGlobalStateExceptions))
            m.setErrorsMap(changeGlobalStateExceptions);

        return m;
    }

    /**
     * @param msg Message to send.
     * @param nodes Nodes.
     * @param mergedJoinExchMsgs Messages received from merged 'join node' exchanges.
     * @param joinedNodeAff Affinity if was requested by some nodes.
     */
    private void sendAllPartitions(
        GridDhtPartitionsFullMessage msg,
        Collection<ClusterNode> nodes,
        Map<UUID, GridDhtPartitionsSingleMessage> mergedJoinExchMsgs,
        Map<Integer, CacheGroupAffinityMessage> joinedNodeAff) {
        boolean singleNode = nodes.size() == 1;

        GridDhtPartitionsFullMessage joinedNodeMsg = null;

        assert !nodes.contains(cctx.localNode());

        if (log.isDebugEnabled()) {
            log.debug("Sending full partition map [nodeIds=" + F.viewReadOnly(nodes, F.node2id()) +
                ", exchId=" + exchId + ", msg=" + msg + ']');
        }

        for (ClusterNode node : nodes) {
            GridDhtPartitionsFullMessage sndMsg = msg;

            if (joinedNodeAff != null) {
                if (singleNode)
                    msg.joinedNodeAffinity(joinedNodeAff);
                else {
                    GridDhtPartitionsSingleMessage singleMsg = msgs.get(node.id());

                    if (singleMsg != null && singleMsg.cacheGroupsAffinityRequest() != null) {
                        if (joinedNodeMsg == null) {
                            joinedNodeMsg = msg.copy();

                            joinedNodeMsg.joinedNodeAffinity(joinedNodeAff);
                        }

                        sndMsg = joinedNodeMsg;
                    }
                }
            }

            try {
                GridDhtPartitionExchangeId sndExchId = exchangeId();

                if (mergedJoinExchMsgs != null) {
                    GridDhtPartitionsSingleMessage mergedMsg = mergedJoinExchMsgs.get(node.id());

                    if (mergedMsg != null)
                        sndExchId = mergedMsg.exchangeId();
                }

                if (sndExchId != null && !sndExchId.equals(exchangeId())) {
                    sndMsg = sndMsg.copy();

                    sndMsg.exchangeId(sndExchId);
                }

                cctx.io().send(node, sndMsg, SYSTEM_POOL);
            }
            catch (ClusterTopologyCheckedException e) {
                if (log.isDebugEnabled())
                    log.debug("Failed to send partitions, node failed: " + node);
            }
            catch (IgniteCheckedException e) {
                U.error(log, "Failed to send partitions [node=" + node + ']', e);
            }
        }
    }

    /**
     * @param oldestNode Oldest node. Target node to send message to.
     */
    private void sendPartitions(ClusterNode oldestNode) {
        try {
            sendLocalPartitions(oldestNode);
        }
        catch (ClusterTopologyCheckedException ignore) {
            if (log.isDebugEnabled())
                log.debug("Oldest node left during partition exchange [nodeId=" + oldestNode.id() +
                    ", exchId=" + exchId + ']');
        }
        catch (IgniteCheckedException e) {
            U.error(log, "Failed to send local partitions to oldest node (will retry after timeout) [oldestNodeId=" +
                oldestNode.id() + ", exchId=" + exchId + ']', e);
        }
    }

    /**
     * @return {@code True} if exchange triggered by server node join or fail.
     */
    public boolean serverNodeDiscoveryEvent() {
        assert exchCtx != null;

        return exchCtx.events().hasServerJoin() || exchCtx.events().hasServerLeft();
    }

    /** {@inheritDoc} */
    @Override public boolean exchangeDone() {
        return done.get();
    }

    /**
     * Finish merged future to allow GridCachePartitionExchangeManager.ExchangeFutureSet cleanup.
     */
    public void finishMerged() {
        super.onDone(null, null);
    }

    /** {@inheritDoc} */
    @Override public boolean onDone(@Nullable AffinityTopologyVersion res, @Nullable Throwable err) {
        if (isDone() || !done.compareAndSet(false, true))
            return false;

        if (log.isInfoEnabled()) {
            log.info("Finish exchange future [startVer=" + initialVersion() +
                ", resVer=" + res +
                ", err=" + err + ']');
        }

        assert res != null || err != null;

        if (err == null &&
            !cctx.kernalContext().clientNode() &&
            (serverNodeDiscoveryEvent() || affChangeMsg != null)) {
            for (GridCacheContext cacheCtx : cctx.cacheContexts()) {
                if (!cacheCtx.affinityNode() || cacheCtx.isLocal())
                    continue;

                cacheCtx.continuousQueries().flushBackupQueue(res);
            }
        }

        if (err == null) {
            if (centralizedAff) {
                assert !exchCtx.mergeExchanges();

                for (CacheGroupContext grp : cctx.cache().cacheGroups()) {
                    if (grp.isLocal())
                        continue;

                    try {
                        grp.topology().initPartitionsWhenAffinityReady(res, this);
                    }
                    catch (IgniteInterruptedCheckedException e) {
                        U.error(log, "Failed to initialize partitions.", e);
                    }
                }
            }

            for (GridCacheContext cacheCtx : cctx.cacheContexts()) {
                GridCacheContext drCacheCtx = cacheCtx.isNear() ? cacheCtx.near().dht().context() : cacheCtx;

                if (drCacheCtx.isDrEnabled()) {
                    try {
                        drCacheCtx.dr().onExchange(res, exchId.isLeft());
                    }
                    catch (IgniteCheckedException e) {
                        U.error(log, "Failed to notify DR: " + e, e);
                    }
                }
            }

            if (serverNodeDiscoveryEvent())
                detectLostPartitions(res);

            Map<Integer, CacheValidation> m = U.newHashMap(cctx.cache().cacheGroups().size());

            for (CacheGroupContext grp : cctx.cache().cacheGroups())
                m.put(grp.groupId(), validateCacheGroup(grp, events().lastEvent().topologyNodes()));

            grpValidRes = m;
        }

        if (!cctx.localNode().isClient())
            tryToPerformLocalSnapshotOperation();

        cctx.cache().onExchangeDone(initialVersion(), exchActions, err);

        cctx.exchange().onExchangeDone(res, initialVersion(), err);

        if (exchActions != null && err == null)
            exchActions.completeRequestFutures(cctx);

        if (stateChangeExchange() && err == null)
            cctx.kernalContext().state().onStateChangeExchangeDone(exchActions.stateChangeRequest());

        Map<T2<Integer, Integer>, Long> localReserved = partHistSuppliers.getReservations(cctx.localNodeId());

        if (localReserved != null) {
            for (Map.Entry<T2<Integer, Integer>, Long> e : localReserved.entrySet()) {
                boolean success = cctx.database().reserveHistoryForPreloading(
                    e.getKey().get1(), e.getKey().get2(), e.getValue());

                if (!success) {
                    // TODO: how to handle?
                    err = new IgniteCheckedException("Could not reserve history");
                }
            }
        }

        cctx.database().releaseHistoryForExchange();

        if (err == null) {
            for (CacheGroupContext grp : cctx.cache().cacheGroups()) {
                if (!grp.isLocal())
                    grp.topology().onExchangeDone(this, grp.affinity().readyAffinity(res), false);
            }
        }

        if (super.onDone(res, err)) {
            if (log.isDebugEnabled())
                log.debug("Completed partition exchange [localNode=" + cctx.localNodeId() + ", exchange= " + this +
                    ", durationFromInit=" + (U.currentTimeMillis() - initTs) + ']');

            initFut.onDone(err == null);

            if (exchCtx != null && exchCtx.events().hasServerLeft()) {
                ExchangeDiscoveryEvents evts = exchCtx.events();

                for (DiscoveryEvent evt : exchCtx.events().events()) {
                    if (evts.serverLeftEvent(evt)) {
                        for (CacheGroupContext grp : cctx.cache().cacheGroups())
                            grp.affinityFunction().removeNode(evt.eventNode().id());
                    }
                }
            }

            exchActions = null;

            if (firstDiscoEvt instanceof DiscoveryCustomEvent)
                ((DiscoveryCustomEvent)firstDiscoEvt).customMessage(null);

            if (err == null)
                cctx.exchange().lastFinishedFuture(this);

            return true;
        }

        return false;
    }

    /**
     * Cleans up resources to avoid excessive memory usage.
     */
    public void cleanUp() {
        pendingSingleMsgs.clear();
        fullMsgs.clear();
        msgs.clear();
        changeGlobalStateExceptions.clear();
        crd = null;
        partReleaseFut = null;
        changeGlobalStateE = null;
        exchActions = null;
        mergedJoinExchMsgs = null;
        pendingJoinMsg = null;
        exchCtx = null;
        newCrdFut = null;
    }

    /**
     * @param ver Version.
     */
    private void updateLastVersion(GridCacheVersion ver) {
        assert ver != null;

        while (true) {
            GridCacheVersion old = lastVer.get();

            if (old == null || Long.compare(old.order(), ver.order()) < 0) {
                if (lastVer.compareAndSet(old, ver))
                    break;
            }
            else
                break;
        }
    }

    /**
     * Records that this exchange if merged with another 'node join' exchange.
     *
     * @param node Joined node.
     * @param msg Joined node message if already received.
     * @return {@code True} if need to wait for message from joined server node.
     */
    private boolean addMergedJoinExchange(ClusterNode node, @Nullable GridDhtPartitionsSingleMessage msg) {
        assert Thread.holdsLock(mux);
        assert node != null;
        assert state == ExchangeLocalState.CRD : state;

        if (msg == null && newCrdFut != null)
            msg = newCrdFut.joinExchangeMessage(node.id());

        UUID nodeId = node.id();

        boolean wait = false;

        if (CU.clientNode(node)) {
            if (msg != null)
                waitAndReplyToNode(nodeId, msg);
        }
        else {
            if (mergedJoinExchMsgs == null)
                mergedJoinExchMsgs = new LinkedHashMap<>();

            if (msg != null) {
                assert msg.exchangeId().topologyVersion().equals(new AffinityTopologyVersion(node.order()));

                if (log.isInfoEnabled()) {
                    log.info("Merge server join exchange, message received [curFut=" + initialVersion() +
                        ", node=" + nodeId + ']');
                }

                mergedJoinExchMsgs.put(nodeId, msg);
            }
            else {
                if (cctx.discovery().alive(nodeId)) {
                    if (log.isInfoEnabled()) {
                        log.info("Merge server join exchange, wait for message [curFut=" + initialVersion() +
                            ", node=" + nodeId + ']');
                    }

                    wait = true;

                    mergedJoinExchMsgs.put(nodeId, null);

                    awaitMergedMsgs++;
                }
                else {
                    if (log.isInfoEnabled()) {
                        log.info("Merge server join exchange, awaited node left [curFut=" + initialVersion() +
                            ", node=" + nodeId + ']');
                    }
                }
            }
        }

        return wait;
    }

    /**
     * Merges this exchange with given one.
     *
     * @param fut Current exchange to merge with.
     * @return {@code True} if need wait for message from joined server node.
     */
    public boolean mergeJoinExchange(GridDhtPartitionsExchangeFuture fut) {
        boolean wait;

        synchronized (mux) {
            assert (!isDone() && !initFut.isDone()) || cctx.kernalContext().isStopping() : this;
            assert (mergedWith == null && state == null) || cctx.kernalContext().isStopping()  : this;

            state = ExchangeLocalState.MERGED;

            mergedWith = fut;

            ClusterNode joinedNode = firstDiscoEvt.eventNode();

            wait = fut.addMergedJoinExchange(joinedNode, pendingJoinMsg);
        }

        return wait;
    }

    /**
     * @param fut Current future.
     * @return Pending join request if any.
     */
    @Nullable public GridDhtPartitionsSingleMessage mergeJoinExchangeOnDone(GridDhtPartitionsExchangeFuture fut) {
        synchronized (mux) {
            assert !isDone();
            assert !initFut.isDone();
            assert mergedWith == null;
            assert state == null;

            state = ExchangeLocalState.MERGED;

            mergedWith = fut;

            return pendingJoinMsg;
        }
    }

    /**
     * @param node Sender node.
     * @param msg Message.
     */
    private void processMergedMessage(final ClusterNode node, final GridDhtPartitionsSingleMessage msg) {
        if (msg.client()) {
            waitAndReplyToNode(node.id(), msg);

            return;
        }

        boolean done = false;

        FinishState finishState0 = null;

        synchronized (mux) {
            if (state == ExchangeLocalState.DONE) {
                assert finishState != null;

                finishState0 = finishState;
            }
            else {
                boolean process = mergedJoinExchMsgs != null &&
                    mergedJoinExchMsgs.containsKey(node.id()) &&
                    mergedJoinExchMsgs.get(node.id()) == null;

                if (log.isInfoEnabled()) {
                    log.info("Merge server join exchange, received message [curFut=" + initialVersion() +
                        ", node=" + node.id() +
                        ", msgVer=" + msg.exchangeId().topologyVersion() +
                        ", process=" + process +
                        ", awaited=" + awaitMergedMsgs + ']');
                }

                if (process) {
                    mergedJoinExchMsgs.put(node.id(), msg);

                    assert awaitMergedMsgs > 0 : awaitMergedMsgs;

                    awaitMergedMsgs--;

                    done = awaitMergedMsgs == 0;
                }
            }
        }

        if (finishState0 != null) {
            sendAllPartitionsToNode(finishState0, msg, node.id());

            return;
        }

        if (done)
            finishExchangeOnCoordinator(null);
    }

    /**
     * Processing of received single message. Actual processing in future may be delayed if init method was not
     * completed, see {@link #initDone()}
     *
     * @param node Sender node.
     * @param msg Single partition info.
     */
    public void onReceiveSingleMessage(final ClusterNode node, final GridDhtPartitionsSingleMessage msg) {
        assert !node.isDaemon() : node;
        assert msg != null;
        assert exchId.equals(msg.exchangeId()) : msg;
        assert !cctx.kernalContext().clientNode();

        if (msg.restoreState()) {
            InitNewCoordinatorFuture newCrdFut0;

            synchronized (mux) {
                assert newCrdFut != null;

                newCrdFut0 = newCrdFut;
            }

            newCrdFut0.onMessage(node, msg);

            return;
        }

        if (!msg.client()) {
            assert msg.lastVersion() != null : msg;

            updateLastVersion(msg.lastVersion());
        }

        GridDhtPartitionsExchangeFuture mergedWith0 = null;

        synchronized (mux) {
            if (state == ExchangeLocalState.MERGED) {
                assert mergedWith != null;

                mergedWith0 = mergedWith;
            }
            else {
                assert state != ExchangeLocalState.CLIENT;

                if (exchangeId().isJoined() && node.id().equals(exchId.nodeId()))
                    pendingJoinMsg = msg;
            }
        }

        if (mergedWith0 != null) {
            mergedWith0.processMergedMessage(node, msg);

            return;
        }

        initFut.listen(new CI1<IgniteInternalFuture<Boolean>>() {
            @Override public void apply(IgniteInternalFuture<Boolean> f) {
                try {
                    if (!f.get())
                        return;
                }
                catch (IgniteCheckedException e) {
                    U.error(log, "Failed to initialize exchange future: " + this, e);

                    return;
                }

                processSingleMessage(node.id(), msg);
            }
        });
    }

    /**
     * @param nodeId Node ID.
     * @param msg Client's message.
     */
    public void waitAndReplyToNode(final UUID nodeId, final GridDhtPartitionsSingleMessage msg) {
        listen(new CI1<IgniteInternalFuture<AffinityTopologyVersion>>() {
            @Override public void apply(IgniteInternalFuture<AffinityTopologyVersion> fut) {
                if (cctx.kernalContext().isStopping())
                    return;

                FinishState finishState0;

                synchronized (mux) {
                    finishState0 = finishState;
                }

                if (finishState0 == null) {
                    assert firstDiscoEvt.type() == EVT_NODE_JOINED && CU.clientNode(firstDiscoEvt.eventNode()) : this;

                    ClusterNode node = cctx.node(nodeId);

                    if (node == null)
                        return;

                    finishState0 = new FinishState(cctx.localNodeId(),
                        initialVersion(),
                        createPartitionsMessage(true, node.version().compareToIgnoreTimestamp(PARTIAL_COUNTERS_MAP_SINCE) >= 0));
                }

                sendAllPartitionsToNode(finishState0, msg, nodeId);
            }
        });
    }

    /**
     * Note this method performs heavy updatePartitionSingleMap operation, this operation is moved out from the
     * synchronized block. Only count of such updates {@link #pendingSingleUpdates} is managed under critical section.
     *
     * @param nodeId Sender node.
     * @param msg Partition single message.
     */
    private void processSingleMessage(UUID nodeId, GridDhtPartitionsSingleMessage msg) {
        if (msg.client()) {
            waitAndReplyToNode(nodeId, msg);

            return;
        }

        boolean allReceived = false; // Received all expected messages.
        boolean updateSingleMap = false;

        FinishState finishState0 = null;

        synchronized (mux) {
            assert crd != null;

            switch (state) {
                case DONE: {
                    if (log.isInfoEnabled()) {
                        log.info("Received single message, already done [ver=" + initialVersion() +
                            ", node=" + nodeId + ']');
                    }

                    assert finishState != null;

                    finishState0 = finishState;

                    break;
                }

                case CRD: {
                    assert crd.isLocal() : crd;

                    if (remaining.remove(nodeId)) {
                        updateSingleMap = true;

                        pendingSingleUpdates++;

                        if (stateChangeExchange() && msg.getError() != null)
                            changeGlobalStateExceptions.put(nodeId, msg.getError());

                        allReceived = remaining.isEmpty();

                        if (log.isInfoEnabled()) {
                            log.info("Coordinator received single message [ver=" + initialVersion() +
                                ", node=" + nodeId +
                                ", allReceived=" + allReceived + ']');
                        }
                    }

                    break;
                }

                case SRV:
                case BECOME_CRD: {
                    if (log.isInfoEnabled()) {
                        log.info("Non-coordinator received single message [ver=" + initialVersion() +
                            ", node=" + nodeId + ", state=" + state + ']');
                    }

                    pendingSingleMsgs.put(nodeId, msg);

                    break;
                }

                default:
                    assert false : state;
            }
        }

        if (finishState0 != null) {
            sendAllPartitionsToNode(finishState0, msg, nodeId);

            return;
        }

        if (updateSingleMap) {
            try {
                // Do not update partition map, in case cluster transitioning to inactive state.
                if (!deactivateCluster())
                    updatePartitionSingleMap(nodeId, msg);
            }
            finally {
                synchronized (mux) {
                    assert pendingSingleUpdates > 0;

                    pendingSingleUpdates--;

                    if (pendingSingleUpdates == 0)
                        mux.notifyAll();
                }
            }
        }

        if (allReceived) {
            if (!awaitSingleMapUpdates())
                return;

            onAllReceived(null);
        }
    }

    /**
     * @return {@code False} if interrupted.
     */
    private boolean awaitSingleMapUpdates() {
        try {
            synchronized (mux) {
                while (pendingSingleUpdates > 0)
                    U.wait(mux);
            }

            return true;
        }
        catch (IgniteInterruptedCheckedException e) {
            U.warn(log, "Failed to wait for partition map updates, thread was interrupted: " + e);

            return false;
        }
    }

    /**
     * @param fut Affinity future.
     */
    private void onAffinityInitialized(IgniteInternalFuture<Map<Integer, Map<Integer, List<UUID>>>> fut) {
        try {
            assert fut.isDone();

            Map<Integer, Map<Integer, List<UUID>>> assignmentChange = fut.get();

            GridDhtPartitionsFullMessage m = createPartitionsMessage(false, false);

            CacheAffinityChangeMessage msg = new CacheAffinityChangeMessage(exchId, m, assignmentChange);

            if (log.isDebugEnabled())
                log.debug("Centralized affinity exchange, send affinity change message: " + msg);

            cctx.discovery().sendCustomEvent(msg);
        }
        catch (IgniteCheckedException e) {
            onDone(e);
        }
    }

    /**
     * @param top Topology to assign.
     */
    private void assignPartitionStates(GridDhtPartitionTopology top) {
        Map<Integer, CounterWithNodes> maxCntrs = new HashMap<>();
        Map<Integer, Long> minCntrs = new HashMap<>();

        for (Map.Entry<UUID, GridDhtPartitionsSingleMessage> e : msgs.entrySet()) {
            CachePartitionPartialCountersMap nodeCntrs = e.getValue().partitionUpdateCounters(top.groupId(),
                top.partitions());

            assert nodeCntrs != null;

            for (int i = 0; i < nodeCntrs.size(); i++) {
                int p = nodeCntrs.partitionAt(i);

                UUID uuid = e.getKey();

                GridDhtPartitionState state = top.partitionState(uuid, p);

                if (state != GridDhtPartitionState.OWNING && state != GridDhtPartitionState.MOVING)
                    continue;

                long cntr = state == GridDhtPartitionState.MOVING ?
                    nodeCntrs.initialUpdateCounterAt(i) :
                    nodeCntrs.updateCounterAt(i);

                Long minCntr = minCntrs.get(p);

                if (minCntr == null || minCntr > cntr)
                    minCntrs.put(p, cntr);

                if (state != GridDhtPartitionState.OWNING)
                    continue;

                CounterWithNodes maxCntr = maxCntrs.get(p);

                if (maxCntr == null || cntr > maxCntr.cnt)
                    maxCntrs.put(p, new CounterWithNodes(cntr, uuid));
                else if (cntr == maxCntr.cnt)
                    maxCntr.nodes.add(uuid);
            }
        }

        // Also must process counters from the local node.
        for (GridDhtLocalPartition part : top.currentLocalPartitions()) {
            GridDhtPartitionState state = top.partitionState(cctx.localNodeId(), part.id());

            if (state != GridDhtPartitionState.OWNING && state != GridDhtPartitionState.MOVING)
                continue;

            long cntr = state == GridDhtPartitionState.MOVING ? part.initialUpdateCounter() : part.updateCounter();

            Long minCntr = minCntrs.get(part.id());

            if (minCntr == null || minCntr > cntr)
                minCntrs.put(part.id(), cntr);

            if (state != GridDhtPartitionState.OWNING)
                continue;

            CounterWithNodes maxCntr = maxCntrs.get(part.id());

            if (maxCntr == null && cntr == 0) {
                CounterWithNodes cntrObj = new CounterWithNodes(cntr, cctx.localNodeId());

                for (UUID nodeId : msgs.keySet()) {
                    if (top.partitionState(nodeId, part.id()) == GridDhtPartitionState.OWNING)
                        cntrObj.nodes.add(nodeId);
                }

                maxCntrs.put(part.id(), cntrObj);
            }
            else if (maxCntr == null || cntr > maxCntr.cnt)
                maxCntrs.put(part.id(), new CounterWithNodes(cntr, cctx.localNodeId()));
            else if (cntr == maxCntr.cnt)
                maxCntr.nodes.add(cctx.localNodeId());
        }

        int entryLeft = maxCntrs.size();

        Map<Integer, Map<Integer, Long>> partHistReserved0 = partHistReserved;

        Map<Integer, Long> localReserved = partHistReserved0 != null ? partHistReserved0.get(top.groupId()) : null;

        Set<Integer> haveHistory = new HashSet<>();

        for (Map.Entry<Integer, Long> e : minCntrs.entrySet()) {
            int p = e.getKey();
            long minCntr = e.getValue();

            CounterWithNodes maxCntrObj = maxCntrs.get(p);

            long maxCntr = maxCntrObj != null ? maxCntrObj.cnt : 0;

            // If minimal counter is zero, do clean preloading.
            if (minCntr == 0 || minCntr == maxCntr)
                continue;

            if (localReserved != null) {
                Long localCntr = localReserved.get(p);

                if (localCntr != null && localCntr <= minCntr &&
                    maxCntrObj.nodes.contains(cctx.localNodeId())) {
                    partHistSuppliers.put(cctx.localNodeId(), top.groupId(), p, minCntr);

                    haveHistory.add(p);

                    continue;
                }
            }

            for (Map.Entry<UUID, GridDhtPartitionsSingleMessage> e0 : msgs.entrySet()) {
                Long histCntr = e0.getValue().partitionHistoryCounters(top.groupId()).get(p);

                if (histCntr != null && histCntr <= minCntr && maxCntrObj.nodes.contains(e0.getKey())) {
                    partHistSuppliers.put(e0.getKey(), top.groupId(), p, minCntr);

                    haveHistory.add(p);

                    break;
                }
            }
        }

        for (Map.Entry<Integer, CounterWithNodes> e : maxCntrs.entrySet()) {
            int p = e.getKey();
            long maxCntr = e.getValue().cnt;

            entryLeft--;

            if (entryLeft != 0 && maxCntr == 0)
                continue;

            Set<UUID> nodesToReload = top.setOwners(p, e.getValue().nodes, haveHistory.contains(p), entryLeft == 0);

            for (UUID nodeId : nodesToReload)
                partsToReload.put(nodeId, top.groupId(), p);
        }
    }

    /**
     * Detect lost partitions.
     *
     * @param resTopVer Result topology version.
     */
    private void detectLostPartitions(AffinityTopologyVersion resTopVer) {
        boolean detected = false;

        synchronized (cctx.exchange().interruptLock()) {
            if (Thread.currentThread().isInterrupted())
                return;

            for (CacheGroupContext grp : cctx.cache().cacheGroups()) {
                if (!grp.isLocal()) {
                    boolean detectedOnGrp = grp.topology().detectLostPartitions(resTopVer, events().lastEvent());

                    detected |= detectedOnGrp;
                }
            }
        }

        if (detected)
            cctx.exchange().scheduleResendPartitions();
    }

    /**
     * @param cacheNames Cache names.
     */
    private void resetLostPartitions(Collection<String> cacheNames) {
        assert !exchCtx.mergeExchanges();

        synchronized (cctx.exchange().interruptLock()) {
            if (Thread.currentThread().isInterrupted())
                return;

            for (CacheGroupContext grp : cctx.cache().cacheGroups()) {
                if (grp.isLocal())
                    continue;

                for (String cacheName : cacheNames) {
                    if (grp.hasCache(cacheName)) {
                        grp.topology().resetLostPartitions(initialVersion());

                        break;
                    }
                }
            }
        }
    }

    /**
     * @param sndResNodes Additional nodes to send finish message to.
     */
    private void onAllReceived(@Nullable Collection<ClusterNode> sndResNodes) {
        try {
            assert crd.isLocal();

            assert partHistSuppliers.isEmpty() : partHistSuppliers;

            if (!exchCtx.mergeExchanges() && !crd.equals(events().discoveryCache().serverNodes().get(0))) {
                for (CacheGroupContext grp : cctx.cache().cacheGroups()) {
                    if (!grp.isLocal())
                        grp.topology().beforeExchange(this, !centralizedAff, false);
                }
            }

            if (exchCtx.mergeExchanges()) {
                if (log.isInfoEnabled())
                    log.info("Coordinator received all messages, try merge [ver=" + initialVersion() + ']');

                boolean finish = cctx.exchange().mergeExchangesOnCoordinator(this);

                if (!finish)
                    return;
            }

            finishExchangeOnCoordinator(sndResNodes);
        }
        catch (IgniteCheckedException e) {
            if (reconnectOnError(e))
                onDone(new IgniteNeedReconnectException(cctx.localNode(), e));
            else
                onDone(e);
        }
    }

    /**
     * @param sndResNodes Additional nodes to send finish message to.
     */
    private void finishExchangeOnCoordinator(@Nullable Collection<ClusterNode> sndResNodes) {
        try {
            AffinityTopologyVersion resTopVer = exchCtx.events().topologyVersion();

            if (log.isInfoEnabled()) {
                log.info("finishExchangeOnCoordinator [topVer=" + initialVersion() +
                    ", resVer=" + resTopVer + ']');
            }

            Map<Integer, CacheGroupAffinityMessage> idealAffDiff = null;

            if (exchCtx.mergeExchanges()) {
                synchronized (mux) {
                    if (mergedJoinExchMsgs != null) {
                        for (Map.Entry<UUID, GridDhtPartitionsSingleMessage> e : mergedJoinExchMsgs.entrySet()) {
                            msgs.put(e.getKey(), e.getValue());

                            updatePartitionSingleMap(e.getKey(), e.getValue());
                        }
                    }
                }

                assert exchCtx.events().hasServerJoin() || exchCtx.events().hasServerLeft();

                exchCtx.events().processEvents(this);

                if (exchCtx.events().hasServerLeft())
                    idealAffDiff = cctx.affinity().onServerLeftWithExchangeMergeProtocol(this);
                else
                    cctx.affinity().onServerJoinWithExchangeMergeProtocol(this, true);

                for (CacheGroupDescriptor desc : cctx.affinity().cacheGroups().values()) {
                    if (desc.config().getCacheMode() == CacheMode.LOCAL)
                        continue;

                    CacheGroupContext grp = cctx.cache().cacheGroup(desc.groupId());

                    GridDhtPartitionTopology top = grp != null ? grp.topology() :
                        cctx.exchange().clientTopology(desc.groupId(), events().discoveryCache());

                    top.beforeExchange(this, true, true);
                }
            }

            Map<Integer, CacheGroupAffinityMessage> joinedNodeAff = null;

            for (Map.Entry<UUID, GridDhtPartitionsSingleMessage> e : msgs.entrySet()) {
                GridDhtPartitionsSingleMessage msg = e.getValue();

                // Apply update counters after all single messages are received.
                for (Map.Entry<Integer, GridDhtPartitionMap> entry : msg.partitions().entrySet()) {
                    Integer grpId = entry.getKey();

                    CacheGroupContext grp = cctx.cache().cacheGroup(grpId);

                    GridDhtPartitionTopology top = grp != null ? grp.topology() :
                        cctx.exchange().clientTopology(grpId, events().discoveryCache());

                    CachePartitionPartialCountersMap cntrs = msg.partitionUpdateCounters(grpId,
                        top.partitions());

                    if (cntrs != null)
                        top.collectUpdateCounters(cntrs);
                }

                Collection<Integer> affReq = msg.cacheGroupsAffinityRequest();

                if (affReq != null) {
                    joinedNodeAff = CacheGroupAffinityMessage.createAffinityMessages(cctx,
                        resTopVer,
                        affReq,
                        joinedNodeAff);
                }
            }

            for (CacheGroupContext grpCtx : cctx.cache().cacheGroups()) {
                if (!grpCtx.isLocal())
                    grpCtx.topology().applyUpdateCounters();
            }

            if (firstDiscoEvt.type() == EVT_DISCOVERY_CUSTOM_EVT) {
                assert firstDiscoEvt instanceof DiscoveryCustomEvent;

                if (activateCluster() || changedBaseline())
                    assignPartitionsStates();

                if (((DiscoveryCustomEvent)firstDiscoEvt).customMessage() instanceof DynamicCacheChangeBatch) {
                    if (exchActions != null) {
                        Set<String> caches = exchActions.cachesToResetLostPartitions();

                        if (!F.isEmpty(caches))
                            resetLostPartitions(caches);
                    }
                }
            }
            else {
                if (exchCtx.events().hasServerJoin())
                    assignPartitionsStates();

                if (exchCtx.events().hasServerLeft())
                    detectLostPartitions(resTopVer);
            }

            updateLastVersion(cctx.versions().last());

            cctx.versions().onExchange(lastVer.get().order());

            IgniteProductVersion minVer = exchCtx.events().discoveryCache().minimumNodeVersion();

            GridDhtPartitionsFullMessage msg = createPartitionsMessage(true,
                minVer.compareToIgnoreTimestamp(PARTIAL_COUNTERS_MAP_SINCE) >= 0);

            if (exchCtx.mergeExchanges()) {
                assert !centralizedAff;

                msg.resultTopologyVersion(resTopVer);

                if (exchCtx.events().hasServerLeft())
                    msg.idealAffinityDiff(idealAffDiff);
            }

            msg.prepareMarshal(cctx);

            synchronized (mux) {
                finishState = new FinishState(crd.id(), resTopVer, msg);

                state = ExchangeLocalState.DONE;
            }

            if (centralizedAff) {
                assert !exchCtx.mergeExchanges();

                IgniteInternalFuture<Map<Integer, Map<Integer, List<UUID>>>> fut = cctx.affinity().initAffinityOnNodeLeft(this);

                if (!fut.isDone()) {
                    fut.listen(new IgniteInClosure<IgniteInternalFuture<Map<Integer, Map<Integer, List<UUID>>>>>() {
                        @Override public void apply(IgniteInternalFuture<Map<Integer, Map<Integer, List<UUID>>>> fut) {
                            onAffinityInitialized(fut);
                        }
                    });
                }
                else
                    onAffinityInitialized(fut);
            }
            else {
                Set<ClusterNode> nodes;

                Map<UUID, GridDhtPartitionsSingleMessage> mergedJoinExchMsgs0;

                synchronized (mux) {
                    srvNodes.remove(cctx.localNode());

                    nodes = U.newHashSet(srvNodes.size());

                    nodes.addAll(srvNodes);

                    mergedJoinExchMsgs0 = mergedJoinExchMsgs;

                    if (mergedJoinExchMsgs != null) {
                        for (Map.Entry<UUID, GridDhtPartitionsSingleMessage> e : mergedJoinExchMsgs.entrySet()) {
                            if (e.getValue() != null) {
                                ClusterNode node = cctx.discovery().node(e.getKey());

                                if (node != null)
                                    nodes.add(node);
                            }
                        }
                    }

                    if (!F.isEmpty(sndResNodes))
                        nodes.addAll(sndResNodes);
                }

                IgniteCheckedException err = null;

                if (stateChangeExchange()) {
                    StateChangeRequest req = exchActions.stateChangeRequest();

                    assert req != null : exchActions;

                    boolean stateChangeErr = false;

                    if (!F.isEmpty(changeGlobalStateExceptions)) {
                        stateChangeErr = true;

                        err = new IgniteCheckedException("Cluster state change failed.");

                        cctx.kernalContext().state().onStateChangeError(changeGlobalStateExceptions, req);
                    }

                    boolean active = !stateChangeErr && req.activate();

                    ChangeGlobalStateFinishMessage stateFinishMsg = new ChangeGlobalStateFinishMessage(
                        req.requestId(),
                        active,
                        stateChangeErr ? null : req.baselineTopology());

                    cctx.discovery().sendCustomEvent(stateFinishMsg);
                }

                if (!nodes.isEmpty())
                    sendAllPartitions(msg, nodes, mergedJoinExchMsgs0, joinedNodeAff);

                onDone(exchCtx.events().topologyVersion(), err);

                for (Map.Entry<UUID, GridDhtPartitionsSingleMessage> e : pendingSingleMsgs.entrySet()) {
                    if (log.isInfoEnabled()) {
                        log.info("Process pending message on coordinator [node=" + e.getKey() +
                            ", ver=" + initialVersion() +
                            ", resVer=" + resTopVer + ']');
                    }

                    processSingleMessage(e.getKey(), e.getValue());
                }
            }
        }
        catch (IgniteCheckedException e) {
            if (reconnectOnError(e))
                onDone(new IgniteNeedReconnectException(cctx.localNode(), e));
            else
                onDone(e);
        }
    }

    /**
     *
     */
    private void assignPartitionsStates() {
        for (Map.Entry<Integer, CacheGroupDescriptor> e : cctx.affinity().cacheGroups().entrySet()) {
            CacheGroupDescriptor grpDesc = e.getValue();
            if (grpDesc.config().getCacheMode() == CacheMode.LOCAL)
                continue;

            if (!CU.isPersistentCache(grpDesc.config(), cctx.gridConfig().getDataStorageConfiguration()))
                continue;

            CacheGroupContext grpCtx = cctx.cache().cacheGroup(e.getKey());

            GridDhtPartitionTopology top = grpCtx != null ?
                grpCtx.topology() :
                cctx.exchange().clientTopology(e.getKey(), events().discoveryCache());

            assignPartitionStates(top);
        }
    }

    /**
     * @param finishState State.
     * @param msg Request.
     * @param nodeId Node ID.
     */
    private void sendAllPartitionsToNode(FinishState finishState, GridDhtPartitionsSingleMessage msg, UUID nodeId) {
        ClusterNode node = cctx.node(nodeId);

        if (node != null) {
            GridDhtPartitionsFullMessage fullMsg = finishState.msg.copy();

            Collection<Integer> affReq = msg.cacheGroupsAffinityRequest();

            if (affReq != null) {
                Map<Integer, CacheGroupAffinityMessage> aff = CacheGroupAffinityMessage.createAffinityMessages(
                    cctx,
                    finishState.resTopVer,
                    affReq,
                    null);

                fullMsg.joinedNodeAffinity(aff);
            }

            if (!fullMsg.exchangeId().equals(msg.exchangeId())) {
                fullMsg = fullMsg.copy();

                fullMsg.exchangeId(msg.exchangeId());
            }

            try {
                cctx.io().send(node, fullMsg, SYSTEM_POOL);
            }
            catch (ClusterTopologyCheckedException e) {
                if (log.isDebugEnabled())
                    log.debug("Failed to send partitions, node failed: " + node);
            }
            catch (IgniteCheckedException e) {
                U.error(log, "Failed to send partitions [node=" + node + ']', e);
            }
        }
        else if (log.isDebugEnabled())
            log.debug("Failed to send partitions, node failed: " + nodeId);

    }

    /**
     * @param node Sender node.
     * @param msg Full partition info.
     */
    public void onReceiveFullMessage(final ClusterNode node, final GridDhtPartitionsFullMessage msg) {
        assert msg != null;
        assert msg.exchangeId() != null : msg;
        assert !node.isDaemon() : node;

        initFut.listen(new CI1<IgniteInternalFuture<Boolean>>() {
            @Override public void apply(IgniteInternalFuture<Boolean> f) {
                try {
                    if (!f.get())
                        return;
                }
                catch (IgniteCheckedException e) {
                    U.error(log, "Failed to initialize exchange future: " + this, e);

                    return;
                }

                processFullMessage(true, node, msg);
            }
        });
    }

    /**
     * @param node Sender node.
     * @param msg Message with full partition info.
     */
    public void onReceivePartitionRequest(final ClusterNode node, final GridDhtPartitionsSingleRequest msg) {
        assert !cctx.kernalContext().clientNode() || msg.restoreState();
        assert !node.isDaemon() && !CU.clientNode(node) : node;

        initFut.listen(new CI1<IgniteInternalFuture<Boolean>>() {
            @Override public void apply(IgniteInternalFuture<Boolean> fut) {
                processSinglePartitionRequest(node, msg);
            }
        });
    }

    /**
     * @param node Sender node.
     * @param msg Message.
     */
    private void processSinglePartitionRequest(ClusterNode node, GridDhtPartitionsSingleRequest msg) {
        FinishState finishState0 = null;

        synchronized (mux) {
            if (crd == null) {
                if (log.isInfoEnabled())
                    log.info("Ignore partitions request, no coordinator [node=" + node.id() + ']');

                return;
            }

            switch (state) {
                case DONE: {
                    assert finishState != null;

                    if (node.id().equals(finishState.crdId)) {
                        if (log.isInfoEnabled())
                            log.info("Ignore partitions request, finished exchange with this coordinator: " + msg);

                        return;
                    }

                    finishState0 = finishState;

                    break;
                }

                case CRD:
                case BECOME_CRD: {
                    if (log.isInfoEnabled())
                        log.info("Ignore partitions request, node is coordinator: " + msg);

                    return;
                }

                case CLIENT:
                case SRV: {
                    if (!cctx.discovery().alive(node)) {
                        if (log.isInfoEnabled())
                            log.info("Ignore partitions request, node is not alive [node=" + node.id() + ']');

                        return;
                    }

                    if (msg.restoreState()) {
                        if (!node.equals(crd)) {
                            if (node.order() > crd.order()) {
                                if (log.isInfoEnabled()) {
                                    log.info("Received partitions request, change coordinator [oldCrd=" + crd.id() +
                                        ", newCrd=" + node.id() + ']');
                                }

                                crd = node; // Do not allow to process FullMessage from old coordinator.
                            }
                            else {
                                if (log.isInfoEnabled()) {
                                    log.info("Ignore restore state request, coordinator changed [oldCrd=" + crd.id() +
                                        ", newCrd=" + node.id() + ']');
                                }

                                return;
                            }
                        }
                    }

                    break;
                }

                default:
                    assert false : state;
            }
        }

        if (msg.restoreState()) {
            try {
                assert msg.restoreExchangeId() != null : msg;

                GridDhtPartitionsSingleMessage res = cctx.exchange().createPartitionsSingleMessage(
                    msg.restoreExchangeId(),
                    cctx.kernalContext().clientNode(),
                    true,
                    node.version().compareToIgnoreTimestamp(PARTIAL_COUNTERS_MAP_SINCE) >= 0,
                    exchActions);

                if (localJoinExchange() && finishState0 == null)
                    res.cacheGroupsAffinityRequest(exchCtx.groupsAffinityRequestOnJoin());

                res.restoreState(true);

                if (log.isInfoEnabled()) {
                    log.info("Send restore state response [node=" + node.id() +
                        ", exchVer=" + msg.restoreExchangeId().topologyVersion() +
                        ", hasState=" + (finishState0 != null) +
                        ", affReq=" + !F.isEmpty(res.cacheGroupsAffinityRequest()) + ']');
                }

                res.finishMessage(finishState0 != null ? finishState0.msg : null);

                cctx.io().send(node, res, SYSTEM_POOL);
            }
            catch (ClusterTopologyCheckedException ignored) {
                if (log.isDebugEnabled())
                    log.debug("Node left during partition exchange [nodeId=" + node.id() + ", exchId=" + exchId + ']');
            }
            catch (IgniteCheckedException e) {
                U.error(log, "Failed to send partitions message [node=" + node + ", msg=" + msg + ']', e);
            }

            return;
        }

        try {
            sendLocalPartitions(node);
        }
        catch (IgniteCheckedException e) {
            U.error(log, "Failed to send message to coordinator: " + e);
        }
    }

    /**
     * @param checkCrd If {@code true} checks that local node is exchange coordinator.
     * @param node Sender node.
     * @param msg Message.
     */
    private void processFullMessage(boolean checkCrd, ClusterNode node, GridDhtPartitionsFullMessage msg) {
        try {
            assert exchId.equals(msg.exchangeId()) : msg;
            assert msg.lastVersion() != null : msg;

            if (checkCrd) {
                assert node != null;

                synchronized (mux) {
                    if (crd == null) {
                        if (log.isInfoEnabled())
                            log.info("Ignore full message, all server nodes left: " + msg);

                        return;
                    }

                    switch (state) {
                        case CRD:
                        case BECOME_CRD: {
                            if (log.isInfoEnabled())
                                log.info("Ignore full message, node is coordinator: " + msg);

                            return;
                        }

                        case DONE: {
                            if (log.isInfoEnabled())
                                log.info("Ignore full message, future is done: " + msg);

                            return;
                        }

                        case SRV:
                        case CLIENT: {
                            if (!crd.equals(node)) {
                                if (log.isInfoEnabled()) {
                                    log.info("Received full message from non-coordinator [node=" + node.id() +
                                        ", nodeOrder=" + node.order() +
                                        ", crd=" + crd.id() +
                                        ", crdOrder=" + crd.order() + ']');
                                }

                                if (node.order() > crd.order())
                                    fullMsgs.put(node, msg);

                                return;
                            }
                            else {
                                AffinityTopologyVersion resVer = msg.resultTopologyVersion() != null ? msg.resultTopologyVersion() : initialVersion();

                                if (log.isInfoEnabled()) {
                                    log.info("Received full message, will finish exchange [node=" + node.id() +
                                        ", resVer=" + resVer + ']');
                                }

                                finishState = new FinishState(crd.id(), resVer, msg);

                                state = ExchangeLocalState.DONE;

                                break;
                            }
                        }
                    }
                }
            }
            else
                assert node == null : node;

            AffinityTopologyVersion resTopVer = initialVersion();

            if (exchCtx.mergeExchanges()) {
                if (msg.resultTopologyVersion() != null && !initialVersion().equals(msg.resultTopologyVersion())) {
                    if (log.isInfoEnabled()) {
                        log.info("Received full message, need merge [curFut=" + initialVersion() +
                            ", resVer=" + msg.resultTopologyVersion() + ']');
                    }

                    resTopVer = msg.resultTopologyVersion();

                    if (cctx.exchange().mergeExchanges(this, msg)) {
                        assert cctx.kernalContext().isStopping();

                        return; // Node is stopping, no need to further process exchange.
                    }

                    assert resTopVer.equals(exchCtx.events().topologyVersion()) :  "Unexpected result version [" +
                        "msgVer=" + resTopVer +
                        ", locVer=" + exchCtx.events().topologyVersion() + ']';
                }

                exchCtx.events().processEvents(this);

                if (localJoinExchange())
                    cctx.affinity().onLocalJoin(this, msg, resTopVer);
                else {
                    if (exchCtx.events().hasServerLeft())
                        cctx.affinity().mergeExchangesOnServerLeft(this, msg);
                    else
                        cctx.affinity().onServerJoinWithExchangeMergeProtocol(this, false);

                    for (CacheGroupContext grp : cctx.cache().cacheGroups()) {
                        if (grp.isLocal() || cacheGroupStopping(grp.groupId()))
                            continue;

                        grp.topology().beforeExchange(this, true, false);
                    }
                }
            }
            else if (localJoinExchange() && !exchCtx.fetchAffinityOnJoin())
                cctx.affinity().onLocalJoin(this, msg, resTopVer);

            updatePartitionFullMap(resTopVer, msg);

            IgniteCheckedException err = null;

            if (stateChangeExchange() && !F.isEmpty(msg.getErrorsMap())) {
                err = new IgniteCheckedException("Cluster state change failed");

                cctx.kernalContext().state().onStateChangeError(msg.getErrorsMap(), exchActions.stateChangeRequest());
            }

            onDone(resTopVer, err);
        }
        catch (IgniteCheckedException e) {
            onDone(e);
        }
    }

    /**
     * Updates partition map in all caches.
     *
     * @param resTopVer Result topology version.
     * @param msg Partitions full messages.
     */
    private void updatePartitionFullMap(AffinityTopologyVersion resTopVer, GridDhtPartitionsFullMessage msg) {
        cctx.versions().onExchange(msg.lastVersion().order());

        assert partHistSuppliers.isEmpty();

        partHistSuppliers.putAll(msg.partitionHistorySuppliers());

        for (Map.Entry<Integer, GridDhtPartitionFullMap> entry : msg.partitions().entrySet()) {
            Integer grpId = entry.getKey();

            CacheGroupContext grp = cctx.cache().cacheGroup(grpId);

            if (grp != null) {
                CachePartitionFullCountersMap cntrMap = msg.partitionUpdateCounters(grpId,
                    grp.topology().partitions());

                grp.topology().update(resTopVer,
                    entry.getValue(),
                    cntrMap,
                    msg.partsToReload(cctx.localNodeId(), grpId),
                    null);
            }
            else {
                ClusterNode oldest = cctx.discovery().oldestAliveServerNode(AffinityTopologyVersion.NONE);

                if (oldest != null && oldest.isLocal()) {
                    GridDhtPartitionTopology top = cctx.exchange().clientTopology(grpId, events().discoveryCache());

                    CachePartitionFullCountersMap cntrMap = msg.partitionUpdateCounters(grpId,
                        top.partitions());

                    top.update(resTopVer,
                        entry.getValue(),
                        cntrMap,
                        Collections.<Integer>emptySet(),
                        null);
                }
            }
        }
    }

    /**
     * Updates partition map in all caches.
     *
     * @param nodeId Node message received from.
     * @param msg Partitions single message.
     */
    private void updatePartitionSingleMap(UUID nodeId, GridDhtPartitionsSingleMessage msg) {
        msgs.put(nodeId, msg);

        for (Map.Entry<Integer, GridDhtPartitionMap> entry : msg.partitions().entrySet()) {
            Integer grpId = entry.getKey();
            CacheGroupContext grp = cctx.cache().cacheGroup(grpId);

            GridDhtPartitionTopology top = grp != null ? grp.topology() :
                cctx.exchange().clientTopology(grpId, events().discoveryCache());

            top.update(exchId, entry.getValue(), false);
        }
    }

    /**
     * Affinity change message callback, processed from the same thread as {@link #onNodeLeft}.
     *
     * @param node Message sender node.
     * @param msg Message.
     */
    public void onAffinityChangeMessage(final ClusterNode node, final CacheAffinityChangeMessage msg) {
        assert exchId.equals(msg.exchangeId()) : msg;

        onDiscoveryEvent(new IgniteRunnable() {
            @Override public void run() {
                if (isDone() || !enterBusy())
                    return;

                try {
                    assert centralizedAff;

                    if (crd.equals(node)) {
                        AffinityTopologyVersion resTopVer = initialVersion();

                        cctx.affinity().onExchangeChangeAffinityMessage(GridDhtPartitionsExchangeFuture.this,
                            crd.isLocal(),
                            msg);

                        if (!crd.isLocal()) {
                            GridDhtPartitionsFullMessage partsMsg = msg.partitionsMessage();

                            assert partsMsg != null : msg;
                            assert partsMsg.lastVersion() != null : partsMsg;

                            updatePartitionFullMap(resTopVer, partsMsg);
                        }

                        onDone(resTopVer);
                    }
                    else {
                        if (log.isDebugEnabled()) {
                            log.debug("Ignore affinity change message, coordinator changed [node=" + node.id() +
                                ", crd=" + crd.id() +
                                ", msg=" + msg +
                                ']');
                        }
                    }
                }
                finally {
                    leaveBusy();
                }
            }
        });
    }

    /**
     * @param c Closure.
     */
    private void onDiscoveryEvent(IgniteRunnable c) {
        synchronized (discoEvts) {
            if (!init) {
                discoEvts.add(c);

                return;
            }

            assert discoEvts.isEmpty() : discoEvts;
        }

        c.run();
    }

    /**
     * Moves exchange future to state 'init done' using {@link #initFut}.
     */
    private void initDone() {
        while (!isDone()) {
            List<IgniteRunnable> evts;

            synchronized (discoEvts) {
                if (discoEvts.isEmpty()) {
                    init = true;

                    break;
                }

                evts = new ArrayList<>(discoEvts);

                discoEvts.clear();
            }

            for (IgniteRunnable c : evts)
                c.run();
        }

        initFut.onDone(true);
    }

    /**
     *
     */
    private void onAllServersLeft() {
        assert cctx.kernalContext().clientNode() : cctx.localNode();

        List<ClusterNode> empty = Collections.emptyList();

        for (CacheGroupContext grp : cctx.cache().cacheGroups()) {
            List<List<ClusterNode>> affAssignment = new ArrayList<>(grp.affinity().partitions());

            for (int i = 0; i < grp.affinity().partitions(); i++)
                affAssignment.add(empty);

            grp.affinity().idealAssignment(affAssignment);

            grp.affinity().initialize(initialVersion(), affAssignment);
        }
    }

    /**
     * Node left callback, processed from the same thread as {@link #onAffinityChangeMessage}.
     *
     * @param node Left node.
     */
    public void onNodeLeft(final ClusterNode node) {
        if (isDone() || !enterBusy())
            return;

        cctx.mvcc().removeExplicitNodeLocks(node.id(), initialVersion());

        try {
            onDiscoveryEvent(new IgniteRunnable() {
                @Override public void run() {
                    if (isDone() || !enterBusy())
                        return;

                    try {
                        boolean crdChanged = false;
                        boolean allReceived = false;

                        ClusterNode crd0;

                        events().discoveryCache().updateAlives(node);

                        InitNewCoordinatorFuture newCrdFut0;

                        synchronized (mux) {
                            newCrdFut0 = newCrdFut;
                        }

                        if (newCrdFut0 != null)
                            newCrdFut0.onNodeLeft(node.id());

                        synchronized (mux) {
                            if (!srvNodes.remove(node))
                                return;

                            boolean rmvd = remaining.remove(node.id());

                            if (!rmvd) {
                                if (mergedJoinExchMsgs != null && mergedJoinExchMsgs.containsKey(node.id())) {
                                    if (mergedJoinExchMsgs.get(node.id()) == null) {
                                        mergedJoinExchMsgs.remove(node.id());

                                        rmvd = true;
                                    }
                                }
                            }

                            if (node.equals(crd)) {
                                crdChanged = true;

                                crd = !srvNodes.isEmpty() ? srvNodes.get(0) : null;
                            }

                            switch (state) {
                                case DONE:
                                    return;

                                case CRD:
                                    allReceived = rmvd && (remaining.isEmpty() && F.isEmpty(mergedJoinExchMsgs));

                                    break;

                                case SRV:
                                    assert crd != null;

                                    if (crdChanged && crd.isLocal()) {
                                        state = ExchangeLocalState.BECOME_CRD;

                                        newCrdFut = new InitNewCoordinatorFuture(cctx);
                                    }

                                    break;
                            }

                            crd0 = crd;

                            if (crd0 == null) {
                                finishState = new FinishState(null, initialVersion(), null);
                            }
                        }

                        if (crd0 == null) {
                            onAllServersLeft();

                            onDone(initialVersion());

                            return;
                        }

                        if (crd0.isLocal()) {
                            if (stateChangeExchange() && changeGlobalStateE != null)
                                changeGlobalStateExceptions.put(crd0.id(), changeGlobalStateE);

                            if (crdChanged) {
                                if (log.isInfoEnabled()) {
                                    log.info("Coordinator failed, node is new coordinator [ver=" + initialVersion() +
                                        ", prev=" + node.id() + ']');
                                }

                                assert newCrdFut != null;

                                cctx.kernalContext().closure().callLocal(new Callable<Void>() {
                                    @Override public Void call() throws Exception {
                                        newCrdFut.init(GridDhtPartitionsExchangeFuture.this);

                                        newCrdFut.listen(new CI1<IgniteInternalFuture>() {
                                            @Override public void apply(IgniteInternalFuture fut) {
                                                if (isDone())
                                                    return;

                                                Lock lock = cctx.io().readLock();

                                                if (lock == null)
                                                    return;

                                                try {
                                                    onBecomeCoordinator((InitNewCoordinatorFuture) fut);
                                                }
                                                finally {
                                                    lock.unlock();
                                                }
                                            }
                                        });

                                        return null;
                                    }
                                }, GridIoPolicy.SYSTEM_POOL);

                                return;
                            }

                            if (allReceived) {
                                awaitSingleMapUpdates();

                                onAllReceived(null);
                            }
                        }
                        else {
                            if (crdChanged) {
                                for (Map.Entry<ClusterNode, GridDhtPartitionsFullMessage> m : fullMsgs.entrySet()) {
                                    if (crd0.equals(m.getKey())) {
                                        if (log.isInfoEnabled()) {
                                            log.info("Coordinator changed, process pending full message [" +
                                                "ver=" + initialVersion() +
                                                ", crd=" + node.id() +
                                                ", pendingMsgNode=" + m.getKey() + ']');
                                        }

                                        processFullMessage(true, m.getKey(), m.getValue());

                                        if (isDone())
                                            return;
                                    }
                                }

                                if (log.isInfoEnabled()) {
                                    log.info("Coordinator changed, send partitions to new coordinator [" +
                                        "ver=" + initialVersion() +
                                        ", crd=" + node.id() +
                                        ", newCrd=" + crd0.id() + ']');
                                }

                                sendPartitions(crd0);
                            }
                        }
                    }
                    catch (IgniteCheckedException e) {
                        if (reconnectOnError(e))
                            onDone(new IgniteNeedReconnectException(cctx.localNode(), e));
                        else
                            U.error(log, "Failed to process node left event: " + e, e);
                    }
                    finally {
                        leaveBusy();
                    }
                }
            });
        }
        finally {
            leaveBusy();
        }
    }

    /**
     * @param newCrdFut Coordinator initialization future.
     */
    private void onBecomeCoordinator(InitNewCoordinatorFuture newCrdFut) {
        boolean allRcvd = false;

        cctx.exchange().onCoordinatorInitialized();

        if (newCrdFut.restoreState()) {
            GridDhtPartitionsFullMessage fullMsg = newCrdFut.fullMessage();

            assert msgs.isEmpty() : msgs;

            if (fullMsg != null) {
                if (log.isInfoEnabled()) {
                    log.info("New coordinator restored state [ver=" + initialVersion() +
                        ", resVer=" + fullMsg.resultTopologyVersion() + ']');
                }

                synchronized (mux) {
                    state = ExchangeLocalState.DONE;

                    finishState = new FinishState(crd.id(), fullMsg.resultTopologyVersion(), fullMsg);
                }

                fullMsg.exchangeId(exchId);

                processFullMessage(false, null, fullMsg);

                Map<ClusterNode, GridDhtPartitionsSingleMessage> msgs = newCrdFut.messages();

                if (!F.isEmpty(msgs)) {
                    Map<Integer, CacheGroupAffinityMessage> joinedNodeAff = null;

                    for (Map.Entry<ClusterNode, GridDhtPartitionsSingleMessage> e : msgs.entrySet()) {
                        this.msgs.put(e.getKey().id(), e.getValue());

                        GridDhtPartitionsSingleMessage msg = e.getValue();

                        Collection<Integer> affReq = msg.cacheGroupsAffinityRequest();

                        if (!F.isEmpty(affReq)) {
                            joinedNodeAff = CacheGroupAffinityMessage.createAffinityMessages(cctx,
                                fullMsg.resultTopologyVersion(),
                                affReq,
                                joinedNodeAff);
                        }
                    }

                    Map<UUID, GridDhtPartitionsSingleMessage> mergedJoins = newCrdFut.mergedJoinExchangeMessages();

                    if (log.isInfoEnabled()) {
                        log.info("New coordinator sends full message [ver=" + initialVersion() +
                            ", resVer=" + fullMsg.resultTopologyVersion() +
                            ", nodes=" + F.nodeIds(msgs.keySet()) +
                            ", mergedJoins=" + (mergedJoins != null ? mergedJoins.keySet() : null) + ']');
                    }

                    sendAllPartitions(fullMsg, msgs.keySet(), mergedJoins, joinedNodeAff);
                }

                return;
            }
            else {
                if (log.isInfoEnabled())
                    log.info("New coordinator restore state finished [ver=" + initialVersion() + ']');

                for (Map.Entry<ClusterNode, GridDhtPartitionsSingleMessage> e : newCrdFut.messages().entrySet()) {
                    GridDhtPartitionsSingleMessage msg = e.getValue();

                    if (!msg.client()) {
                        msgs.put(e.getKey().id(), e.getValue());

                        updatePartitionSingleMap(e.getKey().id(), msg);
                    }
                }
            }

            allRcvd = true;

            synchronized (mux) {
                remaining.clear(); // Do not process messages.

                assert crd != null && crd.isLocal();

                state = ExchangeLocalState.CRD;

                assert mergedJoinExchMsgs == null;
            }
        }
        else {
            Set<UUID> remaining0 = null;

            synchronized (mux) {
                assert crd != null && crd.isLocal();

                state = ExchangeLocalState.CRD;

                assert mergedJoinExchMsgs == null;

                if (log.isInfoEnabled()) {
                    log.info("New coordinator initialization finished [ver=" + initialVersion() +
                        ", remaining=" + remaining + ']');
                }

                if (!remaining.isEmpty())
                    remaining0 = new HashSet<>(remaining);
            }

            if (remaining0 != null) {
                // It is possible that some nodes finished exchange with previous coordinator.
                GridDhtPartitionsSingleRequest req = new GridDhtPartitionsSingleRequest(exchId);

                for (UUID nodeId : remaining0) {
                    try {
                        if (!pendingSingleMsgs.containsKey(nodeId)) {
                            if (log.isInfoEnabled()) {
                                log.info("New coordinator sends request [ver=" + initialVersion() +
                                    ", node=" + nodeId + ']');
                            }

                            cctx.io().send(nodeId, req, SYSTEM_POOL);
                        }
                    }
                    catch (ClusterTopologyCheckedException ignored) {
                        if (log.isDebugEnabled())
                            log.debug("Node left during partition exchange [nodeId=" + nodeId +
                                ", exchId=" + exchId + ']');
                    }
                    catch (IgniteCheckedException e) {
                        U.error(log, "Failed to request partitions from node: " + nodeId, e);
                    }
                }

                for (Map.Entry<UUID, GridDhtPartitionsSingleMessage> m : pendingSingleMsgs.entrySet()) {
                    if (log.isInfoEnabled()) {
                        log.info("New coordinator process pending message [ver=" + initialVersion() +
                            ", node=" + m.getKey() + ']');
                    }

                    processSingleMessage(m.getKey(), m.getValue());
                }
            }
        }

        if (allRcvd) {
            awaitSingleMapUpdates();

            onAllReceived(newCrdFut.messages().keySet());
        }
    }

    /**
     * @param e Exception.
     * @return {@code True} if local node should try reconnect in case of error.
     */
    public boolean reconnectOnError(Throwable e) {
        return X.hasCause(e, IOException.class, IgniteClientDisconnectedCheckedException.class) &&
            cctx.discovery().reconnectSupported();
    }

    /** {@inheritDoc} */
    @Override public int compareTo(GridDhtPartitionsExchangeFuture fut) {
        return exchId.compareTo(fut.exchId);
    }

    /** {@inheritDoc} */
    @Override public boolean equals(Object o) {
        if (this == o)
            return true;

        if (o == null || o.getClass() != getClass())
            return false;

        GridDhtPartitionsExchangeFuture fut = (GridDhtPartitionsExchangeFuture)o;

        return exchId.equals(fut.exchId);
    }

    /** {@inheritDoc} */
    @Override public int hashCode() {
        return exchId.hashCode();
    }

    /** {@inheritDoc} */
    @Override public void addDiagnosticRequest(IgniteDiagnosticPrepareContext diagCtx) {
        if (!isDone()) {
            ClusterNode crd;
            Set<UUID> remaining;

            synchronized (mux) {
                crd = this.crd;
                remaining = new HashSet<>(this.remaining);
            }

            if (crd != null) {
                if (!crd.isLocal()) {
                    diagCtx.exchangeInfo(crd.id(), initialVersion(), "Exchange future waiting for coordinator " +
                        "response [crd=" + crd.id() + ", topVer=" + initialVersion() + ']');
                }
                else if (!remaining.isEmpty()){
                    UUID nodeId = remaining.iterator().next();

                    diagCtx.exchangeInfo(nodeId, initialVersion(), "Exchange future on coordinator waiting for " +
                        "server response [node=" + nodeId + ", topVer=" + initialVersion() + ']');
                }
            }
        }
    }

    /**
     * @return Short information string.
     */
    public String shortInfo() {
        return "GridDhtPartitionsExchangeFuture [topVer=" + initialVersion() +
            ", evt=" + (firstDiscoEvt != null ? IgniteUtils.gridEventName(firstDiscoEvt.type()) : -1) +
            ", evtNode=" + (firstDiscoEvt != null ? firstDiscoEvt.eventNode() : null) +
            ", done=" + isDone() + ']';
    }

    /** {@inheritDoc} */
    @Override public String toString() {
        Set<UUID> remaining;

        synchronized (mux) {
            remaining = new HashSet<>(this.remaining);
        }

        return S.toString(GridDhtPartitionsExchangeFuture.class, this,
            "evtLatch", evtLatch == null ? "null" : evtLatch.getCount(),
            "remaining", remaining,
            "super", super.toString());
    }

    /**
     *
     */
    private static class CounterWithNodes {
        /** */
        private final long cnt;

        /** */
        private final Set<UUID> nodes = new HashSet<>();

        /**
         * @param cnt Count.
         * @param firstNode Node ID.
         */
        private CounterWithNodes(long cnt, UUID firstNode) {
            this.cnt = cnt;

            nodes.add(firstNode);
        }

        /** {@inheritDoc} */
        @Override public String toString() {
            return S.toString(CounterWithNodes.class, this);
        }
    }

    /**
     * @param step Exponent coefficient.
     * @param timeout Base timeout.
     * @return Time to wait before next debug dump.
     */
    public static long nextDumpTimeout(int step, long timeout) {
        long limit = getLong(IGNITE_LONG_OPERATIONS_DUMP_TIMEOUT_LIMIT, 30 * 60_000);

        if (limit <= 0)
            limit = 30 * 60_000;

        assert step >= 0 : step;

        long dumpFactor = Math.round(Math.pow(2, step));

        long nextTimeout = timeout * dumpFactor;

        if (nextTimeout <= 0)
            return limit;

        return nextTimeout <= limit ? nextTimeout : limit;
    }

    /**
     *
     */
    private static class FinishState {
        /** */
        private final UUID crdId;

        /** */
        private final AffinityTopologyVersion resTopVer;

        /** */
        private final GridDhtPartitionsFullMessage msg;

        /**
         * @param crdId Coordinator node.
         * @param resTopVer Result version.
         * @param msg Result message.
         */
        FinishState(UUID crdId, AffinityTopologyVersion resTopVer, GridDhtPartitionsFullMessage msg) {
            this.crdId = crdId;
            this.resTopVer = resTopVer;
            this.msg = msg;
        }
    }

    /**
     *
     */
    enum ExchangeType {
        /** */
        CLIENT,

        /** */
        ALL,

        /** */
        NONE
    }
    /**
     *
     */
    private enum ExchangeLocalState {
        /** Local node is coordinator. */
        CRD,

        /** Local node is non-coordinator server. */
        SRV,

        /** Local node is client node. */
        CLIENT,

        /**
         * Previous coordinator failed before echange finished and
         * local performs initialization to become new coordinator.
         */
        BECOME_CRD,

        /** Exchange finished. */
        DONE,

        /** This exchange was merged with another one. */
        MERGED
    }
}<|MERGE_RESOLUTION|>--- conflicted
+++ resolved
@@ -814,23 +814,13 @@
                 try {
                     cctx.activate();
 
-<<<<<<< HEAD
-                    if (cctx.database().persistenceEnabled() && !cctx.kernalContext().clientNode()) {
+                    if (!cctx.kernalContext().clientNode()) {
                         List<DynamicCacheDescriptor> startDescs = new ArrayList<>();
 
-                        for (ExchangeActions.CacheActionData startReq : exchActions.cacheStartRequests())
-                            startDescs.add(startReq.descriptor());
-=======
-                if (!cctx.kernalContext().clientNode()) {
-                    List<DynamicCacheDescriptor> startDescs = new ArrayList<>();
-
-                    for (ExchangeActions.CacheActionData startReq : exchActions.cacheStartRequests()) {
-                        DynamicCacheDescriptor desc = startReq.descriptor();
-
-                        if (CU.isPersistentCache(desc.cacheConfiguration(), cctx.gridConfig().getDataStorageConfiguration()))
+                    for (ExchangeActions.CacheActionData startReq : exchActions.cacheStartRequests()){
+                        DynamicCacheDescriptor desc =startReq.descriptor();if (CU.isPersistentCache(desc.cacheConfiguration(), cctx.gridConfig().getDataStorageConfiguration()))
                             startDescs.add(desc);
                     }
->>>>>>> 242b345e
 
                         cctx.database().readCheckpointAndRestoreMemory(startDescs);
                     }
