--- conflicted
+++ resolved
@@ -44,11 +44,8 @@
 import org.apache.ignite.events.DiscoveryEvent;
 import org.apache.ignite.events.Event;
 import org.apache.ignite.events.EventType;
-<<<<<<< HEAD
 import org.apache.ignite.internal.IgniteClientDisconnectedCheckedException;
-=======
 import org.apache.ignite.internal.IgniteDiagnosticAware;
->>>>>>> f2482927
 import org.apache.ignite.internal.IgniteFutureTimeoutCheckedException;
 import org.apache.ignite.internal.IgniteInternalFuture;
 import org.apache.ignite.internal.IgniteInterruptedCheckedException;
@@ -114,11 +111,7 @@
  */
 @SuppressWarnings({"TypeMayBeWeakened", "unchecked"})
 public class GridDhtPartitionsExchangeFuture extends GridFutureAdapter<AffinityTopologyVersion>
-<<<<<<< HEAD
-    implements Comparable<GridDhtPartitionsExchangeFuture>, GridDhtTopologyFuture, CachePartitionExchangeWorkerTask {
-=======
-    implements Comparable<GridDhtPartitionsExchangeFuture>, GridDhtTopologyFuture, IgniteDiagnosticAware {
->>>>>>> f2482927
+    implements Comparable<GridDhtPartitionsExchangeFuture>, GridDhtTopologyFuture, CachePartitionExchangeWorkerTask, IgniteDiagnosticAware {
     /** */
     public static final int DUMP_PENDING_OBJECTS_THRESHOLD =
         IgniteSystemProperties.getInteger(IgniteSystemProperties.IGNITE_DUMP_PENDING_OBJECTS_THRESHOLD, 10);
@@ -637,11 +630,8 @@
 
             if (cctx.localNode().isClient())
                 startLocalSnasphotOperation();
-<<<<<<< HEAD
-=======
 
             exchLog.info("Finish exchange init [topVer=" + topVer + ", crd=" + crdNode + ']');
->>>>>>> f2482927
         }
         catch (IgniteInterruptedCheckedException e) {
             onDone(e);
@@ -916,7 +906,6 @@
     /** */
     private void startLocalSnasphotOperation() {
         StartSnapshotOperationAckDiscoveryMessage snapOpMsg = getSnapshotOperationMessage();
-<<<<<<< HEAD
 
         if (snapOpMsg != null) {
             SnapshotOperation op = snapOpMsg.snapshotOperation();
@@ -925,16 +914,6 @@
                 IgniteInternalFuture fut = cctx.database()
                     .startLocalSnapshotOperation(snapOpMsg.initiatorNodeId(), snapOpMsg.snapshotOperation());
 
-=======
-
-        if (snapOpMsg != null) {
-            SnapshotOperation op = snapOpMsg.snapshotOperation();
-
-            try {
-                IgniteInternalFuture fut = cctx.database()
-                    .startLocalSnapshotOperation(snapOpMsg.initiatorNodeId(), snapOpMsg.snapshotOperation());
-
->>>>>>> f2482927
                 if (fut != null)
                     fut.get();
             }
@@ -1553,9 +1532,6 @@
         boolean allReceived = false;
         boolean updateSingleMap = false;
 
-<<<<<<< HEAD
-        synchronized (this) {
-=======
         long start = U.currentTimeMillis();
 
         exchLog.info("processSingleMessage start [topVer=" + topologyVersion() +
@@ -1563,8 +1539,7 @@
             ", fromOrder=" + node.order() +
             ']');
 
-        synchronized (mux) {
->>>>>>> f2482927
+        synchronized (this) {
             assert crd != null;
 
             if (crd.isLocal()) {
@@ -1599,11 +1574,6 @@
             }
         }
 
-        if (allReceived) {
-            awaitSingleMapUpdates();
-
-<<<<<<< HEAD
-=======
         long time = U.currentTimeMillis() - start;
 
         maxTime.setIfGreater(time);
@@ -1615,7 +1585,8 @@
             ", maxTime=" + maxTime.get() + ']');
 
         if (allReceived)
->>>>>>> f2482927
+            awaitSingleMapUpdates();
+
             onAllReceived();
         }
     }
@@ -2012,13 +1983,9 @@
         assert msg.exchangeId().equals(exchId) : msg;
         assert msg.lastVersion() != null : msg;
 
-<<<<<<< HEAD
+        exchLog.info("processFullMessage start [topVer=" + topologyVersion() + ']');
+
         synchronized (this) {
-=======
-        exchLog.info("processFullMessage start [topVer=" + topologyVersion() + ']');
-
-        synchronized (mux) {
->>>>>>> f2482927
             if (crd == null)
                 return;
 
