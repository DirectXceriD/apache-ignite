/*
 * Licensed to the Apache Software Foundation (ASF) under one or more
 * contributor license agreements.  See the NOTICE file distributed with
 * this work for additional information regarding copyright ownership.
 * The ASF licenses this file to You under the Apache License, Version 2.0
 * (the "License"); you may not use this file except in compliance with
 * the License.  You may obtain a copy of the License at
 *
 *      http://www.apache.org/licenses/LICENSE-2.0
 *
 * Unless required by applicable law or agreed to in writing, software
 * distributed under the License is distributed on an "AS IS" BASIS,
 * WITHOUT WARRANTIES OR CONDITIONS OF ANY KIND, either express or implied.
 * See the License for the specific language governing permissions and
 * limitations under the License.
 */

package org.apache.ignite.internal.processors.cache.distributed.dht.preloader;

import java.io.IOException;
import java.util.ArrayList;
import java.util.Collection;
import java.util.Collections;
import java.util.HashMap;
import java.util.HashSet;
import java.util.LinkedHashMap;
import java.util.LinkedHashSet;
import java.util.List;
import java.util.Map;
import java.util.Optional;
import java.util.Set;
import java.util.UUID;
import java.util.concurrent.Callable;
import java.util.concurrent.ConcurrentHashMap;
import java.util.concurrent.ConcurrentMap;
import java.util.concurrent.CountDownLatch;
import java.util.concurrent.TimeUnit;
import java.util.concurrent.atomic.AtomicBoolean;
import java.util.concurrent.atomic.AtomicReference;
import java.util.concurrent.locks.Lock;
import java.util.concurrent.locks.ReadWriteLock;
import java.util.stream.Collectors;
import java.util.stream.Stream;
import org.apache.ignite.IgniteCheckedException;
import org.apache.ignite.IgniteException;
import org.apache.ignite.IgniteLogger;
import org.apache.ignite.IgniteSystemProperties;
import org.apache.ignite.cache.CacheMode;
import org.apache.ignite.cache.CacheRebalanceMode;
import org.apache.ignite.cluster.ClusterNode;
import org.apache.ignite.configuration.CacheConfiguration;
import org.apache.ignite.configuration.IgniteConfiguration;
import org.apache.ignite.configuration.NearCacheConfiguration;
import org.apache.ignite.events.DiscoveryEvent;
import org.apache.ignite.internal.IgniteClientDisconnectedCheckedException;
import org.apache.ignite.internal.IgniteDiagnosticAware;
import org.apache.ignite.internal.IgniteDiagnosticPrepareContext;
import org.apache.ignite.internal.IgniteFutureTimeoutCheckedException;
import org.apache.ignite.internal.IgniteInternalFuture;
import org.apache.ignite.internal.IgniteInterruptedCheckedException;
import org.apache.ignite.internal.IgniteNeedReconnectException;
import org.apache.ignite.internal.cluster.ClusterTopologyCheckedException;
import org.apache.ignite.internal.events.DiscoveryCustomEvent;
import org.apache.ignite.internal.managers.communication.GridIoPolicy;
import org.apache.ignite.internal.managers.discovery.DiscoCache;
import org.apache.ignite.internal.managers.discovery.DiscoveryCustomMessage;
import org.apache.ignite.internal.pagemem.wal.record.ExchangeRecord;
import org.apache.ignite.internal.processors.affinity.AffinityTopologyVersion;
import org.apache.ignite.internal.processors.affinity.GridAffinityAssignmentCache;
import org.apache.ignite.internal.processors.cache.CacheAffinityChangeMessage;
import org.apache.ignite.internal.processors.cache.CacheGroupContext;
import org.apache.ignite.internal.processors.cache.CacheGroupDescriptor;
import org.apache.ignite.internal.processors.cache.CachePartitionExchangeWorkerTask;
import org.apache.ignite.internal.processors.cache.DynamicCacheChangeBatch;
import org.apache.ignite.internal.processors.cache.DynamicCacheChangeFailureMessage;
import org.apache.ignite.internal.processors.cache.DynamicCacheChangeRequest;
import org.apache.ignite.internal.processors.cache.DynamicCacheDescriptor;
import org.apache.ignite.internal.processors.cache.ExchangeActions;
import org.apache.ignite.internal.processors.cache.ExchangeContext;
import org.apache.ignite.internal.processors.cache.ExchangeDiscoveryEvents;
import org.apache.ignite.internal.processors.cache.GridCacheContext;
import org.apache.ignite.internal.processors.cache.GridCacheMvccCandidate;
import org.apache.ignite.internal.processors.cache.GridCacheProcessor;
import org.apache.ignite.internal.processors.cache.GridCacheSharedContext;
import org.apache.ignite.internal.processors.cache.GridCacheUtils;
import org.apache.ignite.internal.processors.cache.LocalJoinCachesContext;
import org.apache.ignite.internal.processors.cache.StateChangeRequest;
import org.apache.ignite.internal.processors.cache.WalStateAbstractMessage;
import org.apache.ignite.internal.processors.cache.distributed.dht.GridDhtTopologyFutureAdapter;
import org.apache.ignite.internal.processors.cache.distributed.dht.preloader.latch.Latch;
import org.apache.ignite.internal.processors.cache.distributed.dht.topology.GridClientPartitionTopology;
import org.apache.ignite.internal.processors.cache.distributed.dht.topology.GridDhtLocalPartition;
import org.apache.ignite.internal.processors.cache.distributed.dht.topology.GridDhtPartitionState;
import org.apache.ignite.internal.processors.cache.distributed.dht.topology.GridDhtPartitionTopology;
import org.apache.ignite.internal.processors.cache.distributed.dht.topology.GridDhtPartitionsStateValidator;
import org.apache.ignite.internal.processors.cache.mvcc.MvccCoordinator;
import org.apache.ignite.internal.processors.cache.persistence.snapshot.SnapshotDiscoveryMessage;
import org.apache.ignite.internal.processors.cache.transactions.IgniteTxKey;
import org.apache.ignite.internal.processors.cache.version.GridCacheVersion;
import org.apache.ignite.internal.processors.cluster.BaselineTopology;
import org.apache.ignite.internal.processors.cluster.ChangeGlobalStateFinishMessage;
import org.apache.ignite.internal.processors.cluster.ChangeGlobalStateMessage;
import org.apache.ignite.internal.processors.cluster.DiscoveryDataClusterState;
import org.apache.ignite.internal.util.GridLongList;
import org.apache.ignite.internal.util.IgniteUtils;
import org.apache.ignite.internal.util.future.GridFutureAdapter;
import org.apache.ignite.internal.util.lang.IgniteInClosureX;
import org.apache.ignite.internal.util.tostring.GridToStringExclude;
import org.apache.ignite.internal.util.tostring.GridToStringInclude;
import org.apache.ignite.internal.util.typedef.CI1;
import org.apache.ignite.internal.util.typedef.F;
import org.apache.ignite.internal.util.typedef.T2;
import org.apache.ignite.internal.util.typedef.X;
import org.apache.ignite.internal.util.typedef.internal.CU;
import org.apache.ignite.internal.util.typedef.internal.S;
import org.apache.ignite.internal.util.typedef.internal.U;
import org.apache.ignite.lang.IgniteInClosure;
import org.apache.ignite.lang.IgniteProductVersion;
import org.apache.ignite.lang.IgniteRunnable;
import org.jetbrains.annotations.Nullable;

import static org.apache.ignite.IgniteSystemProperties.IGNITE_LONG_OPERATIONS_DUMP_TIMEOUT_LIMIT;
import static org.apache.ignite.IgniteSystemProperties.IGNITE_PARTITION_RELEASE_FUTURE_DUMP_THRESHOLD;
import static org.apache.ignite.IgniteSystemProperties.IGNITE_THREAD_DUMP_ON_EXCHANGE_TIMEOUT;
import static org.apache.ignite.IgniteSystemProperties.getBoolean;
import static org.apache.ignite.IgniteSystemProperties.getLong;
import static org.apache.ignite.events.EventType.EVT_NODE_FAILED;
import static org.apache.ignite.events.EventType.EVT_NODE_JOINED;
import static org.apache.ignite.events.EventType.EVT_NODE_LEFT;
import static org.apache.ignite.internal.IgniteNodeAttributes.ATTR_DYNAMIC_CACHE_START_ROLLBACK_SUPPORTED;
import static org.apache.ignite.internal.events.DiscoveryCustomEvent.EVT_DISCOVERY_CUSTOM_EVT;
import static org.apache.ignite.internal.managers.communication.GridIoPolicy.SYSTEM_POOL;
import static org.apache.ignite.internal.processors.cache.ExchangeDiscoveryEvents.serverJoinEvent;
import static org.apache.ignite.internal.processors.cache.ExchangeDiscoveryEvents.serverLeftEvent;
import static org.apache.ignite.internal.processors.cache.distributed.dht.preloader.CachePartitionPartialCountersMap.PARTIAL_COUNTERS_MAP_SINCE;

/**
 * Future for exchanging partition maps.
 */
@SuppressWarnings({"TypeMayBeWeakened", "unchecked"})
public class GridDhtPartitionsExchangeFuture extends GridDhtTopologyFutureAdapter
    implements Comparable<GridDhtPartitionsExchangeFuture>, CachePartitionExchangeWorkerTask, IgniteDiagnosticAware {
    /** */
    public static final String EXCHANGE_LOG = "org.apache.ignite.internal.exchange.time";

    /** */
    private static final int RELEASE_FUTURE_DUMP_THRESHOLD =
        IgniteSystemProperties.getInteger(IGNITE_PARTITION_RELEASE_FUTURE_DUMP_THRESHOLD, 0);

    /** */
    private static final IgniteProductVersion FORCE_AFF_REASSIGNMENT_SINCE = IgniteProductVersion.fromString("2.4.3");

    /**
     * This may be useful when per-entry (not per-cache based) partition policy is in use.
     * See {@link IgniteSystemProperties#IGNITE_SKIP_PARTITION_SIZE_VALIDATION} for details.
     * Default value is {@code false}.
     */
    private static final boolean SKIP_PARTITION_SIZE_VALIDATION = Boolean.getBoolean(IgniteSystemProperties.IGNITE_SKIP_PARTITION_SIZE_VALIDATION);

    /** */
    private static final String DISTRIBUTED_LATCH_ID = "exchange";

    /** */
    @GridToStringExclude
    private final Object mux = new Object();

    /** */
    @GridToStringExclude
    private volatile DiscoCache firstEvtDiscoCache;

    /** Discovery event triggered this exchange. */
    private volatile DiscoveryEvent firstDiscoEvt;

    /** */
    @GridToStringExclude
    private final Set<UUID> remaining = new HashSet<>();

    /** Guarded by this */
    @GridToStringExclude
    private int pendingSingleUpdates;

    /** */
    @GridToStringExclude
    private List<ClusterNode> srvNodes;

    /** */
    private ClusterNode crd;

    /** ExchangeFuture id. */
    private final GridDhtPartitionExchangeId exchId;

    /** Cache context. */
    private final GridCacheSharedContext<?, ?> cctx;

    /** Busy lock to prevent activities from accessing exchanger while it's stopping. */
    private ReadWriteLock busyLock;

    /** */
    private AtomicBoolean added = new AtomicBoolean(false);

    /**
     * Discovery event receive latch. There is a race between discovery event processing and single message
     * processing, so it is possible to create an exchange future before the actual discovery event is received.
     * This latch is notified when the discovery event arrives.
     */
    @GridToStringExclude
    private final CountDownLatch evtLatch = new CountDownLatch(1);

    /** Exchange future init method completes this future. */
    private GridFutureAdapter<Boolean> initFut;

    /** */
    @GridToStringExclude
    private final List<IgniteRunnable> discoEvts = new ArrayList<>();

    /** */
    private boolean init;

    /** Last committed cache version before next topology version use. */
    private AtomicReference<GridCacheVersion> lastVer = new AtomicReference<>();

    /**
     * Message received from node joining cluster (if this is 'node join' exchange),
     * needed if this exchange is merged with another one.
     */
    @GridToStringExclude
    private GridDhtPartitionsSingleMessage pendingJoinMsg;

    /**
     * Messages received on non-coordinator are stored in case if this node
     * becomes coordinator.
     */
    private final Map<UUID, GridDhtPartitionsSingleMessage> pendingSingleMsgs = new ConcurrentHashMap<>();

    /** Messages received from new coordinator. */
    private final Map<ClusterNode, GridDhtPartitionsFullMessage> fullMsgs = new ConcurrentHashMap<>();

    /** */
    @SuppressWarnings({"FieldCanBeLocal", "UnusedDeclaration"})
    @GridToStringInclude
    private volatile IgniteInternalFuture<?> partReleaseFut;

    /** Logger. */
    private final IgniteLogger log;

    /** Cache change requests. */
    private ExchangeActions exchActions;

    /** */
    private final IgniteLogger exchLog;

    /** */
    private CacheAffinityChangeMessage affChangeMsg;

    /** Init timestamp. Used to track the amount of time spent to complete the future. */
    private long initTs;

    /**
     * Centralized affinity assignment required. Activated for node left of failed. For this mode crd will send full
     * partitions maps to nodes using discovery (ring) instead of communication.
     */
    private boolean centralizedAff;

    /**
     * Enforce affinity reassignment based on actual partition distribution. This mode should be used when partitions
     * might be distributed not according to affinity assignment.
     */
    private boolean forceAffReassignment;

    /** Exception that was thrown during init phase on local node. */
    private Exception exchangeLocE;

    /** Exchange exceptions from all participating nodes. */
    private final Map<UUID, Exception> exchangeGlobalExceptions = new ConcurrentHashMap<>();

    /** Used to track the fact that {@link DynamicCacheChangeFailureMessage} was sent. */
    private volatile boolean cacheChangeFailureMsgSent;

    /** */
    private ConcurrentMap<UUID, GridDhtPartitionsSingleMessage> msgs = new ConcurrentHashMap<>();

    /** Single messages from merged 'node join' exchanges. */
    @GridToStringExclude
    private Map<UUID, GridDhtPartitionsSingleMessage> mergedJoinExchMsgs;

    /** Number of awaited messages for merged 'node join' exchanges. */
    @GridToStringExclude
    private int awaitMergedMsgs;

    /** */
    @GridToStringExclude
    private volatile IgniteDhtPartitionHistorySuppliersMap partHistSuppliers = new IgniteDhtPartitionHistorySuppliersMap();

    /** */
    private volatile Map<Integer, Map<Integer, Long>> partHistReserved;

    /** */
    @GridToStringExclude
    private final IgniteDhtPartitionsToReloadMap partsToReload = new IgniteDhtPartitionsToReloadMap();

    /** */
    private final AtomicBoolean done = new AtomicBoolean();

    /** */
    private ExchangeLocalState state;

    /** */
    @GridToStringExclude
    private ExchangeContext exchCtx;

    /** */
    @GridToStringExclude
    private FinishState finishState;

    /** Initialized when node becomes new coordinator. */
    @GridToStringExclude
    private InitNewCoordinatorFuture newCrdFut;

    /** */
    @GridToStringExclude
    private GridDhtPartitionsExchangeFuture mergedWith;

    /** Validator for partition states. */
    @GridToStringExclude
    private final GridDhtPartitionsStateValidator validator;

    /** Register caches future. Initialized on exchange init. Must be waited on exchange end. */
    private IgniteInternalFuture<?> registerCachesFuture;

    /** Partitions sent flag (for coordinator node). */
    private volatile boolean partitionsSent;

    /** Partitions received flag (for non-coordinator node). */
    private volatile boolean partitionsReceived;

    /** Latest (by update sequences) full message with exchangeId == null, need to be processed right after future is done. */
    private GridDhtPartitionsFullMessage delayedLatestMsg;

    /** Future for wait all exchange listeners comepleted. */
    private final GridFutureAdapter<?> afterLsnrCompleteFut = new GridFutureAdapter<>();

    /**
     * @param cctx Cache context.
     * @param busyLock Busy lock.
     * @param exchId Exchange ID.
     * @param exchActions Cache change requests.
     * @param affChangeMsg Affinity change message.
     */
    public GridDhtPartitionsExchangeFuture(
        GridCacheSharedContext cctx,
        ReadWriteLock busyLock,
        GridDhtPartitionExchangeId exchId,
        ExchangeActions exchActions,
        CacheAffinityChangeMessage affChangeMsg
    ) {
        assert busyLock != null;
        assert exchId != null;
        assert exchId.topologyVersion() != null;
        assert exchActions == null || !exchActions.empty();

        this.cctx = cctx;
        this.busyLock = busyLock;
        this.exchId = exchId;
        this.exchActions = exchActions;
        this.affChangeMsg = affChangeMsg;
        this.validator = new GridDhtPartitionsStateValidator(cctx);
        if (exchActions != null && exchActions.deactivate())
            this.clusterIsActive = false;

        log = cctx.logger(getClass());
        exchLog = cctx.logger(EXCHANGE_LOG);

        initFut = new GridFutureAdapter<Boolean>() {
            @Override public IgniteLogger logger() {
                return log;
            }
        };

        if (log.isDebugEnabled())
            log.debug("Creating exchange future [localNode=" + cctx.localNodeId() + ", fut=" + this + ']');
    }

    /**
     * @return Future mutex.
     */
    public Object mutex() {
        return mux;
    }

    /**
     * @return Shared cache context.
     */
    public GridCacheSharedContext sharedContext() {
        return cctx;
    }

    /** {@inheritDoc} */
    @Override public boolean skipForExchangeMerge() {
        return false;
    }

    /**
     * @return Exchange context.
     */
    public ExchangeContext context() {
        assert exchCtx != null : this;

        return exchCtx;
    }

    /**
     * Sets exchange actions associated with the exchange future (such as cache start or stop).
     * Exchange actions is created from discovery event, so the actions must be set before the event is processed,
     * thus the setter requires that {@code evtLatch} be armed.
     *
     * @param exchActions Exchange actions.
     */
    public void exchangeActions(ExchangeActions exchActions) {
        assert exchActions == null || !exchActions.empty() : exchActions;
        assert evtLatch != null && evtLatch.getCount() == 1L : this;

        this.exchActions = exchActions;
    }

    /**
     * Gets exchanges actions (such as cache start or stop) associated with the exchange future.
     * Exchange actions can be {@code null} (for example, if the exchange is created for topology
     * change event).
     *
     * @return Exchange actions.
     */
    @Nullable public ExchangeActions exchangeActions() {
        return exchActions;
    }

    /**
     * Sets affinity change message associated with the exchange. Affinity change message is required when
     * centralized affinity change is performed.
     *
     * @param affChangeMsg Affinity change message.
     */
    public void affinityChangeMessage(CacheAffinityChangeMessage affChangeMsg) {
        this.affChangeMsg = affChangeMsg;
    }

    /**
     * Gets the affinity topology version for which this exchange was created. If several exchanges
     * were merged, initial version is the version of the earliest merged exchange.
     *
     * @return Initial exchange version.
     */
    @Override public AffinityTopologyVersion initialVersion() {
        return exchId.topologyVersion();
    }

    /** {@inheritDoc} */
    @Override public AffinityTopologyVersion topologyVersion() {
        /*
        Should not be called before exchange is finished since result version can change in
        case of merged exchanges.
         */
        assert exchangeDone() : "Should not be called before exchange is finished";

        return isDone() ? result() : exchCtx.events().topologyVersion();
    }

    /**
     * Retreives the node which has WAL history since {@code cntrSince}.
     *
     * @param grpId Cache group ID.
     * @param partId Partition ID.
     * @param cntrSince Partition update counter since history supplying is requested.
     * @return ID of history supplier node or null if it doesn't exist.
     */
    @Nullable public UUID partitionHistorySupplier(int grpId, int partId, long cntrSince) {
        return partHistSuppliers.getSupplier(grpId, partId, cntrSince);
    }

    /**
     * @param cacheId Cache ID.
     * @param rcvdFrom Node ID cache was received from.
     * @return {@code True} if cache was added during this exchange.
     */
    public boolean cacheAddedOnExchange(int cacheId, UUID rcvdFrom) {
        return dynamicCacheStarted(cacheId) || exchCtx.events().nodeJoined(rcvdFrom);
    }

    /**
     * @param grpId Cache group ID.
     * @param rcvdFrom Node ID cache group was received from.
     * @return {@code True} if cache group was added during this exchange.
     */
    public boolean cacheGroupAddedOnExchange(int grpId, UUID rcvdFrom) {
        return dynamicCacheGroupStarted(grpId) || exchCtx.events().nodeJoined(rcvdFrom);
    }

    /**
     * @param cacheId Cache ID.
     * @return {@code True} if non-client cache was added during this exchange.
     */
    private boolean dynamicCacheStarted(int cacheId) {
        return exchActions != null && exchActions.cacheStarted(cacheId);
    }

    /**
     * @param grpId Cache group ID.
     * @return {@code True} if non-client cache group was added during this exchange.
     */
    public boolean dynamicCacheGroupStarted(int grpId) {
        return exchActions != null && exchActions.cacheGroupStarting(grpId);
    }

    /**
     * @return {@code True}
     */
    public boolean onAdded() {
        return added.compareAndSet(false, true);
    }

    /**
     * Event callback.
     *
     * @param exchId Exchange ID.
     * @param discoEvt Discovery event.
     * @param discoCache Discovery data cache.
     */
    public void onEvent(GridDhtPartitionExchangeId exchId, DiscoveryEvent discoEvt, DiscoCache discoCache) {
        assert exchId.equals(this.exchId);

        this.exchId.discoveryEvent(discoEvt);
        this.firstDiscoEvt = discoEvt;
        this.firstEvtDiscoCache = discoCache;

        evtLatch.countDown();
    }

    /**
     * @return {@code True} if cluster state change exchange.
     */
    private boolean stateChangeExchange() {
        return exchActions != null && exchActions.stateChangeRequest() != null;
    }

    /**
     * @return {@code True} if this exchange was triggered by DynamicCacheChangeBatch message
     * in order to start cache(s).
     */
    private boolean dynamicCacheStartExchange() {
        return exchActions != null && !exchActions.cacheStartRequests().isEmpty()
            && exchActions.cacheStopRequests().isEmpty();
    }

    /**
     * @return {@code True} if activate cluster exchange.
     */
    public boolean activateCluster() {
        return exchActions != null && exchActions.activate();
    }

    /**
     * @return {@code True} if deactivate cluster exchange.
     */
    private boolean deactivateCluster() {
        return exchActions != null && exchActions.deactivate();
    }

    /** */
    public boolean changedBaseline() {
        return exchActions != null && exchActions.changedBaseline();
    }

    /**
     * @return {@code True} if there are caches to start.
     */
    public boolean hasCachesToStart() {
        return exchActions != null && !exchActions.cacheStartRequests().isEmpty();
    }

    /**
     * @return First event discovery event.
     *
     */
    public DiscoveryEvent firstEvent() {
        return firstDiscoEvt;
    }

    /**
     * @return Discovery cache for first event.
     */
    public DiscoCache firstEventCache() {
        return firstEvtDiscoCache;
    }

    /**
     * @return Events processed in this exchange.
     */
    public ExchangeDiscoveryEvents events() {
        return exchCtx.events();
    }

    /**
     * @return Exchange ID.
     */
    public GridDhtPartitionExchangeId exchangeId() {
        return exchId;
    }

    /**
     * @return {@code true} if entered to busy state.
     */
    private boolean enterBusy() {
        if (busyLock.readLock().tryLock())
            return true;

        if (log.isDebugEnabled())
            log.debug("Failed to enter busy state (exchanger is stopping): " + this);

        return false;
    }

    /**
     *
     */
    private void leaveBusy() {
        busyLock.readLock().unlock();
    }

    /**
     * @param newCrd {@code True} if node become coordinator on this exchange.
     * @throws IgniteCheckedException If failed.
     */
    private void initCoordinatorCaches(boolean newCrd) throws IgniteCheckedException {
        if (newCrd) {
            IgniteInternalFuture<?> fut = cctx.affinity().initCoordinatorCaches(this, false);

            if (fut != null) {
                fut.get();

                cctx.exchange().exchangerUpdateHeartbeat();
            }

            cctx.exchange().onCoordinatorInitialized();

            cctx.exchange().exchangerUpdateHeartbeat();
        }
    }

    /**
     * Starts activity.
     *
     * @param newCrd {@code True} if node become coordinator on this exchange.
     * @throws IgniteInterruptedCheckedException If interrupted.
     */
    public void init(boolean newCrd) throws IgniteInterruptedCheckedException {
        if (isDone())
            return;

        assert !cctx.kernalContext().isDaemon();

        initTs = U.currentTimeMillis();

        cctx.exchange().exchangerBlockingSectionBegin();

        try {
            U.await(evtLatch);
        }
        finally {
            cctx.exchange().exchangerBlockingSectionEnd();
        }

        assert firstDiscoEvt != null : this;
        assert exchId.nodeId().equals(firstDiscoEvt.eventNode().id()) : this;

        try {
            AffinityTopologyVersion topVer = initialVersion();

            srvNodes = new ArrayList<>(firstEvtDiscoCache.serverNodes());

            remaining.addAll(F.nodeIds(F.view(srvNodes, F.remoteNodes(cctx.localNodeId()))));

            crd = srvNodes.isEmpty() ? null : srvNodes.get(0);

            boolean crdNode = crd != null && crd.isLocal();

            MvccCoordinator mvccCrd = firstEvtDiscoCache.mvccCoordinator();

            boolean mvccCrdChange = mvccCrd != null &&
                (initialVersion().equals(mvccCrd.topologyVersion()) || activateCluster());

            // Mvcc coordinator should has been initialized before exchange context is created.
            cctx.kernalContext().coordinators().updateCoordinator(mvccCrd);

            exchCtx = new ExchangeContext(crdNode, mvccCrdChange, this);

            cctx.exchange().exchangerBlockingSectionBegin();

            try {
                cctx.kernalContext().coordinators().onExchangeStart(mvccCrd, exchCtx, crd);
            }
            finally {
                cctx.exchange().exchangerBlockingSectionEnd();
            }

            assert state == null : state;

            if (crdNode)
                state = ExchangeLocalState.CRD;
            else
                state = cctx.kernalContext().clientNode() ? ExchangeLocalState.CLIENT : ExchangeLocalState.SRV;

            if (exchLog.isInfoEnabled()) {
                exchLog.info("Started exchange init [topVer=" + topVer +
                    ", mvccCrd=" + mvccCrd +
                    ", mvccCrdChange=" + mvccCrdChange +
                    ", crd=" + crdNode +
                    ", evt=" + IgniteUtils.gridEventName(firstDiscoEvt.type()) +
                    ", evtNode=" + firstDiscoEvt.eventNode().id() +
                    ", customEvt=" + (firstDiscoEvt.type() == EVT_DISCOVERY_CUSTOM_EVT ? ((DiscoveryCustomEvent)firstDiscoEvt).customMessage() : null) +
                    ", allowMerge=" + exchCtx.mergeExchanges() + ']');
            }

            ExchangeType exchange;

            if (firstDiscoEvt.type() == EVT_DISCOVERY_CUSTOM_EVT) {
                assert !exchCtx.mergeExchanges();

                DiscoveryCustomMessage msg = ((DiscoveryCustomEvent)firstDiscoEvt).customMessage();

                forceAffReassignment = DiscoveryCustomEvent.requiresCentralizedAffinityAssignment(msg)
                    && firstEventCache().minimumNodeVersion().compareToIgnoreTimestamp(FORCE_AFF_REASSIGNMENT_SINCE) >= 0;

                if (msg instanceof ChangeGlobalStateMessage) {
                    assert exchActions != null && !exchActions.empty();

                    exchange = onClusterStateChangeRequest(crdNode);
                }
                else if (msg instanceof DynamicCacheChangeBatch) {
                    assert exchActions != null && !exchActions.empty();

                    exchange = onCacheChangeRequest(crdNode);
                }
                else if (msg instanceof SnapshotDiscoveryMessage) {
                    exchange = onCustomMessageNoAffinityChange(crdNode);
                }
                else if (msg instanceof WalStateAbstractMessage)
                    exchange = onCustomMessageNoAffinityChange(crdNode);
                else {
                    assert affChangeMsg != null : this;

                    exchange = onAffinityChangeRequest(crdNode);
                }

                if (forceAffReassignment)
                    cctx.affinity().onCentralizedAffinityChange(this, crdNode);

                initCoordinatorCaches(newCrd);
            }
            else {
                if (firstDiscoEvt.type() == EVT_NODE_JOINED) {
                    if (!firstDiscoEvt.eventNode().isLocal()) {
                        Collection<DynamicCacheDescriptor> receivedCaches = cctx.cache().startReceivedCaches(
                            firstDiscoEvt.eventNode().id(),
                            topVer);

                        registerCachesFuture = cctx.affinity().initStartedCaches(crdNode, this, receivedCaches);
                    }
                    else
                        registerCachesFuture = initCachesOnLocalJoin();
                }

                initCoordinatorCaches(newCrd);

                if (exchCtx.mergeExchanges()) {
                    if (localJoinExchange()) {
                        if (cctx.kernalContext().clientNode()) {
                            onClientNodeEvent(crdNode);

                            exchange = ExchangeType.CLIENT;
                        }
                        else {
                            onServerNodeEvent(crdNode);

                            exchange = ExchangeType.ALL;
                        }
                    }
                    else {
                        if (firstDiscoEvt.eventNode().isClient())
                            exchange = onClientNodeEvent(crdNode);
                        else
                            exchange = cctx.kernalContext().clientNode() ? ExchangeType.CLIENT : ExchangeType.ALL;
                    }

                    if (exchId.isLeft())
                        onLeft();
                }
                else {
                    exchange = firstDiscoEvt.eventNode().isClient() ? onClientNodeEvent(crdNode) :
                        onServerNodeEvent(crdNode);
                }
            }

            cctx.cache().registrateProxyRestart(resolveCacheRequests(exchActions), afterLsnrCompleteFut);

            updateTopologies(crdNode, cctx.coordinators().currentCoordinator());

            switch (exchange) {
                case ALL: {
                    distributedExchange();

                    break;
                }

                case CLIENT: {
                    if (!exchCtx.mergeExchanges() && exchCtx.fetchAffinityOnJoin())
                        initTopologies();

                    clientOnlyExchange();

                    break;
                }

                case NONE: {
                    initTopologies();

                    onDone(topVer);

                    break;
                }

                default:
                    assert false;
            }

            if (cctx.localNode().isClient()) {
                cctx.exchange().exchangerBlockingSectionBegin();

                try {
                    tryToPerformLocalSnapshotOperation();
                }
                finally {
                    cctx.exchange().exchangerBlockingSectionEnd();
                }
            }

            if (exchLog.isInfoEnabled())
                exchLog.info("Finished exchange init [topVer=" + topVer + ", crd=" + crdNode + ']');
        }
        catch (IgniteInterruptedCheckedException e) {
            onDone(e);

            throw e;
        }
        catch (IgniteNeedReconnectException e) {
            onDone(e);
        }
        catch (Throwable e) {
            if (reconnectOnError(e))
                onDone(new IgniteNeedReconnectException(cctx.localNode(), e));
            else {
                U.error(log, "Failed to reinitialize local partitions (rebalancing will be stopped): " + exchId, e);

                onDone(e);
            }

            if (e instanceof Error)
                throw (Error)e;
        }
    }

    /**
     * @throws IgniteCheckedException If failed.
     */
    private IgniteInternalFuture<?> initCachesOnLocalJoin() throws IgniteCheckedException {
        boolean baselineNode = isLocalNodeInBaseline();

        if (!baselineNode) {
            cctx.exchange().exchangerBlockingSectionBegin();

            try {
                cctx.cache().cleanupCachesDirectories();
            }
            finally {
                cctx.exchange().exchangerBlockingSectionEnd();
            }
        }

        cctx.exchange().exchangerBlockingSectionBegin();

        try {
            cctx.activate();
        }
        finally {
            cctx.exchange().exchangerBlockingSectionEnd();
        }

        LocalJoinCachesContext locJoinCtx = exchActions == null ? null : exchActions.localJoinContext();

        List<T2<DynamicCacheDescriptor, NearCacheConfiguration>> caches = locJoinCtx == null ? null :
            locJoinCtx.caches();

        if (!cctx.kernalContext().clientNode()) {
            List<DynamicCacheDescriptor> startDescs = new ArrayList<>();

            if (caches != null) {
                for (T2<DynamicCacheDescriptor, NearCacheConfiguration> c : caches) {
                    DynamicCacheDescriptor startDesc = c.get1();

                    if (CU.isPersistentCache(startDesc.cacheConfiguration(), cctx.gridConfig().getDataStorageConfiguration()))
                        startDescs.add(startDesc);
                }
            }

            cctx.exchange().exchangerBlockingSectionBegin();

            try {
                cctx.database().readCheckpointAndRestoreMemory(startDescs, !baselineNode);
            }
            finally {
                cctx.exchange().exchangerBlockingSectionEnd();
            }
        }

        IgniteInternalFuture<?> cachesRegistrationFut = cctx.cache().startCachesOnLocalJoin(initialVersion(), locJoinCtx);

        ensureClientCachesStarted();

        return cachesRegistrationFut;
    }

    /**
     * Start client caches if absent.
     */
    private void ensureClientCachesStarted() {
        GridCacheProcessor cacheProcessor = cctx.cache();

        Set<String> cacheNames = new HashSet<>(cacheProcessor.cacheNames());

        List<CacheConfiguration> notStartedCacheConfigs = new ArrayList<>();

        for (CacheConfiguration cCfg : cctx.gridConfig().getCacheConfiguration()) {
            if (!cacheNames.contains(cCfg.getName()) && !GridCacheUtils.isCacheTemplateName(cCfg.getName()))
                notStartedCacheConfigs.add(cCfg);
        }

        if (!notStartedCacheConfigs.isEmpty())
            cacheProcessor.dynamicStartCaches(notStartedCacheConfigs, false, false, false);
    }

    /**
     * @return {@code true} if local node is in baseline and {@code false} otherwise.
     */
    private boolean isLocalNodeInBaseline() {
        BaselineTopology topology = cctx.discovery().discoCache().state().baselineTopology();

        return topology != null && topology.consistentIds().contains(cctx.localNode().consistentId());
    }

    /**
     * @throws IgniteCheckedException If failed.
     */
    private void initTopologies() throws IgniteCheckedException {
        cctx.database().checkpointReadLock();

        try {
            if (crd != null) {
                for (CacheGroupContext grp : cctx.cache().cacheGroups()) {
                    if (grp.isLocal())
                        continue;

                    grp.topology().beforeExchange(this, !centralizedAff && !forceAffReassignment, false);

                    cctx.exchange().exchangerUpdateHeartbeat();
                }
            }
        }
        finally {
            cctx.database().checkpointReadUnlock();
        }
    }

    /**
     * Updates topology versions and discovery caches on all topologies.
     *
     * @param crd Coordinator flag.
     * @param mvccCrd Mvcc coordinator.
     * @throws IgniteCheckedException If failed.
     */
    private void updateTopologies(boolean crd, MvccCoordinator mvccCrd) throws IgniteCheckedException {
        for (CacheGroupContext grp : cctx.cache().cacheGroups()) {
            if (grp.isLocal())
                continue;

            GridClientPartitionTopology clientTop = cctx.exchange().clearClientTopology(grp.groupId());

            long updSeq = clientTop == null ? -1 : clientTop.lastUpdateSequence();

            GridDhtPartitionTopology top = grp.topology();

            if (crd) {
                boolean updateTop = exchId.topologyVersion().equals(grp.localStartVersion());

                if (updateTop && clientTop != null) {
                    cctx.exchange().exchangerBlockingSectionBegin();

                    try {
                        top.update(null,
                            clientTop.partitionMap(true),
                            clientTop.fullUpdateCounters(),
                            Collections.emptySet(),
                            null,
                            null);
                    }
                    finally {
                        cctx.exchange().exchangerBlockingSectionEnd();
                    }
                }
            }

            cctx.exchange().exchangerBlockingSectionBegin();

            try {
                top.updateTopologyVersion(
                    this,
                    events().discoveryCache(),
                    mvccCrd,
                    updSeq,
                    cacheGroupStopping(grp.groupId()));
            }
            finally {
                cctx.exchange().exchangerBlockingSectionEnd();
            }
        }

        cctx.exchange().exchangerBlockingSectionBegin();

        try {
            for (GridClientPartitionTopology top : cctx.exchange().clientTopologies()) {
                top.updateTopologyVersion(this,
                    events().discoveryCache(),
                    mvccCrd,
                    -1,
                    cacheGroupStopping(top.groupId()));
            }
        }
        finally {
            cctx.exchange().exchangerBlockingSectionEnd();
        }
    }

    /**
     * @param crd Coordinator flag.
     * @return Exchange type.
     */
    private ExchangeType onClusterStateChangeRequest(boolean crd) {
        assert exchActions != null && !exchActions.empty() : this;

        StateChangeRequest req = exchActions.stateChangeRequest();

        assert req != null : exchActions;

        DiscoveryDataClusterState state = cctx.kernalContext().state().clusterState();

        if (state.transitionError() != null)
            exchangeLocE = state.transitionError();

        if (req.activeChanged()) {
            if (req.activate()) {
                if (log.isInfoEnabled()) {
                    log.info("Start activation process [nodeId=" + cctx.localNodeId() +
                        ", client=" + cctx.kernalContext().clientNode() +
                        ", topVer=" + initialVersion() + "]");
                }

                try {
                    cctx.exchange().exchangerBlockingSectionBegin();

                    try {
                        cctx.activate();
                    }
                    finally {
                        cctx.exchange().exchangerBlockingSectionEnd();
                    }

                    if (!cctx.kernalContext().clientNode()) {
                        List<DynamicCacheDescriptor> startDescs = new ArrayList<>();

                        for (ExchangeActions.CacheActionData startReq : exchActions.cacheStartRequests()) {
                            DynamicCacheDescriptor desc = startReq.descriptor();

                            if (CU.isPersistentCache(desc.cacheConfiguration(),
                                cctx.gridConfig().getDataStorageConfiguration()))
                                startDescs.add(desc);
                        }

                        cctx.exchange().exchangerBlockingSectionBegin();

                        try {
                            cctx.database().readCheckpointAndRestoreMemory(startDescs, false);
                        }
                        finally {
                            cctx.exchange().exchangerBlockingSectionEnd();
                        }
                    }

                    assert registerCachesFuture == null : "No caches registration should be scheduled before new caches have started.";

                    cctx.exchange().exchangerBlockingSectionBegin();

                    try {
                        registerCachesFuture = cctx.affinity().onCacheChangeRequest(this, crd, exchActions);
                    }
                    finally {
                        cctx.exchange().exchangerBlockingSectionEnd();
                    }

                    if (log.isInfoEnabled()) {
                        log.info("Successfully activated caches [nodeId=" + cctx.localNodeId() +
                            ", client=" + cctx.kernalContext().clientNode() +
                            ", topVer=" + initialVersion() + "]");
                    }
                }
                catch (Exception e) {
                    U.error(log, "Failed to activate node components [nodeId=" + cctx.localNodeId() +
                        ", client=" + cctx.kernalContext().clientNode() +
                        ", topVer=" + initialVersion() + "]", e);

                    exchangeLocE = e;

                    if (crd) {
                        cctx.exchange().exchangerBlockingSectionBegin();

                        try {
                            synchronized (mux) {
                                exchangeGlobalExceptions.put(cctx.localNodeId(), e);
                            }
                        }
                        finally {
                            cctx.exchange().exchangerBlockingSectionEnd();
                        }
                    }
                }
            }
            else {
                if (log.isInfoEnabled()) {
                    log.info("Start deactivation process [nodeId=" + cctx.localNodeId() +
                        ", client=" + cctx.kernalContext().clientNode() +
                        ", topVer=" + initialVersion() + "]");
                }

                cctx.exchange().exchangerBlockingSectionBegin();

                try {
                    cctx.kernalContext().dataStructures().onDeActivate(cctx.kernalContext());

                    cctx.kernalContext().service().onDeActivate(cctx.kernalContext());

                    assert registerCachesFuture == null : "No caches registration should be scheduled before new caches have started.";

                    registerCachesFuture = cctx.affinity().onCacheChangeRequest(this, crd, exchActions);

                    cctx.kernalContext().encryption().onDeActivate(cctx.kernalContext());

                    if (log.isInfoEnabled()) {
                        log.info("Successfully deactivated data structures, services and caches [" +
                            "nodeId=" + cctx.localNodeId() +
                            ", client=" + cctx.kernalContext().clientNode() +
                            ", topVer=" + initialVersion() + "]");
                    }
                }
                catch (Exception e) {
                    U.error(log, "Failed to deactivate node components [nodeId=" + cctx.localNodeId() +
                        ", client=" + cctx.kernalContext().clientNode() +
                        ", topVer=" + initialVersion() + "]", e);

                    exchangeLocE = e;
                }
                finally {
                    cctx.exchange().exchangerBlockingSectionEnd();
                }
            }
        }
        else if (req.activate()) {
            cctx.exchange().exchangerBlockingSectionBegin();

            // TODO: BLT changes on inactive cluster can't be handled easily because persistent storage hasn't been initialized yet.
            try {
                if (!forceAffReassignment) {
                    // possible only if cluster contains nodes without forceAffReassignment mode
                    assert firstEventCache().minimumNodeVersion()
                        .compareToIgnoreTimestamp(FORCE_AFF_REASSIGNMENT_SINCE) < 0
                        : firstEventCache().minimumNodeVersion();

                    cctx.affinity().onBaselineTopologyChanged(this, crd);
                }

                if (CU.isPersistenceEnabled(cctx.kernalContext().config()) && !cctx.kernalContext().clientNode())
                    cctx.kernalContext().state().onBaselineTopologyChanged(req.baselineTopology(),
                        req.prevBaselineTopologyHistoryItem());
            }
            catch (Exception e) {
                U.error(log, "Failed to change baseline topology [nodeId=" + cctx.localNodeId() +
                    ", client=" + cctx.kernalContext().clientNode() +
                    ", topVer=" + initialVersion() + "]", e);

                exchangeLocE = e;
            }
            finally {
                cctx.exchange().exchangerBlockingSectionEnd();
            }
        }

        return cctx.kernalContext().clientNode() ? ExchangeType.CLIENT : ExchangeType.ALL;
    }

    /**
     * @param crd Coordinator flag.
     * @return Exchange type.
     * @throws IgniteCheckedException If failed.
     */
    private ExchangeType onCacheChangeRequest(boolean crd) throws IgniteCheckedException {
        assert exchActions != null && !exchActions.empty() : this;

        assert !exchActions.clientOnlyExchange() : exchActions;

        cctx.exchange().exchangerBlockingSectionBegin();

        try {
            assert registerCachesFuture == null : "No caches registration should be scheduled before new caches have started.";

            registerCachesFuture = cctx.affinity().onCacheChangeRequest(this, crd, exchActions);
        }
        catch (Exception e) {
            if (reconnectOnError(e) || !isRollbackSupported())
                // This exception will be handled by init() method.
                throw e;

            U.error(log, "Failed to initialize cache(s) (will try to rollback). " + exchId, e);

            exchangeLocE = new IgniteCheckedException(
                "Failed to initialize exchange locally [locNodeId=" + cctx.localNodeId() + "]", e);

            exchangeGlobalExceptions.put(cctx.localNodeId(), exchangeLocE);
        }
        finally {
            cctx.exchange().exchangerBlockingSectionEnd();
        }

        return cctx.kernalContext().clientNode() ? ExchangeType.CLIENT : ExchangeType.ALL;
    }

    /**
     * @param crd Coordinator flag.
     * @return Exchange type.
     */
    private ExchangeType onCustomMessageNoAffinityChange(boolean crd) {
        if (!forceAffReassignment)
            cctx.affinity().onCustomMessageNoAffinityChange(this, crd, exchActions);

        return cctx.kernalContext().clientNode() ? ExchangeType.CLIENT : ExchangeType.ALL;
    }

    /**
     * @param crd Coordinator flag.
     * @throws IgniteCheckedException If failed.
     * @return Exchange type.
     */
    private ExchangeType onAffinityChangeRequest(boolean crd) throws IgniteCheckedException {
        assert affChangeMsg != null : this;

        cctx.affinity().onChangeAffinityMessage(this, crd, affChangeMsg);

        if (cctx.kernalContext().clientNode())
            return ExchangeType.CLIENT;

        return ExchangeType.ALL;
    }

    /**
     * @param crd Coordinator flag.
     * @throws IgniteCheckedException If failed.
     * @return Exchange type.
     */
    private ExchangeType onClientNodeEvent(boolean crd) throws IgniteCheckedException {
        assert firstDiscoEvt.eventNode().isClient() : this;

        if (firstDiscoEvt.type() == EVT_NODE_LEFT || firstDiscoEvt.type() == EVT_NODE_FAILED) {
            onLeft();

            assert !firstDiscoEvt.eventNode().isLocal() : firstDiscoEvt;
        }
        else
            assert firstDiscoEvt.type() == EVT_NODE_JOINED || firstDiscoEvt.type() == EVT_DISCOVERY_CUSTOM_EVT : firstDiscoEvt;

        cctx.affinity().onClientEvent(this, crd);

        return firstDiscoEvt.eventNode().isLocal() ? ExchangeType.CLIENT : ExchangeType.NONE;
    }

    /**
     * @param crd Coordinator flag.
     * @throws IgniteCheckedException If failed.
     * @return Exchange type.
     */
    private ExchangeType onServerNodeEvent(boolean crd) throws IgniteCheckedException {
        assert !firstDiscoEvt.eventNode().isClient() : this;

        if (firstDiscoEvt.type() == EVT_NODE_LEFT || firstDiscoEvt.type() == EVT_NODE_FAILED) {
            onLeft();

            exchCtx.events().warnNoAffinityNodes(cctx);

            centralizedAff = cctx.affinity().onCentralizedAffinityChange(this, crd);
        }
        else
            cctx.affinity().onServerJoin(this, crd);

        return cctx.kernalContext().clientNode() ? ExchangeType.CLIENT : ExchangeType.ALL;
    }

    /**
     * @throws IgniteCheckedException If failed.
     */
    private void clientOnlyExchange() throws IgniteCheckedException {
        if (crd != null) {
            assert !crd.isLocal() : crd;

            cctx.exchange().exchangerBlockingSectionBegin();

            try {
                if (!centralizedAff)
                    sendLocalPartitions(crd);

                initDone();
            }
            finally {
                cctx.exchange().exchangerBlockingSectionEnd();
            }

            return;
        }
        else {
            if (centralizedAff) { // Last server node failed.
                for (CacheGroupContext grp : cctx.cache().cacheGroups()) {
                    GridAffinityAssignmentCache aff = grp.affinity();

                    aff.initialize(initialVersion(), aff.idealAssignment());

                    cctx.exchange().exchangerUpdateHeartbeat();
                }
            }
            else
                onAllServersLeft();
        }

        cctx.exchange().exchangerBlockingSectionBegin();

        try {
            onDone(initialVersion());
        }
        finally {
            cctx.exchange().exchangerBlockingSectionEnd();
        }
    }

    /**
     * @throws IgniteCheckedException If failed.
     */
    private void distributedExchange() throws IgniteCheckedException {
        assert crd != null;

        assert !cctx.kernalContext().clientNode();

        for (CacheGroupContext grp : cctx.cache().cacheGroups()) {
            if (grp.isLocal())
                continue;

            cctx.exchange().exchangerBlockingSectionBegin();

            try {
                grp.preloader().onTopologyChanged(this);
            }
            finally {
                cctx.exchange().exchangerBlockingSectionEnd();
            }
        }

        cctx.exchange().exchangerBlockingSectionBegin();

        try {
            cctx.database().releaseHistoryForPreloading();

            // To correctly rebalance when persistence is enabled, it is necessary to reserve history within exchange.
            partHistReserved = cctx.database().reserveHistoryForExchange();
        }
        finally {
            cctx.exchange().exchangerBlockingSectionEnd();
        }

        // Skipping wait on local join is available when all cluster nodes have the same protocol.
        boolean skipWaitOnLocalJoin = cctx.exchange().latch().canSkipJoiningNodes(initialVersion())
            && localJoinExchange();

        // Skip partition release if node has locally joined (it doesn't have any updates to be finished).
        if (!skipWaitOnLocalJoin) {
            boolean distributed = true;

            // Do not perform distributed partition release in case of cluster activation.
            if (activateCluster())
                distributed = false;

            // On first phase we wait for finishing all local tx updates, atomic updates and lock releases on all nodes.
            waitPartitionRelease(distributed, true);

            // Second phase is needed to wait for finishing all tx updates from primary to backup nodes remaining after first phase.
            if (distributed)
                waitPartitionRelease(false, false);
        }
        else {
            if (log.isInfoEnabled())
                log.info("Skipped waiting for partitions release future (local node is joining) " +
                    "[topVer=" + initialVersion() + "]");
        }

        boolean topChanged = firstDiscoEvt.type() != EVT_DISCOVERY_CUSTOM_EVT || affChangeMsg != null;

        for (GridCacheContext cacheCtx : cctx.cacheContexts()) {
            if (cacheCtx.isLocal() || cacheStopping(cacheCtx.cacheId()))
                continue;

            if (topChanged) {
                // Partition release future is done so we can flush the write-behind store.
                cctx.exchange().exchangerBlockingSectionBegin();

                try {
                    cacheCtx.store().forceFlush();
                }
                finally {
                    cctx.exchange().exchangerBlockingSectionEnd();
                }
            }
        }

        /* It is necessary to run database callback before all topology callbacks.
           In case of persistent store is enabled we first restore partitions presented on disk.
           We need to guarantee that there are no partition state changes logged to WAL before this callback
           to make sure that we correctly restored last actual states. */
        boolean restored;

        cctx.exchange().exchangerBlockingSectionBegin();

        try {
            restored = cctx.database().beforeExchange(this);
        }
        finally {
            cctx.exchange().exchangerBlockingSectionEnd();
        }

        // Pre-create missing partitions using current affinity.
        if (!exchCtx.mergeExchanges()) {
            for (CacheGroupContext grp : cctx.cache().cacheGroups()) {
                if (grp.isLocal() || cacheGroupStopping(grp.groupId()))
                    continue;

                // It is possible affinity is not initialized yet if node joins to cluster.
                if (grp.affinity().lastVersion().topologyVersion() > 0) {
                    cctx.exchange().exchangerBlockingSectionBegin();

                    try {
                        grp.topology().beforeExchange(this, !centralizedAff && !forceAffReassignment, false);
                    }
                    finally {
                        cctx.exchange().exchangerBlockingSectionEnd();
                    }
                }
            }
        }

        // After all partitions have been restored and pre-created it's safe to make first checkpoint.
        if (restored) {
            cctx.exchange().exchangerBlockingSectionBegin();

            try {
                cctx.database().onStateRestored();
            }
            finally {
                cctx.exchange().exchangerBlockingSectionEnd();
            }
        }

        changeWalModeIfNeeded();

        cctx.exchange().exchangerBlockingSectionBegin();

        try {
            if (crd.isLocal()) {
                if (remaining.isEmpty())
                    onAllReceived(null);
            }
            else
                sendPartitions(crd);

            initDone();
        }
        finally {
            cctx.exchange().exchangerBlockingSectionEnd();
        }
    }

    /**
     * Try to start local snapshot operation if it is needed by discovery event
     */
    private void tryToPerformLocalSnapshotOperation() {
        try {
            long start = U.currentTimeMillis();

            IgniteInternalFuture fut = cctx.snapshot().tryStartLocalSnapshotOperation(firstDiscoEvt, exchId.topologyVersion());

            if (fut != null) {
                fut.get();

                long end = U.currentTimeMillis();

                if (log.isInfoEnabled())
                    log.info("Snapshot initialization completed [topVer=" + exchangeId().topologyVersion() +
                        ", time=" + (end - start) + "ms]");
            }
        }
        catch (IgniteCheckedException e) {
            U.error(log, "Error while starting snapshot operation", e);
        }
    }

    /**
     * Change WAL mode if needed.
     */
    private void changeWalModeIfNeeded() {
        WalStateAbstractMessage msg = firstWalMessage();

        if (msg != null) {
            cctx.exchange().exchangerBlockingSectionBegin();

            try {
                cctx.walState().onProposeExchange(msg.exchangeMessage());
            }
            finally {
                cctx.exchange().exchangerBlockingSectionEnd();
            }
        }
    }

    /**
     * Get first message if and only if this is WAL message.
     *
     * @return WAL message or {@code null}.
     */
    @Nullable private WalStateAbstractMessage firstWalMessage() {
        if (firstDiscoEvt != null && firstDiscoEvt.type() == EVT_DISCOVERY_CUSTOM_EVT) {
            DiscoveryCustomMessage customMsg = ((DiscoveryCustomEvent)firstDiscoEvt).customMessage();

            if (customMsg instanceof WalStateAbstractMessage) {
                WalStateAbstractMessage msg0 = (WalStateAbstractMessage)customMsg;

                assert msg0.needExchange();

                return msg0;
            }
        }

        return null;
    }

    /**
     * The main purpose of this method is to wait for all ongoing updates (transactional and atomic), initiated on
     * the previous topology version, to finish to prevent inconsistencies during rebalancing and to prevent two
     * different simultaneous owners of the same lock.
     * For the exact list of the objects being awaited for see
     * {@link GridCacheSharedContext#partitionReleaseFuture(AffinityTopologyVersion)} javadoc.
     *
     * @param distributed If {@code true} then node should wait for partition release completion on all other nodes.
     * @param doRollback If {@code true} tries to rollback transactions which lock partitions. Avoids unnecessary calls
     *      of {@link org.apache.ignite.internal.processors.cache.transactions.IgniteTxManager#rollbackOnTopologyChange}
     *
     * @throws IgniteCheckedException If failed.
     */
    private void waitPartitionRelease(boolean distributed, boolean doRollback) throws IgniteCheckedException {
        Latch releaseLatch = null;

        IgniteInternalFuture<?> partReleaseFut;

        cctx.exchange().exchangerBlockingSectionBegin();

        try {
            // Wait for other nodes only on first phase.
            if (distributed)
                releaseLatch = cctx.exchange().latch().getOrCreate(DISTRIBUTED_LATCH_ID, initialVersion());

            partReleaseFut = cctx.partitionReleaseFuture(initialVersion());

            // Assign to class variable so it will be included into toString() method.
            this.partReleaseFut = partReleaseFut;

            if (exchId.isLeft())
                cctx.mvcc().removeExplicitNodeLocks(exchId.nodeId(), exchId.topologyVersion());
        }
        finally {
            cctx.exchange().exchangerBlockingSectionEnd();
        }

        if (log.isTraceEnabled())
            log.trace("Before waiting for partition release future: " + this);

        int dumpCnt = 0;

        long nextDumpTime = 0;

        IgniteConfiguration cfg = cctx.gridConfig();

        long waitStart = U.currentTimeMillis();

        long waitTimeout = 2 * cfg.getNetworkTimeout();

        boolean txRolledBack = !doRollback;

        while (true) {
            // Read txTimeoutOnPME from configuration after every iteration.
            long curTimeout = cfg.getTransactionConfiguration().getTxTimeoutOnPartitionMapExchange();

            cctx.exchange().exchangerBlockingSectionBegin();

            try {
                // This avoids unnessesary waiting for rollback.
                partReleaseFut.get(curTimeout > 0 && !txRolledBack ?
                        Math.min(curTimeout, waitTimeout) : waitTimeout, TimeUnit.MILLISECONDS);

                break;
            }
            catch (IgniteFutureTimeoutCheckedException ignored) {
                // Print pending transactions and locks that might have led to hang.
                if (nextDumpTime <= U.currentTimeMillis()) {
                    dumpPendingObjects(partReleaseFut, curTimeout <= 0 && !txRolledBack);

                    nextDumpTime = U.currentTimeMillis() + nextDumpTimeout(dumpCnt++, waitTimeout);
                }

                if (!txRolledBack && curTimeout > 0 && U.currentTimeMillis() - waitStart >= curTimeout) {
                    txRolledBack = true;

                    cctx.tm().rollbackOnTopologyChange(initialVersion());
                }
            }
            catch (IgniteCheckedException e) {
                U.warn(log,"Unable to await partitions release future", e);

                throw e;
            }
            finally {
                cctx.exchange().exchangerBlockingSectionEnd();
            }
        }

        long waitEnd = U.currentTimeMillis();

        if (log.isInfoEnabled()) {
            long waitTime = (waitEnd - waitStart);

            String futInfo = RELEASE_FUTURE_DUMP_THRESHOLD > 0 && waitTime > RELEASE_FUTURE_DUMP_THRESHOLD ?
                partReleaseFut.toString() : "NA";

            String mode = distributed ? "DISTRIBUTED" : "LOCAL";

            if (log.isInfoEnabled())
                log.info("Finished waiting for partition release future [topVer=" + exchangeId().topologyVersion() +
                    ", waitTime=" + (waitEnd - waitStart) + "ms, futInfo=" + futInfo + ", mode=" + mode + "]");
        }

        IgniteInternalFuture<?> locksFut = cctx.mvcc().finishLocks(exchId.topologyVersion());

        nextDumpTime = 0;
        dumpCnt = 0;

        while (true) {
            cctx.exchange().exchangerBlockingSectionBegin();

            try {
                locksFut.get(waitTimeout, TimeUnit.MILLISECONDS);

                break;
            }
            catch (IgniteFutureTimeoutCheckedException ignored) {
                if (nextDumpTime <= U.currentTimeMillis()) {
                    U.warn(log, "Failed to wait for locks release future. " +
                        "Dumping pending objects that might be the cause: " + cctx.localNodeId());

                    U.warn(log, "Locked keys:");

                    for (IgniteTxKey key : cctx.mvcc().lockedKeys())
                        U.warn(log, "Locked key: " + key);

                    for (IgniteTxKey key : cctx.mvcc().nearLockedKeys())
                        U.warn(log, "Locked near key: " + key);

                    Map<IgniteTxKey, Collection<GridCacheMvccCandidate>> locks =
                        cctx.mvcc().unfinishedLocks(exchId.topologyVersion());

                    for (Map.Entry<IgniteTxKey, Collection<GridCacheMvccCandidate>> e : locks.entrySet())
                        U.warn(log, "Awaited locked entry [key=" + e.getKey() + ", mvcc=" + e.getValue() + ']');

                    nextDumpTime = U.currentTimeMillis() + nextDumpTimeout(dumpCnt++, waitTimeout);

                    if (getBoolean(IGNITE_THREAD_DUMP_ON_EXCHANGE_TIMEOUT, false))
                        U.dumpThreads(log);
                }
            }
            finally {
                cctx.exchange().exchangerBlockingSectionEnd();
            }
        }

        if (releaseLatch == null) {
            assert !distributed : "Partitions release latch must be initialized in distributed mode.";

            return;
        }

        releaseLatch.countDown();

        // For compatibility with old version where joining nodes are not waiting for latch.
        if (localJoinExchange() && !cctx.exchange().latch().canSkipJoiningNodes(initialVersion()))
            return;

        try {
            while (true) {
                try {
                    cctx.exchange().exchangerBlockingSectionBegin();

                    try {
                        releaseLatch.await(waitTimeout, TimeUnit.MILLISECONDS);
                    }
                    finally {
                        cctx.exchange().exchangerBlockingSectionEnd();
                    }

                    if (log.isInfoEnabled())
                        log.info("Finished waiting for partitions release latch: " + releaseLatch);

                    break;
                }
                catch (IgniteFutureTimeoutCheckedException ignored) {
                    U.warn(log, "Unable to await partitions release latch within timeout: " + releaseLatch);

                    // Try to resend ack.
                    releaseLatch.countDown();
                }
            }
        }
        catch (IgniteCheckedException e) {
            U.warn(log, "Stop waiting for partitions release latch: " + e.getMessage());
        }
    }

    /**
     *
     */
    private void onLeft() {
        for (CacheGroupContext grp : cctx.cache().cacheGroups()) {
            if (grp.isLocal())
                continue;

            grp.preloader().unwindUndeploys();

            cctx.exchange().exchangerUpdateHeartbeat();
        }

        cctx.mvcc().removeExplicitNodeLocks(exchId.nodeId(), exchId.topologyVersion());
    }

    /**
     * @param partReleaseFut Partition release future.
     * @param txTimeoutNotifyFlag If {@code true} print transaction rollback timeout on PME notification.
     */
    private void dumpPendingObjects(IgniteInternalFuture<?> partReleaseFut, boolean txTimeoutNotifyFlag) {
        U.warn(cctx.kernalContext().cluster().diagnosticLog(),
            "Failed to wait for partition release future [topVer=" + initialVersion() +
            ", node=" + cctx.localNodeId() + "]");

        if (txTimeoutNotifyFlag)
            U.warn(cctx.kernalContext().cluster().diagnosticLog(), "Consider changing TransactionConfiguration." +
                    "txTimeoutOnPartitionMapExchange to non default value to avoid this message.");

        U.warn(log, "Partition release future: " + partReleaseFut);

        U.warn(cctx.kernalContext().cluster().diagnosticLog(),
            "Dumping pending objects that might be the cause: ");

        try {
            cctx.exchange().dumpDebugInfo(this);
        }
        catch (Exception e) {
            U.error(cctx.kernalContext().cluster().diagnosticLog(), "Failed to dump debug information: " + e, e);
        }
    }

    /**
     * @param grpId Cache group ID to check.
     * @return {@code True} if cache group us stopping by this exchange.
     */
    private boolean cacheGroupStopping(int grpId) {
        return exchActions != null && exchActions.cacheGroupStopping(grpId);
    }

    /**
     * @param cacheId Cache ID to check.
     * @return {@code True} if cache is stopping by this exchange.
     */
    private boolean cacheStopping(int cacheId) {
        return exchActions != null && exchActions.cacheStopped(cacheId);
    }

    /**
     * @return {@code True} if exchange for local node join.
     */
    public boolean localJoinExchange() {
        return firstDiscoEvt.type() == EVT_NODE_JOINED && firstDiscoEvt.eventNode().isLocal();
    }

    /**
     * @param node Target Node.
     * @throws IgniteCheckedException If failed.
     */
    private void sendLocalPartitions(ClusterNode node) throws IgniteCheckedException {
        assert node != null;

        long time = System.currentTimeMillis();

        GridDhtPartitionsSingleMessage msg;

        // Reset lost partitions before sending local partitions to coordinator.
        if (exchActions != null) {
            Set<String> caches = exchActions.cachesToResetLostPartitions();

            if (!F.isEmpty(caches))
                resetLostPartitions(caches);
        }

        if (cctx.kernalContext().clientNode() || (dynamicCacheStartExchange() && exchangeLocE != null)) {
            msg = new GridDhtPartitionsSingleMessage(exchangeId(),
                cctx.kernalContext().clientNode(),
                cctx.versions().last(),
                true);
        }
        else {
            msg = cctx.exchange().createPartitionsSingleMessage(exchangeId(),
                false,
                true,
                node.version().compareToIgnoreTimestamp(PARTIAL_COUNTERS_MAP_SINCE) >= 0,
                exchActions);

            Map<Integer, Map<Integer, Long>> partHistReserved0 = partHistReserved;

            if (partHistReserved0 != null)
                msg.partitionHistoryCounters(partHistReserved0);
        }

        if (exchCtx.newMvccCoordinator() && cctx.coordinators().currentCoordinatorId().equals(node.id())) {
            Map<UUID, GridLongList> activeQueries = exchCtx.activeQueries();

            msg.activeQueries(activeQueries != null ? activeQueries.get(cctx.localNodeId()) : null);
        }

        if ((stateChangeExchange() || dynamicCacheStartExchange()) && exchangeLocE != null)
            msg.setError(exchangeLocE);
        else if (localJoinExchange())
            msg.cacheGroupsAffinityRequest(exchCtx.groupsAffinityRequestOnJoin());

        if (log.isTraceEnabled())
            log.trace("Sending local partitions [nodeId=" + node.id() + ", exchId=" + exchId + ", msg=" + msg + ']');

        try {
            cctx.io().send(node, msg, SYSTEM_POOL);
        }
        catch (ClusterTopologyCheckedException ignored) {
            if (log.isDebugEnabled())
                log.debug("Node left during partition exchange [nodeId=" + node.id() + ", exchId=" + exchId + ']');
        }

        if (log.isInfoEnabled())
            log.info("Sending Single Message performed in " + (System.currentTimeMillis() - time) + " ms.");
    }

    /**
     * @param compress Message compress flag.
     * @param newCntrMap {@code True} if possible to use {@link CachePartitionFullCountersMap}.
     * @return Message.
     */
    private GridDhtPartitionsFullMessage createPartitionsMessage(boolean compress,
        boolean newCntrMap) {
        GridCacheVersion last = lastVer.get();

        GridDhtPartitionsFullMessage m = cctx.exchange().createPartitionsFullMessage(
            compress,
            newCntrMap,
            exchangeId(),
            last != null ? last : cctx.versions().last(),
            partHistSuppliers,
            partsToReload);

        if (stateChangeExchange() && !F.isEmpty(exchangeGlobalExceptions))
            m.setErrorsMap(exchangeGlobalExceptions);

        return m;
    }

    /**
     * @param fullMsg Message to send.
     * @param nodes Nodes.
     * @param mergedJoinExchMsgs Messages received from merged 'join node' exchanges.
     * @param affinityForJoinedNodes Affinity if was requested by some nodes.
     */
    private void sendAllPartitions(
        GridDhtPartitionsFullMessage fullMsg,
        Collection<ClusterNode> nodes,
        Map<UUID, GridDhtPartitionsSingleMessage> mergedJoinExchMsgs,
        Map<Integer, CacheGroupAffinityMessage> affinityForJoinedNodes
    ) {
        assert !nodes.contains(cctx.localNode());

        if (log.isTraceEnabled()) {
            log.trace("Sending full partition map [nodeIds=" + F.viewReadOnly(nodes, F.node2id()) +
                ", exchId=" + exchId + ", msg=" + fullMsg + ']');
        }

        // Find any single message with affinity request. This request exists only for newly joined nodes.
        Optional<GridDhtPartitionsSingleMessage> singleMsgWithAffinityReq = nodes.stream()
            .flatMap(node -> Optional.ofNullable(msgs.get(node.id()))
                .filter(singleMsg -> singleMsg.cacheGroupsAffinityRequest() != null)
                .map(Stream::of)
                .orElse(Stream.empty()))
            .findAny();

        // Prepare full message for newly joined nodes with affinity request.
        final GridDhtPartitionsFullMessage fullMsgWithAffinity = singleMsgWithAffinityReq
            .filter(singleMessage -> affinityForJoinedNodes != null)
            .map(singleMessage -> fullMsg.copy().joinedNodeAffinity(affinityForJoinedNodes))
            .orElse(null);

        long time = System.currentTimeMillis();

        // Prepare and send full messages for given nodes.
        nodes.stream()
            .map(node -> {
                // No joined nodes, just send a regular full message.
                if (fullMsgWithAffinity == null)
                    return new T2<>(node, fullMsg);

                return new T2<>(
                    node,
                    // If single message contains affinity request, use special full message for such single messages.
                    Optional.ofNullable(msgs.get(node.id()))
                        .filter(singleMsg -> singleMsg.cacheGroupsAffinityRequest() != null)
                        .map(singleMsg -> fullMsgWithAffinity)
                        .orElse(fullMsg)
                );
            })
            .map(nodeAndMsg -> {
                ClusterNode node = nodeAndMsg.get1();
                GridDhtPartitionsFullMessage fullMsgToSend = nodeAndMsg.get2();

                // If exchange has merged, use merged version of exchange id.
                GridDhtPartitionExchangeId sndExchId = mergedJoinExchMsgs != null
                    ? Optional.ofNullable(mergedJoinExchMsgs.get(node.id()))
                        .map(GridDhtPartitionsAbstractMessage::exchangeId)
                        .orElse(exchangeId())
                    : exchangeId();

                if (sndExchId != null && !sndExchId.equals(exchangeId())) {
                    GridDhtPartitionsFullMessage fullMsgWithUpdatedExchangeId = fullMsgToSend.copy();

                    fullMsgWithUpdatedExchangeId.exchangeId(sndExchId);

                    return new T2<>(node, fullMsgWithUpdatedExchangeId);
                }

                return new T2<>(node, fullMsgToSend);
            })
            .forEach(nodeAndMsg -> {
                ClusterNode node = nodeAndMsg.get1();
                GridDhtPartitionsFullMessage fullMsgToSend = nodeAndMsg.get2();

                try {
                    cctx.io().send(node, fullMsgToSend, SYSTEM_POOL);
                }
                catch (ClusterTopologyCheckedException e) {
                    if (log.isDebugEnabled())
                        log.debug("Failed to send partitions, node failed: " + node);
                }
                catch (IgniteCheckedException e) {
                    U.error(log, "Failed to send partitions [node=" + node + ']', e);
                }
            });

        if (log.isInfoEnabled())
            log.info("Sending Full Message performed in " + (System.currentTimeMillis() - time) + " ms.");
    }

    /**
     * @param oldestNode Oldest node. Target node to send message to.
     */
    private void sendPartitions(ClusterNode oldestNode) {
        try {
            sendLocalPartitions(oldestNode);
        }
        catch (ClusterTopologyCheckedException ignore) {
            if (log.isDebugEnabled())
                log.debug("Coordinator left during partition exchange [nodeId=" + oldestNode.id() +
                    ", exchId=" + exchId + ']');
        }
        catch (IgniteCheckedException e) {
            if (reconnectOnError(e))
                onDone(new IgniteNeedReconnectException(cctx.localNode(), e));
            else {
                U.error(log, "Failed to send local partitions to coordinator [crd=" + oldestNode.id() +
                    ", exchId=" + exchId + ']', e);
            }
        }
    }

    /**
     * @return {@code True} if exchange triggered by server node join or fail.
     */
    public boolean serverNodeDiscoveryEvent() {
        assert exchCtx != null;

        return exchCtx.events().hasServerJoin() || exchCtx.events().hasServerLeft();
    }

    /** {@inheritDoc} */
    @Override public boolean exchangeDone() {
        return done.get();
    }

    /**
     * Finish merged future to allow GridCachePartitionExchangeManager.ExchangeFutureSet cleanup.
     */
    public void finishMerged() {
        super.onDone(null, null);
    }

    /** {@inheritDoc} */
    @Override public boolean onDone(@Nullable AffinityTopologyVersion res, @Nullable Throwable err) {
        assert res != null || err != null : "TopVer=" + res + ", err=" + err;

        if (isDone() || !done.compareAndSet(false, true))
            return false;

        if (log.isInfoEnabled()) {
            log.info("Finish exchange future [startVer=" + initialVersion() +
                ", resVer=" + res +
                ", err=" + err + ']');
        }

        assert res != null || err != null;

        waitUntilNewCachesAreRegistered();

        if (err == null &&
            !cctx.kernalContext().clientNode() &&
            (serverNodeDiscoveryEvent() || affChangeMsg != null)) {
            for (GridCacheContext cacheCtx : cctx.cacheContexts()) {
                if (!cacheCtx.affinityNode() || cacheCtx.isLocal())
                    continue;

                cacheCtx.continuousQueries().flushBackupQueue(res);
            }
        }

        if (err == null) {
            if (centralizedAff || forceAffReassignment) {
                assert !exchCtx.mergeExchanges();

                Collection<CacheGroupContext> grpToRefresh = U.newHashSet(cctx.cache().cacheGroups().size());

                for (CacheGroupContext grp : cctx.cache().cacheGroups()) {
                    if (grp.isLocal())
                        continue;

                    try {
                        if (grp.topology().initPartitionsWhenAffinityReady(res, this))
                            grpToRefresh.add(grp);
                    }
                    catch (IgniteInterruptedCheckedException e) {
                        U.error(log, "Failed to initialize partitions.", e);
                    }

                }

                if (!grpToRefresh.isEmpty())
                    cctx.exchange().refreshPartitions(grpToRefresh);
            }

            for (GridCacheContext cacheCtx : cctx.cacheContexts()) {
                GridCacheContext drCacheCtx = cacheCtx.isNear() ? cacheCtx.near().dht().context() : cacheCtx;

                if (drCacheCtx.isDrEnabled()) {
                    try {
                        drCacheCtx.dr().onExchange(res, exchId.isLeft(), activateCluster());
                    }
                    catch (IgniteCheckedException e) {
                        U.error(log, "Failed to notify DR: " + e, e);
                    }
                }
            }

            if (serverNodeDiscoveryEvent())
                detectLostPartitions(res);

            Map<Integer, CacheValidation> m = U.newHashMap(cctx.cache().cacheGroups().size());

            for (CacheGroupContext grp : cctx.cache().cacheGroups())
                m.put(grp.groupId(), validateCacheGroup(grp, events().lastEvent().topologyNodes()));

            grpValidRes = m;
        }

        if (!cctx.localNode().isClient())
            tryToPerformLocalSnapshotOperation();

        if (err == null)
            cctx.coordinators().onExchangeDone(exchCtx.newMvccCoordinator(), exchCtx.events().discoveryCache(),
                exchCtx.activeQueries());

        // Create and destory caches and cache proxies.
        cctx.cache().onExchangeDone(initialVersion(), exchActions, err);

        cctx.kernalContext().authentication().onActivate();

        Map<T2<Integer, Integer>, Long> localReserved = partHistSuppliers.getReservations(cctx.localNodeId());

        if (localReserved != null) {
            for (Map.Entry<T2<Integer, Integer>, Long> e : localReserved.entrySet()) {
                boolean success = cctx.database().reserveHistoryForPreloading(
                    e.getKey().get1(), e.getKey().get2(), e.getValue());

                if (!success) {
                    // TODO: how to handle?
                    err = new IgniteCheckedException("Could not reserve history");
                }
            }
        }

        cctx.database().releaseHistoryForExchange();

        cctx.database().rebuildIndexesIfNeeded(this);

        if (err == null) {
            for (CacheGroupContext grp : cctx.cache().cacheGroups()) {
                if (!grp.isLocal())
                    grp.topology().onExchangeDone(this, grp.affinity().readyAffinity(res), false);
            }

            cctx.walState().changeLocalStatesOnExchangeDone(res);
        }

        final Throwable err0 = err;

        // Should execute this listener first, before any external listeners.
        // Listeners use stack as data structure.
        listen(f -> {
            // Update last finished future in the first.
            cctx.exchange().lastFinishedFuture(this);

            // Complete any affReady futures and update last exchange done version.
            cctx.exchange().onExchangeDone(res, initialVersion(), err0);

            cctx.cache().completeProxyRestart(resolveCacheRequests(exchActions), initialVersion(), res);

            if (exchActions != null && err0 == null)
                exchActions.completeRequestFutures(cctx, null);

            if (stateChangeExchange() && err0 == null)
                cctx.kernalContext().state().onStateChangeExchangeDone(exchActions.stateChangeRequest());
        });

        if (super.onDone(res, err)) {
            afterLsnrCompleteFut.onDone();

            if (log.isDebugEnabled()) {
                log.debug("Completed partition exchange [localNode=" + cctx.localNodeId() + ", exchange= " + this +
                        ", durationFromInit=" + (U.currentTimeMillis() - initTs) + ']');
            }
            else if (log.isInfoEnabled()) {
                log.info("Completed partition exchange [localNode=" + cctx.localNodeId() +
                        ", exchange=" + shortInfo() + ", topVer=" + topologyVersion() +
                        ", durationFromInit=" + (U.currentTimeMillis() - initTs) + ']');
            }

            initFut.onDone(err == null);

            if (exchCtx != null && exchCtx.events().hasServerLeft()) {
                ExchangeDiscoveryEvents evts = exchCtx.events();

                for (DiscoveryEvent evt : evts.events()) {
                    if (serverLeftEvent(evt)) {
                        for (CacheGroupContext grp : cctx.cache().cacheGroups())
                            grp.affinityFunction().removeNode(evt.eventNode().id());
                    }
                }
            }

            exchActions = null;

            if (firstDiscoEvt instanceof DiscoveryCustomEvent)
                ((DiscoveryCustomEvent)firstDiscoEvt).customMessage(null);

            if (err == null) {
                if (exchCtx != null && (exchCtx.events().hasServerLeft() || exchCtx.events().hasServerJoin())) {
                    ExchangeDiscoveryEvents evts = exchCtx.events();

                    for (DiscoveryEvent evt : evts.events()) {
                        if (serverLeftEvent(evt) || serverJoinEvent(evt))
                            logExchange(evt);
                    }
                }

            }

            return true;
        }

        return false;
    }

    /**
     * @param exchangeActions Exchange actions.
     * @return Map of cache names and start descriptors.
     */
    private Map<String, DynamicCacheChangeRequest> resolveCacheRequests(ExchangeActions exchangeActions) {
        if (exchangeActions == null)
            return Collections.emptyMap();

        return exchangeActions.cacheStartRequests()
            .stream()
            .map(ExchangeActions.CacheActionData::request)
            .collect(Collectors.toMap(DynamicCacheChangeRequest::cacheName, r -> r));
    }

    /**
     * Method waits for new caches registration and cache configuration persisting to disk.
     */
    private void waitUntilNewCachesAreRegistered() {
        try {
            IgniteInternalFuture<?> registerCachesFut = registerCachesFuture;

            if (registerCachesFut != null && !registerCachesFut.isDone()) {
                final int timeout = Math.max(1000,
                    (int)(cctx.kernalContext().config().getFailureDetectionTimeout() / 2));

                for (;;) {
                    cctx.exchange().exchangerBlockingSectionBegin();

                    try {
                        registerCachesFut.get(timeout, TimeUnit.SECONDS);

                        break;
                    }
                    catch (IgniteFutureTimeoutCheckedException te) {
                        List<String> cacheNames = exchActions.cacheStartRequests().stream()
                            .map(req -> req.descriptor().cacheName())
                            .collect(Collectors.toList());

                        U.warn(log, "Failed to wait for caches configuration registration and saving within timeout. " +
                            "Probably disk is too busy or slow." +
                            "[caches=" + cacheNames + "]");
                    }
                    finally {
                        cctx.exchange().exchangerBlockingSectionEnd();
                    }
                }
            }
        }
        catch (IgniteCheckedException e) {
            U.error(log, "Failed to wait for caches registration and saving", e);
        }
    }

    /**
     * Log exchange event.
     *
     * @param evt Discovery event.
     */
    private void logExchange(DiscoveryEvent evt) {
        if (cctx.kernalContext().state().publicApiActiveState(false) && cctx.wal() != null) {
            if (cctx.wal().serializerVersion() > 1)
                try {
                    ExchangeRecord.Type type = null;

                    if (evt.type() == EVT_NODE_JOINED)
                        type = ExchangeRecord.Type.JOIN;
                    else if (evt.type() == EVT_NODE_LEFT || evt.type() == EVT_NODE_FAILED)
                        type = ExchangeRecord.Type.LEFT;

                    BaselineTopology blt = cctx.kernalContext().state().clusterState().baselineTopology();

                    if (type != null && blt != null) {
                        Short constId = blt.consistentIdMapping().get(evt.eventNode().consistentId());

                        if (constId != null)
                            cctx.wal().log(new ExchangeRecord(constId, type));
                    }
                }
                catch (IgniteCheckedException e) {
                    U.error(log, "Fail during log exchange record.", e);
                }
        }
    }

    /**
     * Cleans up resources to avoid excessive memory usage.
     */
    public void cleanUp() {
        pendingSingleMsgs.clear();
        fullMsgs.clear();
        msgs.clear();
        crd = null;
        partReleaseFut = null;
        exchActions = null;
        mergedJoinExchMsgs = null;
        pendingJoinMsg = null;
        exchCtx = null;
        newCrdFut = null;
        exchangeLocE = null;
        exchangeGlobalExceptions.clear();
    }

    /**
     * @param ver Version.
     */
    private void updateLastVersion(GridCacheVersion ver) {
        assert ver != null;

        while (true) {
            GridCacheVersion old = lastVer.get();

            if (old == null || Long.compare(old.order(), ver.order()) < 0) {
                if (lastVer.compareAndSet(old, ver))
                    break;
            }
            else
                break;
        }
    }

    /**
     * Records that this exchange if merged with another 'node join' exchange.
     *
     * @param node Joined node.
     * @param msg Joined node message if already received.
     * @return {@code True} if need to wait for message from joined server node.
     */
    private boolean addMergedJoinExchange(ClusterNode node, @Nullable GridDhtPartitionsSingleMessage msg) {
        assert Thread.holdsLock(mux);
        assert node != null;
        assert state == ExchangeLocalState.CRD : state;

        if (msg == null && newCrdFut != null)
            msg = newCrdFut.joinExchangeMessage(node.id());

        UUID nodeId = node.id();

        boolean wait = false;

        if (node.isClient()) {
            if (msg != null)
                waitAndReplyToNode(nodeId, msg);
        }
        else {
            if (mergedJoinExchMsgs == null)
                mergedJoinExchMsgs = new LinkedHashMap<>();

            if (msg != null) {
                assert msg.exchangeId().topologyVersion().equals(new AffinityTopologyVersion(node.order()));

                if (log.isInfoEnabled()) {
                    log.info("Merge server join exchange, message received [curFut=" + initialVersion() +
                        ", node=" + nodeId + ']');
                }

                mergedJoinExchMsgs.put(nodeId, msg);
            }
            else {
                if (cctx.discovery().alive(nodeId)) {
                    if (log.isInfoEnabled()) {
                        log.info("Merge server join exchange, wait for message [curFut=" + initialVersion() +
                            ", node=" + nodeId + ']');
                    }

                    wait = true;

                    mergedJoinExchMsgs.put(nodeId, null);

                    awaitMergedMsgs++;
                }
                else {
                    if (log.isInfoEnabled()) {
                        log.info("Merge server join exchange, awaited node left [curFut=" + initialVersion() +
                            ", node=" + nodeId + ']');
                    }
                }
            }
        }

        return wait;
    }

    /**
     * Merges this exchange with given one.
     *
     * @param fut Current exchange to merge with.
     * @return {@code True} if need wait for message from joined server node.
     */
    public boolean mergeJoinExchange(GridDhtPartitionsExchangeFuture fut) {
        boolean wait;

        synchronized (mux) {
            assert (!isDone() && !initFut.isDone()) || cctx.kernalContext().isStopping() : this;
            assert (mergedWith == null && state == null) || cctx.kernalContext().isStopping()  : this;

            state = ExchangeLocalState.MERGED;

            mergedWith = fut;

            ClusterNode joinedNode = firstDiscoEvt.eventNode();

            wait = fut.addMergedJoinExchange(joinedNode, pendingJoinMsg);
        }

        return wait;
    }

    /**
     * @param fut Current future.
     * @return Pending join request if any.
     */
    @Nullable public GridDhtPartitionsSingleMessage mergeJoinExchangeOnDone(GridDhtPartitionsExchangeFuture fut) {
        synchronized (mux) {
            assert !isDone();
            assert !initFut.isDone();
            assert mergedWith == null;
            assert state == null;

            state = ExchangeLocalState.MERGED;

            mergedWith = fut;

            return pendingJoinMsg;
        }
    }

    /**
     * @param node Sender node.
     * @param msg Message.
     */
    private void processMergedMessage(final ClusterNode node, final GridDhtPartitionsSingleMessage msg) {
        if (msg.client()) {
            waitAndReplyToNode(node.id(), msg);

            return;
        }

        boolean done = false;

        FinishState finishState0 = null;

        synchronized (mux) {
            if (state == ExchangeLocalState.DONE) {
                assert finishState != null;

                finishState0 = finishState;
            }
            else {
                boolean process = mergedJoinExchMsgs != null &&
                    mergedJoinExchMsgs.containsKey(node.id()) &&
                    mergedJoinExchMsgs.get(node.id()) == null;

                if (log.isInfoEnabled()) {
                    log.info("Merge server join exchange, received message [curFut=" + initialVersion() +
                        ", node=" + node.id() +
                        ", msgVer=" + msg.exchangeId().topologyVersion() +
                        ", process=" + process +
                        ", awaited=" + awaitMergedMsgs + ']');
                }

                if (process) {
                    mergedJoinExchMsgs.put(node.id(), msg);

                    assert awaitMergedMsgs > 0 : awaitMergedMsgs;

                    awaitMergedMsgs--;

                    done = awaitMergedMsgs == 0;
                }
            }
        }

        if (finishState0 != null) {
            sendAllPartitionsToNode(finishState0, msg, node.id());

            return;
        }

        if (done)
            finishExchangeOnCoordinator(null);
    }

    /**
     * Method is called on coordinator in situation when initial ExchangeFuture created on client join event was preempted
     * from exchange history because of IGNITE_EXCHANGE_HISTORY_SIZE property.
     *
     * @param node Client node that should try to reconnect to the cluster.
     * @param msg Single message received from the client which didn't find original ExchangeFuture.
     */
    public void forceClientReconnect(ClusterNode node, GridDhtPartitionsSingleMessage msg) {
        Exception reconnectException = new IgniteNeedReconnectException(node, null);

        exchangeGlobalExceptions.put(node.id(), reconnectException);

        onDone(null, reconnectException);

        GridDhtPartitionsFullMessage fullMsg = createPartitionsMessage(true, false);

        fullMsg.setErrorsMap(exchangeGlobalExceptions);

        try {
            cctx.io().send(node, fullMsg, SYSTEM_POOL);

            if (log.isDebugEnabled())
                log.debug("Full message for reconnect client was sent to node: " + node + ", fullMsg: " + fullMsg);
        }
        catch (IgniteCheckedException e) {
            U.error(log, "Failed to send reconnect client message [node=" + node + ']', e);
        }
    }

    /**
     * Processing of received single message. Actual processing in future may be delayed if init method was not
     * completed, see {@link #initDone()}
     *
     * @param node Sender node.
     * @param msg Single partition info.
     */
    public void onReceiveSingleMessage(final ClusterNode node, final GridDhtPartitionsSingleMessage msg) {
        assert !node.isDaemon() : node;
        assert msg != null;
        assert exchId.equals(msg.exchangeId()) : msg;
        assert !cctx.kernalContext().clientNode();

        if (msg.restoreState()) {
            InitNewCoordinatorFuture newCrdFut0;

            synchronized (mux) {
                assert newCrdFut != null;

                newCrdFut0 = newCrdFut;
            }

            newCrdFut0.onMessage(node, msg);

            return;
        }

        if (!msg.client()) {
            assert msg.lastVersion() != null : msg;

            updateLastVersion(msg.lastVersion());
        }

        GridDhtPartitionsExchangeFuture mergedWith0 = null;

        synchronized (mux) {
            if (state == ExchangeLocalState.MERGED) {
                assert mergedWith != null;

                mergedWith0 = mergedWith;
            }
            else {
                assert state != ExchangeLocalState.CLIENT;

                if (exchangeId().isJoined() && node.id().equals(exchId.nodeId()))
                    pendingJoinMsg = msg;
            }
        }

        if (mergedWith0 != null) {
            mergedWith0.processMergedMessage(node, msg);

            if (log.isDebugEnabled())
                log.debug("Merged message processed, message handling finished: " + msg);

            return;
        }

        initFut.listen(new CI1<IgniteInternalFuture<Boolean>>() {
            @Override public void apply(IgniteInternalFuture<Boolean> f) {
                try {
                    if (!f.get())
                        return;
                }
                catch (IgniteCheckedException e) {
                    U.error(log, "Failed to initialize exchange future: " + this, e);

                    return;
                }

                processSingleMessage(node.id(), msg);
            }
        });
    }

    /**
     * Tries to fast reply with {@link GridDhtPartitionsFullMessage} on received single message
     * in case of exchange future has already completed.
     *
     * @param node Cluster node which sent single message.
     * @param msg Single message.
     * @return {@code true} if fast reply succeed.
     */
    public boolean fastReplyOnSingleMessage(final ClusterNode node, final GridDhtPartitionsSingleMessage msg) {
        GridDhtPartitionsExchangeFuture futToFastReply = this;

        ExchangeLocalState currState;

        synchronized (mux) {
            currState = state;

            if (currState == ExchangeLocalState.MERGED)
                futToFastReply = mergedWith;
        }

        if (currState == ExchangeLocalState.DONE)
            futToFastReply.processSingleMessage(node.id(), msg);
        else if (currState == ExchangeLocalState.MERGED)
            futToFastReply.processMergedMessage(node, msg);

        return currState == ExchangeLocalState.MERGED || currState == ExchangeLocalState.DONE;
    }

    /**
     * @param nodeId Node ID.
     * @param msg Client's message.
     */
    public void waitAndReplyToNode(final UUID nodeId, final GridDhtPartitionsSingleMessage msg) {
        if (log.isDebugEnabled())
            log.debug("Single message will be handled on completion of exchange future: " + this);

        listen(new CI1<IgniteInternalFuture<AffinityTopologyVersion>>() {
            @Override public void apply(IgniteInternalFuture<AffinityTopologyVersion> fut) {
                if (cctx.kernalContext().isStopping())
                    return;

                // DynamicCacheChangeFailureMessage was sent.
                // Thus, there is no need to create and send GridDhtPartitionsFullMessage.
                if (cacheChangeFailureMsgSent)
                    return;

                FinishState finishState0;

                synchronized (mux) {
                    finishState0 = finishState;
                }

                if (finishState0 == null) {
                    assert firstDiscoEvt.type() == EVT_NODE_JOINED && firstDiscoEvt.eventNode().isClient() : this;

                    ClusterNode node = cctx.node(nodeId);

                    if (node == null) {
                        if (log.isDebugEnabled()) {
                            log.debug("No node found for nodeId: " +
                                nodeId +
                                ", handling of single message will be stopped: " +
                                msg
                            );
                        }

                        return;
                    }

                    finishState0 = new FinishState(cctx.localNodeId(),
                        initialVersion(),
                        createPartitionsMessage(true, node.version().compareToIgnoreTimestamp(PARTIAL_COUNTERS_MAP_SINCE) >= 0));
                }

                sendAllPartitionsToNode(finishState0, msg, nodeId);
            }
        });
    }

    /**
     * Note this method performs heavy updatePartitionSingleMap operation, this operation is moved out from the
     * synchronized block. Only count of such updates {@link #pendingSingleUpdates} is managed under critical section.
     *
     * @param nodeId Sender node.
     * @param msg Partition single message.
     */
    private void processSingleMessage(UUID nodeId, GridDhtPartitionsSingleMessage msg) {
        if (msg.client()) {
            if (msg.activeQueries() != null)
                cctx.coordinators().processClientActiveQueries(nodeId, msg.activeQueries());

            waitAndReplyToNode(nodeId, msg);

            return;
        }

        boolean allReceived = false; // Received all expected messages.
        boolean updateSingleMap = false;

        FinishState finishState0 = null;

        synchronized (mux) {
            assert crd != null;

            switch (state) {
                case DONE: {
                    if (log.isInfoEnabled()) {
                        log.info("Received single message, already done [ver=" + initialVersion() +
                            ", node=" + nodeId + ']');
                    }

                    assert finishState != null;

                    finishState0 = finishState;

                    break;
                }

                case CRD: {
                    assert crd.isLocal() : crd;

                    if (remaining.remove(nodeId)) {
                        updateSingleMap = true;

                        pendingSingleUpdates++;

                        if ((stateChangeExchange() || dynamicCacheStartExchange()) && msg.getError() != null)
                            exchangeGlobalExceptions.put(nodeId, msg.getError());

                        allReceived = remaining.isEmpty();

                        if (log.isInfoEnabled()) {
                            log.info("Coordinator received single message [ver=" + initialVersion() +
                                ", node=" + nodeId +
                                ", allReceived=" + allReceived + ']');
                        }
                    }
                    else if (log.isDebugEnabled())
                        log.debug("Coordinator received single message it didn't expect to receive: " + msg);

                    break;
                }

                case SRV:
                case BECOME_CRD: {
                    if (log.isInfoEnabled()) {
                        log.info("Non-coordinator received single message [ver=" + initialVersion() +
                            ", node=" + nodeId + ", state=" + state + ']');
                    }

                    pendingSingleMsgs.put(nodeId, msg);

                    break;
                }

                default:
                    assert false : state;
            }
        }

        if (finishState0 != null) {
            // DynamicCacheChangeFailureMessage was sent.
            // Thus, there is no need to create and send GridDhtPartitionsFullMessage.
            if (!cacheChangeFailureMsgSent)
                sendAllPartitionsToNode(finishState0, msg, nodeId);

            return;
        }

        if (updateSingleMap) {
            try {
                // Do not update partition map, in case cluster transitioning to inactive state.
                if (!deactivateCluster())
                    updatePartitionSingleMap(nodeId, msg);
            }
            finally {
                synchronized (mux) {
                    assert pendingSingleUpdates > 0;

                    pendingSingleUpdates--;

                    if (pendingSingleUpdates == 0)
                        mux.notifyAll();
                }
            }
        }
        if (allReceived) {
            if (!awaitSingleMapUpdates())
                return;

            onAllReceived(null);
        }
    }

    /**
     * @return {@code False} if interrupted.
     */
    private boolean awaitSingleMapUpdates() {
        try {
            synchronized (mux) {
                while (pendingSingleUpdates > 0)
                    U.wait(mux);
            }

            return true;
        }
        catch (IgniteInterruptedCheckedException e) {
            U.warn(log, "Failed to wait for partition map updates, thread was interrupted: " + e);

            return false;
        }
    }

    /**
     * @param fut Affinity future.
     */
    private void onAffinityInitialized(IgniteInternalFuture<Map<Integer, Map<Integer, List<UUID>>>> fut) {
        try {
            assert fut.isDone();

            Map<Integer, Map<Integer, List<UUID>>> assignmentChange = fut.get();

            GridDhtPartitionsFullMessage m = createPartitionsMessage(false, false);

            CacheAffinityChangeMessage msg = new CacheAffinityChangeMessage(exchId, m, assignmentChange);

            if (log.isDebugEnabled())
                log.debug("Centralized affinity exchange, send affinity change message: " + msg);

            cctx.discovery().sendCustomEvent(msg);
        }
        catch (IgniteCheckedException e) {
            onDone(e);
        }
    }

    /**
     * @param top Topology.
     */
    private void assignPartitionSizes(GridDhtPartitionTopology top) {
        Map<Integer, Long> partSizes = new HashMap<>();

        for (Map.Entry<UUID, GridDhtPartitionsSingleMessage> e : msgs.entrySet()) {
            GridDhtPartitionsSingleMessage singleMsg = e.getValue();

            GridDhtPartitionMap partMap = singleMsg.partitions().get(top.groupId());

            if (partMap == null)
                continue;

            for (Map.Entry<Integer, GridDhtPartitionState> e0 : partMap.entrySet()) {
                int p = e0.getKey();
                GridDhtPartitionState state = e0.getValue();

                if (state == GridDhtPartitionState.OWNING)
                    partSizes.put(p, singleMsg.partitionSizes(top.groupId()).get(p));
            }
        }

        for (GridDhtLocalPartition locPart : top.currentLocalPartitions()) {
            if (locPart.state() == GridDhtPartitionState.OWNING)
                partSizes.put(locPart.id(), locPart.fullSize());
        }

        top.globalPartSizes(partSizes);
    }

    /**
     * Collects and determines new owners of partitions for all nodes for given {@code top}.
     *
     * @param top Topology to assign.
     */
    private void assignPartitionStates(GridDhtPartitionTopology top) {
        Map<Integer, CounterWithNodes> maxCntrs = new HashMap<>();
        Map<Integer, Long> minCntrs = new HashMap<>();

        for (Map.Entry<UUID, GridDhtPartitionsSingleMessage> e : msgs.entrySet()) {
            CachePartitionPartialCountersMap nodeCntrs = e.getValue().partitionUpdateCounters(top.groupId(),
                top.partitions());

            assert nodeCntrs != null;

            for (int i = 0; i < nodeCntrs.size(); i++) {
                int p = nodeCntrs.partitionAt(i);

                UUID uuid = e.getKey();

                GridDhtPartitionState state = top.partitionState(uuid, p);

                if (state != GridDhtPartitionState.OWNING && state != GridDhtPartitionState.MOVING)
                    continue;

                long cntr = state == GridDhtPartitionState.MOVING ?
                    nodeCntrs.initialUpdateCounterAt(i) :
                    nodeCntrs.updateCounterAt(i);

                Long minCntr = minCntrs.get(p);

                if (minCntr == null || minCntr > cntr)
                    minCntrs.put(p, cntr);

                if (state != GridDhtPartitionState.OWNING)
                    continue;

                CounterWithNodes maxCntr = maxCntrs.get(p);

                if (maxCntr == null || cntr > maxCntr.cnt)
                    maxCntrs.put(p, new CounterWithNodes(cntr, e.getValue().partitionSizes(top.groupId()).get(p), uuid));
                else if (cntr == maxCntr.cnt)
                    maxCntr.nodes.add(uuid);
            }
        }

        // Also must process counters from the local node.
        for (GridDhtLocalPartition part : top.currentLocalPartitions()) {
            GridDhtPartitionState state = top.partitionState(cctx.localNodeId(), part.id());

            if (state != GridDhtPartitionState.OWNING && state != GridDhtPartitionState.MOVING)
                continue;

            final long cntr = state == GridDhtPartitionState.MOVING ? part.initialUpdateCounter() : part.updateCounter();

            Long minCntr = minCntrs.get(part.id());

            if (minCntr == null || minCntr > cntr)
                minCntrs.put(part.id(), cntr);

            if (state != GridDhtPartitionState.OWNING)
                continue;

            CounterWithNodes maxCntr = maxCntrs.get(part.id());

            if (maxCntr == null && cntr == 0) {
                CounterWithNodes cntrObj = new CounterWithNodes(0, 0L, cctx.localNodeId());

                for (UUID nodeId : msgs.keySet()) {
                    if (top.partitionState(nodeId, part.id()) == GridDhtPartitionState.OWNING)
                        cntrObj.nodes.add(nodeId);
                }

                maxCntrs.put(part.id(), cntrObj);
            }
            else if (maxCntr == null || cntr > maxCntr.cnt)
                maxCntrs.put(part.id(), new CounterWithNodes(cntr, part.fullSize(), cctx.localNodeId()));
            else if (cntr == maxCntr.cnt)
                maxCntr.nodes.add(cctx.localNodeId());
        }

        Map<Integer, Map<Integer, Long>> partHistReserved0 = partHistReserved;

        Map<Integer, Long> localReserved = partHistReserved0 != null ? partHistReserved0.get(top.groupId()) : null;

        Set<Integer> haveHistory = new HashSet<>();

        for (Map.Entry<Integer, Long> e : minCntrs.entrySet()) {
            int p = e.getKey();
            long minCntr = e.getValue();

            CounterWithNodes maxCntrObj = maxCntrs.get(p);

            long maxCntr = maxCntrObj != null ? maxCntrObj.cnt : 0;

            // If minimal counter is zero, do clean preloading.
            if (minCntr == 0 || minCntr == maxCntr)
                continue;

            if (localReserved != null) {
                Long localCntr = localReserved.get(p);

                if (localCntr != null && localCntr <= minCntr && maxCntrObj.nodes.contains(cctx.localNodeId())) {
                    partHistSuppliers.put(cctx.localNodeId(), top.groupId(), p, localCntr);

                    haveHistory.add(p);

                    continue;
                }
            }

            for (Map.Entry<UUID, GridDhtPartitionsSingleMessage> e0 : msgs.entrySet()) {
                Long histCntr = e0.getValue().partitionHistoryCounters(top.groupId()).get(p);

                if (histCntr != null && histCntr <= minCntr && maxCntrObj.nodes.contains(e0.getKey())) {
                    partHistSuppliers.put(e0.getKey(), top.groupId(), p, histCntr);

                    haveHistory.add(p);

                    break;
                }
            }
        }

        Map<Integer, Set<UUID>> ownersByUpdCounters = new HashMap<>(maxCntrs.size());
        for (Map.Entry<Integer, CounterWithNodes> e : maxCntrs.entrySet())
            ownersByUpdCounters.put(e.getKey(), e.getValue().nodes);

        Map<Integer, Long> partSizes = new HashMap<>(maxCntrs.size());
        for (Map.Entry<Integer, CounterWithNodes> e : maxCntrs.entrySet())
            partSizes.put(e.getKey(), e.getValue().size);

        top.globalPartSizes(partSizes);

        Map<UUID, Set<Integer>> partitionsToRebalance = top.resetOwners(ownersByUpdCounters, haveHistory);

        for (Map.Entry<UUID, Set<Integer>> e : partitionsToRebalance.entrySet()) {
            UUID nodeId = e.getKey();
            Set<Integer> parts = e.getValue();

            for (int part : parts)
                partsToReload.put(nodeId, top.groupId(), part);
        }
    }

    /**
     * Detect lost partitions.
     *
     * @param resTopVer Result topology version.
     */
    private void detectLostPartitions(AffinityTopologyVersion resTopVer) {
        boolean detected = false;

        long time = System.currentTimeMillis();

        synchronized (cctx.exchange().interruptLock()) {
            if (Thread.currentThread().isInterrupted())
                return;

            for (CacheGroupContext grp : cctx.cache().cacheGroups()) {
                if (!grp.isLocal()) {
                    boolean detectedOnGrp = grp.topology().detectLostPartitions(resTopVer, events().lastEvent());

                    detected |= detectedOnGrp;
                }
            }
        }

        if (detected) {
            if (log.isDebugEnabled())
                log.debug("Partitions have been scheduled to resend [reason=" +
                    "Lost partitions detect on " + resTopVer + "]");

            cctx.exchange().scheduleResendPartitions();
        }

        if (log.isInfoEnabled())
            log.info("Detecting lost partitions performed in " + (System.currentTimeMillis() - time) + " ms.");
    }

    /**
     * @param cacheNames Cache names.
     */
    private void resetLostPartitions(Collection<String> cacheNames) {
        assert !exchCtx.mergeExchanges();

        synchronized (cctx.exchange().interruptLock()) {
            if (Thread.currentThread().isInterrupted())
                return;

            for (CacheGroupContext grp : cctx.cache().cacheGroups()) {
                if (grp.isLocal())
                    continue;

                for (String cacheName : cacheNames) {
                    if (grp.hasCache(cacheName)) {
                        grp.topology().resetLostPartitions(initialVersion());

                        break;
                    }
                }
            }
        }
    }

    /**
     * Creates an IgniteCheckedException that is used as root cause of the exchange initialization failure.
     * This method aggregates all the exceptions provided from all participating nodes.
     *
     * @param globalExceptions collection exceptions from all participating nodes.
     * @return exception that represents a cause of the exchange initialization failure.
     */
    private IgniteCheckedException createExchangeException(Map<UUID, Exception> globalExceptions) {
        IgniteCheckedException ex = new IgniteCheckedException("Failed to complete exchange process.");

        for (Map.Entry<UUID, Exception> entry : globalExceptions.entrySet())
            if (ex != entry.getValue())
                ex.addSuppressed(entry.getValue());

        return ex;
    }

    /**
     * @return {@code true} if the given {@code discoEvt} supports the rollback procedure.
     */
    private boolean isRollbackSupported() {
        if (!firstEvtDiscoCache.checkAttribute(ATTR_DYNAMIC_CACHE_START_ROLLBACK_SUPPORTED, Boolean.TRUE))
            return false;

        // Currently the rollback process is supported for dynamically started caches only.
        return firstDiscoEvt.type() == EVT_DISCOVERY_CUSTOM_EVT && dynamicCacheStartExchange();
    }

    /**
     * Sends {@link DynamicCacheChangeFailureMessage} to all participated nodes
     * that represents a cause of exchange failure.
     */
    private void sendExchangeFailureMessage() {
        assert crd != null && crd.isLocal();

        try {
            IgniteCheckedException err = createExchangeException(exchangeGlobalExceptions);

            List<String> cacheNames = new ArrayList<>(exchActions.cacheStartRequests().size());

            for (ExchangeActions.CacheActionData actionData : exchActions.cacheStartRequests())
                cacheNames.add(actionData.request().cacheName());

            DynamicCacheChangeFailureMessage msg = new DynamicCacheChangeFailureMessage(
                cctx.localNode(), exchId, err, cacheNames);

            if (log.isDebugEnabled())
                log.debug("Dynamic cache change failed (send message to all participating nodes): " + msg);

            cacheChangeFailureMsgSent = true;

            cctx.discovery().sendCustomEvent(msg);

            return;
        }
        catch (IgniteCheckedException  e) {
            if (reconnectOnError(e))
                onDone(new IgniteNeedReconnectException(cctx.localNode(), e));
            else
                onDone(e);
        }
    }

    /**
     * @param sndResNodes Additional nodes to send finish message to.
     */
    private void onAllReceived(@Nullable Collection<ClusterNode> sndResNodes) {
        try {
            assert crd.isLocal();

            assert partHistSuppliers.isEmpty() : partHistSuppliers;

            if (!exchCtx.mergeExchanges() && !crd.equals(events().discoveryCache().serverNodes().get(0))) {
                for (CacheGroupContext grp : cctx.cache().cacheGroups()) {
                    if (grp.isLocal())
                        continue;

                    // It is possible affinity is not initialized.
                    // For example, dynamic cache start failed.
                    if (grp.affinity().lastVersion().topologyVersion() > 0)
                        grp.topology().beforeExchange(this, !centralizedAff && !forceAffReassignment, false);
                    else
                        assert exchangeLocE != null :
                            "Affinity is not calculated for the cache group [groupName=" + grp.name() + "]";
                }
            }

            if (exchCtx.mergeExchanges()) {
                if (log.isInfoEnabled())
                    log.info("Coordinator received all messages, try merge [ver=" + initialVersion() + ']');

                long time = System.currentTimeMillis();

                boolean finish = cctx.exchange().mergeExchangesOnCoordinator(this);

                if (log.isInfoEnabled())
                    log.info("Exchanges merging performed in " + (System.currentTimeMillis() - time) + " ms.");

                if (!finish)
                    return;
            }

            finishExchangeOnCoordinator(sndResNodes);
        }
        catch (IgniteCheckedException e) {
            if (reconnectOnError(e))
                onDone(new IgniteNeedReconnectException(cctx.localNode(), e));
            else
                onDone(e);
        }
    }

    /**
     * @param sndResNodes Additional nodes to send finish message to.
     */
    private void finishExchangeOnCoordinator(@Nullable Collection<ClusterNode> sndResNodes) {
        try {
            if (!F.isEmpty(exchangeGlobalExceptions) && dynamicCacheStartExchange() && isRollbackSupported()) {
                sendExchangeFailureMessage();

                return;
            }

            AffinityTopologyVersion resTopVer = exchCtx.events().topologyVersion();

            if (log.isInfoEnabled()) {
                log.info("finishExchangeOnCoordinator [topVer=" + initialVersion() +
                    ", resVer=" + resTopVer + ']');
            }

            Map<Integer, CacheGroupAffinityMessage> idealAffDiff = null;

            long time = System.currentTimeMillis();

            if (exchCtx.mergeExchanges()) {
                synchronized (mux) {
                    if (mergedJoinExchMsgs != null) {
                        for (Map.Entry<UUID, GridDhtPartitionsSingleMessage> e : mergedJoinExchMsgs.entrySet()) {
                            msgs.put(e.getKey(), e.getValue());

                            updatePartitionSingleMap(e.getKey(), e.getValue());
                        }
                    }
                }

                assert exchCtx.events().hasServerJoin() || exchCtx.events().hasServerLeft();

                exchCtx.events().processEvents(this);

                if (exchCtx.events().hasServerLeft())
                    idealAffDiff = cctx.affinity().onServerLeftWithExchangeMergeProtocol(this);
                else
                    cctx.affinity().onServerJoinWithExchangeMergeProtocol(this, true);

                for (CacheGroupDescriptor desc : cctx.affinity().cacheGroups().values()) {
                    if (desc.config().getCacheMode() == CacheMode.LOCAL)
                        continue;

                    CacheGroupContext grp = cctx.cache().cacheGroup(desc.groupId());

                    GridDhtPartitionTopology top = grp != null ? grp.topology() :
                        cctx.exchange().clientTopology(desc.groupId(), events().discoveryCache());

                    top.beforeExchange(this, true, true);
                }
            }

            if (log.isInfoEnabled())
                log.info("Affinity changes (coordinator) applied in " + (System.currentTimeMillis() - time) + " ms.");

            Map<Integer, CacheGroupAffinityMessage> joinedNodeAff = null;

            for (Map.Entry<UUID, GridDhtPartitionsSingleMessage> e : msgs.entrySet()) {
                GridDhtPartitionsSingleMessage msg = e.getValue();

                if (exchCtx.newMvccCoordinator())
                    exchCtx.addActiveQueries(e.getKey(), msg.activeQueries());

                // Apply update counters after all single messages are received.
                for (Map.Entry<Integer, GridDhtPartitionMap> entry : msg.partitions().entrySet()) {
                    Integer grpId = entry.getKey();

                    CacheGroupContext grp = cctx.cache().cacheGroup(grpId);

                    GridDhtPartitionTopology top = grp != null ? grp.topology() :
                        cctx.exchange().clientTopology(grpId, events().discoveryCache());

                    CachePartitionPartialCountersMap cntrs = msg.partitionUpdateCounters(grpId,
                        top.partitions());

                    if (cntrs != null)
                        top.collectUpdateCounters(cntrs);
                }

                Collection<Integer> affReq = msg.cacheGroupsAffinityRequest();

                if (affReq != null) {
                    joinedNodeAff = CacheGroupAffinityMessage.createAffinityMessages(cctx,
                        resTopVer,
                        affReq,
                        joinedNodeAff);
                }
            }

            validatePartitionsState();

            if (firstDiscoEvt.type() == EVT_DISCOVERY_CUSTOM_EVT) {
                assert firstDiscoEvt instanceof DiscoveryCustomEvent;

                if (activateCluster() || changedBaseline())
                    assignPartitionsStates();

                DiscoveryCustomMessage discoveryCustomMessage = ((DiscoveryCustomEvent) firstDiscoEvt).customMessage();

                if (discoveryCustomMessage instanceof DynamicCacheChangeBatch) {
                    if (exchActions != null) {
                        assignPartitionsStates();

                        Set<String> caches = exchActions.cachesToResetLostPartitions();

                        if (!F.isEmpty(caches))
                            resetLostPartitions(caches);
                    }
                }
                else if (discoveryCustomMessage instanceof SnapshotDiscoveryMessage
                        && ((SnapshotDiscoveryMessage)discoveryCustomMessage).needAssignPartitions())
                    assignPartitionsStates();
            }
            else {
                if (exchCtx.events().hasServerJoin())
                    assignPartitionsStates();

                if (exchCtx.events().hasServerLeft())
                    detectLostPartitions(resTopVer);
            }

            // Recalculate new affinity based on partitions availability.
            if (!exchCtx.mergeExchanges() && forceAffReassignment)
                idealAffDiff = cctx.affinity().onCustomEventWithEnforcedAffinityReassignment(this);

            for (CacheGroupContext grpCtx : cctx.cache().cacheGroups()) {
                if (!grpCtx.isLocal())
                    grpCtx.topology().applyUpdateCounters();
            }

            updateLastVersion(cctx.versions().last());

            cctx.versions().onExchange(lastVer.get().order());

            IgniteProductVersion minVer = exchCtx.events().discoveryCache().minimumNodeVersion();

            time = System.currentTimeMillis();

            GridDhtPartitionsFullMessage msg = createPartitionsMessage(true,
                minVer.compareToIgnoreTimestamp(PARTIAL_COUNTERS_MAP_SINCE) >= 0);

            if (exchCtx.mergeExchanges()) {
                assert !centralizedAff;

                msg.resultTopologyVersion(resTopVer);

                if (exchCtx.events().hasServerLeft())
                    msg.idealAffinityDiff(idealAffDiff);
            }
            else if (forceAffReassignment)
                msg.idealAffinityDiff(idealAffDiff);

            msg.prepareMarshal(cctx);

            if (log.isInfoEnabled())
                log.info("Preparing Full Message performed in " + (System.currentTimeMillis() - time) + " ms.");

            synchronized (mux) {
                finishState = new FinishState(crd.id(), resTopVer, msg);

                state = ExchangeLocalState.DONE;
            }

            if (centralizedAff) {
                assert !exchCtx.mergeExchanges();

                time = System.currentTimeMillis();

                IgniteInternalFuture<Map<Integer, Map<Integer, List<UUID>>>> fut = cctx.affinity().initAffinityOnNodeLeft(this);

                if (!fut.isDone()) {
                    fut.listen(new IgniteInClosure<IgniteInternalFuture<Map<Integer, Map<Integer, List<UUID>>>>>() {
                        @Override public void apply(IgniteInternalFuture<Map<Integer, Map<Integer, List<UUID>>>> fut) {
                            onAffinityInitialized(fut);
                        }
                    });
                }
                else
                    onAffinityInitialized(fut);

                if (log.isInfoEnabled())
                    log.info("Centralized affinity changes are performed in " + (System.currentTimeMillis() - time) + " ms.");
            }
            else {
                Set<ClusterNode> nodes;

                Map<UUID, GridDhtPartitionsSingleMessage> mergedJoinExchMsgs0;

                synchronized (mux) {
                    srvNodes.remove(cctx.localNode());

                    nodes = new LinkedHashSet<>(srvNodes);

                    mergedJoinExchMsgs0 = mergedJoinExchMsgs;

                    if (mergedJoinExchMsgs != null) {
                        for (Map.Entry<UUID, GridDhtPartitionsSingleMessage> e : mergedJoinExchMsgs.entrySet()) {
                            if (e.getValue() != null) {
                                ClusterNode node = cctx.discovery().node(e.getKey());

                                if (node != null)
                                    nodes.add(node);
                            }
                        }
                    }

                    if (!F.isEmpty(sndResNodes))
                        nodes.addAll(sndResNodes);
                }

                time = System.currentTimeMillis();

                if (!nodes.isEmpty())
                    sendAllPartitions(msg, nodes, mergedJoinExchMsgs0, joinedNodeAff);

                partitionsSent = true;

                if (log.isInfoEnabled())
                    log.info("Sending Full Message to all nodes performed in " + (System.currentTimeMillis() - time) + " ms.");

                if (!stateChangeExchange())
                    onDone(exchCtx.events().topologyVersion(), null);

                for (Map.Entry<UUID, GridDhtPartitionsSingleMessage> e : pendingSingleMsgs.entrySet()) {
                    if (log.isInfoEnabled()) {
                        log.info("Process pending message on coordinator [node=" + e.getKey() +
                            ", ver=" + initialVersion() +
                            ", resVer=" + resTopVer + ']');
                    }

                    processSingleMessage(e.getKey(), e.getValue());
                }
            }

            if (stateChangeExchange()) {
                StateChangeRequest req = exchActions.stateChangeRequest();

                assert req != null : exchActions;

                boolean stateChangeErr = false;

                if (!F.isEmpty(exchangeGlobalExceptions)) {
                    stateChangeErr = true;

                    cctx.kernalContext().state().onStateChangeError(exchangeGlobalExceptions, req);
                }
                else {
                    boolean hasMoving = !partsToReload.isEmpty();

                    Set<Integer> waitGrps = cctx.affinity().waitGroups();

                    if (!hasMoving) {
                        for (CacheGroupContext grpCtx : cctx.cache().cacheGroups()) {
                            if (waitGrps.contains(grpCtx.groupId()) && grpCtx.topology().hasMovingPartitions()) {
                                hasMoving = true;

                                break;
                            }

                        }
                    }

                    cctx.kernalContext().state().onExchangeFinishedOnCoordinator(this, hasMoving);
                }

                boolean active = !stateChangeErr && req.activate();

                ChangeGlobalStateFinishMessage stateFinishMsg = new ChangeGlobalStateFinishMessage(
                    req.requestId(),
                    active,
                    !stateChangeErr);

                cctx.discovery().sendCustomEvent(stateFinishMsg);

                if (!centralizedAff)
                    onDone(exchCtx.events().topologyVersion(), null);
            }
        }
        catch (IgniteCheckedException e) {
            if (reconnectOnError(e))
                onDone(new IgniteNeedReconnectException(cctx.localNode(), e));
            else
                onDone(e);
        }
    }

    /**
     * Collects non local cache group descriptors.
     *
     * @return Collection of non local cache group descriptors.
     */
    private List<CacheGroupDescriptor> nonLocalCacheGroupDescriptors() {
        return cctx.affinity().cacheGroups().values().stream()
            .filter(grpDesc -> grpDesc.config().getCacheMode() != CacheMode.LOCAL)
            .collect(Collectors.toList());
    }

    /**
     * Validates that partition update counters and cache sizes for all caches are consistent.
     */
    private void validatePartitionsState() {
        long time = System.currentTimeMillis();

        try {
            U.doInParallel(
                cctx.kernalContext().getSystemExecutorService(),
                nonLocalCacheGroupDescriptors(),
                grpDesc -> {
                    CacheGroupContext grpCtx = cctx.cache().cacheGroup(grpDesc.groupId());

                    GridDhtPartitionTopology top = grpCtx != null
                        ? grpCtx.topology()
                        : cctx.exchange().clientTopology(grpDesc.groupId(), events().discoveryCache());

                    // Do not validate read or write through caches or caches with disabled rebalance
                    // or ExpiryPolicy is set or validation is disabled.
                    if (grpCtx == null
                        || grpCtx.config().isReadThrough()
                        || grpCtx.config().isWriteThrough()
                        || grpCtx.config().getCacheStoreFactory() != null
                        || grpCtx.config().getRebalanceDelay() == -1
                        || grpCtx.config().getRebalanceMode() == CacheRebalanceMode.NONE
                        || grpCtx.config().getExpiryPolicyFactory() == null
                        || SKIP_PARTITION_SIZE_VALIDATION)
                        return;

                    try {
                        validator.validatePartitionCountersAndSizes(GridDhtPartitionsExchangeFuture.this, top, msgs);
                    }
                    catch (IgniteCheckedException ex) {
                        log.warning("Partition states validation has failed for group: " + grpCtx.cacheOrGroupName() + ". " + ex.getMessage());
                        // TODO: Handle such errors https://issues.apache.org/jira/browse/IGNITE-7833
                    }
                }
            );
        }
        catch (IgniteCheckedException e) {
            throw new IgniteException("Failed to validate partitions state", e);
        }

        if (log.isInfoEnabled())
            log.info("Partitions validation performed in " + (System.currentTimeMillis() - time) + " ms.");
    }

    /**
     *
     */
    private void assignPartitionsStates() {
        long time = System.currentTimeMillis();

        try {
            U.doInParallel(
                cctx.kernalContext().getSystemExecutorService(),
                nonLocalCacheGroupDescriptors(),
                grpDesc -> {
                    CacheGroupContext grpCtx = cctx.cache().cacheGroup(grpDesc.groupId());

                    GridDhtPartitionTopology top = grpCtx != null
                        ? grpCtx.topology()
                        : cctx.exchange().clientTopology(grpDesc.groupId(), events().discoveryCache());

                    if (!CU.isPersistentCache(grpDesc.config(), cctx.gridConfig().getDataStorageConfiguration()))
                        assignPartitionSizes(top);
                    else
                        assignPartitionStates(top);
                }
            );
        }
        catch (IgniteCheckedException e) {
            throw new IgniteException("Failed to assign partition states", e);
        }

        if (log.isInfoEnabled())
            log.info("Partitions assignment performed in " + (System.currentTimeMillis() - time) + " ms.");
    }

    /**
     * @param finishState State.
     * @param msg Request.
     * @param nodeId Node ID.
     */
    private void sendAllPartitionsToNode(FinishState finishState, GridDhtPartitionsSingleMessage msg, UUID nodeId) {
        ClusterNode node = cctx.node(nodeId);

        if (node == null) {
            if (log.isDebugEnabled())
                log.debug("Failed to send partitions, node failed: " + nodeId);

            return;
        }

        GridDhtPartitionsFullMessage fullMsg = finishState.msg.copy();

        Collection<Integer> affReq = msg.cacheGroupsAffinityRequest();

        if (affReq != null) {
            Map<Integer, CacheGroupAffinityMessage> aff = CacheGroupAffinityMessage.createAffinityMessages(
                cctx,
                finishState.resTopVer,
                affReq,
                null);

            fullMsg.joinedNodeAffinity(aff);
        }

        if (!fullMsg.exchangeId().equals(msg.exchangeId())) {
            fullMsg = fullMsg.copy();

            fullMsg.exchangeId(msg.exchangeId());
        }

        try {
            cctx.io().send(node, fullMsg, SYSTEM_POOL);

            if (log.isTraceEnabled()) {
                log.trace("Full message was sent to node: " +
                    node +
                    ", fullMsg: " + fullMsg
                );
            }
        }
        catch (ClusterTopologyCheckedException e) {
            if (log.isDebugEnabled())
                log.debug("Failed to send partitions, node failed: " + node);
        }
        catch (IgniteCheckedException e) {
            U.error(log, "Failed to send partitions [node=" + node + ']', e);
        }
    }

    /**
     * @param node Sender node.
     * @param msg Full partition info.
     */
    public void onReceiveFullMessage(final ClusterNode node, final GridDhtPartitionsFullMessage msg) {
        assert msg != null;
        assert msg.exchangeId() != null : msg;
        assert !node.isDaemon() : node;

        initFut.listen(new CI1<IgniteInternalFuture<Boolean>>() {
            @Override public void apply(IgniteInternalFuture<Boolean> f) {
                try {
                    if (!f.get())
                        return;
                }
                catch (IgniteCheckedException e) {
                    U.error(log, "Failed to initialize exchange future: " + this, e);

                    return;
                }

                processFullMessage(true, node, msg);
            }
        });
    }

    /**
     * @param node Sender node.
     * @param msg Message with full partition info.
     */
    public void onReceivePartitionRequest(final ClusterNode node, final GridDhtPartitionsSingleRequest msg) {
        assert !cctx.kernalContext().clientNode() || msg.restoreState();
        assert !node.isDaemon() && !node.isClient() : node;

        initFut.listen(new CI1<IgniteInternalFuture<Boolean>>() {
            @Override public void apply(IgniteInternalFuture<Boolean> fut) {
                processSinglePartitionRequest(node, msg);
            }
        });
    }

    /**
     * @param node Sender node.
     * @param msg Message.
     */
    private void processSinglePartitionRequest(ClusterNode node, GridDhtPartitionsSingleRequest msg) {
        FinishState finishState0 = null;

        synchronized (mux) {
            if (crd == null) {
                if (log.isInfoEnabled())
                    log.info("Ignore partitions request, no coordinator [node=" + node.id() + ']');

                return;
            }

            switch (state) {
                case DONE: {
                    assert finishState != null;

                    if (node.id().equals(finishState.crdId)) {
                        if (log.isInfoEnabled())
                            log.info("Ignore partitions request, finished exchange with this coordinator: " + msg);

                        return;
                    }

                    finishState0 = finishState;

                    break;
                }

                case CRD:
                case BECOME_CRD: {
                    if (log.isInfoEnabled())
                        log.info("Ignore partitions request, node is coordinator: " + msg);

                    return;
                }

                case CLIENT:
                case SRV: {
                    if (!cctx.discovery().alive(node)) {
                        if (log.isInfoEnabled())
                            log.info("Ignore partitions request, node is not alive [node=" + node.id() + ']');

                        return;
                    }

                    if (msg.restoreState()) {
                        if (!node.equals(crd)) {
                            if (node.order() > crd.order()) {
                                if (log.isInfoEnabled()) {
                                    log.info("Received partitions request, change coordinator [oldCrd=" + crd.id() +
                                        ", newCrd=" + node.id() + ']');
                                }

                                crd = node; // Do not allow to process FullMessage from old coordinator.
                            }
                            else {
                                if (log.isInfoEnabled()) {
                                    log.info("Ignore restore state request, coordinator changed [oldCrd=" + crd.id() +
                                        ", newCrd=" + node.id() + ']');
                                }

                                return;
                            }
                        }
                    }

                    break;
                }

                default:
                    assert false : state;
            }
        }

        if (msg.restoreState()) {
            try {
                assert msg.restoreExchangeId() != null : msg;

                GridDhtPartitionsSingleMessage res;

                if (dynamicCacheStartExchange() && exchangeLocE != null) {
                    res = new GridDhtPartitionsSingleMessage(msg.restoreExchangeId(),
                        cctx.kernalContext().clientNode(),
                        cctx.versions().last(),
                        true);

                    res.setError(exchangeLocE);
                }
                else {
                    res = cctx.exchange().createPartitionsSingleMessage(
                        msg.restoreExchangeId(),
                        cctx.kernalContext().clientNode(),
                        true,
                        node.version().compareToIgnoreTimestamp(PARTIAL_COUNTERS_MAP_SINCE) >= 0,
                        exchActions);

                    if (localJoinExchange() && finishState0 == null)
                        res.cacheGroupsAffinityRequest(exchCtx.groupsAffinityRequestOnJoin());
                }

                res.restoreState(true);

                if (log.isInfoEnabled()) {
                    log.info("Send restore state response [node=" + node.id() +
                        ", exchVer=" + msg.restoreExchangeId().topologyVersion() +
                        ", hasState=" + (finishState0 != null) +
                        ", affReq=" + !F.isEmpty(res.cacheGroupsAffinityRequest()) + ']');
                }

                res.finishMessage(finishState0 != null ? finishState0.msg : null);

                cctx.io().send(node, res, SYSTEM_POOL);
            }
            catch (ClusterTopologyCheckedException ignored) {
                if (log.isDebugEnabled())
                    log.debug("Node left during partition exchange [nodeId=" + node.id() + ", exchId=" + exchId + ']');
            }
            catch (IgniteCheckedException e) {
                U.error(log, "Failed to send partitions message [node=" + node + ", msg=" + msg + ']', e);
            }

            return;
        }

        try {
            sendLocalPartitions(node);
        }
        catch (IgniteCheckedException e) {
            U.error(log, "Failed to send message to coordinator: " + e);
        }
    }

    /**
     * @param checkCrd If {@code true} checks that local node is exchange coordinator.
     * @param node Sender node.
     * @param msg Message.
     */
    private void processFullMessage(boolean checkCrd, ClusterNode node, GridDhtPartitionsFullMessage msg) {
        try {
            assert exchId.equals(msg.exchangeId()) : msg;
            assert msg.lastVersion() != null : msg;

            if (checkCrd) {
                assert node != null;

                synchronized (mux) {
                    if (crd == null) {
                        if (log.isInfoEnabled())
                            log.info("Ignore full message, all server nodes left: " + msg);

                        return;
                    }

                    switch (state) {
                        case CRD:
                        case BECOME_CRD: {
                            if (log.isInfoEnabled())
                                log.info("Ignore full message, node is coordinator: " + msg);

                            return;
                        }

                        case DONE: {
                            if (log.isInfoEnabled())
                                log.info("Ignore full message, future is done: " + msg);

                            return;
                        }

                        case SRV:
                        case CLIENT: {
                            if (!crd.equals(node)) {
                                if (log.isInfoEnabled()) {
                                    log.info("Received full message from non-coordinator [node=" + node.id() +
                                        ", nodeOrder=" + node.order() +
                                        ", crd=" + crd.id() +
                                        ", crdOrder=" + crd.order() + ']');
                                }

                                if (node.order() > crd.order())
                                    fullMsgs.put(node, msg);

                                return;
                            }
                            else {
                                if (!F.isEmpty(msg.getErrorsMap())) {
                                    Exception e = msg.getErrorsMap().get(cctx.localNodeId());

                                    if (e instanceof IgniteNeedReconnectException) {
                                        onDone(e);

                                        return;
                                    }
                                }

                                AffinityTopologyVersion resVer = msg.resultTopologyVersion() != null ? msg.resultTopologyVersion() : initialVersion();

                                if (log.isInfoEnabled()) {
                                    log.info("Received full message, will finish exchange [node=" + node.id() +
                                        ", resVer=" + resVer + ']');
                                }

                                finishState = new FinishState(crd.id(), resVer, msg);

                                state = ExchangeLocalState.DONE;

                                break;
                            }
                        }
                    }
                }
            }
            else
                assert node == null : node;

            AffinityTopologyVersion resTopVer = initialVersion();

            long time = System.currentTimeMillis();

            if (exchCtx.mergeExchanges()) {
                if (msg.resultTopologyVersion() != null && !initialVersion().equals(msg.resultTopologyVersion())) {
                    if (log.isInfoEnabled()) {
                        log.info("Received full message, need merge [curFut=" + initialVersion() +
                            ", resVer=" + msg.resultTopologyVersion() + ']');
                    }

                    resTopVer = msg.resultTopologyVersion();

                    if (cctx.exchange().mergeExchanges(this, msg)) {
                        assert cctx.kernalContext().isStopping();

                        return; // Node is stopping, no need to further process exchange.
                    }

                    assert resTopVer.equals(exchCtx.events().topologyVersion()) :  "Unexpected result version [" +
                        "msgVer=" + resTopVer +
                        ", locVer=" + exchCtx.events().topologyVersion() + ']';
                }

                exchCtx.events().processEvents(this);

                if (localJoinExchange())
                    cctx.affinity().onLocalJoin(this, msg, resTopVer);
                else {
                    if (exchCtx.events().hasServerLeft())
                        cctx.affinity().applyAffinityFromFullMessage(this, msg);
                    else
                        cctx.affinity().onServerJoinWithExchangeMergeProtocol(this, false);

                    for (CacheGroupContext grp : cctx.cache().cacheGroups()) {
                        if (grp.isLocal() || cacheGroupStopping(grp.groupId()))
                            continue;

                        grp.topology().beforeExchange(this, true, false);
                    }
                }
            }
            else if (localJoinExchange() && !exchCtx.fetchAffinityOnJoin())
                cctx.affinity().onLocalJoin(this, msg, resTopVer);
            else if (forceAffReassignment)
                cctx.affinity().applyAffinityFromFullMessage(this, msg);

            if (log.isInfoEnabled())
                log.info("Affinity changes applied in " + (System.currentTimeMillis() - time) + " ms.");

            if (dynamicCacheStartExchange() && !F.isEmpty(exchangeGlobalExceptions)) {
                assert cctx.localNode().isClient();

                // TODO: https://issues.apache.org/jira/browse/IGNITE-8796
                // The current exchange has been successfully completed on all server nodes,
                // but has failed on that client node for some reason.
                // It looks like that we need to rollback dynamically started caches on the client node,
                // complete DynamicCacheStartFutures (if they are registered) with the cause of that failure
                // and complete current exchange without errors.

                onDone(exchangeLocE);

                return;
            }

            updatePartitionFullMap(resTopVer, msg);

            if (stateChangeExchange() && !F.isEmpty(msg.getErrorsMap()))
                cctx.kernalContext().state().onStateChangeError(msg.getErrorsMap(), exchActions.stateChangeRequest());

            onDone(resTopVer, null);
        }
        catch (IgniteCheckedException e) {
            onDone(e);
        }
    }

    /**
     * Updates partition map in all caches.
     *
     * @param resTopVer Result topology version.
     * @param msg Partitions full messages.
     */
    private void updatePartitionFullMap(AffinityTopologyVersion resTopVer, GridDhtPartitionsFullMessage msg) {
        cctx.versions().onExchange(msg.lastVersion().order());

        assert partHistSuppliers.isEmpty();

        partHistSuppliers.putAll(msg.partitionHistorySuppliers());

<<<<<<< HEAD
        List<IgniteInternalFuture<?>> futList = new ArrayList<>();
=======
        long time = System.currentTimeMillis();
>>>>>>> 324e6e38

        for (Map.Entry<Integer, GridDhtPartitionFullMap> entry : msg.partitions().entrySet()) {
            futList.add(cctx.kernalContext().closure().runLocalSafe(new Runnable() {
                @Override public void run() {
                    Integer grpId = entry.getKey();

                    CacheGroupContext grp = cctx.cache().cacheGroup(grpId);

                    if (grp != null) {
                        CachePartitionFullCountersMap cntrMap = msg.partitionUpdateCounters(grpId,
                            grp.topology().partitions());

                        grp.topology().update(resTopVer,
                            entry.getValue(),
                            cntrMap,
                            msg.partsToReload(cctx.localNodeId(), grpId),
                            msg.partitionSizes(grpId),
                            null);
                    }
                    else {
                        ClusterNode oldest = cctx.discovery().oldestAliveServerNode(AffinityTopologyVersion.NONE);

                        if (oldest != null && oldest.isLocal()) {
                            GridDhtPartitionTopology top = cctx.exchange().clientTopology(grpId, events().discoveryCache());

                            CachePartitionFullCountersMap cntrMap = msg.partitionUpdateCounters(grpId,
                                top.partitions());

                            top.update(resTopVer,
                                entry.getValue(),
                                cntrMap,
                                Collections.emptySet(),
                                null,
                                null);
                        }
                    }
                }
            }));
        }

        for (IgniteInternalFuture<?> fut : futList) {
            try {
                fut.get();
            }
            catch (IgniteCheckedException e) {
                log.error("Failed to update full partition map.", e);
            }
        }

        partitionsReceived = true;

        if (log.isInfoEnabled())
            log.info("Full map updating for " + msg.partitions().size()
                + " groups performed in " + (System.currentTimeMillis() - time) + " ms.");
    }

    /**
     * Updates partition map in all caches.
     *
     * @param nodeId Node message received from.
     * @param msg Partitions single message.
     */
    private void updatePartitionSingleMap(UUID nodeId, GridDhtPartitionsSingleMessage msg) {
        msgs.put(nodeId, msg);

        for (Map.Entry<Integer, GridDhtPartitionMap> entry : msg.partitions().entrySet()) {
            Integer grpId = entry.getKey();
            CacheGroupContext grp = cctx.cache().cacheGroup(grpId);

            GridDhtPartitionTopology top = grp != null ? grp.topology() :
                cctx.exchange().clientTopology(grpId, events().discoveryCache());

            top.update(exchId, entry.getValue(), false);
        }
    }

    /**
     * Cache change failure message callback, processed from the discovery thread.
     *
     * @param node Message sender node.
     * @param msg Failure message.
     */
    public void onDynamicCacheChangeFail(final ClusterNode node, final DynamicCacheChangeFailureMessage msg) {
        assert exchId.equals(msg.exchangeId()) : msg;
        assert firstDiscoEvt.type() == EVT_DISCOVERY_CUSTOM_EVT && dynamicCacheStartExchange();

        final ExchangeActions actions = exchangeActions();

        onDiscoveryEvent(new IgniteRunnable() {
            @Override public void run() {
                // The rollbackExchange() method has to wait for checkpoint.
                // That operation is time consumed, and therefore it should be executed outside the discovery thread.
                cctx.kernalContext().getSystemExecutorService().submit(new Runnable() {
                    @Override public void run() {
                        if (isDone() || !enterBusy())
                            return;

                        try {
                            assert msg.error() != null: msg;

                            // Try to revert all the changes that were done during initialization phase
                            cctx.affinity().forceCloseCaches(
                                GridDhtPartitionsExchangeFuture.this,
                                crd.isLocal(),
                                msg.exchangeActions()
                            );

                            synchronized (mux) {
                                finishState = new FinishState(crd.id(), initialVersion(), null);

                                state = ExchangeLocalState.DONE;
                            }

                            if (actions != null)
                                actions.completeRequestFutures(cctx, msg.error());

                            onDone(exchId.topologyVersion());
                        }
                        catch (Throwable e) {
                            onDone(e);
                        }
                        finally {
                            leaveBusy();
                        }
                    }
                });
            }
        });
    }

    /**
     * Affinity change message callback, processed from the same thread as {@link #onNodeLeft}.
     *
     * @param node Message sender node.
     * @param msg Message.
     */
    public void onAffinityChangeMessage(final ClusterNode node, final CacheAffinityChangeMessage msg) {
        assert exchId.equals(msg.exchangeId()) : msg;

        onDiscoveryEvent(new IgniteRunnable() {
            @Override public void run() {
                if (isDone() || !enterBusy())
                    return;

                try {
                    assert centralizedAff;

                    if (crd.equals(node)) {
                        AffinityTopologyVersion resTopVer = initialVersion();

                        cctx.affinity().onExchangeChangeAffinityMessage(GridDhtPartitionsExchangeFuture.this,
                            crd.isLocal(),
                            msg);

                        IgniteCheckedException err = !F.isEmpty(msg.partitionsMessage().getErrorsMap()) ?
                            new IgniteCheckedException("Cluster state change failed.") : null;

                        if (!crd.isLocal()) {
                            GridDhtPartitionsFullMessage partsMsg = msg.partitionsMessage();

                            assert partsMsg != null : msg;
                            assert partsMsg.lastVersion() != null : partsMsg;

                            updatePartitionFullMap(resTopVer, partsMsg);

                            if (exchActions != null && exchActions.stateChangeRequest() != null && err != null)
                                cctx.kernalContext().state().onStateChangeError(msg.partitionsMessage().getErrorsMap(), exchActions.stateChangeRequest());
                        }

                        onDone(resTopVer, err);
                    }
                    else {
                        if (log.isDebugEnabled()) {
                            log.debug("Ignore affinity change message, coordinator changed [node=" + node.id() +
                                ", crd=" + crd.id() +
                                ", msg=" + msg +
                                ']');
                        }
                    }
                }
                finally {
                    leaveBusy();
                }
            }
        });
    }

    /**
     * @param c Closure.
     */
    private void onDiscoveryEvent(IgniteRunnable c) {
        synchronized (discoEvts) {
            if (!init) {
                discoEvts.add(c);

                return;
            }

            assert discoEvts.isEmpty() : discoEvts;
        }

        c.run();
    }

    /**
     * Moves exchange future to state 'init done' using {@link #initFut}.
     */
    private void initDone() {
        while (!isDone()) {
            List<IgniteRunnable> evts;

            synchronized (discoEvts) {
                if (discoEvts.isEmpty()) {
                    init = true;

                    break;
                }

                evts = new ArrayList<>(discoEvts);

                discoEvts.clear();
            }

            for (IgniteRunnable c : evts)
                c.run();
        }

        initFut.onDone(true);
    }

    /**
     *
     */
    private void onAllServersLeft() {
        assert cctx.kernalContext().clientNode() : cctx.localNode();

        List<ClusterNode> empty = Collections.emptyList();

        for (CacheGroupContext grp : cctx.cache().cacheGroups()) {
            List<List<ClusterNode>> affAssignment = new ArrayList<>(grp.affinity().partitions());

            for (int i = 0; i < grp.affinity().partitions(); i++)
                affAssignment.add(empty);

            grp.affinity().idealAssignment(affAssignment);

            grp.affinity().initialize(initialVersion(), affAssignment);

            cctx.exchange().exchangerUpdateHeartbeat();
        }
    }

    /**
     * Node left callback, processed from the same thread as {@link #onAffinityChangeMessage}.
     *
     * @param node Left node.
     */
    public void onNodeLeft(final ClusterNode node) {
        if (isDone() || !enterBusy())
            return;

        cctx.mvcc().removeExplicitNodeLocks(node.id(), initialVersion());

        try {
            onDiscoveryEvent(new IgniteRunnable() {
                @Override public void run() {
                    if (isDone() || !enterBusy())
                        return;

                    try {
                        boolean crdChanged = false;
                        boolean allReceived = false;

                        ClusterNode crd0;

                        events().discoveryCache().updateAlives(node);

                        InitNewCoordinatorFuture newCrdFut0;

                        synchronized (mux) {
                            newCrdFut0 = newCrdFut;
                        }

                        if (newCrdFut0 != null)
                            newCrdFut0.onNodeLeft(node.id());

                        synchronized (mux) {
                            if (!srvNodes.remove(node))
                                return;

                            boolean rmvd = remaining.remove(node.id());

                            if (!rmvd) {
                                if (mergedJoinExchMsgs != null && mergedJoinExchMsgs.containsKey(node.id())) {
                                    if (mergedJoinExchMsgs.get(node.id()) == null) {
                                        mergedJoinExchMsgs.remove(node.id());

                                        rmvd = true;
                                    }
                                }
                            }

                            if (node.equals(crd)) {
                                crdChanged = true;

                                crd = !srvNodes.isEmpty() ? srvNodes.get(0) : null;
                            }

                            switch (state) {
                                case DONE:
                                    return;

                                case CRD:
                                    allReceived = rmvd && (remaining.isEmpty() && F.isEmpty(mergedJoinExchMsgs));

                                    break;

                                case SRV:
                                    assert crd != null;

                                    if (crdChanged && crd.isLocal()) {
                                        state = ExchangeLocalState.BECOME_CRD;

                                        newCrdFut = new InitNewCoordinatorFuture(cctx);
                                    }

                                    break;
                            }

                            crd0 = crd;

                            if (crd0 == null)
                                finishState = new FinishState(null, initialVersion(), null);
                        }

                        if (crd0 == null) {
                            onAllServersLeft();

                            onDone(initialVersion());

                            return;
                        }

                        if (crd0.isLocal()) {
                            if (stateChangeExchange() && exchangeLocE != null)
                                exchangeGlobalExceptions.put(crd0.id(), exchangeLocE);

                            if (crdChanged) {
                                if (log.isInfoEnabled()) {
                                    log.info("Coordinator failed, node is new coordinator [ver=" + initialVersion() +
                                        ", prev=" + node.id() + ']');
                                }

                                assert newCrdFut != null;

                                cctx.kernalContext().closure().callLocal(new Callable<Void>() {
                                    @Override public Void call() throws Exception {
                                        newCrdFut.init(GridDhtPartitionsExchangeFuture.this);

                                        newCrdFut.listen(new CI1<IgniteInternalFuture>() {
                                            @Override public void apply(IgniteInternalFuture fut) {
                                                if (isDone())
                                                    return;

                                                Lock lock = cctx.io().readLock();

                                                if (lock == null)
                                                    return;

                                                try {
                                                    onBecomeCoordinator((InitNewCoordinatorFuture) fut);
                                                }
                                                finally {
                                                    lock.unlock();
                                                }
                                            }
                                        });

                                        return null;
                                    }
                                }, GridIoPolicy.SYSTEM_POOL);

                                return;
                            }

                            if (allReceived) {
                                cctx.kernalContext().getSystemExecutorService().submit(new Runnable() {
                                    @Override public void run() {
                                        awaitSingleMapUpdates();

                                        onAllReceived(null);
                                    }
                                });
                            }
                        }
                        else {
                            if (crdChanged) {
                                for (Map.Entry<ClusterNode, GridDhtPartitionsFullMessage> m : fullMsgs.entrySet()) {
                                    if (crd0.equals(m.getKey())) {
                                        if (log.isInfoEnabled()) {
                                            log.info("Coordinator changed, process pending full message [" +
                                                "ver=" + initialVersion() +
                                                ", crd=" + node.id() +
                                                ", pendingMsgNode=" + m.getKey() + ']');
                                        }

                                        processFullMessage(true, m.getKey(), m.getValue());

                                        if (isDone())
                                            return;
                                    }
                                }

                                if (log.isInfoEnabled()) {
                                    log.info("Coordinator changed, send partitions to new coordinator [" +
                                        "ver=" + initialVersion() +
                                        ", crd=" + node.id() +
                                        ", newCrd=" + crd0.id() + ']');
                                }

                                final ClusterNode newCrd = crd0;

                                cctx.kernalContext().getSystemExecutorService().submit(new Runnable() {
                                    @Override public void run() {
                                        sendPartitions(newCrd);
                                    }
                                });
                            }
                        }
                    }
                    catch (IgniteCheckedException e) {
                        if (reconnectOnError(e))
                            onDone(new IgniteNeedReconnectException(cctx.localNode(), e));
                        else
                            U.error(log, "Failed to process node left event: " + e, e);
                    }
                    finally {
                        leaveBusy();
                    }
                }
            });
        }
        finally {
            leaveBusy();
        }
    }

    /**
     * @param newCrdFut Coordinator initialization future.
     */
    private void onBecomeCoordinator(InitNewCoordinatorFuture newCrdFut) {
        boolean allRcvd = false;

        cctx.exchange().onCoordinatorInitialized();

        if (newCrdFut.restoreState()) {
            GridDhtPartitionsFullMessage fullMsg = newCrdFut.fullMessage();

            assert msgs.isEmpty() : msgs;

            if (fullMsg != null) {
                if (log.isInfoEnabled()) {
                    log.info("New coordinator restored state [ver=" + initialVersion() +
                        ", resVer=" + fullMsg.resultTopologyVersion() + ']');
                }

                synchronized (mux) {
                    state = ExchangeLocalState.DONE;

                    finishState = new FinishState(crd.id(), fullMsg.resultTopologyVersion(), fullMsg);
                }

                fullMsg.exchangeId(exchId);

                processFullMessage(false, null, fullMsg);

                Map<ClusterNode, GridDhtPartitionsSingleMessage> msgs = newCrdFut.messages();

                if (!F.isEmpty(msgs)) {
                    Map<Integer, CacheGroupAffinityMessage> joinedNodeAff = null;

                    for (Map.Entry<ClusterNode, GridDhtPartitionsSingleMessage> e : msgs.entrySet()) {
                        this.msgs.put(e.getKey().id(), e.getValue());

                        GridDhtPartitionsSingleMessage msg = e.getValue();

                        Collection<Integer> affReq = msg.cacheGroupsAffinityRequest();

                        if (!F.isEmpty(affReq)) {
                            joinedNodeAff = CacheGroupAffinityMessage.createAffinityMessages(cctx,
                                fullMsg.resultTopologyVersion(),
                                affReq,
                                joinedNodeAff);
                        }
                    }

                    Map<UUID, GridDhtPartitionsSingleMessage> mergedJoins = newCrdFut.mergedJoinExchangeMessages();

                    if (log.isInfoEnabled()) {
                        log.info("New coordinator sends full message [ver=" + initialVersion() +
                            ", resVer=" + fullMsg.resultTopologyVersion() +
                            ", nodes=" + F.nodeIds(msgs.keySet()) +
                            ", mergedJoins=" + (mergedJoins != null ? mergedJoins.keySet() : null) + ']');
                    }

                    sendAllPartitions(fullMsg, msgs.keySet(), mergedJoins, joinedNodeAff);
                }

                return;
            }
            else {
                if (log.isInfoEnabled())
                    log.info("New coordinator restore state finished [ver=" + initialVersion() + ']');

                for (Map.Entry<ClusterNode, GridDhtPartitionsSingleMessage> e : newCrdFut.messages().entrySet()) {
                    GridDhtPartitionsSingleMessage msg = e.getValue();

                    if (!msg.client()) {
                        msgs.put(e.getKey().id(), e.getValue());

                        if (dynamicCacheStartExchange() && msg.getError() != null)
                            exchangeGlobalExceptions.put(e.getKey().id(), msg.getError());

                        updatePartitionSingleMap(e.getKey().id(), msg);
                    }
                }
            }

            allRcvd = true;

            synchronized (mux) {
                remaining.clear(); // Do not process messages.

                assert crd != null && crd.isLocal();

                state = ExchangeLocalState.CRD;

                assert mergedJoinExchMsgs == null;
            }
        }
        else {
            Set<UUID> remaining0 = null;

            synchronized (mux) {
                assert crd != null && crd.isLocal();

                state = ExchangeLocalState.CRD;

                assert mergedJoinExchMsgs == null;

                if (log.isInfoEnabled()) {
                    log.info("New coordinator initialization finished [ver=" + initialVersion() +
                        ", remaining=" + remaining + ']');
                }

                if (!remaining.isEmpty())
                    remaining0 = new HashSet<>(remaining);
            }

            if (remaining0 != null) {
                // It is possible that some nodes finished exchange with previous coordinator.
                GridDhtPartitionsSingleRequest req = new GridDhtPartitionsSingleRequest(exchId);

                for (UUID nodeId : remaining0) {
                    try {
                        if (!pendingSingleMsgs.containsKey(nodeId)) {
                            if (log.isInfoEnabled()) {
                                log.info("New coordinator sends request [ver=" + initialVersion() +
                                    ", node=" + nodeId + ']');
                            }

                            cctx.io().send(nodeId, req, SYSTEM_POOL);
                        }
                    }
                    catch (ClusterTopologyCheckedException ignored) {
                        if (log.isDebugEnabled())
                            log.debug("Node left during partition exchange [nodeId=" + nodeId +
                                ", exchId=" + exchId + ']');
                    }
                    catch (IgniteCheckedException e) {
                        U.error(log, "Failed to request partitions from node: " + nodeId, e);
                    }
                }

                for (Map.Entry<UUID, GridDhtPartitionsSingleMessage> m : pendingSingleMsgs.entrySet()) {
                    if (log.isInfoEnabled()) {
                        log.info("New coordinator process pending message [ver=" + initialVersion() +
                            ", node=" + m.getKey() + ']');
                    }

                    processSingleMessage(m.getKey(), m.getValue());
                }
            }
        }

        if (allRcvd) {
            awaitSingleMapUpdates();

            onAllReceived(newCrdFut.messages().keySet());
        }
    }

    /**
     * @param e Exception.
     * @return {@code True} if local node should try reconnect in case of error.
     */
    public boolean reconnectOnError(Throwable e) {
        return (e instanceof IgniteNeedReconnectException
            || X.hasCause(e, IOException.class, IgniteClientDisconnectedCheckedException.class))
            && cctx.discovery().reconnectSupported();
    }

    /**
     * @return {@code True} If partition changes triggered by receiving Single/Full messages are not finished yet.
     */
    public boolean partitionChangesInProgress() {
        boolean isCoordinator = crd.equals(cctx.localNode());

        if (isCoordinator)
            return !partitionsSent;
        else
            return !partitionsReceived;
    }

    /**
     * Add or merge updates received from coordinator while exchange in progress.
     *
     * @param fullMsg Full message with exchangeId = null.
     * @return {@code True} if message should be ignored and processed after exchange is done.
     */
    public synchronized boolean addOrMergeDelayedFullMessage(ClusterNode node, GridDhtPartitionsFullMessage fullMsg) {
        assert fullMsg.exchangeId() == null : fullMsg.exchangeId();

        if (isDone())
            return false;

        GridDhtPartitionsFullMessage prev = delayedLatestMsg;

        if (prev == null) {
            delayedLatestMsg = fullMsg;

            listen(f -> {
                GridDhtPartitionsFullMessage msg;

                synchronized (this) {
                    msg = delayedLatestMsg;

                    delayedLatestMsg = null;
                }

                if (msg != null)
                    cctx.exchange().processFullPartitionUpdate(node, msg);
            });
        }
        else
            delayedLatestMsg.merge(fullMsg);

        return true;
    }

    /** {@inheritDoc} */
    @Override public int compareTo(GridDhtPartitionsExchangeFuture fut) {
        return exchId.compareTo(fut.exchId);
    }

    /** {@inheritDoc} */
    @Override public boolean equals(Object o) {
        if (this == o)
            return true;

        if (o == null || o.getClass() != getClass())
            return false;

        GridDhtPartitionsExchangeFuture fut = (GridDhtPartitionsExchangeFuture)o;

        return exchId.equals(fut.exchId);
    }

    /** {@inheritDoc} */
    @Override public int hashCode() {
        return exchId.hashCode();
    }

    /** {@inheritDoc} */
    @Override public void addDiagnosticRequest(IgniteDiagnosticPrepareContext diagCtx) {
        if (!isDone()) {
            ClusterNode crd;
            Set<UUID> remaining;

            synchronized (mux) {
                crd = this.crd;
                remaining = new HashSet<>(this.remaining);
            }

            if (crd != null) {
                if (!crd.isLocal()) {
                    diagCtx.exchangeInfo(crd.id(), initialVersion(), "Exchange future waiting for coordinator " +
                        "response [crd=" + crd.id() + ", topVer=" + initialVersion() + ']');
                }
                else if (!remaining.isEmpty()){
                    UUID nodeId = remaining.iterator().next();

                    diagCtx.exchangeInfo(nodeId, initialVersion(), "Exchange future on coordinator waiting for " +
                        "server response [node=" + nodeId + ", topVer=" + initialVersion() + ']');
                }
            }
        }
    }

    /**
     * @return Short information string.
     */
    public String shortInfo() {
        return "GridDhtPartitionsExchangeFuture [topVer=" + initialVersion() +
            ", evt=" + (firstDiscoEvt != null ? IgniteUtils.gridEventName(firstDiscoEvt.type()) : -1) +
            ", evtNode=" + (firstDiscoEvt != null ? firstDiscoEvt.eventNode() : null) +
            ", done=" + isDone() + ']';
    }

    /** {@inheritDoc} */
    @Override public String toString() {
        Set<UUID> remaining;

        synchronized (mux) {
            remaining = new HashSet<>(this.remaining);
        }

        return S.toString(GridDhtPartitionsExchangeFuture.class, this,
            "evtLatch", evtLatch == null ? "null" : evtLatch.getCount(),
            "remaining", remaining,
            "super", super.toString());
    }

    /**
     *
     */
    private static class CounterWithNodes {
        /** */
        private final long cnt;

        /** */
        private final long size;

        /** */
        private final Set<UUID> nodes = new HashSet<>();

        /**
         * @param cnt Count.
         * @param firstNode Node ID.
         */
        private CounterWithNodes(long cnt, @Nullable Long size, UUID firstNode) {
            this.cnt = cnt;
            this.size = size != null ? size : 0;

            nodes.add(firstNode);
        }

        /** {@inheritDoc} */
        @Override public String toString() {
            return S.toString(CounterWithNodes.class, this);
        }
    }

    /**
     * @param step Exponent coefficient.
     * @param timeout Base timeout.
     * @return Time to wait before next debug dump.
     */
    public static long nextDumpTimeout(int step, long timeout) {
        long limit = getLong(IGNITE_LONG_OPERATIONS_DUMP_TIMEOUT_LIMIT, 30 * 60_000);

        if (limit <= 0)
            limit = 30 * 60_000;

        assert step >= 0 : step;

        long dumpFactor = Math.round(Math.pow(2, step));

        long nextTimeout = timeout * dumpFactor;

        if (nextTimeout <= 0)
            return limit;

        return nextTimeout <= limit ? nextTimeout : limit;
    }

    /**
     *
     */
    private static class FinishState {
        /** */
        private final UUID crdId;

        /** */
        private final AffinityTopologyVersion resTopVer;

        /** */
        private final GridDhtPartitionsFullMessage msg;

        /**
         * @param crdId Coordinator node.
         * @param resTopVer Result version.
         * @param msg Result message.
         */
        FinishState(UUID crdId, AffinityTopologyVersion resTopVer, GridDhtPartitionsFullMessage msg) {
            this.crdId = crdId;
            this.resTopVer = resTopVer;
            this.msg = msg;
        }
    }

    /**
     *
     */
    enum ExchangeType {
        /** */
        CLIENT,

        /** */
        ALL,

        /** */
        NONE
    }

    /**
     *
     */
    private enum ExchangeLocalState {
        /** Local node is coordinator. */
        CRD,

        /** Local node is non-coordinator server. */
        SRV,

        /** Local node is client node. */
        CLIENT,

        /**
         * Previous coordinator failed before exchange finished and
         * local performs initialization to become new coordinator.
         */
        BECOME_CRD,

        /** Exchange finished. */
        DONE,

        /** This exchange was merged with another one. */
        MERGED
    }
}<|MERGE_RESOLUTION|>--- conflicted
+++ resolved
@@ -3981,11 +3981,9 @@
 
         partHistSuppliers.putAll(msg.partitionHistorySuppliers());
 
-<<<<<<< HEAD
         List<IgniteInternalFuture<?>> futList = new ArrayList<>();
-=======
+
         long time = System.currentTimeMillis();
->>>>>>> 324e6e38
 
         for (Map.Entry<Integer, GridDhtPartitionFullMap> entry : msg.partitions().entrySet()) {
             futList.add(cctx.kernalContext().closure().runLocalSafe(new Runnable() {
