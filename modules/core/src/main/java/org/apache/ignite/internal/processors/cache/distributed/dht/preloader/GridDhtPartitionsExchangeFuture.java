--- conflicted
+++ resolved
@@ -64,10 +64,8 @@
 import org.apache.ignite.internal.processors.cache.DynamicCacheDescriptor;
 import org.apache.ignite.internal.processors.cache.ExchangeActions;
 import org.apache.ignite.internal.processors.cache.ExchangeContext;
-<<<<<<< HEAD
 import org.apache.ignite.internal.processors.cache.ExchangeDiscoveryEvents;
-=======
->>>>>>> 545c76ed
+import org.apache.ignite.internal.processors.cache.ExchangeContext;
 import org.apache.ignite.internal.processors.cache.GridCacheContext;
 import org.apache.ignite.internal.processors.cache.GridCacheMvccCandidate;
 import org.apache.ignite.internal.processors.cache.GridCacheSharedContext;
@@ -453,12 +451,7 @@
         assert discoEvt != null : this;
         assert exchId.nodeId().equals(discoEvt.eventNode().id()) : this;
 
-<<<<<<< HEAD
-        exchCtx = new ExchangeContext(topologyVersion(),
-            discoCache.minimumNodeVersion().compareTo(EXCHANGE_COALESCING_SINCE) >= 0);
-=======
         exchCtx = new ExchangeContext(cctx.exchange().exchangeProtocolVersion(discoCache.minimumNodeVersion()));
->>>>>>> 545c76ed
 
         try {
             discoCache.updateAlives(cctx.discovery());
@@ -511,7 +504,6 @@
                 }
             }
             else {
-<<<<<<< HEAD
                 if (exchCtx.coalescing()) {
                     if (discoEvt.type() == EVT_NODE_JOINED) {
                         if (discoEvt.eventNode().isLocal()) {
@@ -541,18 +533,6 @@
                     else {
 
                     }
-=======
-                if (discoEvt.type() == EVT_NODE_JOINED) {
-                    if (!discoEvt.eventNode().isLocal()) {
-                        Collection<DynamicCacheDescriptor> receivedCaches = cctx.cache().startReceivedCaches(
-                            discoEvt.eventNode().id(),
-                            topVer);
-
-                        cctx.affinity().initStartedCaches(crdNode, this, receivedCaches);
-                    }
-                    else
-                        initCachesOnLocalJoin();
->>>>>>> 545c76ed
                 }
                 else {
                     if (discoEvt.type() == EVT_NODE_JOINED) {
@@ -561,11 +541,11 @@
                                 discoEvt.eventNode().id(),
                                 topVer);
 
-                            cctx.affinity().initStartedCaches(crdNode, this, receivedCaches);
-                        }
-                        else
-                            localJoin();
+                        cctx.affinity().initStartedCaches(crdNode, this, receivedCaches);
                     }
+                    else
+                        initCachesOnLocalJoin();
+                }
 
                     exchange = CU.clientNode(discoEvt.eventNode()) ?
                         onClientNodeEvent(crdNode) :
@@ -629,35 +609,6 @@
             if (e instanceof Error)
                 throw (Error)e;
         }
-    }
-
-    private void localJoin() throws IgniteCheckedException {
-        cctx.activate();
-
-        List<T2<DynamicCacheDescriptor, NearCacheConfiguration>> caches =
-            cctx.cache().cachesToStartOnLocalJoin();
-
-        if (caches != null) {
-            for (T2<DynamicCacheDescriptor, NearCacheConfiguration> cache : caches) {
-                DynamicCacheDescriptor desc = cache.get1();
-
-                if (desc.cacheConfiguration().getCacheMode() != CacheMode.LOCAL)
-                    exchCtx.addCacheGroupOnLocalStart(cache.get1().groupId());
-            }
-        }
-
-        if (cctx.database().persistenceEnabled() && !cctx.kernalContext().clientNode()) {
-            List<DynamicCacheDescriptor> startDescs = new ArrayList<>();
-
-            if (caches != null) {
-                for (T2<DynamicCacheDescriptor, NearCacheConfiguration> c : caches)
-                    startDescs.add(c.get1());
-            }
-
-            cctx.database().readCheckpointAndRestoreMemory(startDescs);
-        }
-
-        cctx.cache().startCachesOnLocalJoin(caches, topologyVersion());
     }
 
     /**
@@ -1197,38 +1148,10 @@
     }
 
     /**
-<<<<<<< HEAD
-     * @param crd Current coordinator node
-     * @throws IgniteCheckedException If failed.
-     */
-    private void sendLocalJoinMessage(ClusterNode crd) throws IgniteCheckedException {
-        assert crd != null;
-
-        GridDhtPartitionsSingleMessage msg = new GridDhtPartitionsSingleMessage(exchangeId(),
-            CU.clientNode(cctx.localNode()),
-            cctx.versions().last(),
-            true);
-
-        msg.cacheGroupsOnJoin(exchCtx.cacheGroupsOnLocalStart());
-
-        if (log.isDebugEnabled()) {
-            log.debug("Sending local partitions on local join [nodeId=" + crd.id() +
-                ", exchId=" + exchId + ", msg=" + msg + ']');
-        }
-
-        try {
-            cctx.io().send(crd, msg, SYSTEM_POOL);
-        }
-        catch (ClusterTopologyCheckedException ignored) {
-            if (log.isDebugEnabled())
-                log.debug("Node left during partition exchange [nodeId=" + crd.id() + ", exchId=" + exchId + ']');
-        }
-=======
      * @return {@code True} if exchange for local node join.
      */
     private boolean localJoinExchange() {
         return discoEvt.type() == EVT_NODE_JOINED && discoEvt.eventNode().isLocal();
->>>>>>> 545c76ed
     }
 
     /**
@@ -1611,7 +1534,10 @@
                 sendAllPartitions(msg, node.id(), cctx.gridConfig().getNetworkSendRetryCount());
         }
         else {
-<<<<<<< HEAD
+            assert !msg.client() : msg;
+
+            updateLastVersion(msg.lastVersion());
+
             GridDhtPartitionsExchangeFuture mergedWith0 = null;
 
             synchronized (this) {
@@ -1630,11 +1556,6 @@
 
                 return;
             }
-=======
-            assert !msg.client() : msg;
-
-            updateLastVersion(msg.lastVersion());
->>>>>>> 545c76ed
 
             initFut.listen(new CI1<IgniteInternalFuture<Boolean>>() {
                 @Override public void apply(IgniteInternalFuture<Boolean> f) {
@@ -1943,35 +1864,6 @@
                 }
             }
 
-<<<<<<< HEAD
-            Map<Integer, List<List<ClusterNode>>> affMap = null;
-
-            for (Map.Entry<UUID, GridDhtPartitionsSingleMessage> e : msgs.entrySet()) {
-                GridDhtPartitionsSingleMessage msg = e.getValue();
-
-                for (Map.Entry<Integer, GridDhtPartitionMap> entry : msg.partitions().entrySet()) {
-                    Integer grpId = entry.getKey();
-                    CacheGroupContext grp = cctx.cache().cacheGroup(grpId);
-
-                    GridDhtPartitionTopology top = grp != null ? grp.topology() :
-                        cctx.exchange().clientTopology(grpId, this);
-
-                    Map<Integer, T2<Long, Long>> cntrs = msg.partitionUpdateCounters(grpId);
-
-                    if (cntrs != null)
-                        top.applyUpdateCounters(cntrs);
-                }
-
-                Collection<Integer> grpsOnJoin = msg.cacheGroupsOnJoin();
-
-                if (grpsOnJoin != null) {
-                    if (affMap == null)
-                        affMap = new HashMap<>();
-
-                    for (Integer grpId : grpsOnJoin) {
-                        if (!affMap.containsKey(grpId)) {
-                            //cctx.affinity().affinity()
-=======
             Map<Integer, CacheGroupAffinityMessage> cachesAff = null;
 
             for (Map.Entry<UUID, GridDhtPartitionsSingleMessage> e : msgs.entrySet()) {
@@ -2029,7 +1921,6 @@
                                 cctx.exchange().clientTopology(grpId, this);
 
                             top.update(exchId, partMap);
->>>>>>> 545c76ed
                         }
                     }
                 }
