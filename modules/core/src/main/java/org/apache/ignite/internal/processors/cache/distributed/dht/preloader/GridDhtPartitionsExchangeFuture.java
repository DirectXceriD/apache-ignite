/*
 * Licensed to the Apache Software Foundation (ASF) under one or more
 * contributor license agreements.  See the NOTICE file distributed with
 * this work for additional information regarding copyright ownership.
 * The ASF licenses this file to You under the Apache License, Version 2.0
 * (the "License"); you may not use this file except in compliance with
 * the License.  You may obtain a copy of the License at
 *
 *      http://www.apache.org/licenses/LICENSE-2.0
 *
 * Unless required by applicable law or agreed to in writing, software
 * distributed under the License is distributed on an "AS IS" BASIS,
 * WITHOUT WARRANTIES OR CONDITIONS OF ANY KIND, either express or implied.
 * See the License for the specific language governing permissions and
 * limitations under the License.
 */

package org.apache.ignite.internal.processors.cache.distributed.dht.preloader;

import java.util.ArrayList;
import java.util.Collection;
import java.util.Collections;
import java.util.HashMap;
import java.util.HashSet;
import java.util.List;
import java.util.Map;
import java.util.Set;
import java.util.UUID;
import java.util.concurrent.ConcurrentMap;
import java.util.concurrent.CountDownLatch;
import java.util.concurrent.TimeUnit;
import java.util.concurrent.atomic.AtomicBoolean;
import java.util.concurrent.atomic.AtomicReference;
import java.util.concurrent.locks.ReadWriteLock;
import org.apache.ignite.IgniteCheckedException;
import org.apache.ignite.IgniteLogger;
import org.apache.ignite.IgniteSystemProperties;
import org.apache.ignite.cluster.ClusterNode;
import org.apache.ignite.events.CacheEvent;
import org.apache.ignite.events.DiscoveryEvent;
import org.apache.ignite.events.Event;
import org.apache.ignite.events.EventType;
import org.apache.ignite.internal.IgniteFutureTimeoutCheckedException;
import org.apache.ignite.internal.IgniteInternalFuture;
import org.apache.ignite.internal.IgniteInterruptedCheckedException;
import org.apache.ignite.internal.cluster.ClusterTopologyCheckedException;
import org.apache.ignite.internal.events.DiscoveryCustomEvent;
import org.apache.ignite.internal.managers.discovery.DiscoveryCustomMessage;
import org.apache.ignite.internal.managers.discovery.GridDiscoveryTopologySnapshot;
import org.apache.ignite.internal.processors.affinity.AffinityTopologyVersion;
import org.apache.ignite.internal.processors.affinity.GridAffinityAssignmentCache;
import org.apache.ignite.internal.processors.cache.CacheAffinityChangeMessage;
import org.apache.ignite.internal.processors.cache.CacheInvalidStateException;
import org.apache.ignite.internal.processors.cache.CacheState;
import org.apache.ignite.internal.processors.cache.DynamicCacheChangeBatch;
import org.apache.ignite.internal.processors.cache.DynamicCacheChangeRequest;
import org.apache.ignite.internal.processors.cache.DynamicCacheDescriptor;
import org.apache.ignite.internal.processors.cache.GridCacheContext;
import org.apache.ignite.internal.processors.cache.GridCacheMvccCandidate;
import org.apache.ignite.internal.processors.cache.GridCacheSharedContext;
import org.apache.ignite.internal.processors.cache.distributed.dht.GridClientPartitionTopology;
import org.apache.ignite.internal.processors.cache.distributed.dht.GridDhtLocalPartition;
import org.apache.ignite.internal.processors.cache.distributed.dht.GridDhtPartitionState;
import org.apache.ignite.internal.processors.cache.distributed.dht.GridDhtPartitionTopology;
import org.apache.ignite.internal.processors.cache.distributed.dht.GridDhtTopologyFuture;
import org.apache.ignite.internal.processors.cache.transactions.IgniteTxKey;
import org.apache.ignite.internal.processors.cache.version.GridCacheVersion;
import org.apache.ignite.internal.processors.timeout.GridTimeoutObjectAdapter;
import org.apache.ignite.internal.util.future.GridFutureAdapter;
import org.apache.ignite.internal.util.tostring.GridToStringExclude;
import org.apache.ignite.internal.util.tostring.GridToStringInclude;
import org.apache.ignite.internal.util.typedef.CI1;
import org.apache.ignite.internal.util.typedef.F;
import org.apache.ignite.internal.util.typedef.internal.CU;
import org.apache.ignite.internal.util.typedef.internal.LT;
import org.apache.ignite.internal.util.typedef.internal.S;
import org.apache.ignite.internal.util.typedef.internal.U;
import org.apache.ignite.lang.IgniteInClosure;
import org.apache.ignite.lang.IgniteRunnable;
import org.apache.ignite.spi.discovery.tcp.messages.TcpDiscoveryNodeActivatedMessage;
import org.jetbrains.annotations.Nullable;
import org.jsr166.ConcurrentHashMap8;

import static org.apache.ignite.events.EventType.EVT_NODE_FAILED;
import static org.apache.ignite.events.EventType.EVT_NODE_JOINED;
import static org.apache.ignite.events.EventType.EVT_NODE_LEFT;
import static org.apache.ignite.internal.events.DiscoveryCustomEvent.EVT_DISCOVERY_CUSTOM_EVT;
import static org.apache.ignite.internal.managers.communication.GridIoPolicy.SYSTEM_POOL;

/**
 * Future for exchanging partition maps.
 */
public class GridDhtPartitionsExchangeFuture extends GridFutureAdapter<AffinityTopologyVersion>
    implements Comparable<GridDhtPartitionsExchangeFuture>, GridDhtTopologyFuture {
    /** */
    private static final int DUMP_PENDING_OBJECTS_THRESHOLD =
        IgniteSystemProperties.getInteger(IgniteSystemProperties.IGNITE_DUMP_PENDING_OBJECTS_THRESHOLD, 10);

    /** */
    private static final long serialVersionUID = 0L;

    /** Dummy flag. */
    private final boolean dummy;

    /** Force preload flag. */
    private final boolean forcePreload;

    /** Dummy reassign flag. */
    private final boolean reassign;

    /** Discovery event. */
    private volatile DiscoveryEvent discoEvt;

    /** */
    @GridToStringExclude
    private final Set<UUID> remaining = new HashSet<>();

    /** */
    @GridToStringExclude
    private List<ClusterNode> srvNodes;

    /** */
    private ClusterNode crd;

    /** ExchangeFuture id. */
    private final GridDhtPartitionExchangeId exchId;

    /** Cache context. */
    private final GridCacheSharedContext<?, ?> cctx;

    /** Busy lock to prevent activities from accessing exchanger while it's stopping. */
    private ReadWriteLock busyLock;

    /** */
    private AtomicBoolean added = new AtomicBoolean(false);

    /** Event latch. */
    @GridToStringExclude
    private CountDownLatch evtLatch = new CountDownLatch(1);

    /** */
    private GridFutureAdapter<Boolean> initFut;

    /** */
    @GridToStringExclude
    private final List<IgniteRunnable> discoEvts = new ArrayList<>();

    /** */
    private boolean init;

    /** Topology snapshot. */
    private AtomicReference<GridDiscoveryTopologySnapshot> topSnapshot = new AtomicReference<>();

    /** Last committed cache version before next topology version use. */
    private AtomicReference<GridCacheVersion> lastVer = new AtomicReference<>();

    /**
     * Messages received on non-coordinator are stored in case if this node
     * becomes coordinator.
     */
    private final Map<ClusterNode, GridDhtPartitionsSingleMessage> singleMsgs = new ConcurrentHashMap8<>();

    /** Messages received from new coordinator. */
    private final Map<ClusterNode, GridDhtPartitionsFullMessage> fullMsgs = new ConcurrentHashMap8<>();

    /** */
    @SuppressWarnings({"FieldCanBeLocal", "UnusedDeclaration"})
    @GridToStringInclude
    private volatile IgniteInternalFuture<?> partReleaseFut;

    /** */
    private final Object mux = new Object();

    /** Logger. */
    private IgniteLogger log;

    /** Dynamic cache change requests. */
    private Collection<DynamicCacheChangeRequest> reqs;

    /** */
    private CacheAffinityChangeMessage affChangeMsg;

    /** Cache validation results. */
    private volatile Map<Integer, Boolean> cacheValidRes;

    /** Skip preload flag. */
    private boolean skipPreload;

    /** */
    private boolean clientOnlyExchange;

    /** Init timestamp. Used to track the amount of time spent to complete the future. */
    private long initTs;

    /** */
    private boolean centralizedAff;

    /** */
    private final ConcurrentMap<UUID, GridDhtPartitionsAbstractMessage> msgs = new ConcurrentHashMap8<>();

    /**
     * Dummy future created to trigger reassignments if partition
     * topology changed while preloading.
     *
     * @param cctx Cache context.
     * @param reassign Dummy reassign flag.
     * @param discoEvt Discovery event.
     * @param exchId Exchange id.
     */
    public GridDhtPartitionsExchangeFuture(
        GridCacheSharedContext cctx,
        boolean reassign,
        DiscoveryEvent discoEvt,
        GridDhtPartitionExchangeId exchId
    ) {
        dummy = true;
        forcePreload = false;

        this.exchId = exchId;
        this.reassign = reassign;
        this.discoEvt = discoEvt;
        this.cctx = cctx;

        onDone(exchId.topologyVersion());
    }

    /**
     * Force preload future created to trigger reassignments if partition
     * topology changed while preloading.
     *
     * @param cctx Cache context.
     * @param discoEvt Discovery event.
     * @param exchId Exchange id.
     */
    public GridDhtPartitionsExchangeFuture(GridCacheSharedContext cctx, DiscoveryEvent discoEvt,
        GridDhtPartitionExchangeId exchId) {
        dummy = false;
        forcePreload = true;

        this.exchId = exchId;
        this.discoEvt = discoEvt;
        this.cctx = cctx;

        reassign = true;

        onDone(exchId.topologyVersion());
    }

    /**
     * @param cctx Cache context.
     * @param busyLock Busy lock.
     * @param exchId Exchange ID.
     * @param reqs Cache change requests.
     * @param affChangeMsg Affinity change message.
     */
    public GridDhtPartitionsExchangeFuture(
        GridCacheSharedContext cctx,
        ReadWriteLock busyLock,
        GridDhtPartitionExchangeId exchId,
        Collection<DynamicCacheChangeRequest> reqs,
        CacheAffinityChangeMessage affChangeMsg
    ) {
        assert busyLock != null;
        assert exchId != null;

        dummy = false;
        forcePreload = false;
        reassign = false;

        this.cctx = cctx;
        this.busyLock = busyLock;
        this.exchId = exchId;
        this.reqs = reqs;
        this.affChangeMsg = affChangeMsg;

        log = cctx.logger(getClass());

        initFut = new GridFutureAdapter<>();

        if (log.isDebugEnabled())
            log.debug("Creating exchange future [localNode=" + cctx.localNodeId() + ", fut=" + this + ']');
    }

    /**
     * @param reqs Cache change requests.
     */
    public void cacheChangeRequests(Collection<DynamicCacheChangeRequest> reqs) {
        this.reqs = reqs;
    }

    /**
     * @param affChangeMsg Affinity change message.
     */
    public void affinityChangeMessage(CacheAffinityChangeMessage affChangeMsg) {
        this.affChangeMsg = affChangeMsg;
    }

    /** {@inheritDoc} */
    @Override public AffinityTopologyVersion topologyVersion() {
        return exchId.topologyVersion();
    }

    /**
     * @return Skip preload flag.
     */
    public boolean skipPreload() {
        return skipPreload;
    }

    /**
     * @return Dummy flag.
     */
    public boolean dummy() {
        return dummy;
    }

    /**
     * @return Force preload flag.
     */
    public boolean forcePreload() {
        return forcePreload;
    }

    /**
     * @return Dummy reassign flag.
     */
    public boolean reassign() {
        return reassign;
    }

    /**
     * @return {@code True} if dummy reassign.
     */
    public boolean dummyReassign() {
        return (dummy() || forcePreload()) && reassign();
    }

    /**
     * @param cacheId Cache ID to check.
     * @param topVer Topology version.
     * @return {@code True} if cache was added during this exchange.
     */
    public boolean isCacheAdded(int cacheId, AffinityTopologyVersion topVer) {
        if (cacheStarted(cacheId))
            return true;

        GridCacheContext<?, ?> cacheCtx = cctx.cacheContext(cacheId);

        return cacheCtx != null && F.eq(cacheCtx.startTopologyVersion(), topVer);
    }

    /**
     * @param cacheId Cache ID.
     * @return {@code True} if non-client cache was added during this exchange.
     */
    public boolean cacheStarted(int cacheId) {
        if (!F.isEmpty(reqs)) {
            for (DynamicCacheChangeRequest req : reqs) {
                if (req.start() && !req.clientStartOnly()) {
                    if (CU.cacheId(req.cacheName()) == cacheId)
                        return true;
                }
            }
        }

        return false;
    }

    /**
     * @return {@code True}
     */
    public boolean onAdded() {
        return added.compareAndSet(false, true);
    }

    /**
     * Event callback.
     *
     * @param exchId Exchange ID.
     * @param discoEvt Discovery event.
     */
    public void onEvent(GridDhtPartitionExchangeId exchId, DiscoveryEvent discoEvt) {
        assert exchId.equals(this.exchId);

        this.discoEvt = discoEvt;

        evtLatch.countDown();
    }

    /**
     * @return Discovery event.
     */
    public DiscoveryEvent discoveryEvent() {
        return discoEvt;
    }

    /**
     * @return Exchange ID.
     */
    public GridDhtPartitionExchangeId exchangeId() {
        return exchId;
    }

    /**
     * @return {@code true} if entered to busy state.
     */
    private boolean enterBusy() {
        if (busyLock.readLock().tryLock())
            return true;

        if (log.isDebugEnabled())
            log.debug("Failed to enter busy state (exchanger is stopping): " + this);

        return false;
    }

    /**
     *
     */
    private void leaveBusy() {
        busyLock.readLock().unlock();
    }

    /**
     * Starts activity.
     *
     * @throws IgniteInterruptedCheckedException If interrupted.
     */
    public void init() throws IgniteInterruptedCheckedException {
        if (isDone())
            return;

        initTs = U.currentTimeMillis();

        U.await(evtLatch);

        assert discoEvt != null : this;
        assert exchId.nodeId().equals(discoEvt.eventNode().id()) : this;
        assert !dummy && !forcePreload : this;

        try {
            srvNodes = new ArrayList<>(cctx.discovery().serverNodes(topologyVersion()));

            remaining.addAll(F.nodeIds(F.view(srvNodes, F.remoteNodes(cctx.localNodeId()))));

            crd = srvNodes.isEmpty() ? null : srvNodes.get(0);

            boolean crdNode = crd != null && crd.isLocal();

            skipPreload = cctx.kernalContext().clientNode();

            ExchangeType exchange;

            Collection<DynamicCacheDescriptor> receivedCaches;

            if (discoEvt.type() == EVT_DISCOVERY_CUSTOM_EVT) {
                assert discoEvt instanceof DiscoveryCustomEvent;

                DiscoveryCustomMessage customMessage = ((DiscoveryCustomEvent)discoEvt).customMessage();

                if (customMessage instanceof TcpDiscoveryNodeActivatedMessage) {
                    assert !CU.clientNode(discoEvt.eventNode());

                    exchange = onServerNodeEvent(crdNode);
                }
                else if (!F.isEmpty(reqs))
                    exchange = onCacheChangeRequest(crdNode);
                else {
                    assert affChangeMsg != null : this;

                    exchange = onAffinityChangeRequest(crdNode);
                }
            }
            else {
                if (discoEvt.type() == EVT_NODE_JOINED) {
                    receivedCaches = cctx.cache().startReceivedCaches(topologyVersion());

                    if (!discoEvt.eventNode().isLocal())
                        cctx.affinity().initStartedCaches(crdNode, this, receivedCaches);
                }

                if (CU.clientNode(discoEvt.eventNode()))
                    exchange = onClientNodeEvent(crdNode);
                else
                    exchange = onServerNodeEvent(crdNode);
            }

            updateTopologies(crdNode);

<<<<<<< HEAD
            cctx.database().beforeExchange(discoEvt);

            // Possible if there are no active nodes.
            if (exchange == ExchangeType.ALL && crd == null)
                exchange = ExchangeType.NONE;

=======
>>>>>>> 2f6c390a
            switch (exchange) {
                case ALL: {
                    distributedExchange();

                    break;
                }

                case CLIENT: {
                    initTopologies();

                    clientOnlyExchange();

                    break;
                }

                case NONE: {
                    initTopologies();

                    onDone(topologyVersion());

                    break;
                }

                default:
                    assert false;
            }
        }
        catch (IgniteInterruptedCheckedException e) {
            onDone(e);

            throw e;
        }
        catch (Throwable e) {
            U.error(log, "Failed to reinitialize local partitions (preloading will be stopped): " + exchId, e);

            onDone(e);

            if (e instanceof Error)
                throw (Error)e;
        }
    }

    /**
     * @throws IgniteCheckedException If failed.
     */
    private void initTopologies() throws IgniteCheckedException {
        if (crd != null) {
            for (GridCacheContext cacheCtx : cctx.cacheContexts()) {
                if (cacheCtx.isLocal())
                    continue;

                cacheCtx.topology().beforeExchange(this, !centralizedAff);
            }
        }
    }

    /**
     * @param crd Coordinator flag.
     * @throws IgniteCheckedException If failed.
     */
    private void updateTopologies(boolean crd) throws IgniteCheckedException {
        for (GridCacheContext cacheCtx : cctx.cacheContexts()) {
            if (cacheCtx.isLocal())
                continue;

            GridClientPartitionTopology clientTop = cctx.exchange().clearClientTopology(cacheCtx.cacheId());

            long updSeq = clientTop == null ? -1 : clientTop.lastUpdateSequence();

            GridDhtPartitionTopology top = cacheCtx.topology();

            if (crd) {
                boolean updateTop = !cacheCtx.isLocal() &&
                    exchId.topologyVersion().equals(cacheCtx.startTopologyVersion());

                if (updateTop && clientTop != null)
                    cacheCtx.topology().update(exchId, clientTop.partitionMap(true), clientTop.updateCounters());
            }

            top.updateTopologyVersion(exchId, this, updSeq, stopping(cacheCtx.cacheId()));
        }

        for (GridClientPartitionTopology top : cctx.exchange().clientTopologies())
            top.updateTopologyVersion(exchId, this, -1, stopping(top.cacheId()));
    }

    /**
     * @param crd Coordinator flag.
     * @throws IgniteCheckedException If failed.
     * @return Exchange type.
     */
    private ExchangeType onCacheChangeRequest(boolean crd) throws IgniteCheckedException {
        assert !F.isEmpty(reqs) : this;

        boolean clientOnly = cctx.affinity().onCacheChangeRequest(this, crd, reqs);

        if (clientOnly) {
            boolean clientCacheStarted = false;

            for (DynamicCacheChangeRequest req : reqs) {
                if (req.start() && req.clientStartOnly() && req.initiatingNodeId().equals(cctx.localNodeId())) {
                    clientCacheStarted = true;

                    break;
                }
            }

            if (clientCacheStarted)
                return ExchangeType.CLIENT;
            else
                return ExchangeType.NONE;
        }
        else
            return cctx.kernalContext().clientNode() ? ExchangeType.CLIENT : ExchangeType.ALL;
    }

    /**
     * @param crd Coordinator flag.
     * @throws IgniteCheckedException If failed.
     * @return Exchange type.
     */
    private ExchangeType onAffinityChangeRequest(boolean crd) throws IgniteCheckedException {
        assert affChangeMsg != null : this;

        cctx.affinity().onChangeAffinityMessage(this, crd, affChangeMsg);

        if (cctx.kernalContext().clientNode())
            return ExchangeType.CLIENT;

        return ExchangeType.ALL;
    }

    /**
     * @param crd Coordinator flag.
     * @throws IgniteCheckedException If failed.
     * @return Exchange type.
     */
    private ExchangeType onClientNodeEvent(boolean crd) throws IgniteCheckedException {
        assert CU.clientNode(discoEvt.eventNode()) : this;

        if (discoEvt.type() == EVT_NODE_LEFT || discoEvt.type() == EVT_NODE_FAILED) {
            onLeft();

            assert !discoEvt.eventNode().isLocal() : discoEvt;
        }
        else
            assert discoEvt.type() == EVT_NODE_JOINED : discoEvt;

        cctx.affinity().onClientEvent(this, crd);

        if (discoEvt.eventNode().isLocal())
            return ExchangeType.CLIENT;
        else
            return ExchangeType.NONE;
    }

    /**
     * @param crd Coordinator flag.
     * @throws IgniteCheckedException If failed.
     * @return Exchange type.
     */
    private ExchangeType onServerNodeEvent(boolean crd) throws IgniteCheckedException {
        assert !CU.clientNode(discoEvt.eventNode()) : this;

        if (discoEvt.type() == EVT_NODE_LEFT || discoEvt.type() == EVT_NODE_FAILED) {
            onLeft();

            warnNoAffinityNodes();

            centralizedAff = cctx.affinity().onServerLeft(this);
        }
        else {
            assert discoEvt.type() == EVT_NODE_JOINED || discoEvt.type() == EVT_DISCOVERY_CUSTOM_EVT : discoEvt;

            cctx.affinity().onServerJoin(this, crd);
        }

        if (cctx.kernalContext().clientNode())
            return ExchangeType.CLIENT;
        else
            return ExchangeType.ALL;
    }

    /**
     * @throws IgniteCheckedException If failed.
     */
    private void clientOnlyExchange() throws IgniteCheckedException {
        clientOnlyExchange = true;

        if (crd != null) {
            if (crd.isLocal()) {
                for (GridCacheContext cacheCtx : cctx.cacheContexts()) {
                    boolean updateTop = !cacheCtx.isLocal() &&
                        exchId.topologyVersion().equals(cacheCtx.startTopologyVersion());

                    if (updateTop) {
                        for (GridClientPartitionTopology top : cctx.exchange().clientTopologies()) {
                            if (top.cacheId() == cacheCtx.cacheId()) {
                                cacheCtx.topology().update(exchId,
                                    top.partitionMap(true),
                                    top.updateCounters());

                                break;
                            }
                        }
                    }
                }
            }
            else {
                if (!centralizedAff)
                    sendLocalPartitions(crd, exchId);

                initDone();

                return;
            }
        }
        else {
            if (centralizedAff) { // Last server node failed.
                for (GridCacheContext cacheCtx : cctx.cacheContexts()) {
                    GridAffinityAssignmentCache aff = cacheCtx.affinity().affinityCache();

                    aff.initialize(topologyVersion(), aff.idealAssignment());
                }
            }
        }

        onDone(topologyVersion());
    }

    /**
     * @throws IgniteCheckedException If failed.
     */
    private void distributedExchange() throws IgniteCheckedException {
        assert crd != null;

        assert !cctx.kernalContext().clientNode();

        for (GridCacheContext cacheCtx : cctx.cacheContexts()) {
            if (cacheCtx.isLocal())
                continue;

            cacheCtx.preloader().onTopologyChanged(this);
        }

        waitPartitionRelease();

        boolean topChanged = discoEvt.type() != EVT_DISCOVERY_CUSTOM_EVT || affChangeMsg != null;

        for (GridCacheContext cacheCtx : cctx.cacheContexts()) {
            if (cacheCtx.isLocal() || stopping(cacheCtx.cacheId()))
                continue;

            if (topChanged) {
                cacheCtx.continuousQueries().beforeExchange(exchId.topologyVersion());

                // Partition release future is done so we can flush the write-behind store.
                cacheCtx.store().forceFlush();
            }

            cacheCtx.topology().beforeExchange(this, !centralizedAff);
        }

        cctx.database().beforeExchange(discoEvt);

        if (crd.isLocal()) {
            if (remaining.isEmpty())
                onAllReceived(false);
        }
        else
            sendPartitions(crd);

        initDone();
    }

    /**
     * @throws IgniteCheckedException If failed.
     */
    private void waitPartitionRelease() throws IgniteCheckedException {
        IgniteInternalFuture<?> partReleaseFut = cctx.partitionReleaseFuture(topologyVersion());

        // Assign to class variable so it will be included into toString() method.
        this.partReleaseFut = partReleaseFut;

        if (exchId.isLeft())
            cctx.mvcc().removeExplicitNodeLocks(exchId.nodeId(), exchId.topologyVersion());

        if (log.isDebugEnabled())
            log.debug("Before waiting for partition release future: " + this);

        int dumpedObjects = 0;

        while (true) {
            try {
                partReleaseFut.get(2 * cctx.gridConfig().getNetworkTimeout(), TimeUnit.MILLISECONDS);

                break;
            }
            catch (IgniteFutureTimeoutCheckedException ignored) {
                // Print pending transactions and locks that might have led to hang.
                if (dumpedObjects < DUMP_PENDING_OBJECTS_THRESHOLD) {
                    dumpPendingObjects();

                    dumpedObjects++;
                }
            }
        }

        if (log.isDebugEnabled())
            log.debug("After waiting for partition release future: " + this);

        IgniteInternalFuture<?> locksFut = cctx.mvcc().finishLocks(exchId.topologyVersion());

        dumpedObjects = 0;

        while (true) {
            try {
                locksFut.get(2 * cctx.gridConfig().getNetworkTimeout(), TimeUnit.MILLISECONDS);

                break;
            }
            catch (IgniteFutureTimeoutCheckedException ignored) {
                if (dumpedObjects < DUMP_PENDING_OBJECTS_THRESHOLD) {
                    U.warn(log, "Failed to wait for locks release future. " +
                        "Dumping pending objects that might be the cause: " + cctx.localNodeId());

                    U.warn(log, "Locked keys:");

                    for (IgniteTxKey key : cctx.mvcc().lockedKeys())
                        U.warn(log, "Locked key: " + key);

                    for (IgniteTxKey key : cctx.mvcc().nearLockedKeys())
                        U.warn(log, "Locked near key: " + key);

                    Map<IgniteTxKey, Collection<GridCacheMvccCandidate>> locks =
                        cctx.mvcc().unfinishedLocks(exchId.topologyVersion());

                    for (Map.Entry<IgniteTxKey, Collection<GridCacheMvccCandidate>> e : locks.entrySet())
                        U.warn(log, "Awaited locked entry [key=" + e.getKey() + ", mvcc=" + e.getValue() + ']');

                    dumpedObjects++;
                }
            }
        }
    }

    /**
     *
     */
    private void onLeft() {
        for (GridCacheContext cacheCtx : cctx.cacheContexts()) {
            if (cacheCtx.isLocal())
                continue;

            cacheCtx.preloader().unwindUndeploys();
        }

        cctx.mvcc().removeExplicitNodeLocks(exchId.nodeId(), exchId.topologyVersion());
    }

    /**
     *
     */
    private void warnNoAffinityNodes() {
        List<String> cachesWithoutNodes = null;

        for (String name : cctx.cache().cacheNames()) {
            if (cctx.discovery().cacheAffinityNodes(name, topologyVersion()).isEmpty()) {
                if (cachesWithoutNodes == null)
                    cachesWithoutNodes = new ArrayList<>();

                cachesWithoutNodes.add(name);

                // Fire event even if there is no client cache started.
                if (cctx.gridEvents().isRecordable(EventType.EVT_CACHE_NODES_LEFT)) {
                    Event evt = new CacheEvent(
                        name,
                        cctx.localNode(),
                        cctx.localNode(),
                        "All server nodes have left the cluster.",
                        EventType.EVT_CACHE_NODES_LEFT,
                        0,
                        false,
                        null,
                        null,
                        null,
                        null,
                        false,
                        null,
                        false,
                        null,
                        null,
                        null
                    );

                    cctx.gridEvents().record(evt);
                }
            }
        }

        if (cachesWithoutNodes != null) {
            StringBuilder sb =
                new StringBuilder("All server nodes for the following caches have left the cluster: ");

            for (int i = 0; i < cachesWithoutNodes.size(); i++) {
                String cache = cachesWithoutNodes.get(i);

                sb.append('\'').append(cache).append('\'');

                if (i != cachesWithoutNodes.size() - 1)
                    sb.append(", ");
            }

            U.quietAndWarn(log, sb.toString());

            U.quietAndWarn(log, "Must have server nodes for caches to operate.");
        }
    }

    /**
     *
     */
    private void dumpPendingObjects() {
        U.warn(log, "Failed to wait for partition release future [topVer=" + topologyVersion() +
            ", node=" + cctx.localNodeId() + "]. Dumping pending objects that might be the cause: ");

        cctx.exchange().dumpDebugInfo(topologyVersion());
    }

    /**
     * @param cacheId Cache ID to check.
     * @return {@code True} if cache is stopping by this exchange.
     */
    public boolean stopping(int cacheId) {
        boolean stopping = false;

        if (!F.isEmpty(reqs)) {
            for (DynamicCacheChangeRequest req : reqs) {
                if (cacheId == CU.cacheId(req.cacheName())) {
                    stopping = req.stop();

                    break;
                }
            }
        }

        return stopping;
    }

    /**
     * @param node Node.
     * @param id ID.
     * @throws IgniteCheckedException If failed.
     */
    private void sendLocalPartitions(ClusterNode node, @Nullable GridDhtPartitionExchangeId id)
        throws IgniteCheckedException {
        GridDhtPartitionsSingleMessage m = new GridDhtPartitionsSingleMessage(id,
            clientOnlyExchange,
            cctx.versions().last());

        for (GridCacheContext cacheCtx : cctx.cacheContexts()) {
            if (!cacheCtx.isLocal()) {
                GridDhtPartitionMap2 locMap = cacheCtx.topology().localPartitionMap();

                if (node.version().compareTo(GridDhtPartitionMap2.SINCE) < 0)
                    locMap = new GridDhtPartitionMap(locMap.nodeId(), locMap.updateSequence(), locMap.map());

                m.addLocalPartitionMap(cacheCtx.cacheId(), locMap);

                m.partitionUpdateCounters(cacheCtx.cacheId(), cacheCtx.topology().updateCounters());
            }
        }

        if (log.isDebugEnabled())
            log.debug("Sending local partitions [nodeId=" + node.id() + ", exchId=" + exchId + ", msg=" + m + ']');

        try {
            cctx.io().send(node, m, SYSTEM_POOL);
        }
        catch (ClusterTopologyCheckedException e) {
            if (log.isDebugEnabled())
                log.debug("Node left during partition exchange [nodeId=" + node.id() + ", exchId=" + exchId + ']');
        }
    }

    /**
     * @param nodes Target nodes.
     * @return Message;
     */
    private GridDhtPartitionsFullMessage createPartitionsMessage(Collection<ClusterNode> nodes) {
        GridCacheVersion last = lastVer.get();

        GridDhtPartitionsFullMessage m = new GridDhtPartitionsFullMessage(exchangeId(),
            last != null ? last : cctx.versions().last(),
            topologyVersion());

        boolean useOldApi = false;

        if (nodes != null) {
            for (ClusterNode node : nodes) {
                if (node.version().compareTo(GridDhtPartitionMap2.SINCE) < 0)
                    useOldApi = true;
            }
        }

        for (GridCacheContext cacheCtx : cctx.cacheContexts()) {
            if (!cacheCtx.isLocal()) {
                AffinityTopologyVersion startTopVer = cacheCtx.startTopologyVersion();

                boolean ready = startTopVer == null || startTopVer.compareTo(topologyVersion()) <= 0;

                if (ready) {
                    GridDhtPartitionFullMap locMap = cacheCtx.topology().partitionMap(true);

                    if (useOldApi)
                        locMap = new GridDhtPartitionFullMap(locMap.nodeId(), locMap.nodeOrder(), locMap.updateSequence(), locMap);

                    m.addFullPartitionsMap(cacheCtx.cacheId(), locMap);

                    m.addPartitionUpdateCounters(cacheCtx.cacheId(), cacheCtx.topology().updateCounters());
                }
            }
        }

        // It is important that client topologies be added after contexts.
        for (GridClientPartitionTopology top : cctx.exchange().clientTopologies()) {
            m.addFullPartitionsMap(top.cacheId(), top.partitionMap(true));

            m.addPartitionUpdateCounters(top.cacheId(), top.updateCounters());
        }

        return m;
    }

    /**
     * @param nodes Nodes.
     * @throws IgniteCheckedException If failed.
     */
    private void sendAllPartitions(Collection<ClusterNode> nodes) throws IgniteCheckedException {
        GridDhtPartitionsFullMessage m = createPartitionsMessage(nodes);

        if (log.isDebugEnabled())
            log.debug("Sending full partition map [nodeIds=" + F.viewReadOnly(nodes, F.node2id()) +
                ", exchId=" + exchId + ", msg=" + m + ']');

        cctx.io().safeSend(nodes, m, SYSTEM_POOL, null);
    }

    /**
     * @param oldestNode Oldest node.
     */
    private void sendPartitions(ClusterNode oldestNode) {
        try {
            sendLocalPartitions(oldestNode, exchId);
        }
        catch (ClusterTopologyCheckedException ignore) {
            if (log.isDebugEnabled())
                log.debug("Oldest node left during partition exchange [nodeId=" + oldestNode.id() +
                    ", exchId=" + exchId + ']');
        }
        catch (IgniteCheckedException e) {
            U.error(log, "Failed to send local partitions to oldest node (will retry after timeout) [oldestNodeId=" +
                oldestNode.id() + ", exchId=" + exchId + ']', e);
        }
    }

    /** {@inheritDoc} */
    @Override public boolean onDone(@Nullable AffinityTopologyVersion res, @Nullable Throwable err) {
        boolean realExchange = !dummy && !forcePreload;

        if (err == null && realExchange) {
            for (GridCacheContext cacheCtx : cctx.cacheContexts()) {
                if (cacheCtx.isLocal())
                    continue;

                try {
                    if (centralizedAff)
                        cacheCtx.topology().initPartitions(this);
                }
                catch (IgniteInterruptedCheckedException e) {
                    U.error(log, "Failed to initialize partitions.", e);
                }

                GridCacheContext drCacheCtx = cacheCtx.isNear() ? cacheCtx.near().dht().context() : cacheCtx;

                if (drCacheCtx.isDrEnabled()) {
                    try {
                        drCacheCtx.dr().onExchange(topologyVersion(), exchId.isLeft());
                    }
                    catch (IgniteCheckedException e) {
                        U.error(log, "Failed to notify DR: " + e, e);
                    }
                }
            }

            Map<Integer, Boolean> m = null;

            for (GridCacheContext cacheCtx : cctx.cacheContexts()) {
                if (cacheCtx.config().getTopologyValidator() != null && !CU.isSystemCache(cacheCtx.name())) {
                    if (m == null)
                        m = new HashMap<>();

                    m.put(cacheCtx.cacheId(), cacheCtx.config().getTopologyValidator().validate(discoEvt.topologyNodes()));
                }
            }

            cacheValidRes = m != null ? m : Collections.<Integer, Boolean>emptyMap();
        }

        cctx.exchange().onExchangeDone(this, err);

        cctx.cache().onExchangeDone(exchId.topologyVersion(), reqs, err);

        if (super.onDone(res, err) && realExchange) {
            if (log.isDebugEnabled())
                log.debug("Completed partition exchange [localNode=" + cctx.localNodeId() + ", exchange= " + this +
                    "duration=" + duration() + ", durationFromInit=" + (U.currentTimeMillis() - initTs) + ']');

            initFut.onDone(err == null);

            if (exchId.isLeft()) {
                for (GridCacheContext cacheCtx : cctx.cacheContexts())
                    cacheCtx.config().getAffinity().removeNode(exchId.nodeId());
            }

            reqs = null;

            if (discoEvt instanceof DiscoveryCustomEvent)
                ((DiscoveryCustomEvent)discoEvt).customMessage(null);

            return true;
        }

        return dummy;
    }

    /** {@inheritDoc} */
    @Nullable @Override public Throwable validateCache(GridCacheContext cctx) {
        return validateCache(cctx, Collections.<Integer>emptySet());
    }

    /** {@inheritDoc} */
    @Nullable @Override public Throwable validateCache(GridCacheContext cctx, Set<Integer> partitions) {
        Throwable err = error();

        if (err != null)
            return err;

        CacheState state = cctx.cache().state();

        // TODO GG-11122: store cache state in exchange future.
        if (!state.active())
            return new CacheInvalidStateException("Failed to perform cache operation " +
                "(cache state is not valid): " + cctx.name());

        for (Integer p : partitions) {
            if (state.lostPartitions().contains(p))
                return new CacheInvalidStateException("Failed to perform cache operation " +
                    "(cache state is not valid): " + cctx.name());
        }

        if (cctx.config().getTopologyValidator() != null) {
            Boolean res = cacheValidRes.get(cctx.cacheId());

            if (res != null && !res) {
                return new IgniteCheckedException("Failed to perform cache operation " +
                    "(cache topology is not valid): " + cctx.name());
            }
        }

        return null;
    }

    /**
     * Cleans up resources to avoid excessive memory usage.
     */
    public void cleanUp() {
        topSnapshot.set(null);
        singleMsgs.clear();
        fullMsgs.clear();
        crd = null;
        partReleaseFut = null;
    }

    /**
     * @param ver Version.
     */
    private void updateLastVersion(GridCacheVersion ver) {
        assert ver != null;

        while (true) {
            GridCacheVersion old = lastVer.get();

            if (old == null || Long.compare(old.order(), ver.order()) < 0) {
                if (lastVer.compareAndSet(old, ver))
                    break;
            }
            else
                break;
        }
    }

    /**
     * @param node Sender node.
     * @param msg Single partition info.
     */
    public void onReceive(final ClusterNode node, final GridDhtPartitionsSingleMessage msg) {
        assert msg != null;
        assert msg.exchangeId().equals(exchId) : msg;
        assert msg.lastVersion() != null : msg;

        if (!msg.client())
            updateLastVersion(msg.lastVersion());

        if (isDone()) {
            if (log.isDebugEnabled())
                log.debug("Received message for finished future (will reply only to sender) [msg=" + msg +
                    ", fut=" + this + ']');

            if (!centralizedAff)
                sendAllPartitions(node.id(), cctx.gridConfig().getNetworkSendRetryCount());
        }
        else {
            initFut.listen(new CI1<IgniteInternalFuture<Boolean>>() {
                @Override public void apply(IgniteInternalFuture<Boolean> f) {
                    try {
                        if (!f.get())
                            return;
                    }
                    catch (IgniteCheckedException e) {
                        U.error(log, "Failed to initialize exchange future: " + this, e);

                        return;
                    }

                    processMessage(node, msg);
                }
            });
        }
    }

    /**
     * @param node Sender node.
     * @param msg Message.
     */
    private void processMessage(ClusterNode node, GridDhtPartitionsSingleMessage msg) {
        boolean allReceived = false;

        synchronized (mux) {
            assert crd != null;

            if (crd.isLocal()) {
                if (remaining.remove(node.id())) {
                    updatePartitionSingleMap(msg);

                    allReceived = remaining.isEmpty();
                }
            }
            else
                singleMsgs.put(node, msg);
        }

        if (allReceived)
            onAllReceived(false);
    }

    /**
     * @param fut Affinity future.
     */
    private void onAffinityInitialized(IgniteInternalFuture<Map<Integer, Map<Integer, List<UUID>>>> fut) {
        try {
            assert fut.isDone();

            Map<Integer, Map<Integer, List<UUID>>> assignmentChange = fut.get();

            GridDhtPartitionsFullMessage m = createPartitionsMessage(null);

            CacheAffinityChangeMessage msg = new CacheAffinityChangeMessage(exchId, m, assignmentChange);

            if (log.isDebugEnabled())
                log.debug("Centralized affinity exchange, send affinity change message: " + msg);

            cctx.discovery().sendCustomEvent(msg);
        }
        catch (IgniteCheckedException e) {
            onDone(e);
        }
    }

    /**
     * Assign node roles by partition update counters.
     */
    private void assignRolesByCounters() {
        assert crd.isLocal();

        if (msgs.isEmpty())
            return;

        for (GridCacheContext cacheCtx : cctx.cacheContexts()) {
            assignRolesByCounters(cacheCtx.topology());
        }

        for (GridClientPartitionTopology top : cctx.exchange().clientTopologies()) {
            assignRolesByCounters(top);
        }
    }

    /**
     * Assign node roles by partition update counters for a given topology.
     * @param top Topology.
     */
    private void assignRolesByCounters(GridDhtPartitionTopology top) {
        Map<Integer, Long> maxCntrs = new HashMap<>();

        for (Map.Entry<UUID, GridDhtPartitionsAbstractMessage> e : msgs.entrySet()) {
            assert e.getValue().partitionUpdateCounters(top.cacheId()) != null;

            for (Map.Entry<Integer, Long> e0 : e.getValue().partitionUpdateCounters(top.cacheId()).entrySet()) {
                int p = e0.getKey();

                Long cntr = e.getValue().partitionUpdateCounters(top.cacheId()).get(p);

                if (cntr == null)
                    continue;

                Long maxCntr = maxCntrs.get(p);

                if (maxCntr == null || cntr > maxCntr)
                    maxCntrs.put(p, cntr);
            }
        }

        for (Map.Entry<Integer, Long> e : maxCntrs.entrySet()) {
            int p = e.getKey();
            long maxCntr = e.getValue();

            if (maxCntr == 0)
                continue;

            Set<UUID> owners = new HashSet<>();

            for (Map.Entry<UUID, GridDhtPartitionsAbstractMessage> e0 : msgs.entrySet()) {
                assert e0.getValue().partitionUpdateCounters(top.cacheId()) != null;

                Long cntr = e0.getValue().partitionUpdateCounters(top.cacheId()).get(p);

                if (cntr == null)
                    continue;

                assert cntr <= maxCntr;

                if (cntr == maxCntr)
                    owners.add(e0.getKey());
            }

            top.setOwners(p, owners);
        }
    }

    /**
     * Detect lost partitions.
     */
    private void detectLostPartitions() {
        assert crd.isLocal();

        for (GridCacheContext cacheCtx : cctx.cacheContexts()) {
            if (cacheCtx.cache().state().active())
                detectLostPartitions(cacheCtx);
        }
    }

    /**
     * Detect lost partitions.
     * @param cacheCtx Cache context.
     */
    private void detectLostPartitions(GridCacheContext cacheCtx) {
        int parts = cacheCtx.affinity().partitions();
        Set<Integer> partsWithOwner = new HashSet<>();

        GridDhtPartitionTopology top = cacheCtx.topology();

        for (GridDhtLocalPartition part : top.currentLocalPartitions()) {
            if (part.state() == GridDhtPartitionState.OWNING)
                partsWithOwner.add(part.id());
        }

        for (int p = 0; p < parts; p++) {
            if (partsWithOwner.contains(p))
                continue;

            for (Map.Entry<UUID, GridDhtPartitionsAbstractMessage> e : msgs.entrySet()) {
                GridDhtPartitionsAbstractMessage msg = e.getValue();

                if (msg instanceof GridDhtPartitionsSingleMessage) {
                    GridDhtPartitionsSingleMessage singleMsg = (GridDhtPartitionsSingleMessage)msg;

                    if (!singleMsg.partitions().containsKey(cacheCtx.cacheId()))
                        continue;

                    if (!singleMsg.partitions().get(cacheCtx.cacheId()).containsKey(p))
                        continue;

                    if (singleMsg.partitions().get(cacheCtx.cacheId()).get(p) == GridDhtPartitionState.OWNING) {
                        partsWithOwner.add(p);
                    }
                }
                else if (msg instanceof GridDhtPartitionsFullMessage) {
                    GridDhtPartitionsFullMessage fullMsg = (GridDhtPartitionsFullMessage)msg;

                    for (Map.Entry<UUID, GridDhtPartitionMap2> e0 : fullMsg.partitions().get(cacheCtx.cacheId()).entrySet()) {
                        if (!e0.getValue().containsKey(p))
                            continue;

                        if (e0.getValue().get(p) == GridDhtPartitionState.OWNING) {
                            partsWithOwner.add(p);
                            break;
                        }
                    }
                }
            }
        }

        if (partsWithOwner.size() == parts)
            return;

        Set<Integer> lostParts = new HashSet<>();

        for (int p = 0; p < parts; p++) {
            if (!partsWithOwner.contains(p))
                lostParts.add(p);
        }

        CacheState state = cacheCtx.cache().state();

        if (state.lostPartitions().containsAll(lostParts))
            return;

        lostParts.addAll(state.lostPartitions());

        cctx.cache().changeCacheState(cacheCtx.name(), new CacheState(state.active(), lostParts));
    }

    /**
     * @param discoThread If {@code true} completes future from another thread (to do not block discovery thread).
     */
    private void onAllReceived(boolean discoThread) {
        try {
            assert crd.isLocal();

            if (!crd.equals(cctx.discovery().serverNodes(topologyVersion()).get(0))) {
                for (GridCacheContext cacheCtx : cctx.cacheContexts()) {
                    if (!cacheCtx.isLocal())
                        cacheCtx.topology().beforeExchange(GridDhtPartitionsExchangeFuture.this, !centralizedAff);
                }
            }

            if (discoEvt.type() == EVT_NODE_JOINED) {
                assignRolesByCounters();
            }
            else if (discoEvt.type() == EVT_DISCOVERY_CUSTOM_EVT) {
                assert discoEvt instanceof DiscoveryCustomEvent;

                if (((DiscoveryCustomEvent)discoEvt).customMessage() instanceof DynamicCacheChangeBatch)
                    assignRolesByCounters();
            }

            if (discoEvt.type() != EventType.EVT_NODE_JOINED && discoEvt.type() != 18)
                detectLostPartitions();

            updateLastVersion(cctx.versions().last());

            cctx.versions().onExchange(lastVer.get().order());

            if (centralizedAff) {
                IgniteInternalFuture<Map<Integer, Map<Integer, List<UUID>>>> fut = cctx.affinity().initAffinityOnNodeLeft(this);

                if (!fut.isDone()) {
                    fut.listen(new IgniteInClosure<IgniteInternalFuture<Map<Integer, Map<Integer, List<UUID>>>>>() {
                        @Override public void apply(IgniteInternalFuture<Map<Integer, Map<Integer, List<UUID>>>> fut) {
                            onAffinityInitialized(fut);
                        }
                    });
                }
                else
                    onAffinityInitialized(fut);
            }
            else {
                List<ClusterNode> nodes;

                synchronized (mux) {
                    srvNodes.remove(cctx.localNode());

                    nodes = new ArrayList<>(srvNodes);
                }

                if (!nodes.isEmpty())
                    sendAllPartitions(nodes);

                onDone(exchangeId().topologyVersion());
            }
        }
        catch (IgniteCheckedException e) {
            onDone(e);
        }
    }

    /**
     * @param nodeId Node ID.
     * @param retryCnt Number of retries.
     */
    private void sendAllPartitions(final UUID nodeId, final int retryCnt) {
        ClusterNode n = cctx.node(nodeId);

        try {
            if (n != null)
                sendAllPartitions(F.asList(n));
        }
        catch (IgniteCheckedException e) {
            if (e instanceof ClusterTopologyCheckedException || !cctx.discovery().alive(n)) {
                log.debug("Failed to send full partition map to node, node left grid " +
                    "[rmtNode=" + nodeId + ", exchangeId=" + exchId + ']');

                return;
            }

            if (retryCnt > 0) {
                long timeout = cctx.gridConfig().getNetworkSendRetryDelay();

                LT.error(log, e, "Failed to send full partition map to node (will retry after timeout) " +
                    "[node=" + nodeId + ", exchangeId=" + exchId + ", timeout=" + timeout + ']');

                cctx.time().addTimeoutObject(new GridTimeoutObjectAdapter(timeout) {
                    @Override public void onTimeout() {
                        sendAllPartitions(nodeId, retryCnt - 1);
                    }
                });
            }
            else
                U.error(log, "Failed to send full partition map [node=" + n + ", exchangeId=" + exchId + ']', e);
        }
    }

    /**
     * @param node Sender node.
     * @param msg Full partition info.
     */
    public void onReceive(final ClusterNode node, final GridDhtPartitionsFullMessage msg) {
        assert msg != null;

        final UUID nodeId = node.id();

        if (isDone()) {
            if (log.isDebugEnabled())
                log.debug("Received message for finished future [msg=" + msg + ", fut=" + this + ']');

            return;
        }

        if (log.isDebugEnabled())
            log.debug("Received full partition map from node [nodeId=" + nodeId + ", msg=" + msg + ']');

        initFut.listen(new CI1<IgniteInternalFuture<Boolean>>() {
            @Override public void apply(IgniteInternalFuture<Boolean> f) {
                try {
                    if (!f.get())
                        return;
                }
                catch (IgniteCheckedException e) {
                    U.error(log, "Failed to initialize exchange future: " + this, e);

                    return;
                }

                processMessage(node, msg);
            }
        });
    }

    /**
     * @param node Sender node.
     * @param msg Message.
     */
    private void processMessage(ClusterNode node, GridDhtPartitionsFullMessage msg) {
        assert msg.exchangeId().equals(exchId) : msg;
        assert msg.lastVersion() != null : msg;

        synchronized (mux) {
            if (crd == null)
                return;

            if (!crd.equals(node)) {
                msgs.put(node.id(), msg);

                if (log.isDebugEnabled())
                    log.debug("Received full partition map from unexpected node [oldest=" + crd.id() +
                        ", nodeId=" + node.id() + ']');

                if (node.order() > crd.order())
                    fullMsgs.put(node, msg);

                return;
            }
        }

        updatePartitionFullMap(msg);

        onDone(exchId.topologyVersion());
    }

    /**
     * Updates partition map in all caches.
     *
     * @param msg Partitions full messages.
     */
    private void updatePartitionFullMap(GridDhtPartitionsFullMessage msg) {
        cctx.versions().onExchange(msg.lastVersion().order());

        for (Map.Entry<Integer, GridDhtPartitionFullMap> entry : msg.partitions().entrySet()) {
            Integer cacheId = entry.getKey();

            Map<Integer, Long> cntrMap = msg.partitionUpdateCounters(cacheId);

            GridCacheContext cacheCtx = cctx.cacheContext(cacheId);

            if (cacheCtx != null)
                cacheCtx.topology().update(exchId, entry.getValue(), cntrMap);
            else {
                ClusterNode oldest = CU.oldestAliveCacheServerNode(cctx, AffinityTopologyVersion.NONE);

                if (oldest != null && oldest.isLocal())
                    cctx.exchange().clientTopology(cacheId, this).update(exchId, entry.getValue(), cntrMap);
            }
        }
    }

    /**
     * Updates partition map in all caches.
     *
     * @param msg Partitions single message.
     */
    private void updatePartitionSingleMap(GridDhtPartitionsSingleMessage msg) {
        msgs.put(msg.exchangeId().nodeId(), msg);

        for (Map.Entry<Integer, GridDhtPartitionMap2> entry : msg.partitions().entrySet()) {
            Integer cacheId = entry.getKey();
            GridCacheContext cacheCtx = cctx.cacheContext(cacheId);

            GridDhtPartitionTopology top = cacheCtx != null ? cacheCtx.topology() :
                cctx.exchange().clientTopology(cacheId, this);

            top.update(exchId, entry.getValue(), msg.partitionUpdateCounters(cacheId));
        }
    }

    /**
     * Affinity change message callback, processed from the same thread as {@link #onNodeLeft}.
     *
     * @param node Message sender node.
     * @param msg Message.
     */
    public void onAffinityChangeMessage(final ClusterNode node, final CacheAffinityChangeMessage msg) {
        assert exchId.equals(msg.exchangeId()) : msg;

        onDiscoveryEvent(new IgniteRunnable() {
            @Override public void run() {
                if (isDone() || !enterBusy())
                    return;

                try {
                    assert centralizedAff;

                    if (crd.equals(node)) {
                        cctx.affinity().onExchangeChangeAffinityMessage(GridDhtPartitionsExchangeFuture.this,
                            crd.isLocal(),
                            msg);

                        if (!crd.isLocal()) {
                            GridDhtPartitionsFullMessage partsMsg = msg.partitionsMessage();

                            assert partsMsg != null : msg;
                            assert partsMsg.lastVersion() != null : partsMsg;

                            updatePartitionFullMap(partsMsg);
                        }

                        onDone(topologyVersion());
                    }
                    else {
                        if (log.isDebugEnabled()) {
                            log.debug("Ignore affinity change message, coordinator changed [node=" + node.id() +
                                ", crd=" + crd.id() +
                                ", msg=" + msg +
                                ']');
                        }
                    }
                }
                finally {
                    leaveBusy();
                }
            }
        });
    }

    /**
     * @param c Closure.
     */
    private void onDiscoveryEvent(IgniteRunnable c) {
        synchronized (discoEvts) {
            if (!init) {
                discoEvts.add(c);

                return;
            }

            assert discoEvts.isEmpty() : discoEvts;
        }

        c.run();
    }

    /**
     *
     */
    private void initDone() {
        while (!isDone()) {
            List<IgniteRunnable> evts;

            synchronized (discoEvts) {
                if (discoEvts.isEmpty()) {
                    init = true;

                    break;
                }

                evts = new ArrayList<>(discoEvts);

                discoEvts.clear();
            }

            for (IgniteRunnable c : evts)
                c.run();
        }

        initFut.onDone(true);
    }

    /**
     * Node left callback, processed from the same thread as {@link #onAffinityChangeMessage}.
     *
     * @param node Left node.
     */
    public void onNodeLeft(final ClusterNode node) {
        if (isDone() || !enterBusy())
            return;

        try {
            onDiscoveryEvent(new IgniteRunnable() {
                @Override public void run() {
                    if (isDone() || !enterBusy())
                        return;

                    try {
                        boolean crdChanged = false;
                        boolean allReceived = false;

                        ClusterNode crd0;

                        synchronized (mux) {
                            if (!srvNodes.remove(node))
                                return;

                            boolean rmvd = remaining.remove(node.id());

                            if (node.equals(crd)) {
                                crdChanged = true;

                                crd = srvNodes.size() > 0 ? srvNodes.get(0) : null;
                            }

                            if (crd != null && crd.isLocal() && rmvd)
                                allReceived = remaining.isEmpty();

                            crd0 = crd;
                        }

                        if (crd0 == null) {
                            assert cctx.kernalContext().clientNode() || cctx.localNode().isDaemon() : cctx.localNode();

                            List<ClusterNode> empty = Collections.emptyList();

                            for (GridCacheContext cacheCtx : cctx.cacheContexts()) {
                                List<List<ClusterNode>> affAssignment = new ArrayList<>(cacheCtx.affinity().partitions());

                                for (int i = 0; i < cacheCtx.affinity().partitions(); i++)
                                    affAssignment.add(empty);

                                cacheCtx.affinity().affinityCache().initialize(topologyVersion(), affAssignment);
                            }

                            onDone(topologyVersion());

                            return;
                        }

                        if (crd0.isLocal()) {
                            if (allReceived) {
                                onAllReceived(true);

                                return;
                            }

                            for (Map.Entry<ClusterNode, GridDhtPartitionsSingleMessage> m : singleMsgs.entrySet())
                                processMessage(m.getKey(), m.getValue());
                        }
                        else {
                            if (crdChanged) {
                                sendPartitions(crd0);

                                for (Map.Entry<ClusterNode, GridDhtPartitionsFullMessage> m : fullMsgs.entrySet())
                                    processMessage(m.getKey(), m.getValue());
                            }
                        }
                    }
                    finally {
                        leaveBusy();
                    }
                }
            });
        }
        finally {
            leaveBusy();
        }
    }

    /** {@inheritDoc} */
    @Override public int compareTo(GridDhtPartitionsExchangeFuture fut) {
        return exchId.compareTo(fut.exchId);
    }

    /** {@inheritDoc} */
    @Override public boolean equals(Object o) {
        if (this == o)
            return true;

        GridDhtPartitionsExchangeFuture fut = (GridDhtPartitionsExchangeFuture)o;

        return exchId.equals(fut.exchId);
    }

    /** {@inheritDoc} */
    @Override public int hashCode() {
        return exchId.hashCode();
    }

    /**
     *
     */
    enum ExchangeType {
        /** */
        CLIENT,
        /** */
        ALL,
        /** */
        NONE
    }

    /** {@inheritDoc} */
    @Override public String toString() {
        Set<UUID> remaining;
        List<ClusterNode> srvNodes;

        synchronized (mux) {
            remaining = new HashSet<>(this.remaining);
            srvNodes = this.srvNodes != null ? new ArrayList<>(this.srvNodes) : null;
        }

        return S.toString(GridDhtPartitionsExchangeFuture.class, this,
            "evtLatch", evtLatch == null ? "null" : evtLatch.getCount(),
            "remaining", remaining,
            "srvNodes", srvNodes,
            "super", super.toString());
    }
}<|MERGE_RESOLUTION|>--- conflicted
+++ resolved
@@ -487,15 +487,10 @@
 
             updateTopologies(crdNode);
 
-<<<<<<< HEAD
-            cctx.database().beforeExchange(discoEvt);
-
             // Possible if there are no active nodes.
             if (exchange == ExchangeType.ALL && crd == null)
                 exchange = ExchangeType.NONE;
 
-=======
->>>>>>> 2f6c390a
             switch (exchange) {
                 case ALL: {
                     distributedExchange();
