/*
 * Licensed to the Apache Software Foundation (ASF) under one or more
 * contributor license agreements.  See the NOTICE file distributed with
 * this work for additional information regarding copyright ownership.
 * The ASF licenses this file to You under the Apache License, Version 2.0
 * (the "License"); you may not use this file except in compliance with
 * the License.  You may obtain a copy of the License at
 *
 *      http://www.apache.org/licenses/LICENSE-2.0
 *
 * Unless required by applicable law or agreed to in writing, software
 * distributed under the License is distributed on an "AS IS" BASIS,
 * WITHOUT WARRANTIES OR CONDITIONS OF ANY KIND, either express or implied.
 * See the License for the specific language governing permissions and
 * limitations under the License.
 */

package org.apache.ignite.internal.processors.cache.distributed.dht.preloader;

import java.io.IOException;
import java.util.ArrayList;
import java.util.Collection;
import java.util.Collections;
import java.util.HashMap;
import java.util.HashSet;
import java.util.List;
import java.util.Map;
import java.util.Set;
import java.util.UUID;
import java.util.concurrent.ConcurrentMap;
import java.util.concurrent.CountDownLatch;
import java.util.concurrent.TimeUnit;
import java.util.concurrent.atomic.AtomicBoolean;
import java.util.concurrent.atomic.AtomicReference;
import java.util.concurrent.locks.ReadWriteLock;
import org.apache.ignite.IgniteCheckedException;
import org.apache.ignite.internal.IgniteNeedReconnectException;
import org.apache.ignite.IgniteLogger;
import org.apache.ignite.IgniteSystemProperties;
import org.apache.ignite.cache.PartitionLossPolicy;
import org.apache.ignite.cluster.ClusterNode;
import org.apache.ignite.events.CacheEvent;
import org.apache.ignite.events.DiscoveryEvent;
import org.apache.ignite.events.Event;
import org.apache.ignite.events.EventType;
import org.apache.ignite.internal.IgniteClientDisconnectedCheckedException;
import org.apache.ignite.internal.IgniteFutureTimeoutCheckedException;
import org.apache.ignite.internal.IgniteInternalFuture;
import org.apache.ignite.internal.IgniteInterruptedCheckedException;
import org.apache.ignite.internal.cluster.ClusterTopologyCheckedException;
import org.apache.ignite.internal.events.DiscoveryCustomEvent;
import org.apache.ignite.internal.managers.discovery.DiscoveryCustomMessage;
import org.apache.ignite.internal.managers.discovery.DiscoCache;
import org.apache.ignite.internal.pagemem.snapshot.SnapshotOperation;
import org.apache.ignite.internal.pagemem.snapshot.SnapshotOperationType;
import org.apache.ignite.internal.pagemem.snapshot.StartSnapshotOperationAckDiscoveryMessage;
import org.apache.ignite.internal.managers.discovery.DiscoCache;
import org.apache.ignite.internal.processors.affinity.AffinityTopologyVersion;
import org.apache.ignite.internal.processors.affinity.GridAffinityAssignmentCache;
import org.apache.ignite.internal.processors.cache.CacheAffinityChangeMessage;
import org.apache.ignite.internal.processors.cache.CacheInvalidStateException;
import org.apache.ignite.internal.processors.cache.ClusterState;
import org.apache.ignite.internal.processors.cache.DynamicCacheChangeBatch;
import org.apache.ignite.internal.processors.cache.CachePartitionExchangeWorkerTask;
import org.apache.ignite.internal.processors.cache.DynamicCacheChangeRequest;
import org.apache.ignite.internal.processors.cache.DynamicCacheDescriptor;
import org.apache.ignite.internal.processors.cache.GridCacheContext;
import org.apache.ignite.internal.processors.cache.GridCacheMvccCandidate;
import org.apache.ignite.internal.processors.cache.GridCacheProcessor;
import org.apache.ignite.internal.processors.cache.GridCacheSharedContext;
import org.apache.ignite.internal.processors.cache.distributed.dht.GridClientPartitionTopology;
import org.apache.ignite.internal.processors.cache.distributed.dht.GridDhtLocalPartition;
import org.apache.ignite.internal.processors.cache.distributed.dht.GridDhtPartitionState;
import org.apache.ignite.internal.processors.cache.distributed.dht.GridDhtPartitionTopology;
import org.apache.ignite.internal.processors.cache.distributed.dht.GridDhtTopologyFuture;
import org.apache.ignite.internal.processors.cache.transactions.IgniteTxKey;
import org.apache.ignite.internal.processors.cache.version.GridCacheVersion;
import org.apache.ignite.internal.processors.cluster.GridClusterStateProcessor;
import org.apache.ignite.internal.processors.timeout.GridTimeoutObjectAdapter;
import org.apache.ignite.internal.util.future.GridFutureAdapter;
import org.apache.ignite.internal.util.tostring.GridToStringExclude;
import org.apache.ignite.internal.util.tostring.GridToStringInclude;
import org.apache.ignite.internal.util.typedef.CI1;
import org.apache.ignite.internal.util.typedef.F;
import org.apache.ignite.internal.util.typedef.T2;
import org.apache.ignite.internal.util.typedef.X;
import org.apache.ignite.internal.util.typedef.internal.CU;
import org.apache.ignite.internal.util.typedef.internal.LT;
import org.apache.ignite.internal.util.typedef.internal.S;
import org.apache.ignite.internal.util.typedef.internal.U;
import org.apache.ignite.lang.IgniteInClosure;
import org.apache.ignite.lang.IgniteRunnable;
import org.jetbrains.annotations.NotNull;
import org.jetbrains.annotations.Nullable;
import org.jsr166.ConcurrentHashMap8;

import static org.apache.ignite.IgniteSystemProperties.IGNITE_THREAD_DUMP_ON_EXCHANGE_TIMEOUT;
import static org.apache.ignite.cache.PartitionLossPolicy.READ_ONLY_ALL;
import static org.apache.ignite.cache.PartitionLossPolicy.READ_ONLY_SAFE;
import static org.apache.ignite.cache.PartitionLossPolicy.READ_WRITE_ALL;
import static org.apache.ignite.cache.PartitionLossPolicy.READ_WRITE_SAFE;
import static org.apache.ignite.events.EventType.EVT_NODE_FAILED;
import static org.apache.ignite.events.EventType.EVT_NODE_JOINED;
import static org.apache.ignite.events.EventType.EVT_NODE_LEFT;
import static org.apache.ignite.internal.events.DiscoveryCustomEvent.EVT_DISCOVERY_CUSTOM_EVT;
import static org.apache.ignite.internal.managers.communication.GridIoPolicy.SYSTEM_POOL;

/**
 * Future for exchanging partition maps.
 */
@SuppressWarnings({"TypeMayBeWeakened", "unchecked"})
public class GridDhtPartitionsExchangeFuture extends GridFutureAdapter<AffinityTopologyVersion>
    implements Comparable<GridDhtPartitionsExchangeFuture>, GridDhtTopologyFuture, CachePartitionExchangeWorkerTask {
    /** */
    public static final int DUMP_PENDING_OBJECTS_THRESHOLD =
        IgniteSystemProperties.getInteger(IgniteSystemProperties.IGNITE_DUMP_PENDING_OBJECTS_THRESHOLD, 10);

    /** */
    private static final long serialVersionUID = 0L;

    /** Dummy flag. */
    private final boolean dummy;

    /** Force preload flag. */
    private final boolean forcePreload;

    /** Dummy reassign flag. */
    private final boolean reassign;

    /** */
    @GridToStringExclude
    private volatile DiscoCache discoCache;

    /** Discovery event. */
    private volatile DiscoveryEvent discoEvt;

    /** */
    @GridToStringExclude
    private final Set<UUID> remaining = new HashSet<>();

    /** */
    @GridToStringExclude
    private int pendingSingleUpdates;

    /** */
    @GridToStringExclude
    private List<ClusterNode> srvNodes;

    /** */
    private ClusterNode crd;

    /** ExchangeFuture id. */
    private final GridDhtPartitionExchangeId exchId;

    /** Cache context. */
    private final GridCacheSharedContext<?, ?> cctx;

    /** Busy lock to prevent activities from accessing exchanger while it's stopping. */
    private ReadWriteLock busyLock;

    /** */
    private AtomicBoolean added = new AtomicBoolean(false);

    /** Event latch. */
    @GridToStringExclude
    private final CountDownLatch evtLatch = new CountDownLatch(1);

    /** */
    private GridFutureAdapter<Boolean> initFut;

    /** */
    @GridToStringExclude
    private final List<IgniteRunnable> discoEvts = new ArrayList<>();

    /** */
    private boolean init;

    /** Last committed cache version before next topology version use. */
    private AtomicReference<GridCacheVersion> lastVer = new AtomicReference<>();

    /**
     * Messages received on non-coordinator are stored in case if this node
     * becomes coordinator.
     */
    private final Map<ClusterNode, GridDhtPartitionsSingleMessage> singleMsgs = new ConcurrentHashMap8<>();

    /** Messages received from new coordinator. */
    private final Map<ClusterNode, GridDhtPartitionsFullMessage> fullMsgs = new ConcurrentHashMap8<>();

    /** */
    @SuppressWarnings({"FieldCanBeLocal", "UnusedDeclaration"})
    @GridToStringInclude
    private volatile IgniteInternalFuture<?> partReleaseFut;

    /** Logger. */
    private final IgniteLogger log;

    /** Dynamic cache change requests. */
    private Collection<DynamicCacheChangeRequest> reqs;

    /** */
    private CacheAffinityChangeMessage affChangeMsg;

    /** Cache validation results. */
    private volatile Map<Integer, CacheValidation> cacheValidRes;

    /** Skip preload flag. */
    private boolean skipPreload;

    /** */
    private boolean clientOnlyExchange;

    /** Init timestamp. Used to track the amount of time spent to complete the future. */
    private long initTs;

    /** */
    private boolean centralizedAff;

    /** Change global state exception. */
    private Exception changeGlobalStateE;

    /** Change global state exceptions. */
    private final Map<UUID, Exception> changeGlobalStateExceptions = new ConcurrentHashMap8<>();

    /** This exchange for change global state. */
    private boolean exchangeOnChangeGlobalState;

    /** */
    private ConcurrentMap<UUID, GridDhtPartitionsSingleMessage> msgs = new ConcurrentHashMap8<>();

    /** */
    private volatile IgniteDhtPartitionHistorySuppliersMap partHistSuppliers = new IgniteDhtPartitionHistorySuppliersMap();

    /** Forced Rebalance future. */
    private GridFutureAdapter<Boolean> forcedRebFut;

    /** */
    private volatile Map<Integer, Map<Integer, Long>> partHistReserved;

    /** */
    private volatile IgniteDhtPartitionsToReloadMap partsToReload = new IgniteDhtPartitionsToReloadMap();

    /**
     * Dummy future created to trigger reassignments if partition
     * topology changed while preloading.
     *
     * @param cctx Cache context.
     * @param reassign Dummy reassign flag.
     * @param discoEvt Discovery event.
     * @param exchId Exchange id.
     */
    public GridDhtPartitionsExchangeFuture(
        GridCacheSharedContext cctx,
        boolean reassign,
        DiscoveryEvent discoEvt,
        GridDhtPartitionExchangeId exchId
    ) {
        dummy = true;
        forcePreload = false;

        this.exchId = exchId;
        this.reassign = reassign;
        this.discoEvt = discoEvt;
        this.cctx = cctx;

        log = cctx.logger(getClass());

        onDone(exchId.topologyVersion());
    }

    /**
     * Force preload future created to trigger reassignments if partition
     * topology changed while preloading.
     *
     * @param cctx Cache context.
     * @param discoEvt Discovery event.
     * @param exchId Exchange id.
     * @param forcedRebFut Forced Rebalance future.
     */
    public GridDhtPartitionsExchangeFuture(GridCacheSharedContext cctx, DiscoveryEvent discoEvt,
        GridDhtPartitionExchangeId exchId, GridFutureAdapter<Boolean> forcedRebFut) {
        dummy = false;
        forcePreload = true;

        this.exchId = exchId;
        this.discoEvt = discoEvt;
        this.cctx = cctx;
        this.forcedRebFut = forcedRebFut;

        log = cctx.logger(getClass());

        reassign = true;

        onDone(exchId.topologyVersion());
    }

    /**
     * @param cctx Cache context.
     * @param busyLock Busy lock.
     * @param exchId Exchange ID.
     * @param reqs Cache change requests.
     * @param affChangeMsg Affinity change message.
     */
    public GridDhtPartitionsExchangeFuture(
        GridCacheSharedContext cctx,
        ReadWriteLock busyLock,
        GridDhtPartitionExchangeId exchId,
        Collection<DynamicCacheChangeRequest> reqs,
        CacheAffinityChangeMessage affChangeMsg
    ) {
        assert busyLock != null;
        assert exchId != null;
        assert exchId.topologyVersion() != null;

        dummy = false;
        forcePreload = false;
        reassign = false;

        this.cctx = cctx;
        this.busyLock = busyLock;
        this.exchId = exchId;
        this.reqs = reqs;
        this.affChangeMsg = affChangeMsg;

        log = cctx.logger(getClass());

        initFut = new GridFutureAdapter<>();

        if (log.isDebugEnabled())
            log.debug("Creating exchange future [localNode=" + cctx.localNodeId() + ", fut=" + this + ']');
    }

    /**
     * @param reqs Cache change requests.
     */
    public void cacheChangeRequests(Collection<DynamicCacheChangeRequest> reqs) {
        this.reqs = reqs;
    }

    /**
     * @param affChangeMsg Affinity change message.
     */
    public void affinityChangeMessage(CacheAffinityChangeMessage affChangeMsg) {
        this.affChangeMsg = affChangeMsg;
    }

    /** {@inheritDoc} */
    @Override public AffinityTopologyVersion topologyVersion() {
        return exchId.topologyVersion();
    }

    /**
     * @return Skip preload flag.
     */
    public boolean skipPreload() {
        return skipPreload;
    }

    /**
     * @return Dummy flag.
     */
    public boolean dummy() {
        return dummy;
    }

    /**
     * @return Force preload flag.
     */
    public boolean forcePreload() {
        return forcePreload;
    }

    /**
     * @return Dummy reassign flag.
     */
    public boolean reassign() {
        return reassign;
    }

    /**
     * @return {@code True} if dummy reassign.
     */
    public boolean dummyReassign() {
        return (dummy() || forcePreload()) && reassign();
    }

    /**
     * @param cacheId Cache ID.
     * @param partId Partition ID.
     * @return ID of history supplier node or null if it doesn't exist.
     */
    @Nullable public UUID partitionHistorySupplier(int cacheId, int partId) {
        return partHistSuppliers.getSupplier(cacheId, partId);
    }

    /**
     * @return Discovery cache.
     */
    public DiscoCache discoCache() {
        return discoCache;
    }

    /**
     * @param cacheId Cache ID to check.
     * @param topVer Topology version.
     * @return {@code True} if cache was added during this exchange.
     */
    public boolean isCacheAdded(int cacheId, AffinityTopologyVersion topVer) {
        if (cacheStarted(cacheId))
            return true;

        GridCacheContext<?, ?> cacheCtx = cctx.cacheContext(cacheId);

        return cacheCtx != null && F.eq(cacheCtx.startTopologyVersion(), topVer);
    }

    /**
     * @param cacheId Cache ID.
     * @return {@code True} if non-client cache was added during this exchange.
     */
    public boolean cacheStarted(int cacheId) {
        if (!F.isEmpty(reqs)) {
            for (DynamicCacheChangeRequest req : reqs) {
                if (req.start() && !req.clientStartOnly()) {
                    if (CU.cacheId(req.cacheName()) == cacheId)
                        return true;
                }
            }
        }

        return false;
    }

    /**
     * @return {@code True}
     */
    public boolean onAdded() {
        return added.compareAndSet(false, true);
    }

    /**
     * Event callback.
     *
     * @param exchId Exchange ID.
     * @param discoEvt Discovery event.
     * @param discoCache Discovery data cache.
     */
    public void onEvent(GridDhtPartitionExchangeId exchId, DiscoveryEvent discoEvt, DiscoCache discoCache) {
        assert exchId.equals(this.exchId);

        this.discoEvt = discoEvt;
        this.discoCache = discoCache;

        evtLatch.countDown();
    }

    /**
     *
     */
    public ClusterState newClusterState() {
        if (!F.isEmpty(reqs)) {
            for (DynamicCacheChangeRequest req : reqs) {
                if (req.globalStateChange())
                    return req.state();
            }
        }

        return null;
    }

    /**
     * @return Discovery event.
     */
    public DiscoveryEvent discoveryEvent() {
        return discoEvt;
    }

    /**
     * @return Exchange ID.
     */
    public GridDhtPartitionExchangeId exchangeId() {
        return exchId;
    }

    /**
     * @return Forced Rebalance future.
     */
    @Nullable public GridFutureAdapter<Boolean> forcedRebalanceFuture() {
        return forcedRebFut;
    }

    /**
     * @return {@code true} if entered to busy state.
     */
    private boolean enterBusy() {
        if (busyLock.readLock().tryLock())
            return true;

        if (log.isDebugEnabled())
            log.debug("Failed to enter busy state (exchanger is stopping): " + this);

        return false;
    }

    /**
     *
     */
    private void leaveBusy() {
        busyLock.readLock().unlock();
    }

    /**
     * Starts activity.
     *
     * @throws IgniteInterruptedCheckedException If interrupted.
     */
    public void init() throws IgniteInterruptedCheckedException {
        if (isDone())
            return;

        initTs = U.currentTimeMillis();

        U.await(evtLatch);

        assert discoEvt != null : this;
        assert exchId.nodeId().equals(discoEvt.eventNode().id()) : this;
        assert !dummy && !forcePreload : this;

        try {
            discoCache.updateAlives(cctx.discovery());

            AffinityTopologyVersion topVer = topologyVersion();

            discoCache.updateAlives(cctx.discovery());

            srvNodes = new ArrayList<>(discoCache.serverNodes());

            remaining.addAll(F.nodeIds(F.view(srvNodes, F.remoteNodes(cctx.localNodeId()))));

            crd = srvNodes.isEmpty() ? null : srvNodes.get(0);

            boolean crdNode = crd != null && crd.isLocal();

            skipPreload = cctx.kernalContext().clientNode();

            ExchangeType exchange;

            if (discoEvt.type() == EVT_DISCOVERY_CUSTOM_EVT) {
                DiscoveryCustomMessage msg = ((DiscoveryCustomEvent)discoEvt).customMessage();

                if (msg instanceof DynamicCacheChangeBatch) {
                    assert !F.isEmpty(reqs);

                    exchange = onCacheChangeRequest(crdNode);
                }
                else if (msg instanceof StartSnapshotOperationAckDiscoveryMessage) {
                    exchange = CU.clientNode(discoEvt.eventNode()) ?
                        onClientNodeEvent(crdNode) :
                        onServerNodeEvent(crdNode);

                    StartSnapshotOperationAckDiscoveryMessage snapshotOperationMsg = (StartSnapshotOperationAckDiscoveryMessage)msg;

                    if (!cctx.localNode().isDaemon()) {
                        SnapshotOperation op = snapshotOperationMsg.snapshotOperation();

                        if (op.type() == SnapshotOperationType.RESTORE) {
                            if (reqs != null)
                                reqs = new ArrayList<>(reqs);
                            else
                                reqs = new ArrayList<>();

                            List<DynamicCacheChangeRequest> destroyRequests = getStopCacheRequests(
                                cctx.cache(), op.cacheNames(), cctx.localNodeId());

                            reqs.addAll(destroyRequests);

                            if (!reqs.isEmpty()) { //Emulate destroy cache request
                                if (op.type() == SnapshotOperationType.RESTORE)
                                    cctx.cache().onCustomEvent(new DynamicCacheChangeBatch(reqs), topVer);

                                onCacheChangeRequest(crdNode);
                            }
                        }
                    }
                }
                else {
                    assert affChangeMsg != null : this;

                    exchange = onAffinityChangeRequest(crdNode);
                }
            }
            else {
                if (discoEvt.type() == EVT_NODE_JOINED) {
                    Collection<DynamicCacheDescriptor> receivedCaches = cctx.cache().startReceivedCaches(topVer);

                    if (!discoEvt.eventNode().isLocal())
                        cctx.affinity().initStartedCaches(crdNode, this, receivedCaches);
                }

                exchange = CU.clientNode(discoEvt.eventNode()) ?
                    onClientNodeEvent(crdNode) :
                    onServerNodeEvent(crdNode);
            }

            updateTopologies(crdNode);

            switch (exchange) {
                case ALL: {
                    distributedExchange();

                    break;
                }

                case CLIENT: {
                    initTopologies();

                    clientOnlyExchange();

                    break;
                }

                case NONE: {
                    initTopologies();

                    onDone(topVer);

                    break;
                }

                default:
                    assert false;
            }
        }
        catch (IgniteInterruptedCheckedException e) {
            onDone(e);

            throw e;
        }
        catch (IgniteNeedReconnectException e) {
            onDone(e);
        }
        catch (Throwable e) {
            if (reconnectOnError(e))
                onDone(new IgniteNeedReconnectException(cctx.localNode(), e));
            else {
                U.error(log, "Failed to reinitialize local partitions (preloading will be stopped): " + exchId, e);

                onDone(e);
            }

            if (e instanceof Error)
                throw (Error)e;
        }
    }

    /**
     * @param cache Cache.
     * @param cacheNames Cache names.
     * @param locNodeId Local node id.
     */
    @NotNull public static List<DynamicCacheChangeRequest> getStopCacheRequests(GridCacheProcessor cache,
        Set<String> cacheNames, UUID locNodeId) {
        List<DynamicCacheChangeRequest> destroyRequests = new ArrayList<>();

        for (String cacheName : cacheNames) {
            DynamicCacheDescriptor desc = cache.cacheDescriptor(CU.cacheId(cacheName));

            if (desc == null)
                continue;

            DynamicCacheChangeRequest t = new DynamicCacheChangeRequest(UUID.randomUUID(), cacheName, locNodeId);

            t.stop(true);
            t.destroy(true);

            t.deploymentId(desc.deploymentId());

            t.restart(true);

            destroyRequests.add(t);
        }

        return destroyRequests;
    }

    /**
     * @throws IgniteCheckedException If failed.
     */
    private void initTopologies() throws IgniteCheckedException {
        cctx.database().checkpointReadLock();

        try {
            if (crd != null) {
                for (GridCacheContext cacheCtx : cctx.cacheContexts()) {
                    if (cacheCtx.isLocal())
                        continue;

                    cacheCtx.topology().beforeExchange(this, !centralizedAff);
                }
            }
        }
        finally {
            cctx.database().checkpointReadUnlock();
        }
    }

    /**
     * @param crd Coordinator flag.
     * @throws IgniteCheckedException If failed.
     */
    private void updateTopologies(boolean crd) throws IgniteCheckedException {
        for (GridCacheContext cacheCtx : cctx.cacheContexts()) {
            if (cacheCtx.isLocal())
                continue;

            GridClientPartitionTopology clientTop = cctx.exchange().clearClientTopology(cacheCtx.cacheId());

            long updSeq = clientTop == null ? -1 : clientTop.lastUpdateSequence();

            GridDhtPartitionTopology top = cacheCtx.topology();

            if (crd) {
                boolean updateTop = !cacheCtx.isLocal() &&
                    exchId.topologyVersion().equals(cacheCtx.startTopologyVersion());

                if (updateTop && clientTop != null)
                    top.update(this, clientTop.partitionMap(true), clientTop.updateCounters(false), Collections.<Integer>emptySet());
            }

            top.updateTopologyVersion(exchId, this, updSeq, stopping(cacheCtx.cacheId()));
        }

        for (GridClientPartitionTopology top : cctx.exchange().clientTopologies())
            top.updateTopologyVersion(exchId, this, -1, stopping(top.cacheId()));
    }

    /**
     * @param crd Coordinator flag.
     * @return Exchange type.
     * @throws IgniteCheckedException If failed.
     */
    private ExchangeType onCacheChangeRequest(boolean crd) throws IgniteCheckedException {
        assert !F.isEmpty(reqs) : this;

        GridClusterStateProcessor stateProc = cctx.kernalContext().state();

        if (exchangeOnChangeGlobalState = stateProc.changeGlobalState(reqs, topologyVersion())) {
            changeGlobalStateE = stateProc.onChangeGlobalState();

            if (crd && changeGlobalStateE != null)
                changeGlobalStateExceptions.put(cctx.localNodeId(), changeGlobalStateE);
        }

        boolean clientOnly = cctx.affinity().onCacheChangeRequest(this, crd, reqs);

        if (clientOnly) {
            boolean clientCacheStarted = false;

            for (DynamicCacheChangeRequest req : reqs) {
                if (req.start() && req.clientStartOnly() && req.initiatingNodeId().equals(cctx.localNodeId())) {
                    clientCacheStarted = true;

                    break;
                }
            }

            return clientCacheStarted ? ExchangeType.CLIENT : ExchangeType.NONE;
        }
        else
            return cctx.kernalContext().clientNode() ? ExchangeType.CLIENT : ExchangeType.ALL;
    }

    /**
     * @param crd Coordinator flag.
     * @throws IgniteCheckedException If failed.
     * @return Exchange type.
     */
    private ExchangeType onAffinityChangeRequest(boolean crd) throws IgniteCheckedException {
        assert affChangeMsg != null : this;

        cctx.affinity().onChangeAffinityMessage(this, crd, affChangeMsg);

        if (cctx.kernalContext().clientNode())
            return ExchangeType.CLIENT;

        return ExchangeType.ALL;
    }

    /**
     * @param crd Coordinator flag.
     * @throws IgniteCheckedException If failed.
     * @return Exchange type.
     */
    private ExchangeType onClientNodeEvent(boolean crd) throws IgniteCheckedException {
        assert CU.clientNode(discoEvt.eventNode()) : this;

        if (discoEvt.type() == EVT_NODE_LEFT || discoEvt.type() == EVT_NODE_FAILED) {
            onLeft();

            assert !discoEvt.eventNode().isLocal() : discoEvt;
        }
        else
            assert discoEvt.type() == EVT_NODE_JOINED || discoEvt.type() == EVT_DISCOVERY_CUSTOM_EVT : discoEvt;

        cctx.affinity().onClientEvent(this, crd);

        return discoEvt.eventNode().isLocal() ? ExchangeType.CLIENT : ExchangeType.NONE;
    }

    /**
     * @param crd Coordinator flag.
     * @throws IgniteCheckedException If failed.
     * @return Exchange type.
     */
    private ExchangeType onServerNodeEvent(boolean crd) throws IgniteCheckedException {
        assert !CU.clientNode(discoEvt.eventNode()) : this;

        if (discoEvt.type() == EVT_NODE_LEFT || discoEvt.type() == EVT_NODE_FAILED) {
            onLeft();

            warnNoAffinityNodes();

            centralizedAff = cctx.affinity().onServerLeft(this);
        }
        else
            cctx.affinity().onServerJoin(this, crd);

        return cctx.kernalContext().clientNode() ? ExchangeType.CLIENT : ExchangeType.ALL;
    }

    /**
     * @throws IgniteCheckedException If failed.
     */
    private void clientOnlyExchange() throws IgniteCheckedException {
        clientOnlyExchange = true;

        //todo checl invoke on client
        if (crd != null) {
            if (crd.isLocal()) {
                for (GridCacheContext cacheCtx : cctx.cacheContexts()) {
                    boolean updateTop = !cacheCtx.isLocal() &&
                        exchId.topologyVersion().equals(cacheCtx.startTopologyVersion());

                    if (updateTop) {
                        for (GridClientPartitionTopology top : cctx.exchange().clientTopologies()) {
                            if (top.cacheId() == cacheCtx.cacheId()) {
                                cacheCtx.topology().update(this,
                                    top.partitionMap(true),
                                    top.updateCounters(false),
                                    Collections.<Integer>emptySet());

                                break;
                            }
                        }
                    }
                }
            }
            else {
                if (!centralizedAff)
                    sendLocalPartitions(crd);

                initDone();

                return;
            }
        }
        else {
            if (centralizedAff) { // Last server node failed.
                for (GridCacheContext cacheCtx : cctx.cacheContexts()) {
                    GridAffinityAssignmentCache aff = cacheCtx.affinity().affinityCache();

                    aff.initialize(topologyVersion(), aff.idealAssignment());
                }
            }
        }

        onDone(topologyVersion());
    }

    /**
     * @throws IgniteCheckedException If failed.
     */
    private void distributedExchange() throws IgniteCheckedException {
        assert crd != null;

        assert !cctx.kernalContext().clientNode();

        for (GridCacheContext cacheCtx : cctx.cacheContexts()) {
            if (cacheCtx.isLocal())
                continue;

            cacheCtx.preloader().onTopologyChanged(this);
        }

        cctx.database().releaseHistoryForPreloading();

        // To correctly rebalance when persistence is enabled, it is necessary to reserve history within exchange.
        partHistReserved = cctx.database().reserveHistoryForExchange();

        waitPartitionRelease();

        boolean topChanged = discoEvt.type() != EVT_DISCOVERY_CUSTOM_EVT || affChangeMsg != null;

        for (GridCacheContext cacheCtx : cctx.cacheContexts()) {
            if (cacheCtx.isLocal() || stopping(cacheCtx.cacheId()))
                continue;

            if (topChanged) {
                cacheCtx.continuousQueries().beforeExchange(exchId.topologyVersion());

                // Partition release future is done so we can flush the write-behind store.
                cacheCtx.store().forceFlush();
            }

            cacheCtx.topology().beforeExchange(this, !centralizedAff);
        }

        cctx.database().beforeExchange(this);

        StartSnapshotOperationAckDiscoveryMessage snapshotOperationMsg = getSnapshotOperationMessage();

        // If it's a snapshot operation request, synchronously wait for backup start.
        if (snapshotOperationMsg != null) {
            if (!cctx.localNode().isClient() && !cctx.localNode().isDaemon()) {
                SnapshotOperation op = snapshotOperationMsg.snapshotOperation();

                if (op.type() != SnapshotOperationType.RESTORE)
                    startLocalSnasphotOperation(snapshotOperationMsg);
            }
        }

        if (crd.isLocal()) {
            if (remaining.isEmpty())
                onAllReceived();
        }
        else
            sendPartitions(crd);

        initDone();
    }

    /**
     * @param snapOpMsg Snapshot operation message.
     */
    private void startLocalSnasphotOperation(StartSnapshotOperationAckDiscoveryMessage snapOpMsg
    ) throws IgniteCheckedException {
        IgniteInternalFuture fut = cctx.database()
            .startLocalSnapshotOperation(snapOpMsg.initiatorNodeId(), snapOpMsg.snapshotOperation());

        if (fut != null)
            fut.get();
    }

    /**
     * @throws IgniteCheckedException If failed.
     */
    private void waitPartitionRelease() throws IgniteCheckedException {
        IgniteInternalFuture<?> partReleaseFut = cctx.partitionReleaseFuture(topologyVersion());

        // Assign to class variable so it will be included into toString() method.
        this.partReleaseFut = partReleaseFut;

        if (exchId.isLeft())
            cctx.mvcc().removeExplicitNodeLocks(exchId.nodeId(), exchId.topologyVersion());

        if (log.isDebugEnabled())
            log.debug("Before waiting for partition release future: " + this);

        int dumpedObjects = 0;

        while (true) {
            try {
                partReleaseFut.get(2 * cctx.gridConfig().getNetworkTimeout(), TimeUnit.MILLISECONDS);

                break;
            }
            catch (IgniteFutureTimeoutCheckedException ignored) {
                // Print pending transactions and locks that might have led to hang.
                if (dumpedObjects < DUMP_PENDING_OBJECTS_THRESHOLD) {
                    dumpPendingObjects();

                    dumpedObjects++;
                }
            }
        }

        if (log.isDebugEnabled())
            log.debug("After waiting for partition release future: " + this);

        IgniteInternalFuture<?> locksFut = cctx.mvcc().finishLocks(exchId.topologyVersion());

        dumpedObjects = 0;

        while (true) {
            try {
                locksFut.get(2 * cctx.gridConfig().getNetworkTimeout(), TimeUnit.MILLISECONDS);

                break;
            }
            catch (IgniteFutureTimeoutCheckedException ignored) {
                if (dumpedObjects < DUMP_PENDING_OBJECTS_THRESHOLD) {
                    U.warn(log, "Failed to wait for locks release future. " +
                        "Dumping pending objects that might be the cause: " + cctx.localNodeId());

                    U.warn(log, "Locked keys:");

                    for (IgniteTxKey key : cctx.mvcc().lockedKeys())
                        U.warn(log, "Locked key: " + key);

                    for (IgniteTxKey key : cctx.mvcc().nearLockedKeys())
                        U.warn(log, "Locked near key: " + key);

                    Map<IgniteTxKey, Collection<GridCacheMvccCandidate>> locks =
                        cctx.mvcc().unfinishedLocks(exchId.topologyVersion());

                    for (Map.Entry<IgniteTxKey, Collection<GridCacheMvccCandidate>> e : locks.entrySet())
                        U.warn(log, "Awaited locked entry [key=" + e.getKey() + ", mvcc=" + e.getValue() + ']');

                    dumpedObjects++;

                    if (IgniteSystemProperties.getBoolean(IGNITE_THREAD_DUMP_ON_EXCHANGE_TIMEOUT, false))
                        U.dumpThreads(log);
                }
            }
        }
    }

    /**
     *
     */
    private void onLeft() {
        for (GridCacheContext cacheCtx : cctx.cacheContexts()) {
            if (cacheCtx.isLocal())
                continue;

            cacheCtx.preloader().unwindUndeploys();
        }

        cctx.mvcc().removeExplicitNodeLocks(exchId.nodeId(), exchId.topologyVersion());
    }

    /**
     *
     */
    private void warnNoAffinityNodes() {
        List<String> cachesWithoutNodes = null;

        for (String name : cctx.cache().cacheNames()) {
            if (discoCache.cacheAffinityNodes(name).isEmpty()) {
                if (cachesWithoutNodes == null)
                    cachesWithoutNodes = new ArrayList<>();

                cachesWithoutNodes.add(name);

                // Fire event even if there is no client cache started.
                if (cctx.gridEvents().isRecordable(EventType.EVT_CACHE_NODES_LEFT)) {
                    Event evt = new CacheEvent(
                        name,
                        cctx.localNode(),
                        cctx.localNode(),
                        "All server nodes have left the cluster.",
                        EventType.EVT_CACHE_NODES_LEFT,
                        0,
                        false,
                        null,
                        null,
                        null,
                        null,
                        false,
                        null,
                        false,
                        null,
                        null,
                        null
                    );

                    cctx.gridEvents().record(evt);
                }
            }
        }

        if (cachesWithoutNodes != null) {
            StringBuilder sb =
                new StringBuilder("All server nodes for the following caches have left the cluster: ");

            for (int i = 0; i < cachesWithoutNodes.size(); i++) {
                String cache = cachesWithoutNodes.get(i);

                sb.append('\'').append(cache).append('\'');

                if (i != cachesWithoutNodes.size() - 1)
                    sb.append(", ");
            }

            U.quietAndWarn(log, sb.toString());

            U.quietAndWarn(log, "Must have server nodes for caches to operate.");
        }
    }

    /**
     *
     */
    private void dumpPendingObjects() {
        U.warn(log, "Failed to wait for partition release future [topVer=" + topologyVersion() +
            ", node=" + cctx.localNodeId() + "]. Dumping pending objects that might be the cause: ");

        try {
            cctx.exchange().dumpDebugInfo(topologyVersion());
        }
        catch (Exception e) {
            U.error(log, "Failed to dump debug information: " + e, e);
        }

        if (IgniteSystemProperties.getBoolean(IGNITE_THREAD_DUMP_ON_EXCHANGE_TIMEOUT, false))
            U.dumpThreads(log);
    }

    /**
     * @param cacheId Cache ID to check.
     * @return {@code True} if cache is stopping by this exchange.
     */
    public boolean stopping(int cacheId) {
        boolean stopping = false;

        if (!F.isEmpty(reqs)) {
            for (DynamicCacheChangeRequest req : reqs) {
                if (cacheId == CU.cacheId(req.cacheName())) {
                    stopping = req.stop();

                    break;
                }
            }
        }

        return stopping;
    }

    /**
     * @param node Node.
     * @throws IgniteCheckedException If failed.
     */
    private void sendLocalPartitions(ClusterNode node) throws IgniteCheckedException {
        assert node != null;

        // Reset lost partition before send local partition to coordinator.
        if (!F.isEmpty(reqs)) {
            Set<String> caches = new HashSet<>();

            for (DynamicCacheChangeRequest req : reqs) {
                if (req.resetLostPartitions())
                    caches.add(req.cacheName());
            }

            if (!F.isEmpty(caches))
                resetLostPartitions(caches);
        }

        GridDhtPartitionsSingleMessage m = cctx.exchange().createPartitionsSingleMessage(
            node, exchangeId(), clientOnlyExchange, true);

        Map<Integer, Map<Integer, Long>> partHistReserved0 = partHistReserved;

        if (partHistReserved0 != null)
            m.partitionHistoryCounters(partHistReserved0);

        if (exchangeOnChangeGlobalState && changeGlobalStateE != null)
            m.setException(changeGlobalStateE);

        if (log.isDebugEnabled())
            log.debug("Sending local partitions [nodeId=" + node.id() + ", exchId=" + exchId + ", msg=" + m + ']');

        try {
            cctx.io().send(node, m, SYSTEM_POOL);
        }
        catch (ClusterTopologyCheckedException ignored) {
            if (log.isDebugEnabled())
                log.debug("Node left during partition exchange [nodeId=" + node.id() + ", exchId=" + exchId + ']');
        }
    }

    /**
     * @param compress {@code True} if it is possible to use compression for message.
     * @return Message.
     */
    private GridDhtPartitionsFullMessage createPartitionsMessage(Collection<ClusterNode> nodes, boolean compress) {
        GridCacheVersion last = lastVer.get();

        GridDhtPartitionsFullMessage m = cctx.exchange().createPartitionsFullMessage(
            nodes,
            exchangeId(),
            last != null ? last : cctx.versions().last(),
            partHistSuppliers,
            partsToReload,
            compress);

        if (exchangeOnChangeGlobalState && !F.isEmpty(changeGlobalStateExceptions))
            m.setExceptionsMap(changeGlobalStateExceptions);

        return m;
    }

    /**
     * @param nodes Nodes.
     * @throws IgniteCheckedException If failed.
     */
    private void sendAllPartitions(Collection<ClusterNode> nodes) throws IgniteCheckedException {
        GridDhtPartitionsFullMessage m = createPartitionsMessage(nodes, true);

        assert !nodes.contains(cctx.localNode());

        if (log.isDebugEnabled())
            log.debug("Sending full partition map [nodeIds=" + F.viewReadOnly(nodes, F.node2id()) +
                ", exchId=" + exchId + ", msg=" + m + ']');

        cctx.io().safeSend(nodes, m, SYSTEM_POOL, null);
    }

    /**
     * @param oldestNode Oldest node.
     */
    private void sendPartitions(ClusterNode oldestNode) {
        try {
            sendLocalPartitions(oldestNode);
        }
        catch (ClusterTopologyCheckedException ignore) {
            if (log.isDebugEnabled())
                log.debug("Oldest node left during partition exchange [nodeId=" + oldestNode.id() +
                    ", exchId=" + exchId + ']');
        }
        catch (IgniteCheckedException e) {
            U.error(log, "Failed to send local partitions to oldest node (will retry after timeout) [oldestNodeId=" +
                oldestNode.id() + ", exchId=" + exchId + ']', e);
        }
    }

    /** {@inheritDoc} */
    @Override public boolean onDone(@Nullable AffinityTopologyVersion res, @Nullable Throwable err) {
        boolean realExchange = !dummy && !forcePreload;

        if (err == null && realExchange) {
            for (GridCacheContext cacheCtx : cctx.cacheContexts()) {
                if (cacheCtx.isLocal())
                    continue;

                try {
                    if (centralizedAff)
                        cacheCtx.topology().initPartitions(this);
                }
                catch (IgniteInterruptedCheckedException e) {
                    U.error(log, "Failed to initialize partitions.", e);
                }

                GridCacheContext drCacheCtx = cacheCtx.isNear() ? cacheCtx.near().dht().context() : cacheCtx;

                if (drCacheCtx.isDrEnabled()) {
                    try {
                        drCacheCtx.dr().onExchange(topologyVersion(), exchId.isLeft());
                    }
                    catch (IgniteCheckedException e) {
                        U.error(log, "Failed to notify DR: " + e, e);
                    }
                }
            }

            if (discoEvt.type() == EVT_NODE_LEFT ||
                discoEvt.type() == EVT_NODE_FAILED ||
                discoEvt.type() == EVT_NODE_JOINED)
                detectLostPartitions();

            Map<Integer, CacheValidation> m = new HashMap<>(cctx.cacheContexts().size());

            for (GridCacheContext cacheCtx : cctx.cacheContexts()) {
                Collection<Integer> lostParts = cacheCtx.isLocal() ?
                    Collections.<Integer>emptyList() : cacheCtx.topology().lostPartitions();

                boolean valid = true;

                if (cacheCtx.config().getTopologyValidator() != null && !CU.isSystemCache(cacheCtx.name()))
                    valid = cacheCtx.config().getTopologyValidator().validate(discoEvt.topologyNodes());

                m.put(cacheCtx.cacheId(), new CacheValidation(valid, lostParts));
            }

            cacheValidRes = m;
        }

        cctx.cache().onExchangeDone(exchId.topologyVersion(), reqs, err);

        cctx.exchange().onExchangeDone(this, err);

        if (!F.isEmpty(reqs) && err == null) {
            for (DynamicCacheChangeRequest req : reqs)
                cctx.cache().completeStartFuture(req);
        }

        StartSnapshotOperationAckDiscoveryMessage snapshotOperationMsg = getSnapshotOperationMessage();

        if (snapshotOperationMsg != null && !cctx.localNode().isClient() && !cctx.localNode().isDaemon()) {
            SnapshotOperation op = snapshotOperationMsg.snapshotOperation();

            if (op.type() == SnapshotOperationType.RESTORE)
                try {
                    startLocalSnasphotOperation(snapshotOperationMsg);
                }
                catch (IgniteCheckedException e) {
                    log.error("Error while starting snapshot operation", e);
                }
        }

        if (exchangeOnChangeGlobalState && err == null)
            cctx.kernalContext().state().onExchangeDone();

        Map<T2<Integer, Integer>, Long> localReserved = partHistSuppliers.getReservations(cctx.localNodeId());

        if (localReserved != null) {
            for (Map.Entry<T2<Integer, Integer>, Long> e : localReserved.entrySet()) {
                boolean success = cctx.database().reserveHistoryForPreloading(
                    e.getKey().get1(), e.getKey().get2(), e.getValue());

                if (!success) {
                    // TODO: how to handle?
                    err = new IgniteCheckedException("Could not reserve history");
                }
            }
        }

        cctx.database().releaseHistoryForExchange();

        if (super.onDone(res, err) && realExchange) {
            if (log.isDebugEnabled())
                log.debug("Completed partition exchange [localNode=" + cctx.localNodeId() + ", exchange= " + this +
                    ", durationFromInit=" + (U.currentTimeMillis() - initTs) + ']');

            initFut.onDone(err == null);

            if (exchId.isLeft()) {
                for (GridCacheContext cacheCtx : cctx.cacheContexts())
                    cacheCtx.config().getAffinity().removeNode(exchId.nodeId());
            }

            reqs = null;

            if (discoEvt instanceof DiscoveryCustomEvent)
                ((DiscoveryCustomEvent)discoEvt).customMessage(null);

            cctx.exchange().lastFinishedFuture(this);

            return true;
        }

        return dummy;
    }

    /**
     *
     */
    private StartSnapshotOperationAckDiscoveryMessage getSnapshotOperationMessage() {
        // If it's a snapshot operation request, synchronously wait for backup start.
        if (discoEvt != null && discoEvt.type() == EVT_DISCOVERY_CUSTOM_EVT) {
            DiscoveryCustomMessage customMsg = ((DiscoveryCustomEvent)discoEvt).customMessage();

            if (customMsg instanceof StartSnapshotOperationAckDiscoveryMessage)
                return  (StartSnapshotOperationAckDiscoveryMessage)customMsg;
        }
        return null;
    }

    /** {@inheritDoc} */
    @Nullable @Override public Throwable validateCache(
        GridCacheContext cctx,
        boolean recovery,
        boolean read,
        @Nullable Object key,
        @Nullable Collection<?> keys
    ) {
        assert isDone() : this;

        Throwable err = error();

        if (err != null)
            return err;

        if (!cctx.shared().kernalContext().state().active())
            return new CacheInvalidStateException(
                "Failed to perform cache operation (cluster is not activated): " + cctx.name());

        PartitionLossPolicy partLossPlc = cctx.config().getPartitionLossPolicy();

        if (cctx.needsRecovery() && !recovery) {
            if (!read && (partLossPlc == READ_ONLY_SAFE || partLossPlc == READ_ONLY_ALL))
                return new IgniteCheckedException("Failed to write to cache (cache is moved to a read-only state): " +
                    cctx.name());
        }

        if (cctx.needsRecovery() || cctx.config().getTopologyValidator() != null) {
            CacheValidation validation = cacheValidRes.get(cctx.cacheId());

            if (validation == null)
                return null;

            if (!validation.valid && !read)
                return new IgniteCheckedException("Failed to perform cache operation " +
                    "(cache topology is not valid): " + cctx.name());

            if (recovery || !cctx.needsRecovery())
                return null;

            if (key != null) {
                int p = cctx.affinity().partition(key);

                CacheInvalidStateException ex = validatePartitionOperation(cctx.name(), read, key, p,
                    validation.lostParts, partLossPlc);

                if (ex != null)
                    return ex;
            }

            if (keys != null) {
                for (Object k : keys) {
                    int p = cctx.affinity().partition(k);

                    CacheInvalidStateException ex = validatePartitionOperation(cctx.name(), read, k, p,
                        validation.lostParts, partLossPlc);

                    if (ex != null)
                        return ex;
                }
            }
        }

        return null;
    }

    /**
     * @param cacheName Cache name.
     * @param read Read flag.
     * @param key Key to check.
     * @param part Partition this key belongs to.
     * @param lostParts Collection of lost partitions.
     * @param plc Partition loss policy.
     * @return Invalid state exception if this operation is disallowed.
     */
    private CacheInvalidStateException validatePartitionOperation(
        String cacheName,
        boolean read,
        Object key,
        int part,
        Collection<Integer> lostParts,
        PartitionLossPolicy plc
    ) {
        if (lostParts.contains(part)) {
            if (!read) {
                assert plc == READ_WRITE_ALL || plc == READ_WRITE_SAFE;

                if (plc == READ_WRITE_SAFE) {
                    return new CacheInvalidStateException("Failed to execute cache operation " +
                        "(all partition owners have left the grid, partition data has been lost) [" +
                        "cacheName=" + cacheName + ", part=" + part + ", key=" + key + ']');
                }
            }
            else {
                // Read.
                if (plc == READ_ONLY_SAFE || plc == READ_WRITE_SAFE)
                    return new CacheInvalidStateException("Failed to execute cache operation " +
                        "(all partition owners have left the grid, partition data has been lost) [" +
                        "cacheName=" + cacheName + ", part=" + part + ", key=" + key + ']');
            }
        }

        return null;
    }

    /**
     * Cleans up resources to avoid excessive memory usage.
     */
    public void cleanUp() {
        singleMsgs.clear();
        fullMsgs.clear();
        msgs.clear();
        changeGlobalStateExceptions.clear();
        crd = null;
        partReleaseFut = null;
        changeGlobalStateE = null;
    }

    /**
     * @param ver Version.
     */
    private void updateLastVersion(GridCacheVersion ver) {
        assert ver != null;

        while (true) {
            GridCacheVersion old = lastVer.get();

            if (old == null || Long.compare(old.order(), ver.order()) < 0) {
                if (lastVer.compareAndSet(old, ver))
                    break;
            }
            else
                break;
        }
    }

    /**
     * @param node Sender node.
     * @param msg Single partition info.
     */
    public void onReceive(final ClusterNode node, final GridDhtPartitionsSingleMessage msg) {
        assert msg != null;
        assert msg.exchangeId().equals(exchId) : msg;
        assert msg.lastVersion() != null : msg;

        if (!msg.client())
            updateLastVersion(msg.lastVersion());

        if (isDone()) {
            if (log.isDebugEnabled())
                log.debug("Received message for finished future (will reply only to sender) [msg=" + msg +
                    ", fut=" + this + ']');

            if (!centralizedAff)
                sendAllPartitions(node.id(), cctx.gridConfig().getNetworkSendRetryCount());
        }
        else {
            initFut.listen(new CI1<IgniteInternalFuture<Boolean>>() {
                @Override public void apply(IgniteInternalFuture<Boolean> f) {
                    try {
                        if (!f.get())
                            return;
                    }
                    catch (IgniteCheckedException e) {
                        U.error(log, "Failed to initialize exchange future: " + this, e);

                        return;
                    }

                    processMessage(node, msg);
                }
            });
        }
    }

    /**
     * @param node Sender node.
     * @param msg Message.
     */
    private void processMessage(ClusterNode node, GridDhtPartitionsSingleMessage msg) {
        boolean allReceived = false;
        boolean updateSingleMap = false;

        synchronized (this) {
            assert crd != null;

            if (crd.isLocal()) {
                if (remaining.remove(node.id())) {
                    updateSingleMap = true;

                    pendingSingleUpdates++;

                    if (exchangeOnChangeGlobalState && msg.getException() != null)
                        changeGlobalStateExceptions.put(node.id(), msg.getException());

                    allReceived = remaining.isEmpty();
                }
            }
            else
                singleMsgs.put(node, msg);
        }

        if (updateSingleMap) {
            try {
                updatePartitionSingleMap(node, msg);
            }
            finally {
                synchronized (this) {
                    assert pendingSingleUpdates > 0;

                    pendingSingleUpdates--;

                    if (pendingSingleUpdates == 0)
                        notifyAll();
                }
            }
        }

        if (allReceived) {
            awaitSingleMapUpdates();

            onAllReceived();
        }
    }

    /**
     *
     */
    private synchronized void awaitSingleMapUpdates() {
        try {
            while (pendingSingleUpdates > 0)
                U.wait(this);
        }
        catch (IgniteInterruptedCheckedException e) {
            U.warn(log, "Failed to wait for partition map updates, thread was interrupted: " + e);
        }
    }

    /**
     * @param fut Affinity future.
     */
    private void onAffinityInitialized(IgniteInternalFuture<Map<Integer, Map<Integer, List<UUID>>>> fut) {
        try {
            assert fut.isDone();

            Map<Integer, Map<Integer, List<UUID>>> assignmentChange = fut.get();

            GridDhtPartitionsFullMessage m = createPartitionsMessage(null, false);

            CacheAffinityChangeMessage msg = new CacheAffinityChangeMessage(exchId, m, assignmentChange);

            if (log.isDebugEnabled())
                log.debug("Centralized affinity exchange, send affinity change message: " + msg);

            cctx.discovery().sendCustomEvent(msg);
        }
        catch (IgniteCheckedException e) {
            onDone(e);
        }
    }

    /**
     * @param top Topology to assign.
     */
    private void assignPartitionStates(GridDhtPartitionTopology top) {
        Map<Integer, CounterWithNodes> maxCntrs = new HashMap<>();
        Map<Integer, Long> minCntrs = new HashMap<>();

        for (Map.Entry<UUID, GridDhtPartitionsSingleMessage> e : msgs.entrySet()) {
            assert e.getValue().partitionUpdateCounters(top.cacheId()) != null;

            for (Map.Entry<Integer, T2<Long, Long>> e0 : e.getValue().partitionUpdateCounters(top.cacheId()).entrySet()) {
                int p = e0.getKey();

                UUID uuid = e.getKey();

                GridDhtPartitionState state = top.partitionState(uuid, p);

                if (state != GridDhtPartitionState.OWNING && state != GridDhtPartitionState.MOVING)
                    continue;

                Long cntr = state == GridDhtPartitionState.MOVING ? e0.getValue().get1() : e0.getValue().get2();

                if (cntr == null)
                    cntr = 0L;

                Long minCntr = minCntrs.get(p);

                if (minCntr == null || minCntr > cntr)
                    minCntrs.put(p, cntr);

                if (state != GridDhtPartitionState.OWNING)
                    continue;

                CounterWithNodes maxCntr = maxCntrs.get(p);

                if (maxCntr == null || cntr > maxCntr.cnt)
                    maxCntrs.put(p, new CounterWithNodes(cntr, uuid));
                else if (cntr == maxCntr.cnt)
                    maxCntr.nodes.add(uuid);
            }
        }

        // Also must process counters from the local node.
        for (GridDhtLocalPartition part : top.currentLocalPartitions()) {
            GridDhtPartitionState state = top.partitionState(cctx.localNodeId(), part.id());

            if (state != GridDhtPartitionState.OWNING && state != GridDhtPartitionState.MOVING)
                continue;

            long cntr = state == GridDhtPartitionState.MOVING ? part.initialUpdateCounter() : part.updateCounter();

            Long minCntr = minCntrs.get(part.id());

            if (minCntr == null || minCntr > cntr)
                minCntrs.put(part.id(), cntr);

            if (state != GridDhtPartitionState.OWNING)
                continue;

            CounterWithNodes maxCntr = maxCntrs.get(part.id());

            if (maxCntr == null || cntr > maxCntr.cnt)
                maxCntrs.put(part.id(), new CounterWithNodes(cntr, cctx.localNodeId()));
            else if (cntr == maxCntr.cnt)
                maxCntr.nodes.add(cctx.localNodeId());
        }

        int entryLeft = maxCntrs.size();

        Map<Integer, Map<Integer, Long>> partHistReserved0 = partHistReserved;

        Map<Integer, Long> localReserved = partHistReserved0 != null ? partHistReserved0.get(top.cacheId()) : null;

        Set<Integer> haveHistory = new HashSet<>();

        for (Map.Entry<Integer, Long> e : minCntrs.entrySet()) {
            int p = e.getKey();
            long minCntr = e.getValue();

            CounterWithNodes maxCntrObj = maxCntrs.get(p);

            long maxCntr = maxCntrObj != null ? maxCntrObj.cnt : 0;

            // If minimal counter is zero, do clean preloading.
            if (minCntr == 0 || minCntr == maxCntr)
                continue;

            if (localReserved != null) {
                Long localCntr = localReserved.get(p);

                if (localCntr != null && localCntr <= minCntr &&
                    maxCntrObj.nodes.contains(cctx.localNodeId())) {
                    partHistSuppliers.put(cctx.localNodeId(), top.cacheId(), p, minCntr);

                    haveHistory.add(p);

                    continue;
                }
            }

            for (Map.Entry<UUID, GridDhtPartitionsSingleMessage> e0 : msgs.entrySet()) {
                Long histCntr = e0.getValue().partitionHistoryCounters(top.cacheId()).get(p);

                if (histCntr != null && histCntr <= minCntr && maxCntrObj.nodes.contains(e0.getKey())) {
                    partHistSuppliers.put(e0.getKey(), top.cacheId(), p, minCntr);

                    haveHistory.add(p);

                    break;
                }
            }
        }

        for (Map.Entry<Integer, CounterWithNodes> e : maxCntrs.entrySet()) {
            int p = e.getKey();
            long maxCntr = e.getValue().cnt;

            entryLeft--;

            if (entryLeft != 0 && maxCntr == 0)
                continue;

            Set<UUID> nodesToReload = top.setOwners(p, e.getValue().nodes, haveHistory.contains(p), entryLeft == 0);

            for (UUID nodeId : nodesToReload)
                partsToReload.put(nodeId, top.cacheId(), p);
        }
    }

    /**
     * Detect lost partitions.
     */
    private void detectLostPartitions() {
        synchronized (cctx.exchange().interruptLock()) {
            if (Thread.currentThread().isInterrupted())
                return;

            for (GridCacheContext cacheCtx : cctx.cacheContexts()) {
                if (!cacheCtx.isLocal())
                    cacheCtx.topology().detectLostPartitions(discoEvt);
            }
        }
    }

    /**
     *
     */
    private void resetLostPartitions(Collection<String> cacheNames) {
        synchronized (cctx.exchange().interruptLock()) {
            if (Thread.currentThread().isInterrupted())
                return;

            for (GridCacheContext cacheCtx : cctx.cacheContexts()) {
                if (!cacheCtx.isLocal() && cacheNames.contains(cacheCtx.name()))
                    cacheCtx.topology().resetLostPartitions();
            }
        }
    }

    /**
     *
     */
    private void onAllReceived() {
        try {
            assert crd.isLocal();

            assert partHistSuppliers.isEmpty();

            if (!crd.equals(discoCache.serverNodes().get(0))) {
                for (GridCacheContext cacheCtx : cctx.cacheContexts()) {
                    if (!cacheCtx.isLocal())
                        cacheCtx.topology().beforeExchange(this, !centralizedAff);
                }
            }

            if (discoEvt.type() == EVT_NODE_JOINED) {
                if (cctx.kernalContext().state().active())
                    assignPartitionsStates();
            }
            else if (discoEvt.type() == EVT_DISCOVERY_CUSTOM_EVT) {
                assert discoEvt instanceof DiscoveryCustomEvent;

                if (((DiscoveryCustomEvent)discoEvt).customMessage() instanceof DynamicCacheChangeBatch) {
                    DynamicCacheChangeBatch batch = (DynamicCacheChangeBatch)((DiscoveryCustomEvent)discoEvt)
                        .customMessage();

                    Set<String> caches = new HashSet<>();

                    for (DynamicCacheChangeRequest req : batch.requests()) {
                        if (req.resetLostPartitions())
                            caches.add(req.cacheName());
                        else if (req.globalStateChange() && req.state() != ClusterState.INACTIVE)
                            assignPartitionsStates();
                    }

                    if (!F.isEmpty(caches))
                        resetLostPartitions(caches);
                }
            }
            else if (discoEvt.type() == EVT_NODE_LEFT || discoEvt.type() == EVT_NODE_FAILED)
                detectLostPartitions();

            updateLastVersion(cctx.versions().last());

            cctx.versions().onExchange(lastVer.get().order());

            if (centralizedAff) {
                IgniteInternalFuture<Map<Integer, Map<Integer, List<UUID>>>> fut = cctx.affinity().initAffinityOnNodeLeft(this);

                if (!fut.isDone()) {
                    fut.listen(new IgniteInClosure<IgniteInternalFuture<Map<Integer, Map<Integer, List<UUID>>>>>() {
                        @Override public void apply(IgniteInternalFuture<Map<Integer, Map<Integer, List<UUID>>>> fut) {
                            onAffinityInitialized(fut);
                        }
                    });
                }
                else
                    onAffinityInitialized(fut);
            }
            else {
                List<ClusterNode> nodes;

                synchronized (this) {
                    srvNodes.remove(cctx.localNode());

                    nodes = new ArrayList<>(srvNodes);
                }

                if (!nodes.isEmpty())
                    sendAllPartitions(nodes);

                if (exchangeOnChangeGlobalState && !F.isEmpty(changeGlobalStateExceptions))
                    cctx.kernalContext().state().onFullResponseMessage(changeGlobalStateExceptions);

                onDone(exchangeId().topologyVersion());
            }
        }
        catch (IgniteCheckedException e) {
            if (reconnectOnError(e))
                onDone(new IgniteNeedReconnectException(cctx.localNode(), e));
            else
                onDone(e);
        }
    }

    /**
     *
     */
    private void assignPartitionsStates() {
        if (cctx.database().persistenceEnabled()) {
            for (GridCacheContext cacheCtx : cctx.cacheContexts()) {
                if (cacheCtx.isLocal())
                    continue;

                assignPartitionStates(cacheCtx.topology());
            }
        }
    }

    /**
     * @param nodeId Node ID.
     * @param retryCnt Number of retries.
     */
    private void sendAllPartitions(final UUID nodeId, final int retryCnt) {
        ClusterNode n = cctx.node(nodeId);

        try {
            if (n != null)
                sendAllPartitions(F.asList(n));
        }
        catch (IgniteCheckedException e) {
            if (e instanceof ClusterTopologyCheckedException || !cctx.discovery().alive(n)) {
                if (log.isDebugEnabled())
                    log.debug("Failed to send full partition map to node, node left grid " +
                        "[rmtNode=" + nodeId + ", exchangeId=" + exchId + ']');

                return;
            }

            if (reconnectOnError(e)) {
                onDone(new IgniteNeedReconnectException(cctx.localNode(), e));

                return;
            }

            if (retryCnt > 0) {
                long timeout = cctx.gridConfig().getNetworkSendRetryDelay();

                LT.error(log, e, "Failed to send full partition map to node (will retry after timeout) " +
                    "[node=" + nodeId + ", exchangeId=" + exchId + ", timeout=" + timeout + ']');

                cctx.time().addTimeoutObject(new GridTimeoutObjectAdapter(timeout) {
                    @Override public void onTimeout() {
                        sendAllPartitions(nodeId, retryCnt - 1);
                    }
                });
            }
            else
                U.error(log, "Failed to send full partition map [node=" + n + ", exchangeId=" + exchId + ']', e);
        }
    }

    /**
     * @param node Sender node.
     * @param msg Full partition info.
     */
    public void onReceive(final ClusterNode node, final GridDhtPartitionsFullMessage msg) {
        assert msg != null;

        final UUID nodeId = node.id();

        if (isDone()) {
            if (log.isDebugEnabled())
                log.debug("Received message for finished future [msg=" + msg + ", fut=" + this + ']');

            return;
        }

        if (log.isDebugEnabled())
            log.debug("Received full partition map from node [nodeId=" + nodeId + ", msg=" + msg + ']');

        initFut.listen(new CI1<IgniteInternalFuture<Boolean>>() {
            @Override public void apply(IgniteInternalFuture<Boolean> f) {
                try {
                    if (!f.get())
                        return;
                }
                catch (IgniteCheckedException e) {
                    U.error(log, "Failed to initialize exchange future: " + this, e);

                    return;
                }

                processMessage(node, msg);
            }
        });
    }

    /**
     * @param node Sender node.
     * @param msg Message.
     */
    private void processMessage(ClusterNode node, GridDhtPartitionsFullMessage msg) {
        assert msg.exchangeId().equals(exchId) : msg;
        assert msg.lastVersion() != null : msg;

        synchronized (this) {
            if (crd == null)
                return;

            if (!crd.equals(node)) {
                if (log.isDebugEnabled())
                    log.debug("Received full partition map from unexpected node [oldest=" + crd.id() +
                        ", nodeId=" + node.id() + ']');

                if (node.order() > crd.order())
                    fullMsgs.put(node, msg);

                return;
            }
        }

        updatePartitionFullMap(msg);

        if (exchangeOnChangeGlobalState && !F.isEmpty(msg.getExceptionsMap()))
            cctx.kernalContext().state().onFullResponseMessage(msg.getExceptionsMap());

        onDone(exchId.topologyVersion());
    }

    /**
     * Updates partition map in all caches.
     *
     * @param msg Partitions full messages.
     */
    private void updatePartitionFullMap(GridDhtPartitionsFullMessage msg) {
        cctx.versions().onExchange(msg.lastVersion().order());

        assert partHistSuppliers.isEmpty();

        partHistSuppliers.putAll(msg.partitionHistorySuppliers());

        for (Map.Entry<Integer, GridDhtPartitionFullMap> entry : msg.partitions().entrySet()) {
            Integer cacheId = entry.getKey();

            Map<Integer, T2<Long, Long>> cntrMap = msg.partitionUpdateCounters(cacheId);

            GridCacheContext cacheCtx = cctx.cacheContext(cacheId);

            if (cacheCtx != null)
                cacheCtx.topology().update(this, entry.getValue(), cntrMap,
                    msg.partsToReload(cctx.localNodeId(), cacheId));
            else {
                ClusterNode oldest = cctx.discovery().oldestAliveCacheServerNode(AffinityTopologyVersion.NONE);

                if (oldest != null && oldest.isLocal())
                    cctx.exchange().clientTopology(cacheId, this).update(this, entry.getValue(), cntrMap, Collections.<Integer>emptySet());
            }
        }
    }

    /**
     * Updates partition map in all caches.
     *
     * @param msg Partitions single message.
     */
    private void updatePartitionSingleMap(ClusterNode node, GridDhtPartitionsSingleMessage msg) {
        msgs.put(node.id(), msg);

        for (Map.Entry<Integer, GridDhtPartitionMap> entry : msg.partitions().entrySet()) {
            Integer cacheId = entry.getKey();
            GridCacheContext cacheCtx = cctx.cacheContext(cacheId);

            GridDhtPartitionTopology top = cacheCtx != null ? cacheCtx.topology() :
                cctx.exchange().clientTopology(cacheId, this);

            top.update(exchId, entry.getValue(), msg.partitionUpdateCounters(cacheId));
        }
    }

    /**
     * Affinity change message callback, processed from the same thread as {@link #onNodeLeft}.
     *
     * @param node Message sender node.
     * @param msg Message.
     */
    public void onAffinityChangeMessage(final ClusterNode node, final CacheAffinityChangeMessage msg) {
        assert exchId.equals(msg.exchangeId()) : msg;

        onDiscoveryEvent(new IgniteRunnable() {
            @Override public void run() {
                if (isDone() || !enterBusy())
                    return;

                try {
                    assert centralizedAff;

                    if (crd.equals(node)) {
                        cctx.affinity().onExchangeChangeAffinityMessage(GridDhtPartitionsExchangeFuture.this,
                            crd.isLocal(),
                            msg);

                        if (!crd.isLocal()) {
                            GridDhtPartitionsFullMessage partsMsg = msg.partitionsMessage();

                            assert partsMsg != null : msg;
                            assert partsMsg.lastVersion() != null : partsMsg;

                            updatePartitionFullMap(partsMsg);
                        }

                        onDone(topologyVersion());
                    }
                    else {
                        if (log.isDebugEnabled()) {
                            log.debug("Ignore affinity change message, coordinator changed [node=" + node.id() +
                                ", crd=" + crd.id() +
                                ", msg=" + msg +
                                ']');
                        }
                    }
                }
                finally {
                    leaveBusy();
                }
            }
        });
    }

    /**
     * @param c Closure.
     */
    private void onDiscoveryEvent(IgniteRunnable c) {
        synchronized (discoEvts) {
            if (!init) {
                discoEvts.add(c);

                return;
            }

            assert discoEvts.isEmpty() : discoEvts;
        }

        c.run();
    }

    /**
     *
     */
    private void initDone() {
        while (!isDone()) {
            List<IgniteRunnable> evts;

            synchronized (discoEvts) {
                if (discoEvts.isEmpty()) {
                    init = true;

                    break;
                }

                evts = new ArrayList<>(discoEvts);

                discoEvts.clear();
            }

            for (IgniteRunnable c : evts)
                c.run();
        }

        initFut.onDone(true);
    }

    /**
     * Node left callback, processed from the same thread as {@link #onAffinityChangeMessage}.
     *
     * @param node Left node.
     */
    public void onNodeLeft(final ClusterNode node) {
        if (isDone() || !enterBusy())
            return;

        cctx.mvcc().removeExplicitNodeLocks(node.id(), topologyVersion());

        try {
            onDiscoveryEvent(new IgniteRunnable() {
                @Override public void run() {
                    if (isDone() || !enterBusy())
                        return;

                    try {
                        boolean crdChanged = false;
                        boolean allReceived = false;
                        Set<UUID> reqFrom = null;

                        ClusterNode crd0;

                        discoCache.updateAlives(node);

<<<<<<< HEAD
                        synchronized (mux) {
=======
                        synchronized (this) {
>>>>>>> 75c760aa
                            if (!srvNodes.remove(node))
                                return;

                            boolean rmvd = remaining.remove(node.id());

                            if (node.equals(crd)) {
                                crdChanged = true;

                                crd = !srvNodes.isEmpty() ? srvNodes.get(0) : null;
                            }

                            if (crd != null && crd.isLocal()) {
                                if (rmvd)
                                    allReceived = remaining.isEmpty();

                                if (crdChanged && !remaining.isEmpty())
                                    reqFrom = new HashSet<>(remaining);
                            }

                            crd0 = crd;
                        }

                        if (crd0 == null) {
                            assert cctx.kernalContext().clientNode() || cctx.localNode().isDaemon() : cctx.localNode();

                            List<ClusterNode> empty = Collections.emptyList();

                            for (GridCacheContext cacheCtx : cctx.cacheContexts()) {
                                List<List<ClusterNode>> affAssignment = new ArrayList<>(cacheCtx.affinity().partitions());

                                for (int i = 0; i < cacheCtx.affinity().partitions(); i++)
                                    affAssignment.add(empty);

                                cacheCtx.affinity().affinityCache().initialize(topologyVersion(), affAssignment);
                            }

                            onDone(topologyVersion());

                            return;
                        }

                        if (crd0.isLocal()) {
                            if (exchangeOnChangeGlobalState && changeGlobalStateE != null)
                                changeGlobalStateExceptions.put(crd0.id(), changeGlobalStateE);

                            if (allReceived) {
                                awaitSingleMapUpdates();

                                onAllReceived();

                                return;
                            }

                            if (crdChanged && reqFrom != null) {
                                GridDhtPartitionsSingleRequest req = new GridDhtPartitionsSingleRequest(exchId);

                                for (UUID nodeId : reqFrom) {
                                    try {
                                        // It is possible that some nodes finished exchange with previous coordinator.
                                        cctx.io().send(nodeId, req, SYSTEM_POOL);
                                    }
                                    catch (ClusterTopologyCheckedException ignored) {
                                        if (log.isDebugEnabled())
                                            log.debug("Node left during partition exchange [nodeId=" + nodeId +
                                                ", exchId=" + exchId + ']');
                                    }
                                    catch (IgniteCheckedException e) {
                                        U.error(log, "Failed to request partitions from node: " + nodeId, e);
                                    }
                                }
                            }

                            for (Map.Entry<ClusterNode, GridDhtPartitionsSingleMessage> m : singleMsgs.entrySet())
                                processMessage(m.getKey(), m.getValue());
                        }
                        else {
                            if (crdChanged) {
                                sendPartitions(crd0);

                                for (Map.Entry<ClusterNode, GridDhtPartitionsFullMessage> m : fullMsgs.entrySet())
                                    processMessage(m.getKey(), m.getValue());
                            }
                        }
                    }
                    catch (Exception e) {
                        if (reconnectOnError(e))
                            onDone(new IgniteNeedReconnectException(cctx.localNode(), e));
                        else
                            throw e;
                    }
                    finally {
                        leaveBusy();
                    }
                }
            });
        }
        finally {
            leaveBusy();
        }
    }

    /**
     * @param e Exception.
     * @return {@code True} if local node should try reconnect in case of error.
     */
    public boolean reconnectOnError(Throwable e) {
        return X.hasCause(e, IOException.class, IgniteClientDisconnectedCheckedException.class) &&
            cctx.discovery().reconnectSupported();
    }

    /** {@inheritDoc} */
    @Override public int compareTo(GridDhtPartitionsExchangeFuture fut) {
        return exchId.compareTo(fut.exchId);
    }

    /** {@inheritDoc} */
    @Override public boolean equals(Object o) {
        if (this == o)
            return true;

        GridDhtPartitionsExchangeFuture fut = (GridDhtPartitionsExchangeFuture)o;

        return exchId.equals(fut.exchId);
    }

    /** {@inheritDoc} */
    @Override public int hashCode() {
        return exchId.hashCode();
    }

    /**
     *
     */
    enum ExchangeType {
        /** */
        CLIENT,
        /** */
        ALL,
        /** */
        NONE
    }

    /**
     * Cache validation result.
     */
    private static class CacheValidation {
        /** Topology validation result. */
        private boolean valid;

        /** Lost partitions on this topology version. */
        private Collection<Integer> lostParts;

        /**
         * @param valid Valid flag.
         * @param lostParts Lost partitions.
         */
        private CacheValidation(boolean valid, Collection<Integer> lostParts) {
            this.valid = valid;
            this.lostParts = lostParts;
        }
    }

    /** {@inheritDoc} */
    @Override public String toString() {
        Set<UUID> remaining;
        List<ClusterNode> srvNodes;

        synchronized (this) {
            remaining = new HashSet<>(this.remaining);
            srvNodes = this.srvNodes != null ? new ArrayList<>(this.srvNodes) : null;
        }

        return S.toString(GridDhtPartitionsExchangeFuture.class, this,
            "evtLatch", evtLatch == null ? "null" : evtLatch.getCount(),
            "remaining", remaining,
            "srvNodes", srvNodes,
            "super", super.toString());
    }

    /**
     *
     */
    private static class CounterWithNodes {
        /** */
        private final long cnt;

        /** */
        private final Set<UUID> nodes = new HashSet<>();

        /**
         * @param cnt Count.
         * @param firstNode Node ID.
         */
        private CounterWithNodes(long cnt, UUID firstNode) {
            this.cnt = cnt;

            nodes.add(firstNode);
        }

        /** {@inheritDoc} */
        @Override public String toString() {
            return S.toString(CounterWithNodes.class, this);
        }
    }
}<|MERGE_RESOLUTION|>--- conflicted
+++ resolved
@@ -2165,11 +2165,7 @@
 
                         discoCache.updateAlives(node);
 
-<<<<<<< HEAD
-                        synchronized (mux) {
-=======
                         synchronized (this) {
->>>>>>> 75c760aa
                             if (!srvNodes.remove(node))
                                 return;
 
