/*
 * Licensed to the Apache Software Foundation (ASF) under one or more
 * contributor license agreements.  See the NOTICE file distributed with
 * this work for additional information regarding copyright ownership.
 * The ASF licenses this file to You under the Apache License, Version 2.0
 * (the "License"); you may not use this file except in compliance with
 * the License.  You may obtain a copy of the License at
 *
 *      http://www.apache.org/licenses/LICENSE-2.0
 *
 * Unless required by applicable law or agreed to in writing, software
 * distributed under the License is distributed on an "AS IS" BASIS,
 * WITHOUT WARRANTIES OR CONDITIONS OF ANY KIND, either express or implied.
 * See the License for the specific language governing permissions and
 * limitations under the License.
 */

package org.apache.ignite.internal.processors.cache.distributed.dht.preloader;

import java.io.IOException;
import java.util.ArrayList;
import java.util.Collection;
import java.util.Collections;
import java.util.HashMap;
import java.util.HashSet;
import java.util.LinkedHashMap;
import java.util.LinkedHashSet;
import java.util.List;
import java.util.Map;
import java.util.Optional;
import java.util.Set;
import java.util.UUID;
import java.util.concurrent.Callable;
import java.util.concurrent.ConcurrentHashMap;
import java.util.concurrent.ConcurrentMap;
import java.util.concurrent.CountDownLatch;
import java.util.concurrent.TimeUnit;
import java.util.concurrent.atomic.AtomicBoolean;
import java.util.concurrent.atomic.AtomicReference;
import java.util.concurrent.locks.Lock;
import java.util.concurrent.locks.ReadWriteLock;
import java.util.stream.Collectors;
import java.util.stream.Stream;
import org.apache.ignite.IgniteCheckedException;
import org.apache.ignite.IgniteException;
import org.apache.ignite.IgniteLogger;
import org.apache.ignite.IgniteSystemProperties;
import org.apache.ignite.cache.CacheMode;
import org.apache.ignite.cache.CacheRebalanceMode;
import org.apache.ignite.cluster.ClusterNode;
import org.apache.ignite.configuration.CacheConfiguration;
import org.apache.ignite.configuration.IgniteConfiguration;
import org.apache.ignite.events.DiscoveryEvent;
import org.apache.ignite.internal.IgniteClientDisconnectedCheckedException;
import org.apache.ignite.internal.IgniteDiagnosticAware;
import org.apache.ignite.internal.IgniteDiagnosticPrepareContext;
import org.apache.ignite.internal.IgniteFutureTimeoutCheckedException;
import org.apache.ignite.internal.IgniteInternalFuture;
import org.apache.ignite.internal.IgniteInterruptedCheckedException;
import org.apache.ignite.internal.IgniteNeedReconnectException;
import org.apache.ignite.internal.cluster.ClusterTopologyCheckedException;
import org.apache.ignite.internal.events.DiscoveryCustomEvent;
import org.apache.ignite.internal.managers.communication.GridIoPolicy;
import org.apache.ignite.internal.managers.discovery.DiscoCache;
import org.apache.ignite.internal.managers.discovery.DiscoveryCustomMessage;
import org.apache.ignite.internal.pagemem.wal.record.ExchangeRecord;
import org.apache.ignite.internal.processors.affinity.AffinityTopologyVersion;
import org.apache.ignite.internal.processors.affinity.GridAffinityAssignmentCache;
import org.apache.ignite.internal.processors.cache.CacheAffinityChangeMessage;
import org.apache.ignite.internal.processors.cache.CacheGroupContext;
import org.apache.ignite.internal.processors.cache.CacheGroupDescriptor;
import org.apache.ignite.internal.processors.cache.CachePartitionExchangeWorkerTask;
import org.apache.ignite.internal.processors.cache.DynamicCacheChangeBatch;
import org.apache.ignite.internal.processors.cache.DynamicCacheChangeFailureMessage;
import org.apache.ignite.internal.processors.cache.DynamicCacheChangeRequest;
import org.apache.ignite.internal.processors.cache.DynamicCacheDescriptor;
import org.apache.ignite.internal.processors.cache.ExchangeActions;
import org.apache.ignite.internal.processors.cache.ExchangeContext;
import org.apache.ignite.internal.processors.cache.ExchangeDiscoveryEvents;
import org.apache.ignite.internal.processors.cache.GridCacheAdapter;
import org.apache.ignite.internal.processors.cache.GridCacheContext;
import org.apache.ignite.internal.processors.cache.GridCacheMvccCandidate;
import org.apache.ignite.internal.processors.cache.GridCacheProcessor;
import org.apache.ignite.internal.processors.cache.GridCacheSharedContext;
import org.apache.ignite.internal.processors.cache.GridCacheUtils;
import org.apache.ignite.internal.processors.cache.StateChangeRequest;
import org.apache.ignite.internal.processors.cache.WalStateAbstractMessage;
import org.apache.ignite.internal.processors.cache.distributed.dht.GridDhtTopologyFutureAdapter;
import org.apache.ignite.internal.processors.cache.distributed.dht.preloader.latch.Latch;
import org.apache.ignite.internal.processors.cache.distributed.dht.topology.GridClientPartitionTopology;
import org.apache.ignite.internal.processors.cache.distributed.dht.topology.GridDhtLocalPartition;
import org.apache.ignite.internal.processors.cache.distributed.dht.topology.GridDhtPartitionState;
import org.apache.ignite.internal.processors.cache.distributed.dht.topology.GridDhtPartitionTopology;
import org.apache.ignite.internal.processors.cache.distributed.dht.topology.GridDhtPartitionsStateValidator;
import org.apache.ignite.internal.processors.cache.mvcc.MvccCoordinator;
import org.apache.ignite.internal.processors.cache.persistence.snapshot.SnapshotDiscoveryMessage;
import org.apache.ignite.internal.processors.cache.transactions.IgniteTxKey;
import org.apache.ignite.internal.processors.cache.version.GridCacheVersion;
import org.apache.ignite.internal.processors.cluster.BaselineTopology;
import org.apache.ignite.internal.processors.cluster.ChangeGlobalStateFinishMessage;
import org.apache.ignite.internal.processors.cluster.ChangeGlobalStateMessage;
import org.apache.ignite.internal.processors.cluster.DiscoveryDataClusterState;
import org.apache.ignite.internal.util.GridLongList;
import org.apache.ignite.internal.util.IgniteUtils;
import org.apache.ignite.internal.util.future.GridFutureAdapter;
import org.apache.ignite.internal.util.lang.IgniteInClosureX;
import org.apache.ignite.internal.util.tostring.GridToStringExclude;
import org.apache.ignite.internal.util.tostring.GridToStringInclude;
import org.apache.ignite.internal.util.typedef.CI1;
import org.apache.ignite.internal.util.typedef.F;
import org.apache.ignite.internal.util.typedef.T2;
import org.apache.ignite.internal.util.typedef.X;
import org.apache.ignite.internal.util.typedef.internal.CU;
import org.apache.ignite.internal.util.typedef.internal.S;
import org.apache.ignite.internal.util.typedef.internal.U;
import org.apache.ignite.lang.IgniteInClosure;
import org.apache.ignite.lang.IgniteProductVersion;
import org.apache.ignite.lang.IgniteRunnable;
import org.jetbrains.annotations.Nullable;

import static org.apache.ignite.IgniteSystemProperties.IGNITE_LONG_OPERATIONS_DUMP_TIMEOUT_LIMIT;
import static org.apache.ignite.IgniteSystemProperties.IGNITE_PARTITION_RELEASE_FUTURE_DUMP_THRESHOLD;
import static org.apache.ignite.IgniteSystemProperties.IGNITE_THREAD_DUMP_ON_EXCHANGE_TIMEOUT;
import static org.apache.ignite.IgniteSystemProperties.getBoolean;
import static org.apache.ignite.IgniteSystemProperties.getLong;
import static org.apache.ignite.events.EventType.EVT_NODE_FAILED;
import static org.apache.ignite.events.EventType.EVT_NODE_JOINED;
import static org.apache.ignite.events.EventType.EVT_NODE_LEFT;
import static org.apache.ignite.internal.IgniteNodeAttributes.ATTR_DYNAMIC_CACHE_START_ROLLBACK_SUPPORTED;
import static org.apache.ignite.internal.events.DiscoveryCustomEvent.EVT_DISCOVERY_CUSTOM_EVT;
import static org.apache.ignite.internal.managers.communication.GridIoPolicy.SYSTEM_POOL;
import static org.apache.ignite.internal.processors.cache.ExchangeDiscoveryEvents.serverJoinEvent;
import static org.apache.ignite.internal.processors.cache.ExchangeDiscoveryEvents.serverLeftEvent;
import static org.apache.ignite.internal.processors.cache.distributed.dht.preloader.CachePartitionPartialCountersMap.PARTIAL_COUNTERS_MAP_SINCE;

/**
 * Future for exchanging partition maps.
 */
@SuppressWarnings({"TypeMayBeWeakened", "unchecked"})
public class GridDhtPartitionsExchangeFuture extends GridDhtTopologyFutureAdapter
    implements Comparable<GridDhtPartitionsExchangeFuture>, CachePartitionExchangeWorkerTask, IgniteDiagnosticAware {
    /** */
    public static final String EXCHANGE_LOG = "org.apache.ignite.internal.exchange.time";

    /** */
    private static final int RELEASE_FUTURE_DUMP_THRESHOLD =
        IgniteSystemProperties.getInteger(IGNITE_PARTITION_RELEASE_FUTURE_DUMP_THRESHOLD, 0);

    /** */
    private static final IgniteProductVersion FORCE_AFF_REASSIGNMENT_SINCE = IgniteProductVersion.fromString("2.4.3");

    /**
     * This may be useful when per-entry (not per-cache based) partition policy is in use.
     * See {@link IgniteSystemProperties#IGNITE_SKIP_PARTITION_SIZE_VALIDATION} for details.
     * Default value is {@code false}.
     */
    private static final boolean SKIP_PARTITION_SIZE_VALIDATION = Boolean.getBoolean(IgniteSystemProperties.IGNITE_SKIP_PARTITION_SIZE_VALIDATION);

    /** */
    private static final String DISTRIBUTED_LATCH_ID = "exchange";

    /** */
    @GridToStringExclude
    private final Object mux = new Object();

    /** */
    @GridToStringExclude
    private volatile DiscoCache firstEvtDiscoCache;

    /** Discovery event triggered this exchange. */
    private volatile DiscoveryEvent firstDiscoEvt;

    /** */
    @GridToStringExclude
    private final Set<UUID> remaining = new HashSet<>();

    /** Guarded by this */
    @GridToStringExclude
    private int pendingSingleUpdates;

    /** */
    @GridToStringExclude
    private List<ClusterNode> srvNodes;

    /** */
    private ClusterNode crd;

    /** ExchangeFuture id. */
    private final GridDhtPartitionExchangeId exchId;

    /** Cache context. */
    private final GridCacheSharedContext<?, ?> cctx;

    /** Busy lock to prevent activities from accessing exchanger while it's stopping. */
    private ReadWriteLock busyLock;

    /** */
    private AtomicBoolean added = new AtomicBoolean(false);

    /**
     * Discovery event receive latch. There is a race between discovery event processing and single message
     * processing, so it is possible to create an exchange future before the actual discovery event is received.
     * This latch is notified when the discovery event arrives.
     */
    @GridToStringExclude
    private final CountDownLatch evtLatch = new CountDownLatch(1);

    /** Exchange future init method completes this future. */
    private GridFutureAdapter<Boolean> initFut;

    /** */
    @GridToStringExclude
    private final List<IgniteRunnable> discoEvts = new ArrayList<>();

    /** */
    private boolean init;

    /** Last committed cache version before next topology version use. */
    private AtomicReference<GridCacheVersion> lastVer = new AtomicReference<>();

    /**
     * Message received from node joining cluster (if this is 'node join' exchange),
     * needed if this exchange is merged with another one.
     */
    @GridToStringExclude
    private GridDhtPartitionsSingleMessage pendingJoinMsg;

    /**
     * Messages received on non-coordinator are stored in case if this node
     * becomes coordinator.
     */
    private final Map<UUID, GridDhtPartitionsSingleMessage> pendingSingleMsgs = new ConcurrentHashMap<>();

    /** Messages received from new coordinator. */
    private final Map<ClusterNode, GridDhtPartitionsFullMessage> fullMsgs = new ConcurrentHashMap<>();

    /** */
    @SuppressWarnings({"FieldCanBeLocal", "UnusedDeclaration"})
    @GridToStringInclude
    private volatile IgniteInternalFuture<?> partReleaseFut;

    /** Logger. */
    private final IgniteLogger log;

    /** Cache change requests. */
    private ExchangeActions exchActions;

    /** */
    private final IgniteLogger exchLog;

    /** */
    private CacheAffinityChangeMessage affChangeMsg;

    /** Init timestamp. Used to track the amount of time spent to complete the future. */
    private long initTs;

    /**
     * Centralized affinity assignment required. Activated for node left of failed. For this mode crd will send full
     * partitions maps to nodes using discovery (ring) instead of communication.
     */
    private boolean centralizedAff;

    /**
     * Enforce affinity reassignment based on actual partition distribution. This mode should be used when partitions
     * might be distributed not according to affinity assignment.
     */
    private boolean forceAffReassignment;

    /** Exception that was thrown during init phase on local node. */
    private Exception exchangeLocE;

    /** Exchange exceptions from all participating nodes. */
    private final Map<UUID, Exception> exchangeGlobalExceptions = new ConcurrentHashMap<>();

    /** Used to track the fact that {@link DynamicCacheChangeFailureMessage} was sent. */
    private volatile boolean cacheChangeFailureMsgSent;

    /** */
    private ConcurrentMap<UUID, GridDhtPartitionsSingleMessage> msgs = new ConcurrentHashMap<>();

    /** Single messages from merged 'node join' exchanges. */
    @GridToStringExclude
    private Map<UUID, GridDhtPartitionsSingleMessage> mergedJoinExchMsgs;

    /** Number of awaited messages for merged 'node join' exchanges. */
    @GridToStringExclude
    private int awaitMergedMsgs;

    /** */
    @GridToStringExclude
    private volatile IgniteDhtPartitionHistorySuppliersMap partHistSuppliers = new IgniteDhtPartitionHistorySuppliersMap();

    /** */
    private volatile Map<Integer, Map<Integer, Long>> partHistReserved;

    /** */
    @GridToStringExclude
    private final IgniteDhtPartitionsToReloadMap partsToReload = new IgniteDhtPartitionsToReloadMap();

    /** */
    private final AtomicBoolean done = new AtomicBoolean();

    /** */
    private ExchangeLocalState state;

    /** */
    @GridToStringExclude
    private ExchangeContext exchCtx;

    /** */
    @GridToStringExclude
    private FinishState finishState;

    /** Initialized when node becomes new coordinator. */
    @GridToStringExclude
    private InitNewCoordinatorFuture newCrdFut;

    /** */
    @GridToStringExclude
    private GridDhtPartitionsExchangeFuture mergedWith;

    /** Validator for partition states. */
    @GridToStringExclude
    private final GridDhtPartitionsStateValidator validator;

    /** Register caches future. Initialized on exchange init. Must be waited on exchange end. */
    private IgniteInternalFuture<?> registerCachesFuture;

    /** Partitions sent flag (for coordinator node). */
    private volatile boolean partitionsSent;

    /** Partitions received flag (for non-coordinator node). */
    private volatile boolean partitionsReceived;

    /** Latest (by update sequences) full message with exchangeId == null, need to be processed right after future is done. */
    private GridDhtPartitionsFullMessage delayedLatestMsg;

    /** Future for wait all exchange listeners comepleted. */
    private final GridFutureAdapter<?> afterLsnrCompleteFut = new GridFutureAdapter<>();

    /**
     * @param cctx Cache context.
     * @param busyLock Busy lock.
     * @param exchId Exchange ID.
     * @param exchActions Cache change requests.
     * @param affChangeMsg Affinity change message.
     */
    public GridDhtPartitionsExchangeFuture(
        GridCacheSharedContext cctx,
        ReadWriteLock busyLock,
        GridDhtPartitionExchangeId exchId,
        ExchangeActions exchActions,
        CacheAffinityChangeMessage affChangeMsg
    ) {
        assert busyLock != null;
        assert exchId != null;
        assert exchId.topologyVersion() != null;
        assert exchActions == null || !exchActions.empty();

        this.cctx = cctx;
        this.busyLock = busyLock;
        this.exchId = exchId;
        this.exchActions = exchActions;
        this.affChangeMsg = affChangeMsg;
        this.validator = new GridDhtPartitionsStateValidator(cctx);
        if (exchActions != null && exchActions.deactivate())
            this.clusterIsActive = false;

        log = cctx.logger(getClass());
        exchLog = cctx.logger(EXCHANGE_LOG);

        initFut = new GridFutureAdapter<Boolean>() {
            @Override public IgniteLogger logger() {
                return log;
            }
        };

        if (log.isDebugEnabled())
            log.debug("Creating exchange future [localNode=" + cctx.localNodeId() + ", fut=" + this + ']');
    }

    /**
     * @return Future mutex.
     */
    public Object mutex() {
        return mux;
    }

    /**
     * @return Shared cache context.
     */
    public GridCacheSharedContext sharedContext() {
        return cctx;
    }

    /** {@inheritDoc} */
    @Override public boolean skipForExchangeMerge() {
        return false;
    }

    /**
     * @return Exchange context.
     */
    public ExchangeContext context() {
        assert exchCtx != null : this;

        return exchCtx;
    }

    /**
     * Sets exchange actions associated with the exchange future (such as cache start or stop).
     * Exchange actions is created from discovery event, so the actions must be set before the event is processed,
     * thus the setter requires that {@code evtLatch} be armed.
     *
     * @param exchActions Exchange actions.
     */
    public void exchangeActions(ExchangeActions exchActions) {
        assert exchActions == null || !exchActions.empty() : exchActions;
        assert evtLatch != null && evtLatch.getCount() == 1L : this;

        this.exchActions = exchActions;
    }

    /**
     * Gets exchanges actions (such as cache start or stop) associated with the exchange future.
     * Exchange actions can be {@code null} (for example, if the exchange is created for topology
     * change event).
     *
     * @return Exchange actions.
     */
    @Nullable public ExchangeActions exchangeActions() {
        return exchActions;
    }

    /**
     * Sets affinity change message associated with the exchange. Affinity change message is required when
     * centralized affinity change is performed.
     *
     * @param affChangeMsg Affinity change message.
     */
    public void affinityChangeMessage(CacheAffinityChangeMessage affChangeMsg) {
        this.affChangeMsg = affChangeMsg;
    }

    /**
     * Gets the affinity topology version for which this exchange was created. If several exchanges
     * were merged, initial version is the version of the earliest merged exchange.
     *
     * @return Initial exchange version.
     */
    @Override public AffinityTopologyVersion initialVersion() {
        return exchId.topologyVersion();
    }

    /** {@inheritDoc} */
    @Override public AffinityTopologyVersion topologyVersion() {
        /*
        Should not be called before exchange is finished since result version can change in
        case of merged exchanges.
         */
        assert exchangeDone() : "Should not be called before exchange is finished";

        return isDone() ? result() : exchCtx.events().topologyVersion();
    }

    /**
     * Retreives the node which has WAL history since {@code cntrSince}.
     *
     * @param grpId Cache group ID.
     * @param partId Partition ID.
     * @param cntrSince Partition update counter since history supplying is requested.
     * @return ID of history supplier node or null if it doesn't exist.
     */
    @Nullable public UUID partitionHistorySupplier(int grpId, int partId, long cntrSince) {
        return partHistSuppliers.getSupplier(grpId, partId, cntrSince);
    }

    /**
     * @param cacheId Cache ID.
     * @param rcvdFrom Node ID cache was received from.
     * @return {@code True} if cache was added during this exchange.
     */
    public boolean cacheAddedOnExchange(int cacheId, UUID rcvdFrom) {
        return dynamicCacheStarted(cacheId) || exchCtx.events().nodeJoined(rcvdFrom);
    }

    /**
     * @param grpId Cache group ID.
     * @param rcvdFrom Node ID cache group was received from.
     * @return {@code True} if cache group was added during this exchange.
     */
    public boolean cacheGroupAddedOnExchange(int grpId, UUID rcvdFrom) {
        return dynamicCacheGroupStarted(grpId) || exchCtx.events().nodeJoined(rcvdFrom);
    }

    /**
     * @param cacheId Cache ID.
     * @return {@code True} if non-client cache was added during this exchange.
     */
    private boolean dynamicCacheStarted(int cacheId) {
        return exchActions != null && exchActions.cacheStarted(cacheId);
    }

    /**
     * @param grpId Cache group ID.
     * @return {@code True} if non-client cache group was added during this exchange.
     */
    public boolean dynamicCacheGroupStarted(int grpId) {
        return exchActions != null && exchActions.cacheGroupStarting(grpId);
    }

    /**
     * @return {@code True}
     */
    public boolean onAdded() {
        return added.compareAndSet(false, true);
    }

    /**
     * Event callback.
     *
     * @param exchId Exchange ID.
     * @param discoEvt Discovery event.
     * @param discoCache Discovery data cache.
     */
    public void onEvent(GridDhtPartitionExchangeId exchId, DiscoveryEvent discoEvt, DiscoCache discoCache) {
        assert exchId.equals(this.exchId);

        this.exchId.discoveryEvent(discoEvt);
        this.firstDiscoEvt = discoEvt;
        this.firstEvtDiscoCache = discoCache;

        evtLatch.countDown();
    }

    /**
     * @return {@code True} if cluster state change exchange.
     */
    private boolean stateChangeExchange() {
        return exchActions != null && exchActions.stateChangeRequest() != null;
    }

    /**
     * @return {@code True} if this exchange was triggered by DynamicCacheChangeBatch message
     * in order to start cache(s).
     */
    private boolean dynamicCacheStartExchange() {
        return exchActions != null && !exchActions.cacheStartRequests().isEmpty()
            && exchActions.cacheStopRequests().isEmpty();
    }

    /**
     * @return {@code True} if activate cluster exchange.
     */
    public boolean activateCluster() {
        return exchActions != null && exchActions.activate();
    }

    /**
     * @return {@code True} if deactivate cluster exchange.
     */
    private boolean deactivateCluster() {
        return exchActions != null && exchActions.deactivate();
    }

    /** */
    public boolean changedBaseline() {
        return exchActions != null && exchActions.changedBaseline();
    }

    /**
     * @return {@code True} if there are caches to start.
     */
    public boolean hasCachesToStart() {
        return exchActions != null && !exchActions.cacheStartRequests().isEmpty();
    }

    /**
     * @return First event discovery event.
     *
     */
    public DiscoveryEvent firstEvent() {
        return firstDiscoEvt;
    }

    /**
     * @return Discovery cache for first event.
     */
    public DiscoCache firstEventCache() {
        return firstEvtDiscoCache;
    }

    /**
     * @return Events processed in this exchange.
     */
    public ExchangeDiscoveryEvents events() {
        return exchCtx.events();
    }

    /**
     * @return Exchange ID.
     */
    public GridDhtPartitionExchangeId exchangeId() {
        return exchId;
    }

    /**
     * @return {@code true} if entered to busy state.
     */
    private boolean enterBusy() {
        if (busyLock.readLock().tryLock())
            return true;

        if (log.isDebugEnabled())
            log.debug("Failed to enter busy state (exchanger is stopping): " + this);

        return false;
    }

    /**
     *
     */
    private void leaveBusy() {
        busyLock.readLock().unlock();
    }

    /**
     * @param newCrd {@code True} if node become coordinator on this exchange.
     * @throws IgniteCheckedException If failed.
     */
    private void initCoordinatorCaches(boolean newCrd) throws IgniteCheckedException {
        if (newCrd) {
            IgniteInternalFuture<?> fut = cctx.affinity().initCoordinatorCaches(this, false);

            if (fut != null) {
                fut.get();

                cctx.exchange().exchangerUpdateHeartbeat();
            }

            cctx.exchange().onCoordinatorInitialized();

            cctx.exchange().exchangerUpdateHeartbeat();
        }
    }

    /**
     * Starts activity.
     *
     * @param newCrd {@code True} if node become coordinator on this exchange.
     * @throws IgniteInterruptedCheckedException If interrupted.
     */
    public void init(boolean newCrd) throws IgniteInterruptedCheckedException {
        if (isDone())
            return;

        assert !cctx.kernalContext().isDaemon();

        initTs = U.currentTimeMillis();

        cctx.exchange().exchangerBlockingSectionBegin();

        try {
            U.await(evtLatch);
        }
        finally {
            cctx.exchange().exchangerBlockingSectionEnd();
        }

        assert firstDiscoEvt != null : this;
        assert exchId.nodeId().equals(firstDiscoEvt.eventNode().id()) : this;

        try {
            AffinityTopologyVersion topVer = initialVersion();

            srvNodes = new ArrayList<>(firstEvtDiscoCache.serverNodes());

            remaining.addAll(F.nodeIds(F.view(srvNodes, F.remoteNodes(cctx.localNodeId()))));

            crd = srvNodes.isEmpty() ? null : srvNodes.get(0);

            boolean crdNode = crd != null && crd.isLocal();

            MvccCoordinator mvccCrd = firstEvtDiscoCache.mvccCoordinator();

            boolean mvccCrdChange = mvccCrd != null &&
                (initialVersion().equals(mvccCrd.topologyVersion()) || activateCluster());

            // Mvcc coordinator should has been initialized before exchange context is created.
            cctx.kernalContext().coordinators().updateCoordinator(mvccCrd);

            exchCtx = new ExchangeContext(crdNode, mvccCrdChange, this);

            cctx.exchange().exchangerBlockingSectionBegin();

            try {
                cctx.kernalContext().coordinators().onExchangeStart(mvccCrd, exchCtx, crd);
            }
            finally {
                cctx.exchange().exchangerBlockingSectionEnd();
            }

            assert state == null : state;

            if (crdNode)
                state = ExchangeLocalState.CRD;
            else
                state = cctx.kernalContext().clientNode() ? ExchangeLocalState.CLIENT : ExchangeLocalState.SRV;

            if (exchLog.isInfoEnabled()) {
                exchLog.info("Started exchange init [topVer=" + topVer +
                    ", mvccCrd=" + mvccCrd +
                    ", mvccCrdChange=" + mvccCrdChange +
                    ", crd=" + crdNode +
                    ", evt=" + IgniteUtils.gridEventName(firstDiscoEvt.type()) +
                    ", evtNode=" + firstDiscoEvt.eventNode().id() +
                    ", customEvt=" + (firstDiscoEvt.type() == EVT_DISCOVERY_CUSTOM_EVT ? ((DiscoveryCustomEvent)firstDiscoEvt).customMessage() : null) +
                    ", allowMerge=" + exchCtx.mergeExchanges() + ']');
            }

            ExchangeType exchange;

            if (firstDiscoEvt.type() == EVT_DISCOVERY_CUSTOM_EVT) {
                assert !exchCtx.mergeExchanges();

                DiscoveryCustomMessage msg = ((DiscoveryCustomEvent)firstDiscoEvt).customMessage();

                forceAffReassignment = DiscoveryCustomEvent.requiresCentralizedAffinityAssignment(msg)
                    && firstEventCache().minimumNodeVersion().compareToIgnoreTimestamp(FORCE_AFF_REASSIGNMENT_SINCE) >= 0;

                if (msg instanceof ChangeGlobalStateMessage) {
                    assert exchActions != null && !exchActions.empty();

                    exchange = onClusterStateChangeRequest(crdNode);
                }
                else if (msg instanceof DynamicCacheChangeBatch) {
                    assert exchActions != null && !exchActions.empty();

                    exchange = onCacheChangeRequest(crdNode);
                }
                else if (msg instanceof SnapshotDiscoveryMessage) {
                    exchange = onCustomMessageNoAffinityChange(crdNode);
                }
                else if (msg instanceof WalStateAbstractMessage)
                    exchange = onCustomMessageNoAffinityChange(crdNode);
                else {
                    assert affChangeMsg != null : this;

                    exchange = onAffinityChangeRequest(crdNode);
                }

                if (forceAffReassignment)
                    cctx.affinity().onCentralizedAffinityChange(this, crdNode);

                initCoordinatorCaches(newCrd);
            }
            else {
                if (firstDiscoEvt.type() == EVT_NODE_JOINED) {
                    if (!firstDiscoEvt.eventNode().isLocal()) {
                        Collection<DynamicCacheDescriptor> receivedCaches = cctx.cache().startReceivedCaches(
                            firstDiscoEvt.eventNode().id(),
                            topVer);

                        registerCachesFuture = cctx.affinity().initStartedCaches(crdNode, this, receivedCaches);
                    }
                    else
                        registerCachesFuture = initCachesOnLocalJoin();
                }

                initCoordinatorCaches(newCrd);

                if (exchCtx.mergeExchanges()) {
                    if (localJoinExchange()) {
                        if (cctx.kernalContext().clientNode()) {
                            onClientNodeEvent(crdNode);

                            exchange = ExchangeType.CLIENT;
                        }
                        else {
                            onServerNodeEvent(crdNode);

                            exchange = ExchangeType.ALL;
                        }
                    }
                    else {
                        if (firstDiscoEvt.eventNode().isClient())
                            exchange = onClientNodeEvent(crdNode);
                        else
                            exchange = cctx.kernalContext().clientNode() ? ExchangeType.CLIENT : ExchangeType.ALL;
                    }

                    if (exchId.isLeft())
                        onLeft();
                }
                else {
                    exchange = firstDiscoEvt.eventNode().isClient() ? onClientNodeEvent(crdNode) :
                        onServerNodeEvent(crdNode);
                }
            }

            cctx.cache().registrateProxyRestart(resolveCacheRequests(exchActions), afterLsnrCompleteFut);

            updateTopologies(crdNode, cctx.coordinators().currentCoordinator());

            switch (exchange) {
                case ALL: {
                    distributedExchange();

                    break;
                }

                case CLIENT: {
                    if (!exchCtx.mergeExchanges() && exchCtx.fetchAffinityOnJoin())
                        initTopologies();

                    clientOnlyExchange();

                    break;
                }

                case NONE: {
                    initTopologies();

                    onDone(topVer);

                    break;
                }

                default:
                    assert false;
            }

            if (cctx.localNode().isClient()) {
                cctx.exchange().exchangerBlockingSectionBegin();

                try {
                    tryToPerformLocalSnapshotOperation();
                }
                finally {
                    cctx.exchange().exchangerBlockingSectionEnd();
                }
            }

            if (exchLog.isInfoEnabled())
                exchLog.info("Finished exchange init [topVer=" + topVer + ", crd=" + crdNode + ']');
        }
        catch (IgniteInterruptedCheckedException e) {
            onDone(e);

            throw e;
        }
        catch (IgniteNeedReconnectException e) {
            onDone(e);
        }
        catch (Throwable e) {
            if (reconnectOnError(e))
                onDone(new IgniteNeedReconnectException(cctx.localNode(), e));
            else {
                U.error(log, "Failed to reinitialize local partitions (rebalancing will be stopped): " + exchId, e);

                onDone(e);
            }

            if (e instanceof Error)
                throw (Error)e;
        }
    }

    /**
     * @throws IgniteCheckedException If failed.
     */
    private IgniteInternalFuture<?> initCachesOnLocalJoin() throws IgniteCheckedException {
        if (isLocalNodeNotInBaseline()) {
<<<<<<< HEAD
            cctx.cache().onKernalStopCaches(true);

            cctx.cache().stopCaches(true);

            cctx.database().cleanupRestoredCaches();
=======
            cctx.exchange().exchangerBlockingSectionBegin();
>>>>>>> 5fa5c548

            try {
                cctx.cache().cleanupCachesDirectories();

<<<<<<< HEAD
            if (cctx.wal() != null)
                cctx.wal().cleanupWalDirectories();

            // Perform start node routine from scratch.
            cctx.database().startMemoryRestore(cctx.kernalContext());
=======
                cctx.database().cleanupCheckpointDirectory();

                if (cctx.wal() != null)
                    cctx.wal().cleanupWalDirectories();
            }
            finally {
                cctx.exchange().exchangerBlockingSectionEnd();
            }
>>>>>>> 5fa5c548
        }

        cctx.exchange().exchangerBlockingSectionBegin();

        try {
            cctx.activate();
        }
        finally {
            cctx.exchange().exchangerBlockingSectionEnd();
        }

        if (!cctx.kernalContext().clientNode())
            cctx.database().onDoneRestoreBinaryMemory();

        IgniteInternalFuture<?> cachesRegistrationFut = cctx.cache().startCachesOnLocalJoin(initialVersion(),
            exchActions == null ? null : exchActions.localJoinContext());

        ensureClientCachesStarted();

        for (GridCacheAdapter cacheAdapter : cctx.cache().internalCaches()) {
            GridCacheContext cacheContext = cacheAdapter.context();
            CacheGroupContext groupContext = cacheContext.group();

            if (groupContext.isLocal())
                continue;

<<<<<<< HEAD
            boolean affinityNode = CU.affinityNode(cctx.discovery().localNode(), groupContext.config().getNodeFilter());
=======
            cctx.exchange().exchangerBlockingSectionBegin();

            try {
                cctx.database().readCheckpointAndRestoreMemory(startDescs);
            }
            finally {
                cctx.exchange().exchangerBlockingSectionEnd();
            }
        }
>>>>>>> 5fa5c548

            if (cacheContext.isRecoveryMode()) {
                assert !affinityNode : "Cache " + cacheAdapter.context() + " is still in recovery mode after start";

                cctx.database().checkpointReadLock();

                try {
                    cctx.cache().prepareCacheStop(cacheContext.name(), true);
                }
                finally {
                    cctx.database().checkpointReadUnlock();
                }

                if (!groupContext.hasCaches())
                    cctx.cache().stopCacheGroup(groupContext.groupId());
            }
        }

        return cachesRegistrationFut;
    }

    /**
     * Start client caches if absent.
     */
    private void ensureClientCachesStarted() {
        GridCacheProcessor cacheProcessor = cctx.cache();

        Set<String> cacheNames = new HashSet<>(cacheProcessor.cacheNames());

        List<CacheConfiguration> notStartedCacheConfigs = new ArrayList<>();

        for (CacheConfiguration cCfg : cctx.gridConfig().getCacheConfiguration()) {
            if (!cacheNames.contains(cCfg.getName()) && !GridCacheUtils.isCacheTemplateName(cCfg.getName()))
                notStartedCacheConfigs.add(cCfg);
        }

        if (!notStartedCacheConfigs.isEmpty())
            cacheProcessor.dynamicStartCaches(notStartedCacheConfigs, false, false, false);
    }

    /**
     * @return {@code true} if local node is not in baseline and {@code false} otherwise.
     */
    private boolean isLocalNodeNotInBaseline() {
        BaselineTopology topology = cctx.discovery().discoCache().state().baselineTopology();

        return topology!= null && !topology.consistentIds().contains(cctx.localNode().consistentId());
    }

    /**
     * @throws IgniteCheckedException If failed.
     */
    private void initTopologies() throws IgniteCheckedException {
        cctx.database().checkpointReadLock();

        try {
            if (crd != null) {
                for (CacheGroupContext grp : cctx.cache().cacheGroups()) {
                    if (grp.isLocal())
                        continue;

                    grp.topology().beforeExchange(this, !centralizedAff && !forceAffReassignment, false);

                    cctx.exchange().exchangerUpdateHeartbeat();
                }
            }
        }
        finally {
            cctx.database().checkpointReadUnlock();
        }
    }

    /**
     * Updates topology versions and discovery caches on all topologies.
     *
     * @param crd Coordinator flag.
     * @param mvccCrd Mvcc coordinator.
     * @throws IgniteCheckedException If failed.
     */
    private void updateTopologies(boolean crd, MvccCoordinator mvccCrd) throws IgniteCheckedException {
        for (CacheGroupContext grp : cctx.cache().cacheGroups()) {
            if (grp.isLocal())
                continue;

            GridClientPartitionTopology clientTop = cctx.exchange().clearClientTopology(grp.groupId());

            long updSeq = clientTop == null ? -1 : clientTop.lastUpdateSequence();

            GridDhtPartitionTopology top = grp.topology();

            if (crd) {
                boolean updateTop = exchId.topologyVersion().equals(grp.localStartVersion());

                if (updateTop && clientTop != null) {
                    cctx.exchange().exchangerBlockingSectionBegin();

                    try {
                        top.update(null,
                            clientTop.partitionMap(true),
                            clientTop.fullUpdateCounters(),
                            Collections.emptySet(),
                            null,
                            null);
                    }
                    finally {
                        cctx.exchange().exchangerBlockingSectionEnd();
                    }
                }
            }

            cctx.exchange().exchangerBlockingSectionBegin();

            try {
                top.updateTopologyVersion(
                    this,
                    events().discoveryCache(),
                    mvccCrd,
                    updSeq,
                    cacheGroupStopping(grp.groupId()));
            }
            finally {
                cctx.exchange().exchangerBlockingSectionEnd();
            }
        }

        cctx.exchange().exchangerBlockingSectionBegin();

        try {
            for (GridClientPartitionTopology top : cctx.exchange().clientTopologies()) {
                top.updateTopologyVersion(this,
                    events().discoveryCache(),
                    mvccCrd,
                    -1,
                    cacheGroupStopping(top.groupId()));
            }
        }
        finally {
            cctx.exchange().exchangerBlockingSectionEnd();
        }
    }

    /**
     * @param crd Coordinator flag.
     * @return Exchange type.
     */
    private ExchangeType onClusterStateChangeRequest(boolean crd) {
        assert exchActions != null && !exchActions.empty() : this;

        StateChangeRequest req = exchActions.stateChangeRequest();

        assert req != null : exchActions;

        DiscoveryDataClusterState state = cctx.kernalContext().state().clusterState();

        if (state.transitionError() != null)
            exchangeLocE = state.transitionError();

        if (req.activeChanged()) {
            if (req.activate()) {
                if (log.isInfoEnabled()) {
                    log.info("Start activation process [nodeId=" + cctx.localNodeId() +
                        ", client=" + cctx.kernalContext().clientNode() +
                        ", topVer=" + initialVersion() + "]");
                }

                try {
                    cctx.exchange().exchangerBlockingSectionBegin();

                    try {
                        cctx.activate();
                    }
                    finally {
                        cctx.exchange().exchangerBlockingSectionEnd();
                    }

                    if (!cctx.kernalContext().clientNode())
                        cctx.database().onDoneRestoreBinaryMemory();

                    assert registerCachesFuture == null : "No caches registration should be scheduled before new caches have started.";

                    registerCachesFuture = cctx.affinity().onCacheChangeRequest(this, crd, exchActions);

<<<<<<< HEAD
                    for (GridCacheAdapter cacheAdapter : cctx.cache().internalCaches()) {
                        GridCacheContext cacheContext = cacheAdapter.context();
                        CacheGroupContext groupContext = cacheContext.group();
=======
                        cctx.exchange().exchangerBlockingSectionBegin();

                        try {
                            cctx.database().readCheckpointAndRestoreMemory(startDescs);
                        }
                        finally {
                            cctx.exchange().exchangerBlockingSectionEnd();
                        }
                    }
>>>>>>> 5fa5c548

                        if (groupContext.isLocal())
                            continue;

<<<<<<< HEAD
                        boolean affinityNode = CU.affinityNode(cctx.discovery().localNode(), groupContext.config().getNodeFilter());

                        if (cacheContext.isRecoveryMode()) {
                            assert !affinityNode : "Cache " + cacheAdapter.context() + " is still in recovery mode after start";

                            cctx.database().checkpointReadLock();

                            try {
                                cctx.cache().prepareCacheStop(cacheContext.name(), true);
                            }
                            finally {
                                cctx.database().checkpointReadUnlock();
                            }

                            if (!groupContext.hasCaches())
                                cctx.cache().stopCacheGroup(groupContext.groupId());
                        }
=======
                    cctx.exchange().exchangerBlockingSectionBegin();

                    try {
                        registerCachesFuture = cctx.affinity().onCacheChangeRequest(this, crd, exchActions);
                    }
                    finally {
                        cctx.exchange().exchangerBlockingSectionEnd();
>>>>>>> 5fa5c548
                    }

                    if (log.isInfoEnabled()) {
                        log.info("Successfully activated caches [nodeId=" + cctx.localNodeId() +
                            ", client=" + cctx.kernalContext().clientNode() +
                            ", topVer=" + initialVersion() + "]");
                    }
                }
                catch (Exception e) {
                    U.error(log, "Failed to activate node components [nodeId=" + cctx.localNodeId() +
                        ", client=" + cctx.kernalContext().clientNode() +
                        ", topVer=" + initialVersion() + "]", e);

                    exchangeLocE = e;

                    if (crd) {
                        cctx.exchange().exchangerBlockingSectionBegin();

                        try {
                            synchronized (mux) {
                                exchangeGlobalExceptions.put(cctx.localNodeId(), e);
                            }
                        }
                        finally {
                            cctx.exchange().exchangerBlockingSectionEnd();
                        }
                    }
                }
            }
            else {
                if (log.isInfoEnabled()) {
                    log.info("Start deactivation process [nodeId=" + cctx.localNodeId() +
                        ", client=" + cctx.kernalContext().clientNode() +
                        ", topVer=" + initialVersion() + "]");
                }

                cctx.exchange().exchangerBlockingSectionBegin();

                try {
                    cctx.kernalContext().dataStructures().onDeActivate(cctx.kernalContext());

                    cctx.kernalContext().service().onDeActivate(cctx.kernalContext());

                    assert registerCachesFuture == null : "No caches registration should be scheduled before new caches have started.";

                    registerCachesFuture = cctx.affinity().onCacheChangeRequest(this, crd, exchActions);

                    cctx.kernalContext().encryption().onDeActivate(cctx.kernalContext());

                    if (log.isInfoEnabled()) {
                        log.info("Successfully deactivated data structures, services and caches [" +
                            "nodeId=" + cctx.localNodeId() +
                            ", client=" + cctx.kernalContext().clientNode() +
                            ", topVer=" + initialVersion() + "]");
                    }
                }
                catch (Exception e) {
                    U.error(log, "Failed to deactivate node components [nodeId=" + cctx.localNodeId() +
                        ", client=" + cctx.kernalContext().clientNode() +
                        ", topVer=" + initialVersion() + "]", e);

                    exchangeLocE = e;
                }
                finally {
                    cctx.exchange().exchangerBlockingSectionEnd();
                }
            }
        }
        else if (req.activate()) {
            cctx.exchange().exchangerBlockingSectionBegin();

            // TODO: BLT changes on inactive cluster can't be handled easily because persistent storage hasn't been initialized yet.
            try {
                if (!forceAffReassignment) {
                    // possible only if cluster contains nodes without forceAffReassignment mode
                    assert firstEventCache().minimumNodeVersion()
                        .compareToIgnoreTimestamp(FORCE_AFF_REASSIGNMENT_SINCE) < 0
                        : firstEventCache().minimumNodeVersion();

                    cctx.affinity().onBaselineTopologyChanged(this, crd);
                }

                if (CU.isPersistenceEnabled(cctx.kernalContext().config()) && !cctx.kernalContext().clientNode())
                    cctx.kernalContext().state().onBaselineTopologyChanged(req.baselineTopology(),
                        req.prevBaselineTopologyHistoryItem());
            }
            catch (Exception e) {
                U.error(log, "Failed to change baseline topology [nodeId=" + cctx.localNodeId() +
                    ", client=" + cctx.kernalContext().clientNode() +
                    ", topVer=" + initialVersion() + "]", e);

                exchangeLocE = e;
            }
            finally {
                cctx.exchange().exchangerBlockingSectionEnd();
            }
        }

        return cctx.kernalContext().clientNode() ? ExchangeType.CLIENT : ExchangeType.ALL;
    }

    /**
     * @param crd Coordinator flag.
     * @return Exchange type.
     * @throws IgniteCheckedException If failed.
     */
    private ExchangeType onCacheChangeRequest(boolean crd) throws IgniteCheckedException {
        assert exchActions != null && !exchActions.empty() : this;

        assert !exchActions.clientOnlyExchange() : exchActions;

        cctx.exchange().exchangerBlockingSectionBegin();

        try {
            assert registerCachesFuture == null : "No caches registration should be scheduled before new caches have started.";

            registerCachesFuture = cctx.affinity().onCacheChangeRequest(this, crd, exchActions);
        }
        catch (Exception e) {
            if (reconnectOnError(e) || !isRollbackSupported())
                // This exception will be handled by init() method.
                throw e;

            U.error(log, "Failed to initialize cache(s) (will try to rollback). " + exchId, e);

            exchangeLocE = new IgniteCheckedException(
                "Failed to initialize exchange locally [locNodeId=" + cctx.localNodeId() + "]", e);

            exchangeGlobalExceptions.put(cctx.localNodeId(), exchangeLocE);
        }
        finally {
            cctx.exchange().exchangerBlockingSectionEnd();
        }

        return cctx.kernalContext().clientNode() ? ExchangeType.CLIENT : ExchangeType.ALL;
    }

    /**
     * @param crd Coordinator flag.
     * @return Exchange type.
     */
    private ExchangeType onCustomMessageNoAffinityChange(boolean crd) {
        if (!forceAffReassignment)
            cctx.affinity().onCustomMessageNoAffinityChange(this, crd, exchActions);

        return cctx.kernalContext().clientNode() ? ExchangeType.CLIENT : ExchangeType.ALL;
    }

    /**
     * @param crd Coordinator flag.
     * @throws IgniteCheckedException If failed.
     * @return Exchange type.
     */
    private ExchangeType onAffinityChangeRequest(boolean crd) throws IgniteCheckedException {
        assert affChangeMsg != null : this;

        cctx.affinity().onChangeAffinityMessage(this, crd, affChangeMsg);

        if (cctx.kernalContext().clientNode())
            return ExchangeType.CLIENT;

        return ExchangeType.ALL;
    }

    /**
     * @param crd Coordinator flag.
     * @throws IgniteCheckedException If failed.
     * @return Exchange type.
     */
    private ExchangeType onClientNodeEvent(boolean crd) throws IgniteCheckedException {
        assert firstDiscoEvt.eventNode().isClient() : this;

        if (firstDiscoEvt.type() == EVT_NODE_LEFT || firstDiscoEvt.type() == EVT_NODE_FAILED) {
            onLeft();

            assert !firstDiscoEvt.eventNode().isLocal() : firstDiscoEvt;
        }
        else
            assert firstDiscoEvt.type() == EVT_NODE_JOINED || firstDiscoEvt.type() == EVT_DISCOVERY_CUSTOM_EVT : firstDiscoEvt;

        cctx.affinity().onClientEvent(this, crd);

        return firstDiscoEvt.eventNode().isLocal() ? ExchangeType.CLIENT : ExchangeType.NONE;
    }

    /**
     * @param crd Coordinator flag.
     * @throws IgniteCheckedException If failed.
     * @return Exchange type.
     */
    private ExchangeType onServerNodeEvent(boolean crd) throws IgniteCheckedException {
        assert !firstDiscoEvt.eventNode().isClient() : this;

        if (firstDiscoEvt.type() == EVT_NODE_LEFT || firstDiscoEvt.type() == EVT_NODE_FAILED) {
            onLeft();

            exchCtx.events().warnNoAffinityNodes(cctx);

            centralizedAff = cctx.affinity().onCentralizedAffinityChange(this, crd);
        }
        else
            cctx.affinity().onServerJoin(this, crd);

        return cctx.kernalContext().clientNode() ? ExchangeType.CLIENT : ExchangeType.ALL;
    }

    /**
     * @throws IgniteCheckedException If failed.
     */
    private void clientOnlyExchange() throws IgniteCheckedException {
        if (crd != null) {
            assert !crd.isLocal() : crd;

            cctx.exchange().exchangerBlockingSectionBegin();

            try {
                if (!centralizedAff)
                    sendLocalPartitions(crd);

                initDone();
            }
            finally {
                cctx.exchange().exchangerBlockingSectionEnd();
            }

            return;
        }
        else {
            if (centralizedAff) { // Last server node failed.
                for (CacheGroupContext grp : cctx.cache().cacheGroups()) {
                    GridAffinityAssignmentCache aff = grp.affinity();

                    aff.initialize(initialVersion(), aff.idealAssignment());

                    cctx.exchange().exchangerUpdateHeartbeat();
                }
            }
            else
                onAllServersLeft();
        }

        cctx.exchange().exchangerBlockingSectionBegin();

        try {
            onDone(initialVersion());
        }
        finally {
            cctx.exchange().exchangerBlockingSectionEnd();
        }
    }

    /**
     * @throws IgniteCheckedException If failed.
     */
    private void distributedExchange() throws IgniteCheckedException {
        assert crd != null;

        assert !cctx.kernalContext().clientNode();

        for (CacheGroupContext grp : cctx.cache().cacheGroups()) {
            if (grp.isLocal())
                continue;

<<<<<<< HEAD
            if (grp.isRecoveryMode()) {
                log.warning("Group " + grp.cacheOrGroupName() + " is still in recovery mode!");
            }

            grp.preloader().onTopologyChanged(this);
=======
            cctx.exchange().exchangerBlockingSectionBegin();

            try {
                grp.preloader().onTopologyChanged(this);
            }
            finally {
                cctx.exchange().exchangerBlockingSectionEnd();
            }
>>>>>>> 5fa5c548
        }

        cctx.exchange().exchangerBlockingSectionBegin();

        try {
            cctx.database().releaseHistoryForPreloading();

            // To correctly rebalance when persistence is enabled, it is necessary to reserve history within exchange.
            partHistReserved = cctx.database().reserveHistoryForExchange();
        }
        finally {
            cctx.exchange().exchangerBlockingSectionEnd();
        }

        // Skipping wait on local join is available when all cluster nodes have the same protocol.
        boolean skipWaitOnLocalJoin = cctx.exchange().latch().canSkipJoiningNodes(initialVersion())
            && localJoinExchange();

        // Skip partition release if node has locally joined (it doesn't have any updates to be finished).
        if (!skipWaitOnLocalJoin) {
            boolean distributed = true;

            // Do not perform distributed partition release in case of cluster activation.
            if (activateCluster())
                distributed = false;

            // On first phase we wait for finishing all local tx updates, atomic updates and lock releases on all nodes.
            waitPartitionRelease(distributed, true);

            // Second phase is needed to wait for finishing all tx updates from primary to backup nodes remaining after first phase.
            if (distributed)
                waitPartitionRelease(false, false);
        }
        else {
            if (log.isInfoEnabled())
                log.info("Skipped waiting for partitions release future (local node is joining) " +
                    "[topVer=" + initialVersion() + "]");
        }

        boolean topChanged = firstDiscoEvt.type() != EVT_DISCOVERY_CUSTOM_EVT || affChangeMsg != null;

        for (GridCacheContext cacheCtx : cctx.cacheContexts()) {
            if (cacheCtx.isLocal() || cacheStopping(cacheCtx.cacheId()))
                continue;

            if (topChanged) {
                // Partition release future is done so we can flush the write-behind store.
                cctx.exchange().exchangerBlockingSectionBegin();

                try {
                    cacheCtx.store().forceFlush();
                }
                finally {
                    cctx.exchange().exchangerBlockingSectionEnd();
                }
            }
        }

        /* It is necessary to run database callback before all topology callbacks.
           In case of persistent store is enabled we first restore partitions presented on disk.
           We need to guarantee that there are no partition state changes logged to WAL before this callback
           to make sure that we correctly restored last actual states. */
        boolean restored;

        cctx.exchange().exchangerBlockingSectionBegin();

        try {
            restored = cctx.database().beforeExchange(this);
        }
        finally {
            cctx.exchange().exchangerBlockingSectionEnd();
        }

        // Pre-create missing partitions using current affinity.
        if (!exchCtx.mergeExchanges()) {
            for (CacheGroupContext grp : cctx.cache().cacheGroups()) {
                if (grp.isLocal() || cacheGroupStopping(grp.groupId()))
                    continue;

                // It is possible affinity is not initialized yet if node joins to cluster.
                if (grp.affinity().lastVersion().topologyVersion() > 0) {
                    cctx.exchange().exchangerBlockingSectionBegin();

                    try {
                        grp.topology().beforeExchange(this, !centralizedAff && !forceAffReassignment, false);
                    }
                    finally {
                        cctx.exchange().exchangerBlockingSectionEnd();
                    }
                }
            }
        }

        // After all partitions have been restored and pre-created it's safe to make first checkpoint.
        if (restored) {
            cctx.exchange().exchangerBlockingSectionBegin();

            try {
                cctx.database().onStateRestored();
            }
            finally {
                cctx.exchange().exchangerBlockingSectionEnd();
            }
        }

        changeWalModeIfNeeded();

        cctx.exchange().exchangerBlockingSectionBegin();

        try {
            if (crd.isLocal()) {
                if (remaining.isEmpty())
                    onAllReceived(null);
            }
            else
                sendPartitions(crd);

            initDone();
        }
        finally {
            cctx.exchange().exchangerBlockingSectionEnd();
        }
    }

    /**
     * Try to start local snapshot operation if it is needed by discovery event
     */
    private void tryToPerformLocalSnapshotOperation() {
        try {
            long start = U.currentTimeMillis();

            IgniteInternalFuture fut = cctx.snapshot().tryStartLocalSnapshotOperation(firstDiscoEvt, exchId.topologyVersion());

            if (fut != null) {
                fut.get();

                long end = U.currentTimeMillis();

                if (log.isInfoEnabled())
                    log.info("Snapshot initialization completed [topVer=" + exchangeId().topologyVersion() +
                        ", time=" + (end - start) + "ms]");
            }
        }
        catch (IgniteCheckedException e) {
            U.error(log, "Error while starting snapshot operation", e);
        }
    }

    /**
     * Change WAL mode if needed.
     */
    private void changeWalModeIfNeeded() {
        WalStateAbstractMessage msg = firstWalMessage();

        if (msg != null) {
            cctx.exchange().exchangerBlockingSectionBegin();

            try {
                cctx.walState().onProposeExchange(msg.exchangeMessage());
            }
            finally {
                cctx.exchange().exchangerBlockingSectionEnd();
            }
        }
    }

    /**
     * Get first message if and only if this is WAL message.
     *
     * @return WAL message or {@code null}.
     */
    @Nullable private WalStateAbstractMessage firstWalMessage() {
        if (firstDiscoEvt != null && firstDiscoEvt.type() == EVT_DISCOVERY_CUSTOM_EVT) {
            DiscoveryCustomMessage customMsg = ((DiscoveryCustomEvent)firstDiscoEvt).customMessage();

            if (customMsg instanceof WalStateAbstractMessage) {
                WalStateAbstractMessage msg0 = (WalStateAbstractMessage)customMsg;

                assert msg0.needExchange();

                return msg0;
            }
        }

        return null;
    }

    /**
     * The main purpose of this method is to wait for all ongoing updates (transactional and atomic), initiated on
     * the previous topology version, to finish to prevent inconsistencies during rebalancing and to prevent two
     * different simultaneous owners of the same lock.
     * For the exact list of the objects being awaited for see
     * {@link GridCacheSharedContext#partitionReleaseFuture(AffinityTopologyVersion)} javadoc.
     *
     * @param distributed If {@code true} then node should wait for partition release completion on all other nodes.
     * @param doRollback If {@code true} tries to rollback transactions which lock partitions. Avoids unnecessary calls
     *      of {@link org.apache.ignite.internal.processors.cache.transactions.IgniteTxManager#rollbackOnTopologyChange}
     *
     * @throws IgniteCheckedException If failed.
     */
    private void waitPartitionRelease(boolean distributed, boolean doRollback) throws IgniteCheckedException {
        Latch releaseLatch = null;

        IgniteInternalFuture<?> partReleaseFut;

        cctx.exchange().exchangerBlockingSectionBegin();

        try {
            // Wait for other nodes only on first phase.
            if (distributed)
                releaseLatch = cctx.exchange().latch().getOrCreate(DISTRIBUTED_LATCH_ID, initialVersion());

            partReleaseFut = cctx.partitionReleaseFuture(initialVersion());

            // Assign to class variable so it will be included into toString() method.
            this.partReleaseFut = partReleaseFut;

            if (exchId.isLeft())
                cctx.mvcc().removeExplicitNodeLocks(exchId.nodeId(), exchId.topologyVersion());
        }
        finally {
            cctx.exchange().exchangerBlockingSectionEnd();
        }

        if (log.isTraceEnabled())
            log.trace("Before waiting for partition release future: " + this);

        int dumpCnt = 0;

        long nextDumpTime = 0;

        IgniteConfiguration cfg = cctx.gridConfig();

        long waitStart = U.currentTimeMillis();

        long waitTimeout = 2 * cfg.getNetworkTimeout();

        boolean txRolledBack = !doRollback;

        while (true) {
            // Read txTimeoutOnPME from configuration after every iteration.
            long curTimeout = cfg.getTransactionConfiguration().getTxTimeoutOnPartitionMapExchange();

            cctx.exchange().exchangerBlockingSectionBegin();

            try {
                // This avoids unnessesary waiting for rollback.
                partReleaseFut.get(curTimeout > 0 && !txRolledBack ?
                        Math.min(curTimeout, waitTimeout) : waitTimeout, TimeUnit.MILLISECONDS);

                break;
            }
            catch (IgniteFutureTimeoutCheckedException ignored) {
                // Print pending transactions and locks that might have led to hang.
                if (nextDumpTime <= U.currentTimeMillis()) {
                    dumpPendingObjects(partReleaseFut, curTimeout <= 0 && !txRolledBack);

                    nextDumpTime = U.currentTimeMillis() + nextDumpTimeout(dumpCnt++, waitTimeout);
                }

                if (!txRolledBack && curTimeout > 0 && U.currentTimeMillis() - waitStart >= curTimeout) {
                    txRolledBack = true;

                    cctx.tm().rollbackOnTopologyChange(initialVersion());
                }
            }
            catch (IgniteCheckedException e) {
                U.warn(log,"Unable to await partitions release future", e);

                throw e;
            }
            finally {
                cctx.exchange().exchangerBlockingSectionEnd();
            }
        }

        long waitEnd = U.currentTimeMillis();

        if (log.isInfoEnabled()) {
            long waitTime = (waitEnd - waitStart);

            String futInfo = RELEASE_FUTURE_DUMP_THRESHOLD > 0 && waitTime > RELEASE_FUTURE_DUMP_THRESHOLD ?
                partReleaseFut.toString() : "NA";

            String mode = distributed ? "DISTRIBUTED" : "LOCAL";

            if (log.isInfoEnabled())
                log.info("Finished waiting for partition release future [topVer=" + exchangeId().topologyVersion() +
                    ", waitTime=" + (waitEnd - waitStart) + "ms, futInfo=" + futInfo + ", mode=" + mode + "]");
        }

        IgniteInternalFuture<?> locksFut = cctx.mvcc().finishLocks(exchId.topologyVersion());

        nextDumpTime = 0;
        dumpCnt = 0;

        while (true) {
            cctx.exchange().exchangerBlockingSectionBegin();

            try {
                locksFut.get(waitTimeout, TimeUnit.MILLISECONDS);

                break;
            }
            catch (IgniteFutureTimeoutCheckedException ignored) {
                if (nextDumpTime <= U.currentTimeMillis()) {
                    U.warn(log, "Failed to wait for locks release future. " +
                        "Dumping pending objects that might be the cause: " + cctx.localNodeId());

                    U.warn(log, "Locked keys:");

                    for (IgniteTxKey key : cctx.mvcc().lockedKeys())
                        U.warn(log, "Locked key: " + key);

                    for (IgniteTxKey key : cctx.mvcc().nearLockedKeys())
                        U.warn(log, "Locked near key: " + key);

                    Map<IgniteTxKey, Collection<GridCacheMvccCandidate>> locks =
                        cctx.mvcc().unfinishedLocks(exchId.topologyVersion());

                    for (Map.Entry<IgniteTxKey, Collection<GridCacheMvccCandidate>> e : locks.entrySet())
                        U.warn(log, "Awaited locked entry [key=" + e.getKey() + ", mvcc=" + e.getValue() + ']');

                    nextDumpTime = U.currentTimeMillis() + nextDumpTimeout(dumpCnt++, waitTimeout);

                    if (getBoolean(IGNITE_THREAD_DUMP_ON_EXCHANGE_TIMEOUT, false))
                        U.dumpThreads(log);
                }
            }
            finally {
                cctx.exchange().exchangerBlockingSectionEnd();
            }
        }

        if (releaseLatch == null) {
            assert !distributed : "Partitions release latch must be initialized in distributed mode.";

            return;
        }

        releaseLatch.countDown();

        // For compatibility with old version where joining nodes are not waiting for latch.
        if (localJoinExchange() && !cctx.exchange().latch().canSkipJoiningNodes(initialVersion()))
            return;

        try {
            while (true) {
                try {
                    cctx.exchange().exchangerBlockingSectionBegin();

                    try {
                        releaseLatch.await(waitTimeout, TimeUnit.MILLISECONDS);
                    }
                    finally {
                        cctx.exchange().exchangerBlockingSectionEnd();
                    }

                    if (log.isInfoEnabled())
                        log.info("Finished waiting for partitions release latch: " + releaseLatch);

                    break;
                }
                catch (IgniteFutureTimeoutCheckedException ignored) {
                    U.warn(log, "Unable to await partitions release latch within timeout: " + releaseLatch);

                    // Try to resend ack.
                    releaseLatch.countDown();
                }
            }
        }
        catch (IgniteCheckedException e) {
            U.warn(log, "Stop waiting for partitions release latch: " + e.getMessage());
        }
    }

    /**
     *
     */
    private void onLeft() {
        for (CacheGroupContext grp : cctx.cache().cacheGroups()) {
            if (grp.isLocal())
                continue;

            grp.preloader().unwindUndeploys();

            cctx.exchange().exchangerUpdateHeartbeat();
        }

        cctx.mvcc().removeExplicitNodeLocks(exchId.nodeId(), exchId.topologyVersion());
    }

    /**
     * @param partReleaseFut Partition release future.
     * @param txTimeoutNotifyFlag If {@code true} print transaction rollback timeout on PME notification.
     */
    private void dumpPendingObjects(IgniteInternalFuture<?> partReleaseFut, boolean txTimeoutNotifyFlag) {
        U.warn(cctx.kernalContext().cluster().diagnosticLog(),
            "Failed to wait for partition release future [topVer=" + initialVersion() +
            ", node=" + cctx.localNodeId() + "]");

        if (txTimeoutNotifyFlag)
            U.warn(cctx.kernalContext().cluster().diagnosticLog(), "Consider changing TransactionConfiguration." +
                    "txTimeoutOnPartitionMapExchange to non default value to avoid this message.");

        U.warn(log, "Partition release future: " + partReleaseFut);

        U.warn(cctx.kernalContext().cluster().diagnosticLog(),
            "Dumping pending objects that might be the cause: ");

        try {
            cctx.exchange().dumpDebugInfo(this);
        }
        catch (Exception e) {
            U.error(cctx.kernalContext().cluster().diagnosticLog(), "Failed to dump debug information: " + e, e);
        }
    }

    /**
     * @param grpId Cache group ID to check.
     * @return {@code True} if cache group us stopping by this exchange.
     */
    private boolean cacheGroupStopping(int grpId) {
        return exchActions != null && exchActions.cacheGroupStopping(grpId);
    }

    /**
     * @param cacheId Cache ID to check.
     * @return {@code True} if cache is stopping by this exchange.
     */
    private boolean cacheStopping(int cacheId) {
        return exchActions != null && exchActions.cacheStopped(cacheId);
    }

    /**
     * @return {@code True} if exchange for local node join.
     */
    public boolean localJoinExchange() {
        return firstDiscoEvt.type() == EVT_NODE_JOINED && firstDiscoEvt.eventNode().isLocal();
    }

    /**
     * @param node Target Node.
     * @throws IgniteCheckedException If failed.
     */
    private void sendLocalPartitions(ClusterNode node) throws IgniteCheckedException {
        assert node != null;

        long time = System.currentTimeMillis();

        GridDhtPartitionsSingleMessage msg;

        // Reset lost partitions before sending local partitions to coordinator.
        if (exchActions != null) {
            Set<String> caches = exchActions.cachesToResetLostPartitions();

            if (!F.isEmpty(caches))
                resetLostPartitions(caches);
        }

        if (cctx.kernalContext().clientNode() || (dynamicCacheStartExchange() && exchangeLocE != null)) {
            msg = new GridDhtPartitionsSingleMessage(exchangeId(),
                cctx.kernalContext().clientNode(),
                cctx.versions().last(),
                true);
        }
        else {
            msg = cctx.exchange().createPartitionsSingleMessage(exchangeId(),
                false,
                true,
                node.version().compareToIgnoreTimestamp(PARTIAL_COUNTERS_MAP_SINCE) >= 0,
                exchActions);

            Map<Integer, Map<Integer, Long>> partHistReserved0 = partHistReserved;

            if (partHistReserved0 != null)
                msg.partitionHistoryCounters(partHistReserved0);
        }

        if (exchCtx.newMvccCoordinator() && cctx.coordinators().currentCoordinatorId().equals(node.id())) {
            Map<UUID, GridLongList> activeQueries = exchCtx.activeQueries();

            msg.activeQueries(activeQueries != null ? activeQueries.get(cctx.localNodeId()) : null);
        }

        if ((stateChangeExchange() || dynamicCacheStartExchange()) && exchangeLocE != null)
            msg.setError(exchangeLocE);
        else if (localJoinExchange())
            msg.cacheGroupsAffinityRequest(exchCtx.groupsAffinityRequestOnJoin());

        if (log.isTraceEnabled())
            log.trace("Sending local partitions [nodeId=" + node.id() + ", exchId=" + exchId + ", msg=" + msg + ']');

        try {
            cctx.io().send(node, msg, SYSTEM_POOL);
        }
        catch (ClusterTopologyCheckedException ignored) {
            if (log.isDebugEnabled())
                log.debug("Node left during partition exchange [nodeId=" + node.id() + ", exchId=" + exchId + ']');
        }

        if (log.isInfoEnabled())
            log.info("Sending Single Message performed in " + (System.currentTimeMillis() - time) + " ms.");
    }

    /**
     * @param compress Message compress flag.
     * @param newCntrMap {@code True} if possible to use {@link CachePartitionFullCountersMap}.
     * @return Message.
     */
    private GridDhtPartitionsFullMessage createPartitionsMessage(boolean compress,
        boolean newCntrMap) {
        GridCacheVersion last = lastVer.get();

        GridDhtPartitionsFullMessage m = cctx.exchange().createPartitionsFullMessage(
            compress,
            newCntrMap,
            exchangeId(),
            last != null ? last : cctx.versions().last(),
            partHistSuppliers,
            partsToReload);

        if (stateChangeExchange() && !F.isEmpty(exchangeGlobalExceptions))
            m.setErrorsMap(exchangeGlobalExceptions);

        return m;
    }

    /**
     * @param fullMsg Message to send.
     * @param nodes Nodes.
     * @param mergedJoinExchMsgs Messages received from merged 'join node' exchanges.
     * @param affinityForJoinedNodes Affinity if was requested by some nodes.
     */
    private void sendAllPartitions(
        GridDhtPartitionsFullMessage fullMsg,
        Collection<ClusterNode> nodes,
        Map<UUID, GridDhtPartitionsSingleMessage> mergedJoinExchMsgs,
        Map<Integer, CacheGroupAffinityMessage> affinityForJoinedNodes
    ) {
        assert !nodes.contains(cctx.localNode());

        if (log.isTraceEnabled()) {
            log.trace("Sending full partition map [nodeIds=" + F.viewReadOnly(nodes, F.node2id()) +
                ", exchId=" + exchId + ", msg=" + fullMsg + ']');
        }

        // Find any single message with affinity request. This request exists only for newly joined nodes.
        Optional<GridDhtPartitionsSingleMessage> singleMsgWithAffinityReq = nodes.stream()
            .flatMap(node -> Optional.ofNullable(msgs.get(node.id()))
                .filter(singleMsg -> singleMsg.cacheGroupsAffinityRequest() != null)
                .map(Stream::of)
                .orElse(Stream.empty()))
            .findAny();

        // Prepare full message for newly joined nodes with affinity request.
        final GridDhtPartitionsFullMessage fullMsgWithAffinity = singleMsgWithAffinityReq
            .filter(singleMessage -> affinityForJoinedNodes != null)
            .map(singleMessage -> fullMsg.copy().joinedNodeAffinity(affinityForJoinedNodes))
            .orElse(null);

        long time = System.currentTimeMillis();

        // Prepare and send full messages for given nodes.
        nodes.stream()
            .map(node -> {
                // No joined nodes, just send a regular full message.
                if (fullMsgWithAffinity == null)
                    return new T2<>(node, fullMsg);

                return new T2<>(
                    node,
                    // If single message contains affinity request, use special full message for such single messages.
                    Optional.ofNullable(msgs.get(node.id()))
                        .filter(singleMsg -> singleMsg.cacheGroupsAffinityRequest() != null)
                        .map(singleMsg -> fullMsgWithAffinity)
                        .orElse(fullMsg)
                );
            })
            .map(nodeAndMsg -> {
                ClusterNode node = nodeAndMsg.get1();
                GridDhtPartitionsFullMessage fullMsgToSend = nodeAndMsg.get2();

                // If exchange has merged, use merged version of exchange id.
                GridDhtPartitionExchangeId sndExchId = mergedJoinExchMsgs != null
                    ? Optional.ofNullable(mergedJoinExchMsgs.get(node.id()))
                        .map(GridDhtPartitionsAbstractMessage::exchangeId)
                        .orElse(exchangeId())
                    : exchangeId();

                if (sndExchId != null && !sndExchId.equals(exchangeId())) {
                    GridDhtPartitionsFullMessage fullMsgWithUpdatedExchangeId = fullMsgToSend.copy();

                    fullMsgWithUpdatedExchangeId.exchangeId(sndExchId);

                    return new T2<>(node, fullMsgWithUpdatedExchangeId);
                }

                return new T2<>(node, fullMsgToSend);
            })
            .forEach(nodeAndMsg -> {
                ClusterNode node = nodeAndMsg.get1();
                GridDhtPartitionsFullMessage fullMsgToSend = nodeAndMsg.get2();

                try {
                    cctx.io().send(node, fullMsgToSend, SYSTEM_POOL);
                }
                catch (ClusterTopologyCheckedException e) {
                    if (log.isDebugEnabled())
                        log.debug("Failed to send partitions, node failed: " + node);
                }
                catch (IgniteCheckedException e) {
                    U.error(log, "Failed to send partitions [node=" + node + ']', e);
                }
            });

        if (log.isInfoEnabled())
            log.info("Sending Full Message performed in " + (System.currentTimeMillis() - time) + " ms.");
    }

    /**
     * @param oldestNode Oldest node. Target node to send message to.
     */
    private void sendPartitions(ClusterNode oldestNode) {
        try {
            sendLocalPartitions(oldestNode);
        }
        catch (ClusterTopologyCheckedException ignore) {
            if (log.isDebugEnabled())
                log.debug("Coordinator left during partition exchange [nodeId=" + oldestNode.id() +
                    ", exchId=" + exchId + ']');
        }
        catch (IgniteCheckedException e) {
            if (reconnectOnError(e))
                onDone(new IgniteNeedReconnectException(cctx.localNode(), e));
            else {
                U.error(log, "Failed to send local partitions to coordinator [crd=" + oldestNode.id() +
                    ", exchId=" + exchId + ']', e);
            }
        }
    }

    /**
     * @return {@code True} if exchange triggered by server node join or fail.
     */
    public boolean serverNodeDiscoveryEvent() {
        assert exchCtx != null;

        return exchCtx.events().hasServerJoin() || exchCtx.events().hasServerLeft();
    }

    /** {@inheritDoc} */
    @Override public boolean exchangeDone() {
        return done.get();
    }

    /**
     * Finish merged future to allow GridCachePartitionExchangeManager.ExchangeFutureSet cleanup.
     */
    public void finishMerged() {
        super.onDone(null, null);
    }

    /** {@inheritDoc} */
    @Override public boolean onDone(@Nullable AffinityTopologyVersion res, @Nullable Throwable err) {
        assert res != null || err != null : "TopVer=" + res + ", err=" + err;

        if (isDone() || !done.compareAndSet(false, true))
            return false;

        if (log.isInfoEnabled()) {
            log.info("Finish exchange future [startVer=" + initialVersion() +
                ", resVer=" + res +
                ", err=" + err + ']');
        }

        assert res != null || err != null;

        waitUntilNewCachesAreRegistered();

        if (err == null &&
            !cctx.kernalContext().clientNode() &&
            (serverNodeDiscoveryEvent() || affChangeMsg != null)) {
            for (GridCacheContext cacheCtx : cctx.cacheContexts()) {
                if (!cacheCtx.affinityNode() || cacheCtx.isLocal())
                    continue;

                cacheCtx.continuousQueries().flushBackupQueue(res);
            }
        }

        if (err == null) {
            if (centralizedAff || forceAffReassignment) {
                assert !exchCtx.mergeExchanges();

                Collection<CacheGroupContext> grpToRefresh = U.newHashSet(cctx.cache().cacheGroups().size());

                for (CacheGroupContext grp : cctx.cache().cacheGroups()) {
                    if (grp.isLocal())
                        continue;

                    try {
                        if (grp.topology().initPartitionsWhenAffinityReady(res, this))
                            grpToRefresh.add(grp);
                    }
                    catch (IgniteInterruptedCheckedException e) {
                        U.error(log, "Failed to initialize partitions.", e);
                    }

                }

                if (!grpToRefresh.isEmpty())
                    cctx.exchange().refreshPartitions(grpToRefresh);
            }

            for (GridCacheContext cacheCtx : cctx.cacheContexts()) {
                GridCacheContext drCacheCtx = cacheCtx.isNear() ? cacheCtx.near().dht().context() : cacheCtx;

                if (drCacheCtx.isDrEnabled()) {
                    try {
                        drCacheCtx.dr().onExchange(res, exchId.isLeft());
                    }
                    catch (IgniteCheckedException e) {
                        U.error(log, "Failed to notify DR: " + e, e);
                    }
                }
            }

            if (serverNodeDiscoveryEvent())
                detectLostPartitions(res);

            Map<Integer, CacheValidation> m = U.newHashMap(cctx.cache().cacheGroups().size());

            for (CacheGroupContext grp : cctx.cache().cacheGroups())
                m.put(grp.groupId(), validateCacheGroup(grp, events().lastEvent().topologyNodes()));

            grpValidRes = m;
        }

        if (!cctx.localNode().isClient())
            tryToPerformLocalSnapshotOperation();

        if (err == null)
            cctx.coordinators().onExchangeDone(exchCtx.newMvccCoordinator(), exchCtx.events().discoveryCache(),
                exchCtx.activeQueries());

        // Create and destory caches and cache proxies.
        cctx.cache().onExchangeDone(initialVersion(), exchActions, err);

        cctx.kernalContext().authentication().onActivate();

        Map<T2<Integer, Integer>, Long> localReserved = partHistSuppliers.getReservations(cctx.localNodeId());

        if (localReserved != null) {
            for (Map.Entry<T2<Integer, Integer>, Long> e : localReserved.entrySet()) {
                boolean success = cctx.database().reserveHistoryForPreloading(
                    e.getKey().get1(), e.getKey().get2(), e.getValue());

                if (!success) {
                    // TODO: how to handle?
                    err = new IgniteCheckedException("Could not reserve history");
                }
            }
        }

        cctx.database().releaseHistoryForExchange();

        if (err == null) {
            cctx.database().rebuildIndexesIfNeeded(this);

            for (CacheGroupContext grp : cctx.cache().cacheGroups()) {
                if (!grp.isLocal())
                    grp.topology().onExchangeDone(this, grp.affinity().readyAffinity(res), false);
            }

            cctx.walState().changeLocalStatesOnExchangeDone(res);
        }

        final Throwable err0 = err;

        // Should execute this listener first, before any external listeners.
        // Listeners use stack as data structure.
        listen(f -> {
            // Update last finished future in the first.
            cctx.exchange().lastFinishedFuture(this);

            // Complete any affReady futures and update last exchange done version.
            cctx.exchange().onExchangeDone(res, initialVersion(), err0);

            cctx.cache().completeProxyRestart(resolveCacheRequests(exchActions), initialVersion(), res);

            if (exchActions != null && err0 == null)
                exchActions.completeRequestFutures(cctx, null);

            if (stateChangeExchange() && err0 == null)
                cctx.kernalContext().state().onStateChangeExchangeDone(exchActions.stateChangeRequest());
        });

        if (super.onDone(res, err)) {
            afterLsnrCompleteFut.onDone();

            if (log.isDebugEnabled()) {
                log.debug("Completed partition exchange [localNode=" + cctx.localNodeId() + ", exchange= " + this +
                        ", durationFromInit=" + (U.currentTimeMillis() - initTs) + ']');
            }
            else if (log.isInfoEnabled()) {
                log.info("Completed partition exchange [localNode=" + cctx.localNodeId() +
                        ", exchange=" + shortInfo() + ", topVer=" + topologyVersion() +
                        ", durationFromInit=" + (U.currentTimeMillis() - initTs) + ']');
            }

            initFut.onDone(err == null);

            if (exchCtx != null && exchCtx.events().hasServerLeft()) {
                ExchangeDiscoveryEvents evts = exchCtx.events();

                for (DiscoveryEvent evt : evts.events()) {
                    if (serverLeftEvent(evt)) {
                        for (CacheGroupContext grp : cctx.cache().cacheGroups())
                            grp.affinityFunction().removeNode(evt.eventNode().id());
                    }
                }
            }

            exchActions = null;

            if (firstDiscoEvt instanceof DiscoveryCustomEvent)
                ((DiscoveryCustomEvent)firstDiscoEvt).customMessage(null);

            if (err == null) {
                if (exchCtx != null && (exchCtx.events().hasServerLeft() || exchCtx.events().hasServerJoin())) {
                    ExchangeDiscoveryEvents evts = exchCtx.events();

                    for (DiscoveryEvent evt : evts.events()) {
                        if (serverLeftEvent(evt) || serverJoinEvent(evt))
                            logExchange(evt);
                    }
                }

            }

            return true;
        }

        return false;
    }

    /**
     * @param exchangeActions Exchange actions.
     * @return Map of cache names and start descriptors.
     */
    private Map<String, DynamicCacheChangeRequest> resolveCacheRequests(ExchangeActions exchangeActions) {
        if (exchangeActions == null)
            return Collections.emptyMap();

        return exchangeActions.cacheStartRequests()
            .stream()
            .map(ExchangeActions.CacheActionData::request)
            .collect(Collectors.toMap(DynamicCacheChangeRequest::cacheName, r -> r));
    }

    /**
     * Method waits for new caches registration and cache configuration persisting to disk.
     */
    private void waitUntilNewCachesAreRegistered() {
        try {
            IgniteInternalFuture<?> registerCachesFut = registerCachesFuture;

            if (registerCachesFut != null && !registerCachesFut.isDone()) {
                final int timeout = Math.max(1000,
                    (int)(cctx.kernalContext().config().getFailureDetectionTimeout() / 2));

                for (;;) {
                    cctx.exchange().exchangerBlockingSectionBegin();

                    try {
                        registerCachesFut.get(timeout, TimeUnit.SECONDS);

                        break;
                    }
                    catch (IgniteFutureTimeoutCheckedException te) {
                        List<String> cacheNames = exchActions.cacheStartRequests().stream()
                            .map(req -> req.descriptor().cacheName())
                            .collect(Collectors.toList());

                        U.warn(log, "Failed to wait for caches configuration registration and saving within timeout. " +
                            "Probably disk is too busy or slow." +
                            "[caches=" + cacheNames + "]");
                    }
                    finally {
                        cctx.exchange().exchangerBlockingSectionEnd();
                    }
                }
            }
        }
        catch (IgniteCheckedException e) {
            U.error(log, "Failed to wait for caches registration and saving", e);
        }
    }

    /**
     * Log exchange event.
     *
     * @param evt Discovery event.
     */
    private void logExchange(DiscoveryEvent evt) {
        if (cctx.kernalContext().state().publicApiActiveState(false) && cctx.wal() != null) {
            if (cctx.wal().serializerVersion() > 1)
                try {
                    ExchangeRecord.Type type = null;

                    if (evt.type() == EVT_NODE_JOINED)
                        type = ExchangeRecord.Type.JOIN;
                    else if (evt.type() == EVT_NODE_LEFT || evt.type() == EVT_NODE_FAILED)
                        type = ExchangeRecord.Type.LEFT;

                    BaselineTopology blt = cctx.kernalContext().state().clusterState().baselineTopology();

                    if (type != null && blt != null) {
                        Short constId = blt.consistentIdMapping().get(evt.eventNode().consistentId());

                        if (constId != null)
                            cctx.wal().log(new ExchangeRecord(constId, type));
                    }
                }
                catch (IgniteCheckedException e) {
                    U.error(log, "Fail during log exchange record.", e);
                }
        }
    }

    /**
     * Cleans up resources to avoid excessive memory usage.
     */
    public void cleanUp() {
        pendingSingleMsgs.clear();
        fullMsgs.clear();
        msgs.clear();
        crd = null;
        partReleaseFut = null;
        exchActions = null;
        mergedJoinExchMsgs = null;
        pendingJoinMsg = null;
        exchCtx = null;
        newCrdFut = null;
        exchangeLocE = null;
        exchangeGlobalExceptions.clear();
    }

    /**
     * @param ver Version.
     */
    private void updateLastVersion(GridCacheVersion ver) {
        assert ver != null;

        while (true) {
            GridCacheVersion old = lastVer.get();

            if (old == null || Long.compare(old.order(), ver.order()) < 0) {
                if (lastVer.compareAndSet(old, ver))
                    break;
            }
            else
                break;
        }
    }

    /**
     * Records that this exchange if merged with another 'node join' exchange.
     *
     * @param node Joined node.
     * @param msg Joined node message if already received.
     * @return {@code True} if need to wait for message from joined server node.
     */
    private boolean addMergedJoinExchange(ClusterNode node, @Nullable GridDhtPartitionsSingleMessage msg) {
        assert Thread.holdsLock(mux);
        assert node != null;
        assert state == ExchangeLocalState.CRD : state;

        if (msg == null && newCrdFut != null)
            msg = newCrdFut.joinExchangeMessage(node.id());

        UUID nodeId = node.id();

        boolean wait = false;

        if (node.isClient()) {
            if (msg != null)
                waitAndReplyToNode(nodeId, msg);
        }
        else {
            if (mergedJoinExchMsgs == null)
                mergedJoinExchMsgs = new LinkedHashMap<>();

            if (msg != null) {
                assert msg.exchangeId().topologyVersion().equals(new AffinityTopologyVersion(node.order()));

                if (log.isInfoEnabled()) {
                    log.info("Merge server join exchange, message received [curFut=" + initialVersion() +
                        ", node=" + nodeId + ']');
                }

                mergedJoinExchMsgs.put(nodeId, msg);
            }
            else {
                if (cctx.discovery().alive(nodeId)) {
                    if (log.isInfoEnabled()) {
                        log.info("Merge server join exchange, wait for message [curFut=" + initialVersion() +
                            ", node=" + nodeId + ']');
                    }

                    wait = true;

                    mergedJoinExchMsgs.put(nodeId, null);

                    awaitMergedMsgs++;
                }
                else {
                    if (log.isInfoEnabled()) {
                        log.info("Merge server join exchange, awaited node left [curFut=" + initialVersion() +
                            ", node=" + nodeId + ']');
                    }
                }
            }
        }

        return wait;
    }

    /**
     * Merges this exchange with given one.
     *
     * @param fut Current exchange to merge with.
     * @return {@code True} if need wait for message from joined server node.
     */
    public boolean mergeJoinExchange(GridDhtPartitionsExchangeFuture fut) {
        boolean wait;

        synchronized (mux) {
            assert (!isDone() && !initFut.isDone()) || cctx.kernalContext().isStopping() : this;
            assert (mergedWith == null && state == null) || cctx.kernalContext().isStopping()  : this;

            state = ExchangeLocalState.MERGED;

            mergedWith = fut;

            ClusterNode joinedNode = firstDiscoEvt.eventNode();

            wait = fut.addMergedJoinExchange(joinedNode, pendingJoinMsg);
        }

        return wait;
    }

    /**
     * @param fut Current future.
     * @return Pending join request if any.
     */
    @Nullable public GridDhtPartitionsSingleMessage mergeJoinExchangeOnDone(GridDhtPartitionsExchangeFuture fut) {
        synchronized (mux) {
            assert !isDone();
            assert !initFut.isDone();
            assert mergedWith == null;
            assert state == null;

            state = ExchangeLocalState.MERGED;

            mergedWith = fut;

            return pendingJoinMsg;
        }
    }

    /**
     * @param node Sender node.
     * @param msg Message.
     */
    private void processMergedMessage(final ClusterNode node, final GridDhtPartitionsSingleMessage msg) {
        if (msg.client()) {
            waitAndReplyToNode(node.id(), msg);

            return;
        }

        boolean done = false;

        FinishState finishState0 = null;

        synchronized (mux) {
            if (state == ExchangeLocalState.DONE) {
                assert finishState != null;

                finishState0 = finishState;
            }
            else {
                boolean process = mergedJoinExchMsgs != null &&
                    mergedJoinExchMsgs.containsKey(node.id()) &&
                    mergedJoinExchMsgs.get(node.id()) == null;

                if (log.isInfoEnabled()) {
                    log.info("Merge server join exchange, received message [curFut=" + initialVersion() +
                        ", node=" + node.id() +
                        ", msgVer=" + msg.exchangeId().topologyVersion() +
                        ", process=" + process +
                        ", awaited=" + awaitMergedMsgs + ']');
                }

                if (process) {
                    mergedJoinExchMsgs.put(node.id(), msg);

                    assert awaitMergedMsgs > 0 : awaitMergedMsgs;

                    awaitMergedMsgs--;

                    done = awaitMergedMsgs == 0;
                }
            }
        }

        if (finishState0 != null) {
            sendAllPartitionsToNode(finishState0, msg, node.id());

            return;
        }

        if (done)
            finishExchangeOnCoordinator(null);
    }

    /**
     * Method is called on coordinator in situation when initial ExchangeFuture created on client join event was preempted
     * from exchange history because of IGNITE_EXCHANGE_HISTORY_SIZE property.
     *
     * @param node Client node that should try to reconnect to the cluster.
     * @param msg Single message received from the client which didn't find original ExchangeFuture.
     */
    public void forceClientReconnect(ClusterNode node, GridDhtPartitionsSingleMessage msg) {
        Exception reconnectException = new IgniteNeedReconnectException(node, null);

        exchangeGlobalExceptions.put(node.id(), reconnectException);

        onDone(null, reconnectException);

        GridDhtPartitionsFullMessage fullMsg = createPartitionsMessage(true, false);

        fullMsg.setErrorsMap(exchangeGlobalExceptions);

        try {
            cctx.io().send(node, fullMsg, SYSTEM_POOL);

            if (log.isDebugEnabled())
                log.debug("Full message for reconnect client was sent to node: " + node + ", fullMsg: " + fullMsg);
        }
        catch (IgniteCheckedException e) {
            U.error(log, "Failed to send reconnect client message [node=" + node + ']', e);
        }
    }

    /**
     * Processing of received single message. Actual processing in future may be delayed if init method was not
     * completed, see {@link #initDone()}
     *
     * @param node Sender node.
     * @param msg Single partition info.
     */
    public void onReceiveSingleMessage(final ClusterNode node, final GridDhtPartitionsSingleMessage msg) {
        assert !node.isDaemon() : node;
        assert msg != null;
        assert exchId.equals(msg.exchangeId()) : msg;
        assert !cctx.kernalContext().clientNode();

        if (msg.restoreState()) {
            InitNewCoordinatorFuture newCrdFut0;

            synchronized (mux) {
                assert newCrdFut != null;

                newCrdFut0 = newCrdFut;
            }

            newCrdFut0.onMessage(node, msg);

            return;
        }

        if (!msg.client()) {
            assert msg.lastVersion() != null : msg;

            updateLastVersion(msg.lastVersion());
        }

        GridDhtPartitionsExchangeFuture mergedWith0 = null;

        synchronized (mux) {
            if (state == ExchangeLocalState.MERGED) {
                assert mergedWith != null;

                mergedWith0 = mergedWith;
            }
            else {
                assert state != ExchangeLocalState.CLIENT;

                if (exchangeId().isJoined() && node.id().equals(exchId.nodeId()))
                    pendingJoinMsg = msg;
            }
        }

        if (mergedWith0 != null) {
            mergedWith0.processMergedMessage(node, msg);

            if (log.isDebugEnabled())
                log.debug("Merged message processed, message handling finished: " + msg);

            return;
        }

        initFut.listen(new CI1<IgniteInternalFuture<Boolean>>() {
            @Override public void apply(IgniteInternalFuture<Boolean> f) {
                try {
                    if (!f.get())
                        return;
                }
                catch (IgniteCheckedException e) {
                    U.error(log, "Failed to initialize exchange future: " + this, e);

                    return;
                }

                processSingleMessage(node.id(), msg);
            }
        });
    }

    /**
     * Tries to fast reply with {@link GridDhtPartitionsFullMessage} on received single message
     * in case of exchange future has already completed.
     *
     * @param node Cluster node which sent single message.
     * @param msg Single message.
     * @return {@code true} if fast reply succeed.
     */
    public boolean fastReplyOnSingleMessage(final ClusterNode node, final GridDhtPartitionsSingleMessage msg) {
        GridDhtPartitionsExchangeFuture futToFastReply = this;

        ExchangeLocalState currState;

        synchronized (mux) {
            currState = state;

            if (currState == ExchangeLocalState.MERGED)
                futToFastReply = mergedWith;
        }

        if (currState == ExchangeLocalState.DONE)
            futToFastReply.processSingleMessage(node.id(), msg);
        else if (currState == ExchangeLocalState.MERGED)
            futToFastReply.processMergedMessage(node, msg);

        return currState == ExchangeLocalState.MERGED || currState == ExchangeLocalState.DONE;
    }

    /**
     * @param nodeId Node ID.
     * @param msg Client's message.
     */
    public void waitAndReplyToNode(final UUID nodeId, final GridDhtPartitionsSingleMessage msg) {
        if (log.isDebugEnabled())
            log.debug("Single message will be handled on completion of exchange future: " + this);

        listen(new CI1<IgniteInternalFuture<AffinityTopologyVersion>>() {
            @Override public void apply(IgniteInternalFuture<AffinityTopologyVersion> fut) {
                if (cctx.kernalContext().isStopping())
                    return;

                // DynamicCacheChangeFailureMessage was sent.
                // Thus, there is no need to create and send GridDhtPartitionsFullMessage.
                if (cacheChangeFailureMsgSent)
                    return;

                FinishState finishState0;

                synchronized (mux) {
                    finishState0 = finishState;
                }

                if (finishState0 == null) {
                    assert firstDiscoEvt.type() == EVT_NODE_JOINED && firstDiscoEvt.eventNode().isClient() : this;

                    ClusterNode node = cctx.node(nodeId);

                    if (node == null) {
                        if (log.isDebugEnabled()) {
                            log.debug("No node found for nodeId: " +
                                nodeId +
                                ", handling of single message will be stopped: " +
                                msg
                            );
                        }

                        return;
                    }

                    finishState0 = new FinishState(cctx.localNodeId(),
                        initialVersion(),
                        createPartitionsMessage(true, node.version().compareToIgnoreTimestamp(PARTIAL_COUNTERS_MAP_SINCE) >= 0));
                }

                sendAllPartitionsToNode(finishState0, msg, nodeId);
            }
        });
    }

    /**
     * Note this method performs heavy updatePartitionSingleMap operation, this operation is moved out from the
     * synchronized block. Only count of such updates {@link #pendingSingleUpdates} is managed under critical section.
     *
     * @param nodeId Sender node.
     * @param msg Partition single message.
     */
    private void processSingleMessage(UUID nodeId, GridDhtPartitionsSingleMessage msg) {
        if (msg.client()) {
            if (msg.activeQueries() != null)
                cctx.coordinators().processClientActiveQueries(nodeId, msg.activeQueries());

            waitAndReplyToNode(nodeId, msg);

            return;
        }

        boolean allReceived = false; // Received all expected messages.
        boolean updateSingleMap = false;

        FinishState finishState0 = null;

        synchronized (mux) {
            assert crd != null;

            switch (state) {
                case DONE: {
                    if (log.isInfoEnabled()) {
                        log.info("Received single message, already done [ver=" + initialVersion() +
                            ", node=" + nodeId + ']');
                    }

                    assert finishState != null;

                    finishState0 = finishState;

                    break;
                }

                case CRD: {
                    assert crd.isLocal() : crd;

                    if (remaining.remove(nodeId)) {
                        updateSingleMap = true;

                        pendingSingleUpdates++;

                        if ((stateChangeExchange() || dynamicCacheStartExchange()) && msg.getError() != null)
                            exchangeGlobalExceptions.put(nodeId, msg.getError());

                        allReceived = remaining.isEmpty();

                        if (log.isInfoEnabled()) {
                            log.info("Coordinator received single message [ver=" + initialVersion() +
                                ", node=" + nodeId +
                                ", allReceived=" + allReceived + ']');
                        }
                    }
                    else if (log.isDebugEnabled())
                        log.debug("Coordinator received single message it didn't expect to receive: " + msg);

                    break;
                }

                case SRV:
                case BECOME_CRD: {
                    if (log.isInfoEnabled()) {
                        log.info("Non-coordinator received single message [ver=" + initialVersion() +
                            ", node=" + nodeId + ", state=" + state + ']');
                    }

                    pendingSingleMsgs.put(nodeId, msg);

                    break;
                }

                default:
                    assert false : state;
            }
        }

        if (finishState0 != null) {
            // DynamicCacheChangeFailureMessage was sent.
            // Thus, there is no need to create and send GridDhtPartitionsFullMessage.
            if (!cacheChangeFailureMsgSent)
                sendAllPartitionsToNode(finishState0, msg, nodeId);

            return;
        }

        if (updateSingleMap) {
            try {
                // Do not update partition map, in case cluster transitioning to inactive state.
                if (!deactivateCluster())
                    updatePartitionSingleMap(nodeId, msg);
            }
            finally {
                synchronized (mux) {
                    assert pendingSingleUpdates > 0;

                    pendingSingleUpdates--;

                    if (pendingSingleUpdates == 0)
                        mux.notifyAll();
                }
            }
        }
        if (allReceived) {
            if (!awaitSingleMapUpdates())
                return;

            onAllReceived(null);
        }
    }

    /**
     * @return {@code False} if interrupted.
     */
    private boolean awaitSingleMapUpdates() {
        try {
            synchronized (mux) {
                while (pendingSingleUpdates > 0)
                    U.wait(mux);
            }

            return true;
        }
        catch (IgniteInterruptedCheckedException e) {
            U.warn(log, "Failed to wait for partition map updates, thread was interrupted: " + e);

            return false;
        }
    }

    /**
     * @param fut Affinity future.
     */
    private void onAffinityInitialized(IgniteInternalFuture<Map<Integer, Map<Integer, List<UUID>>>> fut) {
        try {
            assert fut.isDone();

            Map<Integer, Map<Integer, List<UUID>>> assignmentChange = fut.get();

            GridDhtPartitionsFullMessage m = createPartitionsMessage(false, false);

            CacheAffinityChangeMessage msg = new CacheAffinityChangeMessage(exchId, m, assignmentChange);

            if (log.isDebugEnabled())
                log.debug("Centralized affinity exchange, send affinity change message: " + msg);

            cctx.discovery().sendCustomEvent(msg);
        }
        catch (IgniteCheckedException e) {
            onDone(e);
        }
    }

    /**
     * @param top Topology.
     */
    private void assignPartitionSizes(GridDhtPartitionTopology top) {
        Map<Integer, Long> partSizes = new HashMap<>();

        for (Map.Entry<UUID, GridDhtPartitionsSingleMessage> e : msgs.entrySet()) {
            GridDhtPartitionsSingleMessage singleMsg = e.getValue();

            GridDhtPartitionMap partMap = singleMsg.partitions().get(top.groupId());

            if (partMap == null)
                continue;

            for (Map.Entry<Integer, GridDhtPartitionState> e0 : partMap.entrySet()) {
                int p = e0.getKey();
                GridDhtPartitionState state = e0.getValue();

                if (state == GridDhtPartitionState.OWNING)
                    partSizes.put(p, singleMsg.partitionSizes(top.groupId()).get(p));
            }
        }

        for (GridDhtLocalPartition locPart : top.currentLocalPartitions()) {
            if (locPart.state() == GridDhtPartitionState.OWNING)
                partSizes.put(locPart.id(), locPart.fullSize());
        }

        top.globalPartSizes(partSizes);
    }

    /**
     * Collects and determines new owners of partitions for all nodes for given {@code top}.
     *
     * @param top Topology to assign.
     */
    private void assignPartitionStates(GridDhtPartitionTopology top) {
        Map<Integer, CounterWithNodes> maxCntrs = new HashMap<>();
        Map<Integer, Long> minCntrs = new HashMap<>();

        for (Map.Entry<UUID, GridDhtPartitionsSingleMessage> e : msgs.entrySet()) {
            CachePartitionPartialCountersMap nodeCntrs = e.getValue().partitionUpdateCounters(top.groupId(),
                top.partitions());

            assert nodeCntrs != null;

            for (int i = 0; i < nodeCntrs.size(); i++) {
                int p = nodeCntrs.partitionAt(i);

                UUID uuid = e.getKey();

                GridDhtPartitionState state = top.partitionState(uuid, p);

                if (state != GridDhtPartitionState.OWNING && state != GridDhtPartitionState.MOVING)
                    continue;

                long cntr = state == GridDhtPartitionState.MOVING ?
                    nodeCntrs.initialUpdateCounterAt(i) :
                    nodeCntrs.updateCounterAt(i);

                Long minCntr = minCntrs.get(p);

                if (minCntr == null || minCntr > cntr)
                    minCntrs.put(p, cntr);

                if (state != GridDhtPartitionState.OWNING)
                    continue;

                CounterWithNodes maxCntr = maxCntrs.get(p);

                if (maxCntr == null || cntr > maxCntr.cnt)
                    maxCntrs.put(p, new CounterWithNodes(cntr, e.getValue().partitionSizes(top.groupId()).get(p), uuid));
                else if (cntr == maxCntr.cnt)
                    maxCntr.nodes.add(uuid);
            }
        }

        // Also must process counters from the local node.
        for (GridDhtLocalPartition part : top.currentLocalPartitions()) {
            GridDhtPartitionState state = top.partitionState(cctx.localNodeId(), part.id());

            if (state != GridDhtPartitionState.OWNING && state != GridDhtPartitionState.MOVING)
                continue;

            final long cntr = state == GridDhtPartitionState.MOVING ? part.initialUpdateCounter() : part.updateCounter();

            Long minCntr = minCntrs.get(part.id());

            if (minCntr == null || minCntr > cntr)
                minCntrs.put(part.id(), cntr);

            if (state != GridDhtPartitionState.OWNING)
                continue;

            CounterWithNodes maxCntr = maxCntrs.get(part.id());

            if (maxCntr == null && cntr == 0) {
                CounterWithNodes cntrObj = new CounterWithNodes(0, 0L, cctx.localNodeId());

                for (UUID nodeId : msgs.keySet()) {
                    if (top.partitionState(nodeId, part.id()) == GridDhtPartitionState.OWNING)
                        cntrObj.nodes.add(nodeId);
                }

                maxCntrs.put(part.id(), cntrObj);
            }
            else if (maxCntr == null || cntr > maxCntr.cnt)
                maxCntrs.put(part.id(), new CounterWithNodes(cntr, part.fullSize(), cctx.localNodeId()));
            else if (cntr == maxCntr.cnt)
                maxCntr.nodes.add(cctx.localNodeId());
        }

        Map<Integer, Map<Integer, Long>> partHistReserved0 = partHistReserved;

        Map<Integer, Long> localReserved = partHistReserved0 != null ? partHistReserved0.get(top.groupId()) : null;

        Set<Integer> haveHistory = new HashSet<>();

        for (Map.Entry<Integer, Long> e : minCntrs.entrySet()) {
            int p = e.getKey();
            long minCntr = e.getValue();

            CounterWithNodes maxCntrObj = maxCntrs.get(p);

            long maxCntr = maxCntrObj != null ? maxCntrObj.cnt : 0;

            // If minimal counter is zero, do clean preloading.
            if (minCntr == 0 || minCntr == maxCntr)
                continue;

            if (localReserved != null) {
                Long localCntr = localReserved.get(p);

                if (localCntr != null && localCntr <= minCntr && maxCntrObj.nodes.contains(cctx.localNodeId())) {
                    partHistSuppliers.put(cctx.localNodeId(), top.groupId(), p, localCntr);

                    haveHistory.add(p);

                    continue;
                }
            }

            for (Map.Entry<UUID, GridDhtPartitionsSingleMessage> e0 : msgs.entrySet()) {
                Long histCntr = e0.getValue().partitionHistoryCounters(top.groupId()).get(p);

                if (histCntr != null && histCntr <= minCntr && maxCntrObj.nodes.contains(e0.getKey())) {
                    partHistSuppliers.put(e0.getKey(), top.groupId(), p, histCntr);

                    haveHistory.add(p);

                    break;
                }
            }
        }

        Map<Integer, Set<UUID>> ownersByUpdCounters = new HashMap<>(maxCntrs.size());
        for (Map.Entry<Integer, CounterWithNodes> e : maxCntrs.entrySet())
            ownersByUpdCounters.put(e.getKey(), e.getValue().nodes);

        Map<Integer, Long> partSizes = new HashMap<>(maxCntrs.size());
        for (Map.Entry<Integer, CounterWithNodes> e : maxCntrs.entrySet())
            partSizes.put(e.getKey(), e.getValue().size);

        top.globalPartSizes(partSizes);

        Map<UUID, Set<Integer>> partitionsToRebalance = top.resetOwners(ownersByUpdCounters, haveHistory);

        for (Map.Entry<UUID, Set<Integer>> e : partitionsToRebalance.entrySet()) {
            UUID nodeId = e.getKey();
            Set<Integer> parts = e.getValue();

            for (int part : parts)
                partsToReload.put(nodeId, top.groupId(), part);
        }
    }

    /**
     * Detect lost partitions.
     *
     * @param resTopVer Result topology version.
     */
    private void detectLostPartitions(AffinityTopologyVersion resTopVer) {
        boolean detected = false;

        long time = System.currentTimeMillis();

        synchronized (cctx.exchange().interruptLock()) {
            if (Thread.currentThread().isInterrupted())
                return;

            for (CacheGroupContext grp : cctx.cache().cacheGroups()) {
                if (!grp.isLocal()) {
                    boolean detectedOnGrp = grp.topology().detectLostPartitions(resTopVer, events().lastEvent());

                    detected |= detectedOnGrp;
                }
            }
        }

        if (detected) {
            if (log.isDebugEnabled())
                log.debug("Partitions have been scheduled to resend [reason=" +
                    "Lost partitions detect on " + resTopVer + "]");

            cctx.exchange().scheduleResendPartitions();
        }

        if (log.isInfoEnabled())
            log.info("Detecting lost partitions performed in " + (System.currentTimeMillis() - time) + " ms.");
    }

    /**
     * @param cacheNames Cache names.
     */
    private void resetLostPartitions(Collection<String> cacheNames) {
        assert !exchCtx.mergeExchanges();

        synchronized (cctx.exchange().interruptLock()) {
            if (Thread.currentThread().isInterrupted())
                return;

            for (CacheGroupContext grp : cctx.cache().cacheGroups()) {
                if (grp.isLocal())
                    continue;

                for (String cacheName : cacheNames) {
                    if (grp.hasCache(cacheName)) {
                        grp.topology().resetLostPartitions(initialVersion());

                        break;
                    }
                }
            }
        }
    }

    /**
     * Creates an IgniteCheckedException that is used as root cause of the exchange initialization failure.
     * This method aggregates all the exceptions provided from all participating nodes.
     *
     * @param globalExceptions collection exceptions from all participating nodes.
     * @return exception that represents a cause of the exchange initialization failure.
     */
    private IgniteCheckedException createExchangeException(Map<UUID, Exception> globalExceptions) {
        IgniteCheckedException ex = new IgniteCheckedException("Failed to complete exchange process.");

        for (Map.Entry<UUID, Exception> entry : globalExceptions.entrySet())
            if (ex != entry.getValue())
                ex.addSuppressed(entry.getValue());

        return ex;
    }

    /**
     * @return {@code true} if the given {@code discoEvt} supports the rollback procedure.
     */
    private boolean isRollbackSupported() {
        if (!firstEvtDiscoCache.checkAttribute(ATTR_DYNAMIC_CACHE_START_ROLLBACK_SUPPORTED, Boolean.TRUE))
            return false;

        // Currently the rollback process is supported for dynamically started caches only.
        return firstDiscoEvt.type() == EVT_DISCOVERY_CUSTOM_EVT && dynamicCacheStartExchange();
    }

    /**
     * Sends {@link DynamicCacheChangeFailureMessage} to all participated nodes
     * that represents a cause of exchange failure.
     */
    private void sendExchangeFailureMessage() {
        assert crd != null && crd.isLocal();

        try {
            IgniteCheckedException err = createExchangeException(exchangeGlobalExceptions);

            List<String> cacheNames = new ArrayList<>(exchActions.cacheStartRequests().size());

            for (ExchangeActions.CacheActionData actionData : exchActions.cacheStartRequests())
                cacheNames.add(actionData.request().cacheName());

            DynamicCacheChangeFailureMessage msg = new DynamicCacheChangeFailureMessage(
                cctx.localNode(), exchId, err, cacheNames);

            if (log.isDebugEnabled())
                log.debug("Dynamic cache change failed (send message to all participating nodes): " + msg);

            cacheChangeFailureMsgSent = true;

            cctx.discovery().sendCustomEvent(msg);

            return;
        }
        catch (IgniteCheckedException  e) {
            if (reconnectOnError(e))
                onDone(new IgniteNeedReconnectException(cctx.localNode(), e));
            else
                onDone(e);
        }
    }

    /**
     * @param sndResNodes Additional nodes to send finish message to.
     */
    private void onAllReceived(@Nullable Collection<ClusterNode> sndResNodes) {
        try {
            assert crd.isLocal();

            assert partHistSuppliers.isEmpty() : partHistSuppliers;

            if (!exchCtx.mergeExchanges() && !crd.equals(events().discoveryCache().serverNodes().get(0))) {
                for (CacheGroupContext grp : cctx.cache().cacheGroups()) {
                    if (grp.isLocal())
                        continue;

                    // It is possible affinity is not initialized.
                    // For example, dynamic cache start failed.
                    if (grp.affinity().lastVersion().topologyVersion() > 0)
                        grp.topology().beforeExchange(this, !centralizedAff && !forceAffReassignment, false);
                    else
                        assert exchangeLocE != null :
                            "Affinity is not calculated for the cache group [groupName=" + grp.name() + "]";
                }
            }

            if (exchCtx.mergeExchanges()) {
                if (log.isInfoEnabled())
                    log.info("Coordinator received all messages, try merge [ver=" + initialVersion() + ']');

                long time = System.currentTimeMillis();

                boolean finish = cctx.exchange().mergeExchangesOnCoordinator(this);

                if (log.isInfoEnabled())
                    log.info("Exchanges merging performed in " + (System.currentTimeMillis() - time) + " ms.");

                if (!finish)
                    return;
            }

            finishExchangeOnCoordinator(sndResNodes);
        }
        catch (IgniteCheckedException e) {
            if (reconnectOnError(e))
                onDone(new IgniteNeedReconnectException(cctx.localNode(), e));
            else
                onDone(e);
        }
    }

    /**
     * @param sndResNodes Additional nodes to send finish message to.
     */
    private void finishExchangeOnCoordinator(@Nullable Collection<ClusterNode> sndResNodes) {
        try {
            if (!F.isEmpty(exchangeGlobalExceptions) && dynamicCacheStartExchange() && isRollbackSupported()) {
                sendExchangeFailureMessage();

                return;
            }

            AffinityTopologyVersion resTopVer = exchCtx.events().topologyVersion();

            if (log.isInfoEnabled()) {
                log.info("finishExchangeOnCoordinator [topVer=" + initialVersion() +
                    ", resVer=" + resTopVer + ']');
            }

            Map<Integer, CacheGroupAffinityMessage> idealAffDiff = null;

            long time = System.currentTimeMillis();

            if (exchCtx.mergeExchanges()) {
                synchronized (mux) {
                    if (mergedJoinExchMsgs != null) {
                        for (Map.Entry<UUID, GridDhtPartitionsSingleMessage> e : mergedJoinExchMsgs.entrySet()) {
                            msgs.put(e.getKey(), e.getValue());

                            updatePartitionSingleMap(e.getKey(), e.getValue());
                        }
                    }
                }

                assert exchCtx.events().hasServerJoin() || exchCtx.events().hasServerLeft();

                exchCtx.events().processEvents(this);

                if (exchCtx.events().hasServerLeft())
                    idealAffDiff = cctx.affinity().onServerLeftWithExchangeMergeProtocol(this);
                else
                    cctx.affinity().onServerJoinWithExchangeMergeProtocol(this, true);

                for (CacheGroupDescriptor desc : cctx.affinity().cacheGroups().values()) {
                    if (desc.config().getCacheMode() == CacheMode.LOCAL)
                        continue;

                    CacheGroupContext grp = cctx.cache().cacheGroup(desc.groupId());

                    GridDhtPartitionTopology top = grp != null ? grp.topology() :
                        cctx.exchange().clientTopology(desc.groupId(), events().discoveryCache());

                    top.beforeExchange(this, true, true);
                }
            }

            if (log.isInfoEnabled())
                log.info("Affinity changes (coordinator) applied in " + (System.currentTimeMillis() - time) + " ms.");

            Map<Integer, CacheGroupAffinityMessage> joinedNodeAff = null;

            for (Map.Entry<UUID, GridDhtPartitionsSingleMessage> e : msgs.entrySet()) {
                GridDhtPartitionsSingleMessage msg = e.getValue();

                if (exchCtx.newMvccCoordinator())
                    exchCtx.addActiveQueries(e.getKey(), msg.activeQueries());

                // Apply update counters after all single messages are received.
                for (Map.Entry<Integer, GridDhtPartitionMap> entry : msg.partitions().entrySet()) {
                    Integer grpId = entry.getKey();

                    CacheGroupContext grp = cctx.cache().cacheGroup(grpId);

                    GridDhtPartitionTopology top = grp != null ? grp.topology() :
                        cctx.exchange().clientTopology(grpId, events().discoveryCache());

                    CachePartitionPartialCountersMap cntrs = msg.partitionUpdateCounters(grpId,
                        top.partitions());

                    if (cntrs != null)
                        top.collectUpdateCounters(cntrs);
                }

                Collection<Integer> affReq = msg.cacheGroupsAffinityRequest();

                if (affReq != null) {
                    joinedNodeAff = CacheGroupAffinityMessage.createAffinityMessages(cctx,
                        resTopVer,
                        affReq,
                        joinedNodeAff);
                }
            }

            validatePartitionsState();

            if (firstDiscoEvt.type() == EVT_DISCOVERY_CUSTOM_EVT) {
                assert firstDiscoEvt instanceof DiscoveryCustomEvent;

                if (activateCluster() || changedBaseline())
                    assignPartitionsStates();

                DiscoveryCustomMessage discoveryCustomMessage = ((DiscoveryCustomEvent) firstDiscoEvt).customMessage();

                if (discoveryCustomMessage instanceof DynamicCacheChangeBatch) {
                    if (exchActions != null) {
                        assignPartitionsStates();

                        Set<String> caches = exchActions.cachesToResetLostPartitions();

                        if (!F.isEmpty(caches))
                            resetLostPartitions(caches);
                    }
                }
                else if (discoveryCustomMessage instanceof SnapshotDiscoveryMessage
                        && ((SnapshotDiscoveryMessage)discoveryCustomMessage).needAssignPartitions())
                    assignPartitionsStates();
            }
            else {
                if (exchCtx.events().hasServerJoin())
                    assignPartitionsStates();

                if (exchCtx.events().hasServerLeft())
                    detectLostPartitions(resTopVer);
            }

            // Recalculate new affinity based on partitions availability.
            if (!exchCtx.mergeExchanges() && forceAffReassignment)
                idealAffDiff = cctx.affinity().onCustomEventWithEnforcedAffinityReassignment(this);

            for (CacheGroupContext grpCtx : cctx.cache().cacheGroups()) {
                if (!grpCtx.isLocal())
                    grpCtx.topology().applyUpdateCounters();
            }

            updateLastVersion(cctx.versions().last());

            cctx.versions().onExchange(lastVer.get().order());

            IgniteProductVersion minVer = exchCtx.events().discoveryCache().minimumNodeVersion();

            time = System.currentTimeMillis();

            GridDhtPartitionsFullMessage msg = createPartitionsMessage(true,
                minVer.compareToIgnoreTimestamp(PARTIAL_COUNTERS_MAP_SINCE) >= 0);

            if (exchCtx.mergeExchanges()) {
                assert !centralizedAff;

                msg.resultTopologyVersion(resTopVer);

                if (exchCtx.events().hasServerLeft())
                    msg.idealAffinityDiff(idealAffDiff);
            }
            else if (forceAffReassignment)
                msg.idealAffinityDiff(idealAffDiff);

            msg.prepareMarshal(cctx);

            if (log.isInfoEnabled())
                log.info("Preparing Full Message performed in " + (System.currentTimeMillis() - time) + " ms.");

            synchronized (mux) {
                finishState = new FinishState(crd.id(), resTopVer, msg);

                state = ExchangeLocalState.DONE;
            }

            if (centralizedAff) {
                assert !exchCtx.mergeExchanges();

                time = System.currentTimeMillis();

                IgniteInternalFuture<Map<Integer, Map<Integer, List<UUID>>>> fut = cctx.affinity().initAffinityOnNodeLeft(this);

                if (!fut.isDone()) {
                    fut.listen(new IgniteInClosure<IgniteInternalFuture<Map<Integer, Map<Integer, List<UUID>>>>>() {
                        @Override public void apply(IgniteInternalFuture<Map<Integer, Map<Integer, List<UUID>>>> fut) {
                            onAffinityInitialized(fut);
                        }
                    });
                }
                else
                    onAffinityInitialized(fut);

                if (log.isInfoEnabled())
                    log.info("Centralized affinity changes are performed in " + (System.currentTimeMillis() - time) + " ms.");
            }
            else {
                Set<ClusterNode> nodes;

                Map<UUID, GridDhtPartitionsSingleMessage> mergedJoinExchMsgs0;

                synchronized (mux) {
                    srvNodes.remove(cctx.localNode());

                    nodes = new LinkedHashSet<>(srvNodes);

                    mergedJoinExchMsgs0 = mergedJoinExchMsgs;

                    if (mergedJoinExchMsgs != null) {
                        for (Map.Entry<UUID, GridDhtPartitionsSingleMessage> e : mergedJoinExchMsgs.entrySet()) {
                            if (e.getValue() != null) {
                                ClusterNode node = cctx.discovery().node(e.getKey());

                                if (node != null)
                                    nodes.add(node);
                            }
                        }
                    }

                    if (!F.isEmpty(sndResNodes))
                        nodes.addAll(sndResNodes);
                }

                time = System.currentTimeMillis();

                if (!nodes.isEmpty())
                    sendAllPartitions(msg, nodes, mergedJoinExchMsgs0, joinedNodeAff);

                partitionsSent = true;

                if (log.isInfoEnabled())
                    log.info("Sending Full Message to all nodes performed in " + (System.currentTimeMillis() - time) + " ms.");

                if (!stateChangeExchange())
                    onDone(exchCtx.events().topologyVersion(), null);

                for (Map.Entry<UUID, GridDhtPartitionsSingleMessage> e : pendingSingleMsgs.entrySet()) {
                    if (log.isInfoEnabled()) {
                        log.info("Process pending message on coordinator [node=" + e.getKey() +
                            ", ver=" + initialVersion() +
                            ", resVer=" + resTopVer + ']');
                    }

                    processSingleMessage(e.getKey(), e.getValue());
                }
            }

            if (stateChangeExchange()) {
                StateChangeRequest req = exchActions.stateChangeRequest();

                assert req != null : exchActions;

                boolean stateChangeErr = false;

                if (!F.isEmpty(exchangeGlobalExceptions)) {
                    stateChangeErr = true;

                    cctx.kernalContext().state().onStateChangeError(exchangeGlobalExceptions, req);
                }
                else {
                    boolean hasMoving = !partsToReload.isEmpty();

                    Set<Integer> waitGrps = cctx.affinity().waitGroups();

                    if (!hasMoving) {
                        for (CacheGroupContext grpCtx : cctx.cache().cacheGroups()) {
                            if (waitGrps.contains(grpCtx.groupId()) && grpCtx.topology().hasMovingPartitions()) {
                                hasMoving = true;

                                break;
                            }

                        }
                    }

                    cctx.kernalContext().state().onExchangeFinishedOnCoordinator(this, hasMoving);
                }

                boolean active = !stateChangeErr && req.activate();

                ChangeGlobalStateFinishMessage stateFinishMsg = new ChangeGlobalStateFinishMessage(
                    req.requestId(),
                    active,
                    !stateChangeErr);

                cctx.discovery().sendCustomEvent(stateFinishMsg);

                if (!centralizedAff)
                    onDone(exchCtx.events().topologyVersion(), null);
            }
        }
        catch (IgniteCheckedException e) {
            if (reconnectOnError(e))
                onDone(new IgniteNeedReconnectException(cctx.localNode(), e));
            else
                onDone(e);
        }
    }

    /**
     * Collects non local cache group descriptors.
     *
     * @return Collection of non local cache group descriptors.
     */
    private List<CacheGroupDescriptor> nonLocalCacheGroupDescriptors() {
        return cctx.affinity().cacheGroups().values().stream()
            .filter(grpDesc -> grpDesc.config().getCacheMode() != CacheMode.LOCAL)
            .collect(Collectors.toList());
    }

    /**
     * Validates that partition update counters and cache sizes for all caches are consistent.
     */
    private void validatePartitionsState() {
        long time = System.currentTimeMillis();

        try {
            U.doInParallel(
                cctx.kernalContext().getSystemExecutorService(),
                nonLocalCacheGroupDescriptors(),
                new IgniteInClosureX<CacheGroupDescriptor>() {
                    @Override public void applyx(CacheGroupDescriptor grpDesc) {
                        CacheGroupContext grpCtx = cctx.cache().cacheGroup(grpDesc.groupId());

                        GridDhtPartitionTopology top = grpCtx != null
                            ? grpCtx.topology()
                            : cctx.exchange().clientTopology(grpDesc.groupId(), events().discoveryCache());

                        // Do not validate read or write through caches or caches with disabled rebalance
                        // or ExpiryPolicy is set or validation is disabled.
                        if (grpCtx == null
                            || grpCtx.config().isReadThrough()
                            || grpCtx.config().isWriteThrough()
                            || grpCtx.config().getCacheStoreFactory() != null
                            || grpCtx.config().getRebalanceDelay() == -1
                            || grpCtx.config().getRebalanceMode() == CacheRebalanceMode.NONE
                            || grpCtx.config().getExpiryPolicyFactory() == null
                            || SKIP_PARTITION_SIZE_VALIDATION)
                            return;

                        try {
                            validator.validatePartitionCountersAndSizes(GridDhtPartitionsExchangeFuture.this, top, msgs);
                        }
                        catch (IgniteCheckedException ex) {
                            log.warning("Partition states validation has failed for group: " + grpCtx.cacheOrGroupName() + ". " + ex.getMessage());
                            // TODO: Handle such errors https://issues.apache.org/jira/browse/IGNITE-7833
                        }
                    }
                },
                null);
        }
        catch (IgniteCheckedException e) {
            throw new IgniteException("Failed to validate partitions state", e);
        }

        if (log.isInfoEnabled())
            log.info("Partitions validation performed in " + (System.currentTimeMillis() - time) + " ms.");
    }

    /**
     *
     */
    private void assignPartitionsStates() {
        long time = System.currentTimeMillis();

        try {
            U.doInParallel(
                cctx.kernalContext().getSystemExecutorService(),
                nonLocalCacheGroupDescriptors(),
                new IgniteInClosureX<CacheGroupDescriptor>() {
                    @Override public void applyx(CacheGroupDescriptor grpDesc) {
                        CacheGroupContext grpCtx = cctx.cache().cacheGroup(grpDesc.groupId());

                        GridDhtPartitionTopology top = grpCtx != null
                            ? grpCtx.topology()
                            : cctx.exchange().clientTopology(grpDesc.groupId(), events().discoveryCache());

                        if (!CU.isPersistentCache(grpDesc.config(), cctx.gridConfig().getDataStorageConfiguration()))
                            assignPartitionSizes(top);
                        else
                            assignPartitionStates(top);
                    }
                },
                null);
        }
        catch (IgniteCheckedException e) {
            throw new IgniteException("Failed to assign partition states", e);
        }

        if (log.isInfoEnabled())
            log.info("Partitions assignment performed in " + (System.currentTimeMillis() - time) + " ms.");
    }

    /**
     * @param finishState State.
     * @param msg Request.
     * @param nodeId Node ID.
     */
    private void sendAllPartitionsToNode(FinishState finishState, GridDhtPartitionsSingleMessage msg, UUID nodeId) {
        ClusterNode node = cctx.node(nodeId);

        if (node == null) {
            if (log.isDebugEnabled())
                log.debug("Failed to send partitions, node failed: " + nodeId);

            return;
        }

        GridDhtPartitionsFullMessage fullMsg = finishState.msg.copy();

        Collection<Integer> affReq = msg.cacheGroupsAffinityRequest();

        if (affReq != null) {
            Map<Integer, CacheGroupAffinityMessage> aff = CacheGroupAffinityMessage.createAffinityMessages(
                cctx,
                finishState.resTopVer,
                affReq,
                null);

            fullMsg.joinedNodeAffinity(aff);
        }

        if (!fullMsg.exchangeId().equals(msg.exchangeId())) {
            fullMsg = fullMsg.copy();

            fullMsg.exchangeId(msg.exchangeId());
        }

        try {
            cctx.io().send(node, fullMsg, SYSTEM_POOL);

            if (log.isTraceEnabled()) {
                log.trace("Full message was sent to node: " +
                    node +
                    ", fullMsg: " + fullMsg
                );
            }
        }
        catch (ClusterTopologyCheckedException e) {
            if (log.isDebugEnabled())
                log.debug("Failed to send partitions, node failed: " + node);
        }
        catch (IgniteCheckedException e) {
            U.error(log, "Failed to send partitions [node=" + node + ']', e);
        }
    }

    /**
     * @param node Sender node.
     * @param msg Full partition info.
     */
    public void onReceiveFullMessage(final ClusterNode node, final GridDhtPartitionsFullMessage msg) {
        assert msg != null;
        assert msg.exchangeId() != null : msg;
        assert !node.isDaemon() : node;

        initFut.listen(new CI1<IgniteInternalFuture<Boolean>>() {
            @Override public void apply(IgniteInternalFuture<Boolean> f) {
                try {
                    if (!f.get())
                        return;
                }
                catch (IgniteCheckedException e) {
                    U.error(log, "Failed to initialize exchange future: " + this, e);

                    return;
                }

                processFullMessage(true, node, msg);
            }
        });
    }

    /**
     * @param node Sender node.
     * @param msg Message with full partition info.
     */
    public void onReceivePartitionRequest(final ClusterNode node, final GridDhtPartitionsSingleRequest msg) {
        assert !cctx.kernalContext().clientNode() || msg.restoreState();
        assert !node.isDaemon() && !node.isClient() : node;

        initFut.listen(new CI1<IgniteInternalFuture<Boolean>>() {
            @Override public void apply(IgniteInternalFuture<Boolean> fut) {
                processSinglePartitionRequest(node, msg);
            }
        });
    }

    /**
     * @param node Sender node.
     * @param msg Message.
     */
    private void processSinglePartitionRequest(ClusterNode node, GridDhtPartitionsSingleRequest msg) {
        FinishState finishState0 = null;

        synchronized (mux) {
            if (crd == null) {
                if (log.isInfoEnabled())
                    log.info("Ignore partitions request, no coordinator [node=" + node.id() + ']');

                return;
            }

            switch (state) {
                case DONE: {
                    assert finishState != null;

                    if (node.id().equals(finishState.crdId)) {
                        if (log.isInfoEnabled())
                            log.info("Ignore partitions request, finished exchange with this coordinator: " + msg);

                        return;
                    }

                    finishState0 = finishState;

                    break;
                }

                case CRD:
                case BECOME_CRD: {
                    if (log.isInfoEnabled())
                        log.info("Ignore partitions request, node is coordinator: " + msg);

                    return;
                }

                case CLIENT:
                case SRV: {
                    if (!cctx.discovery().alive(node)) {
                        if (log.isInfoEnabled())
                            log.info("Ignore partitions request, node is not alive [node=" + node.id() + ']');

                        return;
                    }

                    if (msg.restoreState()) {
                        if (!node.equals(crd)) {
                            if (node.order() > crd.order()) {
                                if (log.isInfoEnabled()) {
                                    log.info("Received partitions request, change coordinator [oldCrd=" + crd.id() +
                                        ", newCrd=" + node.id() + ']');
                                }

                                crd = node; // Do not allow to process FullMessage from old coordinator.
                            }
                            else {
                                if (log.isInfoEnabled()) {
                                    log.info("Ignore restore state request, coordinator changed [oldCrd=" + crd.id() +
                                        ", newCrd=" + node.id() + ']');
                                }

                                return;
                            }
                        }
                    }

                    break;
                }

                default:
                    assert false : state;
            }
        }

        if (msg.restoreState()) {
            try {
                assert msg.restoreExchangeId() != null : msg;

                GridDhtPartitionsSingleMessage res;

                if (dynamicCacheStartExchange() && exchangeLocE != null) {
                    res = new GridDhtPartitionsSingleMessage(msg.restoreExchangeId(),
                        cctx.kernalContext().clientNode(),
                        cctx.versions().last(),
                        true);

                    res.setError(exchangeLocE);
                }
                else {
                    res = cctx.exchange().createPartitionsSingleMessage(
                        msg.restoreExchangeId(),
                        cctx.kernalContext().clientNode(),
                        true,
                        node.version().compareToIgnoreTimestamp(PARTIAL_COUNTERS_MAP_SINCE) >= 0,
                        exchActions);

                    if (localJoinExchange() && finishState0 == null)
                        res.cacheGroupsAffinityRequest(exchCtx.groupsAffinityRequestOnJoin());
                }

                res.restoreState(true);

                if (log.isInfoEnabled()) {
                    log.info("Send restore state response [node=" + node.id() +
                        ", exchVer=" + msg.restoreExchangeId().topologyVersion() +
                        ", hasState=" + (finishState0 != null) +
                        ", affReq=" + !F.isEmpty(res.cacheGroupsAffinityRequest()) + ']');
                }

                res.finishMessage(finishState0 != null ? finishState0.msg : null);

                cctx.io().send(node, res, SYSTEM_POOL);
            }
            catch (ClusterTopologyCheckedException ignored) {
                if (log.isDebugEnabled())
                    log.debug("Node left during partition exchange [nodeId=" + node.id() + ", exchId=" + exchId + ']');
            }
            catch (IgniteCheckedException e) {
                U.error(log, "Failed to send partitions message [node=" + node + ", msg=" + msg + ']', e);
            }

            return;
        }

        try {
            sendLocalPartitions(node);
        }
        catch (IgniteCheckedException e) {
            U.error(log, "Failed to send message to coordinator: " + e);
        }
    }

    /**
     * @param checkCrd If {@code true} checks that local node is exchange coordinator.
     * @param node Sender node.
     * @param msg Message.
     */
    private void processFullMessage(boolean checkCrd, ClusterNode node, GridDhtPartitionsFullMessage msg) {
        try {
            assert exchId.equals(msg.exchangeId()) : msg;
            assert msg.lastVersion() != null : msg;

            if (checkCrd) {
                assert node != null;

                synchronized (mux) {
                    if (crd == null) {
                        if (log.isInfoEnabled())
                            log.info("Ignore full message, all server nodes left: " + msg);

                        return;
                    }

                    switch (state) {
                        case CRD:
                        case BECOME_CRD: {
                            if (log.isInfoEnabled())
                                log.info("Ignore full message, node is coordinator: " + msg);

                            return;
                        }

                        case DONE: {
                            if (log.isInfoEnabled())
                                log.info("Ignore full message, future is done: " + msg);

                            return;
                        }

                        case SRV:
                        case CLIENT: {
                            if (!crd.equals(node)) {
                                if (log.isInfoEnabled()) {
                                    log.info("Received full message from non-coordinator [node=" + node.id() +
                                        ", nodeOrder=" + node.order() +
                                        ", crd=" + crd.id() +
                                        ", crdOrder=" + crd.order() + ']');
                                }

                                if (node.order() > crd.order())
                                    fullMsgs.put(node, msg);

                                return;
                            }
                            else {
                                if (!F.isEmpty(msg.getErrorsMap())) {
                                    Exception e = msg.getErrorsMap().get(cctx.localNodeId());

                                    if (e instanceof IgniteNeedReconnectException) {
                                        onDone(e);

                                        return;
                                    }
                                }

                                AffinityTopologyVersion resVer = msg.resultTopologyVersion() != null ? msg.resultTopologyVersion() : initialVersion();

                                if (log.isInfoEnabled()) {
                                    log.info("Received full message, will finish exchange [node=" + node.id() +
                                        ", resVer=" + resVer + ']');
                                }

                                finishState = new FinishState(crd.id(), resVer, msg);

                                state = ExchangeLocalState.DONE;

                                break;
                            }
                        }
                    }
                }
            }
            else
                assert node == null : node;

            AffinityTopologyVersion resTopVer = initialVersion();

            long time = System.currentTimeMillis();

            if (exchCtx.mergeExchanges()) {
                if (msg.resultTopologyVersion() != null && !initialVersion().equals(msg.resultTopologyVersion())) {
                    if (log.isInfoEnabled()) {
                        log.info("Received full message, need merge [curFut=" + initialVersion() +
                            ", resVer=" + msg.resultTopologyVersion() + ']');
                    }

                    resTopVer = msg.resultTopologyVersion();

                    if (cctx.exchange().mergeExchanges(this, msg)) {
                        assert cctx.kernalContext().isStopping();

                        return; // Node is stopping, no need to further process exchange.
                    }

                    assert resTopVer.equals(exchCtx.events().topologyVersion()) :  "Unexpected result version [" +
                        "msgVer=" + resTopVer +
                        ", locVer=" + exchCtx.events().topologyVersion() + ']';
                }

                exchCtx.events().processEvents(this);

                if (localJoinExchange())
                    cctx.affinity().onLocalJoin(this, msg, resTopVer);
                else {
                    if (exchCtx.events().hasServerLeft())
                        cctx.affinity().applyAffinityFromFullMessage(this, msg);
                    else
                        cctx.affinity().onServerJoinWithExchangeMergeProtocol(this, false);

                    for (CacheGroupContext grp : cctx.cache().cacheGroups()) {
                        if (grp.isLocal() || cacheGroupStopping(grp.groupId()))
                            continue;

                        grp.topology().beforeExchange(this, true, false);
                    }
                }
            }
            else if (localJoinExchange() && !exchCtx.fetchAffinityOnJoin())
                cctx.affinity().onLocalJoin(this, msg, resTopVer);
            else if (forceAffReassignment)
                cctx.affinity().applyAffinityFromFullMessage(this, msg);

            if (log.isInfoEnabled())
                log.info("Affinity changes applied in " + (System.currentTimeMillis() - time) + " ms.");

            if (dynamicCacheStartExchange() && !F.isEmpty(exchangeGlobalExceptions)) {
                assert cctx.localNode().isClient();

                // TODO: https://issues.apache.org/jira/browse/IGNITE-8796
                // The current exchange has been successfully completed on all server nodes,
                // but has failed on that client node for some reason.
                // It looks like that we need to rollback dynamically started caches on the client node,
                // complete DynamicCacheStartFutures (if they are registered) with the cause of that failure
                // and complete current exchange without errors.

                onDone(exchangeLocE);

                return;
            }

            updatePartitionFullMap(resTopVer, msg);

            if (stateChangeExchange() && !F.isEmpty(msg.getErrorsMap()))
                cctx.kernalContext().state().onStateChangeError(msg.getErrorsMap(), exchActions.stateChangeRequest());

            onDone(resTopVer, null);
        }
        catch (IgniteCheckedException e) {
            onDone(e);
        }
    }

    /**
     * Updates partition map in all caches.
     *
     * @param resTopVer Result topology version.
     * @param msg Partitions full messages.
     */
    private void updatePartitionFullMap(AffinityTopologyVersion resTopVer, GridDhtPartitionsFullMessage msg) {
        cctx.versions().onExchange(msg.lastVersion().order());

        assert partHistSuppliers.isEmpty();

        partHistSuppliers.putAll(msg.partitionHistorySuppliers());

        long time = System.currentTimeMillis();

        for (Map.Entry<Integer, GridDhtPartitionFullMap> entry : msg.partitions().entrySet()) {
            Integer grpId = entry.getKey();

            CacheGroupContext grp = cctx.cache().cacheGroup(grpId);

            if (grp != null) {
                CachePartitionFullCountersMap cntrMap = msg.partitionUpdateCounters(grpId,
                    grp.topology().partitions());

                grp.topology().update(resTopVer,
                    entry.getValue(),
                    cntrMap,
                    msg.partsToReload(cctx.localNodeId(), grpId),
                    msg.partitionSizes(grpId),
                    null);
            }
            else {
                ClusterNode oldest = cctx.discovery().oldestAliveServerNode(AffinityTopologyVersion.NONE);

                if (oldest != null && oldest.isLocal()) {
                    GridDhtPartitionTopology top = cctx.exchange().clientTopology(grpId, events().discoveryCache());

                    CachePartitionFullCountersMap cntrMap = msg.partitionUpdateCounters(grpId,
                        top.partitions());

                    top.update(resTopVer,
                        entry.getValue(),
                        cntrMap,
                        Collections.emptySet(),
                        null,
                        null);
                }
            }
        }

        partitionsReceived = true;

        if (log.isInfoEnabled())
            log.info("Full map updating for " + msg.partitions().size()
                + " groups performed in " + (System.currentTimeMillis() - time) + " ms.");
    }

    /**
     * Updates partition map in all caches.
     *
     * @param nodeId Node message received from.
     * @param msg Partitions single message.
     */
    private void updatePartitionSingleMap(UUID nodeId, GridDhtPartitionsSingleMessage msg) {
        msgs.put(nodeId, msg);

        for (Map.Entry<Integer, GridDhtPartitionMap> entry : msg.partitions().entrySet()) {
            Integer grpId = entry.getKey();
            CacheGroupContext grp = cctx.cache().cacheGroup(grpId);

            GridDhtPartitionTopology top = grp != null ? grp.topology() :
                cctx.exchange().clientTopology(grpId, events().discoveryCache());

            top.update(exchId, entry.getValue(), false);
        }
    }

    /**
     * Cache change failure message callback, processed from the discovery thread.
     *
     * @param node Message sender node.
     * @param msg Failure message.
     */
    public void onDynamicCacheChangeFail(final ClusterNode node, final DynamicCacheChangeFailureMessage msg) {
        assert exchId.equals(msg.exchangeId()) : msg;
        assert firstDiscoEvt.type() == EVT_DISCOVERY_CUSTOM_EVT && dynamicCacheStartExchange();

        final ExchangeActions actions = exchangeActions();

        onDiscoveryEvent(new IgniteRunnable() {
            @Override public void run() {
                // The rollbackExchange() method has to wait for checkpoint.
                // That operation is time consumed, and therefore it should be executed outside the discovery thread.
                cctx.kernalContext().getSystemExecutorService().submit(new Runnable() {
                    @Override public void run() {
                        if (isDone() || !enterBusy())
                            return;

                        try {
                            assert msg.error() != null: msg;

                            // Try to revert all the changes that were done during initialization phase
                            cctx.affinity().forceCloseCaches(
                                GridDhtPartitionsExchangeFuture.this,
                                crd.isLocal(),
                                msg.exchangeActions()
                            );

                            synchronized (mux) {
                                finishState = new FinishState(crd.id(), initialVersion(), null);

                                state = ExchangeLocalState.DONE;
                            }

                            if (actions != null)
                                actions.completeRequestFutures(cctx, msg.error());

                            onDone(exchId.topologyVersion());
                        }
                        catch (Throwable e) {
                            onDone(e);
                        }
                        finally {
                            leaveBusy();
                        }
                    }
                });
            }
        });
    }

    /**
     * Affinity change message callback, processed from the same thread as {@link #onNodeLeft}.
     *
     * @param node Message sender node.
     * @param msg Message.
     */
    public void onAffinityChangeMessage(final ClusterNode node, final CacheAffinityChangeMessage msg) {
        assert exchId.equals(msg.exchangeId()) : msg;

        onDiscoveryEvent(new IgniteRunnable() {
            @Override public void run() {
                if (isDone() || !enterBusy())
                    return;

                try {
                    assert centralizedAff;

                    if (crd.equals(node)) {
                        AffinityTopologyVersion resTopVer = initialVersion();

                        cctx.affinity().onExchangeChangeAffinityMessage(GridDhtPartitionsExchangeFuture.this,
                            crd.isLocal(),
                            msg);

                        IgniteCheckedException err = !F.isEmpty(msg.partitionsMessage().getErrorsMap()) ?
                            new IgniteCheckedException("Cluster state change failed.") : null;

                        if (!crd.isLocal()) {
                            GridDhtPartitionsFullMessage partsMsg = msg.partitionsMessage();

                            assert partsMsg != null : msg;
                            assert partsMsg.lastVersion() != null : partsMsg;

                            updatePartitionFullMap(resTopVer, partsMsg);

                            if (exchActions != null && exchActions.stateChangeRequest() != null && err != null)
                                cctx.kernalContext().state().onStateChangeError(msg.partitionsMessage().getErrorsMap(), exchActions.stateChangeRequest());
                        }

                        onDone(resTopVer, err);
                    }
                    else {
                        if (log.isDebugEnabled()) {
                            log.debug("Ignore affinity change message, coordinator changed [node=" + node.id() +
                                ", crd=" + crd.id() +
                                ", msg=" + msg +
                                ']');
                        }
                    }
                }
                finally {
                    leaveBusy();
                }
            }
        });
    }

    /**
     * @param c Closure.
     */
    private void onDiscoveryEvent(IgniteRunnable c) {
        synchronized (discoEvts) {
            if (!init) {
                discoEvts.add(c);

                return;
            }

            assert discoEvts.isEmpty() : discoEvts;
        }

        c.run();
    }

    /**
     * Moves exchange future to state 'init done' using {@link #initFut}.
     */
    private void initDone() {
        while (!isDone()) {
            List<IgniteRunnable> evts;

            synchronized (discoEvts) {
                if (discoEvts.isEmpty()) {
                    init = true;

                    break;
                }

                evts = new ArrayList<>(discoEvts);

                discoEvts.clear();
            }

            for (IgniteRunnable c : evts)
                c.run();
        }

        initFut.onDone(true);
    }

    /**
     *
     */
    private void onAllServersLeft() {
        assert cctx.kernalContext().clientNode() : cctx.localNode();

        List<ClusterNode> empty = Collections.emptyList();

        for (CacheGroupContext grp : cctx.cache().cacheGroups()) {
            List<List<ClusterNode>> affAssignment = new ArrayList<>(grp.affinity().partitions());

            for (int i = 0; i < grp.affinity().partitions(); i++)
                affAssignment.add(empty);

            grp.affinity().idealAssignment(affAssignment);

            grp.affinity().initialize(initialVersion(), affAssignment);

            cctx.exchange().exchangerUpdateHeartbeat();
        }
    }

    /**
     * Node left callback, processed from the same thread as {@link #onAffinityChangeMessage}.
     *
     * @param node Left node.
     */
    public void onNodeLeft(final ClusterNode node) {
        if (isDone() || !enterBusy())
            return;

        cctx.mvcc().removeExplicitNodeLocks(node.id(), initialVersion());

        try {
            onDiscoveryEvent(new IgniteRunnable() {
                @Override public void run() {
                    if (isDone() || !enterBusy())
                        return;

                    try {
                        boolean crdChanged = false;
                        boolean allReceived = false;

                        ClusterNode crd0;

                        events().discoveryCache().updateAlives(node);

                        InitNewCoordinatorFuture newCrdFut0;

                        synchronized (mux) {
                            newCrdFut0 = newCrdFut;
                        }

                        if (newCrdFut0 != null)
                            newCrdFut0.onNodeLeft(node.id());

                        synchronized (mux) {
                            if (!srvNodes.remove(node))
                                return;

                            boolean rmvd = remaining.remove(node.id());

                            if (!rmvd) {
                                if (mergedJoinExchMsgs != null && mergedJoinExchMsgs.containsKey(node.id())) {
                                    if (mergedJoinExchMsgs.get(node.id()) == null) {
                                        mergedJoinExchMsgs.remove(node.id());

                                        rmvd = true;
                                    }
                                }
                            }

                            if (node.equals(crd)) {
                                crdChanged = true;

                                crd = !srvNodes.isEmpty() ? srvNodes.get(0) : null;
                            }

                            switch (state) {
                                case DONE:
                                    return;

                                case CRD:
                                    allReceived = rmvd && (remaining.isEmpty() && F.isEmpty(mergedJoinExchMsgs));

                                    break;

                                case SRV:
                                    assert crd != null;

                                    if (crdChanged && crd.isLocal()) {
                                        state = ExchangeLocalState.BECOME_CRD;

                                        newCrdFut = new InitNewCoordinatorFuture(cctx);
                                    }

                                    break;
                            }

                            crd0 = crd;

                            if (crd0 == null)
                                finishState = new FinishState(null, initialVersion(), null);
                        }

                        if (crd0 == null) {
                            onAllServersLeft();

                            onDone(initialVersion());

                            return;
                        }

                        if (crd0.isLocal()) {
                            if (stateChangeExchange() && exchangeLocE != null)
                                exchangeGlobalExceptions.put(crd0.id(), exchangeLocE);

                            if (crdChanged) {
                                if (log.isInfoEnabled()) {
                                    log.info("Coordinator failed, node is new coordinator [ver=" + initialVersion() +
                                        ", prev=" + node.id() + ']');
                                }

                                assert newCrdFut != null;

                                cctx.kernalContext().closure().callLocal(new Callable<Void>() {
                                    @Override public Void call() throws Exception {
                                        newCrdFut.init(GridDhtPartitionsExchangeFuture.this);

                                        newCrdFut.listen(new CI1<IgniteInternalFuture>() {
                                            @Override public void apply(IgniteInternalFuture fut) {
                                                if (isDone())
                                                    return;

                                                Lock lock = cctx.io().readLock();

                                                if (lock == null)
                                                    return;

                                                try {
                                                    onBecomeCoordinator((InitNewCoordinatorFuture) fut);
                                                }
                                                finally {
                                                    lock.unlock();
                                                }
                                            }
                                        });

                                        return null;
                                    }
                                }, GridIoPolicy.SYSTEM_POOL);

                                return;
                            }

                            if (allReceived) {
                                cctx.kernalContext().getSystemExecutorService().submit(new Runnable() {
                                    @Override public void run() {
                                        awaitSingleMapUpdates();

                                        onAllReceived(null);
                                    }
                                });
                            }
                        }
                        else {
                            if (crdChanged) {
                                for (Map.Entry<ClusterNode, GridDhtPartitionsFullMessage> m : fullMsgs.entrySet()) {
                                    if (crd0.equals(m.getKey())) {
                                        if (log.isInfoEnabled()) {
                                            log.info("Coordinator changed, process pending full message [" +
                                                "ver=" + initialVersion() +
                                                ", crd=" + node.id() +
                                                ", pendingMsgNode=" + m.getKey() + ']');
                                        }

                                        processFullMessage(true, m.getKey(), m.getValue());

                                        if (isDone())
                                            return;
                                    }
                                }

                                if (log.isInfoEnabled()) {
                                    log.info("Coordinator changed, send partitions to new coordinator [" +
                                        "ver=" + initialVersion() +
                                        ", crd=" + node.id() +
                                        ", newCrd=" + crd0.id() + ']');
                                }

                                final ClusterNode newCrd = crd0;

                                cctx.kernalContext().getSystemExecutorService().submit(new Runnable() {
                                    @Override public void run() {
                                        sendPartitions(newCrd);
                                    }
                                });
                            }
                        }
                    }
                    catch (IgniteCheckedException e) {
                        if (reconnectOnError(e))
                            onDone(new IgniteNeedReconnectException(cctx.localNode(), e));
                        else
                            U.error(log, "Failed to process node left event: " + e, e);
                    }
                    finally {
                        leaveBusy();
                    }
                }
            });
        }
        finally {
            leaveBusy();
        }
    }

    /**
     * @param newCrdFut Coordinator initialization future.
     */
    private void onBecomeCoordinator(InitNewCoordinatorFuture newCrdFut) {
        boolean allRcvd = false;

        cctx.exchange().onCoordinatorInitialized();

        if (newCrdFut.restoreState()) {
            GridDhtPartitionsFullMessage fullMsg = newCrdFut.fullMessage();

            assert msgs.isEmpty() : msgs;

            if (fullMsg != null) {
                if (log.isInfoEnabled()) {
                    log.info("New coordinator restored state [ver=" + initialVersion() +
                        ", resVer=" + fullMsg.resultTopologyVersion() + ']');
                }

                synchronized (mux) {
                    state = ExchangeLocalState.DONE;

                    finishState = new FinishState(crd.id(), fullMsg.resultTopologyVersion(), fullMsg);
                }

                fullMsg.exchangeId(exchId);

                processFullMessage(false, null, fullMsg);

                Map<ClusterNode, GridDhtPartitionsSingleMessage> msgs = newCrdFut.messages();

                if (!F.isEmpty(msgs)) {
                    Map<Integer, CacheGroupAffinityMessage> joinedNodeAff = null;

                    for (Map.Entry<ClusterNode, GridDhtPartitionsSingleMessage> e : msgs.entrySet()) {
                        this.msgs.put(e.getKey().id(), e.getValue());

                        GridDhtPartitionsSingleMessage msg = e.getValue();

                        Collection<Integer> affReq = msg.cacheGroupsAffinityRequest();

                        if (!F.isEmpty(affReq)) {
                            joinedNodeAff = CacheGroupAffinityMessage.createAffinityMessages(cctx,
                                fullMsg.resultTopologyVersion(),
                                affReq,
                                joinedNodeAff);
                        }
                    }

                    Map<UUID, GridDhtPartitionsSingleMessage> mergedJoins = newCrdFut.mergedJoinExchangeMessages();

                    if (log.isInfoEnabled()) {
                        log.info("New coordinator sends full message [ver=" + initialVersion() +
                            ", resVer=" + fullMsg.resultTopologyVersion() +
                            ", nodes=" + F.nodeIds(msgs.keySet()) +
                            ", mergedJoins=" + (mergedJoins != null ? mergedJoins.keySet() : null) + ']');
                    }

                    sendAllPartitions(fullMsg, msgs.keySet(), mergedJoins, joinedNodeAff);
                }

                return;
            }
            else {
                if (log.isInfoEnabled())
                    log.info("New coordinator restore state finished [ver=" + initialVersion() + ']');

                for (Map.Entry<ClusterNode, GridDhtPartitionsSingleMessage> e : newCrdFut.messages().entrySet()) {
                    GridDhtPartitionsSingleMessage msg = e.getValue();

                    if (!msg.client()) {
                        msgs.put(e.getKey().id(), e.getValue());

                        if (dynamicCacheStartExchange() && msg.getError() != null)
                            exchangeGlobalExceptions.put(e.getKey().id(), msg.getError());

                        updatePartitionSingleMap(e.getKey().id(), msg);
                    }
                }
            }

            allRcvd = true;

            synchronized (mux) {
                remaining.clear(); // Do not process messages.

                assert crd != null && crd.isLocal();

                state = ExchangeLocalState.CRD;

                assert mergedJoinExchMsgs == null;
            }
        }
        else {
            Set<UUID> remaining0 = null;

            synchronized (mux) {
                assert crd != null && crd.isLocal();

                state = ExchangeLocalState.CRD;

                assert mergedJoinExchMsgs == null;

                if (log.isInfoEnabled()) {
                    log.info("New coordinator initialization finished [ver=" + initialVersion() +
                        ", remaining=" + remaining + ']');
                }

                if (!remaining.isEmpty())
                    remaining0 = new HashSet<>(remaining);
            }

            if (remaining0 != null) {
                // It is possible that some nodes finished exchange with previous coordinator.
                GridDhtPartitionsSingleRequest req = new GridDhtPartitionsSingleRequest(exchId);

                for (UUID nodeId : remaining0) {
                    try {
                        if (!pendingSingleMsgs.containsKey(nodeId)) {
                            if (log.isInfoEnabled()) {
                                log.info("New coordinator sends request [ver=" + initialVersion() +
                                    ", node=" + nodeId + ']');
                            }

                            cctx.io().send(nodeId, req, SYSTEM_POOL);
                        }
                    }
                    catch (ClusterTopologyCheckedException ignored) {
                        if (log.isDebugEnabled())
                            log.debug("Node left during partition exchange [nodeId=" + nodeId +
                                ", exchId=" + exchId + ']');
                    }
                    catch (IgniteCheckedException e) {
                        U.error(log, "Failed to request partitions from node: " + nodeId, e);
                    }
                }

                for (Map.Entry<UUID, GridDhtPartitionsSingleMessage> m : pendingSingleMsgs.entrySet()) {
                    if (log.isInfoEnabled()) {
                        log.info("New coordinator process pending message [ver=" + initialVersion() +
                            ", node=" + m.getKey() + ']');
                    }

                    processSingleMessage(m.getKey(), m.getValue());
                }
            }
        }

        if (allRcvd) {
            awaitSingleMapUpdates();

            onAllReceived(newCrdFut.messages().keySet());
        }
    }

    /**
     * @param e Exception.
     * @return {@code True} if local node should try reconnect in case of error.
     */
    public boolean reconnectOnError(Throwable e) {
        return (e instanceof IgniteNeedReconnectException
            || X.hasCause(e, IOException.class, IgniteClientDisconnectedCheckedException.class))
            && cctx.discovery().reconnectSupported();
    }

    /**
     * @return {@code True} If partition changes triggered by receiving Single/Full messages are not finished yet.
     */
    public boolean partitionChangesInProgress() {
        boolean isCoordinator = crd.equals(cctx.localNode());

        if (isCoordinator)
            return !partitionsSent;
        else
            return !partitionsReceived;
    }

    /**
     * Add or merge updates received from coordinator while exchange in progress.
     *
     * @param fullMsg Full message with exchangeId = null.
     * @return {@code True} if message should be ignored and processed after exchange is done.
     */
    public synchronized boolean addOrMergeDelayedFullMessage(ClusterNode node, GridDhtPartitionsFullMessage fullMsg) {
        assert fullMsg.exchangeId() == null : fullMsg.exchangeId();

        if (isDone())
            return false;

        GridDhtPartitionsFullMessage prev = delayedLatestMsg;

        if (prev == null) {
            delayedLatestMsg = fullMsg;

            listen(f -> {
                GridDhtPartitionsFullMessage msg;

                synchronized (this) {
                    msg = delayedLatestMsg;

                    delayedLatestMsg = null;
                }

                if (msg != null)
                    cctx.exchange().processFullPartitionUpdate(node, msg);
            });
        }
        else
            delayedLatestMsg.merge(fullMsg);

        return true;
    }

    /** {@inheritDoc} */
    @Override public int compareTo(GridDhtPartitionsExchangeFuture fut) {
        return exchId.compareTo(fut.exchId);
    }

    /** {@inheritDoc} */
    @Override public boolean equals(Object o) {
        if (this == o)
            return true;

        if (o == null || o.getClass() != getClass())
            return false;

        GridDhtPartitionsExchangeFuture fut = (GridDhtPartitionsExchangeFuture)o;

        return exchId.equals(fut.exchId);
    }

    /** {@inheritDoc} */
    @Override public int hashCode() {
        return exchId.hashCode();
    }

    /** {@inheritDoc} */
    @Override public void addDiagnosticRequest(IgniteDiagnosticPrepareContext diagCtx) {
        if (!isDone()) {
            ClusterNode crd;
            Set<UUID> remaining;

            synchronized (mux) {
                crd = this.crd;
                remaining = new HashSet<>(this.remaining);
            }

            if (crd != null) {
                if (!crd.isLocal()) {
                    diagCtx.exchangeInfo(crd.id(), initialVersion(), "Exchange future waiting for coordinator " +
                        "response [crd=" + crd.id() + ", topVer=" + initialVersion() + ']');
                }
                else if (!remaining.isEmpty()){
                    UUID nodeId = remaining.iterator().next();

                    diagCtx.exchangeInfo(nodeId, initialVersion(), "Exchange future on coordinator waiting for " +
                        "server response [node=" + nodeId + ", topVer=" + initialVersion() + ']');
                }
            }
        }
    }

    /**
     * @return Short information string.
     */
    public String shortInfo() {
        return "GridDhtPartitionsExchangeFuture [topVer=" + initialVersion() +
            ", evt=" + (firstDiscoEvt != null ? IgniteUtils.gridEventName(firstDiscoEvt.type()) : -1) +
            ", evtNode=" + (firstDiscoEvt != null ? firstDiscoEvt.eventNode() : null) +
            ", done=" + isDone() + ']';
    }

    /** {@inheritDoc} */
    @Override public String toString() {
        Set<UUID> remaining;

        synchronized (mux) {
            remaining = new HashSet<>(this.remaining);
        }

        return S.toString(GridDhtPartitionsExchangeFuture.class, this,
            "evtLatch", evtLatch == null ? "null" : evtLatch.getCount(),
            "remaining", remaining,
            "super", super.toString());
    }

    /**
     *
     */
    private static class CounterWithNodes {
        /** */
        private final long cnt;

        /** */
        private final long size;

        /** */
        private final Set<UUID> nodes = new HashSet<>();

        /**
         * @param cnt Count.
         * @param firstNode Node ID.
         */
        private CounterWithNodes(long cnt, @Nullable Long size, UUID firstNode) {
            this.cnt = cnt;
            this.size = size != null ? size : 0;

            nodes.add(firstNode);
        }

        /** {@inheritDoc} */
        @Override public String toString() {
            return S.toString(CounterWithNodes.class, this);
        }
    }

    /**
     * @param step Exponent coefficient.
     * @param timeout Base timeout.
     * @return Time to wait before next debug dump.
     */
    public static long nextDumpTimeout(int step, long timeout) {
        long limit = getLong(IGNITE_LONG_OPERATIONS_DUMP_TIMEOUT_LIMIT, 30 * 60_000);

        if (limit <= 0)
            limit = 30 * 60_000;

        assert step >= 0 : step;

        long dumpFactor = Math.round(Math.pow(2, step));

        long nextTimeout = timeout * dumpFactor;

        if (nextTimeout <= 0)
            return limit;

        return nextTimeout <= limit ? nextTimeout : limit;
    }

    /**
     *
     */
    private static class FinishState {
        /** */
        private final UUID crdId;

        /** */
        private final AffinityTopologyVersion resTopVer;

        /** */
        private final GridDhtPartitionsFullMessage msg;

        /**
         * @param crdId Coordinator node.
         * @param resTopVer Result version.
         * @param msg Result message.
         */
        FinishState(UUID crdId, AffinityTopologyVersion resTopVer, GridDhtPartitionsFullMessage msg) {
            this.crdId = crdId;
            this.resTopVer = resTopVer;
            this.msg = msg;
        }
    }

    /**
     *
     */
    enum ExchangeType {
        /** */
        CLIENT,

        /** */
        ALL,

        /** */
        NONE
    }

    /**
     *
     */
    private enum ExchangeLocalState {
        /** Local node is coordinator. */
        CRD,

        /** Local node is non-coordinator server. */
        SRV,

        /** Local node is client node. */
        CLIENT,

        /**
         * Previous coordinator failed before exchange finished and
         * local performs initialization to become new coordinator.
         */
        BECOME_CRD,

        /** Exchange finished. */
        DONE,

        /** This exchange was merged with another one. */
        MERGED
    }
}<|MERGE_RESOLUTION|>--- conflicted
+++ resolved
@@ -871,35 +871,26 @@
      */
     private IgniteInternalFuture<?> initCachesOnLocalJoin() throws IgniteCheckedException {
         if (isLocalNodeNotInBaseline()) {
-<<<<<<< HEAD
-            cctx.cache().onKernalStopCaches(true);
+            cctx.exchange().exchangerBlockingSectionBegin();
+
+            try {
+                cctx.cache().onKernalStopCaches(true);
 
             cctx.cache().stopCaches(true);
 
             cctx.database().cleanupRestoredCaches();
-=======
-            cctx.exchange().exchangerBlockingSectionBegin();
->>>>>>> 5fa5c548
-
-            try {
-                cctx.cache().cleanupCachesDirectories();
-
-<<<<<<< HEAD
-            if (cctx.wal() != null)
-                cctx.wal().cleanupWalDirectories();
-
-            // Perform start node routine from scratch.
-            cctx.database().startMemoryRestore(cctx.kernalContext());
-=======
+
                 cctx.database().cleanupCheckpointDirectory();
 
                 if (cctx.wal() != null)
                     cctx.wal().cleanupWalDirectories();
+
+                // Perform start node routine from scratch.
+                cctx.database().startMemoryRestore(cctx.kernalContext());
             }
             finally {
                 cctx.exchange().exchangerBlockingSectionEnd();
             }
->>>>>>> 5fa5c548
         }
 
         cctx.exchange().exchangerBlockingSectionBegin();
@@ -926,19 +917,7 @@
             if (groupContext.isLocal())
                 continue;
 
-<<<<<<< HEAD
             boolean affinityNode = CU.affinityNode(cctx.discovery().localNode(), groupContext.config().getNodeFilter());
-=======
-            cctx.exchange().exchangerBlockingSectionBegin();
-
-            try {
-                cctx.database().readCheckpointAndRestoreMemory(startDescs);
-            }
-            finally {
-                cctx.exchange().exchangerBlockingSectionEnd();
-            }
-        }
->>>>>>> 5fa5c548
 
             if (cacheContext.isRecoveryMode()) {
                 assert !affinityNode : "Cache " + cacheAdapter.context() + " is still in recovery mode after start";
@@ -1119,28 +1098,22 @@
 
                     assert registerCachesFuture == null : "No caches registration should be scheduled before new caches have started.";
 
-                    registerCachesFuture = cctx.affinity().onCacheChangeRequest(this, crd, exchActions);
-
-<<<<<<< HEAD
+                    cctx.exchange().exchangerBlockingSectionBegin();
+
+                    try {
+                        registerCachesFuture = cctx.affinity().onCacheChangeRequest(this, crd, exchActions);
+                    }
+                    finally {
+                        cctx.exchange().exchangerBlockingSectionEnd();
+                    }
+
                     for (GridCacheAdapter cacheAdapter : cctx.cache().internalCaches()) {
                         GridCacheContext cacheContext = cacheAdapter.context();
                         CacheGroupContext groupContext = cacheContext.group();
-=======
-                        cctx.exchange().exchangerBlockingSectionBegin();
-
-                        try {
-                            cctx.database().readCheckpointAndRestoreMemory(startDescs);
-                        }
-                        finally {
-                            cctx.exchange().exchangerBlockingSectionEnd();
-                        }
-                    }
->>>>>>> 5fa5c548
 
                         if (groupContext.isLocal())
                             continue;
 
-<<<<<<< HEAD
                         boolean affinityNode = CU.affinityNode(cctx.discovery().localNode(), groupContext.config().getNodeFilter());
 
                         if (cacheContext.isRecoveryMode()) {
@@ -1158,15 +1131,6 @@
                             if (!groupContext.hasCaches())
                                 cctx.cache().stopCacheGroup(groupContext.groupId());
                         }
-=======
-                    cctx.exchange().exchangerBlockingSectionBegin();
-
-                    try {
-                        registerCachesFuture = cctx.affinity().onCacheChangeRequest(this, crd, exchActions);
-                    }
-                    finally {
-                        cctx.exchange().exchangerBlockingSectionEnd();
->>>>>>> 5fa5c548
                     }
 
                     if (log.isInfoEnabled()) {
@@ -1430,13 +1394,6 @@
             if (grp.isLocal())
                 continue;
 
-<<<<<<< HEAD
-            if (grp.isRecoveryMode()) {
-                log.warning("Group " + grp.cacheOrGroupName() + " is still in recovery mode!");
-            }
-
-            grp.preloader().onTopologyChanged(this);
-=======
             cctx.exchange().exchangerBlockingSectionBegin();
 
             try {
@@ -1445,7 +1402,6 @@
             finally {
                 cctx.exchange().exchangerBlockingSectionEnd();
             }
->>>>>>> 5fa5c548
         }
 
         cctx.exchange().exchangerBlockingSectionBegin();
