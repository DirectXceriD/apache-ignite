/*
 * Licensed to the Apache Software Foundation (ASF) under one or more
 * contributor license agreements.  See the NOTICE file distributed with
 * this work for additional information regarding copyright ownership.
 * The ASF licenses this file to You under the Apache License, Version 2.0
 * (the "License"); you may not use this file except in compliance with
 * the License.  You may obtain a copy of the License at
 *
 *      http://www.apache.org/licenses/LICENSE-2.0
 *
 * Unless required by applicable law or agreed to in writing, software
 * distributed under the License is distributed on an "AS IS" BASIS,
 * WITHOUT WARRANTIES OR CONDITIONS OF ANY KIND, either express or implied.
 * See the License for the specific language governing permissions and
 * limitations under the License.
 */

package org.apache.ignite.internal.processors.cache.distributed.dht.preloader;

import java.io.IOException;
import java.util.ArrayList;
import java.util.Collection;
import java.util.Collections;
import java.util.HashMap;
import java.util.HashSet;
import java.util.LinkedHashMap;
import java.util.LinkedHashSet;
import java.util.List;
import java.util.Map;
import java.util.Optional;
import java.util.Set;
import java.util.UUID;
import java.util.concurrent.Callable;
import java.util.concurrent.ConcurrentHashMap;
import java.util.concurrent.ConcurrentMap;
import java.util.concurrent.CountDownLatch;
import java.util.concurrent.TimeUnit;
import java.util.concurrent.atomic.AtomicBoolean;
import java.util.concurrent.atomic.AtomicReference;
import java.util.concurrent.locks.Lock;
import java.util.concurrent.locks.ReadWriteLock;
import java.util.stream.Collectors;
import java.util.stream.Stream;
import org.apache.ignite.IgniteCheckedException;
import org.apache.ignite.IgniteException;
import org.apache.ignite.IgniteLogger;
import org.apache.ignite.IgniteSystemProperties;
import org.apache.ignite.cache.CacheMode;
import org.apache.ignite.cache.CacheRebalanceMode;
import org.apache.ignite.cluster.ClusterNode;
import org.apache.ignite.configuration.CacheConfiguration;
import org.apache.ignite.configuration.IgniteConfiguration;
import org.apache.ignite.events.DiscoveryEvent;
import org.apache.ignite.internal.IgniteClientDisconnectedCheckedException;
import org.apache.ignite.internal.IgniteDiagnosticAware;
import org.apache.ignite.internal.IgniteDiagnosticPrepareContext;
import org.apache.ignite.internal.IgniteFutureTimeoutCheckedException;
import org.apache.ignite.internal.IgniteInternalFuture;
import org.apache.ignite.internal.IgniteInterruptedCheckedException;
import org.apache.ignite.internal.IgniteNeedReconnectException;
import org.apache.ignite.internal.cluster.ClusterTopologyCheckedException;
import org.apache.ignite.internal.events.DiscoveryCustomEvent;
import org.apache.ignite.internal.managers.communication.GridIoPolicy;
import org.apache.ignite.internal.managers.discovery.DiscoCache;
import org.apache.ignite.internal.managers.discovery.DiscoveryCustomMessage;
import org.apache.ignite.internal.pagemem.wal.record.ExchangeRecord;
import org.apache.ignite.internal.processors.affinity.AffinityTopologyVersion;
import org.apache.ignite.internal.processors.affinity.GridAffinityAssignmentCache;
import org.apache.ignite.internal.processors.cache.CacheAffinityChangeMessage;
import org.apache.ignite.internal.processors.cache.CacheGroupContext;
import org.apache.ignite.internal.processors.cache.CacheGroupDescriptor;
import org.apache.ignite.internal.processors.cache.CachePartitionExchangeWorkerTask;
import org.apache.ignite.internal.processors.cache.DynamicCacheChangeBatch;
import org.apache.ignite.internal.processors.cache.DynamicCacheChangeFailureMessage;
import org.apache.ignite.internal.processors.cache.DynamicCacheChangeRequest;
import org.apache.ignite.internal.processors.cache.DynamicCacheDescriptor;
import org.apache.ignite.internal.processors.cache.ExchangeActions;
import org.apache.ignite.internal.processors.cache.ExchangeContext;
import org.apache.ignite.internal.processors.cache.ExchangeDiscoveryEvents;
import org.apache.ignite.internal.processors.cache.GridCacheContext;
import org.apache.ignite.internal.processors.cache.GridCacheMvccCandidate;
import org.apache.ignite.internal.processors.cache.GridCacheProcessor;
import org.apache.ignite.internal.processors.cache.GridCacheSharedContext;
import org.apache.ignite.internal.processors.cache.GridCacheUtils;
import org.apache.ignite.internal.processors.cache.StateChangeRequest;
import org.apache.ignite.internal.processors.cache.WalStateAbstractMessage;
import org.apache.ignite.internal.processors.cache.distributed.dht.GridDhtTopologyFutureAdapter;
import org.apache.ignite.internal.processors.cache.distributed.dht.preloader.latch.Latch;
import org.apache.ignite.internal.processors.cache.distributed.dht.topology.GridClientPartitionTopology;
import org.apache.ignite.internal.processors.cache.distributed.dht.topology.GridDhtLocalPartition;
import org.apache.ignite.internal.processors.cache.distributed.dht.topology.GridDhtPartitionState;
import org.apache.ignite.internal.processors.cache.distributed.dht.topology.GridDhtPartitionTopology;
import org.apache.ignite.internal.processors.cache.distributed.dht.topology.GridDhtPartitionsStateValidator;
import org.apache.ignite.internal.processors.cache.mvcc.MvccCoordinator;
import org.apache.ignite.internal.processors.cache.persistence.snapshot.SnapshotDiscoveryMessage;
import org.apache.ignite.internal.processors.cache.transactions.IgniteTxKey;
import org.apache.ignite.internal.processors.cache.version.GridCacheVersion;
import org.apache.ignite.internal.processors.cluster.BaselineTopology;
import org.apache.ignite.internal.processors.cluster.ChangeGlobalStateFinishMessage;
import org.apache.ignite.internal.processors.cluster.ChangeGlobalStateMessage;
import org.apache.ignite.internal.processors.cluster.DiscoveryDataClusterState;
import org.apache.ignite.internal.util.GridLongList;
import org.apache.ignite.internal.util.IgniteUtils;
import org.apache.ignite.internal.util.future.GridFutureAdapter;
import org.apache.ignite.internal.util.lang.IgniteInClosureX;
import org.apache.ignite.internal.util.tostring.GridToStringExclude;
import org.apache.ignite.internal.util.tostring.GridToStringInclude;
import org.apache.ignite.internal.util.typedef.CI1;
import org.apache.ignite.internal.util.typedef.F;
import org.apache.ignite.internal.util.typedef.T2;
import org.apache.ignite.internal.util.typedef.X;
import org.apache.ignite.internal.util.typedef.internal.CU;
import org.apache.ignite.internal.util.typedef.internal.S;
import org.apache.ignite.internal.util.typedef.internal.U;
import org.apache.ignite.lang.IgniteInClosure;
import org.apache.ignite.lang.IgniteProductVersion;
import org.apache.ignite.lang.IgniteRunnable;
import org.jetbrains.annotations.Nullable;

import static org.apache.ignite.IgniteSystemProperties.IGNITE_LONG_OPERATIONS_DUMP_TIMEOUT_LIMIT;
import static org.apache.ignite.IgniteSystemProperties.IGNITE_PARTITION_RELEASE_FUTURE_DUMP_THRESHOLD;
import static org.apache.ignite.IgniteSystemProperties.IGNITE_THREAD_DUMP_ON_EXCHANGE_TIMEOUT;
import static org.apache.ignite.IgniteSystemProperties.getBoolean;
import static org.apache.ignite.IgniteSystemProperties.getLong;
import static org.apache.ignite.events.EventType.EVT_NODE_FAILED;
import static org.apache.ignite.events.EventType.EVT_NODE_JOINED;
import static org.apache.ignite.events.EventType.EVT_NODE_LEFT;
import static org.apache.ignite.internal.IgniteNodeAttributes.ATTR_DYNAMIC_CACHE_START_ROLLBACK_SUPPORTED;
import static org.apache.ignite.internal.events.DiscoveryCustomEvent.EVT_DISCOVERY_CUSTOM_EVT;
import static org.apache.ignite.internal.managers.communication.GridIoPolicy.SYSTEM_POOL;
import static org.apache.ignite.internal.processors.cache.ExchangeDiscoveryEvents.serverJoinEvent;
import static org.apache.ignite.internal.processors.cache.ExchangeDiscoveryEvents.serverLeftEvent;
import static org.apache.ignite.internal.processors.cache.distributed.dht.preloader.CachePartitionPartialCountersMap.PARTIAL_COUNTERS_MAP_SINCE;
import static org.apache.ignite.internal.util.IgniteUtils.doInParallel;

/**
 * Future for exchanging partition maps.
 */
@SuppressWarnings({"TypeMayBeWeakened", "unchecked"})
public class GridDhtPartitionsExchangeFuture extends GridDhtTopologyFutureAdapter
    implements Comparable<GridDhtPartitionsExchangeFuture>, CachePartitionExchangeWorkerTask, IgniteDiagnosticAware {
    /** */
    public static final String EXCHANGE_LOG = "org.apache.ignite.internal.exchange.time";

    /** */
    private static final int RELEASE_FUTURE_DUMP_THRESHOLD =
        IgniteSystemProperties.getInteger(IGNITE_PARTITION_RELEASE_FUTURE_DUMP_THRESHOLD, 0);

    /** */
    private static final IgniteProductVersion FORCE_AFF_REASSIGNMENT_SINCE = IgniteProductVersion.fromString("2.4.3");

    /**
     * This may be useful when per-entry (not per-cache based) partition policy is in use.
     * See {@link IgniteSystemProperties#IGNITE_SKIP_PARTITION_SIZE_VALIDATION} for details.
     * Default value is {@code false}.
     */
    private static final boolean SKIP_PARTITION_SIZE_VALIDATION = Boolean.getBoolean(IgniteSystemProperties.IGNITE_SKIP_PARTITION_SIZE_VALIDATION);

    /** */
    private static final String DISTRIBUTED_LATCH_ID = "exchange";

    /** */
    @GridToStringExclude
    private final Object mux = new Object();

    /** */
    @GridToStringExclude
    private volatile DiscoCache firstEvtDiscoCache;

    /** Discovery event triggered this exchange. */
    private volatile DiscoveryEvent firstDiscoEvt;

    /** */
    @GridToStringExclude
    private final Set<UUID> remaining = new HashSet<>();

    /** Guarded by this */
    @GridToStringExclude
    private int pendingSingleUpdates;

    /** */
    @GridToStringExclude
    private List<ClusterNode> srvNodes;

    /** */
    private volatile ClusterNode crd;

    /** ExchangeFuture id. */
    private final GridDhtPartitionExchangeId exchId;

    /** Cache context. */
    private final GridCacheSharedContext<?, ?> cctx;

    /** Busy lock to prevent activities from accessing exchanger while it's stopping. */
    private ReadWriteLock busyLock;

    /** */
    private AtomicBoolean added = new AtomicBoolean(false);

    /** Exchange type. */
    private volatile ExchangeType exchangeType;

    /**
     * Discovery event receive latch. There is a race between discovery event processing and single message
     * processing, so it is possible to create an exchange future before the actual discovery event is received.
     * This latch is notified when the discovery event arrives.
     */
    @GridToStringExclude
    private final CountDownLatch evtLatch = new CountDownLatch(1);

    /** Exchange future init method completes this future. */
    private GridFutureAdapter<Boolean> initFut;

    /** */
    @GridToStringExclude
    private final List<IgniteRunnable> discoEvts = new ArrayList<>();

    /** */
    private boolean init;

    /** Last committed cache version before next topology version use. */
    private AtomicReference<GridCacheVersion> lastVer = new AtomicReference<>();

    /**
     * Message received from node joining cluster (if this is 'node join' exchange),
     * needed if this exchange is merged with another one.
     */
    @GridToStringExclude
    private GridDhtPartitionsSingleMessage pendingJoinMsg;

    /**
     * Messages received on non-coordinator are stored in case if this node
     * becomes coordinator.
     */
    private final Map<UUID, GridDhtPartitionsSingleMessage> pendingSingleMsgs = new ConcurrentHashMap<>();

    /** Messages received from new coordinator. */
    private final Map<ClusterNode, GridDhtPartitionsFullMessage> fullMsgs = new ConcurrentHashMap<>();

    /** */
    @SuppressWarnings({"FieldCanBeLocal", "UnusedDeclaration"})
    @GridToStringInclude
    private volatile IgniteInternalFuture<?> partReleaseFut;

    /** Logger. */
    private final IgniteLogger log;

    /** Cache change requests. */
    private ExchangeActions exchActions;

    /** */
    private final IgniteLogger exchLog;

    /** */
    private CacheAffinityChangeMessage affChangeMsg;

    /** Init timestamp. Used to track the amount of time spent to complete the future. */
    private long initTs;

    /**
     * Centralized affinity assignment required. Activated for node left of failed. For this mode crd will send full
     * partitions maps to nodes using discovery (ring) instead of communication.
     */
    private boolean centralizedAff;

    /**
     * Enforce affinity reassignment based on actual partition distribution. This mode should be used when partitions
     * might be distributed not according to affinity assignment.
     */
    private boolean forceAffReassignment;

    /** Exception that was thrown during init phase on local node. */
    private Exception exchangeLocE;

    /** Exchange exceptions from all participating nodes. */
    private final Map<UUID, Exception> exchangeGlobalExceptions = new ConcurrentHashMap<>();

    /** Used to track the fact that {@link DynamicCacheChangeFailureMessage} was sent. */
    private volatile boolean cacheChangeFailureMsgSent;

    /** */
    private ConcurrentMap<UUID, GridDhtPartitionsSingleMessage> msgs = new ConcurrentHashMap<>();

    /** Single messages from merged 'node join' exchanges. */
    @GridToStringExclude
    private Map<UUID, GridDhtPartitionsSingleMessage> mergedJoinExchMsgs;

    /** Number of awaited messages for merged 'node join' exchanges. */
    @GridToStringExclude
    private int awaitMergedMsgs;

    /** */
    @GridToStringExclude
    private volatile IgniteDhtPartitionHistorySuppliersMap partHistSuppliers = new IgniteDhtPartitionHistorySuppliersMap();

    /** */
    private volatile Map<Integer, Map<Integer, Long>> partHistReserved;

    /** */
    @GridToStringExclude
    private final IgniteDhtPartitionsToReloadMap partsToReload = new IgniteDhtPartitionsToReloadMap();

    /** */
    private final AtomicBoolean done = new AtomicBoolean();

    /** */
    private ExchangeLocalState state;

    /** */
    @GridToStringExclude
    private ExchangeContext exchCtx;

    /** */
    @GridToStringExclude
    private FinishState finishState;

    /** Initialized when node becomes new coordinator. */
    @GridToStringExclude
    private InitNewCoordinatorFuture newCrdFut;

    /** */
    @GridToStringExclude
    private GridDhtPartitionsExchangeFuture mergedWith;

    /** Validator for partition states. */
    @GridToStringExclude
    private final GridDhtPartitionsStateValidator validator;

    /** Register caches future. Initialized on exchange init. Must be waited on exchange end. */
    private IgniteInternalFuture<?> registerCachesFuture;

    /** Partitions sent flag (for coordinator node). */
    private volatile boolean partitionsSent;

    /** Partitions received flag (for non-coordinator node). */
    private volatile boolean partitionsReceived;

    /** Latest (by update sequences) full message with exchangeId == null, need to be processed right after future is done. */
    private GridDhtPartitionsFullMessage delayedLatestMsg;

    /** Future for wait all exchange listeners comepleted. */
    private final GridFutureAdapter<?> afterLsnrCompleteFut = new GridFutureAdapter<>();

    /**
     * @param cctx Cache context.
     * @param busyLock Busy lock.
     * @param exchId Exchange ID.
     * @param exchActions Cache change requests.
     * @param affChangeMsg Affinity change message.
     */
    public GridDhtPartitionsExchangeFuture(
        GridCacheSharedContext cctx,
        ReadWriteLock busyLock,
        GridDhtPartitionExchangeId exchId,
        ExchangeActions exchActions,
        CacheAffinityChangeMessage affChangeMsg
    ) {
        assert busyLock != null;
        assert exchId != null;
        assert exchId.topologyVersion() != null;
        assert exchActions == null || !exchActions.empty();

        this.cctx = cctx;
        this.busyLock = busyLock;
        this.exchId = exchId;
        this.exchActions = exchActions;
        this.affChangeMsg = affChangeMsg;
        this.validator = new GridDhtPartitionsStateValidator(cctx);
        if (exchActions != null && exchActions.deactivate())
            this.clusterIsActive = false;

        log = cctx.logger(getClass());
        exchLog = cctx.logger(EXCHANGE_LOG);

        initFut = new GridFutureAdapter<Boolean>() {
            @Override public IgniteLogger logger() {
                return log;
            }
        };

        if (log.isDebugEnabled())
            log.debug("Creating exchange future [localNode=" + cctx.localNodeId() + ", fut=" + this + ']');
    }

    /**
     * @return Future mutex.
     */
    public Object mutex() {
        return mux;
    }

    /**
     * @return Shared cache context.
     */
    public GridCacheSharedContext sharedContext() {
        return cctx;
    }

    /** {@inheritDoc} */
    @Override public boolean skipForExchangeMerge() {
        return false;
    }

    /**
     * @return Exchange context.
     */
    public ExchangeContext context() {
        assert exchCtx != null : this;

        return exchCtx;
    }

    /**
     * Sets exchange actions associated with the exchange future (such as cache start or stop).
     * Exchange actions is created from discovery event, so the actions must be set before the event is processed,
     * thus the setter requires that {@code evtLatch} be armed.
     *
     * @param exchActions Exchange actions.
     */
    public void exchangeActions(ExchangeActions exchActions) {
        assert exchActions == null || !exchActions.empty() : exchActions;
        assert evtLatch != null && evtLatch.getCount() == 1L : this;

        this.exchActions = exchActions;
    }

    /**
     * Gets exchanges actions (such as cache start or stop) associated with the exchange future.
     * Exchange actions can be {@code null} (for example, if the exchange is created for topology
     * change event).
     *
     * @return Exchange actions.
     */
    @Nullable public ExchangeActions exchangeActions() {
        return exchActions;
    }

    /**
     * Sets affinity change message associated with the exchange. Affinity change message is required when
     * centralized affinity change is performed.
     *
     * @param affChangeMsg Affinity change message.
     */
    public void affinityChangeMessage(CacheAffinityChangeMessage affChangeMsg) {
        this.affChangeMsg = affChangeMsg;
    }

    /**
     * Gets the affinity topology version for which this exchange was created. If several exchanges
     * were merged, initial version is the version of the earliest merged exchange.
     *
     * @return Initial exchange version.
     */
    @Override public AffinityTopologyVersion initialVersion() {
        return exchId.topologyVersion();
    }

    /** {@inheritDoc} */
    @Override public AffinityTopologyVersion topologyVersion() {
        /*
        Should not be called before exchange is finished since result version can change in
        case of merged exchanges.
         */
        assert exchangeDone() : "Should not be called before exchange is finished";

        return isDone() ? result() : exchCtx.events().topologyVersion();
    }

    /**
     * @return Exchange type or <code>null</code> if not determined yet.
     */
    public ExchangeType exchangeType() {
        return exchangeType;
    }

    /**
     * Retreives the node which has WAL history since {@code cntrSince}.
     *
     * @param grpId Cache group ID.
     * @param partId Partition ID.
     * @param cntrSince Partition update counter since history supplying is requested.
     * @return ID of history supplier node or null if it doesn't exist.
     */
    @Nullable public UUID partitionHistorySupplier(int grpId, int partId, long cntrSince) {
        return partHistSuppliers.getSupplier(grpId, partId, cntrSince);
    }

    /**
     * @param cacheId Cache ID.
     * @param rcvdFrom Node ID cache was received from.
     * @return {@code True} if cache was added during this exchange.
     */
    public boolean cacheAddedOnExchange(int cacheId, UUID rcvdFrom) {
        return dynamicCacheStarted(cacheId) || exchCtx.events().nodeJoined(rcvdFrom);
    }

    /**
     * @param grpId Cache group ID.
     * @param rcvdFrom Node ID cache group was received from.
     * @return {@code True} if cache group was added during this exchange.
     */
    public boolean cacheGroupAddedOnExchange(int grpId, UUID rcvdFrom) {
        return dynamicCacheGroupStarted(grpId) || exchCtx.events().nodeJoined(rcvdFrom);
    }

    /**
     * @param cacheId Cache ID.
     * @return {@code True} if non-client cache was added during this exchange.
     */
    private boolean dynamicCacheStarted(int cacheId) {
        return exchActions != null && exchActions.cacheStarted(cacheId);
    }

    /**
     * @param grpId Cache group ID.
     * @return {@code True} if non-client cache group was added during this exchange.
     */
    public boolean dynamicCacheGroupStarted(int grpId) {
        return exchActions != null && exchActions.cacheGroupStarting(grpId);
    }

    /**
     * @return {@code True}
     */
    public boolean onAdded() {
        return added.compareAndSet(false, true);
    }

    /**
     * Event callback.
     *
     * @param exchId Exchange ID.
     * @param discoEvt Discovery event.
     * @param discoCache Discovery data cache.
     */
    public void onEvent(GridDhtPartitionExchangeId exchId, DiscoveryEvent discoEvt, DiscoCache discoCache) {
        assert exchId.equals(this.exchId);

        this.exchId.discoveryEvent(discoEvt);
        this.firstDiscoEvt = discoEvt;
        this.firstEvtDiscoCache = discoCache;

        evtLatch.countDown();
    }

    /**
     * @return {@code True} if cluster state change exchange.
     */
    private boolean stateChangeExchange() {
        return exchActions != null && exchActions.stateChangeRequest() != null;
    }

    /**
     * @return {@code True} if this exchange was triggered by DynamicCacheChangeBatch message
     * in order to start cache(s).
     */
    private boolean dynamicCacheStartExchange() {
        return exchActions != null && !exchActions.cacheStartRequests().isEmpty()
            && exchActions.cacheStopRequests().isEmpty();
    }

    /**
     * @param cacheOrGroupName Group or cache name for reset lost partitions.
     * @return {@code True} if reset lost partition exchange.
     */
    public boolean resetLostPartitionFor(String cacheOrGroupName) {
        return exchActions != null && exchActions.cachesToResetLostPartitions().contains(cacheOrGroupName);
    }

    /**
     * @return {@code True} if activate cluster exchange.
     */
    public boolean activateCluster() {
        return exchActions != null && exchActions.activate();
    }

    /**
     * @return {@code True} if deactivate cluster exchange.
     */
    private boolean deactivateCluster() {
        return exchActions != null && exchActions.deactivate();
    }

    /** */
    public boolean changedBaseline() {
        return exchActions != null && exchActions.changedBaseline();
    }

    /**
     * @return {@code True} if there are caches to start.
     */
    public boolean hasCachesToStart() {
        return exchActions != null && !exchActions.cacheStartRequests().isEmpty();
    }

    /**
     * @return First event discovery event.
     *
     */
    public DiscoveryEvent firstEvent() {
        return firstDiscoEvt;
    }

    /**
     * @return Discovery cache for first event.
     */
    public DiscoCache firstEventCache() {
        return firstEvtDiscoCache;
    }

    /**
     * @return Events processed in this exchange.
     */
    public ExchangeDiscoveryEvents events() {
        return exchCtx.events();
    }

    /**
     * @return Exchange ID.
     */
    public GridDhtPartitionExchangeId exchangeId() {
        return exchId;
    }

    /**
     * @return {@code true} if entered to busy state.
     */
    private boolean enterBusy() {
        if (busyLock.readLock().tryLock())
            return true;

        if (log.isDebugEnabled())
            log.debug("Failed to enter busy state (exchanger is stopping): " + this);

        return false;
    }

    /**
     *
     */
    private void leaveBusy() {
        busyLock.readLock().unlock();
    }

    /**
     * @param newCrd {@code True} if node become coordinator on this exchange.
     * @throws IgniteCheckedException If failed.
     */
    private void initCoordinatorCaches(boolean newCrd) throws IgniteCheckedException {
        if (newCrd) {
            IgniteInternalFuture<?> fut = cctx.affinity().initCoordinatorCaches(this, false);

            if (fut != null) {
                fut.get();

                cctx.exchange().exchangerUpdateHeartbeat();
            }

            cctx.exchange().onCoordinatorInitialized();

            cctx.exchange().exchangerUpdateHeartbeat();
        }
    }

    /**
     * Starts activity.
     *
     * @param newCrd {@code True} if node become coordinator on this exchange.
     * @throws IgniteInterruptedCheckedException If interrupted.
     */
    public void init(boolean newCrd) throws IgniteInterruptedCheckedException {
        if (isDone())
            return;

        assert !cctx.kernalContext().isDaemon();

        initTs = U.currentTimeMillis();

        cctx.exchange().exchangerBlockingSectionBegin();

        try {
            U.await(evtLatch);
        }
        finally {
            cctx.exchange().exchangerBlockingSectionEnd();
        }

        assert firstDiscoEvt != null : this;
        assert exchId.nodeId().equals(firstDiscoEvt.eventNode().id()) : this;

        try {
            AffinityTopologyVersion topVer = initialVersion();

            srvNodes = new ArrayList<>(firstEvtDiscoCache.serverNodes());

            remaining.addAll(F.nodeIds(F.view(srvNodes, F.remoteNodes(cctx.localNodeId()))));

            crd = srvNodes.isEmpty() ? null : srvNodes.get(0);

            boolean crdNode = crd != null && crd.isLocal();

            MvccCoordinator mvccCrd = firstEvtDiscoCache.mvccCoordinator();

            boolean mvccCrdChange = mvccCrd != null &&
                (initialVersion().equals(mvccCrd.topologyVersion()) || activateCluster());

            // Mvcc coordinator should has been initialized before exchange context is created.
            cctx.kernalContext().coordinators().updateCoordinator(mvccCrd);

            exchCtx = new ExchangeContext(crdNode, mvccCrdChange, this);

            cctx.exchange().exchangerBlockingSectionBegin();

            try {
                cctx.kernalContext().coordinators().onExchangeStart(mvccCrd, exchCtx, crd);
            }
            finally {
                cctx.exchange().exchangerBlockingSectionEnd();
            }

            assert state == null : state;

            if (crdNode)
                state = ExchangeLocalState.CRD;
            else
                state = cctx.kernalContext().clientNode() ? ExchangeLocalState.CLIENT : ExchangeLocalState.SRV;

            if (exchLog.isInfoEnabled()) {
                exchLog.info("Started exchange init [topVer=" + topVer +
                    ", mvccCrd=" + mvccCrd +
                    ", mvccCrdChange=" + mvccCrdChange +
                    ", crd=" + crdNode +
                    ", evt=" + IgniteUtils.gridEventName(firstDiscoEvt.type()) +
                    ", evtNode=" + firstDiscoEvt.eventNode().id() +
                    ", customEvt=" + (firstDiscoEvt.type() == EVT_DISCOVERY_CUSTOM_EVT ? ((DiscoveryCustomEvent)firstDiscoEvt).customMessage() : null) +
                    ", allowMerge=" + exchCtx.mergeExchanges() + ']');
            }

            ExchangeType exchange;

            if (firstDiscoEvt.type() == EVT_DISCOVERY_CUSTOM_EVT) {
                assert !exchCtx.mergeExchanges();

                DiscoveryCustomMessage msg = ((DiscoveryCustomEvent)firstDiscoEvt).customMessage();

                forceAffReassignment = DiscoveryCustomEvent.requiresCentralizedAffinityAssignment(msg)
                    && firstEventCache().minimumNodeVersion().compareToIgnoreTimestamp(FORCE_AFF_REASSIGNMENT_SINCE) >= 0;

                if (msg instanceof ChangeGlobalStateMessage) {
                    assert exchActions != null && !exchActions.empty();

                    exchange = onClusterStateChangeRequest(crdNode);
                }
                else if (msg instanceof DynamicCacheChangeBatch) {
                    assert exchActions != null && !exchActions.empty();

                    exchange = onCacheChangeRequest(crdNode);
                }
                else if (msg instanceof SnapshotDiscoveryMessage) {
                    exchange = onCustomMessageNoAffinityChange(crdNode);
                }
                else if (msg instanceof WalStateAbstractMessage)
                    exchange = onCustomMessageNoAffinityChange(crdNode);
                else {
                    assert affChangeMsg != null : this;

                    exchange = onAffinityChangeRequest(crdNode);
                }

                if (forceAffReassignment)
                    cctx.affinity().onCentralizedAffinityChange(this, crdNode);

                initCoordinatorCaches(newCrd);
            }
            else {
                if (firstDiscoEvt.type() == EVT_NODE_JOINED) {
                    if (!firstDiscoEvt.eventNode().isLocal()) {
                        Collection<DynamicCacheDescriptor> receivedCaches = cctx.cache().startReceivedCaches(
                            firstDiscoEvt.eventNode().id(),
                            topVer);

                        registerCachesFuture = cctx.affinity().initStartedCaches(crdNode, this, receivedCaches);
                    }
                    else
                        registerCachesFuture = initCachesOnLocalJoin();
                }

                initCoordinatorCaches(newCrd);

                if (exchCtx.mergeExchanges()) {
                    if (localJoinExchange()) {
                        if (cctx.kernalContext().clientNode()) {
                            onClientNodeEvent(crdNode);

                            exchange = ExchangeType.CLIENT;
                        }
                        else {
                            onServerNodeEvent(crdNode);

                            exchange = ExchangeType.ALL;
                        }
                    }
                    else {
                        if (firstDiscoEvt.eventNode().isClient())
                            exchange = onClientNodeEvent(crdNode);
                        else
                            exchange = cctx.kernalContext().clientNode() ? ExchangeType.CLIENT : ExchangeType.ALL;
                    }

                    if (exchId.isLeft())
                        onLeft();
                }
                else {
                    exchange = firstDiscoEvt.eventNode().isClient() ? onClientNodeEvent(crdNode) :
                        onServerNodeEvent(crdNode);
                }
            }

            cctx.cache().registrateProxyRestart(resolveCacheRequests(exchActions), afterLsnrCompleteFut);

            exchangeType = exchange;

            for (PartitionsExchangeAware comp : cctx.exchange().exchangeAwareComponents())
                comp.onInitBeforeTopologyLock(this);

            updateTopologies(crdNode, cctx.coordinators().currentCoordinator());

            switch (exchange) {
                case ALL: {
                    distributedExchange();

                    break;
                }

                case CLIENT: {
                    if (!exchCtx.mergeExchanges() && exchCtx.fetchAffinityOnJoin())
                        initTopologies();

                    clientOnlyExchange();

                    break;
                }

                case NONE: {
                    initTopologies();

                    onDone(topVer);

                    break;
                }

                default:
                    assert false;
            }

            if (cctx.localNode().isClient()) {
                cctx.exchange().exchangerBlockingSectionBegin();

                try {
                    tryToPerformLocalSnapshotOperation();
                }
                finally {
                    cctx.exchange().exchangerBlockingSectionEnd();
                }
            }

            for (PartitionsExchangeAware comp : cctx.exchange().exchangeAwareComponents())
                comp.onInitAfterTopologyLock(this);

            if (exchLog.isInfoEnabled())
                exchLog.info("Finished exchange init [topVer=" + topVer + ", crd=" + crdNode + ']');
        }
        catch (IgniteInterruptedCheckedException e) {
            onDone(e);

            throw e;
        }
        catch (IgniteNeedReconnectException e) {
            onDone(e);
        }
        catch (Throwable e) {
            if (reconnectOnError(e))
                onDone(new IgniteNeedReconnectException(cctx.localNode(), e));
            else {
                U.error(log, "Failed to reinitialize local partitions (rebalancing will be stopped): " + exchId, e);

                onDone(e);
            }

            if (e instanceof Error)
                throw (Error)e;
        }
    }

    /**
     * @throws IgniteCheckedException If failed.
     */
    private IgniteInternalFuture<?> initCachesOnLocalJoin() throws IgniteCheckedException {
        if (!cctx.kernalContext().clientNode() && !isLocalNodeInBaseline()) {
            cctx.exchange().exchangerBlockingSectionBegin();

            try {
                // Stop all recovered caches and groups.
                cctx.cache().onKernalStopCaches(true);

                cctx.cache().stopCaches(true);

                cctx.database().cleanupRestoredCaches();

                for (DynamicCacheDescriptor desc : cctx.cache().cacheDescriptors().values()) {
                    if (CU.isPersistentCache(desc.cacheConfiguration(),
                        cctx.gridConfig().getDataStorageConfiguration())) {
                        // Perform cache init from scratch.
                        cctx.cache().preparePageStore(desc, true);
                    }
                }

                // Set initial node started marker.
                cctx.database().nodeStart(null);
            }
            finally {
                cctx.exchange().exchangerBlockingSectionEnd();
            }
        }

        cctx.exchange().exchangerBlockingSectionBegin();

        try {
            cctx.activate();
        }
        finally {
            cctx.exchange().exchangerBlockingSectionEnd();
        }

        IgniteInternalFuture<?> cachesRegistrationFut = cctx.cache().startCachesOnLocalJoin(initialVersion(),
            exchActions == null ? null : exchActions.localJoinContext());

        if (!cctx.kernalContext().clientNode())
            cctx.cache().shutdownNotFinishedRecoveryCaches();

        ensureClientCachesStarted();

        return cachesRegistrationFut;
    }

    /**
     * Start client caches if absent.
     */
    private void ensureClientCachesStarted() {
        GridCacheProcessor cacheProcessor = cctx.cache();

        Set<String> cacheNames = new HashSet<>(cacheProcessor.cacheNames());

        List<CacheConfiguration> notStartedCacheConfigs = new ArrayList<>();

        for (CacheConfiguration cCfg : cctx.gridConfig().getCacheConfiguration()) {
            if (!cacheNames.contains(cCfg.getName()) && !GridCacheUtils.isCacheTemplateName(cCfg.getName()))
                notStartedCacheConfigs.add(cCfg);
        }

        if (!notStartedCacheConfigs.isEmpty())
            cacheProcessor.dynamicStartCaches(notStartedCacheConfigs, false, false, false);
    }

    /**
     * @return {@code true} if local node is in baseline and {@code false} otherwise.
     */
    private boolean isLocalNodeInBaseline() {
        BaselineTopology topology = cctx.discovery().discoCache().state().baselineTopology();

        return topology != null && topology.consistentIds().contains(cctx.localNode().consistentId());
    }

    /**
     * @throws IgniteCheckedException If failed.
     */
    private void initTopologies() throws IgniteCheckedException {
        cctx.database().checkpointReadLock();

        try {
            if (crd != null) {
                for (CacheGroupContext grp : cctx.cache().cacheGroups()) {
                    if (grp.isLocal())
                        continue;

                    grp.topology().beforeExchange(this, !centralizedAff && !forceAffReassignment, false);

                    cctx.exchange().exchangerUpdateHeartbeat();
                }
            }
        }
        finally {
            cctx.database().checkpointReadUnlock();
        }
    }

    /**
     * Updates topology versions and discovery caches on all topologies.
     *
     * @param crd Coordinator flag.
     * @param mvccCrd Mvcc coordinator.
     * @throws IgniteCheckedException If failed.
     */
    private void updateTopologies(boolean crd, MvccCoordinator mvccCrd) throws IgniteCheckedException {
        for (CacheGroupContext grp : cctx.cache().cacheGroups()) {
            if (grp.isLocal())
                continue;

            GridClientPartitionTopology clientTop = cctx.exchange().clearClientTopology(grp.groupId());

            long updSeq = clientTop == null ? -1 : clientTop.lastUpdateSequence();

            GridDhtPartitionTopology top = grp.topology();

            if (crd) {
                boolean updateTop = exchId.topologyVersion().equals(grp.localStartVersion());

                if (updateTop && clientTop != null) {
                    cctx.exchange().exchangerBlockingSectionBegin();

                    try {
                        top.update(null,
                            clientTop.partitionMap(true),
                            clientTop.fullUpdateCounters(),
                            Collections.emptySet(),
                            null,
                            null);
                    }
                    finally {
                        cctx.exchange().exchangerBlockingSectionEnd();
                    }
                }
            }

            cctx.exchange().exchangerBlockingSectionBegin();

            try {
                top.updateTopologyVersion(
                    this,
                    events().discoveryCache(),
                    mvccCrd,
                    updSeq,
                    cacheGroupStopping(grp.groupId()));
            }
            finally {
                cctx.exchange().exchangerBlockingSectionEnd();
            }
        }

        cctx.exchange().exchangerBlockingSectionBegin();

        try {
            for (GridClientPartitionTopology top : cctx.exchange().clientTopologies()) {
                top.updateTopologyVersion(this,
                    events().discoveryCache(),
                    mvccCrd,
                    -1,
                    cacheGroupStopping(top.groupId()));
            }
        }
        finally {
            cctx.exchange().exchangerBlockingSectionEnd();
        }
    }

    /**
     * @param crd Coordinator flag.
     * @return Exchange type.
     */
    private ExchangeType onClusterStateChangeRequest(boolean crd) {
        assert exchActions != null && !exchActions.empty() : this;

        StateChangeRequest req = exchActions.stateChangeRequest();

        assert req != null : exchActions;

        DiscoveryDataClusterState state = cctx.kernalContext().state().clusterState();

        if (state.transitionError() != null)
            exchangeLocE = state.transitionError();

        if (req.activeChanged()) {
            if (req.activate()) {
                if (log.isInfoEnabled()) {
                    log.info("Start activation process [nodeId=" + cctx.localNodeId() +
                        ", client=" + cctx.kernalContext().clientNode() +
                        ", topVer=" + initialVersion() + "]");
                }

                try {
                    cctx.exchange().exchangerBlockingSectionBegin();

                    try {
                        cctx.activate();
                    }
                    finally {
                        cctx.exchange().exchangerBlockingSectionEnd();
                    }

                    assert registerCachesFuture == null : "No caches registration should be scheduled before new caches have started.";

                    cctx.exchange().exchangerBlockingSectionBegin();

                    try {
                        registerCachesFuture = cctx.affinity().onCacheChangeRequest(this, crd, exchActions);

                        if (!cctx.kernalContext().clientNode())
                            cctx.cache().shutdownNotFinishedRecoveryCaches();
                    }
                    finally {
                        cctx.exchange().exchangerBlockingSectionEnd();
                    }

                    if (log.isInfoEnabled()) {
                        log.info("Successfully activated caches [nodeId=" + cctx.localNodeId() +
                            ", client=" + cctx.kernalContext().clientNode() +
                            ", topVer=" + initialVersion() + "]");
                    }
                }
                catch (Exception e) {
                    U.error(log, "Failed to activate node components [nodeId=" + cctx.localNodeId() +
                        ", client=" + cctx.kernalContext().clientNode() +
                        ", topVer=" + initialVersion() + "]", e);

                    exchangeLocE = e;

                    if (crd) {
                        cctx.exchange().exchangerBlockingSectionBegin();

                        try {
                            synchronized (mux) {
                                exchangeGlobalExceptions.put(cctx.localNodeId(), e);
                            }
                        }
                        finally {
                            cctx.exchange().exchangerBlockingSectionEnd();
                        }
                    }
                }
            }
            else {
                if (log.isInfoEnabled()) {
                    log.info("Start deactivation process [nodeId=" + cctx.localNodeId() +
                        ", client=" + cctx.kernalContext().clientNode() +
                        ", topVer=" + initialVersion() + "]");
                }

                cctx.exchange().exchangerBlockingSectionBegin();

                try {
                    cctx.kernalContext().txDr().onDeActivate(cctx.kernalContext());

                    cctx.kernalContext().dataStructures().onDeActivate(cctx.kernalContext());

                    cctx.kernalContext().service().onDeActivate(cctx.kernalContext());

                    assert registerCachesFuture == null : "No caches registration should be scheduled before new caches have started.";

                    registerCachesFuture = cctx.affinity().onCacheChangeRequest(this, crd, exchActions);

                    cctx.kernalContext().encryption().onDeActivate(cctx.kernalContext());

                    if (log.isInfoEnabled()) {
                        log.info("Successfully deactivated data structures, services and caches [" +
                            "nodeId=" + cctx.localNodeId() +
                            ", client=" + cctx.kernalContext().clientNode() +
                            ", topVer=" + initialVersion() + "]");
                    }
                }
                catch (Exception e) {
                    U.error(log, "Failed to deactivate node components [nodeId=" + cctx.localNodeId() +
                        ", client=" + cctx.kernalContext().clientNode() +
                        ", topVer=" + initialVersion() + "]", e);

                    exchangeLocE = e;
                }
                finally {
                    cctx.exchange().exchangerBlockingSectionEnd();
                }
            }
        }
        else if (req.activate()) {
            cctx.exchange().exchangerBlockingSectionBegin();

            // TODO: BLT changes on inactive cluster can't be handled easily because persistent storage hasn't been initialized yet.
            try {
                if (!forceAffReassignment) {
                    // possible only if cluster contains nodes without forceAffReassignment mode
                    assert firstEventCache().minimumNodeVersion()
                        .compareToIgnoreTimestamp(FORCE_AFF_REASSIGNMENT_SINCE) < 0
                        : firstEventCache().minimumNodeVersion();

                    cctx.affinity().onBaselineTopologyChanged(this, crd);
                }

                if (CU.isPersistenceEnabled(cctx.kernalContext().config()) && !cctx.kernalContext().clientNode())
                    cctx.kernalContext().state().onBaselineTopologyChanged(req.baselineTopology(),
                        req.prevBaselineTopologyHistoryItem());
            }
            catch (Exception e) {
                U.error(log, "Failed to change baseline topology [nodeId=" + cctx.localNodeId() +
                    ", client=" + cctx.kernalContext().clientNode() +
                    ", topVer=" + initialVersion() + "]", e);

                exchangeLocE = e;
            }
            finally {
                cctx.exchange().exchangerBlockingSectionEnd();
            }
        }

        return cctx.kernalContext().clientNode() ? ExchangeType.CLIENT : ExchangeType.ALL;
    }

    /**
     * @param crd Coordinator flag.
     * @return Exchange type.
     * @throws IgniteCheckedException If failed.
     */
    private ExchangeType onCacheChangeRequest(boolean crd) throws IgniteCheckedException {
        assert exchActions != null && !exchActions.empty() : this;

        assert !exchActions.clientOnlyExchange() : exchActions;

        cctx.exchange().exchangerBlockingSectionBegin();

        try {
            assert registerCachesFuture == null : "No caches registration should be scheduled before new caches have started.";

            registerCachesFuture = cctx.affinity().onCacheChangeRequest(this, crd, exchActions);
        }
        catch (Exception e) {
            if (reconnectOnError(e) || !isRollbackSupported())
                // This exception will be handled by init() method.
                throw e;

            U.error(log, "Failed to initialize cache(s) (will try to rollback). " + exchId, e);

            exchangeLocE = new IgniteCheckedException(
                "Failed to initialize exchange locally [locNodeId=" + cctx.localNodeId() + "]", e);

            exchangeGlobalExceptions.put(cctx.localNodeId(), exchangeLocE);
        }
        finally {
            cctx.exchange().exchangerBlockingSectionEnd();
        }

        return cctx.kernalContext().clientNode() ? ExchangeType.CLIENT : ExchangeType.ALL;
    }

    /**
     * @param crd Coordinator flag.
     * @return Exchange type.
     */
    private ExchangeType onCustomMessageNoAffinityChange(boolean crd) {
        if (!forceAffReassignment)
            cctx.affinity().onCustomMessageNoAffinityChange(this, crd, exchActions);

        return cctx.kernalContext().clientNode() ? ExchangeType.CLIENT : ExchangeType.ALL;
    }

    /**
     * @param crd Coordinator flag.
     * @throws IgniteCheckedException If failed.
     * @return Exchange type.
     */
    private ExchangeType onAffinityChangeRequest(boolean crd) throws IgniteCheckedException {
        assert affChangeMsg != null : this;

        cctx.affinity().onChangeAffinityMessage(this, crd, affChangeMsg);

        if (cctx.kernalContext().clientNode())
            return ExchangeType.CLIENT;

        return ExchangeType.ALL;
    }

    /**
     * @param crd Coordinator flag.
     * @throws IgniteCheckedException If failed.
     * @return Exchange type.
     */
    private ExchangeType onClientNodeEvent(boolean crd) throws IgniteCheckedException {
        assert firstDiscoEvt.eventNode().isClient() : this;

        if (firstDiscoEvt.type() == EVT_NODE_LEFT || firstDiscoEvt.type() == EVT_NODE_FAILED) {
            onLeft();

            assert !firstDiscoEvt.eventNode().isLocal() : firstDiscoEvt;
        }
        else
            assert firstDiscoEvt.type() == EVT_NODE_JOINED || firstDiscoEvt.type() == EVT_DISCOVERY_CUSTOM_EVT : firstDiscoEvt;

        cctx.affinity().onClientEvent(this, crd);

        return firstDiscoEvt.eventNode().isLocal() ? ExchangeType.CLIENT : ExchangeType.NONE;
    }

    /**
     * @param crd Coordinator flag.
     * @throws IgniteCheckedException If failed.
     * @return Exchange type.
     */
    private ExchangeType onServerNodeEvent(boolean crd) throws IgniteCheckedException {
        assert !firstDiscoEvt.eventNode().isClient() : this;

        if (firstDiscoEvt.type() == EVT_NODE_LEFT || firstDiscoEvt.type() == EVT_NODE_FAILED) {
            onLeft();

            exchCtx.events().warnNoAffinityNodes(cctx);

            centralizedAff = cctx.affinity().onCentralizedAffinityChange(this, crd);
        }
        else
            cctx.affinity().onServerJoin(this, crd);

        return cctx.kernalContext().clientNode() ? ExchangeType.CLIENT : ExchangeType.ALL;
    }

    /**
     * @throws IgniteCheckedException If failed.
     */
    private void clientOnlyExchange() throws IgniteCheckedException {
        if (crd != null) {
            assert !crd.isLocal() : crd;

            cctx.exchange().exchangerBlockingSectionBegin();

            try {
                if (!centralizedAff)
                    sendLocalPartitions(crd);

                initDone();
            }
            finally {
                cctx.exchange().exchangerBlockingSectionEnd();
            }

            return;
        }
        else {
            if (centralizedAff) { // Last server node failed.
                for (CacheGroupContext grp : cctx.cache().cacheGroups()) {
                    GridAffinityAssignmentCache aff = grp.affinity();

                    aff.initialize(initialVersion(), aff.idealAssignment());

                    cctx.exchange().exchangerUpdateHeartbeat();
                }
            }
            else
                onAllServersLeft();
        }

        cctx.exchange().exchangerBlockingSectionBegin();

        try {
            onDone(initialVersion());
        }
        finally {
            cctx.exchange().exchangerBlockingSectionEnd();
        }
    }

    /**
     * @throws IgniteCheckedException If failed.
     */
    private void distributedExchange() throws IgniteCheckedException {
        assert crd != null;

        assert !cctx.kernalContext().clientNode();

        for (CacheGroupContext grp : cctx.cache().cacheGroups()) {
            if (grp.isLocal())
                continue;

            cctx.exchange().exchangerBlockingSectionBegin();

            try {
                grp.preloader().onTopologyChanged(this);
            }
            finally {
                cctx.exchange().exchangerBlockingSectionEnd();
            }
        }

        cctx.exchange().exchangerBlockingSectionBegin();

        try {
            cctx.database().releaseHistoryForPreloading();

            // To correctly rebalance when persistence is enabled, it is necessary to reserve history within exchange.
            partHistReserved = cctx.database().reserveHistoryForExchange();
        }
        finally {
            cctx.exchange().exchangerBlockingSectionEnd();
        }

        // Skipping wait on local join is available when all cluster nodes have the same protocol.
        boolean skipWaitOnLocalJoin = cctx.exchange().latch().canSkipJoiningNodes(initialVersion())
            && localJoinExchange();

        // Skip partition release if node has locally joined (it doesn't have any updates to be finished).
        if (!skipWaitOnLocalJoin) {
            boolean distributed = true;

            // Do not perform distributed partition release in case of cluster activation.
            if (activateCluster())
                distributed = false;

            // On first phase we wait for finishing all local tx updates, atomic updates and lock releases on all nodes.
            waitPartitionRelease(distributed, true);

            // Second phase is needed to wait for finishing all tx updates from primary to backup nodes remaining after first phase.
            if (distributed)
                waitPartitionRelease(false, false);
        }
        else {
            if (log.isInfoEnabled())
                log.info("Skipped waiting for partitions release future (local node is joining) " +
                    "[topVer=" + initialVersion() + "]");
        }

        boolean topChanged = firstDiscoEvt.type() != EVT_DISCOVERY_CUSTOM_EVT || affChangeMsg != null;

        for (GridCacheContext cacheCtx : cctx.cacheContexts()) {
            if (cacheCtx.isLocal() || cacheStopping(cacheCtx.cacheId()))
                continue;

            if (topChanged) {
                // Partition release future is done so we can flush the write-behind store.
                cctx.exchange().exchangerBlockingSectionBegin();

                try {
                    cacheCtx.store().forceFlush();
                }
                finally {
                    cctx.exchange().exchangerBlockingSectionEnd();
                }
            }
        }

        cctx.exchange().exchangerBlockingSectionBegin();

        try {
            /* It is necessary to run database callback before all topology callbacks.
               In case of persistent store is enabled we first restore partitions presented on disk.
               We need to guarantee that there are no partition state changes logged to WAL before this callback
               to make sure that we correctly restored last actual states. */

            cctx.database().beforeExchange(this);
        }
        finally {
            cctx.exchange().exchangerBlockingSectionEnd();
        }

        // Pre-create missing partitions using current affinity.
        if (!exchCtx.mergeExchanges()) {
            for (CacheGroupContext grp : cctx.cache().cacheGroups()) {
                if (grp.isLocal() || cacheGroupStopping(grp.groupId()))
                    continue;

                // It is possible affinity is not initialized yet if node joins to cluster.
                if (grp.affinity().lastVersion().topologyVersion() > 0) {
                    cctx.exchange().exchangerBlockingSectionBegin();

                    try {
                        grp.topology().beforeExchange(this, !centralizedAff && !forceAffReassignment, false);
                    }
                    finally {
                        cctx.exchange().exchangerBlockingSectionEnd();
                    }
                }
            }
        }

        // After all partitions have been restored and pre-created it's safe to make first checkpoint.
        if (localJoinExchange() || activateCluster()) {
            cctx.exchange().exchangerBlockingSectionBegin();

            try {
                cctx.database().onStateRestored(initialVersion());
            }
            finally {
                cctx.exchange().exchangerBlockingSectionEnd();
            }
        }

        changeWalModeIfNeeded();

        cctx.exchange().exchangerBlockingSectionBegin();

        try {
            if (crd.isLocal()) {
                if (remaining.isEmpty())
                    onAllReceived(null);
            }
            else
                sendPartitions(crd);

            initDone();
        }
        finally {
            cctx.exchange().exchangerBlockingSectionEnd();
        }
    }

    /**
     * Try to start local snapshot operation if it is needed by discovery event
     */
    private void tryToPerformLocalSnapshotOperation() {
        try {
            long start = U.currentTimeMillis();

            IgniteInternalFuture fut = cctx.snapshot().tryStartLocalSnapshotOperation(firstDiscoEvt, exchId.topologyVersion());

            if (fut != null) {
                fut.get();

                long end = U.currentTimeMillis();

                if (log.isInfoEnabled())
                    log.info("Snapshot initialization completed [topVer=" + exchangeId().topologyVersion() +
                        ", time=" + (end - start) + "ms]");
            }
        }
        catch (IgniteCheckedException e) {
            U.error(log, "Error while starting snapshot operation", e);
        }
    }

    /**
     * Change WAL mode if needed.
     */
    private void changeWalModeIfNeeded() {
        WalStateAbstractMessage msg = firstWalMessage();

        if (msg != null) {
            cctx.exchange().exchangerBlockingSectionBegin();

            try {
                cctx.walState().onProposeExchange(msg.exchangeMessage());
            }
            finally {
                cctx.exchange().exchangerBlockingSectionEnd();
            }
        }
    }

    /**
     * Get first message if and only if this is WAL message.
     *
     * @return WAL message or {@code null}.
     */
    @Nullable private WalStateAbstractMessage firstWalMessage() {
        if (firstDiscoEvt != null && firstDiscoEvt.type() == EVT_DISCOVERY_CUSTOM_EVT) {
            DiscoveryCustomMessage customMsg = ((DiscoveryCustomEvent)firstDiscoEvt).customMessage();

            if (customMsg instanceof WalStateAbstractMessage) {
                WalStateAbstractMessage msg0 = (WalStateAbstractMessage)customMsg;

                assert msg0.needExchange();

                return msg0;
            }
        }

        return null;
    }

    /**
     * The main purpose of this method is to wait for all ongoing updates (transactional and atomic), initiated on
     * the previous topology version, to finish to prevent inconsistencies during rebalancing and to prevent two
     * different simultaneous owners of the same lock.
     * For the exact list of the objects being awaited for see
     * {@link GridCacheSharedContext#partitionReleaseFuture(AffinityTopologyVersion)} javadoc.
     *
     * @param distributed If {@code true} then node should wait for partition release completion on all other nodes.
     * @param doRollback If {@code true} tries to rollback transactions which lock partitions. Avoids unnecessary calls
     *      of {@link org.apache.ignite.internal.processors.cache.transactions.IgniteTxManager#rollbackOnTopologyChange}
     *
     * @throws IgniteCheckedException If failed.
     */
    private void waitPartitionRelease(boolean distributed, boolean doRollback) throws IgniteCheckedException {
        Latch releaseLatch = null;

        IgniteInternalFuture<?> partReleaseFut;

        cctx.exchange().exchangerBlockingSectionBegin();

        try {
            // Wait for other nodes only on first phase.
            if (distributed)
                releaseLatch = cctx.exchange().latch().getOrCreate(DISTRIBUTED_LATCH_ID, initialVersion());

            partReleaseFut = cctx.partitionReleaseFuture(initialVersion());

            // Assign to class variable so it will be included into toString() method.
            this.partReleaseFut = partReleaseFut;

            if (exchId.isLeft())
                cctx.mvcc().removeExplicitNodeLocks(exchId.nodeId(), exchId.topologyVersion());
        }
        finally {
            cctx.exchange().exchangerBlockingSectionEnd();
        }

        if (log.isTraceEnabled())
            log.trace("Before waiting for partition release future: " + this);

        int dumpCnt = 0;

        long nextDumpTime = 0;

        IgniteConfiguration cfg = cctx.gridConfig();

        long waitStart = U.currentTimeMillis();

        long waitTimeout = 2 * cfg.getNetworkTimeout();

        boolean txRolledBack = !doRollback;

        while (true) {
            // Read txTimeoutOnPME from configuration after every iteration.
            long curTimeout = cfg.getTransactionConfiguration().getTxTimeoutOnPartitionMapExchange();

            cctx.exchange().exchangerBlockingSectionBegin();

            try {
                // This avoids unnessesary waiting for rollback.
                partReleaseFut.get(curTimeout > 0 && !txRolledBack ?
                        Math.min(curTimeout, waitTimeout) : waitTimeout, TimeUnit.MILLISECONDS);

                break;
            }
            catch (IgniteFutureTimeoutCheckedException ignored) {
                // Print pending transactions and locks that might have led to hang.
                if (nextDumpTime <= U.currentTimeMillis()) {
                    dumpPendingObjects(partReleaseFut, curTimeout <= 0 && !txRolledBack);

                    nextDumpTime = U.currentTimeMillis() + nextDumpTimeout(dumpCnt++, waitTimeout);
                }

                if (!txRolledBack && curTimeout > 0 && U.currentTimeMillis() - waitStart >= curTimeout) {
                    txRolledBack = true;

                    cctx.tm().rollbackOnTopologyChange(initialVersion());
                }
            }
            catch (IgniteCheckedException e) {
                U.warn(log,"Unable to await partitions release future", e);

                throw e;
            }
            finally {
                cctx.exchange().exchangerBlockingSectionEnd();
            }
        }

        long waitEnd = U.currentTimeMillis();

        if (log.isInfoEnabled()) {
            long waitTime = (waitEnd - waitStart);

            String futInfo = RELEASE_FUTURE_DUMP_THRESHOLD > 0 && waitTime > RELEASE_FUTURE_DUMP_THRESHOLD ?
                partReleaseFut.toString() : "NA";

            String mode = distributed ? "DISTRIBUTED" : "LOCAL";

            if (log.isInfoEnabled())
                log.info("Finished waiting for partition release future [topVer=" + exchangeId().topologyVersion() +
                    ", waitTime=" + (waitEnd - waitStart) + "ms, futInfo=" + futInfo + ", mode=" + mode + "]");
        }

        IgniteInternalFuture<?> locksFut = cctx.mvcc().finishLocks(exchId.topologyVersion());

        nextDumpTime = 0;
        dumpCnt = 0;

        while (true) {
            cctx.exchange().exchangerBlockingSectionBegin();

            try {
                locksFut.get(waitTimeout, TimeUnit.MILLISECONDS);

                break;
            }
            catch (IgniteFutureTimeoutCheckedException ignored) {
                if (nextDumpTime <= U.currentTimeMillis()) {
                    U.warn(log, "Failed to wait for locks release future. " +
                        "Dumping pending objects that might be the cause: " + cctx.localNodeId());

                    U.warn(log, "Locked keys:");

                    for (IgniteTxKey key : cctx.mvcc().lockedKeys())
                        U.warn(log, "Locked key: " + key);

                    for (IgniteTxKey key : cctx.mvcc().nearLockedKeys())
                        U.warn(log, "Locked near key: " + key);

                    Map<IgniteTxKey, Collection<GridCacheMvccCandidate>> locks =
                        cctx.mvcc().unfinishedLocks(exchId.topologyVersion());

                    for (Map.Entry<IgniteTxKey, Collection<GridCacheMvccCandidate>> e : locks.entrySet())
                        U.warn(log, "Awaited locked entry [key=" + e.getKey() + ", mvcc=" + e.getValue() + ']');

                    nextDumpTime = U.currentTimeMillis() + nextDumpTimeout(dumpCnt++, waitTimeout);

                    if (getBoolean(IGNITE_THREAD_DUMP_ON_EXCHANGE_TIMEOUT, false))
                        U.dumpThreads(log);
                }
            }
            finally {
                cctx.exchange().exchangerBlockingSectionEnd();
            }
        }

        if (releaseLatch == null) {
            assert !distributed : "Partitions release latch must be initialized in distributed mode.";

            return;
        }

        releaseLatch.countDown();

        // For compatibility with old version where joining nodes are not waiting for latch.
        if (localJoinExchange() && !cctx.exchange().latch().canSkipJoiningNodes(initialVersion()))
            return;

        try {
            while (true) {
                try {
                    cctx.exchange().exchangerBlockingSectionBegin();

                    try {
                        releaseLatch.await(waitTimeout, TimeUnit.MILLISECONDS);
                    }
                    finally {
                        cctx.exchange().exchangerBlockingSectionEnd();
                    }

                    if (log.isInfoEnabled())
                        log.info("Finished waiting for partitions release latch: " + releaseLatch);

                    break;
                }
                catch (IgniteFutureTimeoutCheckedException ignored) {
                    U.warn(log, "Unable to await partitions release latch within timeout: " + releaseLatch);

                    // Try to resend ack.
                    releaseLatch.countDown();
                }
            }
        }
        catch (IgniteCheckedException e) {
            U.warn(log, "Stop waiting for partitions release latch: " + e.getMessage());
        }
    }

    /**
     *
     */
    private void onLeft() {
        for (CacheGroupContext grp : cctx.cache().cacheGroups()) {
            if (grp.isLocal())
                continue;

            grp.preloader().unwindUndeploys();

            cctx.exchange().exchangerUpdateHeartbeat();
        }

        cctx.mvcc().removeExplicitNodeLocks(exchId.nodeId(), exchId.topologyVersion());
    }

    /**
     * @param partReleaseFut Partition release future.
     * @param txTimeoutNotifyFlag If {@code true} print transaction rollback timeout on PME notification.
     */
    private void dumpPendingObjects(IgniteInternalFuture<?> partReleaseFut, boolean txTimeoutNotifyFlag) {
        U.warn(cctx.kernalContext().cluster().diagnosticLog(),
            "Failed to wait for partition release future [topVer=" + initialVersion() +
            ", node=" + cctx.localNodeId() + "]");

        if (txTimeoutNotifyFlag)
            U.warn(cctx.kernalContext().cluster().diagnosticLog(), "Consider changing TransactionConfiguration." +
                    "txTimeoutOnPartitionMapExchange to non default value to avoid this message.");

        U.warn(log, "Partition release future: " + partReleaseFut);

        U.warn(cctx.kernalContext().cluster().diagnosticLog(),
            "Dumping pending objects that might be the cause: ");

        try {
            cctx.exchange().dumpDebugInfo(this);
        }
        catch (Exception e) {
            U.error(cctx.kernalContext().cluster().diagnosticLog(), "Failed to dump debug information: " + e, e);
        }
    }

    /**
     * @param grpId Cache group ID to check.
     * @return {@code True} if cache group us stopping by this exchange.
     */
    private boolean cacheGroupStopping(int grpId) {
        return exchActions != null && exchActions.cacheGroupStopping(grpId);
    }

    /**
     * @param cacheId Cache ID to check.
     * @return {@code True} if cache is stopping by this exchange.
     */
    private boolean cacheStopping(int cacheId) {
        return exchActions != null && exchActions.cacheStopped(cacheId);
    }

    /**
     * @return {@code True} if exchange for local node join.
     */
    public boolean localJoinExchange() {
        return firstDiscoEvt.type() == EVT_NODE_JOINED && firstDiscoEvt.eventNode().isLocal();
    }

    /**
     * @param node Target Node.
     * @throws IgniteCheckedException If failed.
     */
    private void sendLocalPartitions(ClusterNode node) throws IgniteCheckedException {
        assert node != null;

        long time = System.currentTimeMillis();

        GridDhtPartitionsSingleMessage msg;

        // Reset lost partitions before sending local partitions to coordinator.
        if (exchActions != null) {
            Set<String> caches = exchActions.cachesToResetLostPartitions();

            if (!F.isEmpty(caches))
                resetLostPartitions(caches);
        }

        if (cctx.kernalContext().clientNode() || (dynamicCacheStartExchange() && exchangeLocE != null)) {
            msg = new GridDhtPartitionsSingleMessage(exchangeId(),
                cctx.kernalContext().clientNode(),
                cctx.versions().last(),
                true);
        }
        else {
            msg = cctx.exchange().createPartitionsSingleMessage(exchangeId(),
                false,
                true,
                node.version().compareToIgnoreTimestamp(PARTIAL_COUNTERS_MAP_SINCE) >= 0,
                exchActions);

            Map<Integer, Map<Integer, Long>> partHistReserved0 = partHistReserved;

            if (partHistReserved0 != null)
                msg.partitionHistoryCounters(partHistReserved0);
        }

        if (exchCtx.newMvccCoordinator() && cctx.coordinators().currentCoordinatorId().equals(node.id())) {
            Map<UUID, GridLongList> activeQueries = exchCtx.activeQueries();

            msg.activeQueries(activeQueries != null ? activeQueries.get(cctx.localNodeId()) : null);
        }

        if ((stateChangeExchange() || dynamicCacheStartExchange()) && exchangeLocE != null)
            msg.setError(exchangeLocE);
        else if (localJoinExchange())
            msg.cacheGroupsAffinityRequest(exchCtx.groupsAffinityRequestOnJoin());

        if (log.isTraceEnabled())
            log.trace("Sending local partitions [nodeId=" + node.id() + ", exchId=" + exchId + ", msg=" + msg + ']');

        try {
            cctx.io().send(node, msg, SYSTEM_POOL);
        }
        catch (ClusterTopologyCheckedException ignored) {
            if (log.isDebugEnabled())
                log.debug("Node left during partition exchange [nodeId=" + node.id() + ", exchId=" + exchId + ']');
        }

        if (log.isInfoEnabled())
            log.info("Sending Single Message performed in " + (System.currentTimeMillis() - time) + " ms.");
    }

    /**
     * @param compress Message compress flag.
     * @param newCntrMap {@code True} if possible to use {@link CachePartitionFullCountersMap}.
     * @return Message.
     */
    private GridDhtPartitionsFullMessage createPartitionsMessage(boolean compress,
        boolean newCntrMap) {
        GridCacheVersion last = lastVer.get();

        GridDhtPartitionsFullMessage m = cctx.exchange().createPartitionsFullMessage(
            compress,
            newCntrMap,
            exchangeId(),
            null,
            last != null ? last : cctx.versions().last(),
            partHistSuppliers,
            partsToReload);

        if (stateChangeExchange() && !F.isEmpty(exchangeGlobalExceptions))
            m.setErrorsMap(exchangeGlobalExceptions);

        return m;
    }

    /**
     * @param fullMsg Message to send.
     * @param nodes Nodes.
     * @param mergedJoinExchMsgs Messages received from merged 'join node' exchanges.
     * @param affinityForJoinedNodes Affinity if was requested by some nodes.
     */
    private void sendAllPartitions(
        GridDhtPartitionsFullMessage fullMsg,
        Collection<ClusterNode> nodes,
        Map<UUID, GridDhtPartitionsSingleMessage> mergedJoinExchMsgs,
        Map<Integer, CacheGroupAffinityMessage> affinityForJoinedNodes
    ) {
        assert !nodes.contains(cctx.localNode());

        if (log.isTraceEnabled()) {
            log.trace("Sending full partition map [nodeIds=" + F.viewReadOnly(nodes, F.node2id()) +
                ", exchId=" + exchId + ", msg=" + fullMsg + ']');
        }

        // Find any single message with affinity request. This request exists only for newly joined nodes.
        Optional<GridDhtPartitionsSingleMessage> singleMsgWithAffinityReq = nodes.stream()
            .flatMap(node -> Optional.ofNullable(msgs.get(node.id()))
                .filter(singleMsg -> singleMsg.cacheGroupsAffinityRequest() != null)
                .map(Stream::of)
                .orElse(Stream.empty()))
            .findAny();

        // Prepare full message for newly joined nodes with affinity request.
        final GridDhtPartitionsFullMessage fullMsgWithAffinity = singleMsgWithAffinityReq
            .filter(singleMessage -> affinityForJoinedNodes != null)
            .map(singleMessage -> fullMsg.copy().joinedNodeAffinity(affinityForJoinedNodes))
            .orElse(null);

        long time = System.currentTimeMillis();

        // Prepare and send full messages for given nodes.
        nodes.stream()
            .map(node -> {
                // No joined nodes, just send a regular full message.
                if (fullMsgWithAffinity == null)
                    return new T2<>(node, fullMsg);

                return new T2<>(
                    node,
                    // If single message contains affinity request, use special full message for such single messages.
                    Optional.ofNullable(msgs.get(node.id()))
                        .filter(singleMsg -> singleMsg.cacheGroupsAffinityRequest() != null)
                        .map(singleMsg -> fullMsgWithAffinity)
                        .orElse(fullMsg)
                );
            })
            .map(nodeAndMsg -> {
                ClusterNode node = nodeAndMsg.get1();
                GridDhtPartitionsFullMessage fullMsgToSend = nodeAndMsg.get2();

                // If exchange has merged, use merged version of exchange id.
                GridDhtPartitionExchangeId sndExchId = mergedJoinExchMsgs != null
                    ? Optional.ofNullable(mergedJoinExchMsgs.get(node.id()))
                        .map(GridDhtPartitionsAbstractMessage::exchangeId)
                        .orElse(exchangeId())
                    : exchangeId();

                if (sndExchId != null && !sndExchId.equals(exchangeId())) {
                    GridDhtPartitionsFullMessage fullMsgWithUpdatedExchangeId = fullMsgToSend.copy();

                    fullMsgWithUpdatedExchangeId.exchangeId(sndExchId);

                    return new T2<>(node, fullMsgWithUpdatedExchangeId);
                }

                return new T2<>(node, fullMsgToSend);
            })
            .forEach(nodeAndMsg -> {
                ClusterNode node = nodeAndMsg.get1();
                GridDhtPartitionsFullMessage fullMsgToSend = nodeAndMsg.get2();

                try {
                    cctx.io().send(node, fullMsgToSend, SYSTEM_POOL);
                }
                catch (ClusterTopologyCheckedException e) {
                    if (log.isDebugEnabled())
                        log.debug("Failed to send partitions, node failed: " + node);
                }
                catch (IgniteCheckedException e) {
                    U.error(log, "Failed to send partitions [node=" + node + ']', e);
                }
            });

        if (log.isInfoEnabled())
            log.info("Sending Full Message performed in " + (System.currentTimeMillis() - time) + " ms.");
    }

    /**
     * @param oldestNode Oldest node. Target node to send message to.
     */
    private void sendPartitions(ClusterNode oldestNode) {
        try {
            sendLocalPartitions(oldestNode);
        }
        catch (ClusterTopologyCheckedException ignore) {
            if (log.isDebugEnabled())
                log.debug("Coordinator left during partition exchange [nodeId=" + oldestNode.id() +
                    ", exchId=" + exchId + ']');
        }
        catch (IgniteCheckedException e) {
            if (reconnectOnError(e))
                onDone(new IgniteNeedReconnectException(cctx.localNode(), e));
            else {
                U.error(log, "Failed to send local partitions to coordinator [crd=" + oldestNode.id() +
                    ", exchId=" + exchId + ']', e);
            }
        }
    }

    /**
     * @return {@code True} if exchange triggered by server node join or fail.
     */
    public boolean serverNodeDiscoveryEvent() {
        assert exchCtx != null;

        return exchCtx.events().hasServerJoin() || exchCtx.events().hasServerLeft();
    }

    /** {@inheritDoc} */
    @Override public boolean exchangeDone() {
        return done.get();
    }

    /**
     * Finish merged future to allow GridCachePartitionExchangeManager.ExchangeFutureSet cleanup.
     */
    public void finishMerged() {
        super.onDone(null, null);
    }

    /** {@inheritDoc} */
    @Override public boolean onDone(@Nullable AffinityTopologyVersion res, @Nullable Throwable err) {
        assert res != null || err != null : "TopVer=" + res + ", err=" + err;

        if (isDone() || !done.compareAndSet(false, true))
            return false;

        if (log.isInfoEnabled()) {
            log.info("Finish exchange future [startVer=" + initialVersion() +
                ", resVer=" + res +
                ", err=" + err + ']');
        }

        assert res != null || err != null;

        waitUntilNewCachesAreRegistered();

        if (err == null &&
            !cctx.kernalContext().clientNode() &&
            (serverNodeDiscoveryEvent() || affChangeMsg != null)) {
            for (GridCacheContext cacheCtx : cctx.cacheContexts()) {
                if (!cacheCtx.affinityNode() || cacheCtx.isLocal())
                    continue;

                cacheCtx.continuousQueries().flushBackupQueue(res);
            }
        }

        if (err == null) {
            if (centralizedAff || forceAffReassignment) {
                assert !exchCtx.mergeExchanges();

                Collection<CacheGroupContext> grpToRefresh = U.newHashSet(cctx.cache().cacheGroups().size());

                for (CacheGroupContext grp : cctx.cache().cacheGroups()) {
                    if (grp.isLocal())
                        continue;

                    try {
                        if (grp.topology().initPartitionsWhenAffinityReady(res, this))
                            grpToRefresh.add(grp);
                    }
                    catch (IgniteInterruptedCheckedException e) {
                        U.error(log, "Failed to initialize partitions.", e);
                    }

                }

                if (!grpToRefresh.isEmpty())
                    cctx.exchange().refreshPartitions(grpToRefresh);
            }

            for (GridCacheContext cacheCtx : cctx.cacheContexts()) {
                GridCacheContext drCacheCtx = cacheCtx.isNear() ? cacheCtx.near().dht().context() : cacheCtx;

                if (drCacheCtx.isDrEnabled()) {
                    try {
                        drCacheCtx.dr().onExchange(res, exchId.isLeft(), activateCluster());
                    }
                    catch (IgniteCheckedException e) {
                        U.error(log, "Failed to notify DR: " + e, e);
                    }
                }
            }

            if (serverNodeDiscoveryEvent())
                detectLostPartitions(res);

            Map<Integer, CacheValidation> m = U.newHashMap(cctx.cache().cacheGroups().size());

            for (CacheGroupContext grp : cctx.cache().cacheGroups())
                m.put(grp.groupId(), validateCacheGroup(grp, events().lastEvent().topologyNodes()));

            grpValidRes = m;
        }

        if (!cctx.localNode().isClient())
            tryToPerformLocalSnapshotOperation();

        if (err == null)
            cctx.coordinators().onExchangeDone(exchCtx.newMvccCoordinator(), exchCtx.events().discoveryCache(),
                exchCtx.activeQueries());

        for (PartitionsExchangeAware comp : cctx.exchange().exchangeAwareComponents())
            comp.onDoneBeforeTopologyUnlock(this);

        // Create and destory caches and cache proxies.
        cctx.cache().onExchangeDone(initialVersion(), exchActions, err);

        cctx.kernalContext().authentication().onActivate();

        Map<T2<Integer, Integer>, Long> localReserved = partHistSuppliers.getReservations(cctx.localNodeId());

        if (localReserved != null) {
            for (Map.Entry<T2<Integer, Integer>, Long> e : localReserved.entrySet()) {
                boolean success = cctx.database().reserveHistoryForPreloading(
                    e.getKey().get1(), e.getKey().get2(), e.getValue());

                if (!success) {
                    // TODO: how to handle?
                    err = new IgniteCheckedException("Could not reserve history");
                }
            }
        }

        cctx.database().releaseHistoryForExchange();

        if (err == null) {
            cctx.database().rebuildIndexesIfNeeded(this);

            for (CacheGroupContext grp : cctx.cache().cacheGroups()) {
                if (!grp.isLocal())
                    grp.topology().onExchangeDone(this, grp.affinity().readyAffinity(res), false);
            }

            cctx.walState().changeLocalStatesOnExchangeDone(res);
        }

        final Throwable err0 = err;

        // Should execute this listener first, before any external listeners.
        // Listeners use stack as data structure.
        listen(f -> {
            // Update last finished future in the first.
            cctx.exchange().lastFinishedFuture(this);

            // Complete any affReady futures and update last exchange done version.
            cctx.exchange().onExchangeDone(res, initialVersion(), err0);

            cctx.cache().completeProxyRestart(resolveCacheRequests(exchActions), initialVersion(), res);

            if (exchActions != null && err0 == null)
                exchActions.completeRequestFutures(cctx, null);

            if (stateChangeExchange() && err0 == null)
                cctx.kernalContext().state().onStateChangeExchangeDone(exchActions.stateChangeRequest());
        });

        if (super.onDone(res, err)) {
            afterLsnrCompleteFut.onDone();

            if (log.isDebugEnabled()) {
                log.debug("Completed partition exchange [localNode=" + cctx.localNodeId() + ", exchange= " + this +
                        ", durationFromInit=" + (U.currentTimeMillis() - initTs) + ']');
            }
            else if (log.isInfoEnabled()) {
                log.info("Completed partition exchange [localNode=" + cctx.localNodeId() +
                        ", exchange=" + shortInfo() + ", topVer=" + topologyVersion() +
                        ", durationFromInit=" + (U.currentTimeMillis() - initTs) + ']');
            }

            initFut.onDone(err == null);

            if (exchCtx != null && exchCtx.events().hasServerLeft()) {
                ExchangeDiscoveryEvents evts = exchCtx.events();

                for (DiscoveryEvent evt : evts.events()) {
                    if (serverLeftEvent(evt)) {
                        for (CacheGroupContext grp : cctx.cache().cacheGroups())
                            grp.affinityFunction().removeNode(evt.eventNode().id());
                    }
                }
            }

<<<<<<< HEAD
            for (PartitionsExchangeAware comp : cctx.exchange().exchangeAwareComponents())
                comp.onDoneAfterTopologyUnlock(this);

            exchActions = null;

=======
>>>>>>> 02456e8b
            if (firstDiscoEvt instanceof DiscoveryCustomEvent)
                ((DiscoveryCustomEvent)firstDiscoEvt).customMessage(null);

            if (err == null) {
                if (exchCtx != null && (exchCtx.events().hasServerLeft() || exchCtx.events().hasServerJoin())) {
                    ExchangeDiscoveryEvents evts = exchCtx.events();

                    for (DiscoveryEvent evt : evts.events()) {
                        if (serverLeftEvent(evt) || serverJoinEvent(evt))
                            logExchange(evt);
                    }
                }

            }

            return true;
        }

        return false;
    }

    /**
     * @param exchangeActions Exchange actions.
     * @return Map of cache names and start descriptors.
     */
    private Map<String, DynamicCacheChangeRequest> resolveCacheRequests(ExchangeActions exchangeActions) {
        if (exchangeActions == null)
            return Collections.emptyMap();

        return exchangeActions.cacheStartRequests()
            .stream()
            .map(ExchangeActions.CacheActionData::request)
            .collect(Collectors.toMap(DynamicCacheChangeRequest::cacheName, r -> r));
    }

    /**
     * Method waits for new caches registration and cache configuration persisting to disk.
     */
    private void waitUntilNewCachesAreRegistered() {
        try {
            IgniteInternalFuture<?> registerCachesFut = registerCachesFuture;

            if (registerCachesFut != null && !registerCachesFut.isDone()) {
                final int timeout = Math.max(1000,
                    (int)(cctx.kernalContext().config().getFailureDetectionTimeout() / 2));

                for (;;) {
                    cctx.exchange().exchangerBlockingSectionBegin();

                    try {
                        registerCachesFut.get(timeout, TimeUnit.SECONDS);

                        break;
                    }
                    catch (IgniteFutureTimeoutCheckedException te) {
                        List<String> cacheNames = exchActions.cacheStartRequests().stream()
                            .map(req -> req.descriptor().cacheName())
                            .collect(Collectors.toList());

                        U.warn(log, "Failed to wait for caches configuration registration and saving within timeout. " +
                            "Probably disk is too busy or slow." +
                            "[caches=" + cacheNames + "]");
                    }
                    finally {
                        cctx.exchange().exchangerBlockingSectionEnd();
                    }
                }
            }
        }
        catch (IgniteCheckedException e) {
            U.error(log, "Failed to wait for caches registration and saving", e);
        }
    }

    /**
     * Log exchange event.
     *
     * @param evt Discovery event.
     */
    private void logExchange(DiscoveryEvent evt) {
        if (cctx.kernalContext().state().publicApiActiveState(false) && cctx.wal() != null) {
            if (cctx.wal().serializerVersion() > 1)
                try {
                    ExchangeRecord.Type type = null;

                    if (evt.type() == EVT_NODE_JOINED)
                        type = ExchangeRecord.Type.JOIN;
                    else if (evt.type() == EVT_NODE_LEFT || evt.type() == EVT_NODE_FAILED)
                        type = ExchangeRecord.Type.LEFT;

                    BaselineTopology blt = cctx.kernalContext().state().clusterState().baselineTopology();

                    if (type != null && blt != null) {
                        Short constId = blt.consistentIdMapping().get(evt.eventNode().consistentId());

                        if (constId != null)
                            cctx.wal().log(new ExchangeRecord(constId, type));
                    }
                }
                catch (IgniteCheckedException e) {
                    U.error(log, "Fail during log exchange record.", e);
                }
        }
    }

    /**
     * Cleans up resources to avoid excessive memory usage.
     */
    public void cleanUp() {
        pendingSingleMsgs.clear();
        fullMsgs.clear();
        msgs.clear();
        crd = null;
        partReleaseFut = null;
        exchActions = null;
        mergedJoinExchMsgs = null;
        pendingJoinMsg = null;
        exchCtx = null;
        newCrdFut = null;
        exchangeLocE = null;
        exchangeGlobalExceptions.clear();
    }

    /**
     * @param ver Version.
     */
    private void updateLastVersion(GridCacheVersion ver) {
        assert ver != null;

        while (true) {
            GridCacheVersion old = lastVer.get();

            if (old == null || Long.compare(old.order(), ver.order()) < 0) {
                if (lastVer.compareAndSet(old, ver))
                    break;
            }
            else
                break;
        }
    }

    /**
     * Records that this exchange if merged with another 'node join' exchange.
     *
     * @param node Joined node.
     * @param msg Joined node message if already received.
     * @return {@code True} if need to wait for message from joined server node.
     */
    private boolean addMergedJoinExchange(ClusterNode node, @Nullable GridDhtPartitionsSingleMessage msg) {
        assert Thread.holdsLock(mux);
        assert node != null;
        assert state == ExchangeLocalState.CRD : state;

        if (msg == null && newCrdFut != null)
            msg = newCrdFut.joinExchangeMessage(node.id());

        UUID nodeId = node.id();

        boolean wait = false;

        if (node.isClient()) {
            if (msg != null)
                waitAndReplyToNode(nodeId, msg);
        }
        else {
            if (mergedJoinExchMsgs == null)
                mergedJoinExchMsgs = new LinkedHashMap<>();

            if (msg != null) {
                assert msg.exchangeId().topologyVersion().equals(new AffinityTopologyVersion(node.order()));

                if (log.isInfoEnabled()) {
                    log.info("Merge server join exchange, message received [curFut=" + initialVersion() +
                        ", node=" + nodeId + ']');
                }

                mergedJoinExchMsgs.put(nodeId, msg);
            }
            else {
                if (cctx.discovery().alive(nodeId)) {
                    if (log.isInfoEnabled()) {
                        log.info("Merge server join exchange, wait for message [curFut=" + initialVersion() +
                            ", node=" + nodeId + ']');
                    }

                    wait = true;

                    mergedJoinExchMsgs.put(nodeId, null);

                    awaitMergedMsgs++;
                }
                else {
                    if (log.isInfoEnabled()) {
                        log.info("Merge server join exchange, awaited node left [curFut=" + initialVersion() +
                            ", node=" + nodeId + ']');
                    }
                }
            }
        }

        return wait;
    }

    /**
     * Merges this exchange with given one.
     *
     * @param fut Current exchange to merge with.
     * @return {@code True} if need wait for message from joined server node.
     */
    public boolean mergeJoinExchange(GridDhtPartitionsExchangeFuture fut) {
        boolean wait;

        synchronized (mux) {
            assert (!isDone() && !initFut.isDone()) || cctx.kernalContext().isStopping() : this;
            assert (mergedWith == null && state == null) || cctx.kernalContext().isStopping()  : this;

            state = ExchangeLocalState.MERGED;

            mergedWith = fut;

            ClusterNode joinedNode = firstDiscoEvt.eventNode();

            wait = fut.addMergedJoinExchange(joinedNode, pendingJoinMsg);
        }

        return wait;
    }

    /**
     * @param fut Current future.
     * @return Pending join request if any.
     */
    @Nullable public GridDhtPartitionsSingleMessage mergeJoinExchangeOnDone(GridDhtPartitionsExchangeFuture fut) {
        synchronized (mux) {
            assert !isDone();
            assert !initFut.isDone();
            assert mergedWith == null;
            assert state == null;

            state = ExchangeLocalState.MERGED;

            mergedWith = fut;

            return pendingJoinMsg;
        }
    }

    /**
     * @param node Sender node.
     * @param msg Message.
     */
    private void processMergedMessage(final ClusterNode node, final GridDhtPartitionsSingleMessage msg) {
        if (msg.client()) {
            waitAndReplyToNode(node.id(), msg);

            return;
        }

        boolean done = false;

        FinishState finishState0 = null;

        synchronized (mux) {
            if (state == ExchangeLocalState.DONE) {
                assert finishState != null;

                finishState0 = finishState;
            }
            else {
                boolean process = mergedJoinExchMsgs != null &&
                    mergedJoinExchMsgs.containsKey(node.id()) &&
                    mergedJoinExchMsgs.get(node.id()) == null;

                if (log.isInfoEnabled()) {
                    log.info("Merge server join exchange, received message [curFut=" + initialVersion() +
                        ", node=" + node.id() +
                        ", msgVer=" + msg.exchangeId().topologyVersion() +
                        ", process=" + process +
                        ", awaited=" + awaitMergedMsgs + ']');
                }

                if (process) {
                    mergedJoinExchMsgs.put(node.id(), msg);

                    assert awaitMergedMsgs > 0 : awaitMergedMsgs;

                    awaitMergedMsgs--;

                    done = awaitMergedMsgs == 0;
                }
            }
        }

        if (finishState0 != null) {
            sendAllPartitionsToNode(finishState0, msg, node.id());

            return;
        }

        if (done)
            finishExchangeOnCoordinator(null);
    }

    /**
     * Method is called on coordinator in situation when initial ExchangeFuture created on client join event was preempted
     * from exchange history because of IGNITE_EXCHANGE_HISTORY_SIZE property.
     *
     * @param node Client node that should try to reconnect to the cluster.
     * @param msg Single message received from the client which didn't find original ExchangeFuture.
     */
    public void forceClientReconnect(ClusterNode node, GridDhtPartitionsSingleMessage msg) {
        Exception reconnectException = new IgniteNeedReconnectException(node, null);

        exchangeGlobalExceptions.put(node.id(), reconnectException);

        onDone(null, reconnectException);

        GridDhtPartitionsFullMessage fullMsg = createPartitionsMessage(true, false);

        fullMsg.setErrorsMap(exchangeGlobalExceptions);

        try {
            cctx.io().send(node, fullMsg, SYSTEM_POOL);

            if (log.isDebugEnabled())
                log.debug("Full message for reconnect client was sent to node: " + node + ", fullMsg: " + fullMsg);
        }
        catch (IgniteCheckedException e) {
            U.error(log, "Failed to send reconnect client message [node=" + node + ']', e);
        }
    }

    /**
     * Processing of received single message. Actual processing in future may be delayed if init method was not
     * completed, see {@link #initDone()}
     *
     * @param node Sender node.
     * @param msg Single partition info.
     */
    public void onReceiveSingleMessage(final ClusterNode node, final GridDhtPartitionsSingleMessage msg) {
        assert !node.isDaemon() : node;
        assert msg != null;
        assert exchId.equals(msg.exchangeId()) : msg;
        assert !cctx.kernalContext().clientNode();

        if (msg.restoreState()) {
            InitNewCoordinatorFuture newCrdFut0;

            synchronized (mux) {
                assert newCrdFut != null;

                newCrdFut0 = newCrdFut;
            }

            newCrdFut0.onMessage(node, msg);

            return;
        }

        if (!msg.client()) {
            assert msg.lastVersion() != null : msg;

            updateLastVersion(msg.lastVersion());
        }

        GridDhtPartitionsExchangeFuture mergedWith0 = null;

        synchronized (mux) {
            if (state == ExchangeLocalState.MERGED) {
                assert mergedWith != null;

                mergedWith0 = mergedWith;
            }
            else {
                assert state != ExchangeLocalState.CLIENT;

                if (exchangeId().isJoined() && node.id().equals(exchId.nodeId()))
                    pendingJoinMsg = msg;
            }
        }

        if (mergedWith0 != null) {
            mergedWith0.processMergedMessage(node, msg);

            if (log.isDebugEnabled())
                log.debug("Merged message processed, message handling finished: " + msg);

            return;
        }

        initFut.listen(new CI1<IgniteInternalFuture<Boolean>>() {
            @Override public void apply(IgniteInternalFuture<Boolean> f) {
                try {
                    if (!f.get())
                        return;
                }
                catch (IgniteCheckedException e) {
                    U.error(log, "Failed to initialize exchange future: " + this, e);

                    return;
                }

                processSingleMessage(node.id(), msg);
            }
        });
    }

    /**
     * Tries to fast reply with {@link GridDhtPartitionsFullMessage} on received single message
     * in case of exchange future has already completed.
     *
     * @param node Cluster node which sent single message.
     * @param msg Single message.
     * @return {@code true} if fast reply succeed.
     */
    public boolean fastReplyOnSingleMessage(final ClusterNode node, final GridDhtPartitionsSingleMessage msg) {
        GridDhtPartitionsExchangeFuture futToFastReply = this;

        ExchangeLocalState currState;

        synchronized (mux) {
            currState = state;

            if (currState == ExchangeLocalState.MERGED)
                futToFastReply = mergedWith;
        }

        if (currState == ExchangeLocalState.DONE)
            futToFastReply.processSingleMessage(node.id(), msg);
        else if (currState == ExchangeLocalState.MERGED)
            futToFastReply.processMergedMessage(node, msg);

        return currState == ExchangeLocalState.MERGED || currState == ExchangeLocalState.DONE;
    }

    /**
     * @param nodeId Node ID.
     * @param msg Client's message.
     */
    public void waitAndReplyToNode(final UUID nodeId, final GridDhtPartitionsSingleMessage msg) {
        if (log.isDebugEnabled())
            log.debug("Single message will be handled on completion of exchange future: " + this);

        listen(new CI1<IgniteInternalFuture<AffinityTopologyVersion>>() {
            @Override public void apply(IgniteInternalFuture<AffinityTopologyVersion> fut) {
                if (cctx.kernalContext().isStopping())
                    return;

                // DynamicCacheChangeFailureMessage was sent.
                // Thus, there is no need to create and send GridDhtPartitionsFullMessage.
                if (cacheChangeFailureMsgSent)
                    return;

                FinishState finishState0;

                synchronized (mux) {
                    finishState0 = finishState;
                }

                if (finishState0 == null) {
                    assert firstDiscoEvt.type() == EVT_NODE_JOINED && firstDiscoEvt.eventNode().isClient() : this;

                    ClusterNode node = cctx.node(nodeId);

                    if (node == null) {
                        if (log.isDebugEnabled()) {
                            log.debug("No node found for nodeId: " +
                                nodeId +
                                ", handling of single message will be stopped: " +
                                msg
                            );
                        }

                        return;
                    }

                    finishState0 = new FinishState(cctx.localNodeId(),
                        initialVersion(),
                        createPartitionsMessage(true, node.version().compareToIgnoreTimestamp(PARTIAL_COUNTERS_MAP_SINCE) >= 0));
                }

                sendAllPartitionsToNode(finishState0, msg, nodeId);
            }
        });
    }

    /**
     * Note this method performs heavy updatePartitionSingleMap operation, this operation is moved out from the
     * synchronized block. Only count of such updates {@link #pendingSingleUpdates} is managed under critical section.
     *
     * @param nodeId Sender node.
     * @param msg Partition single message.
     */
    private void processSingleMessage(UUID nodeId, GridDhtPartitionsSingleMessage msg) {
        if (msg.client()) {
            if (msg.activeQueries() != null)
                cctx.coordinators().processClientActiveQueries(nodeId, msg.activeQueries());

            waitAndReplyToNode(nodeId, msg);

            return;
        }

        boolean allReceived = false; // Received all expected messages.
        boolean updateSingleMap = false;

        FinishState finishState0 = null;

        synchronized (mux) {
            assert crd != null;

            switch (state) {
                case DONE: {
                    if (log.isInfoEnabled()) {
                        log.info("Received single message, already done [ver=" + initialVersion() +
                            ", node=" + nodeId + ']');
                    }

                    assert finishState != null;

                    finishState0 = finishState;

                    break;
                }

                case CRD: {
                    assert crd.isLocal() : crd;

                    if (remaining.remove(nodeId)) {
                        updateSingleMap = true;

                        pendingSingleUpdates++;

                        if ((stateChangeExchange() || dynamicCacheStartExchange()) && msg.getError() != null)
                            exchangeGlobalExceptions.put(nodeId, msg.getError());

                        allReceived = remaining.isEmpty();

                        if (log.isInfoEnabled()) {
                            log.info("Coordinator received single message [ver=" + initialVersion() +
                                ", node=" + nodeId +
                                ", allReceived=" + allReceived + ']');
                        }
                    }
                    else if (log.isDebugEnabled())
                        log.debug("Coordinator received single message it didn't expect to receive: " + msg);

                    break;
                }

                case SRV:
                case BECOME_CRD: {
                    if (log.isInfoEnabled()) {
                        log.info("Non-coordinator received single message [ver=" + initialVersion() +
                            ", node=" + nodeId + ", state=" + state + ']');
                    }

                    pendingSingleMsgs.put(nodeId, msg);

                    break;
                }

                default:
                    assert false : state;
            }
        }

        if (finishState0 != null) {
            // DynamicCacheChangeFailureMessage was sent.
            // Thus, there is no need to create and send GridDhtPartitionsFullMessage.
            if (!cacheChangeFailureMsgSent)
                sendAllPartitionsToNode(finishState0, msg, nodeId);

            return;
        }

        if (updateSingleMap) {
            try {
                // Do not update partition map, in case cluster transitioning to inactive state.
                if (!deactivateCluster())
                    updatePartitionSingleMap(nodeId, msg);
            }
            finally {
                synchronized (mux) {
                    assert pendingSingleUpdates > 0;

                    pendingSingleUpdates--;

                    if (pendingSingleUpdates == 0)
                        mux.notifyAll();
                }
            }
        }
        if (allReceived) {
            if (!awaitSingleMapUpdates())
                return;

            onAllReceived(null);
        }
    }

    /**
     * @return {@code False} if interrupted.
     */
    private boolean awaitSingleMapUpdates() {
        try {
            synchronized (mux) {
                while (pendingSingleUpdates > 0)
                    U.wait(mux);
            }

            return true;
        }
        catch (IgniteInterruptedCheckedException e) {
            U.warn(log, "Failed to wait for partition map updates, thread was interrupted: " + e);

            return false;
        }
    }

    /**
     * @param fut Affinity future.
     */
    private void onAffinityInitialized(IgniteInternalFuture<Map<Integer, Map<Integer, List<UUID>>>> fut) {
        try {
            assert fut.isDone();

            Map<Integer, Map<Integer, List<UUID>>> assignmentChange = fut.get();

            GridDhtPartitionsFullMessage m = createPartitionsMessage(false, false);

            CacheAffinityChangeMessage msg = new CacheAffinityChangeMessage(exchId, m, assignmentChange);

            if (log.isDebugEnabled())
                log.debug("Centralized affinity exchange, send affinity change message: " + msg);

            cctx.discovery().sendCustomEvent(msg);
        }
        catch (IgniteCheckedException e) {
            onDone(e);
        }
    }

    /**
     * @param top Topology.
     */
    private void assignPartitionSizes(GridDhtPartitionTopology top) {
        Map<Integer, Long> partSizes = new HashMap<>();

        for (Map.Entry<UUID, GridDhtPartitionsSingleMessage> e : msgs.entrySet()) {
            GridDhtPartitionsSingleMessage singleMsg = e.getValue();

            GridDhtPartitionMap partMap = singleMsg.partitions().get(top.groupId());

            if (partMap == null)
                continue;

            for (Map.Entry<Integer, GridDhtPartitionState> e0 : partMap.entrySet()) {
                int p = e0.getKey();
                GridDhtPartitionState state = e0.getValue();

                if (state == GridDhtPartitionState.OWNING)
                    partSizes.put(p, singleMsg.partitionSizes(top.groupId()).get(p));
            }
        }

        for (GridDhtLocalPartition locPart : top.currentLocalPartitions()) {
            if (locPart.state() == GridDhtPartitionState.OWNING)
                partSizes.put(locPart.id(), locPart.fullSize());
        }

        top.globalPartSizes(partSizes);
    }

    /**
     * Collects and determines new owners of partitions for all nodes for given {@code top}.
     *
     * @param top Topology to assign.
     */
    private void assignPartitionStates(GridDhtPartitionTopology top) {
        Map<Integer, CounterWithNodes> maxCntrs = new HashMap<>();
        Map<Integer, Long> minCntrs = new HashMap<>();

        for (Map.Entry<UUID, GridDhtPartitionsSingleMessage> e : msgs.entrySet()) {
            CachePartitionPartialCountersMap nodeCntrs = e.getValue().partitionUpdateCounters(top.groupId(),
                top.partitions());

            assert nodeCntrs != null;

            for (int i = 0; i < nodeCntrs.size(); i++) {
                int p = nodeCntrs.partitionAt(i);

                UUID uuid = e.getKey();

                GridDhtPartitionState state = top.partitionState(uuid, p);

                if (state != GridDhtPartitionState.OWNING && state != GridDhtPartitionState.MOVING)
                    continue;

                long cntr = state == GridDhtPartitionState.MOVING ?
                    nodeCntrs.initialUpdateCounterAt(i) :
                    nodeCntrs.updateCounterAt(i);

                Long minCntr = minCntrs.get(p);

                if (minCntr == null || minCntr > cntr)
                    minCntrs.put(p, cntr);

                if (state != GridDhtPartitionState.OWNING)
                    continue;

                CounterWithNodes maxCntr = maxCntrs.get(p);

                if (maxCntr == null || cntr > maxCntr.cnt)
                    maxCntrs.put(p, new CounterWithNodes(cntr, e.getValue().partitionSizes(top.groupId()).get(p), uuid));
                else if (cntr == maxCntr.cnt)
                    maxCntr.nodes.add(uuid);
            }
        }

        // Also must process counters from the local node.
        for (GridDhtLocalPartition part : top.currentLocalPartitions()) {
            GridDhtPartitionState state = top.partitionState(cctx.localNodeId(), part.id());

            if (state != GridDhtPartitionState.OWNING && state != GridDhtPartitionState.MOVING)
                continue;

            final long cntr = state == GridDhtPartitionState.MOVING ? part.initialUpdateCounter() : part.updateCounter();

            Long minCntr = minCntrs.get(part.id());

            if (minCntr == null || minCntr > cntr)
                minCntrs.put(part.id(), cntr);

            if (state != GridDhtPartitionState.OWNING)
                continue;

            CounterWithNodes maxCntr = maxCntrs.get(part.id());

            if (maxCntr == null && cntr == 0) {
                CounterWithNodes cntrObj = new CounterWithNodes(0, 0L, cctx.localNodeId());

                for (UUID nodeId : msgs.keySet()) {
                    if (top.partitionState(nodeId, part.id()) == GridDhtPartitionState.OWNING)
                        cntrObj.nodes.add(nodeId);
                }

                maxCntrs.put(part.id(), cntrObj);
            }
            else if (maxCntr == null || cntr > maxCntr.cnt)
                maxCntrs.put(part.id(), new CounterWithNodes(cntr, part.fullSize(), cctx.localNodeId()));
            else if (cntr == maxCntr.cnt)
                maxCntr.nodes.add(cctx.localNodeId());
        }

        Map<Integer, Map<Integer, Long>> partHistReserved0 = partHistReserved;

        Map<Integer, Long> localReserved = partHistReserved0 != null ? partHistReserved0.get(top.groupId()) : null;

        Set<Integer> haveHistory = new HashSet<>();

        for (Map.Entry<Integer, Long> e : minCntrs.entrySet()) {
            int p = e.getKey();
            long minCntr = e.getValue();

            CounterWithNodes maxCntrObj = maxCntrs.get(p);

            long maxCntr = maxCntrObj != null ? maxCntrObj.cnt : 0;

            // If minimal counter is zero, do clean preloading.
            if (minCntr == 0 || minCntr == maxCntr)
                continue;

            if (localReserved != null) {
                Long localCntr = localReserved.get(p);

                if (localCntr != null && localCntr <= minCntr && maxCntrObj.nodes.contains(cctx.localNodeId())) {
                    partHistSuppliers.put(cctx.localNodeId(), top.groupId(), p, localCntr);

                    haveHistory.add(p);

                    continue;
                }
            }

            for (Map.Entry<UUID, GridDhtPartitionsSingleMessage> e0 : msgs.entrySet()) {
                Long histCntr = e0.getValue().partitionHistoryCounters(top.groupId()).get(p);

                if (histCntr != null && histCntr <= minCntr && maxCntrObj.nodes.contains(e0.getKey())) {
                    partHistSuppliers.put(e0.getKey(), top.groupId(), p, histCntr);

                    haveHistory.add(p);

                    break;
                }
            }
        }

        Map<Integer, Set<UUID>> ownersByUpdCounters = new HashMap<>(maxCntrs.size());
        for (Map.Entry<Integer, CounterWithNodes> e : maxCntrs.entrySet())
            ownersByUpdCounters.put(e.getKey(), e.getValue().nodes);

        Map<Integer, Long> partSizes = new HashMap<>(maxCntrs.size());
        for (Map.Entry<Integer, CounterWithNodes> e : maxCntrs.entrySet())
            partSizes.put(e.getKey(), e.getValue().size);

        top.globalPartSizes(partSizes);

        Map<UUID, Set<Integer>> partitionsToRebalance = top.resetOwners(ownersByUpdCounters, haveHistory);

        for (Map.Entry<UUID, Set<Integer>> e : partitionsToRebalance.entrySet()) {
            UUID nodeId = e.getKey();
            Set<Integer> parts = e.getValue();

            for (int part : parts)
                partsToReload.put(nodeId, top.groupId(), part);
        }
    }

    /**
     * Detect lost partitions.
     *
     * @param resTopVer Result topology version.
     */
    private void detectLostPartitions(AffinityTopologyVersion resTopVer) {
        boolean detected = false;

        long time = System.currentTimeMillis();

        synchronized (cctx.exchange().interruptLock()) {
            if (Thread.currentThread().isInterrupted())
                return;

            for (CacheGroupContext grp : cctx.cache().cacheGroups()) {
                if (!grp.isLocal()) {
                    boolean detectedOnGrp = grp.topology().detectLostPartitions(resTopVer, events().lastEvent());

                    detected |= detectedOnGrp;
                }
            }
        }

        if (detected) {
            if (log.isDebugEnabled())
                log.debug("Partitions have been scheduled to resend [reason=" +
                    "Lost partitions detect on " + resTopVer + "]");

            cctx.exchange().scheduleResendPartitions();
        }

        if (log.isInfoEnabled())
            log.info("Detecting lost partitions performed in " + (System.currentTimeMillis() - time) + " ms.");
    }

    /**
     * @param cacheNames Cache names.
     */
    private void resetLostPartitions(Collection<String> cacheNames) {
        assert !exchCtx.mergeExchanges();

        synchronized (cctx.exchange().interruptLock()) {
            if (Thread.currentThread().isInterrupted())
                return;

            for (CacheGroupContext grp : cctx.cache().cacheGroups()) {
                if (grp.isLocal())
                    continue;

                for (String cacheName : cacheNames) {
                    if (grp.hasCache(cacheName)) {
                        grp.topology().resetLostPartitions(initialVersion());

                        break;
                    }
                }
            }
        }
    }

    /**
     * Creates an IgniteCheckedException that is used as root cause of the exchange initialization failure.
     * This method aggregates all the exceptions provided from all participating nodes.
     *
     * @param globalExceptions collection exceptions from all participating nodes.
     * @return exception that represents a cause of the exchange initialization failure.
     */
    private IgniteCheckedException createExchangeException(Map<UUID, Exception> globalExceptions) {
        IgniteCheckedException ex = new IgniteCheckedException("Failed to complete exchange process.");

        for (Map.Entry<UUID, Exception> entry : globalExceptions.entrySet())
            if (ex != entry.getValue())
                ex.addSuppressed(entry.getValue());

        return ex;
    }

    /**
     * @return {@code true} if the given {@code discoEvt} supports the rollback procedure.
     */
    private boolean isRollbackSupported() {
        if (!firstEvtDiscoCache.checkAttribute(ATTR_DYNAMIC_CACHE_START_ROLLBACK_SUPPORTED, Boolean.TRUE))
            return false;

        // Currently the rollback process is supported for dynamically started caches only.
        return firstDiscoEvt.type() == EVT_DISCOVERY_CUSTOM_EVT && dynamicCacheStartExchange();
    }

    /**
     * Sends {@link DynamicCacheChangeFailureMessage} to all participated nodes
     * that represents a cause of exchange failure.
     */
    private void sendExchangeFailureMessage() {
        assert crd != null && crd.isLocal();

        try {
            IgniteCheckedException err = createExchangeException(exchangeGlobalExceptions);

            List<String> cacheNames = new ArrayList<>(exchActions.cacheStartRequests().size());

            for (ExchangeActions.CacheActionData actionData : exchActions.cacheStartRequests())
                cacheNames.add(actionData.request().cacheName());

            DynamicCacheChangeFailureMessage msg = new DynamicCacheChangeFailureMessage(
                cctx.localNode(), exchId, err, cacheNames);

            if (log.isDebugEnabled())
                log.debug("Dynamic cache change failed (send message to all participating nodes): " + msg);

            cacheChangeFailureMsgSent = true;

            cctx.discovery().sendCustomEvent(msg);

            return;
        }
        catch (IgniteCheckedException  e) {
            if (reconnectOnError(e))
                onDone(new IgniteNeedReconnectException(cctx.localNode(), e));
            else
                onDone(e);
        }
    }

    /**
     * @param sndResNodes Additional nodes to send finish message to.
     */
    private void onAllReceived(@Nullable Collection<ClusterNode> sndResNodes) {
        try {
            assert crd.isLocal();

            assert partHistSuppliers.isEmpty() : partHistSuppliers;

            if (!exchCtx.mergeExchanges() && !crd.equals(events().discoveryCache().serverNodes().get(0))) {
                for (CacheGroupContext grp : cctx.cache().cacheGroups()) {
                    if (grp.isLocal())
                        continue;

                    // It is possible affinity is not initialized.
                    // For example, dynamic cache start failed.
                    if (grp.affinity().lastVersion().topologyVersion() > 0)
                        grp.topology().beforeExchange(this, !centralizedAff && !forceAffReassignment, false);
                    else
                        assert exchangeLocE != null :
                            "Affinity is not calculated for the cache group [groupName=" + grp.name() + "]";
                }
            }

            if (exchCtx.mergeExchanges()) {
                if (log.isInfoEnabled())
                    log.info("Coordinator received all messages, try merge [ver=" + initialVersion() + ']');

                long time = System.currentTimeMillis();

                boolean finish = cctx.exchange().mergeExchangesOnCoordinator(this);

                if (log.isInfoEnabled())
                    log.info("Exchanges merging performed in " + (System.currentTimeMillis() - time) + " ms.");

                if (!finish)
                    return;
            }

            finishExchangeOnCoordinator(sndResNodes);
        }
        catch (IgniteCheckedException e) {
            if (reconnectOnError(e))
                onDone(new IgniteNeedReconnectException(cctx.localNode(), e));
            else
                onDone(e);
        }
    }

    /**
     * @param sndResNodes Additional nodes to send finish message to.
     */
    private void finishExchangeOnCoordinator(@Nullable Collection<ClusterNode> sndResNodes) {
        try {
            if (!F.isEmpty(exchangeGlobalExceptions) && dynamicCacheStartExchange() && isRollbackSupported()) {
                sendExchangeFailureMessage();

                return;
            }

            AffinityTopologyVersion resTopVer = exchCtx.events().topologyVersion();

            if (log.isInfoEnabled()) {
                log.info("finishExchangeOnCoordinator [topVer=" + initialVersion() +
                    ", resVer=" + resTopVer + ']');
            }

            Map<Integer, CacheGroupAffinityMessage> idealAffDiff = null;

            long time = System.currentTimeMillis();

            if (exchCtx.mergeExchanges()) {
                synchronized (mux) {
                    if (mergedJoinExchMsgs != null) {
                        for (Map.Entry<UUID, GridDhtPartitionsSingleMessage> e : mergedJoinExchMsgs.entrySet()) {
                            msgs.put(e.getKey(), e.getValue());

                            updatePartitionSingleMap(e.getKey(), e.getValue());
                        }
                    }
                }

                assert exchCtx.events().hasServerJoin() || exchCtx.events().hasServerLeft();

                exchCtx.events().processEvents(this);

                if (exchCtx.events().hasServerLeft())
                    idealAffDiff = cctx.affinity().onServerLeftWithExchangeMergeProtocol(this);
                else
                    cctx.affinity().onServerJoinWithExchangeMergeProtocol(this, true);

                for (CacheGroupDescriptor desc : cctx.affinity().cacheGroups().values()) {
                    if (desc.config().getCacheMode() == CacheMode.LOCAL)
                        continue;

                    CacheGroupContext grp = cctx.cache().cacheGroup(desc.groupId());

                    GridDhtPartitionTopology top = grp != null ? grp.topology() :
                        cctx.exchange().clientTopology(desc.groupId(), events().discoveryCache());

                    top.beforeExchange(this, true, true);
                }
            }

            if (log.isInfoEnabled())
                log.info("Affinity changes (coordinator) applied in " + (System.currentTimeMillis() - time) + " ms.");

            Map<Integer, CacheGroupAffinityMessage> joinedNodeAff = null;

            for (Map.Entry<UUID, GridDhtPartitionsSingleMessage> e : msgs.entrySet()) {
                GridDhtPartitionsSingleMessage msg = e.getValue();

                if (exchCtx.newMvccCoordinator())
                    exchCtx.addActiveQueries(e.getKey(), msg.activeQueries());

                // Apply update counters after all single messages are received.
                for (Map.Entry<Integer, GridDhtPartitionMap> entry : msg.partitions().entrySet()) {
                    Integer grpId = entry.getKey();

                    CacheGroupContext grp = cctx.cache().cacheGroup(grpId);

                    GridDhtPartitionTopology top = grp != null ? grp.topology() :
                        cctx.exchange().clientTopology(grpId, events().discoveryCache());

                    CachePartitionPartialCountersMap cntrs = msg.partitionUpdateCounters(grpId,
                        top.partitions());

                    if (cntrs != null)
                        top.collectUpdateCounters(cntrs);
                }

                Collection<Integer> affReq = msg.cacheGroupsAffinityRequest();

                if (affReq != null) {
                    joinedNodeAff = CacheGroupAffinityMessage.createAffinityMessages(cctx,
                        resTopVer,
                        affReq,
                        joinedNodeAff);
                }
            }

            validatePartitionsState();

            if (firstDiscoEvt.type() == EVT_DISCOVERY_CUSTOM_EVT) {
                assert firstDiscoEvt instanceof DiscoveryCustomEvent;

                if (activateCluster() || changedBaseline())
                    assignPartitionsStates();

                DiscoveryCustomMessage discoveryCustomMessage = ((DiscoveryCustomEvent) firstDiscoEvt).customMessage();

                if (discoveryCustomMessage instanceof DynamicCacheChangeBatch) {
                    if (exchActions != null) {
                        assignPartitionsStates();

                        Set<String> caches = exchActions.cachesToResetLostPartitions();

                        if (!F.isEmpty(caches))
                            resetLostPartitions(caches);
                    }
                }
                else if (discoveryCustomMessage instanceof SnapshotDiscoveryMessage
                        && ((SnapshotDiscoveryMessage)discoveryCustomMessage).needAssignPartitions())
                    assignPartitionsStates();
            }
            else {
                if (exchCtx.events().hasServerJoin())
                    assignPartitionsStates();

                if (exchCtx.events().hasServerLeft())
                    detectLostPartitions(resTopVer);
            }

            // Recalculate new affinity based on partitions availability.
            if (!exchCtx.mergeExchanges() && forceAffReassignment)
                idealAffDiff = cctx.affinity().onCustomEventWithEnforcedAffinityReassignment(this);

            for (CacheGroupContext grpCtx : cctx.cache().cacheGroups()) {
                if (!grpCtx.isLocal())
                    grpCtx.topology().applyUpdateCounters();
            }

            updateLastVersion(cctx.versions().last());

            cctx.versions().onExchange(lastVer.get().order());

            IgniteProductVersion minVer = exchCtx.events().discoveryCache().minimumNodeVersion();

            time = System.currentTimeMillis();

            GridDhtPartitionsFullMessage msg = createPartitionsMessage(true,
                minVer.compareToIgnoreTimestamp(PARTIAL_COUNTERS_MAP_SINCE) >= 0);

            if (exchCtx.mergeExchanges()) {
                assert !centralizedAff;

                msg.resultTopologyVersion(resTopVer);

                if (exchCtx.events().hasServerLeft())
                    msg.idealAffinityDiff(idealAffDiff);
            }
            else if (forceAffReassignment)
                msg.idealAffinityDiff(idealAffDiff);

            msg.prepareMarshal(cctx);

            if (log.isInfoEnabled())
                log.info("Preparing Full Message performed in " + (System.currentTimeMillis() - time) + " ms.");

            synchronized (mux) {
                finishState = new FinishState(crd.id(), resTopVer, msg);

                state = ExchangeLocalState.DONE;
            }

            if (centralizedAff) {
                assert !exchCtx.mergeExchanges();

                time = System.currentTimeMillis();

                IgniteInternalFuture<Map<Integer, Map<Integer, List<UUID>>>> fut = cctx.affinity().initAffinityOnNodeLeft(this);

                if (!fut.isDone()) {
                    fut.listen(new IgniteInClosure<IgniteInternalFuture<Map<Integer, Map<Integer, List<UUID>>>>>() {
                        @Override public void apply(IgniteInternalFuture<Map<Integer, Map<Integer, List<UUID>>>> fut) {
                            onAffinityInitialized(fut);
                        }
                    });
                }
                else
                    onAffinityInitialized(fut);

                if (log.isInfoEnabled())
                    log.info("Centralized affinity changes are performed in " + (System.currentTimeMillis() - time) + " ms.");
            }
            else {
                Set<ClusterNode> nodes;

                Map<UUID, GridDhtPartitionsSingleMessage> mergedJoinExchMsgs0;

                synchronized (mux) {
                    srvNodes.remove(cctx.localNode());

                    nodes = new LinkedHashSet<>(srvNodes);

                    mergedJoinExchMsgs0 = mergedJoinExchMsgs;

                    if (mergedJoinExchMsgs != null) {
                        for (Map.Entry<UUID, GridDhtPartitionsSingleMessage> e : mergedJoinExchMsgs.entrySet()) {
                            if (e.getValue() != null) {
                                ClusterNode node = cctx.discovery().node(e.getKey());

                                if (node != null)
                                    nodes.add(node);
                            }
                        }
                    }

                    if (!F.isEmpty(sndResNodes))
                        nodes.addAll(sndResNodes);
                }

                time = System.currentTimeMillis();

                if (!nodes.isEmpty())
                    sendAllPartitions(msg, nodes, mergedJoinExchMsgs0, joinedNodeAff);

                partitionsSent = true;

                if (log.isInfoEnabled())
                    log.info("Sending Full Message to all nodes performed in " + (System.currentTimeMillis() - time) + " ms.");

                if (!stateChangeExchange())
                    onDone(exchCtx.events().topologyVersion(), null);

                for (Map.Entry<UUID, GridDhtPartitionsSingleMessage> e : pendingSingleMsgs.entrySet()) {
                    if (log.isInfoEnabled()) {
                        log.info("Process pending message on coordinator [node=" + e.getKey() +
                            ", ver=" + initialVersion() +
                            ", resVer=" + resTopVer + ']');
                    }

                    processSingleMessage(e.getKey(), e.getValue());
                }
            }

            if (stateChangeExchange()) {
                StateChangeRequest req = exchActions.stateChangeRequest();

                assert req != null : exchActions;

                boolean stateChangeErr = false;

                if (!F.isEmpty(exchangeGlobalExceptions)) {
                    stateChangeErr = true;

                    cctx.kernalContext().state().onStateChangeError(exchangeGlobalExceptions, req);
                }
                else {
                    boolean hasMoving = !partsToReload.isEmpty();

                    Set<Integer> waitGrps = cctx.affinity().waitGroups();

                    if (!hasMoving) {
                        for (CacheGroupContext grpCtx : cctx.cache().cacheGroups()) {
                            if (waitGrps.contains(grpCtx.groupId()) && grpCtx.topology().hasMovingPartitions()) {
                                hasMoving = true;

                                break;
                            }

                        }
                    }

                    cctx.kernalContext().state().onExchangeFinishedOnCoordinator(this, hasMoving);
                }

                boolean active = !stateChangeErr && req.activate();

                ChangeGlobalStateFinishMessage stateFinishMsg = new ChangeGlobalStateFinishMessage(
                    req.requestId(),
                    active,
                    !stateChangeErr);

                cctx.discovery().sendCustomEvent(stateFinishMsg);

                if (!centralizedAff)
                    onDone(exchCtx.events().topologyVersion(), null);
            }
        }
        catch (IgniteCheckedException e) {
            if (reconnectOnError(e))
                onDone(new IgniteNeedReconnectException(cctx.localNode(), e));
            else
                onDone(e);
        }
    }

    /**
     * Collects non local cache group descriptors.
     *
     * @return Collection of non local cache group descriptors.
     */
    private List<CacheGroupDescriptor> nonLocalCacheGroupDescriptors() {
        return cctx.affinity().cacheGroups().values().stream()
            .filter(grpDesc -> grpDesc.config().getCacheMode() != CacheMode.LOCAL)
            .collect(Collectors.toList());
    }

    /**
     * Validates that partition update counters and cache sizes for all caches are consistent.
     */
    private void validatePartitionsState() {
        long time = System.currentTimeMillis();

        try {
            U.doInParallel(
                cctx.kernalContext().getSystemExecutorService(),
                nonLocalCacheGroupDescriptors(),
                grpDesc -> {
                    CacheGroupContext grpCtx = cctx.cache().cacheGroup(grpDesc.groupId());

                    GridDhtPartitionTopology top = grpCtx != null
                        ? grpCtx.topology()
                        : cctx.exchange().clientTopology(grpDesc.groupId(), events().discoveryCache());

                    // Do not validate read or write through caches or caches with disabled rebalance
                    // or ExpiryPolicy is set or validation is disabled.
                    if (grpCtx == null
                        || grpCtx.config().isReadThrough()
                        || grpCtx.config().isWriteThrough()
                        || grpCtx.config().getCacheStoreFactory() != null
                        || grpCtx.config().getRebalanceDelay() == -1
                        || grpCtx.config().getRebalanceMode() == CacheRebalanceMode.NONE
                        || grpCtx.config().getExpiryPolicyFactory() == null
                        || SKIP_PARTITION_SIZE_VALIDATION)
                        return null;

                    try {
                        validator.validatePartitionCountersAndSizes(GridDhtPartitionsExchangeFuture.this, top, msgs);
                    }
                    catch (IgniteCheckedException ex) {
                        log.warning("Partition states validation has failed for group: " + grpCtx.cacheOrGroupName() + ". " + ex.getMessage());
                        // TODO: Handle such errors https://issues.apache.org/jira/browse/IGNITE-7833
                    }

                    return null;
                }
            );
        }
        catch (IgniteCheckedException e) {
            throw new IgniteException("Failed to validate partitions state", e);
        }

        if (log.isInfoEnabled())
            log.info("Partitions validation performed in " + (System.currentTimeMillis() - time) + " ms.");
    }

    /**
     *
     */
    private void assignPartitionsStates() {
        long time = System.currentTimeMillis();

        try {
            U.doInParallel(
                cctx.kernalContext().getSystemExecutorService(),
                nonLocalCacheGroupDescriptors(),
                grpDesc -> {
                    CacheGroupContext grpCtx = cctx.cache().cacheGroup(grpDesc.groupId());

                    GridDhtPartitionTopology top = grpCtx != null
                        ? grpCtx.topology()
                        : cctx.exchange().clientTopology(grpDesc.groupId(), events().discoveryCache());

                    if (!CU.isPersistentCache(grpDesc.config(), cctx.gridConfig().getDataStorageConfiguration()))
                        assignPartitionSizes(top);
                    else
                        assignPartitionStates(top);

                    return null;
                }
            );
        }
        catch (IgniteCheckedException e) {
            throw new IgniteException("Failed to assign partition states", e);
        }

        if (log.isInfoEnabled())
            log.info("Partitions assignment performed in " + (System.currentTimeMillis() - time) + " ms.");
    }

    /**
     * @param finishState State.
     * @param msg Request.
     * @param nodeId Node ID.
     */
    private void sendAllPartitionsToNode(FinishState finishState, GridDhtPartitionsSingleMessage msg, UUID nodeId) {
        ClusterNode node = cctx.node(nodeId);

        if (node == null) {
            if (log.isDebugEnabled())
                log.debug("Failed to send partitions, node failed: " + nodeId);

            return;
        }

        GridDhtPartitionsFullMessage fullMsg = finishState.msg.copy();

        Collection<Integer> affReq = msg.cacheGroupsAffinityRequest();

        if (affReq != null) {
            Map<Integer, CacheGroupAffinityMessage> aff = CacheGroupAffinityMessage.createAffinityMessages(
                cctx,
                finishState.resTopVer,
                affReq,
                null);

            fullMsg.joinedNodeAffinity(aff);
        }

        if (!fullMsg.exchangeId().equals(msg.exchangeId())) {
            fullMsg = fullMsg.copy();

            fullMsg.exchangeId(msg.exchangeId());
        }

        try {
            cctx.io().send(node, fullMsg, SYSTEM_POOL);

            if (log.isTraceEnabled()) {
                log.trace("Full message was sent to node: " +
                    node +
                    ", fullMsg: " + fullMsg
                );
            }
        }
        catch (ClusterTopologyCheckedException e) {
            if (log.isDebugEnabled())
                log.debug("Failed to send partitions, node failed: " + node);
        }
        catch (IgniteCheckedException e) {
            U.error(log, "Failed to send partitions [node=" + node + ']', e);
        }
    }

    /**
     * @param node Sender node.
     * @param msg Full partition info.
     */
    public void onReceiveFullMessage(final ClusterNode node, final GridDhtPartitionsFullMessage msg) {
        assert msg != null;
        assert msg.exchangeId() != null : msg;
        assert !node.isDaemon() : node;

        initFut.listen(new CI1<IgniteInternalFuture<Boolean>>() {
            @Override public void apply(IgniteInternalFuture<Boolean> f) {
                try {
                    if (!f.get())
                        return;
                }
                catch (IgniteCheckedException e) {
                    U.error(log, "Failed to initialize exchange future: " + this, e);

                    return;
                }

                processFullMessage(true, node, msg);
            }
        });
    }

    /**
     * @param node Sender node.
     * @param msg Message with full partition info.
     */
    public void onReceivePartitionRequest(final ClusterNode node, final GridDhtPartitionsSingleRequest msg) {
        assert !cctx.kernalContext().clientNode() || msg.restoreState();
        assert !node.isDaemon() && !node.isClient() : node;

        initFut.listen(new CI1<IgniteInternalFuture<Boolean>>() {
            @Override public void apply(IgniteInternalFuture<Boolean> fut) {
                processSinglePartitionRequest(node, msg);
            }
        });
    }

    /**
     * @param node Sender node.
     * @param msg Message.
     */
    private void processSinglePartitionRequest(ClusterNode node, GridDhtPartitionsSingleRequest msg) {
        FinishState finishState0 = null;

        synchronized (mux) {
            if (crd == null) {
                if (log.isInfoEnabled())
                    log.info("Ignore partitions request, no coordinator [node=" + node.id() + ']');

                return;
            }

            switch (state) {
                case DONE: {
                    assert finishState != null;

                    if (node.id().equals(finishState.crdId)) {
                        if (log.isInfoEnabled())
                            log.info("Ignore partitions request, finished exchange with this coordinator: " + msg);

                        return;
                    }

                    finishState0 = finishState;

                    break;
                }

                case CRD:
                case BECOME_CRD: {
                    if (log.isInfoEnabled())
                        log.info("Ignore partitions request, node is coordinator: " + msg);

                    return;
                }

                case CLIENT:
                case SRV: {
                    if (!cctx.discovery().alive(node)) {
                        if (log.isInfoEnabled())
                            log.info("Ignore partitions request, node is not alive [node=" + node.id() + ']');

                        return;
                    }

                    if (msg.restoreState()) {
                        if (!node.equals(crd)) {
                            if (node.order() > crd.order()) {
                                if (log.isInfoEnabled()) {
                                    log.info("Received partitions request, change coordinator [oldCrd=" + crd.id() +
                                        ", newCrd=" + node.id() + ']');
                                }

                                crd = node; // Do not allow to process FullMessage from old coordinator.
                            }
                            else {
                                if (log.isInfoEnabled()) {
                                    log.info("Ignore restore state request, coordinator changed [oldCrd=" + crd.id() +
                                        ", newCrd=" + node.id() + ']');
                                }

                                return;
                            }
                        }
                    }

                    break;
                }

                default:
                    assert false : state;
            }
        }

        if (msg.restoreState()) {
            try {
                assert msg.restoreExchangeId() != null : msg;

                GridDhtPartitionsSingleMessage res;

                if (dynamicCacheStartExchange() && exchangeLocE != null) {
                    res = new GridDhtPartitionsSingleMessage(msg.restoreExchangeId(),
                        cctx.kernalContext().clientNode(),
                        cctx.versions().last(),
                        true);

                    res.setError(exchangeLocE);
                }
                else {
                    res = cctx.exchange().createPartitionsSingleMessage(
                        msg.restoreExchangeId(),
                        cctx.kernalContext().clientNode(),
                        true,
                        node.version().compareToIgnoreTimestamp(PARTIAL_COUNTERS_MAP_SINCE) >= 0,
                        exchActions);

                    if (localJoinExchange() && finishState0 == null)
                        res.cacheGroupsAffinityRequest(exchCtx.groupsAffinityRequestOnJoin());
                }

                res.restoreState(true);

                if (log.isInfoEnabled()) {
                    log.info("Send restore state response [node=" + node.id() +
                        ", exchVer=" + msg.restoreExchangeId().topologyVersion() +
                        ", hasState=" + (finishState0 != null) +
                        ", affReq=" + !F.isEmpty(res.cacheGroupsAffinityRequest()) + ']');
                }

                res.finishMessage(finishState0 != null ? finishState0.msg : null);

                cctx.io().send(node, res, SYSTEM_POOL);
            }
            catch (ClusterTopologyCheckedException ignored) {
                if (log.isDebugEnabled())
                    log.debug("Node left during partition exchange [nodeId=" + node.id() + ", exchId=" + exchId + ']');
            }
            catch (IgniteCheckedException e) {
                U.error(log, "Failed to send partitions message [node=" + node + ", msg=" + msg + ']', e);
            }

            return;
        }

        try {
            sendLocalPartitions(node);
        }
        catch (IgniteCheckedException e) {
            U.error(log, "Failed to send message to coordinator: " + e);
        }
    }

    /**
     * @param checkCrd If {@code true} checks that local node is exchange coordinator.
     * @param node Sender node.
     * @param msg Message.
     */
    private void processFullMessage(boolean checkCrd, ClusterNode node, GridDhtPartitionsFullMessage msg) {
        try {
            assert exchId.equals(msg.exchangeId()) : msg;
            assert msg.lastVersion() != null : msg;

            if (checkCrd) {
                assert node != null;

                synchronized (mux) {
                    if (crd == null) {
                        if (log.isInfoEnabled())
                            log.info("Ignore full message, all server nodes left: " + msg);

                        return;
                    }

                    switch (state) {
                        case CRD:
                        case BECOME_CRD: {
                            if (log.isInfoEnabled())
                                log.info("Ignore full message, node is coordinator: " + msg);

                            return;
                        }

                        case DONE: {
                            if (log.isInfoEnabled())
                                log.info("Ignore full message, future is done: " + msg);

                            return;
                        }

                        case SRV:
                        case CLIENT: {
                            if (!crd.equals(node)) {
                                if (log.isInfoEnabled()) {
                                    log.info("Received full message from non-coordinator [node=" + node.id() +
                                        ", nodeOrder=" + node.order() +
                                        ", crd=" + crd.id() +
                                        ", crdOrder=" + crd.order() + ']');
                                }

                                if (node.order() > crd.order())
                                    fullMsgs.put(node, msg);

                                return;
                            }
                            else {
                                if (!F.isEmpty(msg.getErrorsMap())) {
                                    Exception e = msg.getErrorsMap().get(cctx.localNodeId());

                                    if (e instanceof IgniteNeedReconnectException) {
                                        onDone(e);

                                        return;
                                    }
                                }

                                AffinityTopologyVersion resVer = msg.resultTopologyVersion() != null ? msg.resultTopologyVersion() : initialVersion();

                                if (log.isInfoEnabled()) {
                                    log.info("Received full message, will finish exchange [node=" + node.id() +
                                        ", resVer=" + resVer + ']');
                                }

                                finishState = new FinishState(crd.id(), resVer, msg);

                                state = ExchangeLocalState.DONE;

                                break;
                            }
                        }
                    }
                }
            }
            else
                assert node == null : node;

            AffinityTopologyVersion resTopVer = initialVersion();

            long time = System.currentTimeMillis();

            if (exchCtx.mergeExchanges()) {
                if (msg.resultTopologyVersion() != null && !initialVersion().equals(msg.resultTopologyVersion())) {
                    if (log.isInfoEnabled()) {
                        log.info("Received full message, need merge [curFut=" + initialVersion() +
                            ", resVer=" + msg.resultTopologyVersion() + ']');
                    }

                    resTopVer = msg.resultTopologyVersion();

                    if (cctx.exchange().mergeExchanges(this, msg)) {
                        assert cctx.kernalContext().isStopping();

                        return; // Node is stopping, no need to further process exchange.
                    }

                    assert resTopVer.equals(exchCtx.events().topologyVersion()) :  "Unexpected result version [" +
                        "msgVer=" + resTopVer +
                        ", locVer=" + exchCtx.events().topologyVersion() + ']';
                }

                exchCtx.events().processEvents(this);

                if (localJoinExchange())
                    cctx.affinity().onLocalJoin(this, msg, resTopVer);
                else {
                    if (exchCtx.events().hasServerLeft())
                        cctx.affinity().applyAffinityFromFullMessage(this, msg);
                    else
                        cctx.affinity().onServerJoinWithExchangeMergeProtocol(this, false);

                    for (CacheGroupContext grp : cctx.cache().cacheGroups()) {
                        if (grp.isLocal() || cacheGroupStopping(grp.groupId()))
                            continue;

                        grp.topology().beforeExchange(this, true, false);
                    }
                }
            }
            else if (localJoinExchange() && !exchCtx.fetchAffinityOnJoin())
                cctx.affinity().onLocalJoin(this, msg, resTopVer);
            else if (forceAffReassignment)
                cctx.affinity().applyAffinityFromFullMessage(this, msg);

            if (log.isInfoEnabled())
                log.info("Affinity changes applied in " + (System.currentTimeMillis() - time) + " ms.");

            if (dynamicCacheStartExchange() && !F.isEmpty(exchangeGlobalExceptions)) {
                assert cctx.localNode().isClient();

                // TODO: https://issues.apache.org/jira/browse/IGNITE-8796
                // The current exchange has been successfully completed on all server nodes,
                // but has failed on that client node for some reason.
                // It looks like that we need to rollback dynamically started caches on the client node,
                // complete DynamicCacheStartFutures (if they are registered) with the cause of that failure
                // and complete current exchange without errors.

                onDone(exchangeLocE);

                return;
            }

            updatePartitionFullMap(resTopVer, msg);

            if (stateChangeExchange() && !F.isEmpty(msg.getErrorsMap()))
                cctx.kernalContext().state().onStateChangeError(msg.getErrorsMap(), exchActions.stateChangeRequest());

            onDone(resTopVer, null);
        }
        catch (IgniteCheckedException e) {
            onDone(e);
        }
    }

    /**
     * Updates partition map in all caches.
     *
     * @param resTopVer Result topology version.
     * @param msg Partitions full messages.
     */
    private void updatePartitionFullMap(AffinityTopologyVersion resTopVer, GridDhtPartitionsFullMessage msg) {
        cctx.versions().onExchange(msg.lastVersion().order());

        assert partHistSuppliers.isEmpty();

        partHistSuppliers.putAll(msg.partitionHistorySuppliers());

        long time = System.currentTimeMillis();

        int parallelismLvl = cctx.kernalContext().config().getSystemThreadPoolSize();

        // Reserve at least 2 threads for system operations.
        parallelismLvl = Math.max(1, parallelismLvl - 2);

        try {
            doInParallel(
                parallelismLvl,
                cctx.kernalContext().getSystemExecutorService(),
                msg.partitions().keySet(), grpId -> {
                    CacheGroupContext grp = cctx.cache().cacheGroup(grpId);

                    if (grp != null) {
                        CachePartitionFullCountersMap cntrMap = msg.partitionUpdateCounters(grpId,
                            grp.topology().partitions());

                        grp.topology().update(resTopVer,
                            msg.partitions().get(grpId),
                            cntrMap,
                            msg.partsToReload(cctx.localNodeId(), grpId),
                            msg.partitionSizes(grpId),
                            null);
                    }
                    else {
                        ClusterNode oldest = cctx.discovery().oldestAliveServerNode(AffinityTopologyVersion.NONE);

                        if (oldest != null && oldest.isLocal()) {
                            GridDhtPartitionTopology top = cctx.exchange().clientTopology(grpId, events().discoveryCache());

                            CachePartitionFullCountersMap cntrMap = msg.partitionUpdateCounters(grpId,
                                top.partitions());

                            top.update(resTopVer,
                                msg.partitions().get(grpId),
                                cntrMap,
                                Collections.emptySet(),
                                null,
                                null);
                        }
                    }

                    return null;
                });
        }
        catch (IgniteCheckedException e) {
            throw new IgniteException(e);
        }

        partitionsReceived = true;

        if (log.isInfoEnabled())
            log.info("Full map updating for " + msg.partitions().size()
                + " groups performed in " + (System.currentTimeMillis() - time) + " ms.");
    }

    /**
     * Updates partition map in all caches.
     *
     * @param nodeId Node message received from.
     * @param msg Partitions single message.
     */
    private void updatePartitionSingleMap(UUID nodeId, GridDhtPartitionsSingleMessage msg) {
        msgs.put(nodeId, msg);

        for (Map.Entry<Integer, GridDhtPartitionMap> entry : msg.partitions().entrySet()) {
            Integer grpId = entry.getKey();
            CacheGroupContext grp = cctx.cache().cacheGroup(grpId);

            GridDhtPartitionTopology top = grp != null ? grp.topology() :
                cctx.exchange().clientTopology(grpId, events().discoveryCache());

            top.update(exchId, entry.getValue(), false);
        }
    }

    /**
     * Cache change failure message callback, processed from the discovery thread.
     *
     * @param node Message sender node.
     * @param msg Failure message.
     */
    public void onDynamicCacheChangeFail(final ClusterNode node, final DynamicCacheChangeFailureMessage msg) {
        assert exchId.equals(msg.exchangeId()) : msg;
        assert firstDiscoEvt.type() == EVT_DISCOVERY_CUSTOM_EVT && dynamicCacheStartExchange();

        final ExchangeActions actions = exchangeActions();

        onDiscoveryEvent(new IgniteRunnable() {
            @Override public void run() {
                // The rollbackExchange() method has to wait for checkpoint.
                // That operation is time consumed, and therefore it should be executed outside the discovery thread.
                cctx.kernalContext().getSystemExecutorService().submit(new Runnable() {
                    @Override public void run() {
                        if (isDone() || !enterBusy())
                            return;

                        try {
                            assert msg.error() != null: msg;

                            // Try to revert all the changes that were done during initialization phase
                            cctx.affinity().forceCloseCaches(
                                GridDhtPartitionsExchangeFuture.this,
                                crd.isLocal(),
                                msg.exchangeActions()
                            );

                            synchronized (mux) {
                                finishState = new FinishState(crd.id(), initialVersion(), null);

                                state = ExchangeLocalState.DONE;
                            }

                            if (actions != null)
                                actions.completeRequestFutures(cctx, msg.error());

                            onDone(exchId.topologyVersion());
                        }
                        catch (Throwable e) {
                            onDone(e);
                        }
                        finally {
                            leaveBusy();
                        }
                    }
                });
            }
        });
    }

    /**
     * Affinity change message callback, processed from the same thread as {@link #onNodeLeft}.
     *
     * @param node Message sender node.
     * @param msg Message.
     */
    public void onAffinityChangeMessage(final ClusterNode node, final CacheAffinityChangeMessage msg) {
        assert exchId.equals(msg.exchangeId()) : msg;

        onDiscoveryEvent(new IgniteRunnable() {
            @Override public void run() {
                if (isDone() || !enterBusy())
                    return;

                try {
                    assert centralizedAff;

                    if (crd.equals(node)) {
                        AffinityTopologyVersion resTopVer = initialVersion();

                        cctx.affinity().onExchangeChangeAffinityMessage(GridDhtPartitionsExchangeFuture.this,
                            crd.isLocal(),
                            msg);

                        IgniteCheckedException err = !F.isEmpty(msg.partitionsMessage().getErrorsMap()) ?
                            new IgniteCheckedException("Cluster state change failed.") : null;

                        if (!crd.isLocal()) {
                            GridDhtPartitionsFullMessage partsMsg = msg.partitionsMessage();

                            assert partsMsg != null : msg;
                            assert partsMsg.lastVersion() != null : partsMsg;

                            updatePartitionFullMap(resTopVer, partsMsg);

                            if (exchActions != null && exchActions.stateChangeRequest() != null && err != null)
                                cctx.kernalContext().state().onStateChangeError(msg.partitionsMessage().getErrorsMap(), exchActions.stateChangeRequest());
                        }

                        onDone(resTopVer, err);
                    }
                    else {
                        if (log.isDebugEnabled()) {
                            log.debug("Ignore affinity change message, coordinator changed [node=" + node.id() +
                                ", crd=" + crd.id() +
                                ", msg=" + msg +
                                ']');
                        }
                    }
                }
                finally {
                    leaveBusy();
                }
            }
        });
    }

    /**
     * @param c Closure.
     */
    private void onDiscoveryEvent(IgniteRunnable c) {
        synchronized (discoEvts) {
            if (!init) {
                discoEvts.add(c);

                return;
            }

            assert discoEvts.isEmpty() : discoEvts;
        }

        c.run();
    }

    /**
     * Moves exchange future to state 'init done' using {@link #initFut}.
     */
    private void initDone() {
        while (!isDone()) {
            List<IgniteRunnable> evts;

            synchronized (discoEvts) {
                if (discoEvts.isEmpty()) {
                    init = true;

                    break;
                }

                evts = new ArrayList<>(discoEvts);

                discoEvts.clear();
            }

            for (IgniteRunnable c : evts)
                c.run();
        }

        initFut.onDone(true);
    }

    /**
     *
     */
    private void onAllServersLeft() {
        assert cctx.kernalContext().clientNode() : cctx.localNode();

        List<ClusterNode> empty = Collections.emptyList();

        for (CacheGroupContext grp : cctx.cache().cacheGroups()) {
            List<List<ClusterNode>> affAssignment = new ArrayList<>(grp.affinity().partitions());

            for (int i = 0; i < grp.affinity().partitions(); i++)
                affAssignment.add(empty);

            grp.affinity().idealAssignment(affAssignment);

            grp.affinity().initialize(initialVersion(), affAssignment);

            cctx.exchange().exchangerUpdateHeartbeat();
        }
    }

    /**
     * Node left callback, processed from the same thread as {@link #onAffinityChangeMessage}.
     *
     * @param node Left node.
     */
    public void onNodeLeft(final ClusterNode node) {
        if (isDone() || !enterBusy())
            return;

        cctx.mvcc().removeExplicitNodeLocks(node.id(), initialVersion());

        try {
            onDiscoveryEvent(new IgniteRunnable() {
                @Override public void run() {
                    if (isDone() || !enterBusy())
                        return;

                    try {
                        boolean crdChanged = false;
                        boolean allReceived = false;

                        ClusterNode crd0;

                        events().discoveryCache().updateAlives(node);

                        InitNewCoordinatorFuture newCrdFut0;

                        synchronized (mux) {
                            newCrdFut0 = newCrdFut;
                        }

                        if (newCrdFut0 != null)
                            newCrdFut0.onNodeLeft(node.id());

                        synchronized (mux) {
                            if (!srvNodes.remove(node))
                                return;

                            boolean rmvd = remaining.remove(node.id());

                            if (!rmvd) {
                                if (mergedJoinExchMsgs != null && mergedJoinExchMsgs.containsKey(node.id())) {
                                    if (mergedJoinExchMsgs.get(node.id()) == null) {
                                        mergedJoinExchMsgs.remove(node.id());

                                        rmvd = true;
                                    }
                                }
                            }

                            if (node.equals(crd)) {
                                crdChanged = true;

                                crd = !srvNodes.isEmpty() ? srvNodes.get(0) : null;
                            }

                            switch (state) {
                                case DONE:
                                    return;

                                case CRD:
                                    allReceived = rmvd && (remaining.isEmpty() && F.isEmpty(mergedJoinExchMsgs));

                                    break;

                                case SRV:
                                    assert crd != null;

                                    if (crdChanged && crd.isLocal()) {
                                        state = ExchangeLocalState.BECOME_CRD;

                                        newCrdFut = new InitNewCoordinatorFuture(cctx);
                                    }

                                    break;
                            }

                            crd0 = crd;

                            if (crd0 == null)
                                finishState = new FinishState(null, initialVersion(), null);
                        }

                        if (crd0 == null) {
                            onAllServersLeft();

                            onDone(initialVersion());

                            return;
                        }

                        if (crd0.isLocal()) {
                            if (stateChangeExchange() && exchangeLocE != null)
                                exchangeGlobalExceptions.put(crd0.id(), exchangeLocE);

                            if (crdChanged) {
                                if (log.isInfoEnabled()) {
                                    log.info("Coordinator failed, node is new coordinator [ver=" + initialVersion() +
                                        ", prev=" + node.id() + ']');
                                }

                                assert newCrdFut != null;

                                cctx.kernalContext().closure().callLocal(new Callable<Void>() {
                                    @Override public Void call() throws Exception {
                                        newCrdFut.init(GridDhtPartitionsExchangeFuture.this);

                                        newCrdFut.listen(new CI1<IgniteInternalFuture>() {
                                            @Override public void apply(IgniteInternalFuture fut) {
                                                if (isDone())
                                                    return;

                                                Lock lock = cctx.io().readLock();

                                                if (lock == null)
                                                    return;

                                                try {
                                                    onBecomeCoordinator((InitNewCoordinatorFuture) fut);
                                                }
                                                finally {
                                                    lock.unlock();
                                                }
                                            }
                                        });

                                        return null;
                                    }
                                }, GridIoPolicy.SYSTEM_POOL);

                                return;
                            }

                            if (allReceived) {
                                cctx.kernalContext().getSystemExecutorService().submit(new Runnable() {
                                    @Override public void run() {
                                        awaitSingleMapUpdates();

                                        onAllReceived(null);
                                    }
                                });
                            }
                        }
                        else {
                            if (crdChanged) {
                                for (Map.Entry<ClusterNode, GridDhtPartitionsFullMessage> m : fullMsgs.entrySet()) {
                                    if (crd0.equals(m.getKey())) {
                                        if (log.isInfoEnabled()) {
                                            log.info("Coordinator changed, process pending full message [" +
                                                "ver=" + initialVersion() +
                                                ", crd=" + node.id() +
                                                ", pendingMsgNode=" + m.getKey() + ']');
                                        }

                                        processFullMessage(true, m.getKey(), m.getValue());

                                        if (isDone())
                                            return;
                                    }
                                }

                                if (log.isInfoEnabled()) {
                                    log.info("Coordinator changed, send partitions to new coordinator [" +
                                        "ver=" + initialVersion() +
                                        ", crd=" + node.id() +
                                        ", newCrd=" + crd0.id() + ']');
                                }

                                final ClusterNode newCrd = crd0;

                                cctx.kernalContext().getSystemExecutorService().submit(new Runnable() {
                                    @Override public void run() {
                                        sendPartitions(newCrd);
                                    }
                                });
                            }
                        }
                    }
                    catch (IgniteCheckedException e) {
                        if (reconnectOnError(e))
                            onDone(new IgniteNeedReconnectException(cctx.localNode(), e));
                        else
                            U.error(log, "Failed to process node left event: " + e, e);
                    }
                    finally {
                        leaveBusy();
                    }
                }
            });
        }
        finally {
            leaveBusy();
        }
    }

    /**
     * @param newCrdFut Coordinator initialization future.
     */
    private void onBecomeCoordinator(InitNewCoordinatorFuture newCrdFut) {
        boolean allRcvd = false;

        cctx.exchange().onCoordinatorInitialized();

        if (newCrdFut.restoreState()) {
            GridDhtPartitionsFullMessage fullMsg = newCrdFut.fullMessage();

            assert msgs.isEmpty() : msgs;

            if (fullMsg != null) {
                if (log.isInfoEnabled()) {
                    log.info("New coordinator restored state [ver=" + initialVersion() +
                        ", resVer=" + fullMsg.resultTopologyVersion() + ']');
                }

                synchronized (mux) {
                    state = ExchangeLocalState.DONE;

                    finishState = new FinishState(crd.id(), fullMsg.resultTopologyVersion(), fullMsg);
                }

                fullMsg.exchangeId(exchId);

                processFullMessage(false, null, fullMsg);

                Map<ClusterNode, GridDhtPartitionsSingleMessage> msgs = newCrdFut.messages();

                if (!F.isEmpty(msgs)) {
                    Map<Integer, CacheGroupAffinityMessage> joinedNodeAff = null;

                    for (Map.Entry<ClusterNode, GridDhtPartitionsSingleMessage> e : msgs.entrySet()) {
                        this.msgs.put(e.getKey().id(), e.getValue());

                        GridDhtPartitionsSingleMessage msg = e.getValue();

                        Collection<Integer> affReq = msg.cacheGroupsAffinityRequest();

                        if (!F.isEmpty(affReq)) {
                            joinedNodeAff = CacheGroupAffinityMessage.createAffinityMessages(cctx,
                                fullMsg.resultTopologyVersion(),
                                affReq,
                                joinedNodeAff);
                        }
                    }

                    Map<UUID, GridDhtPartitionsSingleMessage> mergedJoins = newCrdFut.mergedJoinExchangeMessages();

                    if (log.isInfoEnabled()) {
                        log.info("New coordinator sends full message [ver=" + initialVersion() +
                            ", resVer=" + fullMsg.resultTopologyVersion() +
                            ", nodes=" + F.nodeIds(msgs.keySet()) +
                            ", mergedJoins=" + (mergedJoins != null ? mergedJoins.keySet() : null) + ']');
                    }

                    sendAllPartitions(fullMsg, msgs.keySet(), mergedJoins, joinedNodeAff);
                }

                return;
            }
            else {
                if (log.isInfoEnabled())
                    log.info("New coordinator restore state finished [ver=" + initialVersion() + ']');

                for (Map.Entry<ClusterNode, GridDhtPartitionsSingleMessage> e : newCrdFut.messages().entrySet()) {
                    GridDhtPartitionsSingleMessage msg = e.getValue();

                    if (!msg.client()) {
                        msgs.put(e.getKey().id(), e.getValue());

                        if (dynamicCacheStartExchange() && msg.getError() != null)
                            exchangeGlobalExceptions.put(e.getKey().id(), msg.getError());

                        updatePartitionSingleMap(e.getKey().id(), msg);
                    }
                }
            }

            allRcvd = true;

            synchronized (mux) {
                remaining.clear(); // Do not process messages.

                assert crd != null && crd.isLocal();

                state = ExchangeLocalState.CRD;

                assert mergedJoinExchMsgs == null;
            }
        }
        else {
            Set<UUID> remaining0 = null;

            synchronized (mux) {
                assert crd != null && crd.isLocal();

                state = ExchangeLocalState.CRD;

                assert mergedJoinExchMsgs == null;

                if (log.isInfoEnabled()) {
                    log.info("New coordinator initialization finished [ver=" + initialVersion() +
                        ", remaining=" + remaining + ']');
                }

                if (!remaining.isEmpty())
                    remaining0 = new HashSet<>(remaining);
            }

            if (remaining0 != null) {
                // It is possible that some nodes finished exchange with previous coordinator.
                GridDhtPartitionsSingleRequest req = new GridDhtPartitionsSingleRequest(exchId);

                for (UUID nodeId : remaining0) {
                    try {
                        if (!pendingSingleMsgs.containsKey(nodeId)) {
                            if (log.isInfoEnabled()) {
                                log.info("New coordinator sends request [ver=" + initialVersion() +
                                    ", node=" + nodeId + ']');
                            }

                            cctx.io().send(nodeId, req, SYSTEM_POOL);
                        }
                    }
                    catch (ClusterTopologyCheckedException ignored) {
                        if (log.isDebugEnabled())
                            log.debug("Node left during partition exchange [nodeId=" + nodeId +
                                ", exchId=" + exchId + ']');
                    }
                    catch (IgniteCheckedException e) {
                        U.error(log, "Failed to request partitions from node: " + nodeId, e);
                    }
                }

                for (Map.Entry<UUID, GridDhtPartitionsSingleMessage> m : pendingSingleMsgs.entrySet()) {
                    if (log.isInfoEnabled()) {
                        log.info("New coordinator process pending message [ver=" + initialVersion() +
                            ", node=" + m.getKey() + ']');
                    }

                    processSingleMessage(m.getKey(), m.getValue());
                }
            }
        }

        if (allRcvd) {
            awaitSingleMapUpdates();

            onAllReceived(newCrdFut.messages().keySet());
        }
    }

    /**
     * @param e Exception.
     * @return {@code True} if local node should try reconnect in case of error.
     */
    public boolean reconnectOnError(Throwable e) {
        return (e instanceof IgniteNeedReconnectException
            || X.hasCause(e, IOException.class, IgniteClientDisconnectedCheckedException.class))
            && cctx.discovery().reconnectSupported();
    }

    /**
     * @return {@code True} If partition changes triggered by receiving Single/Full messages are not finished yet.
     */
    public boolean partitionChangesInProgress() {
        ClusterNode crd0 = crd;

        if (crd0 == null)
            return false;

        return crd0.equals(cctx.localNode()) ? !partitionsSent : !partitionsReceived;
    }

    /**
     * Add or merge updates received from coordinator while exchange in progress.
     *
     * @param fullMsg Full message with exchangeId = null.
     * @return {@code True} if message should be ignored and processed after exchange is done.
     */
    public synchronized boolean addOrMergeDelayedFullMessage(ClusterNode node, GridDhtPartitionsFullMessage fullMsg) {
        assert fullMsg.exchangeId() == null : fullMsg.exchangeId();

        if (isDone())
            return false;

        GridDhtPartitionsFullMessage prev = delayedLatestMsg;

        if (prev == null) {
            delayedLatestMsg = fullMsg;

            listen(f -> {
                GridDhtPartitionsFullMessage msg;

                synchronized (this) {
                    msg = delayedLatestMsg;

                    delayedLatestMsg = null;
                }

                if (msg != null)
                    cctx.exchange().processFullPartitionUpdate(node, msg);
            });
        }
        else
            delayedLatestMsg.merge(fullMsg, cctx.discovery());

        return true;
    }

    /** {@inheritDoc} */
    @Override public int compareTo(GridDhtPartitionsExchangeFuture fut) {
        return exchId.compareTo(fut.exchId);
    }

    /** {@inheritDoc} */
    @Override public boolean equals(Object o) {
        if (this == o)
            return true;

        if (o == null || o.getClass() != getClass())
            return false;

        GridDhtPartitionsExchangeFuture fut = (GridDhtPartitionsExchangeFuture)o;

        return exchId.equals(fut.exchId);
    }

    /** {@inheritDoc} */
    @Override public int hashCode() {
        return exchId.hashCode();
    }

    /** {@inheritDoc} */
    @Override public void addDiagnosticRequest(IgniteDiagnosticPrepareContext diagCtx) {
        if (!isDone()) {
            ClusterNode crd;
            Set<UUID> remaining;

            synchronized (mux) {
                crd = this.crd;
                remaining = new HashSet<>(this.remaining);
            }

            if (crd != null) {
                if (!crd.isLocal()) {
                    diagCtx.exchangeInfo(crd.id(), initialVersion(), "Exchange future waiting for coordinator " +
                        "response [crd=" + crd.id() + ", topVer=" + initialVersion() + ']');
                }
                else if (!remaining.isEmpty()){
                    UUID nodeId = remaining.iterator().next();

                    diagCtx.exchangeInfo(nodeId, initialVersion(), "Exchange future on coordinator waiting for " +
                        "server response [node=" + nodeId + ", topVer=" + initialVersion() + ']');
                }
            }
        }
    }

    /**
     * @return Short information string.
     */
    public String shortInfo() {
        return "GridDhtPartitionsExchangeFuture [topVer=" + initialVersion() +
            ", evt=" + (firstDiscoEvt != null ? IgniteUtils.gridEventName(firstDiscoEvt.type()) : -1) +
            ", evtNode=" + (firstDiscoEvt != null ? firstDiscoEvt.eventNode() : null) +
            ", done=" + isDone() + ']';
    }

    /** {@inheritDoc} */
    @Override public String toString() {
        Set<UUID> remaining;

        synchronized (mux) {
            remaining = new HashSet<>(this.remaining);
        }

        return S.toString(GridDhtPartitionsExchangeFuture.class, this,
            "evtLatch", evtLatch == null ? "null" : evtLatch.getCount(),
            "remaining", remaining,
            "super", super.toString());
    }

    /**
     *
     */
    private static class CounterWithNodes {
        /** */
        private final long cnt;

        /** */
        private final long size;

        /** */
        private final Set<UUID> nodes = new HashSet<>();

        /**
         * @param cnt Count.
         * @param firstNode Node ID.
         */
        private CounterWithNodes(long cnt, @Nullable Long size, UUID firstNode) {
            this.cnt = cnt;
            this.size = size != null ? size : 0;

            nodes.add(firstNode);
        }

        /** {@inheritDoc} */
        @Override public String toString() {
            return S.toString(CounterWithNodes.class, this);
        }
    }

    /**
     * @param step Exponent coefficient.
     * @param timeout Base timeout.
     * @return Time to wait before next debug dump.
     */
    public static long nextDumpTimeout(int step, long timeout) {
        long limit = getLong(IGNITE_LONG_OPERATIONS_DUMP_TIMEOUT_LIMIT, 30 * 60_000);

        if (limit <= 0)
            limit = 30 * 60_000;

        assert step >= 0 : step;

        long dumpFactor = Math.round(Math.pow(2, step));

        long nextTimeout = timeout * dumpFactor;

        if (nextTimeout <= 0)
            return limit;

        return nextTimeout <= limit ? nextTimeout : limit;
    }

    /**
     *
     */
    private static class FinishState {
        /** */
        private final UUID crdId;

        /** */
        private final AffinityTopologyVersion resTopVer;

        /** */
        private final GridDhtPartitionsFullMessage msg;

        /**
         * @param crdId Coordinator node.
         * @param resTopVer Result version.
         * @param msg Result message.
         */
        FinishState(UUID crdId, AffinityTopologyVersion resTopVer, GridDhtPartitionsFullMessage msg) {
            this.crdId = crdId;
            this.resTopVer = resTopVer;
            this.msg = msg;
        }
    }

    /**
     *
     */
    private enum ExchangeLocalState {
        /** Local node is coordinator. */
        CRD,

        /** Local node is non-coordinator server. */
        SRV,

        /** Local node is client node. */
        CLIENT,

        /**
         * Previous coordinator failed before exchange finished and
         * local performs initialization to become new coordinator.
         */
        BECOME_CRD,

        /** Exchange finished. */
        DONE,

        /** This exchange was merged with another one. */
        MERGED
    }
}<|MERGE_RESOLUTION|>--- conflicted
+++ resolved
@@ -102,7 +102,6 @@
 import org.apache.ignite.internal.util.GridLongList;
 import org.apache.ignite.internal.util.IgniteUtils;
 import org.apache.ignite.internal.util.future.GridFutureAdapter;
-import org.apache.ignite.internal.util.lang.IgniteInClosureX;
 import org.apache.ignite.internal.util.tostring.GridToStringExclude;
 import org.apache.ignite.internal.util.tostring.GridToStringInclude;
 import org.apache.ignite.internal.util.typedef.CI1;
@@ -2209,14 +2208,9 @@
                 }
             }
 
-<<<<<<< HEAD
             for (PartitionsExchangeAware comp : cctx.exchange().exchangeAwareComponents())
                 comp.onDoneAfterTopologyUnlock(this);
 
-            exchActions = null;
-
-=======
->>>>>>> 02456e8b
             if (firstDiscoEvt instanceof DiscoveryCustomEvent)
                 ((DiscoveryCustomEvent)firstDiscoEvt).customMessage(null);
 
