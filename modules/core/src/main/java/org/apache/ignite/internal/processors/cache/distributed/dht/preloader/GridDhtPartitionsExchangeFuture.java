--- conflicted
+++ resolved
@@ -784,16 +784,12 @@
                 }
             }
 
-<<<<<<< HEAD
             exchangeType = exchange;
 
             for (PartitionsExchangeAware comp : cctx.exchange().exchangeAwareComponents())
                 comp.onInitBeforeTopologyLock(this);
 
-            updateTopologies(crd, crdNode, cctx.coordinators().currentCoordinator());
-=======
             updateTopologies(crdNode, cctx.coordinators().currentCoordinator());
->>>>>>> be36d307
 
             switch (exchange) {
                 case ALL: {
