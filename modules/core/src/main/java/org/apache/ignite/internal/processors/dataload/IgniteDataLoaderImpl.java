--- conflicted
+++ resolved
@@ -170,29 +170,18 @@
 
         this.ctx = ctx;
         this.cacheObjProc = ctx.portable();
-<<<<<<< HEAD
-        this.cacheObjCtx = new CacheObjectContext(ctx);
-        this.cacheName = cacheName;
-        this.flushQ = flushQ;
-
-        log = U.logger(ctx, logRef, IgniteDataLoaderImpl.class);
-=======
->>>>>>> bf2b5ac2
 
         ClusterNode node = F.first(ctx.grid().cluster().forCacheNodes(cacheName).nodes());
 
         if (node == null)
             throw new IllegalStateException("Cache doesn't exist: " + cacheName);
 
-<<<<<<< HEAD
-=======
         this.cacheObjCtx = ctx.portable().contextForCache(node, cacheName);
         this.cacheName = cacheName;
         this.flushQ = flushQ;
 
         log = U.logger(ctx, logRef, IgniteDataLoaderImpl.class);
 
->>>>>>> bf2b5ac2
         discoLsnr = new GridLocalEventListener() {
             @Override public void onEvent(Event evt) {
                 assert evt.type() == EVT_NODE_FAILED || evt.type() == EVT_NODE_LEFT;
