/*
 * Licensed to the Apache Software Foundation (ASF) under one or more
 * contributor license agreements.  See the NOTICE file distributed with
 * this work for additional information regarding copyright ownership.
 * The ASF licenses this file to You under the Apache License, Version 2.0
 * (the "License"); you may not use this file except in compliance with
 * the License.  You may obtain a copy of the License at
 *
 *      http://www.apache.org/licenses/LICENSE-2.0
 *
 * Unless required by applicable law or agreed to in writing, software
 * distributed under the License is distributed on an "AS IS" BASIS,
 * WITHOUT WARRANTIES OR CONDITIONS OF ANY KIND, either express or implied.
 * See the License for the specific language governing permissions and
 * limitations under the License.
 */

package org.apache.ignite.internal.processors.cache.persistence.tree.io;

import java.nio.ByteBuffer;
import java.util.ArrayList;
import java.util.List;
import org.apache.ignite.IgniteCheckedException;
import org.apache.ignite.internal.pagemem.PageIdUtils;
import org.apache.ignite.internal.pagemem.PageMemory;
import org.apache.ignite.internal.pagemem.PageUtils;
import org.apache.ignite.internal.pagemem.wal.IgniteWriteAheadLogManager;
import org.apache.ignite.internal.processors.cache.mvcc.txlog.TxLogInnerIO;
import org.apache.ignite.internal.processors.cache.mvcc.txlog.TxLogLeafIO;
import org.apache.ignite.internal.processors.cache.persistence.IndexStorageImpl;
import org.apache.ignite.internal.processors.cache.persistence.freelist.io.PagesListMetaIO;
import org.apache.ignite.internal.processors.cache.persistence.freelist.io.PagesListNodeIO;
import org.apache.ignite.internal.processors.cache.persistence.metastorage.MetastorageTree;
import org.apache.ignite.internal.processors.cache.persistence.tree.util.PageHandler;
import org.apache.ignite.internal.processors.cache.persistence.tree.util.PageLockListener;
import org.apache.ignite.internal.processors.cache.tree.CacheIdAwareDataInnerIO;
import org.apache.ignite.internal.processors.cache.tree.CacheIdAwareDataLeafIO;
import org.apache.ignite.internal.processors.cache.tree.mvcc.data.MvccCacheIdAwareDataInnerIO;
import org.apache.ignite.internal.processors.cache.tree.mvcc.data.MvccCacheIdAwareDataLeafIO;
import org.apache.ignite.internal.processors.cache.tree.CacheIdAwarePendingEntryInnerIO;
import org.apache.ignite.internal.processors.cache.tree.CacheIdAwarePendingEntryLeafIO;
import org.apache.ignite.internal.processors.cache.tree.DataInnerIO;
import org.apache.ignite.internal.processors.cache.tree.DataLeafIO;
import org.apache.ignite.internal.processors.cache.tree.mvcc.data.MvccDataInnerIO;
import org.apache.ignite.internal.processors.cache.tree.mvcc.data.MvccDataLeafIO;
import org.apache.ignite.internal.processors.cache.tree.PendingEntryInnerIO;
import org.apache.ignite.internal.processors.cache.tree.PendingEntryLeafIO;
import org.apache.ignite.internal.util.GridStringBuilder;

/**
 * Base format for all the page types.
 *
 * Checklist for page IO implementations and usage (The Rules):
 *
 * 1. IO should not have any `public static` methods.
 *    We have versioned IOs and any static method will mean that it have to always work in backward
 *    compatible way between all the IO versions. The base class {@link PageIO} has
 *    static methods (like {@code {@link #getPageId(long)}}) intentionally:
 *    this base format can not be changed between versions.
 *
 * 2. IO must correctly override {@link #initNewPage(long, long, int)} method and call super.
 *    We have logic that relies on this behavior.
 *
 * 3. Page IO type ID constant must be declared in this class to have a list of all the
 *    existing IO types in a single place.
 *
 * 4. IO must be added to {@link #getBPlusIO(int, int)} or to {@link #getPageIO(int, int)}.
 *
 * 5. Always keep in mind that IOs are versioned and their format can change from version
 *    to version. In this respect it is a good practice to avoid exposing details
 *    of IO internal format on it's API. The API should be minimalistic and abstract, so that
 *    internal format in future IO version can be completely changed without any changes
 *    to the API of this page IO.
 *
 * 6. Page IO API should not have any version dependent semantics and should not change API
 *    semantics in newer versions.
 *
 * 7. It is almost always preferable to read or write (especially write) page contents using
 *    static methods on {@link PageHandler}. To just initialize new page use
 *    {@link PageHandler#initPage(PageMemory, int, long, PageIO, IgniteWriteAheadLogManager, PageLockListener)}
 *    method with needed IO instance.
 */
public abstract class PageIO {
    /** */
    private static BPlusInnerIO<?> innerTestIO;

    /** */
    private static BPlusLeafIO<?> leafTestIO;

    /** */
    private static IOVersions<? extends BPlusInnerIO<?>> h2InnerIOs;

    /** */
    private static IOVersions<? extends BPlusLeafIO<?>> h2LeafIOs;

    /** */
    private static IOVersions<? extends BPlusInnerIO<?>> h2MvccInnerIOs;

    /** */
    private static IOVersions<? extends BPlusLeafIO<?>> h2MvccLeafIOs;

    /** Maximum payload size. */
    public static final short MAX_PAYLOAD_SIZE = 2048;

    /** */
    private static List<IOVersions<? extends BPlusInnerIO<?>>> h2ExtraInnerIOs = new ArrayList<>(MAX_PAYLOAD_SIZE);

    /** */
    private static List<IOVersions<? extends BPlusLeafIO<?>>> h2ExtraLeafIOs = new ArrayList<>(MAX_PAYLOAD_SIZE);

    /** */
    private static List<IOVersions<? extends BPlusInnerIO<?>>> h2ExtraMvccInnerIOs = new ArrayList<>(MAX_PAYLOAD_SIZE);

    /** */
    private static List<IOVersions<? extends BPlusLeafIO<?>>> h2ExtraMvccLeafIOs = new ArrayList<>(MAX_PAYLOAD_SIZE);

    /** */
    public static final int TYPE_OFF = 0;

    /** */
    public static final int VER_OFF = TYPE_OFF + 2;

    /** */
    public static final int CRC_OFF = VER_OFF + 2;

    /** */
    public static final int PAGE_ID_OFF = CRC_OFF + 4;

    /** */
    private static final int RESERVED_1_OFF = PAGE_ID_OFF + 8;

    /** */
    private static final int RESERVED_2_OFF = RESERVED_1_OFF + 8;

    /** */
    private static final int RESERVED_3_OFF = RESERVED_2_OFF + 8;

    /** */
    public static final int COMMON_HEADER_END = RESERVED_3_OFF + 8; // 40=type(2)+ver(2)+crc(4)+pageId(8)+reserved(3*8)

    /* All the page types. */

    /** */
    public static final short T_DATA = 1;

    /** */
    public static final short T_BPLUS_META = 2;

    /** */
    public static final short T_H2_REF_LEAF = 3;

    /** */
    public static final short T_H2_REF_INNER = 4;

    /** */
    public static final short T_DATA_REF_INNER = 5;

    /** */
    public static final short T_DATA_REF_LEAF = 6;

    /** */
    public static final short T_METASTORE_INNER = 7;

    /** */
    public static final short T_METASTORE_LEAF = 8;

    /** */
    public static final short T_PENDING_REF_INNER = 9;

    /** */
    public static final short T_PENDING_REF_LEAF = 10;

    /** */
    public static final short T_META = 11;

    /** */
    public static final short T_PAGE_LIST_META = 12;

    /** */
    public static final short T_PAGE_LIST_NODE = 13;

    /** */
    public static final short T_PART_META = 14;

    /** */
    public static final short T_PAGE_UPDATE_TRACKING = 15;

    /** */
    public static final short T_CACHE_ID_AWARE_DATA_REF_INNER = 16;

    /** */
    public static final short T_CACHE_ID_AWARE_DATA_REF_LEAF = 17;

    /** */
    public static final short T_CACHE_ID_AWARE_PENDING_REF_INNER = 18;

    /** */
    public static final short T_CACHE_ID_AWARE_PENDING_REF_LEAF = 19;

    /** */
    public static final short T_PART_CNTRS = 20;

    /** */
    public static final short T_DATA_METASTORAGE = 21;

    /** */
    public static final short T_DATA_REF_METASTORAGE_INNER = 22;

    /** */
    public static final short T_DATA_REF_METASTORAGE_LEAF = 23;

<<<<<<< HEAD
    /** */
    public static final short T_DATA_REF_MVCC_INNER = 24;

    /** */
    public static final short T_DATA_REF_MVCC_LEAF = 25;

    /** */
    public static final short T_CACHE_ID_DATA_REF_MVCC_INNER = 26;

    /** */
    public static final short T_CACHE_ID_DATA_REF_MVCC_LEAF = 27;

    /** */
    public static final short T_H2_MVCC_REF_LEAF = 28;

    /** */
    public static final short T_H2_MVCC_REF_INNER = 29;

    /** */
    public static final short T_TX_LOG_LEAF = 30;

    /** */
    public static final short T_TX_LOG_INNER = 31;

=======
>>>>>>> ebd669e4
    /** Index for payload == 1. */
    public static final short T_H2_EX_REF_LEAF_START = 10_000;

    /** */
    public static final short T_H2_EX_REF_LEAF_END = T_H2_EX_REF_LEAF_START + MAX_PAYLOAD_SIZE - 1;

    /** */
    public static final short T_H2_EX_REF_INNER_START = 20_000;

    /** */
    public static final short T_H2_EX_REF_INNER_END = T_H2_EX_REF_INNER_START + MAX_PAYLOAD_SIZE - 1;

    /** */
    public static final short T_H2_EX_REF_MVCC_LEAF_START = 23_000;

    /** */
    public static final short T_H2_EX_REF_MVCC_LEAF_END = T_H2_EX_REF_MVCC_LEAF_START + MAX_PAYLOAD_SIZE - 1;

    /** */
    public static final short T_H2_EX_REF_MVCC_INNER_START = 26_000;

    /** */
    public static final short T_H2_EX_REF_MVCC_INNER_END = T_H2_EX_REF_MVCC_INNER_START + MAX_PAYLOAD_SIZE - 1;

    /** */
    private final int ver;

    /** */
    private final int type;

    /**
     * @param type Page type.
     * @param ver Page format version.
     */
    protected PageIO(int type, int ver) {
        assert ver > 0 && ver < 65535 : ver;
        assert type > 0 && type < 65535 : type;

        this.type = type;
        this.ver = ver;
    }

    /**
     * @param buf Buffer.
     * @return Page type.
     */
    public static int getType(ByteBuffer buf) {
        return buf.getShort(TYPE_OFF) & 0xFFFF;
    }

    /**
     * @param pageAddr Page addres.
     * @return Page type.
     */
    public static int getType(long pageAddr) {
        return PageUtils.getShort(pageAddr, TYPE_OFF) & 0xFFFF;
    }

    /**
     * @param pageAddr Page address.
     * @param type Type.
     */
    public static void setType(long pageAddr, int type) {
        PageUtils.putShort(pageAddr, TYPE_OFF, (short)type);

        assert getType(pageAddr) == type : getType(pageAddr);
    }

    /**
     * @param buf Buffer.
     * @return Version.
     */
    public static int getVersion(ByteBuffer buf) {
        return buf.getShort(VER_OFF) & 0xFFFF;
    }

    /**
     * @param pageAddr Page address.
     * @return Version.
     */
    public static int getVersion(long pageAddr) {
        return PageUtils.getShort(pageAddr, VER_OFF) & 0xFFFF;
    }

    /**
     * @param pageAddr Page address.
     * @param ver Version.
     */
    protected static void setVersion(long pageAddr, int ver) {
        PageUtils.putShort(pageAddr, VER_OFF, (short)ver);

        assert getVersion(pageAddr) == ver;
    }

    /**
     * @param buf Buffer.
     * @return Page ID.
     */
    public static long getPageId(ByteBuffer buf) {
        return buf.getLong(PAGE_ID_OFF);
    }

    /**
     * @param pageAddr Page address.
     * @return Page ID.
     */
    public static long getPageId(long pageAddr) {
        return PageUtils.getLong(pageAddr, PAGE_ID_OFF);
    }

    /**
     * @param pageAddr Page address.
     * @param pageId Page ID.
     */
    public static void setPageId(long pageAddr, long pageId) {
        PageUtils.putLong(pageAddr, PAGE_ID_OFF, pageId);

        assert getPageId(pageAddr) == pageId;
    }

    /**
     * @param pageAddr Page address.
     * @return Checksum.
     */
    public static int getCrc(long pageAddr) {
        return PageUtils.getInt(pageAddr, CRC_OFF);
    }

    /**
     * @param pageAddr Page address.
     * @param crc Checksum.
     */
    public static void setCrc(long pageAddr, int crc) {
        PageUtils.putInt(pageAddr, CRC_OFF, crc);
    }

    /**
     * @param buf Buffer.
     * @return Checksum.
     */
    public static int getCrc(ByteBuffer buf) {
        return buf.getInt(CRC_OFF);
    }

    /**
     * @param buf Buffer.
     * @param crc Checksum.
     */
    public static void setCrc(ByteBuffer buf, int crc) {
        buf.putInt(CRC_OFF, crc);
    }

    /**
     * Registers this B+Tree IO versions.
     *
     * @param innerIOs Inner IO versions.
     * @param leafIOs Leaf IO versions.
     * @param mvccInnerIOs Inner IO versions with mvcc enabled.
     * @param mvccLeafIOs Leaf IO versions with mvcc enabled.
     */
    public static void registerH2(
        IOVersions<? extends BPlusInnerIO<?>> innerIOs,
        IOVersions<? extends BPlusLeafIO<?>> leafIOs,
        IOVersions<? extends BPlusInnerIO<?>> mvccInnerIOs,
        IOVersions<? extends BPlusLeafIO<?>> mvccLeafIOs
    ) {
        h2InnerIOs = innerIOs;
        h2LeafIOs = leafIOs;
        h2MvccInnerIOs = mvccInnerIOs;
        h2MvccLeafIOs = mvccLeafIOs;
    }

    /**
     * Registers extra inner IO versions.
     *
     * @param innerExtIOs Extra versions.
     */
    public static void registerH2ExtraInner(IOVersions<? extends BPlusInnerIO<?>> innerExtIOs, boolean mvcc) {
        List<IOVersions<? extends BPlusInnerIO<?>>> ios = mvcc ? h2ExtraMvccInnerIOs : h2ExtraInnerIOs;

        ios.add(innerExtIOs);
    }

    /**
     * Registers extra inner IO versions.
     *
     * @param leafExtIOs Extra versions.
     */
    public static void registerH2ExtraLeaf(IOVersions<? extends BPlusLeafIO<?>> leafExtIOs, boolean mvcc) {
        List<IOVersions<? extends BPlusLeafIO<?>>> ios = mvcc ? h2ExtraMvccLeafIOs : h2ExtraLeafIOs;

        ios.add(leafExtIOs);
    }

    /**
     * @param idx Index.
     * @return IOVersions for given idx.
     */
    public static IOVersions<? extends BPlusInnerIO<?>> getInnerVersions(int idx, boolean mvcc) {
        List<IOVersions<? extends BPlusInnerIO<?>>> ios = mvcc ? h2ExtraMvccInnerIOs : h2ExtraInnerIOs;

        return ios.get(idx);
    }

    /**
     * @param idx Index.
     * @return IOVersions for given idx.
     */
    public static IOVersions<? extends BPlusLeafIO<?>> getLeafVersions(int idx, boolean mvcc) {
        List<IOVersions<? extends BPlusLeafIO<?>>> ios = mvcc ? h2ExtraMvccLeafIOs : h2ExtraLeafIOs;

        return ios.get(idx);
    }

    /**
     * Registers IOs for testing.
     *
     * @param innerIO Inner IO.
     * @param leafIO Leaf IO.
     */
    public static void registerTest(BPlusInnerIO<?> innerIO, BPlusLeafIO<?> leafIO) {
        innerTestIO = innerIO;
        leafTestIO = leafIO;
    }

    /**
     * @return Type.
     */
    public final int getType() {
        return type;
    }

    /**
     * @return Version.
     */
    public final int getVersion() {
        return ver;
    }

    /**
     * @param pageAddr Page address.
     * @param pageId Page ID.
     * @param pageSize Page size.
     */
    public void initNewPage(long pageAddr, long pageId, int pageSize) {
        setType(pageAddr, getType());
        setVersion(pageAddr, getVersion());
        setPageId(pageAddr, pageId);
        setCrc(pageAddr, 0);

        PageUtils.putLong(pageAddr, RESERVED_1_OFF, 0L);
        PageUtils.putLong(pageAddr, RESERVED_2_OFF, 0L);
        PageUtils.putLong(pageAddr, RESERVED_3_OFF, 0L);
    }

    /** {@inheritDoc} */
    @Override public String toString() {
        return getClass().getSimpleName() + "[ver=" + getVersion() + "]";
    }

    /**
     * @param pageAddr Page address.
     * @return IO.
     * @throws IgniteCheckedException If failed.
     */
    public static <Q extends PageIO> Q getPageIO(long pageAddr) throws IgniteCheckedException {
        int type = getType(pageAddr);
        int ver = getVersion(pageAddr);

        return getPageIO(type, ver);
    }

    /**
     * @param type IO Type.
     * @param ver IO Version.
     * @return Page IO.
     * @throws IgniteCheckedException If failed.
     */
    @SuppressWarnings("unchecked")
    public static <Q extends PageIO> Q getPageIO(int type, int ver) throws IgniteCheckedException {
        switch (type) {
            case T_DATA:
                return (Q)DataPageIO.VERSIONS.forVersion(ver);

            case T_BPLUS_META:
                return (Q)BPlusMetaIO.VERSIONS.forVersion(ver);

            case T_PAGE_LIST_NODE:
                return (Q)PagesListNodeIO.VERSIONS.forVersion(ver);

            case T_PAGE_LIST_META:
                return (Q)PagesListMetaIO.VERSIONS.forVersion(ver);

            case T_META:
                return (Q)PageMetaIO.VERSIONS.forVersion(ver);

            case T_PART_META:
                return (Q)PagePartitionMetaIO.VERSIONS.forVersion(ver);

            case T_PART_CNTRS:
                return (Q)PagePartitionCountersIO.VERSIONS.forVersion(ver);

            case T_PAGE_UPDATE_TRACKING:
                return (Q)TrackingPageIO.VERSIONS.forVersion(ver);

            case T_DATA_METASTORAGE:
                return (Q)SimpleDataPageIO.VERSIONS.forVersion(ver);

            default:
                return (Q)getBPlusIO(type, ver);
        }
    }

    /**
     * @param pageAddr Page address.
     * @return IO for either inner or leaf B+Tree page.
     * @throws IgniteCheckedException If failed.
     */
    public static <Q extends BPlusIO<?>> Q getBPlusIO(long pageAddr) throws IgniteCheckedException {
        int type = getType(pageAddr);
        int ver = getVersion(pageAddr);

        return getBPlusIO(type, ver);
    }

    /**
     * @param type IO Type.
     * @param ver IO Version.
     * @return IO for either inner or leaf B+Tree page.
     * @throws IgniteCheckedException If failed.
     */
    @SuppressWarnings("unchecked")
    public static <Q extends BPlusIO<?>> Q getBPlusIO(int type, int ver) throws IgniteCheckedException {
        if (type >= T_H2_EX_REF_LEAF_START && type <= T_H2_EX_REF_LEAF_END)
            return (Q)h2ExtraLeafIOs.get(type - T_H2_EX_REF_LEAF_START).forVersion(ver);

        if (type >= T_H2_EX_REF_INNER_START && type <= T_H2_EX_REF_INNER_END)
            return (Q)h2ExtraInnerIOs.get(type - T_H2_EX_REF_INNER_START).forVersion(ver);

        if (type >= T_H2_EX_REF_MVCC_LEAF_START && type <= T_H2_EX_REF_MVCC_LEAF_END)
            return (Q)h2ExtraMvccLeafIOs.get(type - T_H2_EX_REF_MVCC_LEAF_START).forVersion(ver);

        if (type >= T_H2_EX_REF_MVCC_INNER_START && type <= T_H2_EX_REF_MVCC_INNER_END)
            return (Q)h2ExtraMvccInnerIOs.get(type - T_H2_EX_REF_MVCC_INNER_START).forVersion(ver);

        switch (type) {
            case T_H2_REF_INNER:
                if (h2InnerIOs == null)
                    break;

                return (Q)h2InnerIOs.forVersion(ver);

            case T_H2_REF_LEAF:
                if (h2LeafIOs == null)
                    break;

                return (Q)h2LeafIOs.forVersion(ver);

            case T_H2_MVCC_REF_INNER:
                if (h2MvccInnerIOs == null)
                    break;

                return (Q)h2MvccInnerIOs.forVersion(ver);

            case T_H2_MVCC_REF_LEAF:
                if (h2MvccLeafIOs == null)
                    break;

                return (Q)h2MvccLeafIOs.forVersion(ver);

            case T_TX_LOG_INNER:
                return (Q)TxLogInnerIO.VERSIONS.forVersion(ver);

            case T_TX_LOG_LEAF:
                return (Q)TxLogLeafIO.VERSIONS.forVersion(ver);

            case T_DATA_REF_INNER:
                return (Q)DataInnerIO.VERSIONS.forVersion(ver);

            case T_DATA_REF_LEAF:
                return (Q)DataLeafIO.VERSIONS.forVersion(ver);

            case T_CACHE_ID_AWARE_DATA_REF_INNER:
                return (Q)CacheIdAwareDataInnerIO.VERSIONS.forVersion(ver);

            case T_CACHE_ID_AWARE_DATA_REF_LEAF:
                return (Q)CacheIdAwareDataLeafIO.VERSIONS.forVersion(ver);

            case T_CACHE_ID_DATA_REF_MVCC_INNER:
                return (Q) MvccCacheIdAwareDataInnerIO.VERSIONS.forVersion(ver);

            case T_CACHE_ID_DATA_REF_MVCC_LEAF:
                return (Q) MvccCacheIdAwareDataLeafIO.VERSIONS.forVersion(ver);

            case T_DATA_REF_MVCC_INNER:
                return (Q)MvccDataInnerIO.VERSIONS.forVersion(ver);

            case T_DATA_REF_MVCC_LEAF:
                return (Q)MvccDataLeafIO.VERSIONS.forVersion(ver);

            case T_METASTORE_INNER:
                return (Q)IndexStorageImpl.MetaStoreInnerIO.VERSIONS.forVersion(ver);

            case T_METASTORE_LEAF:
                return (Q)IndexStorageImpl.MetaStoreLeafIO.VERSIONS.forVersion(ver);

            case T_PENDING_REF_INNER:
                return (Q)PendingEntryInnerIO.VERSIONS.forVersion(ver);

            case T_PENDING_REF_LEAF:
                return (Q)PendingEntryLeafIO.VERSIONS.forVersion(ver);

            case T_CACHE_ID_AWARE_PENDING_REF_INNER:
                return (Q)CacheIdAwarePendingEntryInnerIO.VERSIONS.forVersion(ver);

            case T_CACHE_ID_AWARE_PENDING_REF_LEAF:
                return (Q)CacheIdAwarePendingEntryLeafIO.VERSIONS.forVersion(ver);

            case T_DATA_REF_METASTORAGE_INNER:
                return (Q)MetastorageTree.MetastorageInnerIO.VERSIONS.forVersion(ver);

            case T_DATA_REF_METASTORAGE_LEAF:
                return (Q)MetastorageTree.MetastoreLeafIO.VERSIONS.forVersion(ver);

            default:
                // For tests.
                if (innerTestIO != null && innerTestIO.getType() == type && innerTestIO.getVersion() == ver)
                    return (Q)innerTestIO;

                if (leafTestIO != null && leafTestIO.getType() == type && leafTestIO.getVersion() == ver)
                    return (Q)leafTestIO;
        }

        throw new IgniteCheckedException("Unknown page IO type: " + type);
    }

    /**
     * @param type Type to test.
     * @return {@code True} if data page.
     */
    public static boolean isDataPageType(int type) {
        return type == T_DATA;
    }

    /**
     * @param addr Address.
     * @param pageSize Page size.
     * @param sb Sb.
     */
    protected abstract void printPage(long addr, int pageSize, GridStringBuilder sb) throws IgniteCheckedException;

    /**
     * @param addr Address.
     */
    public static String printPage(long addr, int pageSize) throws IgniteCheckedException {
        PageIO io = getPageIO(addr);

        GridStringBuilder sb = new GridStringBuilder("Header [\n\ttype=");

        sb.a(getType(addr)).a(" (").a(io.getClass().getSimpleName())
            .a("),\n\tver=").a(getVersion(addr)).a(",\n\tcrc=").a(getCrc(addr))
            .a(",\n\t").a(PageIdUtils.toDetailString(getPageId(addr)))
            .a("\n],\n");

        io.printPage(addr, pageSize, sb);

        return sb.toString();
    }
}<|MERGE_RESOLUTION|>--- conflicted
+++ resolved
@@ -209,7 +209,6 @@
     /** */
     public static final short T_DATA_REF_METASTORAGE_LEAF = 23;
 
-<<<<<<< HEAD
     /** */
     public static final short T_DATA_REF_MVCC_INNER = 24;
 
@@ -234,8 +233,6 @@
     /** */
     public static final short T_TX_LOG_INNER = 31;
 
-=======
->>>>>>> ebd669e4
     /** Index for payload == 1. */
     public static final short T_H2_EX_REF_LEAF_START = 10_000;
 
