--- conflicted
+++ resolved
@@ -57,12 +57,12 @@
     /** Keyword: CHARACTER. */
     public static final String CHARACTER = "CHARACTER";
 
-<<<<<<< HEAD
+    /** Keyword: COPY. */
+    public static final String COPY = "COPY";
+
     /** Keyword: COMMENT. */
     public static final String COMMENT = "COMMENT";
 
-=======
->>>>>>> c48c4ab2
     /** Keyword: COPY. */
     public static final String COPY = "COPY";
 
@@ -255,7 +255,7 @@
         try {
             for (Field field : SqlKeyword.class.getDeclaredFields()) {
                 if (F.eq(String.class, field.getType())) {
-                    String val = (String)field.get(null);
+                    String val = (String) field.get(null);
 
                     KEYWORDS.add(val);
                 }
