--- conflicted
+++ resolved
@@ -61,13 +61,11 @@
     /** Keyword: CHARACTER. */
     public static final String CHARACTER = "CHARACTER";
 
-<<<<<<< HEAD
     /** Keyword: COMMIT. */
     public static final String COMMIT = "COMMIT";
-=======
+
     /** Keyword: COPY. */
     public static final String COPY = "COPY";
->>>>>>> 7c014529
 
     /** Keyword: CREATE. */
     public static final String CREATE = "CREATE";
