/*
 * Licensed to the Apache Software Foundation (ASF) under one or more
 * contributor license agreements.  See the NOTICE file distributed with
 * this work for additional information regarding copyright ownership.
 * The ASF licenses this file to You under the Apache License, Version 2.0
 * (the "License"); you may not use this file except in compliance with
 * the License.  You may obtain a copy of the License at
 *
 *      http://www.apache.org/licenses/LICENSE-2.0
 *
 * Unless required by applicable law or agreed to in writing, software
 * distributed under the License is distributed on an "AS IS" BASIS,
 * WITHOUT WARRANTIES OR CONDITIONS OF ANY KIND, either express or implied.
 * See the License for the specific language governing permissions and
 * limitations under the License.
 */

package org.apache.ignite.internal.processors.cache;

import java.util.ArrayList;
import java.util.Arrays;
import java.util.Collection;
import java.util.HashMap;
import java.util.Iterator;
import java.util.List;
import java.util.Map;
import java.util.UUID;
import java.util.concurrent.ConcurrentHashMap;
import java.util.concurrent.ConcurrentMap;
import java.util.concurrent.TimeUnit;
import java.util.concurrent.atomic.AtomicLong;
import org.apache.ignite.IgniteCheckedException;
import org.apache.ignite.IgniteException;
import org.apache.ignite.IgniteLogger;
import org.apache.ignite.binary.BinaryObjectException;
import org.apache.ignite.cluster.ClusterNode;
import org.apache.ignite.internal.IgniteInternalFuture;
import org.apache.ignite.internal.cluster.ClusterTopologyCheckedException;
import org.apache.ignite.internal.managers.communication.GridMessageListener;
import org.apache.ignite.internal.managers.deployment.GridDeploymentInfo;
import org.apache.ignite.internal.processors.affinity.AffinityTopologyVersion;
import org.apache.ignite.internal.processors.cache.distributed.dht.CacheGetFuture;
import org.apache.ignite.internal.processors.cache.distributed.dht.GridDhtAffinityAssignmentRequest;
import org.apache.ignite.internal.processors.cache.distributed.dht.GridDhtLockRequest;
import org.apache.ignite.internal.processors.cache.distributed.dht.GridDhtLockResponse;
import org.apache.ignite.internal.processors.cache.distributed.dht.GridDhtTxFinishRequest;
import org.apache.ignite.internal.processors.cache.distributed.dht.GridDhtTxFinishResponse;
import org.apache.ignite.internal.processors.cache.distributed.dht.GridDhtTxPrepareRequest;
import org.apache.ignite.internal.processors.cache.distributed.dht.GridDhtTxPrepareResponse;
import org.apache.ignite.internal.processors.cache.distributed.dht.GridPartitionedSingleGetFuture;
import org.apache.ignite.internal.processors.cache.distributed.dht.atomic.GridDhtAtomicAbstractUpdateRequest;
import org.apache.ignite.internal.processors.cache.distributed.dht.atomic.GridDhtAtomicSingleUpdateRequest;
import org.apache.ignite.internal.processors.cache.distributed.dht.atomic.GridDhtAtomicUpdateRequest;
import org.apache.ignite.internal.processors.cache.distributed.dht.atomic.GridDhtAtomicUpdateResponse;
import org.apache.ignite.internal.processors.cache.distributed.dht.atomic.GridNearAtomicAbstractUpdateRequest;
import org.apache.ignite.internal.processors.cache.distributed.dht.atomic.GridNearAtomicFullUpdateRequest;
import org.apache.ignite.internal.processors.cache.distributed.dht.atomic.GridNearAtomicSingleUpdateFilterRequest;
import org.apache.ignite.internal.processors.cache.distributed.dht.atomic.GridNearAtomicSingleUpdateInvokeRequest;
import org.apache.ignite.internal.processors.cache.distributed.dht.atomic.GridNearAtomicSingleUpdateRequest;
import org.apache.ignite.internal.processors.cache.distributed.dht.atomic.GridNearAtomicUpdateResponse;
import org.apache.ignite.internal.processors.cache.distributed.dht.preloader.GridDhtForceKeysRequest;
import org.apache.ignite.internal.processors.cache.distributed.dht.preloader.GridDhtForceKeysResponse;
import org.apache.ignite.internal.processors.cache.distributed.near.GridNearGetRequest;
import org.apache.ignite.internal.processors.cache.distributed.near.GridNearGetResponse;
import org.apache.ignite.internal.processors.cache.distributed.near.GridNearLockRequest;
import org.apache.ignite.internal.processors.cache.distributed.near.GridNearLockResponse;
import org.apache.ignite.internal.processors.cache.distributed.near.GridNearSingleGetRequest;
import org.apache.ignite.internal.processors.cache.distributed.near.GridNearSingleGetResponse;
import org.apache.ignite.internal.processors.cache.distributed.near.GridNearTxFinishRequest;
import org.apache.ignite.internal.processors.cache.distributed.near.GridNearTxFinishResponse;
import org.apache.ignite.internal.processors.cache.distributed.near.GridNearTxPrepareRequest;
import org.apache.ignite.internal.processors.cache.distributed.near.GridNearTxPrepareResponse;
import org.apache.ignite.internal.processors.cache.query.GridCacheQueryRequest;
import org.apache.ignite.internal.processors.cache.query.GridCacheQueryResponse;
import org.apache.ignite.internal.processors.cache.transactions.IgniteTxState;
import org.apache.ignite.internal.processors.cache.transactions.IgniteTxStateAware;
import org.apache.ignite.internal.processors.cache.version.GridCacheVersion;
import org.apache.ignite.internal.util.F0;
import org.apache.ignite.internal.util.GridLeanSet;
import org.apache.ignite.internal.util.GridSpinReadWriteLock;
import org.apache.ignite.internal.util.typedef.CI1;
import org.apache.ignite.internal.util.typedef.F;
import org.apache.ignite.internal.util.typedef.P1;
import org.apache.ignite.internal.util.typedef.X;
import org.apache.ignite.internal.util.typedef.internal.CU;
import org.apache.ignite.internal.util.typedef.internal.U;
import org.apache.ignite.lang.IgniteBiInClosure;
import org.apache.ignite.lang.IgnitePredicate;
import org.apache.ignite.lang.IgniteUuid;
import org.jetbrains.annotations.Nullable;
import org.jsr166.ConcurrentHashMap8;

import static org.apache.ignite.internal.GridTopic.TOPIC_CACHE;

/**
 * Cache communication manager.
 */
public class GridCacheIoManager extends GridCacheSharedManagerAdapter {
    /** Communication topic prefix for distributed queries. */
    private static final String QUERY_TOPIC_PREFIX = "QUERY";

    /** Message ID generator. */
    private static final AtomicLong idGen = new AtomicLong();

    /** Delay in milliseconds between retries. */
    private long retryDelay;

    /** Number of retries using to send messages. */
    private int retryCnt;

    /** Indexed class handlers. */
    private final ConcurrentMap<Integer, IgniteBiInClosure[]> idxClsHandlers = new ConcurrentHashMap<>();

    /** Handler registry. */
    private ConcurrentMap<ListenerKey, IgniteBiInClosure<UUID, GridCacheMessage>>
        clsHandlers = new ConcurrentHashMap8<>();

    /** Ordered handler registry. */
    private ConcurrentMap<Object, IgniteBiInClosure<UUID, ? extends GridCacheMessage>> orderedHandlers =
        new ConcurrentHashMap8<>();

    /** Stopping flag. */
    private boolean stopping;

    /** Mutex. */
    private final GridSpinReadWriteLock rw = new GridSpinReadWriteLock();

    /** Deployment enabled. */
    private boolean depEnabled;

    /** */
    private final List<GridCacheMessage> pendingMsgs = new ArrayList<>();

<<<<<<< HEAD
=======
    /**
     *
     */
>>>>>>> 560ef60b
    public void dumpPendingMessages() {
        synchronized (pendingMsgs) {
            if (pendingMsgs.isEmpty())
                return;

            log.info("Pending cache messages waiting for exchange [" +
                "readyVer=" + cctx.exchange().readyAffinityVersion() +
                ", discoVer=" + cctx.discovery().topologyVersion() + ']');

            for (GridCacheMessage msg : pendingMsgs)
                log.info("Message [waitVer=" + msg.topologyVersion() + ", msg=" + msg + ']');
        }
    }

    /** Message listener. */
    private GridMessageListener lsnr = new GridMessageListener() {
        @Override public void onMessage(final UUID nodeId, final Object msg) {
            if (log.isDebugEnabled())
                log.debug("Received unordered cache communication message [nodeId=" + nodeId +
                    ", locId=" + cctx.localNodeId() + ", msg=" + msg + ']');

            final GridCacheMessage cacheMsg = (GridCacheMessage)msg;

            IgniteInternalFuture<?> fut = null;

            if (cacheMsg.partitionExchangeMessage()) {
                if (cacheMsg instanceof GridDhtAffinityAssignmentRequest) {
                    assert cacheMsg.topologyVersion() != null : cacheMsg;

                    AffinityTopologyVersion startTopVer = new AffinityTopologyVersion(cctx.localNode().order());

                    DynamicCacheDescriptor cacheDesc = cctx.cache().cacheDescriptor(cacheMsg.cacheId());

                    if (cacheDesc != null) {
                        if (cacheDesc.startTopologyVersion() != null)
                            startTopVer = cacheDesc.startTopologyVersion();
                        else if (cacheDesc.receivedFromStartVersion() != null)
                            startTopVer = cacheDesc.receivedFromStartVersion();
                    }

                    // Need to wait for exchange to avoid race between cache start and affinity request.
                    fut = cctx.exchange().affinityReadyFuture(startTopVer);

                    if (fut != null && !fut.isDone()) {
                        if (log.isDebugEnabled()) {
                            log.debug("Wait for exchange before processing message [msg=" + msg +
                                ", node=" + nodeId +
                                ", waitVer=" + startTopVer +
                                ", cacheDesc=" + cacheDesc + ']');
                        }

                        fut.listen(new CI1<IgniteInternalFuture<?>>() {
                            @Override public void apply(IgniteInternalFuture<?> fut) {
                                cctx.kernalContext().closure().runLocalSafe(new Runnable() {
                                    @Override public void run() {
                                        handleMessage(nodeId, cacheMsg);
                                    }
                                });
                            }
                        });

                        return;
                    }
                }

                long locTopVer = cctx.discovery().topologyVersion();
                long rmtTopVer = cacheMsg.topologyVersion().topologyVersion();

                if (locTopVer < rmtTopVer) {
                    if (log.isDebugEnabled())
                        log.debug("Received message has higher topology version [msg=" + msg +
                            ", locTopVer=" + locTopVer + ", rmtTopVer=" + rmtTopVer + ']');

                    fut = cctx.discovery().topologyFuture(rmtTopVer);
                }
            }
            else {
                AffinityTopologyVersion locAffVer = cctx.exchange().readyAffinityVersion();
                AffinityTopologyVersion rmtAffVer = cacheMsg.topologyVersion();

                if (locAffVer.compareTo(rmtAffVer) < 0) {
                    IgniteLogger log = cacheMsg.messageLogger(cctx);

                    if (log.isDebugEnabled()) {
                        StringBuilder msg0 = new StringBuilder("Received message has higher affinity topology version [");

                        appendMessageInfo(cacheMsg, nodeId, msg0);

                        msg0.append(", locTopVer=").append(locAffVer).
                            append(", rmtTopVer=").append(rmtAffVer).
                            append(']');

                        log.debug(msg0.toString());
                    }

                    fut = cctx.exchange().affinityReadyFuture(rmtAffVer);
                }
            }

            if (fut != null && !fut.isDone()) {
                synchronized (pendingMsgs) {
                    if (pendingMsgs.size() < 100)
                        pendingMsgs.add(cacheMsg);
                }

                fut.listen(new CI1<IgniteInternalFuture<?>>() {
                    @Override public void apply(IgniteInternalFuture<?> t) {
                        cctx.kernalContext().closure().runLocalSafe(new Runnable() {
                            @Override public void run() {
                                synchronized (pendingMsgs) {
                                    pendingMsgs.remove(cacheMsg);
                                }

                                IgniteLogger log = cacheMsg.messageLogger(cctx);

                                if (log.isDebugEnabled()) {
                                    StringBuilder msg0 = new StringBuilder("Process cache message after wait for " +
                                        "affinity topology version [");

                                    appendMessageInfo(cacheMsg, nodeId, msg0).append(']');

                                    log.debug(msg0.toString());
                                }

                                handleMessage(nodeId, cacheMsg);
                            }
                        });
                    }
                });

                return;
            }

            handleMessage(nodeId, cacheMsg);
        }
    };

    /**
     * @param nodeId Sender node ID.
     * @param cacheMsg Message.
     */
    @SuppressWarnings("unchecked")
    private void handleMessage(UUID nodeId, GridCacheMessage cacheMsg) {
        int msgIdx = cacheMsg.lookupIndex();

        IgniteBiInClosure<UUID, GridCacheMessage> c = null;

        if (msgIdx >= 0) {
            Map<Integer, IgniteBiInClosure[]> idxClsHandlers0 = idxClsHandlers;

            IgniteBiInClosure[] cacheClsHandlers = idxClsHandlers0.get(cacheMsg.cacheId());

            if (cacheClsHandlers != null)
                c = cacheClsHandlers[msgIdx];
        }

        if (c == null)
            c = clsHandlers.get(new ListenerKey(cacheMsg.cacheId(), cacheMsg.getClass()));

        if (c == null) {
            IgniteLogger log = cacheMsg.messageLogger(cctx);

            StringBuilder msg0 = new StringBuilder("Received message without registered handler (will ignore) [");

            appendMessageInfo(cacheMsg, nodeId, msg0);

            msg0.append(", locTopVer=").append(cctx.exchange().readyAffinityVersion()).
                append(", msgTopVer=").append(cacheMsg.topologyVersion()).
                append(", cacheDesc=").append(cctx.cache().cacheDescriptor(cacheMsg.cacheId())).
                append(']');

            msg0.append(U.nl()).append("Registered listeners:");

            Map<Integer, IgniteBiInClosure[]> idxClsHandlers0 = idxClsHandlers;

            for (Map.Entry<Integer, IgniteBiInClosure[]> e : idxClsHandlers0.entrySet())
                msg0.append(U.nl()).append(e.getKey()).append("=").append(Arrays.toString(e.getValue()));

            if (cctx.kernalContext().isStopping()) {
                if (log.isDebugEnabled())
                    log.debug(msg0.toString());
            }
            else
                U.error(log, msg0.toString());

            try {
                cacheMsg.onClassError(new IgniteCheckedException("Failed to find message handler for message: " + cacheMsg));

                processFailedMessage(nodeId, cacheMsg, c);
            }
            catch (Exception e) {
                U.error(log, "Failed to process failed message: " + e, e);
            }

            return;
        }

        onMessage0(nodeId, cacheMsg, c);
    }

    /** {@inheritDoc} */
    @Override public void start0() throws IgniteCheckedException {
        retryDelay = cctx.gridConfig().getNetworkSendRetryDelay();
        retryCnt = cctx.gridConfig().getNetworkSendRetryCount();

        depEnabled = cctx.gridDeploy().enabled();

        cctx.gridIO().addMessageListener(TOPIC_CACHE, lsnr);
    }

    /** {@inheritDoc} */
    @SuppressWarnings("BusyWait")
    @Override protected void onKernalStop0(boolean cancel) {
        cctx.gridIO().removeMessageListener(TOPIC_CACHE);

        for (Object ordTopic : orderedHandlers.keySet())
            cctx.gridIO().removeMessageListener(ordTopic);

        boolean interrupted = false;

        // Busy wait is intentional.
        while (true) {
            try {
                if (rw.tryWriteLock(200, TimeUnit.MILLISECONDS))
                    break;
                else
                    Thread.sleep(200);
            }
            catch (InterruptedException ignore) {
                // Preserve interrupt status & ignore.
                // Note that interrupted flag is cleared.
                interrupted = true;
            }
        }

        if (interrupted)
            Thread.currentThread().interrupt();

        try {
            stopping = true;
        }
        finally {
            rw.writeUnlock();
        }
    }

    /**
     * @param nodeId Node ID.
     * @param cacheMsg Cache message.
     * @param c Handler closure.
     */
    @SuppressWarnings({"unchecked", "ConstantConditions", "ThrowableResultOfMethodCallIgnored"})
    private void onMessage0(final UUID nodeId, final GridCacheMessage cacheMsg,
        final IgniteBiInClosure<UUID, GridCacheMessage> c) {
        rw.readLock();

        try {
            if (stopping) {
                if (log.isDebugEnabled())
                    log.debug("Received cache communication message while stopping (will ignore) [nodeId=" +
                        nodeId + ", msg=" + cacheMsg + ']');

                return;
            }

            if (depEnabled)
                cctx.deploy().ignoreOwnership(true);

            unmarshall(nodeId, cacheMsg);

            if (cacheMsg.classError() != null)
                processFailedMessage(nodeId, cacheMsg, c);
            else
                processMessage(nodeId, cacheMsg, c);
        }
        catch (Throwable e) {
            U.error(log, "Failed to process message [senderId=" + nodeId + ", messageType=" + cacheMsg.getClass() + ']', e);

            if (e instanceof Error)
                throw (Error)e;
        }
        finally {
            if (depEnabled)
                cctx.deploy().ignoreOwnership(false);

            rw.readUnlock();
        }
    }

    /**
     * Sends response on failed message.
     *
     * @param nodeId node id.
     * @param res response.
     * @param cctx shared context.
     * @param plc grid io policy.
     */
    private void sendResponseOnFailedMessage(UUID nodeId, GridCacheMessage res, GridCacheSharedContext cctx,
        byte plc) {
        try {
            cctx.io().send(nodeId, res, plc);
        }
        catch (IgniteCheckedException e) {
            U.error(log, "Failed to send response to node (is node still alive?) [nodeId=" + nodeId +
                ",res=" + res + ']', e);
        }
    }


    /**
     * @param cacheMsg Cache message.
     * @param nodeId Node ID.
     * @param builder Message builder.
     * @return Message builder.
     */
    private StringBuilder appendMessageInfo(GridCacheMessage cacheMsg, UUID nodeId, StringBuilder builder) {
        if (txId(cacheMsg) != null) {
            builder.append("txId=").append(txId(cacheMsg)).
                append(", dhtTxId=").append(dhtTxId(cacheMsg)).
                append(", msg=").append(cacheMsg);
        }
        else if (atomicFututeId(cacheMsg) != null) {
            builder.append("futId=").append(atomicFututeId(cacheMsg)).
                append(", writeVer=").append(atomicWriteVersion(cacheMsg)).
                append(", msg=").append(cacheMsg);
        }
        else
            builder.append("msg=").append(cacheMsg);

        builder.append(", node=").append(nodeId);

        return builder;
    }

    /**
     * @param cacheMsg Cache message.
     * @return Transaction ID if applicable for message.
     */
    @Nullable private GridCacheVersion txId(GridCacheMessage cacheMsg) {
        if (cacheMsg instanceof GridDhtTxPrepareRequest)
            return ((GridDhtTxPrepareRequest)cacheMsg).nearXidVersion();
        else if (cacheMsg instanceof GridNearTxPrepareRequest)
            return ((GridNearTxPrepareRequest)cacheMsg).version();
        else if (cacheMsg instanceof GridNearTxPrepareResponse)
            return ((GridNearTxPrepareResponse)cacheMsg).version();
        else if (cacheMsg instanceof GridNearTxFinishRequest)
            return ((GridNearTxFinishRequest)cacheMsg).version();
        else if (cacheMsg instanceof GridNearTxFinishResponse)
            return ((GridNearTxFinishResponse)cacheMsg).xid();

        return null;
    }

    /**
     * @param cacheMsg Cache message.
     * @return Transaction ID if applicable for message.
     */
    @Nullable private GridCacheVersion dhtTxId(GridCacheMessage cacheMsg) {
        if (cacheMsg instanceof GridDhtTxPrepareRequest)
            return ((GridDhtTxPrepareRequest)cacheMsg).version();
        else if (cacheMsg instanceof GridDhtTxPrepareResponse)
            return ((GridDhtTxPrepareResponse)cacheMsg).version();
        else if (cacheMsg instanceof GridDhtTxFinishRequest)
            return ((GridDhtTxFinishRequest)cacheMsg).version();
        else if (cacheMsg instanceof GridDhtTxFinishResponse)
            return ((GridDhtTxFinishResponse)cacheMsg).xid();

        return null;
    }

    /**
     * @param cacheMsg Cache message.
     * @return Atomic future ID if applicable for message.
     */
    @Nullable private GridCacheVersion atomicFututeId(GridCacheMessage cacheMsg) {
        if (cacheMsg instanceof GridNearAtomicAbstractUpdateRequest)
            return ((GridNearAtomicAbstractUpdateRequest)cacheMsg).futureVersion();
        else if (cacheMsg instanceof GridNearAtomicUpdateResponse)
            return ((GridNearAtomicUpdateResponse) cacheMsg).futureVersion();
        else if (cacheMsg instanceof GridDhtAtomicAbstractUpdateRequest)
            return ((GridDhtAtomicAbstractUpdateRequest)cacheMsg).futureVersion();
        else if (cacheMsg instanceof GridDhtAtomicUpdateResponse)
            return ((GridDhtAtomicUpdateResponse) cacheMsg).futureVersion();

        return null;
    }


    /**
     * @param cacheMsg Cache message.
     * @return Atomic future ID if applicable for message.
     */
    @Nullable private GridCacheVersion atomicWriteVersion(GridCacheMessage cacheMsg) {
        if (cacheMsg instanceof GridNearAtomicAbstractUpdateRequest)
            return ((GridNearAtomicAbstractUpdateRequest)cacheMsg).updateVersion();
        else if (cacheMsg instanceof GridDhtAtomicAbstractUpdateRequest)
            return ((GridDhtAtomicAbstractUpdateRequest)cacheMsg).writeVersion();

        return null;
    }

    /**
     * Processes failed messages.
     *
     * @param nodeId Node ID.
     * @param msg Message.
     * @throws IgniteCheckedException If failed.
     */
    private void processFailedMessage(UUID nodeId, GridCacheMessage msg, IgniteBiInClosure<UUID, GridCacheMessage> c)
        throws IgniteCheckedException {
        GridCacheContext ctx = cctx.cacheContext(msg.cacheId());

        switch (msg.directType()) {
            case 14: {
                GridCacheEvictionRequest req = (GridCacheEvictionRequest)msg;

                GridCacheEvictionResponse res = new GridCacheEvictionResponse(
                    ctx.cacheId(),
                    req.futureId(),
                    req.classError() != null
                );

                sendResponseOnFailedMessage(nodeId, res, cctx, ctx.ioPolicy());
            }

            break;

            case 30: {
                GridDhtLockRequest req = (GridDhtLockRequest)msg;

                GridDhtLockResponse res = new GridDhtLockResponse(
                    ctx.cacheId(),
                    req.version(),
                    req.futureId(),
                    req.miniId(),
                    0,
                    ctx.deploymentEnabled());

                sendResponseOnFailedMessage(nodeId, res, cctx, ctx.ioPolicy());
            }

            break;

            case 34: {
                GridDhtTxPrepareRequest req = (GridDhtTxPrepareRequest)msg;

                GridDhtTxPrepareResponse res = new GridDhtTxPrepareResponse(
                    req.version(),
                    req.futureId(),
                    req.miniId(),
                    req.deployInfo() != null);

                res.error(req.classError());

                sendResponseOnFailedMessage(nodeId, res, cctx, req.policy());
            }

            break;

            case 38: {
                GridDhtAtomicUpdateRequest req = (GridDhtAtomicUpdateRequest)msg;

                GridDhtAtomicUpdateResponse res = new GridDhtAtomicUpdateResponse(
                    ctx.cacheId(),
                    req.futureVersion(),
                    ctx.deploymentEnabled());

                res.onError(req.classError());

                sendResponseOnFailedMessage(nodeId, res, cctx, ctx.ioPolicy());
            }

            break;

            case 40: {
                GridNearAtomicFullUpdateRequest req = (GridNearAtomicFullUpdateRequest)msg;

                GridNearAtomicUpdateResponse res = new GridNearAtomicUpdateResponse(
                    ctx.cacheId(),
                    nodeId,
                    req.futureVersion(),
                    ctx.deploymentEnabled());

                res.error(req.classError());

                sendResponseOnFailedMessage(nodeId, res, cctx, ctx.ioPolicy());
            }

            break;

            case 42: {
                GridDhtForceKeysRequest req = (GridDhtForceKeysRequest)msg;

                GridDhtForceKeysResponse res = new GridDhtForceKeysResponse(
                    ctx.cacheId(),
                    req.futureId(),
                    req.miniId(),
                    ctx.deploymentEnabled()
                );

                res.error(req.classError());

                sendResponseOnFailedMessage(nodeId, res, cctx, ctx.ioPolicy());
            }

            break;

            case 45: {
                processMessage(nodeId, msg, c);// Will be handled by Rebalance Demander.
            }

            break;

            case 49: {
                GridNearGetRequest req = (GridNearGetRequest)msg;

                GridNearGetResponse res = new GridNearGetResponse(
                    ctx.cacheId(),
                    req.futureId(),
                    req.miniId(),
                    req.version(),
                    req.deployInfo() != null);

                res.error(req.classError());

                sendResponseOnFailedMessage(nodeId, res, cctx, ctx.ioPolicy());
            }

            break;

            case 50: {
                GridNearGetResponse res = (GridNearGetResponse)msg;

                CacheGetFuture fut = (CacheGetFuture)ctx.mvcc().future(res.futureId());

                if (fut == null) {
                    if (log.isDebugEnabled())
                        log.debug("Failed to find future for get response [sender=" + nodeId + ", res=" + res + ']');

                    return;
                }

                res.error(res.classError());

                fut.onResult(nodeId, res);
            }

            break;

            case 51: {
                GridNearLockRequest req = (GridNearLockRequest)msg;

                GridNearLockResponse res = new GridNearLockResponse(
                    ctx.cacheId(),
                    req.version(),
                    req.futureId(),
                    req.miniId(),
                    false,
                    0,
                    req.classError(),
                    null,
                    ctx.deploymentEnabled());

                sendResponseOnFailedMessage(nodeId, res, cctx, ctx.ioPolicy());
            }

            break;

            case 55: {
                GridNearTxPrepareRequest req = (GridNearTxPrepareRequest)msg;

                GridNearTxPrepareResponse res = new GridNearTxPrepareResponse(
                    req.version(),
                    req.futureId(),
                    req.miniId(),
                    req.version(),
                    req.version(),
                    null,
                    null,
                    null,
                    req.deployInfo() != null);

                res.error(req.classError());

                sendResponseOnFailedMessage(nodeId, res, cctx, req.policy());
            }

            break;

            case 58: {
                GridCacheQueryRequest req = (GridCacheQueryRequest)msg;

                GridCacheQueryResponse res = new GridCacheQueryResponse(
                    req.cacheId(),
                    req.id(),
                    req.classError(),
                    cctx.deploymentEnabled());

                cctx.io().sendOrderedMessage(
                    ctx.node(nodeId),
                    TOPIC_CACHE.topic(QUERY_TOPIC_PREFIX, nodeId, req.id()),
                    res,
                    ctx.ioPolicy(),
                    Long.MAX_VALUE);
            }

            break;

            case 114: {
                processMessage(nodeId, msg, c);// Will be handled by Rebalance Demander.
            }

            break;

            case 116: {
                GridNearSingleGetRequest req = (GridNearSingleGetRequest)msg;

                GridNearSingleGetResponse res = new GridNearSingleGetResponse(
                    ctx.cacheId(),
                    req.futureId(),
                    req.topologyVersion(),
                    null,
                    false,
                    req.deployInfo() != null);

                res.error(req.classError());

                sendResponseOnFailedMessage(nodeId, res, cctx, ctx.ioPolicy());
            }

            break;

            case 117: {
                GridNearSingleGetResponse res = (GridNearSingleGetResponse)msg;

                GridPartitionedSingleGetFuture fut = (GridPartitionedSingleGetFuture)ctx.mvcc()
                    .future(new IgniteUuid(IgniteUuid.VM_ID, res.futureId()));

                if (fut == null) {
                    if (log.isDebugEnabled())
                        log.debug("Failed to find future for get response [sender=" + nodeId + ", res=" + res + ']');

                    return;
                }

                res.error(res.classError());

                fut.onResult(nodeId, res);
            }

            break;

            case 125: {
                GridNearAtomicSingleUpdateRequest req = (GridNearAtomicSingleUpdateRequest)msg;

                GridNearAtomicUpdateResponse res = new GridNearAtomicUpdateResponse(
                    ctx.cacheId(),
                    nodeId,
                    req.futureVersion(),
                    ctx.deploymentEnabled());

                res.error(req.classError());

                sendResponseOnFailedMessage(nodeId, res, cctx, ctx.ioPolicy());
            }

            break;

            case 126: {
                GridNearAtomicSingleUpdateInvokeRequest req = (GridNearAtomicSingleUpdateInvokeRequest)msg;

                GridNearAtomicUpdateResponse res = new GridNearAtomicUpdateResponse(
                    ctx.cacheId(),
                    nodeId,
                    req.futureVersion(),
                    ctx.deploymentEnabled());

                res.error(req.classError());

                sendResponseOnFailedMessage(nodeId, res, cctx, ctx.ioPolicy());
            }

            break;

            case 127: {
                GridNearAtomicSingleUpdateFilterRequest req = (GridNearAtomicSingleUpdateFilterRequest)msg;

                GridNearAtomicUpdateResponse res = new GridNearAtomicUpdateResponse(
                    ctx.cacheId(),
                    nodeId,
                    req.futureVersion(),
                    ctx.deploymentEnabled());

                res.error(req.classError());

                sendResponseOnFailedMessage(nodeId, res, cctx, ctx.ioPolicy());
            }

            break;

            case -36: {
                GridDhtAtomicSingleUpdateRequest req = (GridDhtAtomicSingleUpdateRequest)msg;

                GridDhtAtomicUpdateResponse res = new GridDhtAtomicUpdateResponse(
                    ctx.cacheId(),
                    req.futureVersion(),
                    ctx.deploymentEnabled());

                res.onError(req.classError());

                sendResponseOnFailedMessage(nodeId, res, cctx, ctx.ioPolicy());
            }

            break;

            default:
                throw new IgniteCheckedException("Failed to send response to node. Unsupported direct type [message="
                    + msg + "]", msg.classError());
        }
    }

    /**
     * @param nodeId Node ID.
     * @param msg Message.
     * @param c Closure.
     */
    private void processMessage(UUID nodeId, GridCacheMessage msg, IgniteBiInClosure<UUID, GridCacheMessage> c) {
        try {
            // We will not end up with storing a bunch of new UUIDs
            // in each cache entry, since node ID is stored in NIO session
            // on handshake.
            c.apply(nodeId, msg);

            if (log.isDebugEnabled())
                log.debug("Finished processing cache communication message [nodeId=" + nodeId + ", msg=" + msg + ']');
        }
        catch (Throwable e) {
            U.error(log, "Failed processing message [senderId=" + nodeId + ", msg=" + msg + ']', e);

            if (e instanceof Error)
                throw e;
        }
        finally {
            // Reset thread local context.
            cctx.tm().resetContext();
            cctx.mvcc().contextReset();

            // Unwind eviction notifications.
            if (msg instanceof IgniteTxStateAware) {
                IgniteTxState txState = ((IgniteTxStateAware)msg).txState();

                if (txState != null)
                    txState.unwindEvicts(cctx);
            }
            else {
                GridCacheContext ctx = cctx.cacheContext(msg.cacheId());

                if (ctx != null)
                    CU.unwindEvicts(ctx);
            }
        }
    }

    /**
     * Pre-processes message prior to send.
     *
     * @param msg Message to send.
     * @param destNodeId Destination node ID.
     * @return {@code True} if should send message.
     * @throws IgniteCheckedException If failed.
     */
    private boolean onSend(GridCacheMessage msg, @Nullable UUID destNodeId) throws IgniteCheckedException {
        if (msg.error() != null && cctx.kernalContext().isStopping())
            return false;

        if (msg.messageId() < 0)
            // Generate and set message ID.
            msg.messageId(idGen.incrementAndGet());

        if (destNodeId == null || !cctx.localNodeId().equals(destNodeId)) {
            msg.prepareMarshal(cctx);

            if (msg instanceof GridCacheDeployable && msg.addDeploymentInfo())
                cctx.deploy().prepare((GridCacheDeployable)msg);
        }

        return true;
    }

    /**
     * Sends communication message.
     *
     * @param node Node to send the message to.
     * @param msg Message to send.
     * @param plc IO policy.
     * @throws IgniteCheckedException If sending failed.
     * @throws ClusterTopologyCheckedException If receiver left.
     */
    @SuppressWarnings("unchecked")
    public void send(ClusterNode node, GridCacheMessage msg, byte plc) throws IgniteCheckedException {
        assert !node.isLocal();

        if (!onSend(msg, node.id()))
            return;

        if (log.isDebugEnabled())
            log.debug("Sending cache message [msg=" + msg + ", node=" + U.toShortString(node) + ']');

        int cnt = 0;

        while (cnt <= retryCnt) {
            try {
                cnt++;

                cctx.gridIO().send(node, TOPIC_CACHE, msg, plc);

                return;
            }
            catch (IgniteCheckedException e) {
                if (!cctx.discovery().alive(node.id()) || !cctx.discovery().pingNode(node.id()))
                    throw new ClusterTopologyCheckedException("Node left grid while sending message to: " + node.id(), e);

                if (cnt == retryCnt || cctx.kernalContext().isStopping())
                    throw e;
                else if (log.isDebugEnabled())
                    log.debug("Failed to send message to node (will retry): " + node.id());
            }

            U.sleep(retryDelay);
        }

        if (log.isDebugEnabled())
            log.debug("Sent cache message [msg=" + msg + ", node=" + U.toShortString(node) + ']');
    }

    /**
     * Sends message and automatically accounts for lefts nodes.
     *
     * @param nodes Nodes to send to.
     * @param msg Message to send.
     * @param plc IO policy.
     * @param fallback Callback for failed nodes.
     * @throws IgniteCheckedException If send failed.
     */
    @SuppressWarnings({"BusyWait", "unchecked"})
    public void safeSend(Collection<? extends ClusterNode> nodes, GridCacheMessage msg, byte plc,
        @Nullable IgnitePredicate<ClusterNode> fallback) throws IgniteCheckedException {
        assert nodes != null;
        assert msg != null;

        if (nodes.isEmpty()) {
            if (log.isDebugEnabled())
                log.debug("Message will not be sent as collection of nodes is empty: " + msg);

            return;
        }

        if (!onSend(msg, null))
            return;

        if (log.isDebugEnabled())
            log.debug("Sending cache message [msg=" + msg + ", nodes=" + U.toShortString(nodes) + ']');

        final Collection<UUID> leftIds = new GridLeanSet<>();

        int cnt = 0;

        while (cnt < retryCnt) {
            try {
                Collection<? extends ClusterNode> nodesView = F.view(nodes, new P1<ClusterNode>() {
                    @Override public boolean apply(ClusterNode e) {
                        return !leftIds.contains(e.id());
                    }
                });

                cctx.gridIO().send(nodesView, TOPIC_CACHE, msg, plc);

                boolean added = false;

                // Even if there is no exception, we still check here, as node could have
                // ignored the message during stopping.
                for (ClusterNode n : nodes) {
                    if (!leftIds.contains(n.id()) && !cctx.discovery().alive(n.id())) {
                        leftIds.add(n.id());

                        if (fallback != null && !fallback.apply(n))
                            // If fallback signalled to stop.
                            return;

                        added = true;
                    }
                }

                if (added) {
                    if (!F.exist(F.nodeIds(nodes), F0.not(F.contains(leftIds)))) {
                        if (log.isDebugEnabled())
                            log.debug("Message will not be sent because all nodes left topology [msg=" + msg +
                                ", nodes=" + U.toShortString(nodes) + ']');

                        return;
                    }
                }

                break;
            }
            catch (IgniteCheckedException e) {
                boolean added = false;

                for (ClusterNode n : nodes) {
                    if (!leftIds.contains(n.id()) &&
                        (!cctx.discovery().alive(n.id()) || !cctx.discovery().pingNode(n.id()))) {
                        leftIds.add(n.id());

                        if (fallback != null && !fallback.apply(n))
                            // If fallback signalled to stop.
                            return;

                        added = true;
                    }
                }

                if (!added) {
                    cnt++;

                    if (cnt == retryCnt)
                        throw e;

                    U.sleep(retryDelay);
                }

                if (!F.exist(F.nodeIds(nodes), F0.not(F.contains(leftIds)))) {
                    if (log.isDebugEnabled())
                        log.debug("Message will not be sent because all nodes left topology [msg=" + msg + ", nodes=" +
                            U.toShortString(nodes) + ']');

                    return;
                }

                if (log.isDebugEnabled())
                    log.debug("Message send will be retried [msg=" + msg + ", nodes=" + U.toShortString(nodes) +
                        ", leftIds=" + leftIds + ']');
            }
        }

        if (log.isDebugEnabled())
            log.debug("Sent cache message [msg=" + msg + ", nodes=" + U.toShortString(nodes) + ']');
    }

    /**
     * Sends communication message.
     *
     * @param nodeId ID of node to send the message to.
     * @param msg Message to send.
     * @param plc IO policy.
     * @throws IgniteCheckedException If sending failed.
     */
    public void send(UUID nodeId, GridCacheMessage msg, byte plc) throws IgniteCheckedException {
        ClusterNode n = cctx.discovery().node(nodeId);

        if (n == null)
            throw new ClusterTopologyCheckedException("Failed to send message because node left grid [nodeId=" + nodeId +
                ", msg=" + msg + ']');

        send(n, msg, plc);
    }

    /**
     * @param node Destination node.
     * @param topic Topic to send the message to.
     * @param msg Message to send.
     * @param plc IO policy.
     * @param timeout Timeout to keep a message on receiving queue.
     * @throws IgniteCheckedException Thrown in case of any errors.
     */
    public void sendOrderedMessage(ClusterNode node, Object topic, GridCacheMessage msg, byte plc,
        long timeout) throws IgniteCheckedException {
        if (!onSend(msg, node.id()))
            return;

        int cnt = 0;

        while (cnt <= retryCnt) {
            try {
                cnt++;

                cctx.gridIO().sendOrderedMessage(node, topic, msg, plc, timeout, false);

                if (log.isDebugEnabled())
                    log.debug("Sent ordered cache message [topic=" + topic + ", msg=" + msg +
                        ", nodeId=" + node.id() + ']');

                return;
            }
            catch (IgniteCheckedException e) {
                if (cctx.discovery().node(node.id()) == null)
                    throw new ClusterTopologyCheckedException("Node left grid while sending ordered message to: " + node.id(), e);

                if (cnt == retryCnt)
                    throw e;
                else if (log.isDebugEnabled())
                    log.debug("Failed to send message to node (will retry): " + node.id());
            }

            U.sleep(retryDelay);
        }
    }

    /**
     * @return ID that auto-grows based on local counter and counters received from other nodes.
     */
    public long nextIoId() {
        return idGen.incrementAndGet();
    }

    /**
     * Sends message without retries and node ping in case of error.
     *
     * @param node Node to send message to.
     * @param msg Message.
     * @param plc IO policy.
     * @throws IgniteCheckedException If send failed.
     */
    public void sendNoRetry(ClusterNode node,
        GridCacheMessage msg,
        byte plc)
        throws IgniteCheckedException {
        assert node != null;
        assert msg != null;

        if (!onSend(msg, null))
            return;

        try {
            cctx.gridIO().send(node, TOPIC_CACHE, msg, plc);

            if (log.isDebugEnabled())
                log.debug("Sent cache message [msg=" + msg + ", node=" + U.toShortString(node) + ']');
        }
        catch (IgniteCheckedException e) {
            if (!cctx.discovery().alive(node.id()))
                throw new ClusterTopologyCheckedException("Node left grid while sending message to: " + node.id(), e);
            else
                throw e;
        }
    }

    /**
     * Adds message handler.
     *
     * @param cacheId Cache ID.
     * @param type Type of message.
     * @param c Handler.
     */
    @SuppressWarnings({"unchecked"})
    public void addHandler(
        int cacheId,
        Class<? extends GridCacheMessage> type,
        IgniteBiInClosure<UUID, ? extends GridCacheMessage> c) {
        int msgIdx = messageIndex(type);

        if (msgIdx != -1) {
            IgniteBiInClosure[] cacheClsHandlers = idxClsHandlers.get(cacheId);

            if (cacheClsHandlers == null) {
                cacheClsHandlers = new IgniteBiInClosure[GridCacheMessage.MAX_CACHE_MSG_LOOKUP_INDEX];

                IgniteBiInClosure[] old = idxClsHandlers.putIfAbsent(cacheId, cacheClsHandlers);

                assert old == null;
            }

            if (cacheClsHandlers[msgIdx] != null)
                throw new IgniteException("Duplicate cache message ID found [cacheId=" + cacheId +
                    ", type=" + type + ']');

            cacheClsHandlers[msgIdx] = c;

            boolean replace = idxClsHandlers.replace(cacheId, cacheClsHandlers, cacheClsHandlers);

            assert replace;

            return;
        }
        else {
            ListenerKey key = new ListenerKey(cacheId, type);

            if (clsHandlers.putIfAbsent(key,
                (IgniteBiInClosure<UUID, GridCacheMessage>)c) != null)
                assert false : "Handler for class already registered [cacheId=" + cacheId + ", cls=" + type +
                    ", old=" + clsHandlers.get(key) + ", new=" + c + ']';
        }

        IgniteLogger log0 = log;

        if (log0 != null && log0.isTraceEnabled())
            log0.trace(
                "Registered cache communication handler [cacheId=" + cacheId + ", type=" + type +
                    ", msgIdx=" + msgIdx + ", handler=" + c + ']');
    }

    /**
     * @param cacheId Cache ID to remove handlers for.
     */
    public void removeHandlers(int cacheId) {
        assert cacheId != 0;

        idxClsHandlers.remove(cacheId);

        for (Iterator<ListenerKey> iter = clsHandlers.keySet().iterator(); iter.hasNext(); ) {
            ListenerKey key = iter.next();

            if (key.cacheId == cacheId)
                iter.remove();
        }
    }

    /**
     * @param cacheId Cache ID to remove handlers for.
     * @param type Message type.
     */
    public void removeHandler(int cacheId, Class<? extends GridCacheMessage> type) {
        clsHandlers.remove(new ListenerKey(cacheId, type));
    }

    /**
     * @param msgCls Message class to check.
     * @return Message index.
     */
    private int messageIndex(Class<?> msgCls) {
        try {
            Integer msgIdx = U.field(msgCls, GridCacheMessage.CACHE_MSG_INDEX_FIELD_NAME);

            if (msgIdx == null || msgIdx < 0)
                return -1;

            return msgIdx;
        }
        catch (IgniteCheckedException ignored) {
            return -1;
        }
    }

    /**
     * Adds ordered message handler.
     *
     * @param topic Topic.
     * @param c Handler.
     */
    @SuppressWarnings({"unchecked"})
    public void addOrderedHandler(Object topic, IgniteBiInClosure<UUID, ? extends GridCacheMessage> c) {
        IgniteLogger log0 = log;

        if (orderedHandlers.putIfAbsent(topic, c) == null) {
            cctx.gridIO().addMessageListener(topic, new OrderedMessageListener(
                (IgniteBiInClosure<UUID, GridCacheMessage>)c));

            if (log0 != null && log0.isTraceEnabled())
                log0.trace("Registered ordered cache communication handler [topic=" + topic + ", handler=" + c + ']');
        }
        else if (log0 != null)
            U.warn(log0, "Failed to register ordered cache communication handler because it is already " +
                "registered for this topic [topic=" + topic + ", handler=" + c + ']');
    }

    /**
     * Removed ordered message handler.
     *
     * @param topic Topic.
     */
    public void removeOrderedHandler(Object topic) {
        if (orderedHandlers.remove(topic) != null) {
            cctx.gridIO().removeMessageListener(topic);

            if (log != null && log.isDebugEnabled())
                log.debug("Unregistered ordered cache communication handler for topic:" + topic);
        }
        else if (log != null)
            U.warn(log, "Failed to unregister ordered cache communication handler because it was not found " +
                "for topic: " + topic);
    }

    /**
     * @param nodeId Sender node ID.
     * @param cacheMsg Message.
     */
    @SuppressWarnings({"ErrorNotRethrown", "unchecked"})
    private void unmarshall(UUID nodeId, GridCacheMessage cacheMsg) {
        if (cctx.localNodeId().equals(nodeId))
            return;

        GridDeploymentInfo bean = cacheMsg.deployInfo();

        if (bean != null) {
            assert depEnabled : "Received deployment info while peer class loading is disabled [nodeId=" + nodeId +
                ", msg=" + cacheMsg + ']';

            cctx.deploy().p2pContext(nodeId, bean.classLoaderId(), bean.userVersion(),
                bean.deployMode(), bean.participants(), bean.localDeploymentOwner());

            if (log.isDebugEnabled())
                log.debug("Set P2P context [senderId=" + nodeId + ", msg=" + cacheMsg + ']');
        }

        try {
            cacheMsg.finishUnmarshal(cctx, cctx.deploy().globalLoader());
        }
        catch (IgniteCheckedException e) {
            cacheMsg.onClassError(e);
        }
        catch (BinaryObjectException e) {
            cacheMsg.onClassError(new IgniteCheckedException(e));
        }
        catch (Error e) {
            if (cacheMsg.ignoreClassErrors() && X.hasCause(e, NoClassDefFoundError.class,
                UnsupportedClassVersionError.class))
                cacheMsg.onClassError(new IgniteCheckedException("Failed to load class during unmarshalling: " + e, e));
            else
                throw e;
        }
    }

    /** {@inheritDoc} */
    @Override public void printMemoryStats() {
        X.println(">>> ");
        X.println(">>> Cache IO manager memory stats [grid=" + cctx.gridName() + ']');
        X.println(">>>   clsHandlersSize: " + clsHandlers.size());
        X.println(">>>   orderedHandlersSize: " + orderedHandlers.size());
    }

    /**
     * Ordered message listener.
     */
    private class OrderedMessageListener implements GridMessageListener {
        /** */
        private final IgniteBiInClosure<UUID, GridCacheMessage> c;

        /**
         * @param c Handler closure.
         */
        OrderedMessageListener(IgniteBiInClosure<UUID, GridCacheMessage> c) {
            this.c = c;
        }

        /** {@inheritDoc} */
        @SuppressWarnings({"CatchGenericClass", "unchecked"})
        @Override public void onMessage(final UUID nodeId, Object msg) {
            if (log.isDebugEnabled())
                log.debug("Received cache ordered message [nodeId=" + nodeId + ", msg=" + msg + ']');

            final GridCacheMessage cacheMsg = (GridCacheMessage)msg;

            onMessage0(nodeId, cacheMsg, c);
        }
    }

    /**
     *
     */
    private static class ListenerKey {
        /** Cache ID. */
        private int cacheId;

        /** Message class. */
        private Class<? extends GridCacheMessage> msgCls;

        /**
         * @param cacheId Cache ID.
         * @param msgCls Message class.
         */
        private ListenerKey(int cacheId, Class<? extends GridCacheMessage> msgCls) {
            this.cacheId = cacheId;
            this.msgCls = msgCls;
        }

        /** {@inheritDoc} */
        @Override public boolean equals(Object o) {
            if (this == o)
                return true;

            if (!(o instanceof ListenerKey))
                return false;

            ListenerKey that = (ListenerKey)o;

            return cacheId == that.cacheId && msgCls.equals(that.msgCls);
        }

        /** {@inheritDoc} */
        @Override public int hashCode() {
            int res = cacheId;

            res = 31 * res + msgCls.hashCode();

            return res;
        }
    }
}<|MERGE_RESOLUTION|>--- conflicted
+++ resolved
@@ -131,12 +131,9 @@
     /** */
     private final List<GridCacheMessage> pendingMsgs = new ArrayList<>();
 
-<<<<<<< HEAD
-=======
     /**
      *
      */
->>>>>>> 560ef60b
     public void dumpPendingMessages() {
         synchronized (pendingMsgs) {
             if (pendingMsgs.isEmpty())
