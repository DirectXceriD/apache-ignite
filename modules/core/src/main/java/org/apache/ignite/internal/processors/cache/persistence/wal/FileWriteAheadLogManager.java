/*
 * Licensed to the Apache Software Foundation (ASF) under one or more
 * contributor license agreements.  See the NOTICE file distributed with
 * this work for additional information regarding copyright ownership.
 * The ASF licenses this file to You under the Apache License, Version 2.0
 * (the "License"); you may not use this file except in compliance with
 * the License.  You may obtain a copy of the License at
 *
 *      http://www.apache.org/licenses/LICENSE-2.0
 *
 * Unless required by applicable law or agreed to in writing, software
 * distributed under the License is distributed on an "AS IS" BASIS,
 * WITHOUT WARRANTIES OR CONDITIONS OF ANY KIND, either express or implied.
 * See the License for the specific language governing permissions and
 * limitations under the License.
 */

package org.apache.ignite.internal.processors.cache.persistence.wal;

import java.io.BufferedInputStream;
import java.io.BufferedOutputStream;
import java.io.EOFException;
import java.io.File;
import java.io.FileFilter;
import java.io.FileInputStream;
import java.io.FileNotFoundException;
import java.io.FileOutputStream;
import java.io.IOException;
import java.lang.reflect.Field;
import java.lang.reflect.InvocationTargetException;
import java.lang.reflect.Method;
import java.nio.ByteBuffer;
import java.nio.ByteOrder;
import java.nio.MappedByteBuffer;
import java.nio.file.Files;
import java.sql.Time;
import java.util.ArrayList;
import java.util.Arrays;
import java.util.Collection;
import java.util.HashMap;
import java.util.List;
import java.util.Map;
import java.util.NavigableMap;
import java.util.TreeMap;
import java.util.TreeSet;
import java.util.concurrent.PriorityBlockingQueue;
import java.util.concurrent.TimeUnit;
import java.util.concurrent.atomic.AtomicBoolean;
import java.util.concurrent.atomic.AtomicLong;
import java.util.concurrent.atomic.AtomicReferenceFieldUpdater;
import java.util.concurrent.locks.Condition;
import java.util.concurrent.locks.Lock;
import java.util.concurrent.locks.LockSupport;
import java.util.concurrent.locks.ReentrantLock;
import java.util.regex.Pattern;
import java.util.zip.ZipEntry;
import java.util.zip.ZipInputStream;
import java.util.zip.ZipOutputStream;
import org.apache.ignite.IgniteCheckedException;
import org.apache.ignite.IgniteLogger;
import org.apache.ignite.IgniteSystemProperties;
import org.apache.ignite.configuration.DataStorageConfiguration;
import org.apache.ignite.configuration.IgniteConfiguration;
import org.apache.ignite.configuration.WALMode;
import org.apache.ignite.events.EventType;
import org.apache.ignite.events.WalSegmentArchivedEvent;
import org.apache.ignite.internal.GridKernalContext;
import org.apache.ignite.internal.IgniteInternalFuture;
import org.apache.ignite.internal.IgniteInterruptedCheckedException;
import org.apache.ignite.internal.IgnitionEx;
import org.apache.ignite.internal.managers.eventstorage.GridEventStorageManager;
import org.apache.ignite.internal.pagemem.wal.IgniteWriteAheadLogManager;
import org.apache.ignite.internal.pagemem.wal.StorageException;
import org.apache.ignite.internal.pagemem.wal.WALIterator;
import org.apache.ignite.internal.pagemem.wal.WALPointer;
import org.apache.ignite.internal.pagemem.wal.record.CheckpointRecord;
import org.apache.ignite.internal.pagemem.wal.record.MarshalledRecord;
import org.apache.ignite.internal.pagemem.wal.record.SwitchSegmentRecord;
import org.apache.ignite.internal.pagemem.wal.record.WALRecord;
import org.apache.ignite.internal.processors.cache.GridCacheSharedContext;
import org.apache.ignite.internal.processors.cache.GridCacheSharedManagerAdapter;
import org.apache.ignite.internal.processors.cache.persistence.DataStorageMetricsImpl;
import org.apache.ignite.internal.processors.cache.persistence.GridCacheDatabaseSharedManager;
import org.apache.ignite.internal.processors.cache.persistence.file.FileIO;
import org.apache.ignite.internal.processors.cache.persistence.file.FileIOFactory;
import org.apache.ignite.internal.processors.cache.persistence.filename.PdsFolderSettings;
import org.apache.ignite.internal.processors.cache.persistence.wal.crc.PureJavaCrc32;
import org.apache.ignite.internal.processors.cache.persistence.wal.record.HeaderRecord;
import org.apache.ignite.internal.processors.cache.persistence.wal.serializer.RecordSerializer;
import org.apache.ignite.internal.processors.cache.persistence.wal.serializer.RecordSerializerFactory;
import org.apache.ignite.internal.processors.cache.persistence.wal.serializer.RecordSerializerFactoryImpl;
import org.apache.ignite.internal.processors.cache.persistence.wal.serializer.RecordV1Serializer;
import org.apache.ignite.internal.processors.timeout.GridTimeoutObject;
import org.apache.ignite.internal.processors.timeout.GridTimeoutProcessor;
import org.apache.ignite.internal.util.GridUnsafe;
import org.apache.ignite.internal.util.future.GridFinishedFuture;
import org.apache.ignite.internal.util.future.GridFutureAdapter;
import org.apache.ignite.internal.util.typedef.CI1;
import org.apache.ignite.internal.util.typedef.CIX1;
import org.apache.ignite.internal.util.typedef.F;
import org.apache.ignite.internal.util.typedef.internal.SB;
import org.apache.ignite.internal.util.typedef.internal.U;
import org.apache.ignite.lang.IgniteBiTuple;
import org.apache.ignite.lang.IgniteInClosure;
import org.apache.ignite.lang.IgnitePredicate;
import org.apache.ignite.lang.IgniteUuid;
import org.jetbrains.annotations.NotNull;
import org.jetbrains.annotations.Nullable;
import org.jsr166.ConcurrentHashMap8;

import static java.nio.file.StandardOpenOption.CREATE;
import static java.nio.file.StandardOpenOption.READ;
import static java.nio.file.StandardOpenOption.WRITE;
import static org.apache.ignite.IgniteSystemProperties.IGNITE_WAL_SERIALIZER_VERSION;
import static org.apache.ignite.IgniteSystemProperties.IGNITE_WAL_MMAP;
import static org.apache.ignite.configuration.WALMode.LOG_ONLY;
import static org.apache.ignite.internal.pagemem.wal.record.WALRecord.RecordType.SWITCH_SEGMENT_RECORD;
import static org.apache.ignite.internal.processors.cache.persistence.wal.SegmentedRingByteBuffer.BufferMode.DIRECT;
import static org.apache.ignite.internal.util.IgniteUtils.findField;
import static org.apache.ignite.internal.util.IgniteUtils.findNonPublicMethod;

/**
 * File WAL manager.
 */
public class FileWriteAheadLogManager extends GridCacheSharedManagerAdapter implements IgniteWriteAheadLogManager {
    /** {@link MappedByteBuffer#force0(java.io.FileDescriptor, long, long)}. */
    private static final Method force0 = findNonPublicMethod(
        MappedByteBuffer.class, "force0",
        java.io.FileDescriptor.class, long.class, long.class
    );

    /** {@link MappedByteBuffer#mappingOffset()}. */
    private static final Method mappingOffset = findNonPublicMethod(MappedByteBuffer.class, "mappingOffset");

    /** {@link MappedByteBuffer#mappingAddress(long)}. */
    private static final Method mappingAddress = findNonPublicMethod(
        MappedByteBuffer.class, "mappingAddress", long.class
    );

    /** {@link MappedByteBuffer#fd} */
    private static final Field fd = findField(MappedByteBuffer.class, "fd");

    /** Page size. */
    private static final int PAGE_SIZE = GridUnsafe.pageSize();

    /** */
    private static final FileDescriptor[] EMPTY_DESCRIPTORS = new FileDescriptor[0];

    /** WAL segment file extension. */
    private static final String WAL_SEGMENT_FILE_EXT = ".wal";

    /** */
    private static final byte[] FILL_BUF = new byte[1024 * 1024];

    /** Pattern for segment file names */
    private static final Pattern WAL_NAME_PATTERN = Pattern.compile("\\d{16}\\.wal");

    /** */
    private static final Pattern WAL_TEMP_NAME_PATTERN = Pattern.compile("\\d{16}\\.wal\\.tmp");

    /** WAL segment file filter, see {@link #WAL_NAME_PATTERN} */
    public static final FileFilter WAL_SEGMENT_FILE_FILTER = new FileFilter() {
        @Override public boolean accept(File file) {
            return !file.isDirectory() && WAL_NAME_PATTERN.matcher(file.getName()).matches();
        }
    };

    /** */
    private static final FileFilter WAL_SEGMENT_TEMP_FILE_FILTER = new FileFilter() {
        @Override public boolean accept(File file) {
            return !file.isDirectory() && WAL_TEMP_NAME_PATTERN.matcher(file.getName()).matches();
        }
    };

    /** */
    private static final Pattern WAL_SEGMENT_FILE_COMPACTED_PATTERN = Pattern.compile("\\d{16}\\.wal\\.zip");

    /** WAL segment file filter, see {@link #WAL_NAME_PATTERN} */
    public static final FileFilter WAL_SEGMENT_COMPACTED_OR_RAW_FILE_FILTER = new FileFilter() {
        @Override public boolean accept(File file) {
            return !file.isDirectory() && (WAL_NAME_PATTERN.matcher(file.getName()).matches() ||
                WAL_SEGMENT_FILE_COMPACTED_PATTERN.matcher(file.getName()).matches());
        }
    };

    /** */
    private static final Pattern WAL_SEGMENT_TEMP_FILE_COMPACTED_PATTERN = Pattern.compile("\\d{16}\\.wal\\.zip\\.tmp");

    /** */
    private static final FileFilter WAL_SEGMENT_FILE_COMPACTED_FILTER = new FileFilter() {
        @Override public boolean accept(File file) {
            return !file.isDirectory() && WAL_SEGMENT_FILE_COMPACTED_PATTERN.matcher(file.getName()).matches();
        }
    };

    /** */
    private static final FileFilter WAL_SEGMENT_TEMP_FILE_COMPACTED_FILTER = new FileFilter() {
        @Override public boolean accept(File file) {
            return !file.isDirectory() && WAL_SEGMENT_TEMP_FILE_COMPACTED_PATTERN.matcher(file.getName()).matches();
        }
    };

    /** Latest serializer version to use. */
    private static final int LATEST_SERIALIZER_VERSION = 2;

    /** Buffer size. */
    private static final int BUF_SIZE = 1024 * 1024;

    /** Use mapped byte buffer. */
    private static boolean mmap = IgniteSystemProperties.getBoolean(IGNITE_WAL_MMAP, true);

    /** */
    private final boolean alwaysWriteFullPages;

    /** WAL segment size in bytes */
    private final long maxWalSegmentSize;

    /** */
    private final WALMode mode;

    /** WAL flush frequency. Makes sense only for {@link WALMode#BACKGROUND} log WALMode. */
    private final long flushFreq;

    /** Fsync delay. */
    private final long fsyncDelay;

    /** */
    private final DataStorageConfiguration dsCfg;

    /** Events service */
    private final GridEventStorageManager evt;

    /** */
    private IgniteConfiguration igCfg;

    /** Persistence metrics tracker. */
    private DataStorageMetricsImpl metrics;

    /** */
    private File walWorkDir;

    /** WAL archive directory (including consistent ID as subfolder) */
    private File walArchiveDir;

    /** Serializer of latest version, used to read header record and for write records */
    private RecordSerializer serializer;

    /** Serializer latest version to use. */
    private final int serializerVer =
        IgniteSystemProperties.getInteger(IGNITE_WAL_SERIALIZER_VERSION, LATEST_SERIALIZER_VERSION);

    /** Latest segment cleared by {@link #truncate(WALPointer, WALPointer)}. */
    private volatile long lastTruncatedArchiveIdx = -1L;

    /** Factory to provide I/O interfaces for read/write operations with files */
    private final FileIOFactory ioFactory;

<<<<<<< HEAD
    /** Next segment archived monitor. */
    private final Object nextSegmentArchivedMonitor = new Object();

    /** Updater for {@link #currentHnd}, used for verify there are no concurrent update for current log segment handle */
    private static final AtomicReferenceFieldUpdater<FileWriteAheadLogManager, FileWriteHandle> currentHndUpd =
        AtomicReferenceFieldUpdater.newUpdater(FileWriteAheadLogManager.class, FileWriteHandle.class, "currentHnd");

    /**
     * Thread local byte buffer for saving serialized WAL records chain, see {@link FileWriteHandle#head}.
     * Introduced to decrease number of buffers allocation.
     * Used only for record itself is shorter than {@link #tlbSize}.
     */
    private final ThreadLocal<ByteBuffer> tlb = new ThreadLocal<ByteBuffer>() {
        @Override protected ByteBuffer initialValue() {
            ByteBuffer buf = ByteBuffer.allocateDirect(tlbSize);

            buf.order(GridUnsafe.NATIVE_BYTE_ORDER);

            return buf;
        }
    };
=======
    /** Updater for {@link #currHnd}, used for verify there are no concurrent update for current log segment handle */
    private static final AtomicReferenceFieldUpdater<FileWriteAheadLogManager, FileWriteHandle> CURR_HND_UPD =
        AtomicReferenceFieldUpdater.newUpdater(FileWriteAheadLogManager.class, FileWriteHandle.class, "currHnd");
>>>>>>> 1a939b0a

    /** */
    private volatile FileArchiver archiver;

    /** Compressor. */
    private volatile FileCompressor compressor;

    /** Decompressor. */
    private volatile FileDecompressor decompressor;

    /** */
    private final ThreadLocal<WALPointer> lastWALPtr = new ThreadLocal<>();

    /** Current log segment handle */
    private volatile FileWriteHandle currHnd;

    /** Environment failure. */
    private volatile Throwable envFailed;

    /**
     * Positive (non-0) value indicates WAL can be archived even if not complete<br>
     * See {@link DataStorageConfiguration#setWalAutoArchiveAfterInactivity(long)}<br>
     */
    private final long walAutoArchiveAfterInactivity;

    /**
     * Container with last WAL record logged timestamp.<br> Zero value means there was no records logged to current
     * segment, skip possible archiving for this case<br> Value is filled only for case {@link
     * #walAutoArchiveAfterInactivity} > 0<br>
     */
    private AtomicLong lastRecordLoggedMs = new AtomicLong();

    /**
     * Cancellable task for {@link WALMode#BACKGROUND}, should be cancelled at shutdown Null for non background modes
     */
    @Nullable private volatile GridTimeoutProcessor.CancelableTask backgroundFlushSchedule;

    /**
     * Reference to the last added next archive timeout check object. Null if mode is not enabled. Should be cancelled
     * at shutdown
     */
    @Nullable private volatile GridTimeoutObject nextAutoArchiveTimeoutObj;

    /** WAL writer worker. */
    private WALWriter walWriter;

    /**
     * @param ctx Kernal context.
     */
    public FileWriteAheadLogManager(@NotNull final GridKernalContext ctx) {
        igCfg = ctx.config();

        DataStorageConfiguration dsCfg = igCfg.getDataStorageConfiguration();

        assert dsCfg != null;

        this.dsCfg = dsCfg;

        maxWalSegmentSize = dsCfg.getWalSegmentSize();
        mode = dsCfg.getWalMode();
        flushFreq = dsCfg.getWalFlushFrequency();
        fsyncDelay = dsCfg.getWalFsyncDelayNanos();
        alwaysWriteFullPages = dsCfg.isAlwaysWriteFullPages();
        ioFactory = dsCfg.getFileIOFactory();
        walAutoArchiveAfterInactivity = dsCfg.getWalAutoArchiveAfterInactivity();
        evt = ctx.event();
    }

    /** {@inheritDoc} */
    @Override public void start0() throws IgniteCheckedException {
        if (!cctx.kernalContext().clientNode()) {
            final PdsFolderSettings resolveFolders = cctx.kernalContext().pdsFolderResolver().resolveFolders();

            checkWalConfiguration();

            walWorkDir = initDirectory(
                dsCfg.getWalPath(),
                DataStorageConfiguration.DFLT_WAL_PATH,
                resolveFolders.folderName(),
                "write ahead log work directory"
            );

            walArchiveDir = initDirectory(
                dsCfg.getWalArchivePath(),
                DataStorageConfiguration.DFLT_WAL_ARCHIVE_PATH,
                resolveFolders.folderName(),
                "write ahead log archive directory"
            );

            serializer = new RecordSerializerFactoryImpl(cctx).createSerializer(serializerVer);

            GridCacheDatabaseSharedManager dbMgr = (GridCacheDatabaseSharedManager)cctx.database();

            metrics = dbMgr.persistentStoreMetricsImpl();

            checkOrPrepareFiles();

            IgniteBiTuple<Long, Long> tup = scanMinMaxArchiveIndices();

            lastTruncatedArchiveIdx = tup == null ? -1 : tup.get1() - 1;

            archiver = new FileArchiver(tup == null ? -1 : tup.get2());

            if (dsCfg.isWalCompactionEnabled()) {
                compressor = new FileCompressor();

                decompressor = new FileDecompressor();

                if (!cctx.kernalContext().clientNode())
                    decompressor.start();
            }

            if (mode != WALMode.NONE) {
                if (log.isInfoEnabled())
                    log.info("Started write-ahead log manager [mode=" + mode + ']');
            }
            else
                U.quietAndWarn(log, "Started write-ahead log manager in NONE mode, persisted data may be lost in " +
                    "a case of unexpected node failure. Make sure to deactivate the cluster before shutdown.");
        }
    }

    /**
     *
     */
    public Collection<File> getAndReserveWalFiles(FileWALPointer low, FileWALPointer high) throws IgniteCheckedException {
        FileArchiver archiver0 = archiver;

        final long awaitIdx = high.index() - 1;

        awaitSegmentArchived(archiver0, awaitIdx);

        if (!reserve(low))
            throw new IgniteCheckedException("WAL archive segment has been deleted [idx=" + low.index() + "]");

        List<File> res = new ArrayList<>();

        for (long i = low.index(); i < high.index(); i++) {
            String segmentName = FileDescriptor.fileName(i);

            File file = new File(walArchiveDir, segmentName);

            if (file.exists())
                res.add(file);
            else if ((file = new File(walArchiveDir, segmentName + ".zip")).exists())
                res.add(file);
            else
                throw new IgniteCheckedException("WAL archive segment has been deleted [idx=" + i + "]");
        }

        return res;
    }

    /**
     * @param archiver0 Archiver.
     * @param awaitIdx Method will wait archivation of that index.
     */
    private void awaitSegmentArchived(FileArchiver archiver0, long awaitIdx) throws IgniteInterruptedCheckedException {
        synchronized (nextSegmentArchivedMonitor) {
            while (archiver0.lastArchivedAbsoluteIndex() < awaitIdx) {
                try {
                    nextSegmentArchivedMonitor.wait(2000);
                }
                catch (InterruptedException e) {
                    throw new IgniteInterruptedCheckedException(e);
                }
            }
        }
    }

    /**
     * @throws IgniteCheckedException if WAL store path is configured and archive path isn't (or vice versa)
     */
    private void checkWalConfiguration() throws IgniteCheckedException {
        if (dsCfg.getWalPath() == null ^ dsCfg.getWalArchivePath() == null) {
            throw new IgniteCheckedException(
                "Properties should be either both specified or both null " +
                    "[walStorePath = " + dsCfg.getWalPath() +
                    ", walArchivePath = " + dsCfg.getWalArchivePath() + "]"
            );
        }
    }

    /** {@inheritDoc} */
    @Override protected void stop0(boolean cancel) {
        final GridTimeoutProcessor.CancelableTask schedule = backgroundFlushSchedule;

        if (schedule != null)
            schedule.close();

        final GridTimeoutObject timeoutObj = nextAutoArchiveTimeoutObj;

        if (timeoutObj != null)
            cctx.time().removeTimeoutObject(timeoutObj);

        final FileWriteHandle currHnd = currentHandle();

        try {
            if (mode == WALMode.BACKGROUND) {
                if (currHnd != null)
                    currHnd.flush(null);
            }

            if (currHnd != null)
                currHnd.close(false);

            if (walWriter != null)
                walWriter.shutdown();

            if (archiver != null)
                archiver.shutdown();

            if (compressor != null)
                compressor.shutdown();

            if (decompressor != null)
                decompressor.shutdown();
        }
        catch (Exception e) {
            U.error(log, "Failed to gracefully close WAL segment: " + this.currHnd.fileIO, e);
        }
    }

    /** {@inheritDoc} */
    @Override public void onActivate(GridKernalContext kctx) throws IgniteCheckedException {
        if (log.isDebugEnabled())
            log.debug("Activated file write ahead log manager [nodeId=" + cctx.localNodeId() +
                " topVer=" + cctx.discovery().topologyVersionEx() + " ]");

        start0();

        if (!cctx.kernalContext().clientNode()) {
            assert archiver != null;
            archiver.start();

            if (compressor != null)
                compressor.start();
        }
    }

    /** {@inheritDoc} */
    @Override public void onDeActivate(GridKernalContext kctx) {
        if (log.isDebugEnabled())
            log.debug("DeActivate file write ahead log [nodeId=" + cctx.localNodeId() +
                " topVer=" + cctx.discovery().topologyVersionEx() + " ]");

        stop0(true);

        currHnd = null;
    }

    /** {@inheritDoc} */
    @Override public boolean isAlwaysWriteFullPages() {
        return alwaysWriteFullPages;
    }

    /** {@inheritDoc} */
    @Override public boolean isFullSync() {
        return mode == WALMode.DEFAULT;
    }

    /** {@inheritDoc} */
    @Override public void resumeLogging(WALPointer lastPtr) throws IgniteCheckedException {
        try {
            assert currHnd == null;
            assert lastPtr == null || lastPtr instanceof FileWALPointer;

            FileWALPointer filePtr = (FileWALPointer)lastPtr;

            walWriter = new WALWriter();

            if (!mmap)
                walWriter.start();

            currHnd = restoreWriteHandle(filePtr);

            // For new handle write serializer version to it.
            if (filePtr == null)
                currHnd.writeHeader();

            if (currHnd.serializer.version() != serializer.version()) {
                if (log.isInfoEnabled())
                    log.info("Record serializer version change detected, will start logging with a new WAL record " +
                        "serializer to a new WAL segment [curFile=" + currHnd + ", newVer=" + serializer.version() +
                        ", oldVer=" + currHnd.serializer.version() + ']');

                rollOver(currHnd);
            }

            currHnd.resume = false;

            if (mode == WALMode.BACKGROUND) {
                backgroundFlushSchedule = cctx.time().schedule(new Runnable() {
                    @Override public void run() {
                        doFlush();
                    }
                }, flushFreq, flushFreq);
            }

            if (walAutoArchiveAfterInactivity > 0)
                scheduleNextInactivityPeriodElapsedCheck();
        }
        catch (StorageException e) {
            throw new IgniteCheckedException(e);
        }
    }

    /**
     * Schedules next check of inactivity period expired. Based on current record update timestamp. At timeout method
     * does check of inactivity period and schedules new launch.
     */
    private void scheduleNextInactivityPeriodElapsedCheck() {
        final long lastRecMs = lastRecordLoggedMs.get();
        final long nextPossibleAutoArchive = (lastRecMs <= 0 ? U.currentTimeMillis() : lastRecMs) + walAutoArchiveAfterInactivity;

        if (log.isDebugEnabled())
            log.debug("Schedule WAL rollover check at " + new Time(nextPossibleAutoArchive).toString());

        nextAutoArchiveTimeoutObj = new GridTimeoutObject() {
            private final IgniteUuid id = IgniteUuid.randomUuid();

            @Override public IgniteUuid timeoutId() {
                return id;
            }

            @Override public long endTime() {
                return nextPossibleAutoArchive;
            }

            @Override public void onTimeout() {
                if (log.isDebugEnabled())
                    log.debug("Checking if WAL rollover required (" + new Time(U.currentTimeMillis()).toString() + ")");

                checkWalRolloverRequiredDuringInactivityPeriod();

                scheduleNextInactivityPeriodElapsedCheck();
            }
        };
        cctx.time().addTimeoutObject(nextAutoArchiveTimeoutObj);
    }

    /**
     * @return Latest serializer version.
     */
    public int serializerVersion() {
        return serializerVer;
    }

    /**
     * Checks if there was elapsed significant period of inactivity. If WAL auto-archive is enabled using
     * {@link #walAutoArchiveAfterInactivity} > 0 this method will activate roll over by timeout.<br>
     */
    private void checkWalRolloverRequiredDuringInactivityPeriod() {
        if (walAutoArchiveAfterInactivity <= 0)
            return; // feature not configured, nothing to do

        final long lastRecMs = lastRecordLoggedMs.get();

        if (lastRecMs == 0)
            return; //no records were logged to current segment, does not consider inactivity

        final long elapsedMs = U.currentTimeMillis() - lastRecMs;

        if (elapsedMs <= walAutoArchiveAfterInactivity)
            return; // not enough time elapsed since last write

        if (!lastRecordLoggedMs.compareAndSet(lastRecMs, 0))
            return; // record write occurred concurrently

        final FileWriteHandle handle = currentHandle();

        try {
            handle.buf.close();

            rollOver(handle);
        }
        catch (IgniteCheckedException e) {
            U.error(log, "Unable to perform segment rollover: " + e.getMessage(), e);
            handle.invalidateEnvironment(e);
        }
    }

    /** {@inheritDoc} */
    @SuppressWarnings("TooBroadScope")
    @Override public WALPointer log(WALRecord rec) throws IgniteCheckedException, StorageException {
        if (serializer == null || mode == WALMode.NONE)
            return null;

        FileWriteHandle currWrHandle = currentHandle();

        // Logging was not resumed yet.
        if (currWrHandle == null)
            return null;

        // Need to calculate record size first.
        rec.size(serializer.size(rec));

<<<<<<< HEAD
        while (true) {
            if (record.rollOver()){
                assert cctx.database().checkpointLockIsHeldByThread();

                long idx = currWrHandle.idx;

                currWrHandle = rollOver(currWrHandle);

                if (log != null && log.isDebugEnabled())
                    log.debug("Rollover segment [" + idx + " to " + currWrHandle.idx + "], recordType=" + record.type());
            }

            WALPointer ptr = currWrHandle.addRecord(record);
=======
        for (; ; currWrHandle = rollOver(currWrHandle)) {
            WALPointer ptr = currWrHandle.addRecord(rec);
>>>>>>> 1a939b0a

            if (ptr != null) {
                metrics.onWalRecordLogged();

                lastWALPtr.set(ptr);

                if (walAutoArchiveAfterInactivity > 0)
                    lastRecordLoggedMs.set(U.currentTimeMillis());

                return ptr;
            }
            else
                currWrHandle = rollOver(currWrHandle);

            checkEnvironment();

            if (isStopping())
                throw new IgniteCheckedException("Stopping.");
        }
    }

    /** {@inheritDoc} */
    @Override public void fsync(WALPointer ptr) throws IgniteCheckedException, StorageException {
        if (serializer == null || mode == WALMode.NONE)
            return;

        FileWriteHandle cur = currentHandle();

        // WAL manager was not started (client node).
        if (cur == null)
            return;

        FileWALPointer filePtr = (FileWALPointer)(ptr == null ? lastWALPtr.get() : ptr);

        if (mode == WALMode.BACKGROUND)
            return;

        if (mode == LOG_ONLY) {
            cur.flushOrWait(filePtr);

            return;
        }

        // No need to sync if was rolled over.
        if (filePtr != null && !cur.needFsync(filePtr))
            return;

        cur.fsync(filePtr);
    }

    /** {@inheritDoc} */
    @Override public WALIterator replay(WALPointer start) throws IgniteCheckedException, StorageException {
        assert start == null || start instanceof FileWALPointer : "Invalid start pointer: " + start;

        FileWriteHandle hnd = currentHandle();

        FileWALPointer end = null;

        if (hnd != null)
            end = hnd.position();

        return new RecordsIterator(
            cctx,
            walWorkDir,
            walArchiveDir,
            (FileWALPointer)start,
            end,
            dsCfg,
            new RecordSerializerFactoryImpl(cctx),
            ioFactory,
            archiver,
            decompressor,
            log
        );
    }

    /** {@inheritDoc} */
    @Override public boolean reserve(WALPointer start) throws IgniteCheckedException {
        assert start != null && start instanceof FileWALPointer : "Invalid start pointer: " + start;

        if (mode == WALMode.NONE)
            return false;

        FileArchiver archiver0 = archiver;

        if (archiver0 == null)
            throw new IgniteCheckedException("Could not reserve WAL segment: archiver == null");

        archiver0.reserve(((FileWALPointer)start).index());

        if (!hasIndex(((FileWALPointer)start).index())) {
            archiver0.release(((FileWALPointer)start).index());

            return false;
        }

        return true;
    }

    /** {@inheritDoc} */
    @Override public void release(WALPointer start) throws IgniteCheckedException {
        assert start != null && start instanceof FileWALPointer : "Invalid start pointer: " + start;

        if (mode == WALMode.NONE)
            return;

        FileArchiver archiver0 = archiver;

        if (archiver0 == null)
            throw new IgniteCheckedException("Could not release WAL segment: archiver == null");

        archiver0.release(((FileWALPointer)start).index());
    }

    /**
     * @param absIdx Absolulte index to check.
     * @return {@code true} if has this index.
     */
    private boolean hasIndex(long absIdx) {
        String segmentName = FileDescriptor.fileName(absIdx);

        String zipSegmentName = FileDescriptor.fileName(absIdx) + ".zip";

        boolean inArchive = new File(walArchiveDir, segmentName).exists() ||
            new File(walArchiveDir, zipSegmentName).exists();

        if (inArchive)
            return true;

        if (absIdx <= lastArchivedIndex())
            return false;

        FileWriteHandle cur = currHnd;

        return cur != null && cur.idx >= absIdx;
    }

    /** {@inheritDoc} */
    @Override public int truncate(WALPointer low, WALPointer high) {
        if (high == null)
            return 0;

        assert high instanceof FileWALPointer : high;

        // File pointer bound: older entries will be deleted from archive
        FileWALPointer lowPtr = (FileWALPointer)low;
        FileWALPointer highPtr = (FileWALPointer)high;

        FileDescriptor[] descs = scan(walArchiveDir.listFiles(WAL_SEGMENT_COMPACTED_OR_RAW_FILE_FILTER));

        int deleted = 0;

        FileArchiver archiver0 = archiver;

        for (FileDescriptor desc : descs) {
            if (lowPtr != null && desc.idx < lowPtr.index())
                continue;

            // Do not delete reserved or locked segment and any segment after it.
            if (archiver0 != null && archiver0.reserved(desc.idx))
                return deleted;

            long lastArchived = archiver0 != null ? archiver0.lastArchivedAbsoluteIndex() : lastArchivedIndex();

            // We need to leave at least one archived segment to correctly determine the archive index.
            if (desc.idx < highPtr.index() && desc.idx < lastArchived) {
                if (!desc.file.delete())
                    U.warn(log, "Failed to remove obsolete WAL segment (make sure the process has enough rights): " +
                        desc.file.getAbsolutePath());
                else
                    deleted++;

                // Bump up the oldest archive segment index.
                if (lastTruncatedArchiveIdx < desc.idx)
                    lastTruncatedArchiveIdx = desc.idx;
            }
        }

        return deleted;
    }

    /** {@inheritDoc} */
    @Override public void allowCompressionUntil(WALPointer ptr) {
        if (compressor != null)
            compressor.allowCompressionUntil(((FileWALPointer)ptr).index());
    }

    /** {@inheritDoc} */
    @Override public int walArchiveSegments() {
        long lastTruncated = lastTruncatedArchiveIdx;

        long lastArchived = archiver.lastArchivedAbsoluteIndex();

        if (lastArchived == -1)
            return 0;

        int res = (int)(lastArchived - lastTruncated);

        return res >= 0 ? res : 0;
    }

    /** {@inheritDoc} */
    @Override public boolean reserved(WALPointer ptr) {
        FileWALPointer fPtr = (FileWALPointer)ptr;

        FileArchiver archiver0 = archiver;

        return archiver0 != null && archiver0.reserved(fPtr.index());
    }

    /**
     * Lists files in archive directory and returns the index of last archived file.
     *
     * @return The absolute index of last archived file.
     */
    private long lastArchivedIndex() {
        long lastIdx = -1;

        for (File file : walArchiveDir.listFiles(WAL_SEGMENT_COMPACTED_OR_RAW_FILE_FILTER)) {
            try {
                long idx = Long.parseLong(file.getName().substring(0, 16));

                lastIdx = Math.max(lastIdx, idx);
            }
            catch (NumberFormatException | IndexOutOfBoundsException ignore) {

            }
        }

        return lastIdx;
    }

    /**
     * Lists files in archive directory and returns the indices of least and last archived files.
     * In case of holes, first segment after last "hole" is considered as minimum.
     * Example: minimum(0, 1, 10, 11, 20, 21, 22) should be 20
     *
     * @return The absolute indices of min and max archived files.
     */
    private IgniteBiTuple<Long, Long> scanMinMaxArchiveIndices() {
        TreeSet<Long> archiveIndices = new TreeSet<>();

        for (File file : walArchiveDir.listFiles(WAL_SEGMENT_COMPACTED_OR_RAW_FILE_FILTER)) {
            try {
                long idx = Long.parseLong(file.getName().substring(0, 16));

                archiveIndices.add(idx);
            }
            catch (NumberFormatException | IndexOutOfBoundsException ignore) {
                // No-op.
            }
        }

        if (archiveIndices.isEmpty())
            return null;
        else {
            Long min = archiveIndices.first();
            Long max = archiveIndices.last();

            if (max - min == archiveIndices.size() - 1)
                return F.t(min, max); // Short path.

            for (Long idx : archiveIndices.descendingSet()) {
                if (!archiveIndices.contains(idx - 1))
                    return F.t(idx, max);
            }

            throw new IllegalStateException("Should never happen if TreeSet is valid.");
        }
    }

    /**
     * Creates a directory specified by the given arguments.
     *
     * @param cfg Configured directory path, may be {@code null}.
     * @param defDir Default directory path, will be used if cfg is {@code null}.
     * @param consId Local node consistent ID.
     * @param msg File description to print out on successful initialization.
     * @return Initialized directory.
     * @throws IgniteCheckedException If failed to initialize directory.
     */
    private File initDirectory(String cfg, String defDir, String consId, String msg) throws IgniteCheckedException {
        File dir;

        if (cfg != null) {
            File workDir0 = new File(cfg);

            dir = workDir0.isAbsolute() ?
                new File(workDir0, consId) :
                new File(U.resolveWorkDirectory(igCfg.getWorkDirectory(), cfg, false), consId);
        }
        else
            dir = new File(U.resolveWorkDirectory(igCfg.getWorkDirectory(), defDir, false), consId);

        U.ensureDirectory(dir, msg, log);

        return dir;
    }

    /**
     * @return Current log segment handle.
     */
    private FileWriteHandle currentHandle() {
        return currHnd;
    }

    /**
     * @param cur Handle that failed to fit the given entry.
     * @return Handle that will fit the entry.
     */
    private FileWriteHandle rollOver(FileWriteHandle cur) throws StorageException, IgniteCheckedException {
        FileWriteHandle hnd = currentHandle();

        if (hnd != cur)
            return hnd;

        if (hnd.close(true)) {
            FileWriteHandle next = initNextWriteHandle(cur);

            next.writeHeader();

            boolean swapped = CURR_HND_UPD.compareAndSet(this, hnd, next);

            assert swapped : "Concurrent updates on rollover are not allowed";

            if (walAutoArchiveAfterInactivity > 0)
                lastRecordLoggedMs.set(0);

            // Let other threads to proceed with new segment.
            hnd.signalNextAvailable();
        }
        else
            hnd.awaitNext();

        return currentHandle();
    }

    /**
     * @param lastReadPtr Last read WAL file pointer.
     * @return Initialized file write handle.
     * @throws IgniteCheckedException If failed to initialize WAL write handle.
     */
    private FileWriteHandle restoreWriteHandle(FileWALPointer lastReadPtr) throws IgniteCheckedException {
        long absIdx = lastReadPtr == null ? 0 : lastReadPtr.index();

        long segNo = absIdx % dsCfg.getWalSegments();

        File curFile = new File(walWorkDir, FileDescriptor.fileName(segNo));

        int off = lastReadPtr == null ? 0 : lastReadPtr.fileOffset();
        int len = lastReadPtr == null ? 0 : lastReadPtr.length();

        try {
            FileIO fileIO = ioFactory.create(curFile);

            try {
                int serVer = serializerVer;

                // If we have existing segment, try to read version from it.
                if (lastReadPtr != null) {
                    try {
                        serVer = readSerializerVersionAndCompactedFlag(fileIO).get1();
                    }
                    catch (SegmentEofException | EOFException ignore) {
                        serVer = serializerVer;
                    }
                }

                RecordSerializer ser = new RecordSerializerFactoryImpl(cctx).createSerializer(serVer);

                if (log.isInfoEnabled())
                    log.info("Resuming logging to WAL segment [file=" + curFile.getAbsolutePath() +
                        ", offset=" + off + ", ver=" + serVer + ']');

                SegmentedRingByteBuffer rbuf;

                if (mmap) {
                    try {
                        MappedByteBuffer buf = fileIO.map((int)maxWalSegmentSize);

                        rbuf = new SegmentedRingByteBuffer(buf, metrics);
                    }
                    catch (IOException e) {
                        throw new IgniteCheckedException(e);
                    }
                }
                else
                    rbuf = new SegmentedRingByteBuffer(dsCfg.getWalBufferSize(), maxWalSegmentSize, DIRECT, metrics);

                if (lastReadPtr != null)
                    rbuf.init(lastReadPtr.fileOffset() + lastReadPtr.length());

                FileWriteHandle hnd = new FileWriteHandle(
                    fileIO,
                    absIdx,
                    cctx.igniteInstanceName(),
                    off + len,
                    true,
                    ser,
                    rbuf);

                archiver.currentWalIndex(absIdx);

                return hnd;
            }
            catch (IgniteCheckedException | IOException e) {
                fileIO.close();

                throw e;
            }
        }
        catch (IOException e) {
            throw new IgniteCheckedException("Failed to restore WAL write handle: " + curFile.getAbsolutePath(), e);
        }
    }

    /**
     * Fills the file header for a new segment. Calling this method signals we are done with the segment and it can be
     * archived. If we don't have prepared file yet and achiever is busy this method blocks
     *
     * @param cur Current file write handle released by WAL writer
     * @return Initialized file handle.
     * @throws StorageException If IO exception occurred.
     * @throws IgniteCheckedException If failed.
     */
    private FileWriteHandle initNextWriteHandle(FileWriteHandle cur) throws StorageException, IgniteCheckedException {
        try {
            File nextFile = pollNextFile(cur.idx);

            if (log.isDebugEnabled())
                log.debug("Switching to a new WAL segment: " + nextFile.getAbsolutePath());

            FileIO fileIO = ioFactory.create(nextFile);

            SegmentedRingByteBuffer rbuf;

            if (mmap) {
                try {
                    MappedByteBuffer buf = fileIO.map((int)maxWalSegmentSize);

                    rbuf = new SegmentedRingByteBuffer(buf, metrics);
                }
                catch (IOException e) {
                    throw new IgniteCheckedException(e);
                }
            }
            else
                rbuf = cur.buf.reset();

            FileWriteHandle hnd = new FileWriteHandle(
                fileIO,
                cur.idx + 1,
                cctx.igniteInstanceName(),
                0,
                false,
                serializer,
                rbuf);

            return hnd;
        }
        catch (IOException e) {
            throw new StorageException(e);
        }
    }

    /**
     * Deletes temp files, creates and prepares new; Creates first segment if necessary
     */
    private void checkOrPrepareFiles() throws IgniteCheckedException {
        // Clean temp files.
        {
            File[] tmpFiles = walWorkDir.listFiles(WAL_SEGMENT_TEMP_FILE_FILTER);

            if (!F.isEmpty(tmpFiles)) {
                for (File tmp : tmpFiles) {
                    boolean deleted = tmp.delete();

                    if (!deleted)
                        throw new IgniteCheckedException("Failed to delete previously created temp file " +
                            "(make sure Ignite process has enough rights): " + tmp.getAbsolutePath());
                }
            }
        }

        File[] allFiles = walWorkDir.listFiles(WAL_SEGMENT_FILE_FILTER);

        if (allFiles.length != 0 && allFiles.length > dsCfg.getWalSegments())
            throw new IgniteCheckedException("Failed to initialize wal (work directory contains " +
                "incorrect number of segments) [cur=" + allFiles.length + ", expected=" + dsCfg.getWalSegments() + ']');

        // Allocate the first segment synchronously. All other segments will be allocated by archiver in background.
        if (allFiles.length == 0) {
            File first = new File(walWorkDir, FileDescriptor.fileName(0));

            createFile(first);
        }
        else
            checkFiles(0, false, null, null);
    }

    /**
     * Clears the file with zeros.
     *
     * @param file File to format.
     */
    private void formatFile(File file) throws IgniteCheckedException {
        if (log.isDebugEnabled())
            log.debug("Formatting file [exists=" + file.exists() + ", file=" + file.getAbsolutePath() + ']');

        try (FileIO fileIO = ioFactory.create(file, CREATE, READ, WRITE)) {
            int left = dsCfg.getWalSegmentSize();

            if (mode == WALMode.DEFAULT) {
                while (left > 0) {
                    int toWrite = Math.min(FILL_BUF.length, left);

                    fileIO.write(FILL_BUF, 0, toWrite);

                    left -= toWrite;
                }

                fileIO.force();
            }
            else
                fileIO.clear();
        }
        catch (IOException e) {
            throw new IgniteCheckedException("Failed to format WAL segment file: " + file.getAbsolutePath(), e);
        }
    }

    /**
     * Creates a file atomically with temp file.
     *
     * @param file File to create.
     * @throws IgniteCheckedException If failed.
     */
    private void createFile(File file) throws IgniteCheckedException {
        if (log.isDebugEnabled())
            log.debug("Creating new file [exists=" + file.exists() + ", file=" + file.getAbsolutePath() + ']');

        File tmp = new File(file.getParent(), file.getName() + ".tmp");

        formatFile(tmp);

        try {
            Files.move(tmp.toPath(), file.toPath());
        }
        catch (IOException e) {
            throw new IgniteCheckedException("Failed to move temp file to a regular WAL segment file: " +
                file.getAbsolutePath(), e);
        }

        if (log.isDebugEnabled())
            log.debug("Created WAL segment [file=" + file.getAbsolutePath() + ", size=" + file.length() + ']');
    }

    /**
     * Retrieves next available file to write WAL data, waiting if necessary for a segment to become available.
     *
     * @param curIdx Current absolute WAL segment index.
     * @return File ready for use as new WAL segment.
     * @throws IgniteCheckedException If failed.
     */
    private File pollNextFile(long curIdx) throws IgniteCheckedException {
        // Signal to archiver that we are done with the segment and it can be archived.
        long absNextIdx = archiver.nextAbsoluteSegmentIndex(curIdx);

        long segmentIdx = absNextIdx % dsCfg.getWalSegments();

        return new File(walWorkDir, FileDescriptor.fileName(segmentIdx));
    }


    /**
     * @return Sorted WAL files descriptors.
     */
    public static FileDescriptor[] scan(File[] allFiles) {
        if (allFiles == null)
            return EMPTY_DESCRIPTORS;

        FileDescriptor[] descs = new FileDescriptor[allFiles.length];

        for (int i = 0; i < allFiles.length; i++) {
            File f = allFiles[i];

            descs[i] = new FileDescriptor(f);
        }

        Arrays.sort(descs);

        return descs;
    }

    /**
     * @throws StorageException If environment is no longer valid and we missed a WAL write.
     */
    private void checkEnvironment() throws StorageException {
        if (envFailed != null)
            throw new StorageException("Failed to flush WAL buffer (environment was invalidated by a " +
                "previous error)", envFailed);
    }

    /**
     * File archiver operates on absolute segment indexes. For any given absolute segment index N we can calculate the
     * work WAL segment: S(N) = N % dsCfg.walSegments. When a work segment is finished, it is given to the archiver. If
     * the absolute index of last archived segment is denoted by A and the absolute index of next segment we want to
     * write is denoted by W, then we can allow write to S(W) if W - A <= walSegments. <br>
     *
     * Monitor of current object is used for notify on: <ul> <li>exception occurred ({@link
     * FileArchiver#cleanErr}!=null)</li> <li>stopping thread ({@link FileArchiver#stopped}==true)</li> <li>current file
     * index changed ({@link FileArchiver#curAbsWalIdx})</li> <li>last archived file index was changed ({@link
     * FileArchiver#lastAbsArchivedIdx})</li> <li>some WAL index was removed from {@link FileArchiver#locked} map</li>
     * </ul>
     */
    private class FileArchiver extends Thread {
        /** Exception which occurred during initial creation of files or during archiving WAL segment */
        private IgniteCheckedException cleanErr;

        /**
         * Absolute current segment index WAL Manager writes to. Guarded by <code>this</code>. Incremented during
         * rollover. Also may be directly set if WAL is resuming logging after start.
         */
        private long curAbsWalIdx = -1;

        /** Last archived file index (absolute, 0-based). Guarded by <code>this</code>. */
        private volatile long lastAbsArchivedIdx = -1;

        /** current thread stopping advice */
        private volatile boolean stopped;

        /**
         * Maps absolute segment index to reservation counter. If counter > 0 then we wouldn't delete all segments
         * which >= reserved segment index.
         */
        private NavigableMap<Long, Integer> reserved = new TreeMap<>();

        /** Formatted index. */
        private int formatted;

        /**
         * Maps absolute segment index to locks counter. Lock on segment protects from archiving segment and may come
         * from {@link RecordsIterator} during WAL replay. Map itself is guarded by <code>this</code>.
         */
        private Map<Long, Integer> locked = new HashMap<>();

        /**
         *
         */
        private FileArchiver(long lastAbsArchivedIdx) {
            super("wal-file-archiver%" + cctx.igniteInstanceName());

            this.lastAbsArchivedIdx = lastAbsArchivedIdx;
        }

        /**
         * @return Last archived segment absolute index.
         */
        private long lastArchivedAbsoluteIndex() {
            return lastAbsArchivedIdx;
        }

        /**
         * @throws IgniteInterruptedCheckedException If failed to wait for thread shutdown.
         */
        private void shutdown() throws IgniteInterruptedCheckedException {
            synchronized (this) {
                stopped = true;

                notifyAll();
            }

            U.join(this);
        }

        /**
         * @param curAbsWalIdx Current absolute WAL segment index.
         */
        private void currentWalIndex(long curAbsWalIdx) {
            synchronized (this) {
                this.curAbsWalIdx = curAbsWalIdx;

                notifyAll();
            }
        }

        /**
         * @param absIdx Index for reservation.
         */
        private synchronized void reserve(long absIdx) {
            Integer cur = reserved.get(absIdx);

            if (cur == null)
                reserved.put(absIdx, 1);
            else
                reserved.put(absIdx, cur + 1);
        }

        /**
         * Check if WAL segment locked or reserved
         *
         * @param absIdx Index for check reservation.
         * @return {@code True} if index is reserved.
         */
        private synchronized boolean reserved(long absIdx) {
            return locked.containsKey(absIdx) || reserved.floorKey(absIdx) != null;
        }

        /**
         * @param absIdx Reserved index.
         */
        private synchronized void release(long absIdx) {
            Integer cur = reserved.get(absIdx);

            assert cur != null && cur >= 1 : cur;

            if (cur == 1)
                reserved.remove(absIdx);
            else
                reserved.put(absIdx, cur - 1);
        }

        /** {@inheritDoc} */
        @Override public void run() {
            try {
                allocateRemainingFiles();
            }
            catch (IgniteCheckedException e) {
                synchronized (this) {
                    // Stop the thread and report to starter.
                    cleanErr = e;

                    notifyAll();

                    return;
                }
            }

            try {
                synchronized (this) {
                    while (curAbsWalIdx == -1 && !stopped)
                        wait();

                    // If the archive directory is empty, we can be sure that there were no WAL segments archived.
                    // This is ensured by the check in truncate() which will leave at least one file there
                    // once it was archived.
                }

                while (!Thread.currentThread().isInterrupted() && !stopped) {
                    long toArchive;

                    synchronized (this) {
                        assert lastAbsArchivedIdx <= curAbsWalIdx : "lastArchived=" + lastAbsArchivedIdx +
                            ", current=" + curAbsWalIdx;

                        while (lastAbsArchivedIdx >= curAbsWalIdx - 1 && !stopped)
                            wait();

                        toArchive = lastAbsArchivedIdx + 1;
                    }

                    if (stopped)
                        break;

                    try {
                        final SegmentArchiveResult res = archiveSegment(toArchive);

                        synchronized (this) {
                            while (locked.containsKey(toArchive) && !stopped)
                                wait();
                        }

                        // Firstly, format working file
                        if (!stopped)
                            formatFile(res.getOrigWorkFile());

                        synchronized (this) {
                            // Then increase counter to allow rollover on clean working file
                            changeLastArchivedIndexAndNotifyWaiters(toArchive);

                            notifyAll();
                        }

                        if (evt.isRecordable(EventType.EVT_WAL_SEGMENT_ARCHIVED))
                            evt.record(new WalSegmentArchivedEvent(cctx.discovery().localNode(),
                                res.getAbsIdx(), res.getDstArchiveFile()));
                    }
                    catch (IgniteCheckedException e) {
                        synchronized (this) {
                            cleanErr = e;

                            notifyAll();
                        }
                    }
                }
            }
            catch (InterruptedException ignore) {
                Thread.currentThread().interrupt();
            }
        }

        /**
         * @param idx Index.
         */
        private void changeLastArchivedIndexAndNotifyWaiters(long idx) {
            lastAbsArchivedIdx = idx;

            if (compressor != null)
                compressor.onNextSegmentArchived();

            synchronized (nextSegmentArchivedMonitor) {
                nextSegmentArchivedMonitor.notifyAll();
            }
        }

        /**
         * Gets the absolute index of the next WAL segment available to write. Blocks till there are available file to
         * write
         *
         * @param curIdx Current absolute index that we want to increment.
         * @return Next index (curWalSegmIdx+1) when it is ready to be written.
         * @throws IgniteCheckedException If failed (if interrupted or if exception occurred in the archiver thread).
         */
        private long nextAbsoluteSegmentIndex(long curIdx) throws IgniteCheckedException {
            try {
                synchronized (this) {
                    if (cleanErr != null)
                        throw cleanErr;

                    assert curIdx == curAbsWalIdx;

                    curAbsWalIdx++;

                    // Notify archiver thread.
                    notifyAll();

                    while (curAbsWalIdx - lastAbsArchivedIdx > dsCfg.getWalSegments() && cleanErr == null)
                        wait();

                    // Wait for formatter so that we do not open an empty file in DEFAULT mode.
                    while (curAbsWalIdx % dsCfg.getWalSegments() > formatted)
                        wait();

                    return curAbsWalIdx;
                }
            }
            catch (InterruptedException e) {
                Thread.currentThread().interrupt();

                throw new IgniteInterruptedCheckedException(e);
            }
        }

        /**
         * @param absIdx Segment absolute index.
         * @return <ul><li>{@code True} if can read, no lock is held, </li><li>{@code false} if work segment, need
         * release segment later, use {@link #releaseWorkSegment} for unlock</li> </ul>
         */
        @SuppressWarnings("NonPrivateFieldAccessedInSynchronizedContext")
        private boolean checkCanReadArchiveOrReserveWorkSegment(long absIdx) {
            synchronized (this) {
                if (lastAbsArchivedIdx >= absIdx) {
                    if (log.isDebugEnabled())
                        log.debug("Not needed to reserve WAL segment: absIdx=" + absIdx + ";" +
                            " lastAbsArchivedIdx=" + lastAbsArchivedIdx);

                    return true;
                }

                Integer cur = locked.get(absIdx);

                cur = cur == null ? 1 : cur + 1;

                locked.put(absIdx, cur);

                if (log.isDebugEnabled())
                    log.debug("Reserved work segment [absIdx=" + absIdx + ", pins=" + cur + ']');

                return false;
            }
        }

        /**
         * @param absIdx Segment absolute index.
         */
        @SuppressWarnings("NonPrivateFieldAccessedInSynchronizedContext")
        private void releaseWorkSegment(long absIdx) {
            synchronized (this) {
                Integer cur = locked.get(absIdx);

                assert cur != null && cur > 0 : "WAL Segment with Index " + absIdx + " is not locked;" +
                    " lastAbsArchivedIdx = " + lastAbsArchivedIdx;

                if (cur == 1) {
                    locked.remove(absIdx);

                    if (log.isDebugEnabled())
                        log.debug("Fully released work segment (ready to archive) [absIdx=" + absIdx + ']');
                }
                else {
                    locked.put(absIdx, cur - 1);

                    if (log.isDebugEnabled())
                        log.debug("Partially released work segment [absIdx=" + absIdx + ", pins=" + (cur - 1) + ']');
                }

                notifyAll();
            }
        }

        /**
         * Moves WAL segment from work folder to archive folder. Temp file is used to do movement
         *
         * @param absIdx Absolute index to archive.
         */
        private SegmentArchiveResult archiveSegment(long absIdx) throws IgniteCheckedException {
            long segIdx = absIdx % dsCfg.getWalSegments();

            File origFile = new File(walWorkDir, FileDescriptor.fileName(segIdx));

            String name = FileDescriptor.fileName(absIdx);

            File dstTmpFile = new File(walArchiveDir, name + ".tmp");

            File dstFile = new File(walArchiveDir, name);

            if (log.isDebugEnabled())
                log.debug("Starting to copy WAL segment [absIdx=" + absIdx + ", segIdx=" + segIdx +
                    ", origFile=" + origFile.getAbsolutePath() + ", dstFile=" + dstFile.getAbsolutePath() + ']');

            try {
                Files.deleteIfExists(dstTmpFile.toPath());

                Files.copy(origFile.toPath(), dstTmpFile.toPath());

                Files.move(dstTmpFile.toPath(), dstFile.toPath());

                if (mode == WALMode.DEFAULT) {
                    try (FileIO f0 = ioFactory.create(dstFile, CREATE, READ, WRITE)) {
                        f0.force();
                    }
                }
            }
            catch (IOException e) {
                throw new IgniteCheckedException("Failed to archive WAL segment [" +
                    "srcFile=" + origFile.getAbsolutePath() +
                    ", dstFile=" + dstTmpFile.getAbsolutePath() + ']', e);
            }

            if (log.isDebugEnabled())
                log.debug("Copied file [src=" + origFile.getAbsolutePath() +
                    ", dst=" + dstFile.getAbsolutePath() + ']');

            return new SegmentArchiveResult(absIdx, origFile, dstFile);
        }

        /**
         *
         */
        private boolean checkStop() {
            return stopped;
        }

        /**
         * Background creation of all segments except first. First segment was created in main thread by {@link
         * FileWriteAheadLogManager#checkOrPrepareFiles()}
         */
        private void allocateRemainingFiles() throws IgniteCheckedException {
            checkFiles(
                1,
                true,
                new IgnitePredicate<Integer>() {
                    @Override public boolean apply(Integer integer) {
                        return !checkStop();
                    }
                },
                new CI1<Integer>() {
                    @Override public void apply(Integer idx) {
                        synchronized (FileArchiver.this) {
                            formatted = idx;

                            FileArchiver.this.notifyAll();
                        }
                    }
                }
            );
        }
    }

    /**
     * Responsible for compressing WAL archive segments.
     * Also responsible for deleting raw copies of already compressed WAL archive segments if they are not reserved.
     */
    private class FileCompressor extends Thread {
        /** Current thread stopping advice. */
        private volatile boolean stopped;

        /** Last successfully compressed segment. */
        private volatile long lastCompressedIdx = -1L;

        /** All segments prior to this (inclusive) can be compressed. */
        private volatile long lastAllowedToCompressIdx = -1L;

        /**
         *
         */
        FileCompressor() {
            super("wal-file-compressor%" + cctx.igniteInstanceName());
        }

        /**
         *
         */
        private void init() {
            File[] toDel = walArchiveDir.listFiles(WAL_SEGMENT_TEMP_FILE_COMPACTED_FILTER);

            for (File f : toDel) {
                if (stopped)
                    return;

                f.delete();
            }

            FileDescriptor[] alreadyCompressed = scan(walArchiveDir.listFiles(WAL_SEGMENT_FILE_COMPACTED_FILTER));

            if (alreadyCompressed.length > 0)
                lastCompressedIdx = alreadyCompressed[alreadyCompressed.length - 1].getIdx();
        }

        /**
         * @param lastCpStartIdx Segment index to allow compression until (exclusively).
         */
        synchronized void allowCompressionUntil(long lastCpStartIdx) {
            lastAllowedToCompressIdx = lastCpStartIdx - 1;

            notify();
        }

        /**
         * Callback for waking up compressor when new segment is archived.
         */
        synchronized void onNextSegmentArchived() {
            notify();
        }

        /**
         * Pessimistically tries to reserve segment for compression in order to avoid concurrent truncation.
         * Waits if there's no segment to archive right now.
         */
        private long tryReserveNextSegmentOrWait() throws InterruptedException, IgniteCheckedException {
            long segmentToCompress = lastCompressedIdx + 1;

            synchronized (this) {
                while (segmentToCompress > Math.min(lastAllowedToCompressIdx, archiver.lastArchivedAbsoluteIndex())) {
                    wait();

                    if (stopped)
                        return -1;
                }
            }

            segmentToCompress = Math.max(segmentToCompress, lastTruncatedArchiveIdx + 1);

            boolean reserved = reserve(new FileWALPointer(segmentToCompress, 0, 0));

            return reserved ? segmentToCompress : -1;
        }

        /**
         *
         */
        private void deleteObsoleteRawSegments() {
            FileDescriptor[] descs = scan(walArchiveDir.listFiles(WAL_SEGMENT_FILE_FILTER));

            FileArchiver archiver0 = archiver;

            for (FileDescriptor desc : descs) {
                // Do not delete reserved or locked segment and any segment after it.
                if (archiver0 != null && archiver0.reserved(desc.idx))
                    return;

                if (desc.idx < lastCompressedIdx) {
                    if (!desc.file.delete())
                        U.warn(log, "Failed to remove obsolete WAL segment (make sure the process has enough rights): " +
                            desc.file.getAbsolutePath() + ", exists: " + desc.file.exists());
                }
            }
        }

        /** {@inheritDoc} */
        @Override public void run() {
            init();

            while (!Thread.currentThread().isInterrupted() && !stopped) {
                try {
                    deleteObsoleteRawSegments();

                    long nextSegment = tryReserveNextSegmentOrWait();
                    if (nextSegment == -1)
                        continue;

                    File tmpZip = new File(walArchiveDir, FileDescriptor.fileName(nextSegment) + ".zip" + ".tmp");

                    File zip = new File(walArchiveDir, FileDescriptor.fileName(nextSegment) + ".zip");

                    File raw = new File(walArchiveDir, FileDescriptor.fileName(nextSegment));
                    if (!Files.exists(raw.toPath()))
                        throw new IgniteCheckedException("WAL archive segment is missing: " + raw);

                    compressSegmentToFile(nextSegment, raw, tmpZip);

                    Files.move(tmpZip.toPath(), zip.toPath());

                    if (mode == WALMode.DEFAULT) {
                        try (FileIO f0 = ioFactory.create(zip, CREATE, READ, WRITE)) {
                            f0.force();
                        }
                    }

                    lastCompressedIdx = nextSegment;
                }
                catch (IgniteCheckedException | IOException e) {
                    U.error(log, "Unexpected error during WAL compression", e);

                    FileWriteHandle handle = currentHandle();

                    if (handle != null)
                        handle.invalidateEnvironment(e);
                }
                catch (InterruptedException e) {
                    Thread.currentThread().interrupt();
                }
            }
        }

        /**
         * @param nextSegment Next segment absolute idx.
         * @param raw Raw file.
         * @param zip Zip file.
         */
        private void compressSegmentToFile(long nextSegment, File raw, File zip)
            throws IOException, IgniteCheckedException {
            int segmentSerializerVer;

            try (FileIO fileIO = ioFactory.create(raw)) {
                IgniteBiTuple<Integer, Boolean> tup = readSerializerVersionAndCompactedFlag(fileIO);

                segmentSerializerVer = tup.get1();
            }

            try (ZipOutputStream zos = new ZipOutputStream(new BufferedOutputStream(new FileOutputStream(zip)))) {
                zos.putNextEntry(new ZipEntry(""));

                ByteBuffer buf = ByteBuffer.allocate(RecordV1Serializer.HEADER_RECORD_SIZE);
                buf.order(ByteOrder.nativeOrder());

                zos.write(prepareSerializerVersionBuffer(nextSegment, segmentSerializerVer, true, buf).array());

                final CIX1<WALRecord> appendToZipC = new CIX1<WALRecord>() {
                    @Override public void applyx(WALRecord record) throws IgniteCheckedException {
                        final MarshalledRecord marshRec = (MarshalledRecord)record;

                        try {
                            zos.write(marshRec.buffer().array(), 0, marshRec.buffer().remaining());
                        }
                        catch (IOException e) {
                            throw new IgniteCheckedException(e);
                        }
                    }
                };

                try (SingleSegmentLogicalRecordsIterator iter = new SingleSegmentLogicalRecordsIterator(
                    log, cctx, ioFactory, BUF_SIZE, nextSegment, walArchiveDir, appendToZipC)) {

                    while (iter.hasNextX())
                        iter.nextX();
                }
            }
            finally {
                release(new FileWALPointer(nextSegment, 0, 0));
            }
        }

        /**
         * @throws IgniteInterruptedCheckedException If failed to wait for thread shutdown.
         */
        private void shutdown() throws IgniteInterruptedCheckedException {
            synchronized (this) {
                stopped = true;

                notifyAll();
            }

            U.join(this);
        }
    }

    /**
     * Responsible for decompressing previously compressed segments of WAL archive if they are needed for replay.
     */
    private class FileDecompressor extends Thread {
        /** Current thread stopping advice. */
        private volatile boolean stopped;

        /** Decompression futures. */
        private Map<Long, GridFutureAdapter<Void>> decompressionFutures = new HashMap<>();

        /** Segments queue. */
        private PriorityBlockingQueue<Long> segmentsQueue = new PriorityBlockingQueue<>();

        /** Byte array for draining data. */
        private byte[] arr = new byte[BUF_SIZE];

        /**
         *
         */
        FileDecompressor() {
            super("wal-file-decompressor%" + cctx.igniteInstanceName());
        }

        /** {@inheritDoc} */
        @Override public void run() {
            while (!Thread.currentThread().isInterrupted() && !stopped) {
                try {
                    long segmentToDecompress = segmentsQueue.take();

                    if (stopped)
                        break;

                    File zip = new File(walArchiveDir, FileDescriptor.fileName(segmentToDecompress) + ".zip");
                    File unzipTmp = new File(walArchiveDir, FileDescriptor.fileName(segmentToDecompress) + ".tmp");
                    File unzip = new File(walArchiveDir, FileDescriptor.fileName(segmentToDecompress));

                    try (ZipInputStream zis = new ZipInputStream(new BufferedInputStream(new FileInputStream(zip)));
                        FileIO io = ioFactory.create(unzipTmp)) {
                        zis.getNextEntry();

                        int bytesRead;
                        while ((bytesRead = zis.read(arr)) > 0)
                            io.write(arr, 0, bytesRead);
                    }

                    Files.move(unzipTmp.toPath(), unzip.toPath());

                    synchronized (this) {
                        decompressionFutures.remove(segmentToDecompress).onDone();
                    }
                }
                catch (InterruptedException e){
                    Thread.currentThread().interrupt();
                }
                catch (IOException e) {
                    U.error(log, "Unexpected error during WAL decompression", e);

                    FileWriteHandle handle = currentHandle();

                    if (handle != null)
                        handle.invalidateEnvironment(e);
                }
            }
        }

        /**
         * Asynchronously decompresses WAL segment which is present only in .zip file.
         *
         * @return Future which is completed once file is decompressed.
         */
        synchronized IgniteInternalFuture<Void> decompressFile(long idx) {
            if (decompressionFutures.containsKey(idx))
                return decompressionFutures.get(idx);

            File f = new File(walArchiveDir, FileDescriptor.fileName(idx));

            if (f.exists())
                return new GridFinishedFuture<>();

            segmentsQueue.put(idx);

            GridFutureAdapter<Void> res = new GridFutureAdapter<>();

            decompressionFutures.put(idx, res);

            return res;
        }

        /**
         * @throws IgniteInterruptedCheckedException If failed to wait for thread shutdown.
         */
        private void shutdown() throws IgniteInterruptedCheckedException {
            synchronized (this) {
                stopped = true;

                // Put fake -1 to wake thread from queue.take()
                segmentsQueue.put(-1L);
            }

            U.join(this);
        }
    }

    /**
     * Validate files depending on {@link DataStorageConfiguration#getWalSegments()}  and create if need. Check end
     * when exit condition return false or all files are passed.
     *
     * @param startWith Start with.
     * @param create Flag create file.
     * @param p Predicate Exit condition.
     * @throws IgniteCheckedException if validation or create file fail.
     */
<<<<<<< HEAD
    private void checkFiles(
        int startWith,
        boolean create,
        @Nullable IgnitePredicate<Integer> p,
        @Nullable IgniteInClosure<Integer> completionCallback
    ) throws IgniteCheckedException {
        for (int i = startWith; i < dsCfg.getWalSegments() && (p == null || (p != null && p.apply(i))); i++) {
=======
    private void checkFiles(int startWith, boolean create, IgnitePredicate<Integer> p) throws IgniteCheckedException {
        for (int i = startWith; i < dsCfg.getWalSegments() && (p == null || p.apply(i)); i++) {
>>>>>>> 1a939b0a
            File checkFile = new File(walWorkDir, FileDescriptor.fileName(i));

            if (checkFile.exists()) {
                if (checkFile.isDirectory())
                    throw new IgniteCheckedException("Failed to initialize WAL log segment (a directory with " +
                        "the same name already exists): " + checkFile.getAbsolutePath());
                else if (checkFile.length() != dsCfg.getWalSegmentSize() && mode == WALMode.DEFAULT)
                    throw new IgniteCheckedException("Failed to initialize WAL log segment " +
                        "(WAL segment size change is not supported in 'DEFAULT' WAL mode) " +
                        "[filePath=" + checkFile.getAbsolutePath() +
                        ", fileSize=" + checkFile.length() +
                        ", configSize=" + dsCfg.getWalSegments() + ']');
            }
            else if (create)
                createFile(checkFile);

            if (completionCallback != null)
                completionCallback.apply(i);
        }
    }

    /**
     * Reads record serializer version from provided {@code io} along with compacted flag.
     * NOTE: Method mutates position of {@code io}.
     *
     * @param io I/O interface for file.
     * @return Serializer version stored in the file.
     * @throws IgniteCheckedException If failed to read serializer version.
     */
    static IgniteBiTuple<Integer, Boolean> readSerializerVersionAndCompactedFlag(FileIO io)
            throws IgniteCheckedException, IOException {
        try (ByteBufferExpander buf = new ByteBufferExpander(RecordV1Serializer.HEADER_RECORD_SIZE, ByteOrder.nativeOrder())) {
            FileInput in = new FileInput(io, buf);

            in.ensure(RecordV1Serializer.HEADER_RECORD_SIZE);

            int recordType = in.readUnsignedByte();

            if (recordType == WALRecord.RecordType.STOP_ITERATION_RECORD_TYPE)
                throw new SegmentEofException("Reached logical end of the segment", null);

            WALRecord.RecordType type = WALRecord.RecordType.fromOrdinal(recordType - 1);

            if (type != WALRecord.RecordType.HEADER_RECORD)
                throw new IOException("Can't read serializer version", null);

            // Read file pointer.
            FileWALPointer ptr = RecordV1Serializer.readPosition(in);

            assert ptr.fileOffset() == 0 : "Header record should be placed at the beginning of file " + ptr;

            long hdrMagicNum = in.readLong();

            boolean compacted;

            if (hdrMagicNum == HeaderRecord.REGULAR_MAGIC)
                compacted = false;
            else if (hdrMagicNum == HeaderRecord.COMPACTED_MAGIC)
                compacted = true;
            else {
                throw new IOException("Magic is corrupted [exp=" + U.hexLong(HeaderRecord.REGULAR_MAGIC) +
                    ", actual=" + U.hexLong(hdrMagicNum) + ']');
            }

            // Read serializer version.
            int ver = in.readInt();

            // Read and skip CRC.
            in.readInt();

            return new IgniteBiTuple<>(ver, compacted);
        }
    }

    /**
     * Needs only for WAL compaction.
     *
     * @param idx Index.
     * @param ver Version.
     * @param compacted Compacted flag.
     */
    @NotNull private static ByteBuffer prepareSerializerVersionBuffer(long idx, int ver, boolean compacted, ByteBuffer buf) {
        // Write record type.
        buf.put((byte) (WALRecord.RecordType.HEADER_RECORD.ordinal() + 1));

        // Write position.
        RecordV1Serializer.putPosition(buf, new FileWALPointer(idx, 0, 0));

        // Place magic number.
        buf.putLong(compacted ? HeaderRecord.COMPACTED_MAGIC : HeaderRecord.REGULAR_MAGIC);

        // Place serializer version.
        buf.putInt(ver);

        // Place CRC if needed.
        if (!RecordV1Serializer.skipCrc) {
            int curPos = buf.position();

            buf.position(0);

            // This call will move buffer position to the end of the record again.
            int crcVal = PureJavaCrc32.calcCrc32(buf, curPos);

            buf.putInt(crcVal);
        }
        else
            buf.putInt(0);

        // Write header record through io.
        buf.position(0);

        return buf;
    }

    /**
     * WAL file descriptor.
     */
    public static class FileDescriptor implements Comparable<FileDescriptor> {
        /** */
        protected final File file;

        /** Absolute WAL segment file index */
        protected final long idx;

        /**
         * Creates file descriptor. Index is restored from file name
         *
         * @param file WAL segment file.
         */
        public FileDescriptor(@NotNull File file) {
            this(file, null);
        }

        /**
         * @param file WAL segment file.
         * @param idx Absolute WAL segment file index. For null value index is restored from file name
         */
        public FileDescriptor(@NotNull File file, @Nullable Long idx) {
            this.file = file;

            String fileName = file.getName();

            assert fileName.contains(WAL_SEGMENT_FILE_EXT);

            this.idx = idx == null ? Long.parseLong(fileName.substring(0, 16)) : idx;
        }

        /**
         * @param segment Segment index.
         * @return Segment file name.
         */
        public static String fileName(long segment) {
            SB b = new SB();

            String segmentStr = Long.toString(segment);

            for (int i = segmentStr.length(); i < 16; i++)
                b.a('0');

            b.a(segmentStr).a(WAL_SEGMENT_FILE_EXT);

            return b.toString();
        }

        /** {@inheritDoc} */
        @Override public int compareTo(@NotNull FileDescriptor o) {
            return Long.compare(idx, o.idx);
        }

        /** {@inheritDoc} */
        @Override public boolean equals(Object o) {
            if (this == o)
                return true;

            if (!(o instanceof FileDescriptor))
                return false;

            FileDescriptor that = (FileDescriptor)o;

            return idx == that.idx;
        }

        /** {@inheritDoc} */
        @Override public int hashCode() {
            return (int)(idx ^ (idx >>> 32));
        }

        /**
         * @return Absolute WAL segment file index
         */
        public long getIdx() {
            return idx;
        }

        /**
         * @return absolute pathname string of this file descriptor pathname.
         */
        public String getAbsolutePath() {
            return file.getAbsolutePath();
        }
    }

    /**
     *
     */
    private abstract static class FileHandle {
        /** I/O interface for read/write operations with file */
        FileIO fileIO;

        /** Absolute WAL segment file index (incremental counter) */
        protected final long idx;

        /** */
        protected String gridName;

        /**
         * @param fileIO I/O interface for read/write operations of FileHandle.
         * @param idx Absolute WAL segment file index (incremental counter).
         */
        private FileHandle(FileIO fileIO, long idx, String gridName) {
            this.fileIO = fileIO;
            this.idx = idx;
            this.gridName = gridName;
        }
    }

    /**
     *
     */
    public static class ReadFileHandle extends FileHandle {
        /** Entry serializer. */
        RecordSerializer ser;

        /** */
        FileInput in;

        /**
         * <code>true</code> if this file handle came from work directory. <code>false</code> if this file handle came
         * from archive directory.
         */
        private boolean workDir;

        /**
         * @param fileIO I/O interface for read/write operations of FileHandle.
         * @param idx Absolute WAL segment file index (incremental counter).
         * @param ser Entry serializer.
         * @param in File input.
         */
        ReadFileHandle(
            FileIO fileIO,
            long idx,
            String gridName,
            RecordSerializer ser,
            FileInput in
        ) {
            super(fileIO, idx, gridName);

            this.ser = ser;
            this.in = in;
        }

        /**
         * @throws IgniteCheckedException If failed to close the WAL segment file.
         */
        public void close() throws IgniteCheckedException {
            try {
                fileIO.close();
            }
            catch (IOException e) {
                throw new IgniteCheckedException(e);
            }
        }
    }

    /**
     * File handle for one log segment.
     */
    @SuppressWarnings("SignalWithoutCorrespondingAwait")
    private class FileWriteHandle extends FileHandle {
        /** */
        private final RecordSerializer serializer;

        /** Created on resume logging. */
        private volatile boolean resume;

        /**
         * Position in current file after the end of last written record (incremented after file channel write
         * operation)
         */
        private volatile long written;

        /** */
        private volatile long lastFsyncPos;

        /** Stop guard to provide warranty that only one thread will be successful in calling {@link #close(boolean)} */
        private final AtomicBoolean stop = new AtomicBoolean(false);

        /** */
        private final Lock lock = new ReentrantLock();

        /** Condition activated each time writeBuffer() completes. Used to wait previously flushed write to complete */
        private final Condition writeComplete = lock.newCondition();

        /** Condition for timed wait of several threads, see {@link DataStorageConfiguration#getWalFsyncDelayNanos()} */
        private final Condition fsync = lock.newCondition();

        /**
         * Next segment available condition. Protection from "spurious wakeup" is provided by predicate {@link
         * #fileIO}=<code>null</code>
         */
        private final Condition nextSegment = lock.newCondition();

        /** Buffer. */
        private final SegmentedRingByteBuffer buf;

        /**
         * @param fileIO I/O file interface to use
         * @param idx Absolute WAL segment file index for easy access.
         * @param pos Position.
         * @param resume Created on resume logging flag.
         * @param serializer Serializer.
         * @param buf Buffer.
         * @throws IOException If failed.
         */
        private FileWriteHandle(
            FileIO fileIO,
            long idx,
            String gridName,
            long pos,
            boolean resume,
            RecordSerializer serializer,
            SegmentedRingByteBuffer buf
        ) throws IOException {
            super(fileIO, idx, gridName);

            assert serializer != null;

            fileIO.position(pos);

            this.serializer = serializer;

            written = pos;
            lastFsyncPos = pos;
            this.resume = resume;
            this.buf = buf;
        }


        /**
         * Write serializer version to current handle.
         *
         * @throws IgniteCheckedException If fail to write serializer version.
         */
        public void writeHeader() throws IgniteCheckedException {
            try {
                assert fileIO.position() == 0 : "Serializer version can be written only at the begin of file. " +
                    "Current file position: " + fileIO.position();
            }
            catch (IOException e) {
                throw new IgniteCheckedException("Unable to write serializer version for segment " + idx, e);
            }

            SegmentedRingByteBuffer.WriteSegment seg = buf.offer(RecordV1Serializer.HEADER_RECORD_SIZE);

            assert seg != null && seg.position() > 0;

            prepareSerializerVersionBuffer(idx, serializerVersion(), false, seg.buffer());

            seg.release();
        }

        /**
         * @param rec Record to be added to write queue.
         * @return Pointer or null if roll over to next segment is required or already started by other thread.
         * @throws StorageException If failed.
         * @throws IgniteCheckedException If failed.
         */
        @Nullable private WALPointer addRecord(WALRecord rec) throws StorageException, IgniteCheckedException {
            assert rec.size() > 0 : rec;

            for (;;) {
                checkEnvironment();

                SegmentedRingByteBuffer.WriteSegment seg;

                // Buffer can be in open state in case of resuming with different serializer version.
                if (rec.type() == SWITCH_SEGMENT_RECORD && !currHnd.resume)
                    seg = buf.offerSafe(rec.size());
                else
                    seg = buf.offer(rec.size());

                FileWALPointer ptr = null;

                if (seg != null) {
                    try {
                        int pos = (int)(seg.position() - rec.size());

                        ByteBuffer buf = seg.buffer();

                        if (buf == null || (stop.get() && rec.type() != SWITCH_SEGMENT_RECORD))
                            return null; // Can not write to this segment, need to switch to the next one.

                        ptr = new FileWALPointer(idx, pos, rec.size());

                        rec.position(ptr);

                        fillBuffer(buf, rec);

                        if (mmap)
                            written = seg.position();

                        return ptr;
                    }
                    finally {
                        seg.release();

                        if (mode == WALMode.BACKGROUND && rec instanceof CheckpointRecord)
                            flushOrWait(ptr);
                    }
                }
                else
                    walWriter.flushAll();
            }
        }

        /**
         * Flush or wait for concurrent flush completion.
         *
         * @param ptr Pointer.
         * @throws IgniteCheckedException If failed.
         */
        private void flushOrWait(FileWALPointer ptr) throws IgniteCheckedException {
            if (ptr != null) {
                // If requested obsolete file index, it must be already flushed by close.
                if (ptr.index() != idx)
                    return;
            }

            flush(ptr);
        }

        /**
         * @param ptr Pointer.
         * @throws IgniteCheckedException If failed.
         * @throws StorageException If failed.
         */
        private void flush(FileWALPointer ptr) throws IgniteCheckedException, StorageException {
            if (ptr == null) { // Unconditional flush.
                walWriter.flushAll();

                return;
            }

            assert ptr.index() == idx;

            walWriter.flushBuffer(ptr.fileOffset());
        }

        /**
         * @param buf Buffer.
         * @param rec WAL record.
         * @throws IgniteCheckedException If failed.
         */
        private void fillBuffer(ByteBuffer buf, WALRecord rec) throws IgniteCheckedException {
            try {
                serializer.writeRecord(rec, buf);
            }
            catch (RuntimeException e) {
                throw new IllegalStateException("Failed to write record: " + rec, e);
            }
        }

        /**
         * Non-blocking check if this pointer needs to be sync'ed.
         *
         * @param ptr WAL pointer to check.
         * @return {@code False} if this pointer has been already sync'ed.
         */
        private boolean needFsync(FileWALPointer ptr) {
            // If index has changed, it means that the log was rolled over and already sync'ed.
            // If requested position is smaller than last sync'ed, it also means all is good.
            // If position is equal, then our record is the last not synced.
            return idx == ptr.index() && lastFsyncPos <= ptr.fileOffset();
        }

        /**
         * @return Pointer to the end of the last written record (probably not fsync-ed).
         */
        private FileWALPointer position() {
            lock.lock();

            try {
                return new FileWALPointer(idx, (int)written, 0);
            }
            finally {
                lock.unlock();
            }
        }

        /**
         * @param ptr Pointer to sync.
         * @throws StorageException If failed.
         */
        private void fsync(FileWALPointer ptr) throws StorageException, IgniteCheckedException {
            lock.lock();

            try {
                if (ptr != null) {
                    if (!needFsync(ptr))
                        return;

                    if (fsyncDelay > 0 && !this.stop.get()) {
                        // Delay fsync to collect as many updates as possible: trade latency for throughput.
                        U.await(fsync, fsyncDelay, TimeUnit.NANOSECONDS);

                        if (!needFsync(ptr))
                            return;
                    }
                }

                flushOrWait(ptr);

                if (this.stop.get())
                    return;

                if (lastFsyncPos != written) {
                    assert lastFsyncPos < written; // Fsync position must be behind.

                    boolean metricsEnabled = metrics.metricsEnabled();

                    long start = metricsEnabled ? System.nanoTime() : 0;

                    if (mmap) {
                        long pos = ptr == null ? -1 : ptr.fileOffset();

                        List<SegmentedRingByteBuffer.ReadSegment> segs = buf.poll(pos);

                        if (segs != null) {
                            assert segs.size() == 1;

                            SegmentedRingByteBuffer.ReadSegment seg = segs.get(0);

                            int off = seg.buffer().position();
                            int len = seg.buffer().limit() - off;

                            fsync((MappedByteBuffer)buf.buf, off, len);

                            seg.release();
                        }
                    }
                    else
                        walWriter.force();

                    lastFsyncPos = written;

                    if (fsyncDelay > 0)
                        fsync.signalAll();

                    long end = metricsEnabled ? System.nanoTime() : 0;

                    if (metricsEnabled)
                        metrics.onFsync(end - start);
                }
            }
            finally {
                lock.unlock();
            }
        }

        /**
         * @param buf Mapped byte buffer..
         * @param off Offset.
         * @param len Length.
         */
        private void fsync(MappedByteBuffer buf, int off, int len) throws IgniteCheckedException {
            try {
                long mappedOff = (Long)mappingOffset.invoke(buf);

                assert mappedOff == 0 : mappedOff;

                long addr = (Long)mappingAddress.invoke(buf, mappedOff);

                long delta = (addr + off) % PAGE_SIZE;

                long alignedAddr = (addr + off) - delta;

                force0.invoke(buf, fd.get(buf), alignedAddr, len + delta);
            }
            catch (IllegalAccessException | InvocationTargetException e) {
                throw new IgniteCheckedException(e);
            }
        }

        /**
         * @return {@code true} If this thread actually closed the segment.
         * @throws IgniteCheckedException If failed.
         * @throws StorageException If failed.
         */
        private boolean close(boolean rollOver) throws IgniteCheckedException, StorageException {
            if (stop.compareAndSet(false, true)) {
                try {
                    lock.lock();

                    flushOrWait(null);

                    try {
                        RecordSerializer backwardSerializer = new RecordSerializerFactoryImpl(cctx)
                            .createSerializer(serializerVer);

                        SwitchSegmentRecord segmentRecord = new SwitchSegmentRecord();

                        int switchSegmentRecSize = backwardSerializer.size(segmentRecord);

                        if (rollOver && written < (maxWalSegmentSize - switchSegmentRecSize)) {
                            segmentRecord.size(switchSegmentRecSize);

                            WALPointer segRecPtr = addRecord(segmentRecord);

                            if (segRecPtr != null)
                                fsync((FileWALPointer)segRecPtr);
                        }

                        if (mmap) {
                            List<SegmentedRingByteBuffer.ReadSegment> segs = buf.poll(maxWalSegmentSize);

                            if (segs != null) {
                                assert segs.size() == 1;

                                segs.get(0).release();
                            }
                        }

                        // Do the final fsync.
                        if (mode == WALMode.DEFAULT) {
                            if (mmap)
                                ((MappedByteBuffer)buf.buf).force();
                            else
                                fileIO.force();

                            lastFsyncPos = written;
                        }

                        if (mmap) {
                            try {
                                fileIO.close();
                            }
                            catch (IOException e) {
                                // No-op.
                            }
                        }
                        else {
                            walWriter.close();

                            if (!rollOver)
                                buf.free();
                        }
                    }
                    catch (IOException e) {
                        throw new IgniteCheckedException(e);
                    }

                    if (log.isDebugEnabled())
                        log.debug("Closed WAL write handle [idx=" + idx + "]");

                    return true;
                }
                finally {
                    if (mmap)
                        buf.free();

                    lock.unlock();
                }
            }
            else
                return false;
        }

        /**
         * Signals next segment available to wake up other worker threads waiting for WAL to write
         */
        private void signalNextAvailable() {
            lock.lock();

            try {
                assert envFailed != null || written == lastFsyncPos || mode != WALMode.DEFAULT :
                    "fsync [written=" + written + ", lastFsync=" + lastFsyncPos + ", idx=" + idx + ']';

                fileIO = null;

                nextSegment.signalAll();
            }
            finally {
                lock.unlock();
            }
        }

        /**
         * @throws IgniteCheckedException If failed.
         */
        private void awaitNext() throws IgniteCheckedException {
            lock.lock();

            try {
                while (fileIO != null)
                    U.awaitQuiet(nextSegment);
            }
            finally {
                lock.unlock();
            }
        }

        /**
         * @param e Exception to set as a cause for all further operations.
         */
        private void invalidateEnvironment(Throwable e) {
            lock.lock();

            try {
                invalidateEnvironmentLocked(e);
            }
            finally {
                writeComplete.signalAll();

                lock.unlock();
            }
        }

        /**
         * @param e Exception to set as a cause for all further operations.
         */
        private void invalidateEnvironmentLocked(Throwable e) {
            if (envFailed == null) {
                envFailed = e;

                U.error(log, "IO error encountered while running WAL flush. All further operations " +
                    " will be failed and local node will be stopped.", e);

                new Thread() {
                    @Override public void run() {
                        IgnitionEx.stop(gridName, true, true);
                    }
                }.start();
            }
        }

        /**
         * @return Safely reads current position of the file channel as String. Will return "null" if channel is null.
         */
        private String safePosition() {
            FileIO io = this.fileIO;

            if (io == null)
                return "null";

            try {
                return String.valueOf(io.position());
            }
            catch (IOException e) {
                return "{Failed to read channel position: " + e.getMessage() + '}';
            }
        }
    }

    /**
     * Iterator over WAL-log.
     */
    private static class RecordsIterator extends AbstractWalRecordsIterator {
        /** */
        private static final long serialVersionUID = 0L;
        /** */
        private final File walWorkDir;

        /** */
        private final File walArchiveDir;

        /** */
        private final FileArchiver archiver;

        /** */
        private final FileDecompressor decompressor;

        /** */
        private final DataStorageConfiguration psCfg;

        /** Optional start pointer. */
        @Nullable
        private FileWALPointer start;

        /** Optional end pointer. */
        @Nullable
        private FileWALPointer end;

        /**
         * @param cctx Shared context.
         * @param walWorkDir WAL work dir.
         * @param walArchiveDir WAL archive dir.
         * @param start Optional start pointer.
         * @param end Optional end pointer.
         * @param psCfg Database configuration.
         * @param serializerFactory Serializer factory.
         * @param archiver Archiver.
         * @param decompressor Decompressor.
         *@param log Logger  @throws IgniteCheckedException If failed to initialize WAL segment.
         */
        private RecordsIterator(
            GridCacheSharedContext cctx,
            File walWorkDir,
            File walArchiveDir,
            @Nullable FileWALPointer start,
            @Nullable FileWALPointer end,
            DataStorageConfiguration psCfg,
            @NotNull RecordSerializerFactory serializerFactory,
            FileIOFactory ioFactory,
            FileArchiver archiver,
            FileDecompressor decompressor,
            IgniteLogger log
        ) throws IgniteCheckedException {
            super(log,
                cctx,
                serializerFactory,
                ioFactory,
                psCfg.getWalRecordIteratorBufferSize());
            this.walWorkDir = walWorkDir;
            this.walArchiveDir = walArchiveDir;
            this.psCfg = psCfg;
            this.archiver = archiver;
            this.start = start;
            this.end = end;
            this.decompressor = decompressor;

            init();

            advance();
        }

        /** {@inheritDoc} */
        @Override protected ReadFileHandle initReadHandle(
            @NotNull FileDescriptor desc,
            @Nullable FileWALPointer start
        ) throws IgniteCheckedException, FileNotFoundException {
            if (decompressor != null && !desc.file.exists()) {
                FileDescriptor zipFile = new FileDescriptor(
                    new File(walArchiveDir, FileDescriptor.fileName(desc.getIdx()) + ".zip"));

                if (!zipFile.file.exists()) {
                    throw new FileNotFoundException("Both compressed and raw segment files are missing in archive " +
                        "[segmentIdx=" + desc.idx + "]");
                }

                decompressor.decompressFile(desc.idx).get();
            }

            return super.initReadHandle(desc, start);
        }

        /** {@inheritDoc} */
        @Override protected void onClose() throws IgniteCheckedException {
            super.onClose();

            curRec = null;

            final ReadFileHandle handle = closeCurrentWalSegment();

            if (handle != null && handle.workDir)
                releaseWorkSegment(curWalSegmIdx);

            curWalSegmIdx = Integer.MAX_VALUE;
        }

        /**
         * @throws IgniteCheckedException If failed to initialize first file handle.
         */
        private void init() throws IgniteCheckedException {
            FileDescriptor[] descs = loadFileDescriptors(walArchiveDir);

            if (start != null) {
                if (!F.isEmpty(descs)) {
                    if (descs[0].idx > start.index())
                        throw new IgniteCheckedException("WAL history is too short " +
                            "[descs=" + Arrays.asList(descs) + ", start=" + start + ']');

                    for (FileDescriptor desc : descs) {
                        if (desc.idx == start.index()) {
                            curWalSegmIdx = start.index();

                            break;
                        }
                    }

                    if (curWalSegmIdx == -1) {
                        long lastArchived = descs[descs.length - 1].idx;

                        if (lastArchived > start.index())
                            throw new IgniteCheckedException("WAL history is corrupted (segment is missing): " + start);

                        // This pointer may be in work files because archiver did not
                        // copy the file yet, check that it is not too far forward.
                        curWalSegmIdx = start.index();
                    }
                }
                else {
                    // This means that whole checkpoint history fits in one segment in WAL work directory.
                    // Will start from this index right away.
                    curWalSegmIdx = start.index();
                }
            }
            else
                curWalSegmIdx = !F.isEmpty(descs) ? descs[0].idx : 0;

            curWalSegmIdx--;

            if (log.isDebugEnabled())
                log.debug("Initialized WAL cursor [start=" + start + ", end=" + end + ", curWalSegmIdx=" + curWalSegmIdx + ']');
        }

        /** {@inheritDoc} */
        @Override protected ReadFileHandle advanceSegment(
            @Nullable final ReadFileHandle curWalSegment
        ) throws IgniteCheckedException {
            if (curWalSegment != null) {
                curWalSegment.close();

                if (curWalSegment.workDir)
                    releaseWorkSegment(curWalSegment.idx);

            }

            // We are past the end marker.
            if (end != null && curWalSegmIdx + 1 > end.index())
                return null; //stop iteration

            curWalSegmIdx++;

            FileDescriptor fd;

            boolean readArchive = canReadArchiveOrReserveWork(curWalSegmIdx);

            if (readArchive)
                fd = new FileDescriptor(new File(walArchiveDir, FileDescriptor.fileName(curWalSegmIdx)));
            else {
                long workIdx = curWalSegmIdx % psCfg.getWalSegments();

                fd = new FileDescriptor(
                    new File(walWorkDir, FileDescriptor.fileName(workIdx)),
                    curWalSegmIdx);
            }

            if (log.isDebugEnabled())
                log.debug("Reading next file [absIdx=" + curWalSegmIdx + ", file=" + fd.file.getAbsolutePath() + ']');

            ReadFileHandle nextHandle;

            try {
                nextHandle = initReadHandle(fd, start != null && curWalSegmIdx == start.index() ? start : null);
            }
            catch (FileNotFoundException e) {
                if (readArchive)
                    throw new IgniteCheckedException("Missing WAL segment in the archive", e);
                else
                    nextHandle = null;
            }

            if (nextHandle == null) {
                if (!readArchive)
                    releaseWorkSegment(curWalSegmIdx);
            }
            else
                nextHandle.workDir = !readArchive;

            curRec = null;

            return nextHandle;
        }

        /**
         * @param absIdx Absolute index to check.
         * @return <ul><li> {@code True} if we can safely read the archive,  </li> <li>{@code false} if the segment has
         * not been archived yet. In this case the corresponding work segment is reserved (will not be deleted until
         * release). Use {@link #releaseWorkSegment} for unlock </li></ul>
         */
        private boolean canReadArchiveOrReserveWork(long absIdx) {
            return archiver != null && archiver.checkCanReadArchiveOrReserveWorkSegment(absIdx);
        }

        /**
         * @param absIdx Absolute index to release.
         */
        private void releaseWorkSegment(long absIdx) {
            if (archiver != null)
                archiver.releaseWorkSegment(absIdx);
        }
    }

    /**
     * Flushes current file handle for {@link WALMode#BACKGROUND} WALMode. Called periodically from scheduler.
     */
    private void doFlush() {
        FileWriteHandle hnd = currentHandle();

        try {
            hnd.flush(null);
        }
        catch (Exception e) {
            U.warn(log, "Failed to flush WAL record queue", e);
        }
    }

    /**
     * WAL writer worker.
     */
    class WALWriter extends Thread {
        /** Unconditional flush. */
        private static final long UNCONDITIONAL_FLUSH = -1L;

        /** File close. */
        private static final long FILE_CLOSE = -2L;

        /** File force. */
        private static final long FILE_FORCE = -3L;

        /** Shutdown. */
        private volatile boolean shutdown;

        /** Err. */
        private volatile Throwable err;

        //TODO: replace with GC free data structure.
        /** Parked threads. */
        final Map<Thread, Long> waiters = new ConcurrentHashMap8<>();

        /**
         * Default constructor.
         */
        WALWriter() {
            super("wal-write-worker%" + cctx.igniteInstanceName());
        }

        /** {@inheritDoc} */
        @Override public void run() {
            while (!shutdown && !Thread.currentThread().isInterrupted()) {
                while (waiters.isEmpty()) {
                    if (!shutdown)
                        LockSupport.park();
                    else {
                        unparkWaiters(Long.MAX_VALUE);

                        return;
                    }
                }

                Long pos = null;

                for (Long val : waiters.values()) {
                    if (val > Long.MIN_VALUE)
                        pos = val;
                }

                if (pos == null)
                    continue;
                else if (pos < UNCONDITIONAL_FLUSH) {
                    try {
                        assert pos == FILE_CLOSE || pos == FILE_FORCE : pos;

                        if (pos == FILE_CLOSE)
                            currHnd.fileIO.close();
                        else if (pos == FILE_FORCE)
                            currHnd.fileIO.force();
                    }
                    catch (IOException e) {
                        log.error("Exception in WAL writer thread: ", e);

                        err = e;

                        unparkWaiters(Long.MAX_VALUE);

                        return;
                    }

                    unparkWaiters(pos);
                }

                List<SegmentedRingByteBuffer.ReadSegment> segs = currentHandle().buf.poll(pos);

                if (segs == null) {
                    unparkWaiters(pos);

                    continue;
                }

                for (int i = 0; i < segs.size(); i++) {
                    SegmentedRingByteBuffer.ReadSegment seg = segs.get(i);

                    try {
                        writeBuffer(seg.position(), seg.buffer());
                    }
                    catch (Throwable e) {
                        log.error("Exception in WAL writer thread: ", e);

                        err = e;
                    }
                    finally {
                        seg.release();

                        long p = pos <= UNCONDITIONAL_FLUSH || err != null ? Long.MAX_VALUE : currentHandle().written;

                        unparkWaiters(p);
                    }
                }
            }

            unparkWaiters(Long.MAX_VALUE);
        }

        /**
         * Shutdowns thread.
         */
        public void shutdown() throws IgniteInterruptedCheckedException {
            shutdown = true;

            LockSupport.unpark(this);

            U.join(this);
        }

        /**
         * Unparks waiting threads.
         *
         * @param pos Pos.
         */
        private void unparkWaiters(long pos) {
            assert pos > Long.MIN_VALUE : pos;

            for (Map.Entry<Thread, Long> e : waiters.entrySet()) {
                Long val = e.getValue();

                if (val <= pos) {
                    if (val != Long.MIN_VALUE)
                        waiters.put(e.getKey(), Long.MIN_VALUE);

                    LockSupport.unpark(e.getKey());
                }
            }
        }

        /**
         * Forces all made changes to the file.
         */
        void force() throws IgniteCheckedException {
            flushBuffer(FILE_FORCE);
        }

        /**
         * Closes file.
         */
        void close() throws IgniteCheckedException {
            flushBuffer(FILE_CLOSE);
        }

        /**
         * Flushes all data from the buffer.
         */
        void flushAll() throws IgniteCheckedException {
            flushBuffer(UNCONDITIONAL_FLUSH);
        }

        /**
         * @param expPos Expected position.
         */
        @SuppressWarnings("ForLoopReplaceableByForEach")
        void flushBuffer(long expPos) throws StorageException, IgniteCheckedException {
            if (mmap)
                return;

            Throwable err = walWriter.err;

            if (err != null)
                currentHandle().invalidateEnvironment(err);

            if (expPos == UNCONDITIONAL_FLUSH)
                expPos = (currentHandle().buf.tail());

            Thread t = Thread.currentThread();

            waiters.put(t, expPos);

            LockSupport.unpark(walWriter);

            while (true) {
                Long val = waiters.get(t);

                assert val != null : "Only this thread can remove thread from waiters";

                if (val == Long.MIN_VALUE) {
                    waiters.remove(t);

                    return;
                }
                else
                    LockSupport.park();
            }
        }

        /**
         * @param pos Position in file to start write from. May be checked against actual position to wait previous
         * writes to complete
         * @param buf Buffer to write to file
         * @throws StorageException If failed.
         * @throws IgniteCheckedException If failed.
         */
        @SuppressWarnings("TooBroadScope")
        private void writeBuffer(long pos, ByteBuffer buf) throws StorageException, IgniteCheckedException {
            FileWriteHandle hdl = currentHandle();

            assert hdl.fileIO != null : "Writing to a closed segment.";

            checkEnvironment();

            long lastLogged = U.currentTimeMillis();

            long logBackoff = 2_000;

            // If we were too fast, need to wait previous writes to complete.
            while (hdl.written != pos) {
                assert hdl.written < pos : "written = " + hdl.written + ", pos = " + pos; // No one can write further than we are now.

                // Permutation occurred between blocks write operations.
                // Order of acquiring lock is not the same as order of write.
                long now = U.currentTimeMillis();

                if (now - lastLogged >= logBackoff) {
                    if (logBackoff < 60 * 60_000)
                        logBackoff *= 2;

                    U.warn(log, "Still waiting for a concurrent write to complete [written=" + hdl.written +
                        ", pos=" + pos + ", lastFsyncPos=" + hdl.lastFsyncPos + ", stop=" + hdl.stop.get() +
                        ", actualPos=" + hdl.safePosition() + ']');

                    lastLogged = now;
                }

                checkEnvironment();
            }

            // Do the write.
            int size = buf.remaining();

            assert size > 0 : size;

            try {
                assert hdl.written == hdl.fileIO.position();

                do {
                    hdl.fileIO.write(buf);
                }
                while (buf.hasRemaining());

                hdl.written += size;

                metrics.onWalBytesWritten(size);

                assert hdl.written == hdl.fileIO.position();
            }
            catch (IOException e) {
                hdl.invalidateEnvironmentLocked(e);

                throw new StorageException(e);
            }
        }
    }
}<|MERGE_RESOLUTION|>--- conflicted
+++ resolved
@@ -255,33 +255,12 @@
     /** Factory to provide I/O interfaces for read/write operations with files */
     private final FileIOFactory ioFactory;
 
-<<<<<<< HEAD
     /** Next segment archived monitor. */
     private final Object nextSegmentArchivedMonitor = new Object();
 
-    /** Updater for {@link #currentHnd}, used for verify there are no concurrent update for current log segment handle */
-    private static final AtomicReferenceFieldUpdater<FileWriteAheadLogManager, FileWriteHandle> currentHndUpd =
-        AtomicReferenceFieldUpdater.newUpdater(FileWriteAheadLogManager.class, FileWriteHandle.class, "currentHnd");
-
-    /**
-     * Thread local byte buffer for saving serialized WAL records chain, see {@link FileWriteHandle#head}.
-     * Introduced to decrease number of buffers allocation.
-     * Used only for record itself is shorter than {@link #tlbSize}.
-     */
-    private final ThreadLocal<ByteBuffer> tlb = new ThreadLocal<ByteBuffer>() {
-        @Override protected ByteBuffer initialValue() {
-            ByteBuffer buf = ByteBuffer.allocateDirect(tlbSize);
-
-            buf.order(GridUnsafe.NATIVE_BYTE_ORDER);
-
-            return buf;
-        }
-    };
-=======
     /** Updater for {@link #currHnd}, used for verify there are no concurrent update for current log segment handle */
     private static final AtomicReferenceFieldUpdater<FileWriteAheadLogManager, FileWriteHandle> CURR_HND_UPD =
         AtomicReferenceFieldUpdater.newUpdater(FileWriteAheadLogManager.class, FileWriteHandle.class, "currHnd");
->>>>>>> 1a939b0a
 
     /** */
     private volatile FileArchiver archiver;
@@ -679,9 +658,8 @@
         // Need to calculate record size first.
         rec.size(serializer.size(rec));
 
-<<<<<<< HEAD
         while (true) {
-            if (record.rollOver()){
+            if (rec.rollOver()){
                 assert cctx.database().checkpointLockIsHeldByThread();
 
                 long idx = currWrHandle.idx;
@@ -689,14 +667,10 @@
                 currWrHandle = rollOver(currWrHandle);
 
                 if (log != null && log.isDebugEnabled())
-                    log.debug("Rollover segment [" + idx + " to " + currWrHandle.idx + "], recordType=" + record.type());
-            }
-
-            WALPointer ptr = currWrHandle.addRecord(record);
-=======
-        for (; ; currWrHandle = rollOver(currWrHandle)) {
+                    log.debug("Rollover segment [" + idx + " to " + currWrHandle.idx + "], recordType=" + rec.type());
+            }
+
             WALPointer ptr = currWrHandle.addRecord(rec);
->>>>>>> 1a939b0a
 
             if (ptr != null) {
                 metrics.onWalRecordLogged();
@@ -2006,18 +1980,13 @@
      * @param p Predicate Exit condition.
      * @throws IgniteCheckedException if validation or create file fail.
      */
-<<<<<<< HEAD
     private void checkFiles(
         int startWith,
         boolean create,
         @Nullable IgnitePredicate<Integer> p,
         @Nullable IgniteInClosure<Integer> completionCallback
     ) throws IgniteCheckedException {
-        for (int i = startWith; i < dsCfg.getWalSegments() && (p == null || (p != null && p.apply(i))); i++) {
-=======
-    private void checkFiles(int startWith, boolean create, IgnitePredicate<Integer> p) throws IgniteCheckedException {
         for (int i = startWith; i < dsCfg.getWalSegments() && (p == null || p.apply(i)); i++) {
->>>>>>> 1a939b0a
             File checkFile = new File(walWorkDir, FileDescriptor.fileName(i));
 
             if (checkFile.exists()) {
