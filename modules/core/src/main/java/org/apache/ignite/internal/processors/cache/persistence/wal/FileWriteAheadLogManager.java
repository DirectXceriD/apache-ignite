/*
 * Licensed to the Apache Software Foundation (ASF) under one or more
 * contributor license agreements.  See the NOTICE file distributed with
 * this work for additional information regarding copyright ownership.
 * The ASF licenses this file to You under the Apache License, Version 2.0
 * (the "License"); you may not use this file except in compliance with
 * the License.  You may obtain a copy of the License at
 *
 *      http://www.apache.org/licenses/LICENSE-2.0
 *
 * Unless required by applicable law or agreed to in writing, software
 * distributed under the License is distributed on an "AS IS" BASIS,
 * WITHOUT WARRANTIES OR CONDITIONS OF ANY KIND, either express or implied.
 * See the License for the specific language governing permissions and
 * limitations under the License.
 */

package org.apache.ignite.internal.processors.cache.persistence.wal;

import java.io.BufferedInputStream;
import java.io.BufferedOutputStream;
import java.io.EOFException;
import java.io.File;
import java.io.FileFilter;
import java.io.FileInputStream;
import java.io.FileNotFoundException;
import java.io.FileOutputStream;
import java.io.IOException;
import java.lang.reflect.Field;
import java.lang.reflect.InvocationTargetException;
import java.lang.reflect.Method;
import java.nio.ByteBuffer;
import java.nio.ByteOrder;
import java.nio.MappedByteBuffer;
import java.nio.channels.ClosedByInterruptException;
import java.nio.file.FileAlreadyExistsException;
import java.nio.file.Files;
import java.sql.Time;
import java.util.ArrayList;
import java.util.Arrays;
import java.util.Collection;
import java.util.HashMap;
import java.util.HashSet;
import java.util.List;
import java.util.Map;
import java.util.Objects;
import java.util.Set;
import java.util.TreeSet;
import java.util.concurrent.ConcurrentHashMap;
import java.util.concurrent.PriorityBlockingQueue;
import java.util.concurrent.TimeUnit;
import java.util.concurrent.atomic.AtomicBoolean;
import java.util.concurrent.atomic.AtomicLong;
import java.util.concurrent.atomic.AtomicLongFieldUpdater;
import java.util.concurrent.atomic.AtomicReferenceFieldUpdater;
import java.util.concurrent.locks.Condition;
import java.util.concurrent.locks.Lock;
import java.util.concurrent.locks.LockSupport;
import java.util.concurrent.locks.ReentrantLock;
import java.util.regex.Pattern;
import java.util.stream.Stream;
import java.util.zip.ZipEntry;
import java.util.zip.ZipInputStream;
import java.util.zip.ZipOutputStream;
import org.apache.ignite.IgniteCheckedException;
import org.apache.ignite.IgniteLogger;
import org.apache.ignite.IgniteSystemProperties;
import org.apache.ignite.configuration.DataStorageConfiguration;
import org.apache.ignite.configuration.IgniteConfiguration;
import org.apache.ignite.configuration.WALMode;
import org.apache.ignite.events.WalSegmentArchivedEvent;
import org.apache.ignite.events.WalSegmentCompactedEvent;
import org.apache.ignite.failure.FailureContext;
import org.apache.ignite.failure.FailureType;
import org.apache.ignite.internal.GridKernalContext;
import org.apache.ignite.internal.IgniteInternalFuture;
import org.apache.ignite.internal.IgniteInterruptedCheckedException;
import org.apache.ignite.internal.managers.eventstorage.GridEventStorageManager;
import org.apache.ignite.internal.pagemem.wal.IgniteWriteAheadLogManager;
import org.apache.ignite.internal.pagemem.wal.WALIterator;
import org.apache.ignite.internal.pagemem.wal.WALPointer;
import org.apache.ignite.internal.pagemem.wal.record.CheckpointRecord;
import org.apache.ignite.internal.pagemem.wal.record.MarshalledRecord;
import org.apache.ignite.internal.pagemem.wal.record.PageSnapshot;
import org.apache.ignite.internal.pagemem.wal.record.RolloverType;
import org.apache.ignite.internal.pagemem.wal.record.SwitchSegmentRecord;
import org.apache.ignite.internal.pagemem.wal.record.WALRecord;
import org.apache.ignite.internal.pagemem.wal.record.delta.PageDeltaRecord;
import org.apache.ignite.internal.processors.cache.GridCacheSharedContext;
import org.apache.ignite.internal.processors.cache.GridCacheSharedManagerAdapter;
import org.apache.ignite.internal.processors.cache.WalStateManager.WALDisableContext;
import org.apache.ignite.internal.processors.cache.persistence.DataStorageMetricsImpl;
import org.apache.ignite.internal.processors.cache.persistence.GridCacheDatabaseSharedManager;
import org.apache.ignite.internal.processors.cache.persistence.StorageException;
import org.apache.ignite.internal.processors.cache.persistence.file.FileIO;
import org.apache.ignite.internal.processors.cache.persistence.file.FileIOFactory;
import org.apache.ignite.internal.processors.cache.persistence.file.FilePageStoreManager;
import org.apache.ignite.internal.processors.cache.persistence.file.RandomAccessFileIOFactory;
import org.apache.ignite.internal.processors.cache.persistence.filename.PdsFolderSettings;
import org.apache.ignite.internal.processors.cache.persistence.wal.aware.SegmentAware;
import org.apache.ignite.internal.processors.cache.persistence.wal.crc.FastCrc;
import org.apache.ignite.internal.processors.cache.persistence.wal.crc.IgniteDataIntegrityViolationException;
import org.apache.ignite.internal.processors.cache.persistence.wal.io.FileInput;
import org.apache.ignite.internal.processors.cache.persistence.wal.io.LockedSegmentFileInputFactory;
import org.apache.ignite.internal.processors.cache.persistence.wal.io.SegmentFileInputFactory;
import org.apache.ignite.internal.processors.cache.persistence.wal.io.SegmentIO;
import org.apache.ignite.internal.processors.cache.persistence.wal.io.SimpleSegmentFileInputFactory;
import org.apache.ignite.internal.processors.cache.persistence.wal.record.HeaderRecord;
import org.apache.ignite.internal.processors.cache.persistence.wal.serializer.RecordSerializer;
import org.apache.ignite.internal.processors.cache.persistence.wal.serializer.RecordSerializerFactory;
import org.apache.ignite.internal.processors.cache.persistence.wal.serializer.RecordSerializerFactoryImpl;
import org.apache.ignite.internal.processors.cache.persistence.wal.serializer.RecordV1Serializer;
import org.apache.ignite.internal.processors.failure.FailureProcessor;
import org.apache.ignite.internal.processors.timeout.GridTimeoutObject;
import org.apache.ignite.internal.processors.timeout.GridTimeoutProcessor;
import org.apache.ignite.internal.util.GridUnsafe;
import org.apache.ignite.internal.util.future.GridFinishedFuture;
import org.apache.ignite.internal.util.future.GridFutureAdapter;
import org.apache.ignite.internal.util.typedef.CI1;
import org.apache.ignite.internal.util.typedef.CIX1;
import org.apache.ignite.internal.util.typedef.CO;
import org.apache.ignite.internal.util.typedef.F;
import org.apache.ignite.internal.util.typedef.X;
import org.apache.ignite.internal.util.typedef.internal.U;
import org.apache.ignite.internal.util.worker.GridWorker;
import org.apache.ignite.lang.IgniteBiTuple;
import org.apache.ignite.lang.IgniteInClosure;
import org.apache.ignite.lang.IgnitePredicate;
import org.apache.ignite.lang.IgniteUuid;
import org.apache.ignite.thread.IgniteThread;
import org.jetbrains.annotations.NotNull;
import org.jetbrains.annotations.Nullable;

import static java.nio.file.StandardOpenOption.CREATE;
import static java.nio.file.StandardOpenOption.READ;
import static java.nio.file.StandardOpenOption.WRITE;
import static org.apache.ignite.IgniteSystemProperties.IGNITE_CHECKPOINT_TRIGGER_ARCHIVE_SIZE_PERCENTAGE;
import static org.apache.ignite.IgniteSystemProperties.IGNITE_THRESHOLD_WAL_ARCHIVE_SIZE_PERCENTAGE;
import static org.apache.ignite.IgniteSystemProperties.IGNITE_WAL_COMPRESSOR_WORKER_THREAD_CNT;
import static org.apache.ignite.IgniteSystemProperties.IGNITE_WAL_MMAP;
import static org.apache.ignite.IgniteSystemProperties.IGNITE_WAL_SEGMENT_SYNC_TIMEOUT;
import static org.apache.ignite.IgniteSystemProperties.IGNITE_WAL_SERIALIZER_VERSION;
import static org.apache.ignite.configuration.WALMode.LOG_ONLY;
import static org.apache.ignite.events.EventType.EVT_WAL_SEGMENT_ARCHIVED;
import static org.apache.ignite.events.EventType.EVT_WAL_SEGMENT_COMPACTED;
import static org.apache.ignite.failure.FailureType.CRITICAL_ERROR;
import static org.apache.ignite.failure.FailureType.SYSTEM_WORKER_TERMINATION;
import static org.apache.ignite.internal.pagemem.wal.record.WALRecord.RecordType.SWITCH_SEGMENT_RECORD;
import static org.apache.ignite.internal.processors.cache.persistence.wal.SegmentedRingByteBuffer.BufferMode.DIRECT;
import static org.apache.ignite.internal.processors.cache.persistence.wal.serializer.RecordV1Serializer.HEADER_RECORD_SIZE;
import static org.apache.ignite.internal.processors.cache.persistence.wal.serializer.RecordV1Serializer.readSegmentHeader;
import static org.apache.ignite.internal.util.IgniteUtils.findField;
import static org.apache.ignite.internal.util.IgniteUtils.findNonPublicMethod;
import static org.apache.ignite.internal.util.IgniteUtils.sleep;

/**
 * File WAL manager.
 */
@SuppressWarnings("IfMayBeConditional")
public class FileWriteAheadLogManager extends GridCacheSharedManagerAdapter implements IgniteWriteAheadLogManager {
    /** Dfault wal segment sync timeout. */
    public static final long DFLT_WAL_SEGMENT_SYNC_TIMEOUT = 500L;
    /** {@link MappedByteBuffer#force0(java.io.FileDescriptor, long, long)}. */
    private static final Method force0 = findNonPublicMethod(
        MappedByteBuffer.class, "force0",
        java.io.FileDescriptor.class, long.class, long.class
    );

    /** {@link MappedByteBuffer#mappingOffset()}. */
    private static final Method mappingOffset = findNonPublicMethod(MappedByteBuffer.class, "mappingOffset");

    /** {@link MappedByteBuffer#mappingAddress(long)}. */
    private static final Method mappingAddress = findNonPublicMethod(
        MappedByteBuffer.class, "mappingAddress", long.class
    );

    /** {@link MappedByteBuffer#fd} */
    private static final Field fd = findField(MappedByteBuffer.class, "fd");

    /** Page size. */
    private static final int PAGE_SIZE = GridUnsafe.pageSize();

    /** */
    private static final FileDescriptor[] EMPTY_DESCRIPTORS = new FileDescriptor[0];

    /** */
    private static final byte[] FILL_BUF = new byte[1024 * 1024];

    /** Pattern for segment file names */
    public static final Pattern WAL_NAME_PATTERN = Pattern.compile("\\d{16}\\.wal");

    /** */
    public static final Pattern WAL_TEMP_NAME_PATTERN = Pattern.compile("\\d{16}\\.wal\\.tmp");

    /** WAL segment file filter, see {@link #WAL_NAME_PATTERN} */
    public static final FileFilter WAL_SEGMENT_FILE_FILTER = new FileFilter() {
        @Override public boolean accept(File file) {
            return !file.isDirectory() && WAL_NAME_PATTERN.matcher(file.getName()).matches();
        }
    };

    /** */
    private static final FileFilter WAL_SEGMENT_TEMP_FILE_FILTER = new FileFilter() {
        @Override public boolean accept(File file) {
            return !file.isDirectory() && WAL_TEMP_NAME_PATTERN.matcher(file.getName()).matches();
        }
    };

    /** */
    public static final Pattern WAL_SEGMENT_FILE_COMPACTED_PATTERN = Pattern.compile("\\d{16}\\.wal\\.zip");

    /** WAL segment file filter, see {@link #WAL_NAME_PATTERN} */
    public static final FileFilter WAL_SEGMENT_COMPACTED_OR_RAW_FILE_FILTER = new FileFilter() {
        @Override public boolean accept(File file) {
            return !file.isDirectory() && (WAL_NAME_PATTERN.matcher(file.getName()).matches() ||
                WAL_SEGMENT_FILE_COMPACTED_PATTERN.matcher(file.getName()).matches());
        }
    };

    /** */
    private static final Pattern WAL_SEGMENT_TEMP_FILE_COMPACTED_PATTERN = Pattern.compile("\\d{16}\\.wal\\.zip\\.tmp");

    /** */
    private static final FileFilter WAL_SEGMENT_FILE_COMPACTED_FILTER = new FileFilter() {
        @Override public boolean accept(File file) {
            return !file.isDirectory() && WAL_SEGMENT_FILE_COMPACTED_PATTERN.matcher(file.getName()).matches();
        }
    };

    /** */
    private static final FileFilter WAL_SEGMENT_TEMP_FILE_COMPACTED_FILTER = new FileFilter() {
        @Override public boolean accept(File file) {
            return !file.isDirectory() && WAL_SEGMENT_TEMP_FILE_COMPACTED_PATTERN.matcher(file.getName()).matches();
        }
    };

    /** Latest serializer version to use. */
    private static final int LATEST_SERIALIZER_VERSION = 2;

    /** Buffer size. */
    private static final int BUF_SIZE = 1024 * 1024;

    /** Use mapped byte buffer. */
    private final boolean mmap = IgniteSystemProperties.getBoolean(IGNITE_WAL_MMAP, true);

    /** {@link FileWriteHandle#written} atomic field updater. */
    private static final AtomicLongFieldUpdater<FileWriteHandle> WRITTEN_UPD =
        AtomicLongFieldUpdater.newUpdater(FileWriteHandle.class, "written");

    /**
     * Percentage of archive size for checkpoint trigger. Need for calculate max size of WAL after last checkpoint.
     * Checkpoint should be triggered when max size of WAL after last checkpoint more than maxWallArchiveSize * thisValue
     */
    private static final double CHECKPOINT_TRIGGER_ARCHIVE_SIZE_PERCENTAGE =
        IgniteSystemProperties.getDouble(IGNITE_CHECKPOINT_TRIGGER_ARCHIVE_SIZE_PERCENTAGE, 0.25);

    /**
     * Percentage of WAL archive size to calculate threshold since which removing of old archive should be started.
     */
    private static final double THRESHOLD_WAL_ARCHIVE_SIZE_PERCENTAGE =
        IgniteSystemProperties.getDouble(IGNITE_THRESHOLD_WAL_ARCHIVE_SIZE_PERCENTAGE, 0.5);

    /**
     * Number of WAL compressor worker threads.
     */
    private final int WAL_COMPRESSOR_WORKER_THREAD_CNT =
            IgniteSystemProperties.getInteger(IGNITE_WAL_COMPRESSOR_WORKER_THREAD_CNT, 4);

    /** */
    private final boolean alwaysWriteFullPages;

    /** WAL segment size in bytes. . This is maximum value, actual segments may be shorter. */
    private final long maxWalSegmentSize;

    /**
     * Maximum number of allowed segments without checkpoint. If we have their more checkpoint should be triggered.
     * It is simple way to calculate WAL size without checkpoint instead fair WAL size calculating.
     */
    private long maxSegCountWithoutCheckpoint;

    /** Size of wal archive since which removing of old archive should be started */
    private final long allowedThresholdWalArchiveSize;

    /** */
    private final WALMode mode;

    /** WAL flush frequency. Makes sense only for {@link WALMode#BACKGROUND} log WALMode. */
    private final long flushFreq;

    /** Fsync delay. */
    private final long fsyncDelay;

    /** */
    private final DataStorageConfiguration dsCfg;

    /** Events service */
    private final GridEventStorageManager evt;

    /** Failure processor */
    private final FailureProcessor failureProcessor;

    /** */
    private IgniteConfiguration igCfg;

    /** Persistence metrics tracker. */
    private DataStorageMetricsImpl metrics;

    /** */
    private File walWorkDir;

    /** WAL archive directory (including consistent ID as subfolder) */
    private File walArchiveDir;

    /** Serializer of latest version, used to read header record and for write records */
    private RecordSerializer serializer;

    /** Serializer latest version to use. */
    private final int serializerVer =
        IgniteSystemProperties.getInteger(IGNITE_WAL_SERIALIZER_VERSION, LATEST_SERIALIZER_VERSION);

    /** Factory to provide I/O interfaces for read/write operations with files */
    private volatile FileIOFactory ioFactory;

    /** Factory to provide I/O interfaces for read primitives with files */
    private final SegmentFileInputFactory segmentFileInputFactory;

    /** Holder of actual information of latest manipulation on WAL segments. */
    private volatile SegmentAware segmentAware;

    /** Updater for {@link #currHnd}, used for verify there are no concurrent update for current log segment handle */
    private static final AtomicReferenceFieldUpdater<FileWriteAheadLogManager, FileWriteHandle> CURR_HND_UPD =
        AtomicReferenceFieldUpdater.newUpdater(FileWriteAheadLogManager.class, FileWriteHandle.class, "currHnd");

    /**
     * File archiver moves segments from work directory to archive. Locked segments may be kept not moved until release.
     * For mode archive and work folders set to equal value, archiver is not created.
     */
    @Nullable private volatile FileArchiver archiver;

    /** Compressor. */
    private volatile FileCompressor compressor;

    /** Decompressor. */
    private volatile FileDecompressor decompressor;

    /** */
    private final ThreadLocal<WALPointer> lastWALPtr = new ThreadLocal<>();

    /** Current log segment handle */
    private volatile FileWriteHandle currHnd;

    /** */
    private volatile WALDisableContext walDisableContext;

    /**
     * Positive (non-0) value indicates WAL can be archived even if not complete<br>
     * See {@link DataStorageConfiguration#setWalAutoArchiveAfterInactivity(long)}<br>
     */
    private final long walAutoArchiveAfterInactivity;

    /**
     * Container with last WAL record logged timestamp.<br> Zero value means there was no records logged to current
     * segment, skip possible archiving for this case<br> Value is filled only for case {@link
     * #walAutoArchiveAfterInactivity} > 0<br>
     */
    private AtomicLong lastRecordLoggedMs = new AtomicLong();

    /**
     * Cancellable task for {@link WALMode#BACKGROUND}, should be cancelled at shutdown.
     * Null for non background modes.
     */
    @Nullable private volatile GridTimeoutProcessor.CancelableTask backgroundFlushSchedule;

    /**
     * Reference to the last added next archive timeout check object. Null if mode is not enabled. Should be cancelled
     * at shutdown
     */
    @Nullable private volatile GridTimeoutObject nextAutoArchiveTimeoutObj;

    /** WAL writer worker. */
    private WALWriter walWriter;

    /**
     * Listener invoked for each segment file IO initializer.
     */
    @Nullable private volatile IgniteInClosure<FileIO> createWalFileListener;

    /** Wal segment sync worker. */
    private WalSegmentSyncer walSegmentSyncWorker;

    /**
     * Manage of segment location.
     */
    private SegmentRouter segmentRouter;

    /** Segment factory with ability locked segment during reading. */
    private SegmentFileInputFactory lockedSegmentFileInputFactory;

    /**
     * @param ctx Kernal context.
     */
    public FileWriteAheadLogManager(@NotNull final GridKernalContext ctx) {
        igCfg = ctx.config();

        DataStorageConfiguration dsCfg = igCfg.getDataStorageConfiguration();

        assert dsCfg != null;

        this.dsCfg = dsCfg;

        maxWalSegmentSize = dsCfg.getWalSegmentSize();
        mode = dsCfg.getWalMode();
        flushFreq = dsCfg.getWalFlushFrequency();
        fsyncDelay = dsCfg.getWalFsyncDelayNanos();
        alwaysWriteFullPages = dsCfg.isAlwaysWriteFullPages();
        ioFactory = new RandomAccessFileIOFactory();
        segmentFileInputFactory = new SimpleSegmentFileInputFactory();
        walAutoArchiveAfterInactivity = dsCfg.getWalAutoArchiveAfterInactivity();

        allowedThresholdWalArchiveSize = (long)(dsCfg.getMaxWalArchiveSize() * THRESHOLD_WAL_ARCHIVE_SIZE_PERCENTAGE);

        evt = ctx.event();
        failureProcessor = ctx.failure();
    }

    /**
     * For test purposes only.
     *
     * @param ioFactory IO factory.
     */
    public void setFileIOFactory(FileIOFactory ioFactory) {
        this.ioFactory = ioFactory;
    }

    /** {@inheritDoc} */
    @Override public void start0() throws IgniteCheckedException {
        if (!cctx.kernalContext().clientNode()) {
            maxSegCountWithoutCheckpoint =
                (long)((U.adjustedWalHistorySize(dsCfg, log) * CHECKPOINT_TRIGGER_ARCHIVE_SIZE_PERCENTAGE)
                    / dsCfg.getWalSegmentSize());

            final PdsFolderSettings resolveFolders = cctx.kernalContext().pdsFolderResolver().resolveFolders();

            checkWalConfiguration();

            final File walWorkDir0 = walWorkDir = initDirectory(
                dsCfg.getWalPath(),
                DataStorageConfiguration.DFLT_WAL_PATH,
                resolveFolders.folderName(),
                "write ahead log work directory"
            );

            final File walArchiveDir0 = walArchiveDir = initDirectory(
                dsCfg.getWalArchivePath(),
                DataStorageConfiguration.DFLT_WAL_ARCHIVE_PATH,
                resolveFolders.folderName(),
                "write ahead log archive directory"
            );

            serializer = new RecordSerializerFactoryImpl(cctx).createSerializer(serializerVer);

            GridCacheDatabaseSharedManager dbMgr = (GridCacheDatabaseSharedManager)cctx.database();

            metrics = dbMgr.persistentStoreMetricsImpl();

            checkOrPrepareFiles();

            if (metrics != null)
                metrics.setWalSizeProvider(new CO<Long>() {
                    @Override public Long apply() {
                        long size = 0;

                        for (File f : walWorkDir0.listFiles())
                            size += f.length();

                        for (File f : walArchiveDir0.listFiles())
                            size += f.length();

                        return size;
                    }
                });

            IgniteBiTuple<Long, Long> tup = scanMinMaxArchiveIndices();

            segmentAware = new SegmentAware(dsCfg.getWalSegments(), dsCfg.isWalCompactionEnabled());

            segmentAware.lastTruncatedArchiveIdx(tup == null ? -1 : tup.get1() - 1);

            long lastAbsArchivedIdx = tup == null ? -1 : tup.get2();

            if (isArchiverEnabled())
                archiver = new FileArchiver(lastAbsArchivedIdx, log);
            else
                archiver = null;

            if (lastAbsArchivedIdx > 0)
                segmentAware.setLastArchivedAbsoluteIndex(lastAbsArchivedIdx);

            if (dsCfg.isWalCompactionEnabled()) {
                if (compressor == null)
                    compressor = new FileCompressor(log);

                if (decompressor == null) {  // Preventing of two file-decompressor thread instantiations.
                    decompressor = new FileDecompressor(log);

                    new IgniteThread(decompressor).start();
                }
            }

            segmentRouter = new SegmentRouter(walWorkDir, walArchiveDir, segmentAware, dsCfg);

            walDisableContext = cctx.walState().walDisableContext();

            if (mode != WALMode.NONE && mode != WALMode.FSYNC) {
                walSegmentSyncWorker = new WalSegmentSyncer(igCfg.getIgniteInstanceName(),
                    cctx.kernalContext().log(WalSegmentSyncer.class));

                if (log.isInfoEnabled())
                    log.info("Started write-ahead log manager [mode=" + mode + ']');
            }
            else
                U.quietAndWarn(log, "Started write-ahead log manager in NONE mode, persisted data may be lost in " +
                    "a case of unexpected node failure. Make sure to deactivate the cluster before shutdown.");

            lockedSegmentFileInputFactory = new LockedSegmentFileInputFactory(
                segmentAware,
                segmentRouter,
                ioFactory
            );

            if (isArchiverEnabled()) {
                assert archiver != null;

                new IgniteThread(archiver).start();
            }

            if (walSegmentSyncWorker != null)
                new IgniteThread(walSegmentSyncWorker).start();

            if (compressor != null)
                compressor.start();
        }
    }

    /**
     * Archiver can be not created, all files will be written to WAL folder, using absolute segment index.
     *
     * @return flag indicating if archiver is disabled.
     */
    private boolean isArchiverEnabled() {
        if (walArchiveDir != null && walWorkDir != null)
            return !walArchiveDir.equals(walWorkDir);

        return !new File(dsCfg.getWalArchivePath()).equals(new File(dsCfg.getWalPath()));
    }

    /**
     *  Collect wal segment files from low pointer (include) to high pointer (not include) and reserve low pointer.
     *
     * @param low Low bound.
     * @param high High bound.
     */
    public Collection<File> getAndReserveWalFiles(FileWALPointer low, FileWALPointer high) throws IgniteCheckedException {
        final long awaitIdx = high.index() - 1;

        segmentAware.awaitSegmentArchived(awaitIdx);

        if (!reserve(low))
            throw new IgniteCheckedException("WAL archive segment has been deleted [idx=" + low.index() + "]");

        List<File> res = new ArrayList<>();

        for (long i = low.index(); i < high.index(); i++) {
            String segmentName = FileDescriptor.fileName(i);

            File file = new File(walArchiveDir, segmentName);
            File fileZip = new File(walArchiveDir, segmentName + FilePageStoreManager.ZIP_SUFFIX);

            if (file.exists())
                res.add(file);
            else if (fileZip.exists())
                res.add(fileZip);
            else {
                if (log.isInfoEnabled()) {
                    log.info("Segment not found: " + file.getName() + "/" + fileZip.getName());

                    log.info("Stopped iteration on idx: " + i);
                }

                break;
            }
        }

        return res;
    }

    /**
     * @throws IgniteCheckedException if WAL store path is configured and archive path isn't (or vice versa)
     */
    private void checkWalConfiguration() throws IgniteCheckedException {
        if (dsCfg.getWalPath() == null ^ dsCfg.getWalArchivePath() == null) {
            throw new IgniteCheckedException(
                "Properties should be either both specified or both null " +
                    "[walStorePath = " + dsCfg.getWalPath() +
                    ", walArchivePath = " + dsCfg.getWalArchivePath() + "]"
            );
        }
    }

    /** {@inheritDoc} */
    @Override protected void stop0(boolean cancel) {
        final GridTimeoutProcessor.CancelableTask schedule = backgroundFlushSchedule;

        if (schedule != null)
            schedule.close();

        final GridTimeoutObject timeoutObj = nextAutoArchiveTimeoutObj;

        if (timeoutObj != null)
            cctx.time().removeTimeoutObject(timeoutObj);

        final FileWriteHandle currHnd = currentHandle();

        try {
            if (mode == WALMode.BACKGROUND) {
                if (currHnd != null)
                    currHnd.flush(null);
            }

            if (currHnd != null)
                currHnd.close(false);

            if (walSegmentSyncWorker != null)
                walSegmentSyncWorker.shutdown();

            if (walWriter != null)
                walWriter.shutdown();

            segmentAware.interrupt();

            if (archiver != null)
                archiver.shutdown();

            if (compressor != null)
                compressor.shutdown();

            if (decompressor != null)
                decompressor.shutdown();
        }
        catch (Exception e) {
            U.error(log, "Failed to gracefully close WAL segment: " + this.currHnd.fileIO, e);
        }
    }

    /** {@inheritDoc} */
    @Override public void onActivate(GridKernalContext kctx) throws IgniteCheckedException {
        if (log.isDebugEnabled())
            log.debug("Activated file write ahead log manager [nodeId=" + cctx.localNodeId() +
                " topVer=" + cctx.discovery().topologyVersionEx() + " ]");
    }

    /** {@inheritDoc} */
    @Override public void onDeActivate(GridKernalContext kctx) {
        if (log.isDebugEnabled())
            log.debug("DeActivate file write ahead log [nodeId=" + cctx.localNodeId() +
                " topVer=" + cctx.discovery().topologyVersionEx() + " ]");
    }

    /** {@inheritDoc} */
    @Override public boolean isAlwaysWriteFullPages() {
        return alwaysWriteFullPages;
    }

    /** {@inheritDoc} */
    @Override public boolean isFullSync() {
        return mode == WALMode.FSYNC;
    }

    /** {@inheritDoc} */
    @Override public void resumeLogging(WALPointer filePtr) throws IgniteCheckedException {
        assert currHnd == null;
<<<<<<< HEAD
        assert (isArchiverEnabled() && archiver != null) || (!isArchiverEnabled() && archiver == null) :
            "Trying to restore FileWriteHandle on deactivated write ahead log manager";
=======
        assert lastPtr == null || lastPtr instanceof FileWALPointer;
        assert (isArchiverEnabled() && archiver != null) || (!isArchiverEnabled() && archiver == null) :
            "Trying to restore FileWriteHandle on deactivated write ahead log manager";

        FileWALPointer filePtr = (FileWALPointer)lastPtr;
>>>>>>> c7449f6c

        walWriter = new WALWriter(log);

        if (!mmap)
            new IgniteThread(walWriter).start();

        currHnd = restoreWriteHandle((FileWALPointer) filePtr);

        // For new handle write serializer version to it.
        if (filePtr == null)
            currHnd.writeHeader();

        if (currHnd.serializer.version() != serializer.version()) {
            if (log.isInfoEnabled())
                log.info("Record serializer version change detected, will start logging with a new WAL record " +
                    "serializer to a new WAL segment [curFile=" + currHnd + ", newVer=" + serializer.version() +
                    ", oldVer=" + currHnd.serializer.version() + ']');

            rollOver(currHnd, null);
        }

        currHnd.resume = false;

        if (mode == WALMode.BACKGROUND) {
            backgroundFlushSchedule = cctx.time().schedule(new Runnable() {
                @Override public void run() {
                    doFlush();
                }
            }, flushFreq, flushFreq);
        }

        if (walAutoArchiveAfterInactivity > 0)
            scheduleNextInactivityPeriodElapsedCheck();
    }

    /**
     * Schedules next check of inactivity period expired. Based on current record update timestamp. At timeout method
     * does check of inactivity period and schedules new launch.
     */
    private void scheduleNextInactivityPeriodElapsedCheck() {
        final long lastRecMs = lastRecordLoggedMs.get();
        final long nextPossibleAutoArchive = (lastRecMs <= 0 ? U.currentTimeMillis() : lastRecMs) + walAutoArchiveAfterInactivity;

        if (log.isDebugEnabled())
            log.debug("Schedule WAL rollover check at " + new Time(nextPossibleAutoArchive).toString());

        nextAutoArchiveTimeoutObj = new GridTimeoutObject() {
            private final IgniteUuid id = IgniteUuid.randomUuid();

            @Override public IgniteUuid timeoutId() {
                return id;
            }

            @Override public long endTime() {
                return nextPossibleAutoArchive;
            }

            @Override public void onTimeout() {
                if (log.isDebugEnabled())
                    log.debug("Checking if WAL rollover required (" + new Time(U.currentTimeMillis()).toString() + ")");

                checkWalRolloverRequiredDuringInactivityPeriod();

                scheduleNextInactivityPeriodElapsedCheck();
            }
        };
        cctx.time().addTimeoutObject(nextAutoArchiveTimeoutObj);
    }

    /** {@inheritDoc} */
    @Override public int serializerVersion() {
        return serializerVer;
    }

    /**
     * Checks if there was elapsed significant period of inactivity. If WAL auto-archive is enabled using
     * {@link #walAutoArchiveAfterInactivity} > 0 this method will activate roll over by timeout.<br>
     */
    private void checkWalRolloverRequiredDuringInactivityPeriod() {
        if (walAutoArchiveAfterInactivity <= 0)
            return; // feature not configured, nothing to do

        final long lastRecMs = lastRecordLoggedMs.get();

        if (lastRecMs == 0)
            return; //no records were logged to current segment, does not consider inactivity

        final long elapsedMs = U.currentTimeMillis() - lastRecMs;

        if (elapsedMs <= walAutoArchiveAfterInactivity)
            return; // not enough time elapsed since last write

        if (!lastRecordLoggedMs.compareAndSet(lastRecMs, 0))
            return; // record write occurred concurrently

        final FileWriteHandle handle = currentHandle();

        try {
            handle.buf.close();

            rollOver(handle, null);
        }
        catch (IgniteCheckedException e) {
            U.error(log, "Unable to perform segment rollover: " + e.getMessage(), e);

            cctx.kernalContext().failure().process(new FailureContext(CRITICAL_ERROR, e));
        }
    }

    /** {@inheritDoc} */
    @Override public WALPointer log(WALRecord rec) throws IgniteCheckedException {
        return log(rec, RolloverType.NONE);
    }

    /** {@inheritDoc} */
    @Override public WALPointer log(WALRecord rec, RolloverType rolloverType) throws IgniteCheckedException {
        if (serializer == null || mode == WALMode.NONE)
            return null;

        if (!(rec instanceof PageDeltaRecord || rec instanceof PageSnapshot) && cctx.kernalContext().recoveryMode())
            return null;

        FileWriteHandle currWrHandle = currentHandle();

        WALDisableContext isDisable = walDisableContext;

        // Logging was not resumed yet.
        if (currWrHandle == null || (isDisable != null && isDisable.check()))
            return null;

        // Need to calculate record size first.
        rec.size(serializer.size(rec));

        while (true) {
            WALPointer ptr;

            if (rolloverType == RolloverType.NONE)
                ptr = currWrHandle.addRecord(rec);
            else {
                assert cctx.database().checkpointLockIsHeldByThread();

                if (rolloverType == RolloverType.NEXT_SEGMENT) {
                    WALPointer pos = rec.position();

                    do {
                        // This will change rec.position() unless concurrent rollover happened.
                        currWrHandle = closeBufAndRollover(currWrHandle, rec, rolloverType);
                    }
                    while (Objects.equals(pos, rec.position()));

                    ptr = rec.position();
                }
                else if (rolloverType == RolloverType.CURRENT_SEGMENT) {
                    if ((ptr = currWrHandle.addRecord(rec)) != null)
                        currWrHandle = closeBufAndRollover(currWrHandle, rec, rolloverType);
                }
                else
                    throw new IgniteCheckedException("Unknown rollover type: " + rolloverType);
            }

            if (ptr != null) {
                metrics.onWalRecordLogged();

                lastWALPtr.set(ptr);

                if (walAutoArchiveAfterInactivity > 0)
                    lastRecordLoggedMs.set(U.currentTimeMillis());

                return ptr;
            }
            else
                currWrHandle = rollOver(currWrHandle, null);

            checkNode();

            if (isStopping())
                throw new IgniteCheckedException("Stopping.");
        }
    }

    /** */
    private FileWriteHandle closeBufAndRollover(
        FileWriteHandle currWriteHandle,
        WALRecord rec,
        RolloverType rolloverType
    ) throws IgniteCheckedException {
        long idx = currWriteHandle.getSegmentId();

        currWriteHandle.buf.close();

        FileWriteHandle res = rollOver(currWriteHandle, rolloverType == RolloverType.NEXT_SEGMENT ? rec : null);

        if (log != null && log.isInfoEnabled())
            log.info("Rollover segment [" + idx + " to " + res.getSegmentId() + "], recordType=" + rec.type());

        return res;
    }

    /** {@inheritDoc} */
    @Override public void flush(WALPointer ptr, boolean explicitFsync) throws IgniteCheckedException, StorageException {
        if (serializer == null || mode == WALMode.NONE)
            return;

        FileWriteHandle cur = currentHandle();

        // WAL manager was not started (client node).
        if (cur == null)
            return;

        FileWALPointer filePtr = (FileWALPointer)(ptr == null ? lastWALPtr.get() : ptr);

        if (mode == LOG_ONLY)
            cur.flushOrWait(filePtr);

        if (!explicitFsync && mode != WALMode.FSYNC)
            return; // No need to sync in LOG_ONLY or BACKGROUND unless explicit fsync is required.

        // No need to sync if was rolled over.
        if (filePtr != null && !cur.needFsync(filePtr))
            return;

        cur.fsync(filePtr);
    }

    /** {@inheritDoc} */
    @Override public WALIterator replay(WALPointer start) throws IgniteCheckedException, StorageException {
        assert start == null || start instanceof FileWALPointer : "Invalid start pointer: " + start;

        FileWriteHandle hnd = currentHandle();

        FileWALPointer end = null;

        if (hnd != null)
            end = hnd.position();

        return new RecordsIterator(
            cctx,
            walArchiveDir,
            walWorkDir,
            (FileWALPointer)start,
            end,
            dsCfg,
            new RecordSerializerFactoryImpl(cctx),
            ioFactory,
            archiver,
            decompressor,
            log,
            segmentAware,
            segmentRouter,
            lockedSegmentFileInputFactory);
    }

    /** {@inheritDoc} */
    @Override public boolean reserve(WALPointer start) {
        assert start != null && start instanceof FileWALPointer : "Invalid start pointer: " + start;

        if (mode == WALMode.NONE)
            return false;

        segmentAware.reserve(((FileWALPointer)start).index());

        if (!hasIndex(((FileWALPointer)start).index())) {
            segmentAware.release(((FileWALPointer)start).index());

            return false;
        }

        return true;
    }

    /** {@inheritDoc} */
    @Override public void release(WALPointer start) {
        assert start != null && start instanceof FileWALPointer : "Invalid start pointer: " + start;

        if (mode == WALMode.NONE)
            return;

        segmentAware.release(((FileWALPointer)start).index());
    }

    /**
     * @param absIdx Absolulte index to check.
     * @return {@code true} if has this index.
     */
    private boolean hasIndex(long absIdx) {
        String segmentName = FileDescriptor.fileName(absIdx);

        String zipSegmentName = FileDescriptor.fileName(absIdx) + FilePageStoreManager.ZIP_SUFFIX;

        boolean inArchive = new File(walArchiveDir, segmentName).exists() ||
            new File(walArchiveDir, zipSegmentName).exists();

        if (inArchive)
            return true;

        if (absIdx <= lastArchivedIndex())
            return false;

        FileWriteHandle cur = currHnd;

        return cur != null && cur.getSegmentId() >= absIdx;
    }

    /** {@inheritDoc} */
    @Override public int truncate(WALPointer low, WALPointer high) {
        if (high == null)
            return 0;

        assert high instanceof FileWALPointer : high;

        // File pointer bound: older entries will be deleted from archive
        FileWALPointer lowPtr = (FileWALPointer)low;
        FileWALPointer highPtr = (FileWALPointer)high;

        FileDescriptor[] descs = scan(walArchiveDir.listFiles(WAL_SEGMENT_COMPACTED_OR_RAW_FILE_FILTER));

        int deleted = 0;

        for (FileDescriptor desc : descs) {
            if (lowPtr != null && desc.idx < lowPtr.index())
                continue;

            // Do not delete reserved or locked segment and any segment after it.
            if (segmentReservedOrLocked(desc.idx))
                return deleted;

            long archivedAbsIdx = segmentAware.lastArchivedAbsoluteIndex();

            long lastArchived = archivedAbsIdx >= 0 ? archivedAbsIdx : lastArchivedIndex();

            // We need to leave at least one archived segment to correctly determine the archive index.
            if (desc.idx < highPtr.index() && desc.idx < lastArchived) {
                if (!desc.file.delete())
                    U.warn(log, "Failed to remove obsolete WAL segment (make sure the process has enough rights): " +
                        desc.file.getAbsolutePath());
                else
                    deleted++;

                // Bump up the oldest archive segment index.
                if (segmentAware.lastTruncatedArchiveIdx() < desc.idx)
                    segmentAware.lastTruncatedArchiveIdx(desc.idx);
            }
        }

        return deleted;
    }

    /**
     * Check if WAL segment locked (protected from move to archive) or reserved (protected from deletion from WAL
     * cleanup).
     *
     * @param absIdx Absolute WAL segment index for check reservation.
     * @return {@code True} if index is locked.
     */
    private boolean segmentReservedOrLocked(long absIdx) {
        FileArchiver archiver0 = archiver;

        return ((archiver0 != null) && segmentAware.locked(absIdx)) || (segmentAware.reserved(absIdx));
    }

    /** {@inheritDoc} */
    @Override public void notchLastCheckpointPtr(WALPointer ptr) {
        if (compressor != null)
            segmentAware.keepUncompressedIdxFrom(((FileWALPointer)ptr).index());
    }

    /** {@inheritDoc} */
    @Override public int walArchiveSegments() {
        long lastTruncated = segmentAware.lastTruncatedArchiveIdx();

        long lastArchived = segmentAware.lastArchivedAbsoluteIndex();

        if (lastArchived == -1)
            return 0;

        int res = (int)(lastArchived - lastTruncated);

        return res >= 0 ? res : 0;
    }

    /** {@inheritDoc} */
    @Override public long lastArchivedSegment() {
        return segmentAware.lastArchivedAbsoluteIndex();
    }

    /** {@inheritDoc} */
    @Override public long lastCompactedSegment() {
        return segmentAware.lastCompressedIdx();
    }

    /** {@inheritDoc} */
    @Override public boolean reserved(WALPointer ptr) {
        FileWALPointer fPtr = (FileWALPointer)ptr;

        return segmentReservedOrLocked(fPtr.index());
    }

    /** {@inheritDoc} */
    @Override public int reserved(WALPointer low, WALPointer high) {
        // It is not clear now how to get the highest WAL pointer. So when high is null method returns 0.
        if (high == null)
            return 0;

        assert high instanceof FileWALPointer : high;

        assert low == null || low instanceof FileWALPointer : low;

        FileWALPointer lowPtr = (FileWALPointer)low;

        FileWALPointer highPtr = (FileWALPointer)high;

        long lowIdx = lowPtr != null ? lowPtr.index() : 0;

        long highIdx = highPtr.index();

        while (lowIdx < highIdx) {
            if (segmentReservedOrLocked(lowIdx))
                break;

            lowIdx++;
        }

        return (int)(highIdx - lowIdx + 1);
    }

    /** {@inheritDoc} */
    @Override public boolean disabled(int grpId) {
        return cctx.walState().isDisabled(grpId);
    }

    /**
     * Lists files in archive directory and returns the index of last archived file.
     *
     * @return The absolute index of last archived file.
     */
    private long lastArchivedIndex() {
        long lastIdx = -1;

        for (File file : walArchiveDir.listFiles(WAL_SEGMENT_COMPACTED_OR_RAW_FILE_FILTER)) {
            try {
                long idx = Long.parseLong(file.getName().substring(0, 16));

                lastIdx = Math.max(lastIdx, idx);
            }
            catch (NumberFormatException | IndexOutOfBoundsException ignore) {

            }
        }

        return lastIdx;
    }

    /**
     * Lists files in archive directory and returns the indices of least and last archived files.
     * In case of holes, first segment after last "hole" is considered as minimum.
     * Example: minimum(0, 1, 10, 11, 20, 21, 22) should be 20
     *
     * @return The absolute indices of min and max archived files.
     */
    private IgniteBiTuple<Long, Long> scanMinMaxArchiveIndices() {
        TreeSet<Long> archiveIndices = new TreeSet<>();

        for (File file : walArchiveDir.listFiles(WAL_SEGMENT_COMPACTED_OR_RAW_FILE_FILTER)) {
            try {
                long idx = Long.parseLong(file.getName().substring(0, 16));

                archiveIndices.add(idx);
            }
            catch (NumberFormatException | IndexOutOfBoundsException ignore) {
                // No-op.
            }
        }

        if (archiveIndices.isEmpty())
            return null;
        else {
            Long min = archiveIndices.first();
            Long max = archiveIndices.last();

            if (max - min == archiveIndices.size() - 1)
                return F.t(min, max); // Short path.

            for (Long idx : archiveIndices.descendingSet()) {
                if (!archiveIndices.contains(idx - 1))
                    return F.t(idx, max);
            }

            throw new IllegalStateException("Should never happen if TreeSet is valid.");
        }
    }

    /**
     * Creates a directory specified by the given arguments.
     *
     * @param cfg Configured directory path, may be {@code null}.
     * @param defDir Default directory path, will be used if cfg is {@code null}.
     * @param consId Local node consistent ID.
     * @param msg File description to print out on successful initialization.
     * @return Initialized directory.
     * @throws IgniteCheckedException If failed to initialize directory.
     */
    private File initDirectory(String cfg, String defDir, String consId, String msg) throws IgniteCheckedException {
        File dir;

        if (cfg != null) {
            File workDir0 = new File(cfg);

            dir = workDir0.isAbsolute() ?
                new File(workDir0, consId) :
                new File(U.resolveWorkDirectory(igCfg.getWorkDirectory(), cfg, false), consId);
        }
        else
            dir = new File(U.resolveWorkDirectory(igCfg.getWorkDirectory(), defDir, false), consId);

        U.ensureDirectory(dir, msg, log);

        return dir;
    }

    /**
     * @return Current log segment handle.
     */
    private FileWriteHandle currentHandle() {
        return currHnd;
    }

    /**
     * @param cur Handle that failed to fit the given entry.
     * @param rec Optional record to be added right after header.
     * @return Handle that will fit the entry.
     */
    private FileWriteHandle rollOver(FileWriteHandle cur, @Nullable WALRecord rec) throws IgniteCheckedException {
        FileWriteHandle hnd = currentHandle();

        if (hnd != cur)
            return hnd;

        if (hnd.close(true)) {
            if (metrics.metricsEnabled())
                metrics.onWallRollOver();

            FileWriteHandle next = initNextWriteHandle(cur);

            next.writeHeader();

            if (rec != null) {
                WALPointer ptr = next.addRecord(rec);

                assert ptr != null;
            }

            if (next.getSegmentId() - lashCheckpointFileIdx() >= maxSegCountWithoutCheckpoint)
                cctx.database().forceCheckpoint("too big size of WAL without checkpoint");

            boolean swapped = CURR_HND_UPD.compareAndSet(this, hnd, next);

            assert swapped : "Concurrent updates on rollover are not allowed";

            if (walAutoArchiveAfterInactivity > 0)
                lastRecordLoggedMs.set(0);

            // Let other threads to proceed with new segment.
            hnd.signalNextAvailable();
        }
        else
            hnd.awaitNext();

        return currentHandle();
    }

    /**
     * Give last checkpoint file idx.
     */
    private long lashCheckpointFileIdx() {
        WALPointer lastCheckpointMark = cctx.database().lastCheckpointMarkWalPointer();

        return lastCheckpointMark == null ? 0 : ((FileWALPointer)lastCheckpointMark).index();
    }

    /**
     * @param lastReadPtr Last read WAL file pointer.
     * @return Initialized file write handle.
     * @throws StorageException If failed to initialize WAL write handle.
     */
    private FileWriteHandle restoreWriteHandle(FileWALPointer lastReadPtr) throws StorageException {
        long absIdx = lastReadPtr == null ? 0 : lastReadPtr.index();

        @Nullable FileArchiver archiver0 = archiver;

        long segNo = archiver0 == null ? absIdx : absIdx % dsCfg.getWalSegments();

        File curFile = new File(walWorkDir, FileDescriptor.fileName(segNo));

        int off = lastReadPtr == null ? 0 : lastReadPtr.fileOffset();
        int len = lastReadPtr == null ? 0 : lastReadPtr.length();

        try {
            SegmentIO fileIO = new SegmentIO(absIdx, ioFactory.create(curFile));

            IgniteInClosure<FileIO> lsnr = createWalFileListener;

            if (lsnr != null)
                lsnr.apply(fileIO);

            try {
                int serVer = serializerVer;

                // If we have existing segment, try to read version from it.
                if (lastReadPtr != null) {
                    try {
                        serVer = readSegmentHeader(fileIO, segmentFileInputFactory).getSerializerVersion();
                    }
                    catch (SegmentEofException | EOFException ignore) {
                        serVer = serializerVer;
                    }
                }

                RecordSerializer ser = new RecordSerializerFactoryImpl(cctx).createSerializer(serVer);

                if (log.isInfoEnabled())
                    log.info("Resuming logging to WAL segment [file=" + curFile.getAbsolutePath() +
                        ", offset=" + off + ", ver=" + serVer + ']');

                SegmentedRingByteBuffer rbuf;

                if (mmap) {
                    MappedByteBuffer buf = fileIO.map((int)maxWalSegmentSize);

                    rbuf = new SegmentedRingByteBuffer(buf, metrics);
                }
                else
                    rbuf = new SegmentedRingByteBuffer(dsCfg.getWalBufferSize(), maxWalSegmentSize, DIRECT, metrics);

                if (lastReadPtr != null)
                    rbuf.init(lastReadPtr.fileOffset() + lastReadPtr.length());

                FileWriteHandle hnd = new FileWriteHandle(
                    fileIO,
                    off + len,
                    true,
                    ser,
                    rbuf);

                if (archiver0 != null)
                    segmentAware.curAbsWalIdx(absIdx);
                else
                    segmentAware.setLastArchivedAbsoluteIndex(absIdx - 1);

                return hnd;
            }
            catch (IgniteCheckedException | IOException e) {
                try {
                    fileIO.close();
                }
                catch (IOException suppressed) {
                    e.addSuppressed(suppressed);
                }

                if (e instanceof StorageException)
                    throw (StorageException) e;

                throw e instanceof IOException ? (IOException) e : new IOException(e);
            }
        }
        catch (IOException e) {
            throw new StorageException("Failed to restore WAL write handle: " + curFile.getAbsolutePath(), e);
        }
    }

    /**
     * Fills the file header for a new segment. Calling this method signals we are done with the segment and it can be
     * archived. If we don't have prepared file yet and achiever is busy this method blocks
     *
     * @param cur Current file write handle released by WAL writer
     * @return Initialized file handle.
     * @throws IgniteCheckedException If exception occurred.
     */
    private FileWriteHandle initNextWriteHandle(FileWriteHandle cur) throws IgniteCheckedException {
        IgniteCheckedException error = null;

        try {
            File nextFile = pollNextFile(cur.getSegmentId());

            if (log.isDebugEnabled())
                log.debug("Switching to a new WAL segment: " + nextFile.getAbsolutePath());

            SegmentedRingByteBuffer rbuf = null;

            SegmentIO fileIO = null;

            FileWriteHandle hnd;

            boolean interrupted = false;

            while (true) {
                try {
                    fileIO = new SegmentIO(cur.getSegmentId() + 1, ioFactory.create(nextFile));

                    IgniteInClosure<FileIO> lsnr = createWalFileListener;
                    if (lsnr != null)
                        lsnr.apply(fileIO);

                    if (mmap) {
                        MappedByteBuffer buf = fileIO.map((int)maxWalSegmentSize);

                        rbuf = new SegmentedRingByteBuffer(buf, metrics);
                    }
                    else
                        rbuf = cur.buf.reset();

                    hnd = new FileWriteHandle(
                        fileIO,
                        0,
                        false,
                        serializer,
                        rbuf);

                    if (interrupted)
                        Thread.currentThread().interrupt();

                    break;
                }
                catch (ClosedByInterruptException ignore) {
                    interrupted = true;

                    Thread.interrupted();

                    if (fileIO != null) {
                        try {
                            fileIO.close();
                        }
                        catch (IOException ignored) {
                            // No-op.
                        }

                        fileIO = null;
                    }

                    if (rbuf != null) {
                        rbuf.free();

                        rbuf = null;
                    }
                }
            }

            return hnd;
        }
        catch (IgniteCheckedException e) {
            throw error = e;
        }
        catch (IOException e) {
            throw error = new StorageException("Unable to initialize WAL segment", e);
        }
        finally {
            if (error != null)
                cctx.kernalContext().failure().process(new FailureContext(CRITICAL_ERROR, error));
        }
    }

    /**
     * Deletes temp files, creates and prepares new; Creates first segment if necessary
     *
     * @throws StorageException If failed.
     */
    private void checkOrPrepareFiles() throws StorageException {
        // Clean temp files.
        {
            File[] tmpFiles = walWorkDir.listFiles(WAL_SEGMENT_TEMP_FILE_FILTER);

            if (!F.isEmpty(tmpFiles)) {
                for (File tmp : tmpFiles) {
                    boolean deleted = tmp.delete();

                    if (!deleted)
                        throw new StorageException("Failed to delete previously created temp file " +
                            "(make sure Ignite process has enough rights): " + tmp.getAbsolutePath());
                }
            }
        }

        File[] allFiles = walWorkDir.listFiles(WAL_SEGMENT_FILE_FILTER);

        if (isArchiverEnabled())
            if (allFiles.length != 0 && allFiles.length > dsCfg.getWalSegments())
                throw new StorageException("Failed to initialize wal (work directory contains " +
                    "incorrect number of segments) [cur=" + allFiles.length + ", expected=" + dsCfg.getWalSegments() + ']');

        // Allocate the first segment synchronously. All other segments will be allocated by archiver in background.
        if (allFiles.length == 0) {
            File first = new File(walWorkDir, FileDescriptor.fileName(0));

            createFile(first);
        }
        else
            checkFiles(0, false, null, null);
    }

    /**
     * Clears whole the file, fills with zeros for Default mode.
     *
     * @param file File to format.
     * @throws StorageException if formatting failed
     */
    private void formatFile(File file) throws StorageException {
        formatFile(file, dsCfg.getWalSegmentSize());
    }

    /**
     * Clears the file, fills with zeros for Default mode.
     *
     * @param file File to format.
     * @param bytesCntToFormat Count of first bytes to format.
     * @throws StorageException if formatting failed
     */
    private void formatFile(File file, int bytesCntToFormat) throws StorageException {
        if (log.isInfoEnabled())
            log.info("Formatting file [exists=" + file.exists() + ", file=" + file.getAbsolutePath() + ']');

        try (FileIO fileIO = ioFactory.create(file, CREATE, READ, WRITE)) {
            int left = bytesCntToFormat;

            if (mode == WALMode.FSYNC || mmap) {
                while ((left -= fileIO.writeFully(FILL_BUF, 0, Math.min(FILL_BUF.length, left))) > 0)
                    ;

                fileIO.force();
            }
            else
                fileIO.clear();
        }
        catch (IOException e) {
            StorageException ex = new StorageException("Failed to format WAL segment file: " + file.getAbsolutePath(), e);

            if (failureProcessor != null)
                failureProcessor.process(new FailureContext(FailureType.CRITICAL_ERROR, ex));

            throw ex;
        }
    }

    /**
     * Creates a file atomically with temp file.
     *
     * @param file File to create.
     * @throws StorageException If failed.
     */
    private void createFile(File file) throws StorageException {
        if (log.isDebugEnabled())
            log.debug("Creating new file [exists=" + file.exists() + ", file=" + file.getAbsolutePath() + ']');

        File tmp = new File(file.getParent(), file.getName() + FilePageStoreManager.TMP_SUFFIX);

        formatFile(tmp);

        try {
            Files.move(tmp.toPath(), file.toPath());
        }
        catch (IOException e) {
            throw new StorageException("Failed to move temp file to a regular WAL segment file: " +
                file.getAbsolutePath(), e);
        }

        if (log.isDebugEnabled())
            log.debug("Created WAL segment [file=" + file.getAbsolutePath() + ", size=" + file.length() + ']');
    }

    /**
     * Retrieves next available file to write WAL data, waiting if necessary for a segment to become available.
     *
     * @param curIdx Current absolute WAL segment index.
     * @return File ready for use as new WAL segment.
     * @throws StorageException If exception occurred in the archiver thread.
     */
    private File pollNextFile(long curIdx) throws StorageException, IgniteInterruptedCheckedException {
        FileArchiver archiver0 = archiver;

        if (archiver0 == null) {
            segmentAware.setLastArchivedAbsoluteIndex(curIdx);

            return new File(walWorkDir, FileDescriptor.fileName(curIdx + 1));
        }

        // Signal to archiver that we are done with the segment and it can be archived.
        long absNextIdx = archiver0.nextAbsoluteSegmentIndex();

        long segmentIdx = absNextIdx % dsCfg.getWalSegments();

        return new File(walWorkDir, FileDescriptor.fileName(segmentIdx));
    }

    /**
     * Files from archive WAL directory.
     */
    private FileDescriptor[] walArchiveFiles() {
        return scan(walArchiveDir.listFiles(WAL_SEGMENT_COMPACTED_OR_RAW_FILE_FILTER));
    }

    /** {@inheritDoc} */
    @Override public long maxArchivedSegmentToDelete() {
        //When maxWalArchiveSize==MAX_VALUE deleting files is not permit.
        if (dsCfg.getMaxWalArchiveSize() == Long.MAX_VALUE)
            return -1;

        FileDescriptor[] archivedFiles = walArchiveFiles();

        Long totalArchiveSize = Stream.of(archivedFiles)
            .map(desc -> desc.file().length())
            .reduce(0L, Long::sum);

        if (archivedFiles.length == 0 || totalArchiveSize < allowedThresholdWalArchiveSize)
            return -1;

        long sizeOfOldestArchivedFiles = 0;

        for (FileDescriptor desc : archivedFiles) {
            sizeOfOldestArchivedFiles += desc.file().length();

            if (totalArchiveSize - sizeOfOldestArchivedFiles < allowedThresholdWalArchiveSize)
                return desc.getIdx();
        }

        return archivedFiles[archivedFiles.length - 1].getIdx();
    }

    /**
     * @return Sorted WAL files descriptors.
     */
    public static FileDescriptor[] scan(File[] allFiles) {
        if (allFiles == null)
            return EMPTY_DESCRIPTORS;

        FileDescriptor[] descs = new FileDescriptor[allFiles.length];

        for (int i = 0; i < allFiles.length; i++) {
            File f = allFiles[i];

            descs[i] = new FileDescriptor(f);
        }

        Arrays.sort(descs);

        return descs;
    }

    /**
     * @throws StorageException If node is no longer valid and we missed a WAL operation.
     */
    private void checkNode() throws StorageException {
        if (cctx.kernalContext().invalid())
            throw new StorageException("Failed to perform WAL operation (environment was invalidated by a " +
                    "previous error)");
    }

    /**
     * Setup listener for WAL segment write File IO creation.
     * @param createWalFileListener Listener to be invoked for new segment file IO creation.
     */
    public void setCreateWalFileListener(@Nullable IgniteInClosure<FileIO> createWalFileListener) {
        this.createWalFileListener = createWalFileListener;
    }

    /**
     * @return {@link #maxWalSegmentSize}.
     */
    public long maxWalSegmentSize() {
        return maxWalSegmentSize;
    }

    /**
     * File archiver operates on absolute segment indexes. For any given absolute segment index N we can calculate the
     * work WAL segment: S(N) = N % dsCfg.walSegments. When a work segment is finished, it is given to the archiver. If
     * the absolute index of last archived segment is denoted by A and the absolute index of next segment we want to
     * write is denoted by W, then we can allow write to S(W) if W - A <= walSegments. <br>
     *
     * Monitor of current object is used for notify on: <ul>
     *     <li>exception occurred ({@link FileArchiver#cleanErr}!=null)</li>
     *     <li>stopping thread ({@link FileArchiver#isCancelled==true})</li>
     *     <li>current file index changed </li>
     *     <li>last archived file index was changed</li>
     *     <li>some WAL index was removed from map</li>
     * </ul>
     */
    private class FileArchiver extends GridWorker {
        /** Exception which occurred during initial creation of files or during archiving WAL segment */
        private StorageException cleanErr;

        /** Formatted index. */
        private int formatted;

        /**
         *
         */
        private FileArchiver(long lastAbsArchivedIdx, IgniteLogger log) {
            super(cctx.igniteInstanceName(), "wal-file-archiver%" + cctx.igniteInstanceName(), log,
                cctx.kernalContext().workersRegistry());

            segmentAware.setLastArchivedAbsoluteIndex(lastAbsArchivedIdx);
        }

        /**
         * @throws IgniteInterruptedCheckedException If failed to wait for thread shutdown.
         */
        private void shutdown() throws IgniteInterruptedCheckedException {
            synchronized (this) {
                isCancelled = true;

                notifyAll();
            }

            U.join(runner());
        }

        /** {@inheritDoc} */
        @Override protected void body() {
            blockingSectionBegin();

            try {
                allocateRemainingFiles();
            }
            catch (StorageException e) {
                synchronized (this) {
                    // Stop the thread and report to starter.
                    cleanErr = e;

                    segmentAware.forceInterrupt();

                    notifyAll();
                }

                cctx.kernalContext().failure().process(new FailureContext(CRITICAL_ERROR, e));

                return;
            }
            finally {
                blockingSectionEnd();
            }

            Throwable err = null;

            try {
                blockingSectionBegin();

                try {
                    segmentAware.awaitSegment(0);//wait for init at least one work segments.
                }
                finally {
                    blockingSectionEnd();
                }

                while (!Thread.currentThread().isInterrupted() && !isCancelled()) {
                    long toArchive;

                    blockingSectionBegin();

                    try {
                        toArchive = segmentAware.waitNextSegmentForArchivation();
                    }
                    finally {
                        blockingSectionEnd();
                    }

                    if (isCancelled())
                        break;

                    SegmentArchiveResult res;

                    blockingSectionBegin();

                    try {
                        res = archiveSegment(toArchive);
                    }
                    finally {
                        blockingSectionEnd();
                    }

                    blockingSectionBegin();

                    try {
                        segmentAware.markAsMovedToArchive(toArchive);
                    }
                    finally {
                        blockingSectionEnd();
                    }

                    if (evt.isRecordable(EVT_WAL_SEGMENT_ARCHIVED) && !cctx.kernalContext().recoveryMode()) {
                        evt.record(new WalSegmentArchivedEvent(
                            cctx.discovery().localNode(),
                            res.getAbsIdx(),
                            res.getDstArchiveFile())
                        );
                    }

                    onIdle();
                }
            }
            catch (IgniteInterruptedCheckedException e) {
                Thread.currentThread().interrupt();

                synchronized (this) {
                    isCancelled = true;
                }
            }
            catch (Throwable t) {
                err = t;
            }
            finally {
                if (err == null && !isCancelled())
                    err = new IllegalStateException("Worker " + name() + " is terminated unexpectedly");

                if (err instanceof OutOfMemoryError)
                    failureProcessor.process(new FailureContext(CRITICAL_ERROR, err));
                else if (err != null)
                    failureProcessor.process(new FailureContext(SYSTEM_WORKER_TERMINATION, err));
            }
        }

        /**
         * Gets the absolute index of the next WAL segment available to write. Blocks till there are available file to
         * write
         *
         * @return Next index (curWalSegmIdx+1) when it is ready to be written.
         * @throws StorageException If exception occurred in the archiver thread.
         */
        private long nextAbsoluteSegmentIndex() throws StorageException, IgniteInterruptedCheckedException {
            synchronized (this) {
                if (cleanErr != null)
                    throw cleanErr;

                try {
                    long nextIdx = segmentAware.nextAbsoluteSegmentIndex();

                    // Wait for formatter so that we do not open an empty file in DEFAULT mode.
                    while (nextIdx % dsCfg.getWalSegments() > formatted && cleanErr == null)
                        wait();

                    if (cleanErr != null)
                        throw cleanErr;

                    return nextIdx;
                }
                catch (IgniteInterruptedCheckedException e) {
                    if (cleanErr != null)
                        throw cleanErr;

                    throw e;
                }
                catch (InterruptedException e) {
                    throw new IgniteInterruptedCheckedException(e);
                }
            }
        }

        /**
         * @param absIdx Segment absolute index.
         * @return <ul><li>{@code True} if can read, no lock is held, </li><li>{@code false} if work segment, need
         * release segment later, use {@link #releaseWorkSegment} for unlock</li> </ul>
         */
        @SuppressWarnings("NonPrivateFieldAccessedInSynchronizedContext")
        public boolean checkCanReadArchiveOrReserveWorkSegment(long absIdx) {
            return segmentAware.checkCanReadArchiveOrReserveWorkSegment(absIdx);
        }

        /**
         * @param absIdx Segment absolute index.
         */
        @SuppressWarnings("NonPrivateFieldAccessedInSynchronizedContext")
        public void releaseWorkSegment(long absIdx) {
            segmentAware.releaseWorkSegment(absIdx);
        }

        /**
         * Moves WAL segment from work folder to archive folder. Temp file is used to do movement
         *
         * @param absIdx Absolute index to archive.
         */
        private SegmentArchiveResult archiveSegment(long absIdx) throws StorageException {
            long segIdx = absIdx % dsCfg.getWalSegments();

            File origFile = new File(walWorkDir, FileDescriptor.fileName(segIdx));

            String name = FileDescriptor.fileName(absIdx);

            File dstTmpFile = new File(walArchiveDir, name + FilePageStoreManager.TMP_SUFFIX);

            File dstFile = new File(walArchiveDir, name);

            if (log.isInfoEnabled())
                log.info("Starting to copy WAL segment [absIdx=" + absIdx + ", segIdx=" + segIdx +
                    ", origFile=" + origFile.getAbsolutePath() + ", dstFile=" + dstFile.getAbsolutePath() + ']');

            try {
                Files.deleteIfExists(dstTmpFile.toPath());

                Files.copy(origFile.toPath(), dstTmpFile.toPath());

                Files.move(dstTmpFile.toPath(), dstFile.toPath());

                if (mode != WALMode.NONE) {
                    try (FileIO f0 = ioFactory.create(dstFile, CREATE, READ, WRITE)) {
                        f0.force();
                    }
                }
            }
            catch (IOException e) {
                throw new StorageException("Failed to archive WAL segment [" +
                    "srcFile=" + origFile.getAbsolutePath() +
                    ", dstFile=" + dstTmpFile.getAbsolutePath() + ']', e);
            }

            if (log.isInfoEnabled())
                log.info("Copied file [src=" + origFile.getAbsolutePath() +
                    ", dst=" + dstFile.getAbsolutePath() + ']');

            return new SegmentArchiveResult(absIdx, origFile, dstFile);
        }

        /**
         *
         */
        private boolean checkStop() {
            return isCancelled();
        }

        /**
         * Background creation of all segments except first. First segment was created in main thread by {@link
         * FileWriteAheadLogManager#checkOrPrepareFiles()}
         */
        private void allocateRemainingFiles() throws StorageException {
            checkFiles(
                1,
                true,
                new IgnitePredicate<Integer>() {
                    @Override public boolean apply(Integer integer) {
                        return !checkStop();
                    }
                },
                new CI1<Integer>() {
                    @Override public void apply(Integer idx) {
                        synchronized (FileArchiver.this) {
                            formatted = idx;

                            FileArchiver.this.notifyAll();
                        }
                    }
                }
            );
        }
    }

    /**
     * Responsible for compressing WAL archive segments.
     * Also responsible for deleting raw copies of already compressed WAL archive segments if they are not reserved.
     */
    private class FileCompressor extends FileCompressorWorker {
        /** Workers queue. */
        List<FileCompressorWorker> workers = new ArrayList<>();

        /** */
        FileCompressor(IgniteLogger log) {
            super(0, log);
        }

        /** */
        private void init() {
            File[] toDel = walArchiveDir.listFiles(WAL_SEGMENT_TEMP_FILE_COMPACTED_FILTER);

            for (File f : toDel) {
                if (isCancelled())
                    return;

                f.delete();
            }

            FileDescriptor[] alreadyCompressed = scan(walArchiveDir.listFiles(WAL_SEGMENT_FILE_COMPACTED_FILTER));

            if (alreadyCompressed.length > 0)
                segmentAware.onSegmentCompressed(alreadyCompressed[alreadyCompressed.length - 1].idx());

            for (int i = 1; i < calculateThreadCount(); i++) {
                FileCompressorWorker worker = new FileCompressorWorker(i, log);

                worker.start();

                workers.add(worker);
            }
        }

        /**
         * Calculate optimal additional compressor worker threads count. If quarter of proc threads greater
         * than WAL_COMPRESSOR_WORKER_THREAD_CNT, use this value. Otherwise, reduce number of threads.
         *
         * @return Optimal number of compressor threads.
         */
        private int calculateThreadCount() {
            int procNum = Runtime.getRuntime().availableProcessors();

            // If quarter of proc threads greater than WAL_COMPRESSOR_WORKER_THREAD_CNT,
            // use this value. Otherwise, reduce number of threads.
            if (procNum >> 2 >= WAL_COMPRESSOR_WORKER_THREAD_CNT)
                return WAL_COMPRESSOR_WORKER_THREAD_CNT;
            else
                return procNum >> 2;
        }


        /** {@inheritDoc} */
        @Override public void body() throws InterruptedException, IgniteInterruptedCheckedException{
            init();

            super.body0();
        }

        /**
         * @throws IgniteInterruptedCheckedException If failed to wait for thread shutdown.
         */
        private void shutdown() throws IgniteInterruptedCheckedException {
            synchronized (this) {
                for (FileCompressorWorker worker: workers)
                    U.cancel(worker);

                for (FileCompressorWorker worker: workers)
                    U.join(worker);

                U.cancel(this);
            }

            U.join(this);
        }
    }

    /** */
    private class FileCompressorWorker extends GridWorker {
        /** */
        private Thread thread;

        /** */
        FileCompressorWorker(int idx,  IgniteLogger log) {
            super(cctx.igniteInstanceName(), "wal-file-compressor-%" + cctx.igniteInstanceName() + "%-" + idx, log);
        }

        /** */
        void start() {
            thread = new IgniteThread(this);

            thread.start();
        }

        /**
         * Pessimistically tries to reserve segment for compression in order to avoid concurrent truncation.
         * Waits if there's no segment to archive right now.
         */
        private long tryReserveNextSegmentOrWait() throws IgniteInterruptedCheckedException{
            long segmentToCompress = segmentAware.waitNextSegmentToCompress();

            boolean reserved = reserve(new FileWALPointer(segmentToCompress, 0, 0));

            return reserved ? segmentToCompress : -1;
        }

        /** {@inheritDoc} */
        @Override protected void body() throws InterruptedException, IgniteInterruptedCheckedException {
            body0();
        }

        /** */
        private void body0() {
            while (!isCancelled()) {
                long segIdx = -1L;

                try {
                    segIdx = tryReserveNextSegmentOrWait();

                    if (segIdx <= segmentAware.lastCompressedIdx())
                        continue;

                    deleteObsoleteRawSegments();

                    File tmpZip = new File(walArchiveDir, FileDescriptor.fileName(segIdx)
                            + FilePageStoreManager.ZIP_SUFFIX + FilePageStoreManager.TMP_SUFFIX);

                    File zip = new File(walArchiveDir, FileDescriptor.fileName(segIdx) + FilePageStoreManager.ZIP_SUFFIX);

                    File raw = new File(walArchiveDir, FileDescriptor.fileName(segIdx));

                    if (!Files.exists(raw.toPath()))
                        throw new IgniteCheckedException("WAL archive segment is missing: " + raw);

                    compressSegmentToFile(segIdx, raw, tmpZip);

                    Files.move(tmpZip.toPath(), zip.toPath());

                    if (mode != WALMode.NONE) {
                        try (FileIO f0 = ioFactory.create(zip, CREATE, READ, WRITE)) {
                            f0.force();
                        }

                        if (evt.isRecordable(EVT_WAL_SEGMENT_COMPACTED) && !cctx.kernalContext().recoveryMode()) {
                            evt.record(new WalSegmentCompactedEvent(
                                    cctx.localNode(),
                                    segIdx,
                                    zip.getAbsoluteFile())
                            );
                        }
                    }

                    segmentAware.onSegmentCompressed(segIdx);
                }
                catch (IgniteInterruptedCheckedException ignore) {
                    Thread.currentThread().interrupt();
                }
                catch (IgniteCheckedException | IOException e) {
                    U.error(log, "Compression of WAL segment [idx=" + segIdx +
                            "] was skipped due to unexpected error", e);

                    segmentAware.onSegmentCompressed(segIdx);
                }
                finally {
                    if (segIdx != -1L)
                        release(new FileWALPointer(segIdx, 0, 0));
                }
            }
        }

        /**
         * @param nextSegment Next segment absolute idx.
         * @param raw Raw file.
         * @param zip Zip file.
         */
        private void compressSegmentToFile(long nextSegment, File raw, File zip)
                throws IOException, IgniteCheckedException {
            int segmentSerializerVer;

            try (FileIO fileIO = ioFactory.create(raw)) {
                segmentSerializerVer = readSegmentHeader(new SegmentIO(nextSegment, fileIO), segmentFileInputFactory).getSerializerVersion();
            }

            try (ZipOutputStream zos = new ZipOutputStream(new BufferedOutputStream(new FileOutputStream(zip)))) {
                zos.setLevel(dsCfg.getWalCompactionLevel());
                zos.putNextEntry(new ZipEntry(""));

                ByteBuffer buf = ByteBuffer.allocate(HEADER_RECORD_SIZE);
                buf.order(ByteOrder.nativeOrder());

                zos.write(prepareSerializerVersionBuffer(nextSegment, segmentSerializerVer, true, buf).array());

                final CIX1<WALRecord> appendToZipC = new CIX1<WALRecord>() {
                    @Override public void applyx(WALRecord record) throws IgniteCheckedException {
                        final MarshalledRecord marshRec = (MarshalledRecord)record;

                        try {
                            zos.write(marshRec.buffer().array(), 0, marshRec.buffer().remaining());
                        }
                        catch (IOException e) {
                            throw new IgniteCheckedException(e);
                        }
                    }
                };

                try (SingleSegmentLogicalRecordsIterator iter = new SingleSegmentLogicalRecordsIterator(
                        log, cctx, ioFactory, BUF_SIZE, nextSegment, walArchiveDir, appendToZipC)) {

                    while (iter.hasNextX())
                        iter.nextX();
                }

                RecordSerializer ser = new RecordSerializerFactoryImpl(cctx).createSerializer(segmentSerializerVer);

                ByteBuffer heapBuf = prepareSwitchSegmentRecordBuffer(nextSegment, ser);

                zos.write(heapBuf.array());
            }
        }

        /**
         * @param nextSegment Segment index.
         * @param ser Record Serializer.
         */
        @NotNull private ByteBuffer prepareSwitchSegmentRecordBuffer(long nextSegment, RecordSerializer ser)
                throws IgniteCheckedException {
            SwitchSegmentRecord switchRecord = new SwitchSegmentRecord();

            int switchRecordSize = ser.size(switchRecord);
            switchRecord.size(switchRecordSize);

            switchRecord.position(new FileWALPointer(nextSegment, 0, switchRecordSize));

            ByteBuffer heapBuf = ByteBuffer.allocate(switchRecordSize);

            ser.writeRecord(switchRecord, heapBuf);
            return heapBuf;
        }

        /**
         * Deletes raw WAL segments if they aren't locked and already have compressed copies of themselves.
         */
        private void deleteObsoleteRawSegments() {
            FileDescriptor[] descs = scan(walArchiveDir.listFiles(WAL_SEGMENT_COMPACTED_OR_RAW_FILE_FILTER));

            Set<Long> indices = new HashSet<>();
            Set<Long> duplicateIndices = new HashSet<>();

            for (FileDescriptor desc : descs) {
                if (!indices.add(desc.idx))
                    duplicateIndices.add(desc.idx);
            }

            for (FileDescriptor desc : descs) {
                if (desc.isCompressed())
                    continue;

                // Do not delete reserved or locked segment and any segment after it.
                if (segmentReservedOrLocked(desc.idx))
                    return;

                if (desc.idx < segmentAware.keepUncompressedIdxFrom() && duplicateIndices.contains(desc.idx)) {
                    if (desc.file.exists() && !desc.file.delete())
                        U.warn(log, "Failed to remove obsolete WAL segment (make sure the process has enough rights): " +
                                desc.file.getAbsolutePath() + ", exists: " + desc.file.exists());
                }
            }
        }
    }

    /**
     * Responsible for decompressing previously compressed segments of WAL archive if they are needed for replay.
     */
    private class FileDecompressor extends GridWorker {
        /** Decompression futures. */
        private Map<Long, GridFutureAdapter<Void>> decompressionFutures = new HashMap<>();

        /** Segments queue. */
        private final PriorityBlockingQueue<Long> segmentsQueue = new PriorityBlockingQueue<>();

        /** Byte array for draining data. */
        private byte[] arr = new byte[BUF_SIZE];

        /**
         * @param log Logger.
         */
        FileDecompressor(IgniteLogger log) {
            super(cctx.igniteInstanceName(), "wal-file-decompressor%" + cctx.igniteInstanceName(), log,
                cctx.kernalContext().workersRegistry());
        }

        /** {@inheritDoc} */
        @Override protected void body() {
            Throwable err = null;

            try {
                while (!isCancelled()) {
                    long segmentToDecompress = -1L;

                    try {
                        blockingSectionBegin();

                        try {
                            segmentToDecompress = segmentsQueue.take();
                        }
                        finally {
                            blockingSectionEnd();
                        }

                        if (isCancelled())
                            break;

                        File zip = new File(walArchiveDir, FileDescriptor.fileName(segmentToDecompress)
                            + FilePageStoreManager.ZIP_SUFFIX);
                        File unzipTmp = new File(walArchiveDir, FileDescriptor.fileName(segmentToDecompress)
                            + FilePageStoreManager.TMP_SUFFIX);
                        File unzip = new File(walArchiveDir, FileDescriptor.fileName(segmentToDecompress));

                        try (ZipInputStream zis = new ZipInputStream(new BufferedInputStream(new FileInputStream(zip)));
                             FileIO io = ioFactory.create(unzipTmp)) {
                            zis.getNextEntry();

                            while (io.writeFully(arr, 0, zis.read(arr)) > 0)
                                updateHeartbeat();
                        }

                        try {
                            Files.move(unzipTmp.toPath(), unzip.toPath());
                        }
                        catch (FileAlreadyExistsException e) {
                            U.error(log, "Can't rename temporary unzipped segment: raw segment is already present " +
                                "[tmp=" + unzipTmp + ", raw=" + unzip + "]", e);

                            if (!unzipTmp.delete())
                                U.error(log, "Can't delete temporary unzipped segment [tmp=" + unzipTmp + "]");
                        }

                        updateHeartbeat();

                        synchronized (this) {
                            decompressionFutures.remove(segmentToDecompress).onDone();
                        }
                    }
                    catch (IOException ex) {
                        if (!isCancelled && segmentToDecompress != -1L) {
                            IgniteCheckedException e = new IgniteCheckedException("Error during WAL segment " +
                                "decompression [segmentIdx=" + segmentToDecompress + "]", ex);

                            synchronized (this) {
                                decompressionFutures.remove(segmentToDecompress).onDone(e);
                            }
                        }
                    }
                }
            }
            catch (InterruptedException e) {
                Thread.currentThread().interrupt();

                if (!isCancelled)
                    err = e;
            }
            catch (Throwable t) {
                err = t;
            }
            finally {
                if (err == null && !isCancelled)
                    err = new IllegalStateException("Worker " + name() + " is terminated unexpectedly");

                if (err instanceof OutOfMemoryError)
                    failureProcessor.process(new FailureContext(CRITICAL_ERROR, err));
                else if (err != null)
                    failureProcessor.process(new FailureContext(SYSTEM_WORKER_TERMINATION, err));
            }
        }

        /**
         * Asynchronously decompresses WAL segment which is present only in .zip file.
         *
         * @return Future which is completed once file is decompressed.
         */
        synchronized IgniteInternalFuture<Void> decompressFile(long idx) {
            if (decompressionFutures.containsKey(idx))
                return decompressionFutures.get(idx);

            File f = new File(walArchiveDir, FileDescriptor.fileName(idx));

            if (f.exists())
                return new GridFinishedFuture<>();

            segmentsQueue.put(idx);

            GridFutureAdapter<Void> res = new GridFutureAdapter<>();

            decompressionFutures.put(idx, res);

            return res;
        }

        /** */
        private void shutdown() {
            synchronized (this) {
                U.cancel(this);

                // Put fake -1 to wake thread from queue.take()
                segmentsQueue.put(-1L);
            }

            U.join(this, log);
        }
    }

    /**
     * Validate files depending on {@link DataStorageConfiguration#getWalSegments()}  and create if need. Check end
     * when exit condition return false or all files are passed.
     *
     * @param startWith Start with.
     * @param create Flag create file.
     * @param p Predicate Exit condition.
     * @throws StorageException if validation or create file fail.
     */
    private void checkFiles(
        int startWith,
        boolean create,
        @Nullable IgnitePredicate<Integer> p,
        @Nullable IgniteInClosure<Integer> completionCallback
    ) throws StorageException {
        for (int i = startWith; i < dsCfg.getWalSegments() && (p == null || p.apply(i)); i++) {
            File checkFile = new File(walWorkDir, FileDescriptor.fileName(i));

            if (checkFile.exists()) {
                if (checkFile.isDirectory())
                    throw new StorageException("Failed to initialize WAL log segment (a directory with " +
                        "the same name already exists): " + checkFile.getAbsolutePath());
                else if (checkFile.length() != dsCfg.getWalSegmentSize() && mode == WALMode.FSYNC)
                    throw new StorageException("Failed to initialize WAL log segment " +
                        "(WAL segment size change is not supported in 'DEFAULT' WAL mode) " +
                        "[filePath=" + checkFile.getAbsolutePath() +
                        ", fileSize=" + checkFile.length() +
                        ", configSize=" + dsCfg.getWalSegments() + ']');
            }
            else if (create)
                createFile(checkFile);

            if (completionCallback != null)
                completionCallback.apply(i);
        }
    }

    /**
     * Needs only for WAL compaction.
     *
     * @param idx Index.
     * @param ver Version.
     * @param compacted Compacted flag.
     */
    @NotNull private static ByteBuffer prepareSerializerVersionBuffer(long idx, int ver, boolean compacted, ByteBuffer buf) {
        // Write record type.
        buf.put((byte) (WALRecord.RecordType.HEADER_RECORD.ordinal() + 1));

        // Write position.
        RecordV1Serializer.putPosition(buf, new FileWALPointer(idx, 0, 0));

        // Place magic number.
        buf.putLong(compacted ? HeaderRecord.COMPACTED_MAGIC : HeaderRecord.REGULAR_MAGIC);

        // Place serializer version.
        buf.putInt(ver);

        // Place CRC if needed.
        if (!RecordV1Serializer.skipCrc) {
            int curPos = buf.position();

            buf.position(0);

            // This call will move buffer position to the end of the record again.
            int crcVal = FastCrc.calcCrc(buf, curPos);

            buf.putInt(crcVal);
        }
        else
            buf.putInt(0);

        // Write header record through io.
        buf.position(0);

        return buf;
    }

    /**
     *
     */
    private abstract static class FileHandle {
        /** I/O interface for read/write operations with file */
        SegmentIO fileIO;

        /** Segment idx corresponded to fileIo*/
        final long segmentIdx;

        /**
         * @param fileIO I/O interface for read/write operations of FileHandle.
         */
        private FileHandle(@NotNull SegmentIO fileIO) {
            this.fileIO = fileIO;
            segmentIdx = fileIO.getSegmentId();
        }

        /**
         * @return Absolute WAL segment file index (incremental counter).
         */
        public long getSegmentId(){
            return segmentIdx;
        }
    }

    /**
     *
     */
    public static class ReadFileHandle extends FileHandle implements AbstractWalRecordsIterator.AbstractReadFileHandle {
        /** Entry serializer. */
        RecordSerializer ser;

        /** */
        FileInput in;

        /** Holder of actual information of latest manipulation on WAL segments. */
        private final SegmentAware segmentAware;

        /**
         * @param fileIO I/O interface for read/write operations of FileHandle.
         * @param ser Entry serializer.
         * @param in File input.
         * @param aware Segment aware.
         */
        public ReadFileHandle(
            SegmentIO fileIO,
            RecordSerializer ser,
            FileInput in,
            SegmentAware aware) {
            super(fileIO);

            this.ser = ser;
            this.in = in;
            segmentAware = aware;
        }

        /**
         * @throws IgniteCheckedException If failed to close the WAL segment file.
         */
        @Override public void close() throws IgniteCheckedException {
            try {
                fileIO.close();

                in.io().close();
            }
            catch (IOException e) {
                throw new IgniteCheckedException(e);
            }
        }

        /** {@inheritDoc} */
        @Override public long idx() {
            return getSegmentId();
        }

        /** {@inheritDoc} */
        @Override public FileInput in() {
            return in;
        }

        /** {@inheritDoc} */
        @Override public RecordSerializer ser() {
            return ser;
        }

        /** {@inheritDoc} */
        @Override public boolean workDir() {
            return segmentAware != null && segmentAware.lastArchivedAbsoluteIndex() < getSegmentId();
        }
    }

    /**
     * File handle for one log segment.
     */
    @SuppressWarnings("SignalWithoutCorrespondingAwait")
    private class FileWriteHandle extends FileHandle {
        /** */
        private final RecordSerializer serializer;

        /** Created on resume logging. */
        private volatile boolean resume;

        /**
         * Position in current file after the end of last written record (incremented after file channel write
         * operation)
         */
        volatile long written;

        /** */
        private volatile long lastFsyncPos;

        /** Stop guard to provide warranty that only one thread will be successful in calling {@link #close(boolean)} */
        private final AtomicBoolean stop = new AtomicBoolean(false);

        /** */
        private final Lock lock = new ReentrantLock();

        /** Condition for timed wait of several threads, see {@link DataStorageConfiguration#getWalFsyncDelayNanos()} */
        private final Condition fsync = lock.newCondition();

        /**
         * Next segment available condition. Protection from "spurious wakeup" is provided by predicate {@link
         * #fileIO}=<code>null</code>
         */
        private final Condition nextSegment = lock.newCondition();

        /** Buffer. */
        private final SegmentedRingByteBuffer buf;

        /**
         * @param fileIO I/O file interface to use
         * @param pos Position.
         * @param resume Created on resume logging flag.
         * @param serializer Serializer.
         * @param buf Buffer.
         * @throws IOException If failed.
         */
        private FileWriteHandle(
            SegmentIO fileIO,
            long pos,
            boolean resume,
            RecordSerializer serializer,
            SegmentedRingByteBuffer buf
        ) throws IOException {
            super(fileIO);

            assert serializer != null;

            if (!mmap)
                fileIO.position(pos);

            this.serializer = serializer;

            written = pos;
            lastFsyncPos = pos;
            this.resume = resume;
            this.buf = buf;
        }

        /**
         * Write serializer version to current handle.
         */
        public void writeHeader() {
            SegmentedRingByteBuffer.WriteSegment seg = buf.offer(HEADER_RECORD_SIZE);

            assert seg != null && seg.position() > 0;

            prepareSerializerVersionBuffer(getSegmentId(), serializerVersion(), false, seg.buffer());

            seg.release();
        }

        /**
         * @param rec Record to be added to write queue.
         * @return Pointer or null if roll over to next segment is required or already started by other thread.
         * @throws StorageException If failed.
         * @throws IgniteCheckedException If failed.
         */
        @Nullable private WALPointer addRecord(WALRecord rec) throws StorageException, IgniteCheckedException {
            assert rec.size() > 0 : rec;

            for (;;) {
                checkNode();

                SegmentedRingByteBuffer.WriteSegment seg;

                // Buffer can be in open state in case of resuming with different serializer version.
                if (rec.type() == SWITCH_SEGMENT_RECORD && !currHnd.resume)
                    seg = buf.offerSafe(rec.size());
                else
                    seg = buf.offer(rec.size());

                FileWALPointer ptr = null;

                if (seg != null) {
                    try {
                        int pos = (int)(seg.position() - rec.size());

                        ByteBuffer buf = seg.buffer();

                        if (buf == null)
                            return null; // Can not write to this segment, need to switch to the next one.

                        ptr = new FileWALPointer(getSegmentId(), pos, rec.size());

                        rec.position(ptr);

                        fillBuffer(buf, rec);

                        if (mmap) {
                            // written field must grow only, but segment with greater position can be serialized
                            // earlier than segment with smaller position.
                            while (true) {
                                long written0 = written;

                                if (seg.position() > written0) {
                                    if (WRITTEN_UPD.compareAndSet(this, written0, seg.position()))
                                        break;
                                }
                                else
                                    break;
                            }
                        }

                        return ptr;
                    }
                    finally {
                        seg.release();

                        if (mode == WALMode.BACKGROUND && rec instanceof CheckpointRecord)
                            flushOrWait(ptr);
                    }
                }
                else
                    walWriter.flushAll();
            }
        }

        /**
         * Flush or wait for concurrent flush completion.
         *
         * @param ptr Pointer.
         */
        private void flushOrWait(FileWALPointer ptr) throws IgniteCheckedException {
            if (ptr != null) {
                // If requested obsolete file index, it must be already flushed by close.
                if (ptr.index() != getSegmentId())
                    return;
            }

            flush(ptr);
        }

        /**
         * @param ptr Pointer.
         */
        private void flush(FileWALPointer ptr) throws IgniteCheckedException {
            if (ptr == null) { // Unconditional flush.
                walWriter.flushAll();

                return;
            }

            assert ptr.index() == getSegmentId();

            walWriter.flushBuffer(ptr.fileOffset());
        }

        /**
         * @param buf Buffer.
         * @param rec WAL record.
         * @throws IgniteCheckedException If failed.
         */
        private void fillBuffer(ByteBuffer buf, WALRecord rec) throws IgniteCheckedException {
            try {
                serializer.writeRecord(rec, buf);
            }
            catch (RuntimeException e) {
                throw new IllegalStateException("Failed to write record: " + rec, e);
            }
        }

        /**
         * Non-blocking check if this pointer needs to be sync'ed.
         *
         * @param ptr WAL pointer to check.
         * @return {@code False} if this pointer has been already sync'ed.
         */
        private boolean needFsync(FileWALPointer ptr) {
            // If index has changed, it means that the log was rolled over and already sync'ed.
            // If requested position is smaller than last sync'ed, it also means all is good.
            // If position is equal, then our record is the last not synced.
            return getSegmentId() == ptr.index() && lastFsyncPos <= ptr.fileOffset();
        }

        /**
         * @return Pointer to the end of the last written record (probably not fsync-ed).
         */
        private FileWALPointer position() {
            lock.lock();

            try {
                return new FileWALPointer(getSegmentId(), (int)written, 0);
            }
            finally {
                lock.unlock();
            }
        }

        /**
         * @param ptr Pointer to sync.
         * @throws StorageException If failed.
         */
        private void fsync(FileWALPointer ptr) throws StorageException, IgniteCheckedException {
            lock.lock();

            try {
                if (ptr != null) {
                    if (!needFsync(ptr))
                        return;

                    if (fsyncDelay > 0 && !stop.get()) {
                        // Delay fsync to collect as many updates as possible: trade latency for throughput.
                        U.await(fsync, fsyncDelay, TimeUnit.NANOSECONDS);

                        if (!needFsync(ptr))
                            return;
                    }
                }

                flushOrWait(ptr);

                if (stop.get())
                    return;

                long lastFsyncPos0 = lastFsyncPos;
                long written0 = written;

                if (lastFsyncPos0 != written0) {
                    // Fsync position must be behind.
                    assert lastFsyncPos0 < written0 : "lastFsyncPos=" + lastFsyncPos0 + ", written=" + written0;

                    boolean metricsEnabled = metrics.metricsEnabled();

                    long start = metricsEnabled ? System.nanoTime() : 0;

                    if (mmap) {
                        long pos = ptr == null ? -1 : ptr.fileOffset();

                        List<SegmentedRingByteBuffer.ReadSegment> segs = buf.poll(pos);

                        if (segs != null) {
                            assert segs.size() == 1;

                            SegmentedRingByteBuffer.ReadSegment seg = segs.get(0);

                            int off = seg.buffer().position();
                            int len = seg.buffer().limit() - off;

                            fsync((MappedByteBuffer)buf.buf, off, len);

                            seg.release();
                        }
                    }
                    else
                        walWriter.force();

                    lastFsyncPos = written;

                    if (fsyncDelay > 0)
                        fsync.signalAll();

                    long end = metricsEnabled ? System.nanoTime() : 0;

                    if (metricsEnabled)
                        metrics.onFsync(end - start);
                }
            }
            finally {
                lock.unlock();
            }
        }

        /**
         * @param buf Mapped byte buffer..
         * @param off Offset.
         * @param len Length.
         */
        private void fsync(MappedByteBuffer buf, int off, int len) throws IgniteCheckedException {
            try {
                long mappedOff = (Long)mappingOffset.invoke(buf);

                assert mappedOff == 0 : mappedOff;

                long addr = (Long)mappingAddress.invoke(buf, mappedOff);

                long delta = (addr + off) % PAGE_SIZE;

                long alignedAddr = (addr + off) - delta;

                force0.invoke(buf, fd.get(buf), alignedAddr, len + delta);
            }
            catch (IllegalAccessException | InvocationTargetException e) {
                throw new IgniteCheckedException(e);
            }
        }

        /**
         * @return {@code true} If this thread actually closed the segment.
         * @throws IgniteCheckedException If failed.
         * @throws StorageException If failed.
         */
        private boolean close(boolean rollOver) throws IgniteCheckedException, StorageException {
            if (stop.compareAndSet(false, true)) {
                lock.lock();

                try {
                    flushOrWait(null);

                    try {
                        RecordSerializer backwardSerializer = new RecordSerializerFactoryImpl(cctx)
                            .createSerializer(serializerVer);

                        SwitchSegmentRecord segmentRecord = new SwitchSegmentRecord();

                        int switchSegmentRecSize = backwardSerializer.size(segmentRecord);

                        if (rollOver && written < (maxWalSegmentSize - switchSegmentRecSize)) {
                            segmentRecord.size(switchSegmentRecSize);

                            WALPointer segRecPtr = addRecord(segmentRecord);

                            if (segRecPtr != null)
                                fsync((FileWALPointer)segRecPtr);
                        }

                        if (mmap) {
                            List<SegmentedRingByteBuffer.ReadSegment> segs = buf.poll(maxWalSegmentSize);

                            if (segs != null) {
                                assert segs.size() == 1;

                                segs.get(0).release();
                            }
                        }

                        // Do the final fsync.
                        if (mode != WALMode.NONE) {
                            if (mmap)
                                ((MappedByteBuffer)buf.buf).force();
                            else
                                fileIO.force();

                            lastFsyncPos = written;
                        }

                        if (mmap) {
                            try {
                                fileIO.close();
                            }
                            catch (IOException ignore) {
                                // No-op.
                            }
                        }
                        else {
                            walWriter.close();

                            if (!rollOver)
                                buf.free();
                        }
                    }
                    catch (IOException e) {
                        throw new StorageException("Failed to close WAL write handle [idx=" + getSegmentId() + "]", e);
                    }

                    if (log.isDebugEnabled())
                        log.debug("Closed WAL write handle [idx=" + getSegmentId() + "]");

                    return true;
                }
                finally {
                    if (mmap)
                        buf.free();

                    lock.unlock();
                }
            }
            else
                return false;
        }

        /**
         * Signals next segment available to wake up other worker threads waiting for WAL to write
         */
        private void signalNextAvailable() {
            lock.lock();

            try {
                assert cctx.kernalContext().invalid() ||
                    written == lastFsyncPos || mode != WALMode.FSYNC :
                    "fsync [written=" + written + ", lastFsync=" + lastFsyncPos + ", idx=" + getSegmentId() + ']';

                fileIO = null;

                nextSegment.signalAll();
            }
            finally {
                lock.unlock();
            }
        }

        /**
         *
         */
        private void awaitNext() {
            lock.lock();

            try {
                while (fileIO != null)
                    U.awaitQuiet(nextSegment);
            }
            finally {
                lock.unlock();
            }
        }

        /**
         * @return Safely reads current position of the file channel as String. Will return "null" if channel is null.
         */
        private String safePosition() {
            FileIO io = fileIO;

            if (io == null)
                return "null";

            try {
                return String.valueOf(io.position());
            }
            catch (IOException e) {
                return "{Failed to read channel position: " + e.getMessage() + '}';
            }
        }
    }

    /**
     * Iterator over WAL-log.
     */
    private static class RecordsIterator extends AbstractWalRecordsIterator {
        /** */
        private static final long serialVersionUID = 0L;

        /** */
        private final File walArchiveDir;

        /** */
        private final File walWorkDir;

        /** See {@link FileWriteAheadLogManager#archiver}. */
        @Nullable private final FileArchiver archiver;

        /** */
        private final FileDecompressor decompressor;

        /** */
        private final DataStorageConfiguration dsCfg;

        /** Optional start pointer. */
        @Nullable
        private FileWALPointer start;

        /** Optional end pointer. */
        @Nullable
        private FileWALPointer end;

        /** Manager of segment location. */
        private SegmentRouter segmentRouter;

        /** Holder of actual information of latest manipulation on WAL segments. */
        private SegmentAware segmentAware;

        /**
         * @param cctx Shared context.
         * @param walArchiveDir WAL archive dir.
         * @param walWorkDir WAL dir.
         * @param start Optional start pointer.
         * @param end Optional end pointer.
         * @param dsCfg Database configuration.
         * @param serializerFactory Serializer factory.
         * @param archiver File Archiver.
         * @param decompressor Decompressor.
         * @param log Logger  @throws IgniteCheckedException If failed to initialize WAL segment.
         * @param segmentAware Segment aware.
         * @param segmentRouter Segment router.
         * @param segmentFileInputFactory
         */
        private RecordsIterator(
            GridCacheSharedContext cctx,
            File walArchiveDir,
            File walWorkDir,
            @Nullable FileWALPointer start,
            @Nullable FileWALPointer end,
            DataStorageConfiguration dsCfg,
            @NotNull RecordSerializerFactory serializerFactory,
            FileIOFactory ioFactory,
            @Nullable FileArchiver archiver,
            FileDecompressor decompressor,
            IgniteLogger log,
            SegmentAware segmentAware,
            SegmentRouter segmentRouter,
            SegmentFileInputFactory segmentFileInputFactory
        ) throws IgniteCheckedException {
            super(log,
                cctx,
                serializerFactory,
                ioFactory,
                dsCfg.getWalRecordIteratorBufferSize(),
                segmentFileInputFactory
            );
            this.walArchiveDir = walArchiveDir;
            this.walWorkDir = walWorkDir;
            this.archiver = archiver;
            this.start = start;
            this.end = end;
            this.dsCfg = dsCfg;

            this.decompressor = decompressor;
            this.segmentRouter = segmentRouter;
            this.segmentAware = segmentAware;

            init();

            advance();
        }

        /** {@inheritDoc} */
        @Override protected ReadFileHandle initReadHandle(
            @NotNull AbstractFileDescriptor desc,
            @Nullable FileWALPointer start
        ) throws IgniteCheckedException, FileNotFoundException {
            AbstractFileDescriptor currDesc = desc;

            if (!desc.file().exists()) {
                FileDescriptor zipFile = new FileDescriptor(
                    new File(walArchiveDir, FileDescriptor.fileName(desc.idx())
                        + FilePageStoreManager.ZIP_SUFFIX));

                if (!zipFile.file.exists()) {
                    throw new FileNotFoundException("Both compressed and raw segment files are missing in archive " +
                        "[segmentIdx=" + desc.idx() + "]");
                }

                if (decompressor != null)
                    decompressor.decompressFile(desc.idx()).get();
                else
                    currDesc = zipFile;
            }

            return (ReadFileHandle) super.initReadHandle(currDesc, start);
        }

        /** {@inheritDoc} */
        @Override protected void onClose() throws IgniteCheckedException {
            super.onClose();

            curRec = null;

            closeCurrentWalSegment();

            curWalSegmIdx = Integer.MAX_VALUE;
        }

        /**
         * @throws IgniteCheckedException If failed to initialize first file handle.
         */
        private void init() throws IgniteCheckedException {
            AbstractFileDescriptor[] descs = loadFileDescriptors(walArchiveDir);

            if (start != null) {
                if (!F.isEmpty(descs)) {
                    if (descs[0].idx() > start.index())
                        throw new IgniteCheckedException("WAL history is too short " +
                            "[descs=" + Arrays.asList(descs) + ", start=" + start + ']');

                    for (AbstractFileDescriptor desc : descs) {
                        if (desc.idx() == start.index()) {
                            curWalSegmIdx = start.index();

                            break;
                        }
                    }

                    if (curWalSegmIdx == -1) {
                        long lastArchived = descs[descs.length - 1].idx();

                        if (lastArchived > start.index())
                            throw new IgniteCheckedException("WAL history is corrupted (segment is missing): " + start);

                        // This pointer may be in work files because archiver did not
                        // copy the file yet, check that it is not too far forward.
                        curWalSegmIdx = start.index();
                    }
                }
                else {
                    // This means that whole checkpoint history fits in one segment in WAL work directory.
                    // Will start from this index right away.
                    curWalSegmIdx = start.index();
                }
            }
            else
                curWalSegmIdx = !F.isEmpty(descs) ? descs[0].idx() : 0;

            curWalSegmIdx--;

            if (log.isDebugEnabled())
                log.debug("Initialized WAL cursor [start=" + start + ", end=" + end + ", curWalSegmIdx=" + curWalSegmIdx + ']');
        }

        /** {@inheritDoc} */
        @Override protected AbstractReadFileHandle advanceSegment(
            @Nullable final AbstractReadFileHandle curWalSegment
        ) throws IgniteCheckedException {
            if (curWalSegment != null)
                curWalSegment.close();

            // We are past the end marker.
            if (end != null && curWalSegmIdx + 1 > end.index())
                return null; //stop iteration

            curWalSegmIdx++;

            boolean readArchive = canReadArchiveOrReserveWork(curWalSegmIdx); //lock during creation handle.

            ReadFileHandle nextHandle;
            try {
                FileDescriptor fd = segmentRouter.findSegment(curWalSegmIdx);

                if (log.isDebugEnabled())
                    log.debug("Reading next file [absIdx=" + curWalSegmIdx + ", file=" + fd.file.getAbsolutePath() + ']');

                nextHandle = initReadHandle(fd, start != null && curWalSegmIdx == start.index() ? start : null);
            }
            catch (FileNotFoundException e) {
                if (readArchive)
                    throw new IgniteCheckedException("Missing WAL segment in the archive", e);
                else
                    nextHandle = null;
            }

            if (!readArchive)
                releaseWorkSegment(curWalSegmIdx);

            curRec = null;

            return nextHandle;
        }

        /** {@inheritDoc} */
        @Override protected IgniteCheckedException handleRecordException(
            @NotNull Exception e,
            @Nullable FileWALPointer ptr) {

            if (e instanceof IgniteCheckedException)
                if (X.hasCause(e, IgniteDataIntegrityViolationException.class))
                    // This means that there is no explicit last sengment, so we iterate unil the very end.
                    if (end == null) {
                        long nextWalSegmentIdx = curWalSegmIdx + 1;

                        // Check that we should not look this segment up in archive directory.
                        // Basically the same check as in "advanceSegment" method.
                        if (archiver != null)
                            if (!canReadArchiveOrReserveWork(nextWalSegmentIdx))
                                try {
                                    long workIdx = nextWalSegmentIdx % dsCfg.getWalSegments();

                                    FileDescriptor fd = new FileDescriptor(
                                        new File(walWorkDir, FileDescriptor.fileName(workIdx)),
                                        nextWalSegmentIdx
                                    );

                                    try {
                                        ReadFileHandle nextHandle = initReadHandle(fd, null);

                                        // "nextHandle == null" is true only if current segment is the last one in the
                                        // whole history. Only in such case we ignore crc validation error and just stop
                                        // as if we reached the end of the WAL.
                                        if (nextHandle == null)
                                            return null;
                                    }
                                    catch (IgniteCheckedException | FileNotFoundException initReadHandleException) {
                                        e.addSuppressed(initReadHandleException);
                                    }
                                }
                                finally {
                                    releaseWorkSegment(nextWalSegmentIdx);
                                }
                    }

            return super.handleRecordException(e, ptr);
        }

        /**
         * @param absIdx Absolute index to check.
         * @return <ul><li> {@code True} if we can safely read the archive,  </li> <li>{@code false} if the segment has
         * not been archived yet. In this case the corresponding work segment is reserved (will not be deleted until
         * release). Use {@link #releaseWorkSegment} for unlock </li></ul>
         */
        private boolean canReadArchiveOrReserveWork(long absIdx) {
            return archiver != null && archiver.checkCanReadArchiveOrReserveWorkSegment(absIdx);
        }

        /**
         * @param absIdx Absolute index to release.
         */
        private void releaseWorkSegment(long absIdx) {
            if (archiver != null)
                archiver.releaseWorkSegment(absIdx);
        }

        /** {@inheritDoc} */
        @Override protected AbstractReadFileHandle createReadFileHandle(SegmentIO fileIO,
            RecordSerializer ser, FileInput in) {
            return new ReadFileHandle(fileIO, ser, in, segmentAware);
        }
    }

    /**
     * Flushes current file handle for {@link WALMode#BACKGROUND} WALMode. Called periodically from scheduler.
     */
    private void doFlush() {
        FileWriteHandle hnd = currentHandle();

        try {
            hnd.flush(null);
        }
        catch (Exception e) {
            U.warn(log, "Failed to flush WAL record queue", e);
        }
    }

    /**
     * WAL writer worker.
     */
    @SuppressWarnings("ForLoopReplaceableByForEach")
    private class WALWriter extends GridWorker {
        /** Unconditional flush. */
        private static final long UNCONDITIONAL_FLUSH = -1L;

        /** File close. */
        private static final long FILE_CLOSE = -2L;

        /** File force. */
        private static final long FILE_FORCE = -3L;

        /** Err. */
        private volatile Throwable err;

        //TODO: replace with GC free data structure.
        /** Parked threads. */
        final Map<Thread, Long> waiters = new ConcurrentHashMap<>();

        /**
         * Default constructor.
         *
         * @param log Logger.
         */
        WALWriter(IgniteLogger log) {
            super(cctx.igniteInstanceName(), "wal-write-worker%" + cctx.igniteInstanceName(), log,
                cctx.kernalContext().workersRegistry());
        }

        /** {@inheritDoc} */
        @Override protected void body() {
            Throwable err = null;

            try {
                while (!isCancelled()) {
                    onIdle();

                    while (waiters.isEmpty()) {
                        if (!isCancelled()) {
                            blockingSectionBegin();

                            try {
                                LockSupport.park();
                            }
                            finally {
                                blockingSectionEnd();
                            }
                        }
                        else {
                            unparkWaiters(Long.MAX_VALUE);

                            return;
                        }
                    }

                    Long pos = null;

                    for (Long val : waiters.values()) {
                        if (val > Long.MIN_VALUE)
                            pos = val;
                    }

                    updateHeartbeat();

                    if (pos == null)
                        continue;
                    else if (pos < UNCONDITIONAL_FLUSH) {
                        try {
                            assert pos == FILE_CLOSE || pos == FILE_FORCE : pos;

                            if (pos == FILE_CLOSE)
                                currHnd.fileIO.close();
                            else if (pos == FILE_FORCE)
                                currHnd.fileIO.force();
                        }
                        catch (IOException e) {
                            log.error("Exception in WAL writer thread: ", e);

                            err = e;

                            unparkWaiters(Long.MAX_VALUE);

                            return;
                        }

                        unparkWaiters(pos);
                    }

                    updateHeartbeat();

                    List<SegmentedRingByteBuffer.ReadSegment> segs = currentHandle().buf.poll(pos);

                    if (segs == null) {
                        unparkWaiters(pos);

                        continue;
                    }

                    for (int i = 0; i < segs.size(); i++) {
                        SegmentedRingByteBuffer.ReadSegment seg = segs.get(i);

                        updateHeartbeat();

                        try {
                            writeBuffer(seg.position(), seg.buffer());
                        }
                        catch (Throwable e) {
                            log.error("Exception in WAL writer thread:", e);

                            err = e;
                        }
                        finally {
                            seg.release();

                            long p = pos <= UNCONDITIONAL_FLUSH || err != null ? Long.MAX_VALUE : currentHandle().written;

                            unparkWaiters(p);
                        }
                    }
                }
            }
            catch (Throwable t) {
                err = t;
            }
            finally {
                unparkWaiters(Long.MAX_VALUE);

                if (err == null && !isCancelled)
                    err = new IllegalStateException("Worker " + name() + " is terminated unexpectedly");

                if (err instanceof OutOfMemoryError)
                    cctx.kernalContext().failure().process(new FailureContext(CRITICAL_ERROR, err));
                else if (err != null)
                    cctx.kernalContext().failure().process(new FailureContext(SYSTEM_WORKER_TERMINATION, err));
            }
        }

        /**
         * Shutdowns thread.
         */
        public void shutdown() throws IgniteInterruptedCheckedException {
            U.cancel(this);

            LockSupport.unpark(runner());

            U.join(runner());
        }

        /**
         * Unparks waiting threads.
         *
         * @param pos Pos.
         */
        private void unparkWaiters(long pos) {
            assert pos > Long.MIN_VALUE : pos;

            for (Map.Entry<Thread, Long> e : waiters.entrySet()) {
                Long val = e.getValue();

                if (val <= pos) {
                    if (val != Long.MIN_VALUE)
                        waiters.put(e.getKey(), Long.MIN_VALUE);

                    LockSupport.unpark(e.getKey());
                }
            }
        }

        /**
         * Forces all made changes to the file.
         */
        void force() throws IgniteCheckedException {
            flushBuffer(FILE_FORCE);
        }

        /**
         * Closes file.
         */
        void close() throws IgniteCheckedException {
            flushBuffer(FILE_CLOSE);
        }

        /**
         * Flushes all data from the buffer.
         */
        void flushAll() throws IgniteCheckedException {
            flushBuffer(UNCONDITIONAL_FLUSH);
        }

        /**
         * @param expPos Expected position.
         */
        @SuppressWarnings("ForLoopReplaceableByForEach")
        void flushBuffer(long expPos) throws IgniteCheckedException {
            if (mmap)
                return;

            Throwable err = walWriter.err;

            if (err != null)
                cctx.kernalContext().failure().process(new FailureContext(CRITICAL_ERROR, err));

            if (expPos == UNCONDITIONAL_FLUSH)
                expPos = (currentHandle().buf.tail());

            Thread t = Thread.currentThread();

            waiters.put(t, expPos);

            LockSupport.unpark(walWriter.runner());

            while (true) {
                Long val = waiters.get(t);

                assert val != null : "Only this thread can remove thread from waiters";

                if (val == Long.MIN_VALUE) {
                    waiters.remove(t);

                    Throwable walWriterError = walWriter.err;

                    if (walWriterError != null)
                        throw new IgniteCheckedException("Flush buffer failed.", walWriterError);

                    return;
                }
                else
                    LockSupport.park();
            }
        }

        /**
         * @param pos Position in file to start write from. May be checked against actual position to wait previous
         * writes to complete
         * @param buf Buffer to write to file
         * @throws StorageException If failed.
         * @throws IgniteCheckedException If failed.
         */
        @SuppressWarnings("TooBroadScope")
        private void writeBuffer(long pos, ByteBuffer buf) throws StorageException, IgniteCheckedException {
            FileWriteHandle hdl = currentHandle();

            assert hdl.fileIO != null : "Writing to a closed segment.";

            checkNode();

            long lastLogged = U.currentTimeMillis();

            long logBackoff = 2_000;

            // If we were too fast, need to wait previous writes to complete.
            while (hdl.written != pos) {
                assert hdl.written < pos : "written = " + hdl.written + ", pos = " + pos; // No one can write further than we are now.

                // Permutation occurred between blocks write operations.
                // Order of acquiring lock is not the same as order of write.
                long now = U.currentTimeMillis();

                if (now - lastLogged >= logBackoff) {
                    if (logBackoff < 60 * 60_000)
                        logBackoff *= 2;

                    U.warn(log, "Still waiting for a concurrent write to complete [written=" + hdl.written +
                        ", pos=" + pos + ", lastFsyncPos=" + hdl.lastFsyncPos + ", stop=" + hdl.stop.get() +
                        ", actualPos=" + hdl.safePosition() + ']');

                    lastLogged = now;
                }

                checkNode();
            }

            // Do the write.
            int size = buf.remaining();

            assert size > 0 : size;

            try {
                assert hdl.written == hdl.fileIO.position();

                hdl.written += hdl.fileIO.writeFully(buf);

                metrics.onWalBytesWritten(size);

                assert hdl.written == hdl.fileIO.position();
            }
            catch (IOException e) {
                StorageException se = new StorageException("Failed to write buffer.", e);

                cctx.kernalContext().failure().process(new FailureContext(CRITICAL_ERROR, se));

                throw se;
            }
        }
    }

    /**
     * Syncs WAL segment file.
     */
    private class WalSegmentSyncer extends GridWorker {
        /** Sync timeout. */
        long syncTimeout;

        /**
         * @param igniteInstanceName Ignite instance name.
         * @param log Logger.
         */
        public WalSegmentSyncer(String igniteInstanceName, IgniteLogger log) {
            super(igniteInstanceName, "wal-segment-syncer", log);

            syncTimeout = Math.max(IgniteSystemProperties.getLong(IGNITE_WAL_SEGMENT_SYNC_TIMEOUT,
                DFLT_WAL_SEGMENT_SYNC_TIMEOUT), 100L);
        }

        /** {@inheritDoc} */
        @Override protected void body() throws InterruptedException, IgniteInterruptedCheckedException {
            while (!isCancelled()) {
                sleep(syncTimeout);

                try {
                    flush(null, true);
                }
                catch (IgniteCheckedException e) {
                    U.error(log, "Exception when flushing WAL.", e);
                }
            }
        }

        /** Shutted down the worker. */
        private void shutdown() {
            synchronized (this) {
                U.cancel(this);
            }

            U.join(this, log);
        }
    }

    /**
     * Scans provided folder for a WAL segment files
     * @param walFilesDir directory to scan
     * @return found WAL file descriptors
     */
    public static FileDescriptor[] loadFileDescriptors(@NotNull final File walFilesDir) throws IgniteCheckedException {
        final File[] files = walFilesDir.listFiles(WAL_SEGMENT_COMPACTED_OR_RAW_FILE_FILTER);

        if (files == null) {
            throw new IgniteCheckedException("WAL files directory does not not denote a " +
                "directory, or if an I/O error occurs: [" + walFilesDir.getAbsolutePath() + "]");
        }
        return scan(files);
    }
}<|MERGE_RESOLUTION|>--- conflicted
+++ resolved
@@ -677,25 +677,20 @@
     }
 
     /** {@inheritDoc} */
-    @Override public void resumeLogging(WALPointer filePtr) throws IgniteCheckedException {
+    @Override public void resumeLogging(WALPointer lastPtr) throws IgniteCheckedException {
         assert currHnd == null;
-<<<<<<< HEAD
-        assert (isArchiverEnabled() && archiver != null) || (!isArchiverEnabled() && archiver == null) :
-            "Trying to restore FileWriteHandle on deactivated write ahead log manager";
-=======
         assert lastPtr == null || lastPtr instanceof FileWALPointer;
         assert (isArchiverEnabled() && archiver != null) || (!isArchiverEnabled() && archiver == null) :
             "Trying to restore FileWriteHandle on deactivated write ahead log manager";
 
         FileWALPointer filePtr = (FileWALPointer)lastPtr;
->>>>>>> c7449f6c
 
         walWriter = new WALWriter(log);
 
         if (!mmap)
             new IgniteThread(walWriter).start();
 
-        currHnd = restoreWriteHandle((FileWALPointer) filePtr);
+        currHnd = restoreWriteHandle(filePtr);
 
         // For new handle write serializer version to it.
         if (filePtr == null)
