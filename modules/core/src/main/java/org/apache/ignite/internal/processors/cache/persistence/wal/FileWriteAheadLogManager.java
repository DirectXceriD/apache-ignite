/*
 * Licensed to the Apache Software Foundation (ASF) under one or more
 * contributor license agreements.  See the NOTICE file distributed with
 * this work for additional information regarding copyright ownership.
 * The ASF licenses this file to You under the Apache License, Version 2.0
 * (the "License"); you may not use this file except in compliance with
 * the License.  You may obtain a copy of the License at
 *
 *      http://www.apache.org/licenses/LICENSE-2.0
 *
 * Unless required by applicable law or agreed to in writing, software
 * distributed under the License is distributed on an "AS IS" BASIS,
 * WITHOUT WARRANTIES OR CONDITIONS OF ANY KIND, either express or implied.
 * See the License for the specific language governing permissions and
 * limitations under the License.
 */

package org.apache.ignite.internal.processors.cache.persistence.wal;

import java.io.BufferedInputStream;
import java.io.BufferedOutputStream;
import java.io.EOFException;
import java.io.File;
import java.io.FileFilter;
import java.io.FileInputStream;
import java.io.FileNotFoundException;
import java.io.FileOutputStream;
import java.io.IOException;
import java.lang.reflect.Field;
import java.lang.reflect.InvocationTargetException;
import java.lang.reflect.Method;
import java.nio.ByteBuffer;
import java.nio.ByteOrder;
import java.nio.MappedByteBuffer;
import java.nio.channels.ClosedByInterruptException;
import java.nio.file.DirectoryStream;
import java.nio.file.FileAlreadyExistsException;
import java.nio.file.Files;
import java.nio.file.Path;
import java.sql.Time;
import java.util.ArrayList;
import java.util.Arrays;
import java.util.Collection;
import java.util.HashMap;
import java.util.HashSet;
import java.util.List;
import java.util.Map;
import java.util.Set;
import java.util.TreeSet;
import java.util.concurrent.ConcurrentHashMap;
import java.util.concurrent.PriorityBlockingQueue;
import java.util.concurrent.TimeUnit;
import java.util.concurrent.atomic.AtomicBoolean;
import java.util.concurrent.atomic.AtomicLong;
import java.util.concurrent.atomic.AtomicLongFieldUpdater;
import java.util.concurrent.atomic.AtomicReferenceFieldUpdater;
import java.util.concurrent.locks.Condition;
import java.util.concurrent.locks.Lock;
import java.util.concurrent.locks.LockSupport;
import java.util.concurrent.locks.ReentrantLock;
import java.util.regex.Pattern;
import java.util.stream.Stream;
import java.util.zip.ZipEntry;
import java.util.zip.ZipInputStream;
import java.util.zip.ZipOutputStream;
import org.apache.ignite.IgniteCheckedException;
import org.apache.ignite.IgniteLogger;
import org.apache.ignite.IgniteSystemProperties;
import org.apache.ignite.configuration.DataStorageConfiguration;
import org.apache.ignite.configuration.IgniteConfiguration;
import org.apache.ignite.configuration.WALMode;
import org.apache.ignite.events.WalSegmentArchivedEvent;
import org.apache.ignite.events.WalSegmentCompactedEvent;
import org.apache.ignite.failure.FailureContext;
import org.apache.ignite.failure.FailureType;
import org.apache.ignite.internal.GridKernalContext;
import org.apache.ignite.internal.IgniteInternalFuture;
import org.apache.ignite.internal.IgniteInterruptedCheckedException;
import org.apache.ignite.internal.managers.eventstorage.GridEventStorageManager;
import org.apache.ignite.internal.pagemem.wal.IgniteWriteAheadLogManager;
import org.apache.ignite.internal.pagemem.wal.WALIterator;
import org.apache.ignite.internal.pagemem.wal.WALPointer;
import org.apache.ignite.internal.pagemem.wal.record.CheckpointRecord;
import org.apache.ignite.internal.pagemem.wal.record.MarshalledRecord;
import org.apache.ignite.internal.pagemem.wal.record.SwitchSegmentRecord;
import org.apache.ignite.internal.pagemem.wal.record.WALRecord;
import org.apache.ignite.internal.processors.cache.GridCacheSharedContext;
import org.apache.ignite.internal.processors.cache.GridCacheSharedManagerAdapter;
import org.apache.ignite.internal.processors.cache.WalStateManager.WALDisableContext;
import org.apache.ignite.internal.processors.cache.persistence.DataStorageMetricsImpl;
import org.apache.ignite.internal.processors.cache.persistence.GridCacheDatabaseSharedManager;
import org.apache.ignite.internal.processors.cache.persistence.StorageException;
import org.apache.ignite.internal.processors.cache.persistence.file.FileIO;
import org.apache.ignite.internal.processors.cache.persistence.file.FileIOFactory;
import org.apache.ignite.internal.processors.cache.persistence.file.FilePageStoreManager;
import org.apache.ignite.internal.processors.cache.persistence.file.RandomAccessFileIOFactory;
import org.apache.ignite.internal.processors.cache.persistence.filename.PdsFolderSettings;
import org.apache.ignite.internal.processors.cache.persistence.wal.crc.PureJavaCrc32;
import org.apache.ignite.internal.processors.cache.persistence.wal.record.HeaderRecord;
import org.apache.ignite.internal.processors.cache.persistence.wal.serializer.RecordSerializer;
import org.apache.ignite.internal.processors.cache.persistence.wal.serializer.RecordSerializerFactory;
import org.apache.ignite.internal.processors.cache.persistence.wal.serializer.RecordSerializerFactoryImpl;
import org.apache.ignite.internal.processors.cache.persistence.wal.serializer.RecordV1Serializer;
import org.apache.ignite.internal.processors.failure.FailureProcessor;
import org.apache.ignite.internal.processors.timeout.GridTimeoutObject;
import org.apache.ignite.internal.processors.timeout.GridTimeoutProcessor;
import org.apache.ignite.internal.util.GridUnsafe;
import org.apache.ignite.internal.util.future.GridFinishedFuture;
import org.apache.ignite.internal.util.future.GridFutureAdapter;
import org.apache.ignite.internal.util.typedef.CI1;
import org.apache.ignite.internal.util.typedef.CIX1;
import org.apache.ignite.internal.util.typedef.CO;
import org.apache.ignite.internal.util.typedef.F;
import org.apache.ignite.internal.util.typedef.internal.U;
import org.apache.ignite.internal.util.worker.GridWorker;
import org.apache.ignite.lang.IgniteBiTuple;
import org.apache.ignite.lang.IgniteInClosure;
import org.apache.ignite.lang.IgnitePredicate;
import org.apache.ignite.lang.IgniteUuid;
import org.apache.ignite.thread.IgniteThread;
import org.jetbrains.annotations.NotNull;
import org.jetbrains.annotations.Nullable;

import static java.nio.file.StandardOpenOption.CREATE;
import static java.nio.file.StandardOpenOption.READ;
import static java.nio.file.StandardOpenOption.WRITE;
import static org.apache.ignite.IgniteSystemProperties.IGNITE_CHECKPOINT_TRIGGER_ARCHIVE_SIZE_PERCENTAGE;
import static org.apache.ignite.IgniteSystemProperties.IGNITE_THRESHOLD_WAL_ARCHIVE_SIZE_PERCENTAGE;
import static org.apache.ignite.IgniteSystemProperties.IGNITE_WAL_MMAP;
import static org.apache.ignite.IgniteSystemProperties.IGNITE_WAL_SEGMENT_SYNC_TIMEOUT;
import static org.apache.ignite.IgniteSystemProperties.IGNITE_WAL_SERIALIZER_VERSION;
import static org.apache.ignite.configuration.WALMode.LOG_ONLY;
import static org.apache.ignite.events.EventType.EVT_WAL_SEGMENT_ARCHIVED;
import static org.apache.ignite.events.EventType.EVT_WAL_SEGMENT_COMPACTED;
import static org.apache.ignite.failure.FailureType.CRITICAL_ERROR;
import static org.apache.ignite.failure.FailureType.SYSTEM_WORKER_TERMINATION;
import static org.apache.ignite.internal.pagemem.wal.record.WALRecord.RecordType.SWITCH_SEGMENT_RECORD;
import static org.apache.ignite.internal.processors.cache.persistence.wal.SegmentedRingByteBuffer.BufferMode.DIRECT;
import static org.apache.ignite.internal.processors.cache.persistence.wal.serializer.RecordV1Serializer.HEADER_RECORD_SIZE;
import static org.apache.ignite.internal.processors.cache.persistence.wal.serializer.RecordV1Serializer.readSegmentHeader;
import static org.apache.ignite.internal.util.IgniteUtils.findField;
import static org.apache.ignite.internal.util.IgniteUtils.findNonPublicMethod;
import static org.apache.ignite.internal.util.IgniteUtils.sleep;

/**
 * File WAL manager.
 */
@SuppressWarnings("IfMayBeConditional")
public class FileWriteAheadLogManager extends GridCacheSharedManagerAdapter implements IgniteWriteAheadLogManager {
    /** Dfault wal segment sync timeout. */
    public static final long DFLT_WAL_SEGMENT_SYNC_TIMEOUT = 500L;
    /** {@link MappedByteBuffer#force0(java.io.FileDescriptor, long, long)}. */
    private static final Method force0 = findNonPublicMethod(
        MappedByteBuffer.class, "force0",
        java.io.FileDescriptor.class, long.class, long.class
    );

    /** {@link MappedByteBuffer#mappingOffset()}. */
    private static final Method mappingOffset = findNonPublicMethod(MappedByteBuffer.class, "mappingOffset");

    /** {@link MappedByteBuffer#mappingAddress(long)}. */
    private static final Method mappingAddress = findNonPublicMethod(
        MappedByteBuffer.class, "mappingAddress", long.class
    );

    /** {@link MappedByteBuffer#fd} */
    private static final Field fd = findField(MappedByteBuffer.class, "fd");

    /** Page size. */
    private static final int PAGE_SIZE = GridUnsafe.pageSize();

    /** */
    private static final FileDescriptor[] EMPTY_DESCRIPTORS = new FileDescriptor[0];

    /** */
    private static final byte[] FILL_BUF = new byte[1024 * 1024];

    /** Pattern for segment file names */
    public static final Pattern WAL_NAME_PATTERN = Pattern.compile("\\d{16}\\.wal");

    /** */
    public static final Pattern WAL_TEMP_NAME_PATTERN = Pattern.compile("\\d{16}\\.wal\\.tmp");

    /** WAL segment file filter, see {@link #WAL_NAME_PATTERN} */
    public static final FileFilter WAL_SEGMENT_FILE_FILTER = new FileFilter() {
        @Override public boolean accept(File file) {
            return !file.isDirectory() && WAL_NAME_PATTERN.matcher(file.getName()).matches();
        }
    };

    /** */
    private static final FileFilter WAL_SEGMENT_TEMP_FILE_FILTER = new FileFilter() {
        @Override public boolean accept(File file) {
            return !file.isDirectory() && WAL_TEMP_NAME_PATTERN.matcher(file.getName()).matches();
        }
    };

    /** */
    public static final Pattern WAL_SEGMENT_FILE_COMPACTED_PATTERN = Pattern.compile("\\d{16}\\.wal\\.zip");

    /** WAL segment file filter, see {@link #WAL_NAME_PATTERN} */
    public static final FileFilter WAL_SEGMENT_COMPACTED_OR_RAW_FILE_FILTER = new FileFilter() {
        @Override public boolean accept(File file) {
            return !file.isDirectory() && (WAL_NAME_PATTERN.matcher(file.getName()).matches() ||
                WAL_SEGMENT_FILE_COMPACTED_PATTERN.matcher(file.getName()).matches());
        }
    };

    /** */
    private static final Pattern WAL_SEGMENT_TEMP_FILE_COMPACTED_PATTERN = Pattern.compile("\\d{16}\\.wal\\.zip\\.tmp");

    /** */
    private static final FileFilter WAL_SEGMENT_FILE_COMPACTED_FILTER = new FileFilter() {
        @Override public boolean accept(File file) {
            return !file.isDirectory() && WAL_SEGMENT_FILE_COMPACTED_PATTERN.matcher(file.getName()).matches();
        }
    };

    /** */
    private static final FileFilter WAL_SEGMENT_TEMP_FILE_COMPACTED_FILTER = new FileFilter() {
        @Override public boolean accept(File file) {
            return !file.isDirectory() && WAL_SEGMENT_TEMP_FILE_COMPACTED_PATTERN.matcher(file.getName()).matches();
        }
    };

    /** Latest serializer version to use. */
    private static final int LATEST_SERIALIZER_VERSION = 2;

    /** Buffer size. */
    private static final int BUF_SIZE = 1024 * 1024;

    /** Use mapped byte buffer. */
    private final boolean mmap = IgniteSystemProperties.getBoolean(IGNITE_WAL_MMAP, true);

    /** {@link FileWriteHandle#written} atomic field updater. */
    private static final AtomicLongFieldUpdater<FileWriteHandle> WRITTEN_UPD =
        AtomicLongFieldUpdater.newUpdater(FileWriteHandle.class, "written");

    /**
     * Percentage of archive size for checkpoint trigger. Need for calculate max size of WAL after last checkpoint.
     * Checkpoint should be triggered when max size of WAL after last checkpoint more than maxWallArchiveSize * thisValue
     */
    private static final double CHECKPOINT_TRIGGER_ARCHIVE_SIZE_PERCENTAGE =
        IgniteSystemProperties.getDouble(IGNITE_CHECKPOINT_TRIGGER_ARCHIVE_SIZE_PERCENTAGE, 0.25);

    /**
     * Percentage of WAL archive size to calculate threshold since which removing of old archive should be started.
     */
    private static final double THRESHOLD_WAL_ARCHIVE_SIZE_PERCENTAGE =
        IgniteSystemProperties.getDouble(IGNITE_THRESHOLD_WAL_ARCHIVE_SIZE_PERCENTAGE, 0.5);

    /** Interrupted flag. */
    private final ThreadLocal<Boolean> interrupted = new ThreadLocal<Boolean>() {
        @Override protected Boolean initialValue() {
            return false;
        }
    };

    /** */
    private final boolean alwaysWriteFullPages;

    /** WAL segment size in bytes. . This is maximum value, actual segments may be shorter. */
    private final long maxWalSegmentSize;

    /**
     * Maximum number of allowed segments without checkpoint. If we have their more checkpoint should be triggered.
     * It is simple way to calculate WAL size without checkpoint instead fair WAL size calculating.
     */
    private final long maxSegCountWithoutCheckpoint;

    /** Size of wal archive since which removing of old archive should be started */
    private final long allowedThresholdWalArchiveSize;

    /** */
    private final WALMode mode;

    /** WAL flush frequency. Makes sense only for {@link WALMode#BACKGROUND} log WALMode. */
    private final long flushFreq;

    /** Fsync delay. */
    private final long fsyncDelay;

    /** */
    private final DataStorageConfiguration dsCfg;

    /** Events service */
    private final GridEventStorageManager evt;

    /** Failure processor */
    private final FailureProcessor failureProcessor;

    /** */
    private IgniteConfiguration igCfg;

    /** Persistence metrics tracker. */
    private DataStorageMetricsImpl metrics;

    /** */
    private File walWorkDir;

    /** WAL archive directory (including consistent ID as subfolder) */
    private File walArchiveDir;

    /** Serializer of latest version, used to read header record and for write records */
    private RecordSerializer serializer;

    /** Serializer latest version to use. */
    private final int serializerVer =
        IgniteSystemProperties.getInteger(IGNITE_WAL_SERIALIZER_VERSION, LATEST_SERIALIZER_VERSION);

    /** Latest segment cleared by {@link #truncate(WALPointer, WALPointer)}. */
    private volatile long lastTruncatedArchiveIdx = -1L;

    /** Factory to provide I/O interfaces for read/write operations with files */
    private volatile FileIOFactory ioFactory;

    /** Next WAL segment archived monitor. Manages last archived index, emulates archivation in no-archiver mode. */
    private final SegmentArchivedMonitor archivedMonitor = new SegmentArchivedMonitor();

    /** Segment reservations storage: Protects WAL segments from deletion during WAL log cleanup. */
    private final SegmentReservationStorage reservationStorage = new SegmentReservationStorage();

    /** Updater for {@link #currHnd}, used for verify there are no concurrent update for current log segment handle */
    private static final AtomicReferenceFieldUpdater<FileWriteAheadLogManager, FileWriteHandle> CURR_HND_UPD =
        AtomicReferenceFieldUpdater.newUpdater(FileWriteAheadLogManager.class, FileWriteHandle.class, "currHnd");

    /**
     * File archiver moves segments from work directory to archive. Locked segments may be kept not moved until release.
     * For mode archive and work folders set to equal value, archiver is not created.
     */
    @Nullable private volatile FileArchiver archiver;

    /** Compressor. */
    private volatile FileCompressor compressor;

    /** Decompressor. */
    private volatile FileDecompressor decompressor;

    /** */
    private final ThreadLocal<WALPointer> lastWALPtr = new ThreadLocal<>();

    /** Current log segment handle */
    private volatile FileWriteHandle currHnd;

    /** */
    private volatile WALDisableContext walDisableContext;

    /**
     * Positive (non-0) value indicates WAL can be archived even if not complete<br>
     * See {@link DataStorageConfiguration#setWalAutoArchiveAfterInactivity(long)}<br>
     */
    private final long walAutoArchiveAfterInactivity;

    /**
     * Container with last WAL record logged timestamp.<br> Zero value means there was no records logged to current
     * segment, skip possible archiving for this case<br> Value is filled only for case {@link
     * #walAutoArchiveAfterInactivity} > 0<br>
     */
    private AtomicLong lastRecordLoggedMs = new AtomicLong();

    /**
     * Cancellable task for {@link WALMode#BACKGROUND}, should be cancelled at shutdown.
     * Null for non background modes.
     */
    @Nullable private volatile GridTimeoutProcessor.CancelableTask backgroundFlushSchedule;

    /**
     * Reference to the last added next archive timeout check object. Null if mode is not enabled. Should be cancelled
     * at shutdown
     */
    @Nullable private volatile GridTimeoutObject nextAutoArchiveTimeoutObj;

    /** WAL writer worker. */
    private WALWriter walWriter;

    /**
     * Listener invoked for each segment file IO initializer.
     */
    @Nullable private volatile IgniteInClosure<FileIO> createWalFileListener;

    /** Wal segment sync worker. */
    private WalSegmentSyncer walSegmentSyncWorker;

    /**
     * @param ctx Kernal context.
     */
    public FileWriteAheadLogManager(@NotNull final GridKernalContext ctx) {
        igCfg = ctx.config();

        DataStorageConfiguration dsCfg = igCfg.getDataStorageConfiguration();

        assert dsCfg != null;

        this.dsCfg = dsCfg;

        maxWalSegmentSize = dsCfg.getWalSegmentSize();
        mode = dsCfg.getWalMode();
        flushFreq = dsCfg.getWalFlushFrequency();
        fsyncDelay = dsCfg.getWalFsyncDelayNanos();
        alwaysWriteFullPages = dsCfg.isAlwaysWriteFullPages();
        ioFactory = new RandomAccessFileIOFactory();
        walAutoArchiveAfterInactivity = dsCfg.getWalAutoArchiveAfterInactivity();

        maxSegCountWithoutCheckpoint =
            (long)((dsCfg.getMaxWalArchiveSize() * CHECKPOINT_TRIGGER_ARCHIVE_SIZE_PERCENTAGE) / dsCfg.getWalSegmentSize());

        allowedThresholdWalArchiveSize = (long)(dsCfg.getMaxWalArchiveSize() * THRESHOLD_WAL_ARCHIVE_SIZE_PERCENTAGE);

        evt = ctx.event();
        failureProcessor = ctx.failure();
    }

    /**
     * For test purposes only.
     *
     * @param ioFactory IO factory.
     */
    public void setFileIOFactory(FileIOFactory ioFactory) {
        this.ioFactory = ioFactory;
    }

    /** {@inheritDoc} */
    @Override public void start0() throws IgniteCheckedException {
        if (!cctx.kernalContext().clientNode()) {
            final PdsFolderSettings resolveFolders = cctx.kernalContext().pdsFolderResolver().resolveFolders();

            checkWalConfiguration();

            final File walWorkDir0 = walWorkDir = initDirectory(
                dsCfg.getWalPath(),
                DataStorageConfiguration.DFLT_WAL_PATH,
                resolveFolders.folderName(),
                "write ahead log work directory"
            );

            final File walArchiveDir0 = walArchiveDir = initDirectory(
                dsCfg.getWalArchivePath(),
                DataStorageConfiguration.DFLT_WAL_ARCHIVE_PATH,
                resolveFolders.folderName(),
                "write ahead log archive directory"
            );

            serializer = new RecordSerializerFactoryImpl(cctx).createSerializer(serializerVer);

            GridCacheDatabaseSharedManager dbMgr = (GridCacheDatabaseSharedManager)cctx.database();

            metrics = dbMgr.persistentStoreMetricsImpl();

            checkOrPrepareFiles();

            if (metrics != null)
                metrics.setWalSizeProvider(new CO<Long>() {
                    @Override public Long apply() {
                        long size = 0;

                        for (File f : walWorkDir0.listFiles())
                            size += f.length();

                        for (File f : walArchiveDir0.listFiles())
                            size += f.length();

                        return size;
                    }
                });

            IgniteBiTuple<Long, Long> tup = scanMinMaxArchiveIndices();

            lastTruncatedArchiveIdx = tup == null ? -1 : tup.get1() - 1;

            long lastAbsArchivedIdx = tup == null ? -1 : tup.get2();

            if (isArchiverEnabled())
                archiver = new FileArchiver(lastAbsArchivedIdx, log);
            else
                archiver = null;

            if (lastAbsArchivedIdx > 0)
                archivedMonitor.setLastArchivedAbsoluteIndex(lastAbsArchivedIdx);

            if (dsCfg.isWalCompactionEnabled()) {
                compressor = new FileCompressor();

                if (decompressor == null) {  // Preventing of two file-decompressor thread instantiations.
                    decompressor = new FileDecompressor(log);

                    new IgniteThread(decompressor).start();
                }
            }

            walDisableContext = cctx.walState().walDisableContext();

            if (mode != WALMode.NONE && mode != WALMode.FSYNC) {
                walSegmentSyncWorker = new WalSegmentSyncer(igCfg.getIgniteInstanceName(),
                    cctx.kernalContext().log(WalSegmentSyncer.class));

                if (log.isInfoEnabled())
                    log.info("Started write-ahead log manager [mode=" + mode + ']');
            }
            else
                U.quietAndWarn(log, "Started write-ahead log manager in NONE mode, persisted data may be lost in " +
                    "a case of unexpected node failure. Make sure to deactivate the cluster before shutdown.");
        }
    }

    /**
     * Archiver can be not created, all files will be written to WAL folder, using absolute segment index.
     *
     * @return flag indicating if archiver is disabled.
     */
    private boolean isArchiverEnabled() {
        if (walArchiveDir != null && walWorkDir != null)
            return !walArchiveDir.equals(walWorkDir);

        return !new File(dsCfg.getWalArchivePath()).equals(new File(dsCfg.getWalPath()));
    }

    /**
     *  Collect wal segment files from low pointer (include) to high pointer (not include) and reserve low pointer.
     *
     * @param low Low bound.
     * @param high High bound.
     */
    public Collection<File> getAndReserveWalFiles(FileWALPointer low, FileWALPointer high) throws IgniteCheckedException {
        final long awaitIdx = high.index() - 1;

        archivedMonitor.awaitSegmentArchived(awaitIdx);

        if (!reserve(low))
            throw new IgniteCheckedException("WAL archive segment has been deleted [idx=" + low.index() + "]");

        List<File> res = new ArrayList<>();

        for (long i = low.index(); i < high.index(); i++) {
            String segmentName = FileDescriptor.fileName(i);

            File file = new File(walArchiveDir, segmentName);
            File fileZip = new File(walArchiveDir, segmentName + FilePageStoreManager.ZIP_SUFFIX);

            if (file.exists())
                res.add(file);
            else if (fileZip.exists())
                res.add(fileZip);
            else {
                if (log.isInfoEnabled()) {
                    log.info("Segment not found: " + file.getName() + "/" + fileZip.getName());

                    log.info("Stopped iteration on idx: " + i);
                }

                break;
            }
        }

        return res;
    }

    /**
     * @throws IgniteCheckedException if WAL store path is configured and archive path isn't (or vice versa)
     */
    private void checkWalConfiguration() throws IgniteCheckedException {
        if (dsCfg.getWalPath() == null ^ dsCfg.getWalArchivePath() == null) {
            throw new IgniteCheckedException(
                "Properties should be either both specified or both null " +
                    "[walStorePath = " + dsCfg.getWalPath() +
                    ", walArchivePath = " + dsCfg.getWalArchivePath() + "]"
            );
        }
    }

    /** {@inheritDoc} */
    @Override protected void stop0(boolean cancel) {
        final GridTimeoutProcessor.CancelableTask schedule = backgroundFlushSchedule;

        if (schedule != null)
            schedule.close();

        final GridTimeoutObject timeoutObj = nextAutoArchiveTimeoutObj;

        if (timeoutObj != null)
            cctx.time().removeTimeoutObject(timeoutObj);

        final FileWriteHandle currHnd = currentHandle();

        try {
            if (mode == WALMode.BACKGROUND) {
                if (currHnd != null)
                    currHnd.flush(null);
            }

            if (currHnd != null)
                currHnd.close(false);

            if (walSegmentSyncWorker != null)
                walSegmentSyncWorker.shutdown();

            if (walWriter != null)
                walWriter.shutdown();

            if (archiver != null)
                archiver.shutdown();

            if (compressor != null)
                compressor.shutdown();

            if (decompressor != null)
                decompressor.shutdown();
        }
        catch (Exception e) {
            U.error(log, "Failed to gracefully close WAL segment: " + this.currHnd.fileIO, e);
        }
    }

    /** {@inheritDoc} */
    @Override public void onActivate(GridKernalContext kctx) throws IgniteCheckedException {
        if (log.isDebugEnabled())
            log.debug("Activated file write ahead log manager [nodeId=" + cctx.localNodeId() +
                " topVer=" + cctx.discovery().topologyVersionEx() + " ]");

        start0();

        if (!cctx.kernalContext().clientNode()) {
            if (isArchiverEnabled()) {
                assert archiver != null;

                new IgniteThread(archiver).start();
            }

            if (walSegmentSyncWorker != null)
                new IgniteThread(walSegmentSyncWorker).start();

            if (compressor != null)
                compressor.start();
        }
    }

    /** {@inheritDoc} */
    @Override public void onDeActivate(GridKernalContext kctx) {
        if (log.isDebugEnabled())
            log.debug("DeActivate file write ahead log [nodeId=" + cctx.localNodeId() +
                " topVer=" + cctx.discovery().topologyVersionEx() + " ]");

        stop0(true);

        currHnd = null;
    }

    /** {@inheritDoc} */
    @Override public boolean isAlwaysWriteFullPages() {
        return alwaysWriteFullPages;
    }

    /** {@inheritDoc} */
    @Override public boolean isFullSync() {
        return mode == WALMode.FSYNC;
    }

    /** {@inheritDoc} */
    @Override public void resumeLogging(WALPointer lastPtr) throws IgniteCheckedException {
        assert currHnd == null;
        assert lastPtr == null || lastPtr instanceof FileWALPointer;

        FileWALPointer filePtr = (FileWALPointer)lastPtr;

        walWriter = new WALWriter(log);

        if (!mmap)
            new IgniteThread(walWriter).start();

        currHnd = restoreWriteHandle(filePtr);

        // For new handle write serializer version to it.
        if (filePtr == null)
            currHnd.writeHeader();

        if (currHnd.serializer.version() != serializer.version()) {
            if (log.isInfoEnabled())
                log.info("Record serializer version change detected, will start logging with a new WAL record " +
                    "serializer to a new WAL segment [curFile=" + currHnd + ", newVer=" + serializer.version() +
                    ", oldVer=" + currHnd.serializer.version() + ']');

            rollOver(currHnd);
        }

        currHnd.resume = false;

        if (mode == WALMode.BACKGROUND) {
            backgroundFlushSchedule = cctx.time().schedule(new Runnable() {
                @Override public void run() {
                    doFlush();
                }
            }, flushFreq, flushFreq);
        }

        if (walAutoArchiveAfterInactivity > 0)
            scheduleNextInactivityPeriodElapsedCheck();
    }

    /**
     * Schedules next check of inactivity period expired. Based on current record update timestamp. At timeout method
     * does check of inactivity period and schedules new launch.
     */
    private void scheduleNextInactivityPeriodElapsedCheck() {
        final long lastRecMs = lastRecordLoggedMs.get();
        final long nextPossibleAutoArchive = (lastRecMs <= 0 ? U.currentTimeMillis() : lastRecMs) + walAutoArchiveAfterInactivity;

        if (log.isDebugEnabled())
            log.debug("Schedule WAL rollover check at " + new Time(nextPossibleAutoArchive).toString());

        nextAutoArchiveTimeoutObj = new GridTimeoutObject() {
            private final IgniteUuid id = IgniteUuid.randomUuid();

            @Override public IgniteUuid timeoutId() {
                return id;
            }

            @Override public long endTime() {
                return nextPossibleAutoArchive;
            }

            @Override public void onTimeout() {
                if (log.isDebugEnabled())
                    log.debug("Checking if WAL rollover required (" + new Time(U.currentTimeMillis()).toString() + ")");

                checkWalRolloverRequiredDuringInactivityPeriod();

                scheduleNextInactivityPeriodElapsedCheck();
            }
        };
        cctx.time().addTimeoutObject(nextAutoArchiveTimeoutObj);
    }

    /** {@inheritDoc} */
    @Override public int serializerVersion() {
        return serializerVer;
    }

    /**
     * Checks if there was elapsed significant period of inactivity. If WAL auto-archive is enabled using
     * {@link #walAutoArchiveAfterInactivity} > 0 this method will activate roll over by timeout.<br>
     */
    private void checkWalRolloverRequiredDuringInactivityPeriod() {
        if (walAutoArchiveAfterInactivity <= 0)
            return; // feature not configured, nothing to do

        final long lastRecMs = lastRecordLoggedMs.get();

        if (lastRecMs == 0)
            return; //no records were logged to current segment, does not consider inactivity

        final long elapsedMs = U.currentTimeMillis() - lastRecMs;

        if (elapsedMs <= walAutoArchiveAfterInactivity)
            return; // not enough time elapsed since last write

        if (!lastRecordLoggedMs.compareAndSet(lastRecMs, 0))
            return; // record write occurred concurrently

        final FileWriteHandle handle = currentHandle();

        try {
            handle.buf.close();

            rollOver(handle);
        }
        catch (IgniteCheckedException e) {
            U.error(log, "Unable to perform segment rollover: " + e.getMessage(), e);

            cctx.kernalContext().failure().process(new FailureContext(CRITICAL_ERROR, e));
        }
    }

    /** {@inheritDoc} */
    @SuppressWarnings("TooBroadScope")
    @Override public WALPointer log(WALRecord rec) throws IgniteCheckedException, StorageException {
        if (serializer == null || mode == WALMode.NONE)
            return null;

        FileWriteHandle currWrHandle = currentHandle();

        WALDisableContext isDisable = walDisableContext;

        // Logging was not resumed yet.
        if (currWrHandle == null || (isDisable != null && isDisable.check()))
            return null;

        // Need to calculate record size first.
        rec.size(serializer.size(rec));

        while (true) {
            if (rec.rollOver()) {
                assert cctx.database().checkpointLockIsHeldByThread();

                long idx = currWrHandle.idx;

                currWrHandle.buf.close();

                currWrHandle = rollOver(currWrHandle);

                if (log != null && log.isInfoEnabled())
                    log.info("Rollover segment [" + idx + " to " + currWrHandle.idx + "], recordType=" + rec.type());
            }

            WALPointer ptr = currWrHandle.addRecord(rec);

            if (ptr != null) {
                metrics.onWalRecordLogged();

                lastWALPtr.set(ptr);

                if (walAutoArchiveAfterInactivity > 0)
                    lastRecordLoggedMs.set(U.currentTimeMillis());

                return ptr;
            }
            else
                currWrHandle = rollOver(currWrHandle);

            checkNode();

            if (isStopping())
                throw new IgniteCheckedException("Stopping.");
        }
    }

    /** {@inheritDoc} */
    @Override public void flush(WALPointer ptr, boolean explicitFsync) throws IgniteCheckedException, StorageException {
        if (serializer == null || mode == WALMode.NONE)
            return;

        FileWriteHandle cur = currentHandle();

        // WAL manager was not started (client node).
        if (cur == null)
            return;

        FileWALPointer filePtr = (FileWALPointer)(ptr == null ? lastWALPtr.get() : ptr);

        if (mode == LOG_ONLY)
            cur.flushOrWait(filePtr);

        if (!explicitFsync && mode != WALMode.FSYNC)
            return; // No need to sync in LOG_ONLY or BACKGROUND unless explicit fsync is required.

        // No need to sync if was rolled over.
        if (filePtr != null && !cur.needFsync(filePtr))
            return;

        cur.fsync(filePtr);
    }

    /** {@inheritDoc} */
    @Override public WALIterator replay(WALPointer start) throws IgniteCheckedException, StorageException {
        assert start == null || start instanceof FileWALPointer : "Invalid start pointer: " + start;

        FileWriteHandle hnd = currentHandle();

        FileWALPointer end = null;

        if (hnd != null)
            end = hnd.position();

        return new RecordsIterator(
            cctx,
            walWorkDir,
            walArchiveDir,
            (FileWALPointer)start,
            end,
            dsCfg,
            new RecordSerializerFactoryImpl(cctx),
            ioFactory,
            archiver,
            decompressor,
            log
        );
    }

    /** {@inheritDoc} */
    @Override public boolean reserve(WALPointer start) throws IgniteCheckedException {
        assert start != null && start instanceof FileWALPointer : "Invalid start pointer: " + start;

        if (mode == WALMode.NONE)
            return false;

        reservationStorage.reserve(((FileWALPointer)start).index());

        if (!hasIndex(((FileWALPointer)start).index())) {
            reservationStorage.release(((FileWALPointer)start).index());

            return false;
        }

        return true;
    }

    /** {@inheritDoc} */
    @Override public void release(WALPointer start) {
        assert start != null && start instanceof FileWALPointer : "Invalid start pointer: " + start;

        if (mode == WALMode.NONE)
            return;

        reservationStorage.release(((FileWALPointer)start).index());
    }

    /**
     * @param absIdx Absolulte index to check.
     * @return {@code true} if has this index.
     */
    private boolean hasIndex(long absIdx) {
        String segmentName = FileDescriptor.fileName(absIdx);

        String zipSegmentName = FileDescriptor.fileName(absIdx) + FilePageStoreManager.ZIP_SUFFIX;

        boolean inArchive = new File(walArchiveDir, segmentName).exists() ||
            new File(walArchiveDir, zipSegmentName).exists();

        if (inArchive)
            return true;

        if (absIdx <= lastArchivedIndex())
            return false;

        FileWriteHandle cur = currHnd;

        return cur != null && cur.idx >= absIdx;
    }

    /** {@inheritDoc} */
    @Override public int truncate(WALPointer low, WALPointer high) {
        if (high == null)
            return 0;

        assert high instanceof FileWALPointer : high;

        // File pointer bound: older entries will be deleted from archive
        FileWALPointer lowPtr = (FileWALPointer)low;
        FileWALPointer highPtr = (FileWALPointer)high;

        FileDescriptor[] descs = scan(walArchiveDir.listFiles(WAL_SEGMENT_COMPACTED_OR_RAW_FILE_FILTER));

        int deleted = 0;

        for (FileDescriptor desc : descs) {
            if (lowPtr != null && desc.idx < lowPtr.index())
                continue;

            // Do not delete reserved or locked segment and any segment after it.
            if (segmentReservedOrLocked(desc.idx))
                return deleted;

            long archivedAbsIdx = archivedMonitor.lastArchivedAbsoluteIndex();

            long lastArchived = archivedAbsIdx >= 0 ? archivedAbsIdx : lastArchivedIndex();

            // We need to leave at least one archived segment to correctly determine the archive index.
            if (desc.idx < highPtr.index() && desc.idx < lastArchived) {
                if (!desc.file.delete())
                    U.warn(log, "Failed to remove obsolete WAL segment (make sure the process has enough rights): " +
                        desc.file.getAbsolutePath());
                else
                    deleted++;

                // Bump up the oldest archive segment index.
                if (lastTruncatedArchiveIdx < desc.idx)
                    lastTruncatedArchiveIdx = desc.idx;
            }
        }

        return deleted;
    }

    /**
     * Check if WAL segment locked (protected from move to archive) or reserved (protected from deletion from WAL
     * cleanup).
     *
     * @param absIdx Absolute WAL segment index for check reservation.
     * @return {@code True} if index is locked.
     */
    private boolean segmentReservedOrLocked(long absIdx) {
        FileArchiver archiver0 = archiver;

        return ((archiver0 != null) && archiver0.locked(absIdx))
            || (reservationStorage.reserved(absIdx));

    }

    /** {@inheritDoc} */
    @Override public void notchLastCheckpointPtr(WALPointer ptr) {
        if (compressor != null)
            compressor.keepUncompressedIdxFrom(((FileWALPointer)ptr).index());
    }

    /** {@inheritDoc} */
    @Override public int walArchiveSegments() {
        long lastTruncated = lastTruncatedArchiveIdx;

        long lastArchived = archivedMonitor.lastArchivedAbsoluteIndex();

        if (lastArchived == -1)
            return 0;

        int res = (int)(lastArchived - lastTruncated);

        return res >= 0 ? res : 0;
    }

    /** {@inheritDoc} */
    @Override public long lastArchivedSegment() {
        return archivedMonitor.lastArchivedAbsoluteIndex();
    }

    /** {@inheritDoc} */
    @Override public long lastCompactedSegment() {
        return compressor != null ? compressor.lastCompressedIdx : -1L;
    }

    /** {@inheritDoc} */
    @Override public boolean reserved(WALPointer ptr) {
        FileWALPointer fPtr = (FileWALPointer)ptr;

        return segmentReservedOrLocked(fPtr.index());
    }

    /** {@inheritDoc} */
    @Override public int reserved(WALPointer low, WALPointer high) {
        // It is not clear now how to get the highest WAL pointer. So when high is null method returns 0.
        if (high == null)
            return 0;

        assert high instanceof FileWALPointer : high;

        assert low == null || low instanceof FileWALPointer : low;

        FileWALPointer lowPtr = (FileWALPointer)low;

        FileWALPointer highPtr = (FileWALPointer)high;

        long lowIdx = lowPtr != null ? lowPtr.index() : 0;

        long highIdx = highPtr.index();

        while (lowIdx < highIdx) {
            if (segmentReservedOrLocked(lowIdx))
                break;

            lowIdx++;
        }

        return (int)(highIdx - lowIdx + 1);
    }

    /** {@inheritDoc} */
    @Override public boolean disabled(int grpId) {
        return cctx.walState().isDisabled(grpId);
    }

    /**
     * Lists files in archive directory and returns the index of last archived file.
     *
     * @return The absolute index of last archived file.
     */
    private long lastArchivedIndex() {
        long lastIdx = -1;

        for (File file : walArchiveDir.listFiles(WAL_SEGMENT_COMPACTED_OR_RAW_FILE_FILTER)) {
            try {
                long idx = Long.parseLong(file.getName().substring(0, 16));

                lastIdx = Math.max(lastIdx, idx);
            }
            catch (NumberFormatException | IndexOutOfBoundsException ignore) {

            }
        }

        return lastIdx;
    }

    /**
     * Lists files in archive directory and returns the indices of least and last archived files.
     * In case of holes, first segment after last "hole" is considered as minimum.
     * Example: minimum(0, 1, 10, 11, 20, 21, 22) should be 20
     *
     * @return The absolute indices of min and max archived files.
     */
    private IgniteBiTuple<Long, Long> scanMinMaxArchiveIndices() {
        TreeSet<Long> archiveIndices = new TreeSet<>();

        for (File file : walArchiveDir.listFiles(WAL_SEGMENT_COMPACTED_OR_RAW_FILE_FILTER)) {
            try {
                long idx = Long.parseLong(file.getName().substring(0, 16));

                archiveIndices.add(idx);
            }
            catch (NumberFormatException | IndexOutOfBoundsException ignore) {
                // No-op.
            }
        }

        if (archiveIndices.isEmpty())
            return null;
        else {
            Long min = archiveIndices.first();
            Long max = archiveIndices.last();

            if (max - min == archiveIndices.size() - 1)
                return F.t(min, max); // Short path.

            for (Long idx : archiveIndices.descendingSet()) {
                if (!archiveIndices.contains(idx - 1))
                    return F.t(idx, max);
            }

            throw new IllegalStateException("Should never happen if TreeSet is valid.");
        }
    }

    /**
     * Creates a directory specified by the given arguments.
     *
     * @param cfg Configured directory path, may be {@code null}.
     * @param defDir Default directory path, will be used if cfg is {@code null}.
     * @param consId Local node consistent ID.
     * @param msg File description to print out on successful initialization.
     * @return Initialized directory.
     * @throws IgniteCheckedException If failed to initialize directory.
     */
    private File initDirectory(String cfg, String defDir, String consId, String msg) throws IgniteCheckedException {
        File dir;

        if (cfg != null) {
            File workDir0 = new File(cfg);

            dir = workDir0.isAbsolute() ?
                new File(workDir0, consId) :
                new File(U.resolveWorkDirectory(igCfg.getWorkDirectory(), cfg, false), consId);
        }
        else
            dir = new File(U.resolveWorkDirectory(igCfg.getWorkDirectory(), defDir, false), consId);

        U.ensureDirectory(dir, msg, log);

        return dir;
    }

    /**
     * @return Current log segment handle.
     */
    private FileWriteHandle currentHandle() {
        return currHnd;
    }

    /**
     * @param cur Handle that failed to fit the given entry.
     * @return Handle that will fit the entry.
     */
    private FileWriteHandle rollOver(FileWriteHandle cur) throws StorageException, IgniteCheckedException {
        FileWriteHandle hnd = currentHandle();

        if (hnd != cur)
            return hnd;

        if (hnd.close(true)) {
            if (metrics.metricsEnabled())
                metrics.onWallRollOver();

            FileWriteHandle next = initNextWriteHandle(cur);

            next.writeHeader();

            if (next.idx - lashCheckpointFileIdx() >= maxSegCountWithoutCheckpoint)
                cctx.database().forceCheckpoint("too big size of WAL without checkpoint");

            boolean swapped = CURR_HND_UPD.compareAndSet(this, hnd, next);

            assert swapped : "Concurrent updates on rollover are not allowed";

            if (walAutoArchiveAfterInactivity > 0)
                lastRecordLoggedMs.set(0);

            // Let other threads to proceed with new segment.
            hnd.signalNextAvailable();
        }
        else
            hnd.awaitNext();

        return currentHandle();
    }

    /**
     * Give last checkpoint file idx.
     */
    private long lashCheckpointFileIdx() {
        WALPointer lastCheckpointMark = cctx.database().lastCheckpointMarkWalPointer();

        return lastCheckpointMark == null ? 0 : ((FileWALPointer)lastCheckpointMark).index();
    }

    /**
     * @param lastReadPtr Last read WAL file pointer.
     * @return Initialized file write handle.
     * @throws StorageException If failed to initialize WAL write handle.
     */
    private FileWriteHandle restoreWriteHandle(FileWALPointer lastReadPtr) throws StorageException {
        long absIdx = lastReadPtr == null ? 0 : lastReadPtr.index();

        @Nullable FileArchiver archiver0 = archiver;

        long segNo = archiver0 == null ? absIdx : absIdx % dsCfg.getWalSegments();

        File curFile = new File(walWorkDir, FileDescriptor.fileName(segNo));

        int off = lastReadPtr == null ? 0 : lastReadPtr.fileOffset();
        int len = lastReadPtr == null ? 0 : lastReadPtr.length();

        try {
            FileIO fileIO = ioFactory.create(curFile);

            IgniteInClosure<FileIO> lsnr = createWalFileListener;

            if (lsnr != null)
                lsnr.apply(fileIO);

            try {
                int serVer = serializerVer;

                // If we have existing segment, try to read version from it.
                if (lastReadPtr != null) {
                    try {
                        serVer = readSegmentHeader(fileIO, absIdx).getSerializerVersion();
                    }
                    catch (SegmentEofException | EOFException ignore) {
                        serVer = serializerVer;
                    }
                }

                RecordSerializer ser = new RecordSerializerFactoryImpl(cctx).createSerializer(serVer);

                if (log.isInfoEnabled())
                    log.info("Resuming logging to WAL segment [file=" + curFile.getAbsolutePath() +
                        ", offset=" + off + ", ver=" + serVer + ']');

                SegmentedRingByteBuffer rbuf;

                if (mmap) {
                    MappedByteBuffer buf = fileIO.map((int)maxWalSegmentSize);

                    rbuf = new SegmentedRingByteBuffer(buf, metrics);
                }
                else
                    rbuf = new SegmentedRingByteBuffer(dsCfg.getWalBufferSize(), maxWalSegmentSize, DIRECT, metrics);

                if (lastReadPtr != null)
                    rbuf.init(lastReadPtr.fileOffset() + lastReadPtr.length());

                FileWriteHandle hnd = new FileWriteHandle(
                    fileIO,
                    absIdx,
                    off + len,
                    true,
                    ser,
                    rbuf);

                if (archiver0 != null)
                    archiver0.currentWalIndex(absIdx);
                else
                    archivedMonitor.setLastArchivedAbsoluteIndex(absIdx - 1);

                return hnd;
            }
            catch (IgniteCheckedException | IOException e) {
                try {
                    fileIO.close();
                }
                catch (IOException suppressed) {
                    e.addSuppressed(suppressed);
                }

                if (e instanceof StorageException)
                    throw (StorageException) e;

                throw e instanceof IOException ? (IOException) e : new IOException(e);
            }
        }
        catch (IOException e) {
            throw new StorageException("Failed to restore WAL write handle: " + curFile.getAbsolutePath(), e);
        }
    }

    /**
     * Fills the file header for a new segment. Calling this method signals we are done with the segment and it can be
     * archived. If we don't have prepared file yet and achiever is busy this method blocks
     *
     * @param cur Current file write handle released by WAL writer
     * @return Initialized file handle.
     * @throws IgniteCheckedException If exception occurred.
     */
    private FileWriteHandle initNextWriteHandle(FileWriteHandle cur) throws IgniteCheckedException {
        IgniteCheckedException error = null;

        try {
            File nextFile = pollNextFile(cur.idx);

            if (log.isDebugEnabled())
                log.debug("Switching to a new WAL segment: " + nextFile.getAbsolutePath());

            SegmentedRingByteBuffer rbuf = null;

            FileIO fileIO = null;

            FileWriteHandle hnd;

            boolean interrupted = this.interrupted.get();

            while (true) {
                try {
                    fileIO = ioFactory.create(nextFile);

                    IgniteInClosure<FileIO> lsnr = createWalFileListener;
                    if (lsnr != null)
                        lsnr.apply(fileIO);

                    if (mmap) {
                        MappedByteBuffer buf = fileIO.map((int)maxWalSegmentSize);

                        rbuf = new SegmentedRingByteBuffer(buf, metrics);
                    }
                    else
                        rbuf = cur.buf.reset();

                    hnd = new FileWriteHandle(
                        fileIO,
                        cur.idx + 1,
                        0,
                        false,
                        serializer,
                        rbuf);

                    if (interrupted)
                        Thread.currentThread().interrupt();

                    break;
                }
                catch (ClosedByInterruptException ignore) {
                    interrupted = true;

                    Thread.interrupted();

                    if (fileIO != null) {
                        try {
                            fileIO.close();
                        }
                        catch (IOException ignored) {
                            // No-op.
                        }

                        fileIO = null;
                    }

                    if (rbuf != null) {
                        rbuf.free();

                        rbuf = null;
                    }
                }
                finally {
                    this.interrupted.set(false);
                }
            }

            return hnd;
        }
        catch (IgniteCheckedException e) {
            throw error = e;
        }
        catch (IOException e) {
            throw error = new StorageException("Unable to initialize WAL segment", e);
        }
        finally {
            if (error != null)
                cctx.kernalContext().failure().process(new FailureContext(CRITICAL_ERROR, error));
        }
    }

    /**
     * Deletes temp files, creates and prepares new; Creates first segment if necessary
     *
     * @throws StorageException If failed.
     */
    private void checkOrPrepareFiles() throws StorageException {
        // Clean temp files.
        {
            File[] tmpFiles = walWorkDir.listFiles(WAL_SEGMENT_TEMP_FILE_FILTER);

            if (!F.isEmpty(tmpFiles)) {
                for (File tmp : tmpFiles) {
                    boolean deleted = tmp.delete();

                    if (!deleted)
                        throw new StorageException("Failed to delete previously created temp file " +
                            "(make sure Ignite process has enough rights): " + tmp.getAbsolutePath());
                }
            }
        }

        File[] allFiles = walWorkDir.listFiles(WAL_SEGMENT_FILE_FILTER);

        if (isArchiverEnabled())
            if (allFiles.length != 0 && allFiles.length > dsCfg.getWalSegments())
                throw new StorageException("Failed to initialize wal (work directory contains " +
                    "incorrect number of segments) [cur=" + allFiles.length + ", expected=" + dsCfg.getWalSegments() + ']');

        // Allocate the first segment synchronously. All other segments will be allocated by archiver in background.
        if (allFiles.length == 0) {
            File first = new File(walWorkDir, FileDescriptor.fileName(0));

            createFile(first);
        }
        else
            checkFiles(0, false, null, null);
    }

    /** {@inheritDoc} */
    @Override public void cleanupWalDirectories() throws IgniteCheckedException {
        try {
            try (DirectoryStream<Path> files = Files.newDirectoryStream(walWorkDir.toPath())) {
                for (Path path : files)
                    Files.delete(path);
            }
        }
        catch (IOException e) {
            throw new IgniteCheckedException("Failed to cleanup wal work directory: " + walWorkDir, e);
        }

        try {
            try (DirectoryStream<Path> files = Files.newDirectoryStream(walArchiveDir.toPath())) {
                for (Path path : files)
                    Files.delete(path);
            }
        }
        catch (IOException e) {
            throw new IgniteCheckedException("Failed to cleanup wal archive directory: " + walArchiveDir, e);
        }
    }

    /**
     * Clears whole the file, fills with zeros for Default mode.
     *
     * @param file File to format.
     * @throws StorageException if formatting failed
     */
    private void formatFile(File file) throws StorageException {
        formatFile(file, dsCfg.getWalSegmentSize());
    }

    /**
     * Clears the file, fills with zeros for Default mode.
     *
     * @param file File to format.
     * @param bytesCntToFormat Count of first bytes to format.
     * @throws StorageException if formatting failed
     */
    private void formatFile(File file, int bytesCntToFormat) throws StorageException {
        if (log.isDebugEnabled())
            log.debug("Formatting file [exists=" + file.exists() + ", file=" + file.getAbsolutePath() + ']');

        try (FileIO fileIO = ioFactory.create(file, CREATE, READ, WRITE)) {
            int left = bytesCntToFormat;

            if (mode == WALMode.FSYNC || mmap) {
                while ((left -= fileIO.writeFully(FILL_BUF, 0, Math.min(FILL_BUF.length, left))) > 0)
                    ;

                fileIO.force();
            }
            else
                fileIO.clear();
        }
        catch (IOException e) {
            StorageException ex = new StorageException("Failed to format WAL segment file: " + file.getAbsolutePath(), e);

            if (failureProcessor != null)
                failureProcessor.process(new FailureContext(FailureType.CRITICAL_ERROR, ex));

            throw ex;
        }
    }

    /**
     * Creates a file atomically with temp file.
     *
     * @param file File to create.
     * @throws StorageException If failed.
     */
    private void createFile(File file) throws StorageException {
        if (log.isDebugEnabled())
            log.debug("Creating new file [exists=" + file.exists() + ", file=" + file.getAbsolutePath() + ']');

        File tmp = new File(file.getParent(), file.getName() + FilePageStoreManager.TMP_SUFFIX);

        formatFile(tmp);

        try {
            Files.move(tmp.toPath(), file.toPath());
        }
        catch (IOException e) {
            throw new StorageException("Failed to move temp file to a regular WAL segment file: " +
                file.getAbsolutePath(), e);
        }

        if (log.isDebugEnabled())
            log.debug("Created WAL segment [file=" + file.getAbsolutePath() + ", size=" + file.length() + ']');
    }

    /**
     * Retrieves next available file to write WAL data, waiting if necessary for a segment to become available.
     *
     * @param curIdx Current absolute WAL segment index.
     * @return File ready for use as new WAL segment.
     * @throws StorageException If exception occurred in the archiver thread.
     */
    private File pollNextFile(long curIdx) throws StorageException {
        FileArchiver archiver0 = archiver;

        if (archiver0 == null) {
            archivedMonitor.setLastArchivedAbsoluteIndex(curIdx);

            return new File(walWorkDir, FileDescriptor.fileName(curIdx + 1));
        }

        // Signal to archiver that we are done with the segment and it can be archived.
        long absNextIdx = archiver0.nextAbsoluteSegmentIndex(curIdx);

        long segmentIdx = absNextIdx % dsCfg.getWalSegments();

        return new File(walWorkDir, FileDescriptor.fileName(segmentIdx));
    }

    /**
     * Files from archive WAL directory.
     */
    private FileDescriptor[] walArchiveFiles() {
        return scan(walArchiveDir.listFiles(WAL_SEGMENT_COMPACTED_OR_RAW_FILE_FILTER));
    }

    /** {@inheritDoc} */
    @Override public long maxArchivedSegmentToDelete() {
        //When maxWalArchiveSize==MAX_VALUE deleting files is not permit.
        if (dsCfg.getMaxWalArchiveSize() == Long.MAX_VALUE)
            return -1;

        FileDescriptor[] archivedFiles = walArchiveFiles();

        Long totalArchiveSize = Stream.of(archivedFiles)
            .map(desc -> desc.file().length())
            .reduce(0L, Long::sum);

        if (archivedFiles.length == 0 || totalArchiveSize < allowedThresholdWalArchiveSize)
            return -1;

        long sizeOfOldestArchivedFiles = 0;

        for (FileDescriptor desc : archivedFiles) {
            sizeOfOldestArchivedFiles += desc.file().length();

            if (totalArchiveSize - sizeOfOldestArchivedFiles < allowedThresholdWalArchiveSize)
                return desc.getIdx();
        }

        return archivedFiles[archivedFiles.length - 1].getIdx();
    }

    /**
     * @return Sorted WAL files descriptors.
     */
    public static FileDescriptor[] scan(File[] allFiles) {
        if (allFiles == null)
            return EMPTY_DESCRIPTORS;

        FileDescriptor[] descs = new FileDescriptor[allFiles.length];

        for (int i = 0; i < allFiles.length; i++) {
            File f = allFiles[i];

            descs[i] = new FileDescriptor(f);
        }

        Arrays.sort(descs);

        return descs;
    }

    /**
     * @throws StorageException If node is no longer valid and we missed a WAL operation.
     */
    private void checkNode() throws StorageException {
        if (cctx.kernalContext().invalid())
            throw new StorageException("Failed to perform WAL operation (environment was invalidated by a " +
                    "previous error)");
    }

    /**
     * Setup listener for WAL segment write File IO creation.
     * @param createWalFileListener Listener to be invoked for new segment file IO creation.
     */
    public void setCreateWalFileListener(@Nullable IgniteInClosure<FileIO> createWalFileListener) {
        this.createWalFileListener = createWalFileListener;
    }

    /**
     * @return {@link #maxWalSegmentSize}.
     */
    public long maxWalSegmentSize() {
        return maxWalSegmentSize;
    }

    /**
     * File archiver operates on absolute segment indexes. For any given absolute segment index N we can calculate the
     * work WAL segment: S(N) = N % dsCfg.walSegments. When a work segment is finished, it is given to the archiver. If
     * the absolute index of last archived segment is denoted by A and the absolute index of next segment we want to
     * write is denoted by W, then we can allow write to S(W) if W - A <= walSegments. <br>
     *
     * Monitor of current object is used for notify on: <ul> <li>exception occurred ({@link
     * FileArchiver#cleanErr}!=null)</li> <li>stopping thread ({@link FileArchiver#stopped}==true)</li> <li>current file
     * index changed ({@link FileArchiver#curAbsWalIdx})</li> <li>last archived file index was changed ({@link
     * FileArchiver#lastAbsArchivedIdx})</li> <li>some WAL index was removed from {@link FileArchiver#locked} map</li>
     * </ul>
     */
    private class FileArchiver extends GridWorker {
        /** Exception which occurred during initial creation of files or during archiving WAL segment */
        private StorageException cleanErr;

        /**
         * Absolute current segment index WAL Manager writes to. Guarded by <code>this</code>. Incremented during
         * rollover. Also may be directly set if WAL is resuming logging after start.
         */
        private long curAbsWalIdx = -1;

        /** Last archived file index (absolute, 0-based). Guarded by <code>this</code>. */
        private volatile long lastAbsArchivedIdx = -1;

        /** current thread stopping advice */
        private volatile boolean stopped;

        /** Formatted index. */
        private int formatted;

        /**
         * Maps absolute segment index to locks counter. Lock on segment protects from archiving segment and may come
         * from {@link RecordsIterator} during WAL replay. Map itself is guarded by <code>this</code>.
         */
        private Map<Long, Integer> locked = new HashMap<>();

        /**
         *
         */
        private FileArchiver(long lastAbsArchivedIdx, IgniteLogger log) {
            super(cctx.igniteInstanceName(), "wal-file-archiver%" + cctx.igniteInstanceName(), log,
                cctx.kernalContext().workersRegistry());

            this.lastAbsArchivedIdx = lastAbsArchivedIdx;
        }

        /**
         * @throws IgniteInterruptedCheckedException If failed to wait for thread shutdown.
         */
        private void shutdown() throws IgniteInterruptedCheckedException {
            synchronized (this) {
                stopped = true;

                notifyAll();
            }

            U.join(runner());
        }

        /**
         * @param curAbsWalIdx Current absolute WAL segment index.
         */
        private void currentWalIndex(long curAbsWalIdx) {
            synchronized (this) {
                this.curAbsWalIdx = curAbsWalIdx;

                notifyAll();
            }
        }

        /**
         * Check if WAL segment locked (protected from move to archive)
         *
         * @param absIdx Index for check reservation.
         * @return {@code True} if index is locked.
         */
        private synchronized boolean locked(long absIdx) {
            return locked.containsKey(absIdx);
        }

        /** {@inheritDoc} */
        @Override protected void body() {
            try {
                allocateRemainingFiles();
            }
            catch (StorageException e) {
                synchronized (this) {
                    // Stop the thread and report to starter.
                    cleanErr = e;

                    notifyAll();
                }

                cctx.kernalContext().failure().process(new FailureContext(CRITICAL_ERROR, e));

                return;
            }

            Throwable err = null;

            try {
                synchronized (this) {
                    while (curAbsWalIdx == -1 && !stopped)
                        wait();

                    // If the archive directory is empty, we can be sure that there were no WAL segments archived.
                    // This is ensured by the check in truncate() which will leave at least one file there
                    // once it was archived.
                }

                while (!Thread.currentThread().isInterrupted() && !stopped) {
                    long toArchive;

                    synchronized (this) {
                        assert lastAbsArchivedIdx <= curAbsWalIdx : "lastArchived=" + lastAbsArchivedIdx +
                            ", current=" + curAbsWalIdx;

                        while (lastAbsArchivedIdx >= curAbsWalIdx - 1 && !stopped)
                            wait();

                        toArchive = lastAbsArchivedIdx + 1;
                    }

                    if (stopped)
                        break;

                    final SegmentArchiveResult res = archiveSegment(toArchive);

                    synchronized (this) {
                        while (locked.containsKey(toArchive) && !stopped)
                            wait();

                        // Then increase counter to allow rollover on clean working file
                        changeLastArchivedIndexAndNotifyWaiters(toArchive);

                        notifyAll();
                    }

                    if (evt.isRecordable(EVT_WAL_SEGMENT_ARCHIVED)) {
                        evt.record(new WalSegmentArchivedEvent(
                                cctx.discovery().localNode(),
                                res.getAbsIdx(),
                                res.getDstArchiveFile())
                        );
                    }
                }
            }
            catch (InterruptedException t) {
                Thread.currentThread().interrupt();

                if (!stopped)
                    err = t;
            }
            catch (Throwable t) {
                err = t;
            }
            finally {
                if (err == null && !stopped)
                    err = new IllegalStateException("Worker " + name() + " is terminated unexpectedly");

                if (err instanceof OutOfMemoryError)
                    failureProcessor.process(new FailureContext(CRITICAL_ERROR, err));
                else if (err != null)
                    failureProcessor.process(new FailureContext(SYSTEM_WORKER_TERMINATION, err));
            }
        }

        /**
         * @param idx Index.
         */
        private void changeLastArchivedIndexAndNotifyWaiters(long idx) {
            lastAbsArchivedIdx = idx;

            if (compressor != null)
                compressor.onNextSegmentArchived();

            archivedMonitor.setLastArchivedAbsoluteIndex(idx);
        }

        /**
         * Gets the absolute index of the next WAL segment available to write. Blocks till there are available file to
         * write
         *
         * @param curIdx Current absolute index that we want to increment.
         * @return Next index (curWalSegmIdx+1) when it is ready to be written.
         * @throws StorageException If exception occurred in the archiver thread.
         */
        private long nextAbsoluteSegmentIndex(long curIdx) throws StorageException {
            synchronized (this) {
                if (cleanErr != null)
                    throw cleanErr;

                assert curIdx == curAbsWalIdx;

                curAbsWalIdx++;

                // Notify archiver thread.
                notifyAll();

                while (curAbsWalIdx - lastAbsArchivedIdx > dsCfg.getWalSegments() && cleanErr == null) {
                    try {
                        wait();

                        if (cleanErr != null)
                            throw cleanErr;
                    }
                    catch (InterruptedException ignore) {
                        interrupted.set(true);
                    }
                }

                // Wait for formatter so that we do not open an empty file in DEFAULT mode.
                while (curAbsWalIdx % dsCfg.getWalSegments() > formatted && cleanErr == null)
                    try {
                        wait();

                        if (cleanErr != null)
                            throw cleanErr;
                    }
                    catch (InterruptedException ignore) {
                        interrupted.set(true);
                    }

                return curAbsWalIdx;
            }
        }

        /**
         * @param absIdx Segment absolute index.
         * @return <ul><li>{@code True} if can read, no lock is held, </li><li>{@code false} if work segment, need
         * release segment later, use {@link #releaseWorkSegment} for unlock</li> </ul>
         */
        @SuppressWarnings("NonPrivateFieldAccessedInSynchronizedContext")
        private boolean checkCanReadArchiveOrReserveWorkSegment(long absIdx) {
            synchronized (this) {
                if (lastAbsArchivedIdx >= absIdx) {
                    if (log.isDebugEnabled())
                        log.debug("Not needed to reserve WAL segment: absIdx=" + absIdx + ";" +
                            " lastAbsArchivedIdx=" + lastAbsArchivedIdx);

                    return true;

                }
                Integer cur = locked.get(absIdx);

                cur = cur == null ? 1 : cur + 1;

                locked.put(absIdx, cur);

                if (log.isDebugEnabled())
                    log.debug("Reserved work segment [absIdx=" + absIdx + ", pins=" + cur + ']');

                return false;
            }
        }

        /**
         * @param absIdx Segment absolute index.
         */
        @SuppressWarnings("NonPrivateFieldAccessedInSynchronizedContext")
        private void releaseWorkSegment(long absIdx) {
            synchronized (this) {
                Integer cur = locked.get(absIdx);

                assert cur != null && cur > 0 : "WAL Segment with Index " + absIdx + " is not locked;" +
                    " lastAbsArchivedIdx = " + lastAbsArchivedIdx;

                if (cur == 1) {
                    locked.remove(absIdx);

                    if (log.isDebugEnabled())
                        log.debug("Fully released work segment (ready to archive) [absIdx=" + absIdx + ']');
                }
                else {
                    locked.put(absIdx, cur - 1);

                    if (log.isDebugEnabled())
                        log.debug("Partially released work segment [absIdx=" + absIdx + ", pins=" + (cur - 1) + ']');
                }

                notifyAll();
            }
        }

        /**
         * Moves WAL segment from work folder to archive folder. Temp file is used to do movement
         *
         * @param absIdx Absolute index to archive.
         */
        private SegmentArchiveResult archiveSegment(long absIdx) throws StorageException {
            long segIdx = absIdx % dsCfg.getWalSegments();

            File origFile = new File(walWorkDir, FileDescriptor.fileName(segIdx));

            String name = FileDescriptor.fileName(absIdx);

            File dstTmpFile = new File(walArchiveDir, name + FilePageStoreManager.TMP_SUFFIX);

            File dstFile = new File(walArchiveDir, name);

            if (log.isInfoEnabled())
                log.info("Starting to copy WAL segment [absIdx=" + absIdx + ", segIdx=" + segIdx +
                    ", origFile=" + origFile.getAbsolutePath() + ", dstFile=" + dstFile.getAbsolutePath() + ']');

            try {
                Files.deleteIfExists(dstTmpFile.toPath());

                Files.copy(origFile.toPath(), dstTmpFile.toPath());

                Files.move(dstTmpFile.toPath(), dstFile.toPath());

                if (mode != WALMode.NONE) {
                    try (FileIO f0 = ioFactory.create(dstFile, CREATE, READ, WRITE)) {
                        f0.force();
                    }
                }
            }
            catch (IOException e) {
                throw new StorageException("Failed to archive WAL segment [" +
                    "srcFile=" + origFile.getAbsolutePath() +
                    ", dstFile=" + dstTmpFile.getAbsolutePath() + ']', e);
            }

            if (log.isInfoEnabled())
                log.info("Copied file [src=" + origFile.getAbsolutePath() +
                    ", dst=" + dstFile.getAbsolutePath() + ']');

            return new SegmentArchiveResult(absIdx, origFile, dstFile);
        }

        /**
         *
         */
        private boolean checkStop() {
            return stopped;
        }

        /**
         * Background creation of all segments except first. First segment was created in main thread by {@link
         * FileWriteAheadLogManager#checkOrPrepareFiles()}
         */
        private void allocateRemainingFiles() throws StorageException {
            checkFiles(
                1,
                true,
                new IgnitePredicate<Integer>() {
                    @Override public boolean apply(Integer integer) {
                        return !checkStop();
                    }
                },
                new CI1<Integer>() {
                    @Override public void apply(Integer idx) {
                        synchronized (FileArchiver.this) {
                            formatted = idx;

                            FileArchiver.this.notifyAll();
                        }
                    }
                }
            );
        }
    }

    /**
     * Responsible for compressing WAL archive segments.
     * Also responsible for deleting raw copies of already compressed WAL archive segments if they are not reserved.
     */
    private class FileCompressor extends Thread {
        /** Current thread stopping advice. */
        private volatile boolean stopped;

        /** Last successfully compressed segment. */
        private volatile long lastCompressedIdx = -1L;

        /** All segments prior to this (inclusive) can be compressed. */
        private volatile long minUncompressedIdxToKeep = -1L;

        /**
         *
         */
        FileCompressor() {
            super("wal-file-compressor%" + cctx.igniteInstanceName());
        }

        /**
         *
         */
        private void init() {
            File[] toDel = walArchiveDir.listFiles(WAL_SEGMENT_TEMP_FILE_COMPACTED_FILTER);

            for (File f : toDel) {
                if (stopped)
                    return;

                f.delete();
            }

            FileDescriptor[] alreadyCompressed = scan(walArchiveDir.listFiles(WAL_SEGMENT_FILE_COMPACTED_FILTER));

            if (alreadyCompressed.length > 0)
                lastCompressedIdx = alreadyCompressed[alreadyCompressed.length - 1].idx();
        }

        /**
         * @param idx Minimum raw segment index that should be preserved from deletion.
         */
        synchronized void keepUncompressedIdxFrom(long idx) {
            minUncompressedIdxToKeep = idx;

            notify();
        }

        /**
         * Callback for waking up compressor when new segment is archived.
         */
        synchronized void onNextSegmentArchived() {
            notify();
        }

        /**
         * Pessimistically tries to reserve segment for compression in order to avoid concurrent truncation.
         * Waits if there's no segment to archive right now.
         */
        private long tryReserveNextSegmentOrWait() throws InterruptedException, IgniteCheckedException {
            long segmentToCompress = lastCompressedIdx + 1;

            synchronized (this) {
                if (stopped)
                    return -1;

                while (segmentToCompress > archivedMonitor.lastArchivedAbsoluteIndex()) {
                    wait();

                    if (stopped)
                        return -1;
                }
            }

            segmentToCompress = Math.max(segmentToCompress, lastTruncatedArchiveIdx + 1);

            boolean reserved = reserve(new FileWALPointer(segmentToCompress, 0, 0));

            return reserved ? segmentToCompress : -1;
        }

        /**
         * Deletes raw WAL segments if they aren't locked and already have compressed copies of themselves.
         */
        private void deleteObsoleteRawSegments() {
            FileDescriptor[] descs = scan(walArchiveDir.listFiles(WAL_SEGMENT_COMPACTED_OR_RAW_FILE_FILTER));

            Set<Long> indices = new HashSet<>();
            Set<Long> duplicateIndices = new HashSet<>();

            for (FileDescriptor desc : descs) {
                if (!indices.add(desc.idx))
                    duplicateIndices.add(desc.idx);
            }

            for (FileDescriptor desc : descs) {
                if (desc.isCompressed())
                    continue;

                // Do not delete reserved or locked segment and any segment after it.
                if (segmentReservedOrLocked(desc.idx))
                    return;

                if (desc.idx < minUncompressedIdxToKeep && duplicateIndices.contains(desc.idx)) {
                    if (!desc.file.delete())
                        U.warn(log, "Failed to remove obsolete WAL segment (make sure the process has enough rights): " +
                            desc.file.getAbsolutePath() + ", exists: " + desc.file.exists());
                }
            }
        }

        /** {@inheritDoc} */
        @Override public void run() {
            init();

            while (!Thread.currentThread().isInterrupted() && !stopped) {
                long currReservedSegment = -1;

                try {
                    deleteObsoleteRawSegments();

                    currReservedSegment = tryReserveNextSegmentOrWait();
                    if (currReservedSegment == -1)
                        continue;

<<<<<<< HEAD
                    File tmpZip = new File(walArchiveDir, FileDescriptor.fileName(currReservedSegment) + FilePageStoreManager.ZIP_SUFFIX + ".tmp");
=======
                    File tmpZip = new File(walArchiveDir, FileDescriptor.fileName(currReservedSegment)
                        + FilePageStoreManager.ZIP_SUFFIX + FilePageStoreManager.TMP_SUFFIX);
>>>>>>> 445d375a

                    File zip = new File(walArchiveDir, FileDescriptor.fileName(currReservedSegment) + FilePageStoreManager.ZIP_SUFFIX);

                    File raw = new File(walArchiveDir, FileDescriptor.fileName(currReservedSegment));
                    if (!Files.exists(raw.toPath()))
                        throw new IgniteCheckedException("WAL archive segment is missing: " + raw);

                    compressSegmentToFile(currReservedSegment, raw, tmpZip);

                    Files.move(tmpZip.toPath(), zip.toPath());

                    if (mode != WALMode.NONE) {
                        try (FileIO f0 = ioFactory.create(zip, CREATE, READ, WRITE)) {
                            f0.force();
                        }

                        if (evt.isRecordable(EVT_WAL_SEGMENT_COMPACTED)) {
                            evt.record(new WalSegmentCompactedEvent(
                                cctx.discovery().localNode(),
                                currReservedSegment,
                                zip.getAbsoluteFile())
                            );
                        }
                    }

                    lastCompressedIdx = currReservedSegment;
                }
                catch (IgniteCheckedException | IOException e) {
                    U.error(log, "Compression of WAL segment [idx=" + currReservedSegment +
                        "] was skipped due to unexpected error", e);

                    lastCompressedIdx++;
                }
                catch (InterruptedException ignore) {
                    Thread.currentThread().interrupt();
                }
                finally {
                    if (currReservedSegment != -1)
                        release(new FileWALPointer(currReservedSegment, 0, 0));
                }
            }
        }

        /**
         * @param nextSegment Next segment absolute idx.
         * @param raw Raw file.
         * @param zip Zip file.
         */
        private void compressSegmentToFile(long nextSegment, File raw, File zip)
            throws IOException, IgniteCheckedException {
            int segmentSerializerVer;

            try (FileIO fileIO = ioFactory.create(raw)) {
                segmentSerializerVer = readSegmentHeader(fileIO, nextSegment).getSerializerVersion();
            }

            try (ZipOutputStream zos = new ZipOutputStream(new BufferedOutputStream(new FileOutputStream(zip)))) {
                zos.putNextEntry(new ZipEntry(""));

                ByteBuffer buf = ByteBuffer.allocate(HEADER_RECORD_SIZE);
                buf.order(ByteOrder.nativeOrder());

                zos.write(prepareSerializerVersionBuffer(nextSegment, segmentSerializerVer, true, buf).array());

                final CIX1<WALRecord> appendToZipC = new CIX1<WALRecord>() {
                    @Override public void applyx(WALRecord record) throws IgniteCheckedException {
                        final MarshalledRecord marshRec = (MarshalledRecord)record;

                        try {
                            zos.write(marshRec.buffer().array(), 0, marshRec.buffer().remaining());
                        }
                        catch (IOException e) {
                            throw new IgniteCheckedException(e);
                        }
                    }
                };

                try (SingleSegmentLogicalRecordsIterator iter = new SingleSegmentLogicalRecordsIterator(
                    log, cctx, ioFactory, BUF_SIZE, nextSegment, walArchiveDir, appendToZipC)) {

                    while (iter.hasNextX())
                        iter.nextX();
                }

                RecordSerializer ser = new RecordSerializerFactoryImpl(cctx).createSerializer(segmentSerializerVer);

                ByteBuffer heapBuf = prepareSwitchSegmentRecordBuffer(nextSegment, ser);

                zos.write(heapBuf.array());
            }
        }

        /**
         * @param nextSegment Segment index.
         * @param ser Record Serializer.
         */
        @NotNull private ByteBuffer prepareSwitchSegmentRecordBuffer(long nextSegment, RecordSerializer ser)
            throws IgniteCheckedException {
            SwitchSegmentRecord switchRecord = new SwitchSegmentRecord();

            int switchRecordSize = ser.size(switchRecord);
            switchRecord.size(switchRecordSize);

            switchRecord.position(new FileWALPointer(nextSegment, 0, switchRecordSize));

            ByteBuffer heapBuf = ByteBuffer.allocate(switchRecordSize);

            ser.writeRecord(switchRecord, heapBuf);
            return heapBuf;
        }

        /**
         * @throws IgniteInterruptedCheckedException If failed to wait for thread shutdown.
         */
        private void shutdown() throws IgniteInterruptedCheckedException {
            synchronized (this) {
                stopped = true;

                notifyAll();
            }

            U.join(this);
        }
    }

    /**
     * Responsible for decompressing previously compressed segments of WAL archive if they are needed for replay.
     */
    private class FileDecompressor extends GridWorker {
        /** Decompression futures. */
        private Map<Long, GridFutureAdapter<Void>> decompressionFutures = new HashMap<>();

        /** Segments queue. */
        private final PriorityBlockingQueue<Long> segmentsQueue = new PriorityBlockingQueue<>();

        /** Byte array for draining data. */
        private byte[] arr = new byte[BUF_SIZE];

        /**
         * @param log Logger.
         */
        FileDecompressor(IgniteLogger log) {
            super(cctx.igniteInstanceName(), "wal-file-decompressor%" + cctx.igniteInstanceName(), log,
                cctx.kernalContext().workersRegistry());
        }

        /** {@inheritDoc} */
        @Override protected void body() {
            Throwable err = null;

            try {
                while (!isCancelled()) {
                    long segmentToDecompress = -1L;

                    try {
                        segmentToDecompress = segmentsQueue.take();

                        if (isCancelled())
                            break;

                        File zip = new File(walArchiveDir, FileDescriptor.fileName(segmentToDecompress)
                            + FilePageStoreManager.ZIP_SUFFIX);
<<<<<<< HEAD
                        File unzipTmp = new File(walArchiveDir, FileDescriptor.fileName(segmentToDecompress) + ".tmp");
=======
                        File unzipTmp = new File(walArchiveDir, FileDescriptor.fileName(segmentToDecompress)
                            + FilePageStoreManager.TMP_SUFFIX);
>>>>>>> 445d375a
                        File unzip = new File(walArchiveDir, FileDescriptor.fileName(segmentToDecompress));

                        try (ZipInputStream zis = new ZipInputStream(new BufferedInputStream(new FileInputStream(zip)));
                             FileIO io = ioFactory.create(unzipTmp)) {
                            zis.getNextEntry();

                            while (io.writeFully(arr, 0, zis.read(arr)) > 0)
                                ;
                        }

                        try {
                            Files.move(unzipTmp.toPath(), unzip.toPath());
                        }
                        catch (FileAlreadyExistsException e) {
                            U.error(log, "Can't rename temporary unzipped segment: raw segment is already present " +
                                "[tmp=" + unzipTmp + ", raw=" + unzip + "]", e);

                            if (!unzipTmp.delete())
                                U.error(log, "Can't delete temporary unzipped segment [tmp=" + unzipTmp + "]");
                        }

                        synchronized (this) {
                            decompressionFutures.remove(segmentToDecompress).onDone();
                        }
                    }
                    catch (IOException ex) {
                        if (!isCancelled && segmentToDecompress != -1L) {
                            IgniteCheckedException e = new IgniteCheckedException("Error during WAL segment " +
                                "decompression [segmentIdx=" + segmentToDecompress + "]", ex);

                            synchronized (this) {
                                decompressionFutures.remove(segmentToDecompress).onDone(e);
                            }
                        }
                    }
                }
            }
            catch (InterruptedException e) {
                Thread.currentThread().interrupt();

                if (!isCancelled)
                    err = e;
            }
            catch (Throwable t) {
                err = t;
            }
            finally {
                if (err == null && !isCancelled)
                    err = new IllegalStateException("Worker " + name() + " is terminated unexpectedly");

                if (err instanceof OutOfMemoryError)
                    failureProcessor.process(new FailureContext(CRITICAL_ERROR, err));
                else if (err != null)
                    failureProcessor.process(new FailureContext(SYSTEM_WORKER_TERMINATION, err));
            }
        }

        /**
         * Asynchronously decompresses WAL segment which is present only in .zip file.
         *
         * @return Future which is completed once file is decompressed.
         */
        synchronized IgniteInternalFuture<Void> decompressFile(long idx) {
            if (decompressionFutures.containsKey(idx))
                return decompressionFutures.get(idx);

            File f = new File(walArchiveDir, FileDescriptor.fileName(idx));

            if (f.exists())
                return new GridFinishedFuture<>();

            segmentsQueue.put(idx);

            GridFutureAdapter<Void> res = new GridFutureAdapter<>();

            decompressionFutures.put(idx, res);

            return res;
        }

        /** */
        private void shutdown() {
            synchronized (this) {
                U.cancel(this);

                // Put fake -1 to wake thread from queue.take()
                segmentsQueue.put(-1L);
            }

            U.join(this, log);
        }
    }

    /**
     * Validate files depending on {@link DataStorageConfiguration#getWalSegments()}  and create if need. Check end
     * when exit condition return false or all files are passed.
     *
     * @param startWith Start with.
     * @param create Flag create file.
     * @param p Predicate Exit condition.
     * @throws StorageException if validation or create file fail.
     */
    private void checkFiles(
        int startWith,
        boolean create,
        @Nullable IgnitePredicate<Integer> p,
        @Nullable IgniteInClosure<Integer> completionCallback
    ) throws StorageException {
        for (int i = startWith; i < dsCfg.getWalSegments() && (p == null || p.apply(i)); i++) {
            File checkFile = new File(walWorkDir, FileDescriptor.fileName(i));

            if (checkFile.exists()) {
                if (checkFile.isDirectory())
                    throw new StorageException("Failed to initialize WAL log segment (a directory with " +
                        "the same name already exists): " + checkFile.getAbsolutePath());
                else if (checkFile.length() != dsCfg.getWalSegmentSize() && mode == WALMode.FSYNC)
                    throw new StorageException("Failed to initialize WAL log segment " +
                        "(WAL segment size change is not supported in 'DEFAULT' WAL mode) " +
                        "[filePath=" + checkFile.getAbsolutePath() +
                        ", fileSize=" + checkFile.length() +
                        ", configSize=" + dsCfg.getWalSegments() + ']');
            }
            else if (create)
                createFile(checkFile);

            if (completionCallback != null)
                completionCallback.apply(i);
        }
    }

    /**
     * Needs only for WAL compaction.
     *
     * @param idx Index.
     * @param ver Version.
     * @param compacted Compacted flag.
     */
    @NotNull private static ByteBuffer prepareSerializerVersionBuffer(long idx, int ver, boolean compacted, ByteBuffer buf) {
        // Write record type.
        buf.put((byte) (WALRecord.RecordType.HEADER_RECORD.ordinal() + 1));

        // Write position.
        RecordV1Serializer.putPosition(buf, new FileWALPointer(idx, 0, 0));

        // Place magic number.
        buf.putLong(compacted ? HeaderRecord.COMPACTED_MAGIC : HeaderRecord.REGULAR_MAGIC);

        // Place serializer version.
        buf.putInt(ver);

        // Place CRC if needed.
        if (!RecordV1Serializer.skipCrc) {
            int curPos = buf.position();

            buf.position(0);

            // This call will move buffer position to the end of the record again.
            int crcVal = PureJavaCrc32.calcCrc32(buf, curPos);

            buf.putInt(crcVal);
        }
        else
            buf.putInt(0);

        // Write header record through io.
        buf.position(0);

        return buf;
    }

    /**
     *
     */
    private abstract static class FileHandle {
        /** I/O interface for read/write operations with file */
        FileIO fileIO;

        /** Absolute WAL segment file index (incremental counter) */
        protected final long idx;

        /**
         * @param fileIO I/O interface for read/write operations of FileHandle.
         * @param idx Absolute WAL segment file index (incremental counter).
         */
        private FileHandle(FileIO fileIO, long idx) {
            this.fileIO = fileIO;
            this.idx = idx;
        }
    }

    /**
     *
     */
    public static class ReadFileHandle extends FileHandle implements AbstractWalRecordsIterator.AbstractReadFileHandle {
        /** Entry serializer. */
        RecordSerializer ser;

        /** */
        FileInput in;

        /**
         * <code>true</code> if this file handle came from work directory. <code>false</code> if this file handle came
         * from archive directory.
         */
        private boolean workDir;

        /**
         * @param fileIO I/O interface for read/write operations of FileHandle.
         * @param idx Absolute WAL segment file index (incremental counter).
         * @param ser Entry serializer.
         * @param in File input.
         */
        public ReadFileHandle(
            FileIO fileIO,
            long idx,
            RecordSerializer ser,
            FileInput in
        ) {
            super(fileIO, idx);

            this.ser = ser;
            this.in = in;
        }

        /**
         * @throws IgniteCheckedException If failed to close the WAL segment file.
         */
        @Override public void close() throws IgniteCheckedException {
            try {
                fileIO.close();
            }
            catch (IOException e) {
                throw new IgniteCheckedException(e);
            }
        }

        /** {@inheritDoc} */
        @Override public long idx() {
            return idx;
        }

        /** {@inheritDoc} */
        @Override public FileInput in() {
            return in;
        }

        /** {@inheritDoc} */
        @Override public RecordSerializer ser() {
            return ser;
        }

        /** {@inheritDoc} */
        @Override public boolean workDir() {
            return workDir;
        }
    }

    /**
     * File handle for one log segment.
     */
    @SuppressWarnings("SignalWithoutCorrespondingAwait")
    private class FileWriteHandle extends FileHandle {
        /** */
        private final RecordSerializer serializer;

        /** Created on resume logging. */
        private volatile boolean resume;

        /**
         * Position in current file after the end of last written record (incremented after file channel write
         * operation)
         */
        volatile long written;

        /** */
        private volatile long lastFsyncPos;

        /** Stop guard to provide warranty that only one thread will be successful in calling {@link #close(boolean)} */
        private final AtomicBoolean stop = new AtomicBoolean(false);

        /** */
        private final Lock lock = new ReentrantLock();

        /** Condition for timed wait of several threads, see {@link DataStorageConfiguration#getWalFsyncDelayNanos()} */
        private final Condition fsync = lock.newCondition();

        /**
         * Next segment available condition. Protection from "spurious wakeup" is provided by predicate {@link
         * #fileIO}=<code>null</code>
         */
        private final Condition nextSegment = lock.newCondition();

        /** Buffer. */
        private final SegmentedRingByteBuffer buf;

        /**
         * @param fileIO I/O file interface to use
         * @param idx Absolute WAL segment file index for easy access.
         * @param pos Position.
         * @param resume Created on resume logging flag.
         * @param serializer Serializer.
         * @param buf Buffer.
         * @throws IOException If failed.
         */
        private FileWriteHandle(
            FileIO fileIO,
            long idx,
            long pos,
            boolean resume,
            RecordSerializer serializer,
            SegmentedRingByteBuffer buf
        ) throws IOException {
            super(fileIO, idx);

            assert serializer != null;

            if (!mmap)
                fileIO.position(pos);

            this.serializer = serializer;

            written = pos;
            lastFsyncPos = pos;
            this.resume = resume;
            this.buf = buf;
        }

        /**
         * Write serializer version to current handle.
         */
        public void writeHeader() {
            SegmentedRingByteBuffer.WriteSegment seg = buf.offer(HEADER_RECORD_SIZE);

            assert seg != null && seg.position() > 0;

            prepareSerializerVersionBuffer(idx, serializerVersion(), false, seg.buffer());

            seg.release();
        }

        /**
         * @param rec Record to be added to write queue.
         * @return Pointer or null if roll over to next segment is required or already started by other thread.
         * @throws StorageException If failed.
         * @throws IgniteCheckedException If failed.
         */
        @Nullable private WALPointer addRecord(WALRecord rec) throws StorageException, IgniteCheckedException {
            assert rec.size() > 0 : rec;

            for (;;) {
                checkNode();

                SegmentedRingByteBuffer.WriteSegment seg;

                // Buffer can be in open state in case of resuming with different serializer version.
                if (rec.type() == SWITCH_SEGMENT_RECORD && !currHnd.resume)
                    seg = buf.offerSafe(rec.size());
                else
                    seg = buf.offer(rec.size());

                FileWALPointer ptr = null;

                if (seg != null) {
                    try {
                        int pos = (int)(seg.position() - rec.size());

                        ByteBuffer buf = seg.buffer();

                        if (buf == null)
                            return null; // Can not write to this segment, need to switch to the next one.

                        ptr = new FileWALPointer(idx, pos, rec.size());

                        rec.position(ptr);

                        fillBuffer(buf, rec);

                        if (mmap) {
                            // written field must grow only, but segment with greater position can be serialized
                            // earlier than segment with smaller position.
                            while (true) {
                                long written0 = written;

                                if (seg.position() > written0) {
                                    if (WRITTEN_UPD.compareAndSet(this, written0, seg.position()))
                                        break;
                                }
                                else
                                    break;
                            }
                        }

                        return ptr;
                    }
                    finally {
                        seg.release();

                        if (mode == WALMode.BACKGROUND && rec instanceof CheckpointRecord)
                            flushOrWait(ptr);
                    }
                }
                else
                    walWriter.flushAll();
            }
        }

        /**
         * Flush or wait for concurrent flush completion.
         *
         * @param ptr Pointer.
         */
        private void flushOrWait(FileWALPointer ptr) throws IgniteCheckedException {
            if (ptr != null) {
                // If requested obsolete file index, it must be already flushed by close.
                if (ptr.index() != idx)
                    return;
            }

            flush(ptr);
        }

        /**
         * @param ptr Pointer.
         */
        private void flush(FileWALPointer ptr) throws IgniteCheckedException {
            if (ptr == null) { // Unconditional flush.
                walWriter.flushAll();

                return;
            }

            assert ptr.index() == idx;

            walWriter.flushBuffer(ptr.fileOffset());
        }

        /**
         * @param buf Buffer.
         * @param rec WAL record.
         * @throws IgniteCheckedException If failed.
         */
        private void fillBuffer(ByteBuffer buf, WALRecord rec) throws IgniteCheckedException {
            try {
                serializer.writeRecord(rec, buf);
            }
            catch (RuntimeException e) {
                throw new IllegalStateException("Failed to write record: " + rec, e);
            }
        }

        /**
         * Non-blocking check if this pointer needs to be sync'ed.
         *
         * @param ptr WAL pointer to check.
         * @return {@code False} if this pointer has been already sync'ed.
         */
        private boolean needFsync(FileWALPointer ptr) {
            // If index has changed, it means that the log was rolled over and already sync'ed.
            // If requested position is smaller than last sync'ed, it also means all is good.
            // If position is equal, then our record is the last not synced.
            return idx == ptr.index() && lastFsyncPos <= ptr.fileOffset();
        }

        /**
         * @return Pointer to the end of the last written record (probably not fsync-ed).
         */
        private FileWALPointer position() {
            lock.lock();

            try {
                return new FileWALPointer(idx, (int)written, 0);
            }
            finally {
                lock.unlock();
            }
        }

        /**
         * @param ptr Pointer to sync.
         * @throws StorageException If failed.
         */
        private void fsync(FileWALPointer ptr) throws StorageException, IgniteCheckedException {
            lock.lock();

            try {
                if (ptr != null) {
                    if (!needFsync(ptr))
                        return;

                    if (fsyncDelay > 0 && !stop.get()) {
                        // Delay fsync to collect as many updates as possible: trade latency for throughput.
                        U.await(fsync, fsyncDelay, TimeUnit.NANOSECONDS);

                        if (!needFsync(ptr))
                            return;
                    }
                }

                flushOrWait(ptr);

                if (stop.get())
                    return;

                long lastFsyncPos0 = lastFsyncPos;
                long written0 = written;

                if (lastFsyncPos0 != written0) {
                    // Fsync position must be behind.
                    assert lastFsyncPos0 < written0 : "lastFsyncPos=" + lastFsyncPos0 + ", written=" + written0;

                    boolean metricsEnabled = metrics.metricsEnabled();

                    long start = metricsEnabled ? System.nanoTime() : 0;

                    if (mmap) {
                        long pos = ptr == null ? -1 : ptr.fileOffset();

                        List<SegmentedRingByteBuffer.ReadSegment> segs = buf.poll(pos);

                        if (segs != null) {
                            assert segs.size() == 1;

                            SegmentedRingByteBuffer.ReadSegment seg = segs.get(0);

                            int off = seg.buffer().position();
                            int len = seg.buffer().limit() - off;

                            fsync((MappedByteBuffer)buf.buf, off, len);

                            seg.release();
                        }
                    }
                    else
                        walWriter.force();

                    lastFsyncPos = written;

                    if (fsyncDelay > 0)
                        fsync.signalAll();

                    long end = metricsEnabled ? System.nanoTime() : 0;

                    if (metricsEnabled)
                        metrics.onFsync(end - start);
                }
            }
            finally {
                lock.unlock();
            }
        }

        /**
         * @param buf Mapped byte buffer..
         * @param off Offset.
         * @param len Length.
         */
        private void fsync(MappedByteBuffer buf, int off, int len) throws IgniteCheckedException {
            try {
                long mappedOff = (Long)mappingOffset.invoke(buf);

                assert mappedOff == 0 : mappedOff;

                long addr = (Long)mappingAddress.invoke(buf, mappedOff);

                long delta = (addr + off) % PAGE_SIZE;

                long alignedAddr = (addr + off) - delta;

                force0.invoke(buf, fd.get(buf), alignedAddr, len + delta);
            }
            catch (IllegalAccessException | InvocationTargetException e) {
                throw new IgniteCheckedException(e);
            }
        }

        /**
         * @return {@code true} If this thread actually closed the segment.
         * @throws IgniteCheckedException If failed.
         * @throws StorageException If failed.
         */
        private boolean close(boolean rollOver) throws IgniteCheckedException, StorageException {
            if (stop.compareAndSet(false, true)) {
                lock.lock();

                try {
                    flushOrWait(null);

                    try {
                        RecordSerializer backwardSerializer = new RecordSerializerFactoryImpl(cctx)
                            .createSerializer(serializerVer);

                        SwitchSegmentRecord segmentRecord = new SwitchSegmentRecord();

                        int switchSegmentRecSize = backwardSerializer.size(segmentRecord);

                        if (rollOver && written < (maxWalSegmentSize - switchSegmentRecSize)) {
                            segmentRecord.size(switchSegmentRecSize);

                            WALPointer segRecPtr = addRecord(segmentRecord);

                            if (segRecPtr != null)
                                fsync((FileWALPointer)segRecPtr);
                        }

                        if (mmap) {
                            List<SegmentedRingByteBuffer.ReadSegment> segs = buf.poll(maxWalSegmentSize);

                            if (segs != null) {
                                assert segs.size() == 1;

                                segs.get(0).release();
                            }
                        }

                        // Do the final fsync.
                        if (mode != WALMode.NONE) {
                            if (mmap)
                                ((MappedByteBuffer)buf.buf).force();
                            else
                                fileIO.force();

                            lastFsyncPos = written;
                        }

                        if (mmap) {
                            try {
                                fileIO.close();
                            }
                            catch (IOException ignore) {
                                // No-op.
                            }
                        }
                        else {
                            walWriter.close();

                            if (!rollOver)
                                buf.free();
                        }
                    }
                    catch (IOException e) {
                        throw new StorageException("Failed to close WAL write handle [idx=" + idx + "]", e);
                    }

                    if (log.isDebugEnabled())
                        log.debug("Closed WAL write handle [idx=" + idx + "]");

                    return true;
                }
                finally {
                    if (mmap)
                        buf.free();

                    lock.unlock();
                }
            }
            else
                return false;
        }

        /**
         * Signals next segment available to wake up other worker threads waiting for WAL to write
         */
        private void signalNextAvailable() {
            lock.lock();

            try {
                assert cctx.kernalContext().invalid() ||
                    written == lastFsyncPos || mode != WALMode.FSYNC :
                    "fsync [written=" + written + ", lastFsync=" + lastFsyncPos + ", idx=" + idx + ']';

                fileIO = null;

                nextSegment.signalAll();
            }
            finally {
                lock.unlock();
            }
        }

        /**
         *
         */
        private void awaitNext() {
            lock.lock();

            try {
                while (fileIO != null)
                    U.awaitQuiet(nextSegment);
            }
            finally {
                lock.unlock();
            }
        }

        /**
         * @return Safely reads current position of the file channel as String. Will return "null" if channel is null.
         */
        private String safePosition() {
            FileIO io = fileIO;

            if (io == null)
                return "null";

            try {
                return String.valueOf(io.position());
            }
            catch (IOException e) {
                return "{Failed to read channel position: " + e.getMessage() + '}';
            }
        }
    }

    /**
     * Iterator over WAL-log.
     */
    private static class RecordsIterator extends AbstractWalRecordsIterator {
        /** */
        private static final long serialVersionUID = 0L;
        /** */
        private final File walWorkDir;

        /** */
        private final File walArchiveDir;

        /** See {@link FileWriteAheadLogManager#archiver}. */
        @Nullable private final FileArchiver archiver;

        /** */
        private final FileDecompressor decompressor;

        /** */
        private final DataStorageConfiguration dsCfg;

        /** Optional start pointer. */
        @Nullable
        private FileWALPointer start;

        /** Optional end pointer. */
        @Nullable
        private FileWALPointer end;

        /**
         * @param cctx Shared context.
         * @param walWorkDir WAL work dir.
         * @param walArchiveDir WAL archive dir.
         * @param start Optional start pointer.
         * @param end Optional end pointer.
         * @param dsCfg Database configuration.
         * @param serializerFactory Serializer factory.
         * @param archiver File Archiver.
         * @param decompressor Decompressor.
         * @param log Logger
         * @throws IgniteCheckedException If failed to initialize WAL segment.
         */
        private RecordsIterator(
            GridCacheSharedContext cctx,
            File walWorkDir,
            File walArchiveDir,
            @Nullable FileWALPointer start,
            @Nullable FileWALPointer end,
            DataStorageConfiguration dsCfg,
            @NotNull RecordSerializerFactory serializerFactory,
            FileIOFactory ioFactory,
            @Nullable FileArchiver archiver,
            FileDecompressor decompressor,
            IgniteLogger log
        ) throws IgniteCheckedException {
            super(log,
                cctx,
                serializerFactory,
                ioFactory,
                dsCfg.getWalRecordIteratorBufferSize());
            this.walWorkDir = walWorkDir;
            this.walArchiveDir = walArchiveDir;
            this.dsCfg = dsCfg;
            this.archiver = archiver;
            this.start = start;
            this.end = end;
            this.decompressor = decompressor;

            init();

            advance();
        }

        /** {@inheritDoc} */
        @Override protected ReadFileHandle initReadHandle(
            @NotNull AbstractFileDescriptor desc,
            @Nullable FileWALPointer start
        ) throws IgniteCheckedException, FileNotFoundException {
            AbstractFileDescriptor currDesc = desc;

            if (!desc.file().exists()) {
                FileDescriptor zipFile = new FileDescriptor(
                    new File(walArchiveDir, FileDescriptor.fileName(desc.idx())
                        + FilePageStoreManager.ZIP_SUFFIX));

                if (!zipFile.file.exists()) {
                    throw new FileNotFoundException("Both compressed and raw segment files are missing in archive " +
                        "[segmentIdx=" + desc.idx() + "]");
                }

                if (decompressor != null)
                    decompressor.decompressFile(desc.idx()).get();
                else
                    currDesc = zipFile;
            }

            return (ReadFileHandle) super.initReadHandle(currDesc, start);
        }

        /** {@inheritDoc} */
        @Override protected void onClose() throws IgniteCheckedException {
            super.onClose();

            curRec = null;

            final AbstractReadFileHandle handle = closeCurrentWalSegment();

            if (handle != null && handle.workDir())
                releaseWorkSegment(curWalSegmIdx);

            curWalSegmIdx = Integer.MAX_VALUE;
        }

        /**
         * @throws IgniteCheckedException If failed to initialize first file handle.
         */
        private void init() throws IgniteCheckedException {
            AbstractFileDescriptor[] descs = loadFileDescriptors(walArchiveDir);

            if (start != null) {
                if (!F.isEmpty(descs)) {
                    if (descs[0].idx() > start.index())
                        throw new IgniteCheckedException("WAL history is too short " +
                            "[descs=" + Arrays.asList(descs) + ", start=" + start + ']');

                    for (AbstractFileDescriptor desc : descs) {
                        if (desc.idx() == start.index()) {
                            curWalSegmIdx = start.index();

                            break;
                        }
                    }

                    if (curWalSegmIdx == -1) {
                        long lastArchived = descs[descs.length - 1].idx();

                        if (lastArchived > start.index())
                            throw new IgniteCheckedException("WAL history is corrupted (segment is missing): " + start);

                        // This pointer may be in work files because archiver did not
                        // copy the file yet, check that it is not too far forward.
                        curWalSegmIdx = start.index();
                    }
                }
                else {
                    // This means that whole checkpoint history fits in one segment in WAL work directory.
                    // Will start from this index right away.
                    curWalSegmIdx = start.index();
                }
            }
            else
                curWalSegmIdx = !F.isEmpty(descs) ? descs[0].idx() : 0;

            curWalSegmIdx--;

            if (log.isDebugEnabled())
                log.debug("Initialized WAL cursor [start=" + start + ", end=" + end + ", curWalSegmIdx=" + curWalSegmIdx + ']');
        }

        /** {@inheritDoc} */
        @Override protected AbstractReadFileHandle advanceSegment(
            @Nullable final AbstractReadFileHandle curWalSegment
        ) throws IgniteCheckedException {
            if (curWalSegment != null) {
                curWalSegment.close();

                if (curWalSegment.workDir())
                    releaseWorkSegment(curWalSegment.idx());

            }

            // We are past the end marker.
            if (end != null && curWalSegmIdx + 1 > end.index())
                return null; //stop iteration

            curWalSegmIdx++;

            FileDescriptor fd;

            boolean readArchive = canReadArchiveOrReserveWork(curWalSegmIdx);

            if (archiver == null || readArchive) {
                fd = new FileDescriptor(new File(walArchiveDir,
                    FileDescriptor.fileName(curWalSegmIdx)));
            }
            else {
                long workIdx = curWalSegmIdx % dsCfg.getWalSegments();

                fd = new FileDescriptor(
                    new File(walWorkDir, FileDescriptor.fileName(workIdx)),
                    curWalSegmIdx);
            }

            if (log.isDebugEnabled())
                log.debug("Reading next file [absIdx=" + curWalSegmIdx + ", file=" + fd.file.getAbsolutePath() + ']');

            ReadFileHandle nextHandle;

            try {
                nextHandle = initReadHandle(fd, start != null && curWalSegmIdx == start.index() ? start : null);
            }
            catch (FileNotFoundException e) {
                if (readArchive)
                    throw new IgniteCheckedException("Missing WAL segment in the archive", e);
                else
                    nextHandle = null;
            }

            if (nextHandle == null) {
                if (!readArchive)
                    releaseWorkSegment(curWalSegmIdx);
            }
            else
                nextHandle.workDir = !readArchive;

            curRec = null;

            return nextHandle;
        }

        /**
         * @param absIdx Absolute index to check.
         * @return <ul><li> {@code True} if we can safely read the archive,  </li> <li>{@code false} if the segment has
         * not been archived yet. In this case the corresponding work segment is reserved (will not be deleted until
         * release). Use {@link #releaseWorkSegment} for unlock </li></ul>
         */
        private boolean canReadArchiveOrReserveWork(long absIdx) {
            return archiver != null && archiver.checkCanReadArchiveOrReserveWorkSegment(absIdx);
        }

        /**
         * @param absIdx Absolute index to release.
         */
        private void releaseWorkSegment(long absIdx) {
            if (archiver != null)
                archiver.releaseWorkSegment(absIdx);
        }

        /** {@inheritDoc} */
        @Override protected AbstractReadFileHandle createReadFileHandle(FileIO fileIO, long idx,
            RecordSerializer ser, FileInput in) {
            return new ReadFileHandle(fileIO, idx, ser, in);
        }
    }

    /**
     * Flushes current file handle for {@link WALMode#BACKGROUND} WALMode. Called periodically from scheduler.
     */
    private void doFlush() {
        FileWriteHandle hnd = currentHandle();

        try {
            hnd.flush(null);
        }
        catch (Exception e) {
            U.warn(log, "Failed to flush WAL record queue", e);
        }
    }

    /**
     * WAL writer worker.
     */
    @SuppressWarnings("ForLoopReplaceableByForEach")
    private class WALWriter extends GridWorker {
        /** Unconditional flush. */
        private static final long UNCONDITIONAL_FLUSH = -1L;

        /** File close. */
        private static final long FILE_CLOSE = -2L;

        /** File force. */
        private static final long FILE_FORCE = -3L;

        /** Err. */
        private volatile Throwable err;

        //TODO: replace with GC free data structure.
        /** Parked threads. */
        final Map<Thread, Long> waiters = new ConcurrentHashMap<>();

        /**
         * Default constructor.
         *
         * @param log Logger.
         */
        WALWriter(IgniteLogger log) {
            super(cctx.igniteInstanceName(), "wal-write-worker%" + cctx.igniteInstanceName(), log,
                cctx.kernalContext().workersRegistry());
        }

        /** {@inheritDoc} */
        @Override protected void body() {
            try {
                while (!isCancelled()) {
                    while (waiters.isEmpty()) {
                        if (!isCancelled())
                            LockSupport.park();
                        else {
                            unparkWaiters(Long.MAX_VALUE);

                            return;
                        }
                    }

                    Long pos = null;

                    for (Long val : waiters.values()) {
                        if (val > Long.MIN_VALUE)
                            pos = val;
                    }

                    if (pos == null)
                        continue;
                    else if (pos < UNCONDITIONAL_FLUSH) {
                        try {
                            assert pos == FILE_CLOSE || pos == FILE_FORCE : pos;

                            if (pos == FILE_CLOSE)
                                currHnd.fileIO.close();
                            else if (pos == FILE_FORCE)
                                currHnd.fileIO.force();
                        }
                        catch (IOException e) {
                            log.error("Exception in WAL writer thread: ", e);

                            err = e;

                            unparkWaiters(Long.MAX_VALUE);

                            return;
                        }

                        unparkWaiters(pos);
                    }

                    List<SegmentedRingByteBuffer.ReadSegment> segs = currentHandle().buf.poll(pos);

                    if (segs == null) {
                        unparkWaiters(pos);

                        continue;
                    }

                    for (int i = 0; i < segs.size(); i++) {
                        SegmentedRingByteBuffer.ReadSegment seg = segs.get(i);

                        try {
                            writeBuffer(seg.position(), seg.buffer());
                        }
                        catch (Throwable e) {
                            log.error("Exception in WAL writer thread:", e);

                            err = e;
                        }
                        finally {
                            seg.release();

                            long p = pos <= UNCONDITIONAL_FLUSH || err != null ? Long.MAX_VALUE : currentHandle().written;

                            unparkWaiters(p);
                        }
                    }
                }
            }
            catch (Throwable t) {
                err = t;
            }
            finally {
                unparkWaiters(Long.MAX_VALUE);

                if (err == null && !isCancelled)
                    err = new IllegalStateException("Worker " + name() + " is terminated unexpectedly");

                if (err instanceof OutOfMemoryError)
                    cctx.kernalContext().failure().process(new FailureContext(CRITICAL_ERROR, err));
                else if (err != null)
                    cctx.kernalContext().failure().process(new FailureContext(SYSTEM_WORKER_TERMINATION, err));
            }
        }

        /**
         * Shutdowns thread.
         */
        public void shutdown() throws IgniteInterruptedCheckedException {
            U.cancel(this);

            LockSupport.unpark(runner());

            U.join(runner());
        }

        /**
         * Unparks waiting threads.
         *
         * @param pos Pos.
         */
        private void unparkWaiters(long pos) {
            assert pos > Long.MIN_VALUE : pos;

            for (Map.Entry<Thread, Long> e : waiters.entrySet()) {
                Long val = e.getValue();

                if (val <= pos) {
                    if (val != Long.MIN_VALUE)
                        waiters.put(e.getKey(), Long.MIN_VALUE);

                    LockSupport.unpark(e.getKey());
                }
            }
        }

        /**
         * Forces all made changes to the file.
         */
        void force() throws IgniteCheckedException {
            flushBuffer(FILE_FORCE);
        }

        /**
         * Closes file.
         */
        void close() throws IgniteCheckedException {
            flushBuffer(FILE_CLOSE);
        }

        /**
         * Flushes all data from the buffer.
         */
        void flushAll() throws IgniteCheckedException {
            flushBuffer(UNCONDITIONAL_FLUSH);
        }

        /**
         * @param expPos Expected position.
         */
        @SuppressWarnings("ForLoopReplaceableByForEach")
        void flushBuffer(long expPos) throws IgniteCheckedException {
            if (mmap)
                return;

            Throwable err = walWriter.err;

            if (err != null)
                cctx.kernalContext().failure().process(new FailureContext(CRITICAL_ERROR, err));

            if (expPos == UNCONDITIONAL_FLUSH)
                expPos = (currentHandle().buf.tail());

            Thread t = Thread.currentThread();

            waiters.put(t, expPos);

            LockSupport.unpark(walWriter.runner());

            while (true) {
                Long val = waiters.get(t);

                assert val != null : "Only this thread can remove thread from waiters";

                if (val == Long.MIN_VALUE) {
                    waiters.remove(t);

                    Throwable walWriterError = walWriter.err;

                    if (walWriterError != null)
                        throw new IgniteCheckedException("Flush buffer failed.", walWriterError);

                    return;
                }
                else
                    LockSupport.park();
            }
        }

        /**
         * @param pos Position in file to start write from. May be checked against actual position to wait previous
         * writes to complete
         * @param buf Buffer to write to file
         * @throws StorageException If failed.
         * @throws IgniteCheckedException If failed.
         */
        @SuppressWarnings("TooBroadScope")
        private void writeBuffer(long pos, ByteBuffer buf) throws StorageException, IgniteCheckedException {
            FileWriteHandle hdl = currentHandle();

            assert hdl.fileIO != null : "Writing to a closed segment.";

            checkNode();

            long lastLogged = U.currentTimeMillis();

            long logBackoff = 2_000;

            // If we were too fast, need to wait previous writes to complete.
            while (hdl.written != pos) {
                assert hdl.written < pos : "written = " + hdl.written + ", pos = " + pos; // No one can write further than we are now.

                // Permutation occurred between blocks write operations.
                // Order of acquiring lock is not the same as order of write.
                long now = U.currentTimeMillis();

                if (now - lastLogged >= logBackoff) {
                    if (logBackoff < 60 * 60_000)
                        logBackoff *= 2;

                    U.warn(log, "Still waiting for a concurrent write to complete [written=" + hdl.written +
                        ", pos=" + pos + ", lastFsyncPos=" + hdl.lastFsyncPos + ", stop=" + hdl.stop.get() +
                        ", actualPos=" + hdl.safePosition() + ']');

                    lastLogged = now;
                }

                checkNode();
            }

            // Do the write.
            int size = buf.remaining();

            assert size > 0 : size;

            try {
                assert hdl.written == hdl.fileIO.position();

                hdl.written += hdl.fileIO.writeFully(buf);

                metrics.onWalBytesWritten(size);

                assert hdl.written == hdl.fileIO.position();
            }
            catch (IOException e) {
                StorageException se = new StorageException("Failed to write buffer.", e);

                cctx.kernalContext().failure().process(new FailureContext(CRITICAL_ERROR, se));

                throw se;
            }
        }
    }

    /**
     * Syncs WAL segment file.
     */
    private class WalSegmentSyncer extends GridWorker {
        /** Sync timeout. */
        long syncTimeout;

        /**
         * @param igniteInstanceName Ignite instance name.
         * @param log Logger.
         */
        public WalSegmentSyncer(String igniteInstanceName, IgniteLogger log) {
            super(igniteInstanceName, "wal-segment-syncer", log);

            syncTimeout = Math.max(IgniteSystemProperties.getLong(IGNITE_WAL_SEGMENT_SYNC_TIMEOUT,
                DFLT_WAL_SEGMENT_SYNC_TIMEOUT), 100L);
        }

        /** {@inheritDoc} */
        @Override protected void body() throws InterruptedException, IgniteInterruptedCheckedException {
            while (!isCancelled()) {
                sleep(syncTimeout);

                try {
                    flush(null, true);
                }
                catch (IgniteCheckedException e) {
                    U.error(log, "Exception when flushing WAL.", e);
                }
            }
        }

        /** Shutted down the worker. */
        private void shutdown() {
            synchronized (this) {
                U.cancel(this);
            }

            U.join(this, log);
        }
    }

    /**
     * Scans provided folder for a WAL segment files
     * @param walFilesDir directory to scan
     * @return found WAL file descriptors
     */
    public static FileDescriptor[] loadFileDescriptors(@NotNull final File walFilesDir) throws IgniteCheckedException {
        final File[] files = walFilesDir.listFiles(WAL_SEGMENT_COMPACTED_OR_RAW_FILE_FILTER);

        if (files == null) {
            throw new IgniteCheckedException("WAL files directory does not not denote a " +
                "directory, or if an I/O error occurs: [" + walFilesDir.getAbsolutePath() + "]");
        }
        return scan(files);
    }
}<|MERGE_RESOLUTION|>--- conflicted
+++ resolved
@@ -2104,12 +2104,8 @@
                     if (currReservedSegment == -1)
                         continue;
 
-<<<<<<< HEAD
-                    File tmpZip = new File(walArchiveDir, FileDescriptor.fileName(currReservedSegment) + FilePageStoreManager.ZIP_SUFFIX + ".tmp");
-=======
                     File tmpZip = new File(walArchiveDir, FileDescriptor.fileName(currReservedSegment)
                         + FilePageStoreManager.ZIP_SUFFIX + FilePageStoreManager.TMP_SUFFIX);
->>>>>>> 445d375a
 
                     File zip = new File(walArchiveDir, FileDescriptor.fileName(currReservedSegment) + FilePageStoreManager.ZIP_SUFFIX);
 
@@ -2272,12 +2268,8 @@
 
                         File zip = new File(walArchiveDir, FileDescriptor.fileName(segmentToDecompress)
                             + FilePageStoreManager.ZIP_SUFFIX);
-<<<<<<< HEAD
-                        File unzipTmp = new File(walArchiveDir, FileDescriptor.fileName(segmentToDecompress) + ".tmp");
-=======
                         File unzipTmp = new File(walArchiveDir, FileDescriptor.fileName(segmentToDecompress)
                             + FilePageStoreManager.TMP_SUFFIX);
->>>>>>> 445d375a
                         File unzip = new File(walArchiveDir, FileDescriptor.fileName(segmentToDecompress));
 
                         try (ZipInputStream zis = new ZipInputStream(new BufferedInputStream(new FileInputStream(zip)));
