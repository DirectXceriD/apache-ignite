/*
 * Licensed to the Apache Software Foundation (ASF) under one or more
 * contributor license agreements.  See the NOTICE file distributed with
 * this work for additional information regarding copyright ownership.
 * The ASF licenses this file to You under the Apache License, Version 2.0
 * (the "License"); you may not use this file except in compliance with
 * the License.  You may obtain a copy of the License at
 *
 *      http://www.apache.org/licenses/LICENSE-2.0
 *
 * Unless required by applicable law or agreed to in writing, software
 * distributed under the License is distributed on an "AS IS" BASIS,
 * WITHOUT WARRANTIES OR CONDITIONS OF ANY KIND, either express or implied.
 * See the License for the specific language governing permissions and
 * limitations under the License.
 */

package org.apache.ignite.internal.processors.cache.persistence.wal;

import java.io.BufferedInputStream;
import java.io.BufferedOutputStream;
import java.io.EOFException;
import java.io.File;
import java.io.FileFilter;
import java.io.FileInputStream;
import java.io.FileNotFoundException;
import java.io.FileOutputStream;
import java.io.IOException;
import java.lang.reflect.Field;
import java.lang.reflect.InvocationTargetException;
import java.lang.reflect.Method;
import java.nio.ByteBuffer;
import java.nio.ByteOrder;
import java.nio.MappedByteBuffer;
import java.nio.channels.ClosedByInterruptException;
import java.nio.file.FileAlreadyExistsException;
import java.nio.file.Files;
import java.sql.Time;
import java.util.ArrayList;
import java.util.Arrays;
import java.util.Collection;
import java.util.HashMap;
import java.util.HashSet;
import java.util.List;
import java.util.Map;
import java.util.Objects;
import java.util.Set;
import java.util.TreeSet;
import java.util.concurrent.ConcurrentHashMap;
import java.util.concurrent.PriorityBlockingQueue;
import java.util.concurrent.TimeUnit;
import java.util.concurrent.atomic.AtomicBoolean;
import java.util.concurrent.atomic.AtomicLong;
import java.util.concurrent.atomic.AtomicLongFieldUpdater;
import java.util.concurrent.atomic.AtomicReferenceFieldUpdater;
import java.util.concurrent.locks.Condition;
import java.util.concurrent.locks.Lock;
import java.util.concurrent.locks.LockSupport;
import java.util.concurrent.locks.ReentrantLock;
import java.util.regex.Pattern;
import java.util.stream.Stream;
import java.util.zip.ZipEntry;
import java.util.zip.ZipInputStream;
import java.util.zip.ZipOutputStream;
import org.apache.ignite.IgniteCheckedException;
import org.apache.ignite.IgniteLogger;
import org.apache.ignite.IgniteSystemProperties;
import org.apache.ignite.configuration.DataStorageConfiguration;
import org.apache.ignite.configuration.IgniteConfiguration;
import org.apache.ignite.configuration.WALMode;
import org.apache.ignite.events.WalSegmentArchivedEvent;
import org.apache.ignite.events.WalSegmentCompactedEvent;
import org.apache.ignite.failure.FailureContext;
import org.apache.ignite.failure.FailureType;
import org.apache.ignite.internal.GridKernalContext;
import org.apache.ignite.internal.IgniteInternalFuture;
import org.apache.ignite.internal.IgniteInterruptedCheckedException;
import org.apache.ignite.internal.managers.eventstorage.GridEventStorageManager;
import org.apache.ignite.internal.pagemem.wal.IgniteWriteAheadLogManager;
import org.apache.ignite.internal.pagemem.wal.WALIterator;
import org.apache.ignite.internal.pagemem.wal.WALPointer;
import org.apache.ignite.internal.pagemem.wal.record.CheckpointRecord;
import org.apache.ignite.internal.pagemem.wal.record.MarshalledRecord;
import org.apache.ignite.internal.pagemem.wal.record.RolloverType;
import org.apache.ignite.internal.pagemem.wal.record.SwitchSegmentRecord;
import org.apache.ignite.internal.pagemem.wal.record.WALRecord;
import org.apache.ignite.internal.processors.cache.GridCacheSharedContext;
import org.apache.ignite.internal.processors.cache.GridCacheSharedManagerAdapter;
import org.apache.ignite.internal.processors.cache.WalStateManager.WALDisableContext;
import org.apache.ignite.internal.processors.cache.persistence.DataStorageMetricsImpl;
import org.apache.ignite.internal.processors.cache.persistence.GridCacheDatabaseSharedManager;
import org.apache.ignite.internal.processors.cache.persistence.StorageException;
import org.apache.ignite.internal.processors.cache.persistence.file.FileIO;
import org.apache.ignite.internal.processors.cache.persistence.file.FileIOFactory;
import org.apache.ignite.internal.processors.cache.persistence.file.FilePageStoreManager;
import org.apache.ignite.internal.processors.cache.persistence.file.RandomAccessFileIOFactory;
import org.apache.ignite.internal.processors.cache.persistence.filename.PdsFolderSettings;
import org.apache.ignite.internal.processors.cache.persistence.wal.aware.SegmentAware;
import org.apache.ignite.internal.processors.cache.persistence.wal.crc.FastCrc;
import org.apache.ignite.internal.processors.cache.persistence.wal.crc.IgniteDataIntegrityViolationException;
import org.apache.ignite.internal.processors.cache.persistence.wal.io.FileInput;
import org.apache.ignite.internal.processors.cache.persistence.wal.io.LockedSegmentFileInputFactory;
import org.apache.ignite.internal.processors.cache.persistence.wal.io.SegmentFileInputFactory;
import org.apache.ignite.internal.processors.cache.persistence.wal.io.SegmentIO;
import org.apache.ignite.internal.processors.cache.persistence.wal.io.SimpleSegmentFileInputFactory;
import org.apache.ignite.internal.processors.cache.persistence.wal.record.HeaderRecord;
import org.apache.ignite.internal.processors.cache.persistence.wal.serializer.RecordSerializer;
import org.apache.ignite.internal.processors.cache.persistence.wal.serializer.RecordSerializerFactory;
import org.apache.ignite.internal.processors.cache.persistence.wal.serializer.RecordSerializerFactoryImpl;
import org.apache.ignite.internal.processors.cache.persistence.wal.serializer.RecordV1Serializer;
import org.apache.ignite.internal.processors.failure.FailureProcessor;
import org.apache.ignite.internal.processors.timeout.GridTimeoutObject;
import org.apache.ignite.internal.processors.timeout.GridTimeoutProcessor;
import org.apache.ignite.internal.util.GridUnsafe;
import org.apache.ignite.internal.util.future.GridFinishedFuture;
import org.apache.ignite.internal.util.future.GridFutureAdapter;
import org.apache.ignite.internal.util.typedef.CI1;
import org.apache.ignite.internal.util.typedef.CIX1;
import org.apache.ignite.internal.util.typedef.CO;
import org.apache.ignite.internal.util.typedef.F;
import org.apache.ignite.internal.util.typedef.X;
import org.apache.ignite.internal.util.typedef.internal.U;
import org.apache.ignite.internal.util.worker.GridWorker;
import org.apache.ignite.lang.IgniteBiTuple;
import org.apache.ignite.lang.IgniteInClosure;
import org.apache.ignite.lang.IgnitePredicate;
import org.apache.ignite.lang.IgniteUuid;
import org.apache.ignite.thread.IgniteThread;
import org.jetbrains.annotations.NotNull;
import org.jetbrains.annotations.Nullable;

import static java.nio.file.StandardOpenOption.CREATE;
import static java.nio.file.StandardOpenOption.READ;
import static java.nio.file.StandardOpenOption.WRITE;
import static org.apache.ignite.IgniteSystemProperties.IGNITE_CHECKPOINT_TRIGGER_ARCHIVE_SIZE_PERCENTAGE;
import static org.apache.ignite.IgniteSystemProperties.IGNITE_THRESHOLD_WAL_ARCHIVE_SIZE_PERCENTAGE;
import static org.apache.ignite.IgniteSystemProperties.IGNITE_WAL_COMPRESSOR_WORKER_THREAD_CNT;
import static org.apache.ignite.IgniteSystemProperties.IGNITE_WAL_MMAP;
import static org.apache.ignite.IgniteSystemProperties.IGNITE_WAL_SEGMENT_SYNC_TIMEOUT;
import static org.apache.ignite.IgniteSystemProperties.IGNITE_WAL_SERIALIZER_VERSION;
import static org.apache.ignite.configuration.WALMode.LOG_ONLY;
import static org.apache.ignite.events.EventType.EVT_WAL_SEGMENT_ARCHIVED;
import static org.apache.ignite.events.EventType.EVT_WAL_SEGMENT_COMPACTED;
import static org.apache.ignite.failure.FailureType.CRITICAL_ERROR;
import static org.apache.ignite.failure.FailureType.SYSTEM_WORKER_TERMINATION;
import static org.apache.ignite.internal.pagemem.wal.record.WALRecord.RecordType.SWITCH_SEGMENT_RECORD;
import static org.apache.ignite.internal.processors.cache.persistence.wal.SegmentedRingByteBuffer.BufferMode.DIRECT;
import static org.apache.ignite.internal.processors.cache.persistence.wal.serializer.RecordV1Serializer.HEADER_RECORD_SIZE;
import static org.apache.ignite.internal.processors.cache.persistence.wal.serializer.RecordV1Serializer.readSegmentHeader;
import static org.apache.ignite.internal.util.IgniteUtils.findField;
import static org.apache.ignite.internal.util.IgniteUtils.findNonPublicMethod;
import static org.apache.ignite.internal.util.IgniteUtils.sleep;

/**
 * File WAL manager.
 */
@SuppressWarnings("IfMayBeConditional")
public class FileWriteAheadLogManager extends GridCacheSharedManagerAdapter implements IgniteWriteAheadLogManager {
    /** Dfault wal segment sync timeout. */
    public static final long DFLT_WAL_SEGMENT_SYNC_TIMEOUT = 500L;
    /** {@link MappedByteBuffer#force0(java.io.FileDescriptor, long, long)}. */
    private static final Method force0 = findNonPublicMethod(
        MappedByteBuffer.class, "force0",
        java.io.FileDescriptor.class, long.class, long.class
    );

    /** {@link MappedByteBuffer#mappingOffset()}. */
    private static final Method mappingOffset = findNonPublicMethod(MappedByteBuffer.class, "mappingOffset");

    /** {@link MappedByteBuffer#mappingAddress(long)}. */
    private static final Method mappingAddress = findNonPublicMethod(
        MappedByteBuffer.class, "mappingAddress", long.class
    );

    /** {@link MappedByteBuffer#fd} */
    private static final Field fd = findField(MappedByteBuffer.class, "fd");

    /** Page size. */
    private static final int PAGE_SIZE = GridUnsafe.pageSize();

    /** */
    private static final FileDescriptor[] EMPTY_DESCRIPTORS = new FileDescriptor[0];

    /** */
    private static final byte[] FILL_BUF = new byte[1024 * 1024];

    /** Pattern for segment file names */
    public static final Pattern WAL_NAME_PATTERN = Pattern.compile("\\d{16}\\.wal");

    /** */
    public static final Pattern WAL_TEMP_NAME_PATTERN = Pattern.compile("\\d{16}\\.wal\\.tmp");

    /** WAL segment file filter, see {@link #WAL_NAME_PATTERN} */
    public static final FileFilter WAL_SEGMENT_FILE_FILTER = new FileFilter() {
        @Override public boolean accept(File file) {
            return !file.isDirectory() && WAL_NAME_PATTERN.matcher(file.getName()).matches();
        }
    };

    /** */
    private static final FileFilter WAL_SEGMENT_TEMP_FILE_FILTER = new FileFilter() {
        @Override public boolean accept(File file) {
            return !file.isDirectory() && WAL_TEMP_NAME_PATTERN.matcher(file.getName()).matches();
        }
    };

    /** */
    public static final Pattern WAL_SEGMENT_FILE_COMPACTED_PATTERN = Pattern.compile("\\d{16}\\.wal\\.zip");

    /** WAL segment file filter, see {@link #WAL_NAME_PATTERN} */
    public static final FileFilter WAL_SEGMENT_COMPACTED_OR_RAW_FILE_FILTER = new FileFilter() {
        @Override public boolean accept(File file) {
            return !file.isDirectory() && (WAL_NAME_PATTERN.matcher(file.getName()).matches() ||
                WAL_SEGMENT_FILE_COMPACTED_PATTERN.matcher(file.getName()).matches());
        }
    };

    /** */
    private static final Pattern WAL_SEGMENT_TEMP_FILE_COMPACTED_PATTERN = Pattern.compile("\\d{16}\\.wal\\.zip\\.tmp");

    /** */
    private static final FileFilter WAL_SEGMENT_FILE_COMPACTED_FILTER = new FileFilter() {
        @Override public boolean accept(File file) {
            return !file.isDirectory() && WAL_SEGMENT_FILE_COMPACTED_PATTERN.matcher(file.getName()).matches();
        }
    };

    /** */
    private static final FileFilter WAL_SEGMENT_TEMP_FILE_COMPACTED_FILTER = new FileFilter() {
        @Override public boolean accept(File file) {
            return !file.isDirectory() && WAL_SEGMENT_TEMP_FILE_COMPACTED_PATTERN.matcher(file.getName()).matches();
        }
    };

    /** Latest serializer version to use. */
    private static final int LATEST_SERIALIZER_VERSION = 2;

    /** Buffer size. */
    private static final int BUF_SIZE = 1024 * 1024;

    /** Use mapped byte buffer. */
    private final boolean mmap = IgniteSystemProperties.getBoolean(IGNITE_WAL_MMAP, true);

    /** {@link FileWriteHandle#written} atomic field updater. */
    private static final AtomicLongFieldUpdater<FileWriteHandle> WRITTEN_UPD =
        AtomicLongFieldUpdater.newUpdater(FileWriteHandle.class, "written");

    /**
     * Percentage of archive size for checkpoint trigger. Need for calculate max size of WAL after last checkpoint.
     * Checkpoint should be triggered when max size of WAL after last checkpoint more than maxWallArchiveSize * thisValue
     */
    private static final double CHECKPOINT_TRIGGER_ARCHIVE_SIZE_PERCENTAGE =
        IgniteSystemProperties.getDouble(IGNITE_CHECKPOINT_TRIGGER_ARCHIVE_SIZE_PERCENTAGE, 0.25);

    /**
     * Percentage of WAL archive size to calculate threshold since which removing of old archive should be started.
     */
    private static final double THRESHOLD_WAL_ARCHIVE_SIZE_PERCENTAGE =
        IgniteSystemProperties.getDouble(IGNITE_THRESHOLD_WAL_ARCHIVE_SIZE_PERCENTAGE, 0.5);

    /**
     * Number of WAL compressor worker threads.
     */
    private final int WAL_COMPRESSOR_WORKER_THREAD_CNT =
            IgniteSystemProperties.getInteger(IGNITE_WAL_COMPRESSOR_WORKER_THREAD_CNT, 4);

    /** */
    private final boolean alwaysWriteFullPages;

    /** WAL segment size in bytes. . This is maximum value, actual segments may be shorter. */
    private final long maxWalSegmentSize;

    /**
     * Maximum number of allowed segments without checkpoint. If we have their more checkpoint should be triggered.
     * It is simple way to calculate WAL size without checkpoint instead fair WAL size calculating.
     */
    private long maxSegCountWithoutCheckpoint;

    /** Size of wal archive since which removing of old archive should be started */
    private final long allowedThresholdWalArchiveSize;

    /** */
    private final WALMode mode;

    /** WAL flush frequency. Makes sense only for {@link WALMode#BACKGROUND} log WALMode. */
    private final long flushFreq;

    /** Fsync delay. */
    private final long fsyncDelay;

    /** */
    private final DataStorageConfiguration dsCfg;

    /** Events service */
    private final GridEventStorageManager evt;

    /** Failure processor */
    private final FailureProcessor failureProcessor;

    /** */
    private IgniteConfiguration igCfg;

    /** Persistence metrics tracker. */
    private DataStorageMetricsImpl metrics;

    /** */
    private File walWorkDir;

    /** WAL archive directory (including consistent ID as subfolder) */
    private File walArchiveDir;

    /** Serializer of latest version, used to read header record and for write records */
    private RecordSerializer serializer;

    /** Serializer latest version to use. */
    private final int serializerVer =
        IgniteSystemProperties.getInteger(IGNITE_WAL_SERIALIZER_VERSION, LATEST_SERIALIZER_VERSION);

    /** Factory to provide I/O interfaces for read/write operations with files */
    private volatile FileIOFactory ioFactory;

    /** Factory to provide I/O interfaces for read primitives with files */
    private final SegmentFileInputFactory segmentFileInputFactory;

    /** Holder of actual information of latest manipulation on WAL segments. */
    private volatile SegmentAware segmentAware;

    /** Updater for {@link #currHnd}, used for verify there are no concurrent update for current log segment handle */
    private static final AtomicReferenceFieldUpdater<FileWriteAheadLogManager, FileWriteHandle> CURR_HND_UPD =
        AtomicReferenceFieldUpdater.newUpdater(FileWriteAheadLogManager.class, FileWriteHandle.class, "currHnd");

    /**
     * File archiver moves segments from work directory to archive. Locked segments may be kept not moved until release.
     * For mode archive and work folders set to equal value, archiver is not created.
     */
    @Nullable private volatile FileArchiver archiver;

    /** Compressor. */
    private volatile FileCompressor compressor;

    /** Decompressor. */
    private volatile FileDecompressor decompressor;

    /** */
    private final ThreadLocal<WALPointer> lastWALPtr = new ThreadLocal<>();

    /** Current log segment handle */
    private volatile FileWriteHandle currHnd;

    /** */
    private volatile WALDisableContext walDisableContext;

    /**
     * Positive (non-0) value indicates WAL can be archived even if not complete<br>
     * See {@link DataStorageConfiguration#setWalAutoArchiveAfterInactivity(long)}<br>
     */
    private final long walAutoArchiveAfterInactivity;

    /**
     * Container with last WAL record logged timestamp.<br> Zero value means there was no records logged to current
     * segment, skip possible archiving for this case<br> Value is filled only for case {@link
     * #walAutoArchiveAfterInactivity} > 0<br>
     */
    private AtomicLong lastRecordLoggedMs = new AtomicLong();

    /**
     * Cancellable task for {@link WALMode#BACKGROUND}, should be cancelled at shutdown.
     * Null for non background modes.
     */
    @Nullable private volatile GridTimeoutProcessor.CancelableTask backgroundFlushSchedule;

    /**
     * Reference to the last added next archive timeout check object. Null if mode is not enabled. Should be cancelled
     * at shutdown
     */
    @Nullable private volatile GridTimeoutObject nextAutoArchiveTimeoutObj;

    /** WAL writer worker. */
    private WALWriter walWriter;

    /**
     * Listener invoked for each segment file IO initializer.
     */
    @Nullable private volatile IgniteInClosure<FileIO> createWalFileListener;

    /** Wal segment sync worker. */
    private WalSegmentSyncer walSegmentSyncWorker;

    /**
     * Manage of segment location.
     */
    private SegmentRouter segmentRouter;

    /** Segment factory with ability locked segment during reading. */
    private SegmentFileInputFactory lockedSegmentFileInputFactory;

    /**
     * @param ctx Kernal context.
     */
    public FileWriteAheadLogManager(@NotNull final GridKernalContext ctx) {
        igCfg = ctx.config();

        DataStorageConfiguration dsCfg = igCfg.getDataStorageConfiguration();

        assert dsCfg != null;

        this.dsCfg = dsCfg;

        maxWalSegmentSize = dsCfg.getWalSegmentSize();
        mode = dsCfg.getWalMode();
        flushFreq = dsCfg.getWalFlushFrequency();
        fsyncDelay = dsCfg.getWalFsyncDelayNanos();
        alwaysWriteFullPages = dsCfg.isAlwaysWriteFullPages();
        ioFactory = new RandomAccessFileIOFactory();
        segmentFileInputFactory = new SimpleSegmentFileInputFactory();
        walAutoArchiveAfterInactivity = dsCfg.getWalAutoArchiveAfterInactivity();

        allowedThresholdWalArchiveSize = (long)(dsCfg.getMaxWalArchiveSize() * THRESHOLD_WAL_ARCHIVE_SIZE_PERCENTAGE);

        evt = ctx.event();
        failureProcessor = ctx.failure();
    }

    /**
     * For test purposes only.
     *
     * @param ioFactory IO factory.
     */
    public void setFileIOFactory(FileIOFactory ioFactory) {
        this.ioFactory = ioFactory;
    }

    /** {@inheritDoc} */
    @Override public void start0() throws IgniteCheckedException {
        if (!cctx.kernalContext().clientNode()) {
            maxSegCountWithoutCheckpoint =
                (long)((U.adjustedWalHistorySize(dsCfg, log) * CHECKPOINT_TRIGGER_ARCHIVE_SIZE_PERCENTAGE)
                    / dsCfg.getWalSegmentSize());

            final PdsFolderSettings resolveFolders = cctx.kernalContext().pdsFolderResolver().resolveFolders();

            checkWalConfiguration();

            final File walWorkDir0 = walWorkDir = initDirectory(
                dsCfg.getWalPath(),
                DataStorageConfiguration.DFLT_WAL_PATH,
                resolveFolders.folderName(),
                "write ahead log work directory"
            );

            final File walArchiveDir0 = walArchiveDir = initDirectory(
                dsCfg.getWalArchivePath(),
                DataStorageConfiguration.DFLT_WAL_ARCHIVE_PATH,
                resolveFolders.folderName(),
                "write ahead log archive directory"
            );

            serializer = new RecordSerializerFactoryImpl(cctx).createSerializer(serializerVer);

            GridCacheDatabaseSharedManager dbMgr = (GridCacheDatabaseSharedManager)cctx.database();

            metrics = dbMgr.persistentStoreMetricsImpl();

            checkOrPrepareFiles();

            if (metrics != null)
                metrics.setWalSizeProvider(new CO<Long>() {
                    @Override public Long apply() {
                        long size = 0;

                        for (File f : walWorkDir0.listFiles())
                            size += f.length();

                        for (File f : walArchiveDir0.listFiles())
                            size += f.length();

                        return size;
                    }
                });

            IgniteBiTuple<Long, Long> tup = scanMinMaxArchiveIndices();

            segmentAware = new SegmentAware(dsCfg.getWalSegments(), dsCfg.isWalCompactionEnabled(), log);

            segmentAware.lastTruncatedArchiveIdx(tup == null ? -1 : tup.get1() - 1);

            long lastAbsArchivedIdx = tup == null ? -1 : tup.get2();

            if (isArchiverEnabled())
                archiver = new FileArchiver(lastAbsArchivedIdx, log);
            else
                archiver = null;

            if (lastAbsArchivedIdx > 0)
                segmentAware.setLastArchivedAbsoluteIndex(lastAbsArchivedIdx);

            if (dsCfg.isWalCompactionEnabled()) {
                if (compressor == null)
                    compressor = new FileCompressor(log);

                if (decompressor == null) {  // Preventing of two file-decompressor thread instantiations.
                    decompressor = new FileDecompressor(log);

                    new IgniteThread(decompressor).start();
                }
            }

            segmentRouter = new SegmentRouter(walWorkDir, walArchiveDir, segmentAware, dsCfg);

            walDisableContext = cctx.walState().walDisableContext();

            if (mode != WALMode.NONE && mode != WALMode.FSYNC) {
                walSegmentSyncWorker = new WalSegmentSyncer(igCfg.getIgniteInstanceName(),
                    cctx.kernalContext().log(WalSegmentSyncer.class));

                if (log.isInfoEnabled())
                    log.info("Started write-ahead log manager [mode=" + mode + ']');
            }
            else
                U.quietAndWarn(log, "Started write-ahead log manager in NONE mode, persisted data may be lost in " +
                    "a case of unexpected node failure. Make sure to deactivate the cluster before shutdown.");

            lockedSegmentFileInputFactory = new LockedSegmentFileInputFactory(
                segmentAware,
                segmentRouter,
                ioFactory
            );
        }
    }

    /**
     * Archiver can be not created, all files will be written to WAL folder, using absolute segment index.
     *
     * @return flag indicating if archiver is disabled.
     */
    private boolean isArchiverEnabled() {
        if (walArchiveDir != null && walWorkDir != null)
            return !walArchiveDir.equals(walWorkDir);

        return !new File(dsCfg.getWalArchivePath()).equals(new File(dsCfg.getWalPath()));
    }

    /**
     *  Collect wal segment files from low pointer (include) to high pointer (not include) and reserve low pointer.
     *
     * @param low Low bound.
     * @param high High bound.
     */
    public Collection<File> getAndReserveWalFiles(FileWALPointer low, FileWALPointer high) throws IgniteCheckedException {
        final long awaitIdx = high.index() - 1;

        segmentAware.awaitSegmentArchived(awaitIdx);

        if (!reserve(low))
            throw new IgniteCheckedException("WAL archive segment has been deleted [idx=" + low.index() + "]");

        List<File> res = new ArrayList<>();

        for (long i = low.index(); i < high.index(); i++) {
            String segmentName = FileDescriptor.fileName(i);

            File file = new File(walArchiveDir, segmentName);
            File fileZip = new File(walArchiveDir, segmentName + FilePageStoreManager.ZIP_SUFFIX);

            if (file.exists())
                res.add(file);
            else if (fileZip.exists())
                res.add(fileZip);
            else {
                if (log.isInfoEnabled()) {
                    log.info("Segment not found: " + file.getName() + "/" + fileZip.getName());

                    log.info("Stopped iteration on idx: " + i);
                }

                break;
            }
        }

        return res;
    }

    /**
     * @throws IgniteCheckedException if WAL store path is configured and archive path isn't (or vice versa)
     */
    private void checkWalConfiguration() throws IgniteCheckedException {
        if (dsCfg.getWalPath() == null ^ dsCfg.getWalArchivePath() == null) {
            throw new IgniteCheckedException(
                "Properties should be either both specified or both null " +
                    "[walStorePath = " + dsCfg.getWalPath() +
                    ", walArchivePath = " + dsCfg.getWalArchivePath() + "]"
            );
        }
    }

    /** {@inheritDoc} */
    @Override protected void stop0(boolean cancel) {
        final GridTimeoutProcessor.CancelableTask schedule = backgroundFlushSchedule;

        if (schedule != null)
            schedule.close();

        final GridTimeoutObject timeoutObj = nextAutoArchiveTimeoutObj;

        if (timeoutObj != null)
            cctx.time().removeTimeoutObject(timeoutObj);

        final FileWriteHandle currHnd = currentHandle();

        try {
            if (mode == WALMode.BACKGROUND) {
                if (currHnd != null)
                    currHnd.flush(null);
            }

            if (currHnd != null)
                currHnd.close(false);

            if (walSegmentSyncWorker != null)
                walSegmentSyncWorker.shutdown();

            if (walWriter != null)
                walWriter.shutdown();

            segmentAware.interrupt();

            if (archiver != null)
                archiver.shutdown();

            if (compressor != null)
                compressor.shutdown();

            if (decompressor != null)
                decompressor.shutdown();
        }
        catch (Exception e) {
            U.error(log, "Failed to gracefully close WAL segment: " + this.currHnd.fileIO, e);
        }
    }

    /** {@inheritDoc} */
    @Override public void onActivate(GridKernalContext kctx) throws IgniteCheckedException {
        if (log.isDebugEnabled())
            log.debug("Activated file write ahead log manager [nodeId=" + cctx.localNodeId() +
                " topVer=" + cctx.discovery().topologyVersionEx() + " ]");

        start0();

        if (!cctx.kernalContext().clientNode()) {
            if (isArchiverEnabled()) {
                assert archiver != null;

                new IgniteThread(archiver).start();
            }

            if (walSegmentSyncWorker != null)
                new IgniteThread(walSegmentSyncWorker).start();

            if (compressor != null)
                compressor.start();
        }
    }

    /** {@inheritDoc} */
    @Override public void onDeActivate(GridKernalContext kctx) {
        if (log.isDebugEnabled())
            log.debug("DeActivate file write ahead log [nodeId=" + cctx.localNodeId() +
                " topVer=" + cctx.discovery().topologyVersionEx() + " ]");

        stop0(true);

        currHnd = null;
    }

    /** {@inheritDoc} */
    @Override public boolean isAlwaysWriteFullPages() {
        return alwaysWriteFullPages;
    }

    /** {@inheritDoc} */
    @Override public boolean isFullSync() {
        return mode == WALMode.FSYNC;
    }

    /** {@inheritDoc} */
    @Override public void resumeLogging(WALPointer lastPtr) throws IgniteCheckedException {
        assert currHnd == null;
        assert lastPtr == null || lastPtr instanceof FileWALPointer;
        assert (isArchiverEnabled() && archiver != null) || (!isArchiverEnabled() && archiver == null) :
            "Trying to restore FileWriteHandle on deactivated write ahead log manager";

        FileWALPointer filePtr = (FileWALPointer)lastPtr;

        walWriter = new WALWriter(log);

        if (!mmap)
            new IgniteThread(walWriter).start();

        currHnd = restoreWriteHandle(filePtr);

        // For new handle write serializer version to it.
        if (filePtr == null)
            currHnd.writeHeader();

        if (currHnd.serializer.version() != serializer.version()) {
            if (log.isInfoEnabled())
                log.info("Record serializer version change detected, will start logging with a new WAL record " +
                    "serializer to a new WAL segment [curFile=" + currHnd + ", newVer=" + serializer.version() +
                    ", oldVer=" + currHnd.serializer.version() + ']');

            rollOver(currHnd, null);
        }

        currHnd.resume = false;

        if (mode == WALMode.BACKGROUND) {
            backgroundFlushSchedule = cctx.time().schedule(new Runnable() {
                @Override public void run() {
                    doFlush();
                }
            }, flushFreq, flushFreq);
        }

        if (walAutoArchiveAfterInactivity > 0)
            scheduleNextInactivityPeriodElapsedCheck();
    }

    /**
     * Schedules next check of inactivity period expired. Based on current record update timestamp. At timeout method
     * does check of inactivity period and schedules new launch.
     */
    private void scheduleNextInactivityPeriodElapsedCheck() {
        final long lastRecMs = lastRecordLoggedMs.get();
        final long nextPossibleAutoArchive = (lastRecMs <= 0 ? U.currentTimeMillis() : lastRecMs) + walAutoArchiveAfterInactivity;

        if (log.isDebugEnabled())
            log.debug("Schedule WAL rollover check at " + new Time(nextPossibleAutoArchive).toString());

        nextAutoArchiveTimeoutObj = new GridTimeoutObject() {
            private final IgniteUuid id = IgniteUuid.randomUuid();

            @Override public IgniteUuid timeoutId() {
                return id;
            }

            @Override public long endTime() {
                return nextPossibleAutoArchive;
            }

            @Override public void onTimeout() {
                if (log.isDebugEnabled())
                    log.debug("Checking if WAL rollover required (" + new Time(U.currentTimeMillis()).toString() + ")");

                checkWalRolloverRequiredDuringInactivityPeriod();

                scheduleNextInactivityPeriodElapsedCheck();
            }
        };
        cctx.time().addTimeoutObject(nextAutoArchiveTimeoutObj);
    }

    /** {@inheritDoc} */
    @Override public int serializerVersion() {
        return serializerVer;
    }

    /**
     * Checks if there was elapsed significant period of inactivity. If WAL auto-archive is enabled using
     * {@link #walAutoArchiveAfterInactivity} > 0 this method will activate roll over by timeout.<br>
     */
    private void checkWalRolloverRequiredDuringInactivityPeriod() {
        if (walAutoArchiveAfterInactivity <= 0)
            return; // feature not configured, nothing to do

        final long lastRecMs = lastRecordLoggedMs.get();

        if (lastRecMs == 0)
            return; //no records were logged to current segment, does not consider inactivity

        final long elapsedMs = U.currentTimeMillis() - lastRecMs;

        if (elapsedMs <= walAutoArchiveAfterInactivity)
            return; // not enough time elapsed since last write

        if (!lastRecordLoggedMs.compareAndSet(lastRecMs, 0))
            return; // record write occurred concurrently

        final FileWriteHandle handle = currentHandle();

        try {
            handle.buf.close();

            rollOver(handle, null);
        }
        catch (IgniteCheckedException e) {
            U.error(log, "Unable to perform segment rollover: " + e.getMessage(), e);

            cctx.kernalContext().failure().process(new FailureContext(CRITICAL_ERROR, e));
        }
    }

    /** {@inheritDoc} */
    @Override public WALPointer log(WALRecord rec) throws IgniteCheckedException {
        return log(rec, RolloverType.NONE);
    }

    /** {@inheritDoc} */
    @Override public WALPointer log(WALRecord rec, RolloverType rolloverType) throws IgniteCheckedException {
        if (serializer == null || mode == WALMode.NONE)
            return null;

        FileWriteHandle currWrHandle = currentHandle();

        WALDisableContext isDisable = walDisableContext;

        // Logging was not resumed yet.
        if (currWrHandle == null || (isDisable != null && isDisable.check()))
            return null;

        // Need to calculate record size first.
        rec.size(serializer.size(rec));

        while (true) {
            WALPointer ptr;
<<<<<<< HEAD

            if (rolloverType == RolloverType.NONE)
                ptr = currWrHandle.addRecord(rec);
            else {
                assert cctx.database().checkpointLockIsHeldByThread();

                if (rolloverType == RolloverType.NEXT_SEGMENT) {
                    currWrHandle = closeBufAndRollover(currWrHandle, rec.type());

                    ptr = currWrHandle.addRecord(rec);
                }
                else {
                    assert rolloverType == RolloverType.CURRENT_SEGMENT;

                    FileWriteHandle h = currWrHandle;

                    h.lock.lock();

                    try {
                        ptr = h.addRecord(rec);

                        currWrHandle = closeBufAndRollover(h, rec.type());
                    }
                    finally {
                        h.lock.unlock();
                    }
                }
            }

=======

            if (rolloverType == RolloverType.NONE)
                ptr = currWrHandle.addRecord(rec);
            else {
                assert cctx.database().checkpointLockIsHeldByThread();

                if (rolloverType == RolloverType.NEXT_SEGMENT) {
                    WALPointer pos = rec.position();

                    do {
                        // This will change rec.position() unless concurrent rollover happened.
                        currWrHandle = closeBufAndRollover(currWrHandle, rec, rolloverType);
                    }
                    while (Objects.equals(pos, rec.position()));

                    ptr = rec.position();
                }
                else if (rolloverType == RolloverType.CURRENT_SEGMENT) {
                    if ((ptr = currWrHandle.addRecord(rec)) != null)
                        currWrHandle = closeBufAndRollover(currWrHandle, rec, rolloverType);
                }
                else
                    throw new IgniteCheckedException("Unknown rollover type: " + rolloverType);
            }

>>>>>>> a369d21e
            if (ptr != null) {
                metrics.onWalRecordLogged();

                lastWALPtr.set(ptr);

                if (walAutoArchiveAfterInactivity > 0)
                    lastRecordLoggedMs.set(U.currentTimeMillis());

                return ptr;
            }
            else
                currWrHandle = rollOver(currWrHandle, null);

            checkNode();

            if (isStopping())
                throw new IgniteCheckedException("Stopping.");
        }
    }

    /** */
<<<<<<< HEAD
    private FileWriteHandle closeBufAndRollover(FileWriteHandle currWriteHandle, WALRecord.RecordType recordType)
        throws IgniteCheckedException {
        long idx = currWriteHandle.idx;

        currWriteHandle.buf.close();

        FileWriteHandle res = rollOver(currWriteHandle);

        if (log != null && log.isInfoEnabled())
            log.info("Rollover segment [" + idx + " to " + currWriteHandle.idx + "], recordType=" + recordType);
=======
    private FileWriteHandle closeBufAndRollover(
        FileWriteHandle currWriteHandle,
        WALRecord rec,
        RolloverType rolloverType
    ) throws IgniteCheckedException {
        long idx = currWriteHandle.getSegmentId();

        currWriteHandle.buf.close();

        FileWriteHandle res = rollOver(currWriteHandle, rolloverType == RolloverType.NEXT_SEGMENT ? rec : null);

        if (log != null && log.isInfoEnabled())
            log.info("Rollover segment [" + idx + " to " + res.getSegmentId() + "], recordType=" + rec.type());
>>>>>>> a369d21e

        return res;
    }

    /** {@inheritDoc} */
    @Override public void flush(WALPointer ptr, boolean explicitFsync) throws IgniteCheckedException, StorageException {
        if (serializer == null || mode == WALMode.NONE)
            return;

        FileWriteHandle cur = currentHandle();

        // WAL manager was not started (client node).
        if (cur == null)
            return;

        FileWALPointer filePtr = (FileWALPointer)(ptr == null ? lastWALPtr.get() : ptr);

        if (mode == LOG_ONLY)
            cur.flushOrWait(filePtr);

        if (!explicitFsync && mode != WALMode.FSYNC)
            return; // No need to sync in LOG_ONLY or BACKGROUND unless explicit fsync is required.

        // No need to sync if was rolled over.
        if (filePtr != null && !cur.needFsync(filePtr))
            return;

        cur.fsync(filePtr);
    }

    /** {@inheritDoc} */
    @Override public WALIterator replay(WALPointer start) throws IgniteCheckedException, StorageException {
        assert start == null || start instanceof FileWALPointer : "Invalid start pointer: " + start;

        FileWriteHandle hnd = currentHandle();

        FileWALPointer end = null;

        if (hnd != null)
            end = hnd.position();

        return new RecordsIterator(
            cctx,
            walArchiveDir,
            walWorkDir,
            (FileWALPointer)start,
            end,
            dsCfg,
            new RecordSerializerFactoryImpl(cctx),
            ioFactory,
            archiver,
            decompressor,
            log,
            segmentAware,
            segmentRouter,
            lockedSegmentFileInputFactory);
    }

    /** {@inheritDoc} */
    @Override public boolean reserve(WALPointer start) {
        assert start != null && start instanceof FileWALPointer : "Invalid start pointer: " + start;

        if (mode == WALMode.NONE)
            return false;

        segmentAware.reserve(((FileWALPointer)start).index());

        if (!hasIndex(((FileWALPointer)start).index())) {
            segmentAware.release(((FileWALPointer)start).index());

            return false;
        }

        return true;
    }

    /** {@inheritDoc} */
    @Override public void release(WALPointer start) {
        assert start != null && start instanceof FileWALPointer : "Invalid start pointer: " + start;

        if (mode == WALMode.NONE)
            return;

        segmentAware.release(((FileWALPointer)start).index());
    }

    /**
     * @param absIdx Absolulte index to check.
     * @return {@code true} if has this index.
     */
    private boolean hasIndex(long absIdx) {
        String segmentName = FileDescriptor.fileName(absIdx);

        String zipSegmentName = FileDescriptor.fileName(absIdx) + FilePageStoreManager.ZIP_SUFFIX;

        boolean inArchive = new File(walArchiveDir, segmentName).exists() ||
            new File(walArchiveDir, zipSegmentName).exists();

        if (inArchive)
            return true;

        if (absIdx <= lastArchivedIndex())
            return false;

        FileWriteHandle cur = currHnd;

        return cur != null && cur.getSegmentId() >= absIdx;
    }

    /** {@inheritDoc} */
    @Override public int truncate(WALPointer low, WALPointer high) {
        if (high == null)
            return 0;

        assert high instanceof FileWALPointer : high;

        // File pointer bound: older entries will be deleted from archive
        FileWALPointer lowPtr = (FileWALPointer)low;
        FileWALPointer highPtr = (FileWALPointer)high;

        FileDescriptor[] descs = scan(walArchiveDir.listFiles(WAL_SEGMENT_COMPACTED_OR_RAW_FILE_FILTER));

        int deleted = 0;

        for (FileDescriptor desc : descs) {
            if (lowPtr != null && desc.idx < lowPtr.index())
                continue;

            // Do not delete reserved or locked segment and any segment after it.
            if (segmentReservedOrLocked(desc.idx))
                return deleted;

            long archivedAbsIdx = segmentAware.lastArchivedAbsoluteIndex();

            long lastArchived = archivedAbsIdx >= 0 ? archivedAbsIdx : lastArchivedIndex();

            // We need to leave at least one archived segment to correctly determine the archive index.
            if (desc.idx < highPtr.index() && desc.idx < lastArchived) {
                if (!desc.file.delete())
                    U.warn(log, "Failed to remove obsolete WAL segment (make sure the process has enough rights): " +
                        desc.file.getAbsolutePath());
                else
                    deleted++;

                // Bump up the oldest archive segment index.
                if (segmentAware.lastTruncatedArchiveIdx() < desc.idx)
                    segmentAware.lastTruncatedArchiveIdx(desc.idx);
            }
        }

        return deleted;
    }

    /**
     * Check if WAL segment locked (protected from move to archive) or reserved (protected from deletion from WAL
     * cleanup).
     *
     * @param absIdx Absolute WAL segment index for check reservation.
     * @return {@code True} if index is locked.
     */
    private boolean segmentReservedOrLocked(long absIdx) {
        FileArchiver archiver0 = archiver;

        return ((archiver0 != null) && segmentAware.locked(absIdx)) || (segmentAware.reserved(absIdx));
    }

    /** {@inheritDoc} */
    @Override public void notchLastCheckpointPtr(WALPointer ptr) {
        if (compressor != null)
            segmentAware.keepUncompressedIdxFrom(((FileWALPointer)ptr).index());
    }

    /** {@inheritDoc} */
    @Override public int walArchiveSegments() {
        long lastTruncated = segmentAware.lastTruncatedArchiveIdx();

        long lastArchived = segmentAware.lastArchivedAbsoluteIndex();

        if (lastArchived == -1)
            return 0;

        int res = (int)(lastArchived - lastTruncated);

        return res >= 0 ? res : 0;
    }

    /** {@inheritDoc} */
    @Override public long lastArchivedSegment() {
        return segmentAware.lastArchivedAbsoluteIndex();
    }

    /** {@inheritDoc} */
    @Override public long lastCompactedSegment() {
        return segmentAware.lastCompressedIdx();
    }

    /** {@inheritDoc} */
    @Override public boolean reserved(WALPointer ptr) {
        FileWALPointer fPtr = (FileWALPointer)ptr;

        return segmentReservedOrLocked(fPtr.index());
    }

    /** {@inheritDoc} */
    @Override public int reserved(WALPointer low, WALPointer high) {
        // It is not clear now how to get the highest WAL pointer. So when high is null method returns 0.
        if (high == null)
            return 0;

        assert high instanceof FileWALPointer : high;

        assert low == null || low instanceof FileWALPointer : low;

        FileWALPointer lowPtr = (FileWALPointer)low;

        FileWALPointer highPtr = (FileWALPointer)high;

        long lowIdx = lowPtr != null ? lowPtr.index() : 0;

        long highIdx = highPtr.index();

        while (lowIdx < highIdx) {
            if (segmentReservedOrLocked(lowIdx))
                break;

            lowIdx++;
        }

        return (int)(highIdx - lowIdx + 1);
    }

    /** {@inheritDoc} */
    @Override public boolean disabled(int grpId) {
        return cctx.walState().isDisabled(grpId);
    }

    /**
     * Lists files in archive directory and returns the index of last archived file.
     *
     * @return The absolute index of last archived file.
     */
    private long lastArchivedIndex() {
        long lastIdx = -1;

        for (File file : walArchiveDir.listFiles(WAL_SEGMENT_COMPACTED_OR_RAW_FILE_FILTER)) {
            try {
                long idx = Long.parseLong(file.getName().substring(0, 16));

                lastIdx = Math.max(lastIdx, idx);
            }
            catch (NumberFormatException | IndexOutOfBoundsException ignore) {

            }
        }

        return lastIdx;
    }

    /**
     * Lists files in archive directory and returns the indices of least and last archived files.
     * In case of holes, first segment after last "hole" is considered as minimum.
     * Example: minimum(0, 1, 10, 11, 20, 21, 22) should be 20
     *
     * @return The absolute indices of min and max archived files.
     */
    private IgniteBiTuple<Long, Long> scanMinMaxArchiveIndices() {
        TreeSet<Long> archiveIndices = new TreeSet<>();

        for (File file : walArchiveDir.listFiles(WAL_SEGMENT_COMPACTED_OR_RAW_FILE_FILTER)) {
            try {
                long idx = Long.parseLong(file.getName().substring(0, 16));

                archiveIndices.add(idx);
            }
            catch (NumberFormatException | IndexOutOfBoundsException ignore) {
                // No-op.
            }
        }

        if (archiveIndices.isEmpty())
            return null;
        else {
            Long min = archiveIndices.first();
            Long max = archiveIndices.last();

            if (max - min == archiveIndices.size() - 1)
                return F.t(min, max); // Short path.

            for (Long idx : archiveIndices.descendingSet()) {
                if (!archiveIndices.contains(idx - 1))
                    return F.t(idx, max);
            }

            throw new IllegalStateException("Should never happen if TreeSet is valid.");
        }
    }

    /**
     * Creates a directory specified by the given arguments.
     *
     * @param cfg Configured directory path, may be {@code null}.
     * @param defDir Default directory path, will be used if cfg is {@code null}.
     * @param consId Local node consistent ID.
     * @param msg File description to print out on successful initialization.
     * @return Initialized directory.
     * @throws IgniteCheckedException If failed to initialize directory.
     */
    private File initDirectory(String cfg, String defDir, String consId, String msg) throws IgniteCheckedException {
        File dir;

        if (cfg != null) {
            File workDir0 = new File(cfg);

            dir = workDir0.isAbsolute() ?
                new File(workDir0, consId) :
                new File(U.resolveWorkDirectory(igCfg.getWorkDirectory(), cfg, false), consId);
        }
        else
            dir = new File(U.resolveWorkDirectory(igCfg.getWorkDirectory(), defDir, false), consId);

        U.ensureDirectory(dir, msg, log);

        return dir;
    }

    /**
     * @return Current log segment handle.
     */
    private FileWriteHandle currentHandle() {
        return currHnd;
    }

    /**
     * @param cur Handle that failed to fit the given entry.
     * @param rec Optional record to be added right after header.
     * @return Handle that will fit the entry.
     */
    private FileWriteHandle rollOver(FileWriteHandle cur, @Nullable WALRecord rec) throws IgniteCheckedException {
        FileWriteHandle hnd = currentHandle();

        if (hnd != cur)
            return hnd;

        if (hnd.close(true)) {
            if (metrics.metricsEnabled())
                metrics.onWallRollOver();

            FileWriteHandle next = initNextWriteHandle(cur);

            next.writeHeader();

            if (rec != null) {
                WALPointer ptr = next.addRecord(rec);

                assert ptr != null;
            }

            if (next.getSegmentId() - lashCheckpointFileIdx() >= maxSegCountWithoutCheckpoint)
                cctx.database().forceCheckpoint("too big size of WAL without checkpoint");

            boolean swapped = CURR_HND_UPD.compareAndSet(this, hnd, next);

            assert swapped : "Concurrent updates on rollover are not allowed";

            if (walAutoArchiveAfterInactivity > 0)
                lastRecordLoggedMs.set(0);

            // Let other threads to proceed with new segment.
            hnd.signalNextAvailable();
        }
        else
            hnd.awaitNext();

        return currentHandle();
    }

    /**
     * Give last checkpoint file idx.
     */
    private long lashCheckpointFileIdx() {
        WALPointer lastCheckpointMark = cctx.database().lastCheckpointMarkWalPointer();

        return lastCheckpointMark == null ? 0 : ((FileWALPointer)lastCheckpointMark).index();
    }

    /**
     * @param lastReadPtr Last read WAL file pointer.
     * @return Initialized file write handle.
     * @throws StorageException If failed to initialize WAL write handle.
     */
    private FileWriteHandle restoreWriteHandle(FileWALPointer lastReadPtr) throws StorageException {
        long absIdx = lastReadPtr == null ? 0 : lastReadPtr.index();

        @Nullable FileArchiver archiver0 = archiver;

        long segNo = archiver0 == null ? absIdx : absIdx % dsCfg.getWalSegments();

        File curFile = new File(walWorkDir, FileDescriptor.fileName(segNo));

        int off = lastReadPtr == null ? 0 : lastReadPtr.fileOffset();
        int len = lastReadPtr == null ? 0 : lastReadPtr.length();

        try {
            SegmentIO fileIO = new SegmentIO(absIdx, ioFactory.create(curFile));

            IgniteInClosure<FileIO> lsnr = createWalFileListener;

            if (lsnr != null)
                lsnr.apply(fileIO);

            try {
                int serVer = serializerVer;

                // If we have existing segment, try to read version from it.
                if (lastReadPtr != null) {
                    try {
                        serVer = readSegmentHeader(fileIO, segmentFileInputFactory).getSerializerVersion();
                    }
                    catch (SegmentEofException | EOFException ignore) {
                        serVer = serializerVer;
                    }
                }

                RecordSerializer ser = new RecordSerializerFactoryImpl(cctx).createSerializer(serVer);

                if (log.isInfoEnabled())
                    log.info("Resuming logging to WAL segment [file=" + curFile.getAbsolutePath() +
                        ", offset=" + off + ", ver=" + serVer + ']');

                SegmentedRingByteBuffer rbuf;

                if (mmap) {
                    MappedByteBuffer buf = fileIO.map((int)maxWalSegmentSize);

                    rbuf = new SegmentedRingByteBuffer(buf, metrics);
                }
                else
                    rbuf = new SegmentedRingByteBuffer(dsCfg.getWalBufferSize(), maxWalSegmentSize, DIRECT, metrics);

                if (lastReadPtr != null)
                    rbuf.init(lastReadPtr.fileOffset() + lastReadPtr.length());

                FileWriteHandle hnd = new FileWriteHandle(
                    fileIO,
                    off + len,
                    true,
                    ser,
                    rbuf);

                if (archiver0 != null)
                    segmentAware.curAbsWalIdx(absIdx);
                else
                    segmentAware.setLastArchivedAbsoluteIndex(absIdx - 1);

                return hnd;
            }
            catch (IgniteCheckedException | IOException e) {
                try {
                    fileIO.close();
                }
                catch (IOException suppressed) {
                    e.addSuppressed(suppressed);
                }

                if (e instanceof StorageException)
                    throw (StorageException) e;

                throw e instanceof IOException ? (IOException) e : new IOException(e);
            }
        }
        catch (IOException e) {
            throw new StorageException("Failed to restore WAL write handle: " + curFile.getAbsolutePath(), e);
        }
    }

    /**
     * Fills the file header for a new segment. Calling this method signals we are done with the segment and it can be
     * archived. If we don't have prepared file yet and achiever is busy this method blocks
     *
     * @param cur Current file write handle released by WAL writer
     * @return Initialized file handle.
     * @throws IgniteCheckedException If exception occurred.
     */
    private FileWriteHandle initNextWriteHandle(FileWriteHandle cur) throws IgniteCheckedException {
        IgniteCheckedException error = null;

        try {
            File nextFile = pollNextFile(cur.getSegmentId());

            if (log.isDebugEnabled())
                log.debug("Switching to a new WAL segment: " + nextFile.getAbsolutePath());

            SegmentedRingByteBuffer rbuf = null;

            SegmentIO fileIO = null;

            FileWriteHandle hnd;

            boolean interrupted = false;

            while (true) {
                try {
                    fileIO = new SegmentIO(cur.getSegmentId() + 1, ioFactory.create(nextFile));

                    IgniteInClosure<FileIO> lsnr = createWalFileListener;
                    if (lsnr != null)
                        lsnr.apply(fileIO);

                    if (mmap) {
                        MappedByteBuffer buf = fileIO.map((int)maxWalSegmentSize);

                        rbuf = new SegmentedRingByteBuffer(buf, metrics);
                    }
                    else
                        rbuf = cur.buf.reset();

                    hnd = new FileWriteHandle(
                        fileIO,
                        0,
                        false,
                        serializer,
                        rbuf);

                    if (interrupted)
                        Thread.currentThread().interrupt();

                    break;
                }
                catch (ClosedByInterruptException ignore) {
                    interrupted = true;

                    Thread.interrupted();

                    if (fileIO != null) {
                        try {
                            fileIO.close();
                        }
                        catch (IOException ignored) {
                            // No-op.
                        }

                        fileIO = null;
                    }

                    if (rbuf != null) {
                        rbuf.free();

                        rbuf = null;
                    }
                }
            }

            return hnd;
        }
        catch (IgniteCheckedException e) {
            throw error = e;
        }
        catch (IOException e) {
            throw error = new StorageException("Unable to initialize WAL segment", e);
        }
        finally {
            if (error != null)
                cctx.kernalContext().failure().process(new FailureContext(CRITICAL_ERROR, error));
        }
    }

    /**
     * Deletes temp files, creates and prepares new; Creates first segment if necessary
     *
     * @throws StorageException If failed.
     */
    private void checkOrPrepareFiles() throws StorageException {
        // Clean temp files.
        {
            File[] tmpFiles = walWorkDir.listFiles(WAL_SEGMENT_TEMP_FILE_FILTER);

            if (!F.isEmpty(tmpFiles)) {
                for (File tmp : tmpFiles) {
                    boolean deleted = tmp.delete();

                    if (!deleted)
                        throw new StorageException("Failed to delete previously created temp file " +
                            "(make sure Ignite process has enough rights): " + tmp.getAbsolutePath());
                }
            }
        }

        File[] allFiles = walWorkDir.listFiles(WAL_SEGMENT_FILE_FILTER);

        if (isArchiverEnabled())
            if (allFiles.length != 0 && allFiles.length > dsCfg.getWalSegments())
                throw new StorageException("Failed to initialize wal (work directory contains " +
                    "incorrect number of segments) [cur=" + allFiles.length + ", expected=" + dsCfg.getWalSegments() + ']');

        // Allocate the first segment synchronously. All other segments will be allocated by archiver in background.
        if (allFiles.length == 0) {
            File first = new File(walWorkDir, FileDescriptor.fileName(0));

            createFile(first);
        }
        else
            checkFiles(0, false, null, null);
    }

    /**
     * Clears whole the file, fills with zeros for Default mode.
     *
     * @param file File to format.
     * @throws StorageException if formatting failed
     */
    private void formatFile(File file) throws StorageException {
        formatFile(file, dsCfg.getWalSegmentSize());
    }

    /**
     * Clears the file, fills with zeros for Default mode.
     *
     * @param file File to format.
     * @param bytesCntToFormat Count of first bytes to format.
     * @throws StorageException if formatting failed
     */
    private void formatFile(File file, int bytesCntToFormat) throws StorageException {
        if (log.isDebugEnabled())
            log.debug("Formatting file [exists=" + file.exists() + ", file=" + file.getAbsolutePath() + ']');

        try (FileIO fileIO = ioFactory.create(file, CREATE, READ, WRITE)) {
            int left = bytesCntToFormat;

            if (mode == WALMode.FSYNC || mmap) {
                while ((left -= fileIO.writeFully(FILL_BUF, 0, Math.min(FILL_BUF.length, left))) > 0)
                    ;

                fileIO.force();
            }
            else
                fileIO.clear();
        }
        catch (IOException e) {
            StorageException ex = new StorageException("Failed to format WAL segment file: " + file.getAbsolutePath(), e);

            if (failureProcessor != null)
                failureProcessor.process(new FailureContext(FailureType.CRITICAL_ERROR, ex));

            throw ex;
        }
    }

    /**
     * Creates a file atomically with temp file.
     *
     * @param file File to create.
     * @throws StorageException If failed.
     */
    private void createFile(File file) throws StorageException {
        if (log.isDebugEnabled())
            log.debug("Creating new file [exists=" + file.exists() + ", file=" + file.getAbsolutePath() + ']');

        File tmp = new File(file.getParent(), file.getName() + FilePageStoreManager.TMP_SUFFIX);

        formatFile(tmp);

        try {
            Files.move(tmp.toPath(), file.toPath());
        }
        catch (IOException e) {
            throw new StorageException("Failed to move temp file to a regular WAL segment file: " +
                file.getAbsolutePath(), e);
        }

        if (log.isDebugEnabled())
            log.debug("Created WAL segment [file=" + file.getAbsolutePath() + ", size=" + file.length() + ']');
    }

    /**
     * Retrieves next available file to write WAL data, waiting if necessary for a segment to become available.
     *
     * @param curIdx Current absolute WAL segment index.
     * @return File ready for use as new WAL segment.
     * @throws StorageException If exception occurred in the archiver thread.
     */
    private File pollNextFile(long curIdx) throws StorageException, IgniteInterruptedCheckedException {
        FileArchiver archiver0 = archiver;

        if (archiver0 == null) {
            segmentAware.setLastArchivedAbsoluteIndex(curIdx);

            return new File(walWorkDir, FileDescriptor.fileName(curIdx + 1));
        }

        // Signal to archiver that we are done with the segment and it can be archived.
        long absNextIdx = archiver0.nextAbsoluteSegmentIndex();

        long segmentIdx = absNextIdx % dsCfg.getWalSegments();

        return new File(walWorkDir, FileDescriptor.fileName(segmentIdx));
    }

    /**
     * Files from archive WAL directory.
     */
    private FileDescriptor[] walArchiveFiles() {
        return scan(walArchiveDir.listFiles(WAL_SEGMENT_COMPACTED_OR_RAW_FILE_FILTER));
    }

    /** {@inheritDoc} */
    @Override public long maxArchivedSegmentToDelete() {
        //When maxWalArchiveSize==MAX_VALUE deleting files is not permit.
        if (dsCfg.getMaxWalArchiveSize() == Long.MAX_VALUE)
            return -1;

        FileDescriptor[] archivedFiles = walArchiveFiles();

        Long totalArchiveSize = Stream.of(archivedFiles)
            .map(desc -> desc.file().length())
            .reduce(0L, Long::sum);

        if (archivedFiles.length == 0 || totalArchiveSize < allowedThresholdWalArchiveSize)
            return -1;

        long sizeOfOldestArchivedFiles = 0;

        for (FileDescriptor desc : archivedFiles) {
            sizeOfOldestArchivedFiles += desc.file().length();

            if (totalArchiveSize - sizeOfOldestArchivedFiles < allowedThresholdWalArchiveSize)
                return desc.getIdx();
        }

        return archivedFiles[archivedFiles.length - 1].getIdx();
    }

    /**
     * @return Sorted WAL files descriptors.
     */
    public static FileDescriptor[] scan(File[] allFiles) {
        if (allFiles == null)
            return EMPTY_DESCRIPTORS;

        FileDescriptor[] descs = new FileDescriptor[allFiles.length];

        for (int i = 0; i < allFiles.length; i++) {
            File f = allFiles[i];

            descs[i] = new FileDescriptor(f);
        }

        Arrays.sort(descs);

        return descs;
    }

    /**
     * @throws StorageException If node is no longer valid and we missed a WAL operation.
     */
    private void checkNode() throws StorageException {
        if (cctx.kernalContext().invalid())
            throw new StorageException("Failed to perform WAL operation (environment was invalidated by a " +
                    "previous error)");
    }

    /**
     * Setup listener for WAL segment write File IO creation.
     * @param createWalFileListener Listener to be invoked for new segment file IO creation.
     */
    public void setCreateWalFileListener(@Nullable IgniteInClosure<FileIO> createWalFileListener) {
        this.createWalFileListener = createWalFileListener;
    }

    /**
     * @return {@link #maxWalSegmentSize}.
     */
    public long maxWalSegmentSize() {
        return maxWalSegmentSize;
    }

    /**
     * File archiver operates on absolute segment indexes. For any given absolute segment index N we can calculate the
     * work WAL segment: S(N) = N % dsCfg.walSegments. When a work segment is finished, it is given to the archiver. If
     * the absolute index of last archived segment is denoted by A and the absolute index of next segment we want to
     * write is denoted by W, then we can allow write to S(W) if W - A <= walSegments. <br>
     *
     * Monitor of current object is used for notify on: <ul>
     *     <li>exception occurred ({@link FileArchiver#cleanErr}!=null)</li>
     *     <li>stopping thread ({@link FileArchiver#isCancelled==true})</li>
     *     <li>current file index changed </li>
     *     <li>last archived file index was changed</li>
     *     <li>some WAL index was removed from map</li>
     * </ul>
     */
    private class FileArchiver extends GridWorker {
        /** Exception which occurred during initial creation of files or during archiving WAL segment */
        private StorageException cleanErr;

        /** Formatted index. */
        private int formatted;

        /**
         *
         */
        private FileArchiver(long lastAbsArchivedIdx, IgniteLogger log) {
            super(cctx.igniteInstanceName(), "wal-file-archiver%" + cctx.igniteInstanceName(), log,
                cctx.kernalContext().workersRegistry());

            segmentAware.setLastArchivedAbsoluteIndex(lastAbsArchivedIdx);
        }

        /**
         * @throws IgniteInterruptedCheckedException If failed to wait for thread shutdown.
         */
        private void shutdown() throws IgniteInterruptedCheckedException {
            synchronized (this) {
                isCancelled = true;

                notifyAll();
            }

            U.join(runner());
        }

        /** {@inheritDoc} */
        @Override protected void body() {
            blockingSectionBegin();

            try {
                allocateRemainingFiles();
            }
            catch (StorageException e) {
                synchronized (this) {
                    // Stop the thread and report to starter.
                    cleanErr = e;

                    segmentAware.forceInterrupt();

                    notifyAll();
                }

                cctx.kernalContext().failure().process(new FailureContext(CRITICAL_ERROR, e));

                return;
            }
            finally {
                blockingSectionEnd();
            }

            Throwable err = null;

            try {
                blockingSectionBegin();

                try {
                    segmentAware.awaitSegment(0);//wait for init at least one work segments.
                }
                finally {
                    blockingSectionEnd();
                }

                while (!Thread.currentThread().isInterrupted() && !isCancelled()) {
                    long toArchive;

                    blockingSectionBegin();

                    try {
                        toArchive = segmentAware.waitNextSegmentForArchivation();
                    }
                    finally {
                        blockingSectionEnd();
                    }

                    if (isCancelled())
                        break;

                    SegmentArchiveResult res;

                    blockingSectionBegin();

                    try {
                        res = archiveSegment(toArchive);
                    }
                    finally {
                        blockingSectionEnd();
                    }

                    blockingSectionBegin();

                    try {
                        segmentAware.markAsMovedToArchive(toArchive);
                    }
                    finally {
                        blockingSectionEnd();
                    }

                    if (evt.isRecordable(EVT_WAL_SEGMENT_ARCHIVED)) {
                        evt.record(new WalSegmentArchivedEvent(
                            cctx.discovery().localNode(),
                            res.getAbsIdx(),
                            res.getDstArchiveFile())
                        );
                    }

                    onIdle();
                }
            }
            catch (IgniteInterruptedCheckedException e) {
                Thread.currentThread().interrupt();

                synchronized (this) {
                    isCancelled = true;
                }
            }
            catch (Throwable t) {
                err = t;
            }
            finally {
                if (err == null && !isCancelled())
                    err = new IllegalStateException("Worker " + name() + " is terminated unexpectedly");

                if (err instanceof OutOfMemoryError)
                    failureProcessor.process(new FailureContext(CRITICAL_ERROR, err));
                else if (err != null)
                    failureProcessor.process(new FailureContext(SYSTEM_WORKER_TERMINATION, err));
            }
        }

        /**
         * Gets the absolute index of the next WAL segment available to write. Blocks till there are available file to
         * write
         *
         * @return Next index (curWalSegmIdx+1) when it is ready to be written.
         * @throws StorageException If exception occurred in the archiver thread.
         */
        private long nextAbsoluteSegmentIndex() throws StorageException, IgniteInterruptedCheckedException {
            synchronized (this) {
                if (cleanErr != null)
                    throw cleanErr;

                try {
                    long nextIdx = segmentAware.nextAbsoluteSegmentIndex();

                    // Wait for formatter so that we do not open an empty file in DEFAULT mode.
                    while (nextIdx % dsCfg.getWalSegments() > formatted && cleanErr == null)
                        wait();

                    if (cleanErr != null)
                        throw cleanErr;

                    return nextIdx;
                }
                catch (IgniteInterruptedCheckedException e) {
                    if (cleanErr != null)
                        throw cleanErr;

                    throw e;
                }
                catch (InterruptedException e) {
                    throw new IgniteInterruptedCheckedException(e);
                }
            }
        }

        /**
         * @param absIdx Segment absolute index.
         * @return <ul><li>{@code True} if can read, no lock is held, </li><li>{@code false} if work segment, need
         * release segment later, use {@link #releaseWorkSegment} for unlock</li> </ul>
         */
        @SuppressWarnings("NonPrivateFieldAccessedInSynchronizedContext")
        public boolean checkCanReadArchiveOrReserveWorkSegment(long absIdx) {
            return segmentAware.checkCanReadArchiveOrReserveWorkSegment(absIdx);
        }

        /**
         * @param absIdx Segment absolute index.
         */
        @SuppressWarnings("NonPrivateFieldAccessedInSynchronizedContext")
        public void releaseWorkSegment(long absIdx) {
            segmentAware.releaseWorkSegment(absIdx);
        }

        /**
         * Moves WAL segment from work folder to archive folder. Temp file is used to do movement
         *
         * @param absIdx Absolute index to archive.
         */
        private SegmentArchiveResult archiveSegment(long absIdx) throws StorageException {
            long segIdx = absIdx % dsCfg.getWalSegments();

            File origFile = new File(walWorkDir, FileDescriptor.fileName(segIdx));

            String name = FileDescriptor.fileName(absIdx);

            File dstTmpFile = new File(walArchiveDir, name + FilePageStoreManager.TMP_SUFFIX);

            File dstFile = new File(walArchiveDir, name);

            if (log.isInfoEnabled())
                log.info("Starting to copy WAL segment [absIdx=" + absIdx + ", segIdx=" + segIdx +
                    ", origFile=" + origFile.getAbsolutePath() + ", dstFile=" + dstFile.getAbsolutePath() + ']');

            try {
                Files.deleteIfExists(dstTmpFile.toPath());

                Files.copy(origFile.toPath(), dstTmpFile.toPath());

                Files.move(dstTmpFile.toPath(), dstFile.toPath());

                if (mode != WALMode.NONE) {
                    try (FileIO f0 = ioFactory.create(dstFile, CREATE, READ, WRITE)) {
                        f0.force();
                    }
                }
            }
            catch (IOException e) {
                throw new StorageException("Failed to archive WAL segment [" +
                    "srcFile=" + origFile.getAbsolutePath() +
                    ", dstFile=" + dstTmpFile.getAbsolutePath() + ']', e);
            }

            if (log.isInfoEnabled())
                log.info("Copied file [src=" + origFile.getAbsolutePath() +
                    ", dst=" + dstFile.getAbsolutePath() + ']');

            return new SegmentArchiveResult(absIdx, origFile, dstFile);
        }

        /**
         *
         */
        private boolean checkStop() {
            return isCancelled();
        }

        /**
         * Background creation of all segments except first. First segment was created in main thread by {@link
         * FileWriteAheadLogManager#checkOrPrepareFiles()}
         */
        private void allocateRemainingFiles() throws StorageException {
            checkFiles(
                1,
                true,
                new IgnitePredicate<Integer>() {
                    @Override public boolean apply(Integer integer) {
                        return !checkStop();
                    }
                },
                new CI1<Integer>() {
                    @Override public void apply(Integer idx) {
                        synchronized (FileArchiver.this) {
                            formatted = idx;

                            FileArchiver.this.notifyAll();
                        }
                    }
                }
            );
        }
    }

    /**
     * Responsible for compressing WAL archive segments.
     * Also responsible for deleting raw copies of already compressed WAL archive segments if they are not reserved.
     */
    private class FileCompressor extends FileCompressorWorker {
        /** Workers queue. */
        List<FileCompressorWorker> workers = new ArrayList<>();

        /** */
        FileCompressor(IgniteLogger log) {
            super(0, log);
        }

        /** */
        private void init() {
            File[] toDel = walArchiveDir.listFiles(WAL_SEGMENT_TEMP_FILE_COMPACTED_FILTER);

            for (File f : toDel) {
                if (isCancelled())
                    return;

                f.delete();
            }

            FileDescriptor[] alreadyCompressed = scan(walArchiveDir.listFiles(WAL_SEGMENT_FILE_COMPACTED_FILTER));

            if (alreadyCompressed.length > 0)
                segmentAware.lastSegmentCompressed(alreadyCompressed[alreadyCompressed.length - 1].idx());

            for (int i = 1; i < calculateThreadCount(); i++) {
                FileCompressorWorker worker = new FileCompressorWorker(i, log);

                worker.start();

                workers.add(worker);
            }
        }

        /**
         * Calculate optimal additional compressor worker threads count. If quarter of proc threads greater
         * than WAL_COMPRESSOR_WORKER_THREAD_CNT, use this value. Otherwise, reduce number of threads.
         *
         * @return Optimal number of compressor threads.
         */
        private int calculateThreadCount() {
            int procNum = Runtime.getRuntime().availableProcessors();

            // If quarter of proc threads greater than WAL_COMPRESSOR_WORKER_THREAD_CNT,
            // use this value. Otherwise, reduce number of threads.
            if (procNum >> 2 >= WAL_COMPRESSOR_WORKER_THREAD_CNT)
                return WAL_COMPRESSOR_WORKER_THREAD_CNT;
            else
                return procNum >> 2;
        }


        /** {@inheritDoc} */
        @Override public void body() throws InterruptedException, IgniteInterruptedCheckedException{
            init();

            super.body0();
        }

        /**
         * @throws IgniteInterruptedCheckedException If failed to wait for thread shutdown.
         */
        private void shutdown() throws IgniteInterruptedCheckedException {
            synchronized (this) {
                for (FileCompressorWorker worker: workers)
                    U.cancel(worker);

                for (FileCompressorWorker worker: workers)
                    U.join(worker);

                U.cancel(this);
            }

            U.join(this);
        }
    }

    /** */
    private class FileCompressorWorker extends GridWorker {
        /** */
        private Thread thread;

        /** */
        FileCompressorWorker(int idx,  IgniteLogger log) {
            super(cctx.igniteInstanceName(), "wal-file-compressor-%" + cctx.igniteInstanceName() + "%-" + idx, log);
        }

        /** */
        void start() {
            thread = new IgniteThread(this);

            thread.start();
        }

        /**
         * Pessimistically tries to reserve segment for compression in order to avoid concurrent truncation.
         * Waits if there's no segment to archive right now.
         */
        private long tryReserveNextSegmentOrWait() throws IgniteInterruptedCheckedException{
            long segmentToCompress = segmentAware.waitNextSegmentToCompress();

            boolean reserved = reserve(new FileWALPointer(segmentToCompress, 0, 0));

            if (reserved)
                return segmentToCompress;
            else {
                segmentAware.removeFromCurrentlyCompressedList(segmentToCompress);

                return -1;
            }
        }

        /** {@inheritDoc} */
        @Override protected void body() throws InterruptedException, IgniteInterruptedCheckedException {
            body0();
        }

        /** */
        private void body0() {
            while (!isCancelled()) {
                long segIdx = -1L;

                try {
                    segIdx = tryReserveNextSegmentOrWait();

                    if (segIdx <= segmentAware.lastCompressedIdx()) {
                        if (segIdx != -1)
                            segmentAware.removeFromCurrentlyCompressedList(segIdx);

                        continue;
                    }

                    deleteObsoleteRawSegments();

                    File tmpZip = new File(walArchiveDir, FileDescriptor.fileName(segIdx)
                            + FilePageStoreManager.ZIP_SUFFIX + FilePageStoreManager.TMP_SUFFIX);

                    File zip = new File(walArchiveDir, FileDescriptor.fileName(segIdx) + FilePageStoreManager.ZIP_SUFFIX);

                    File raw = new File(walArchiveDir, FileDescriptor.fileName(segIdx));

                    if (!Files.exists(raw.toPath()))
                        throw new IgniteCheckedException("WAL archive segment is missing: " + raw);

                    compressSegmentToFile(segIdx, raw, tmpZip);

                    Files.move(tmpZip.toPath(), zip.toPath());

                    if (mode != WALMode.NONE) {
                        try (FileIO f0 = ioFactory.create(zip, CREATE, READ, WRITE)) {
                            f0.force();
                        }

                        if (evt.isRecordable(EVT_WAL_SEGMENT_COMPACTED)) {
                            evt.record(new WalSegmentCompactedEvent(
                                    cctx.localNode(),
                                    segIdx,
                                    zip.getAbsoluteFile())
                            );
                        }
                    }

                    segmentAware.onSegmentCompressed(segIdx);
                }
                catch (IgniteInterruptedCheckedException ignore) {
                    Thread.currentThread().interrupt();
                }
                catch (IgniteCheckedException | IOException e) {
                    U.error(log, "Compression of WAL segment [idx=" + segIdx +
                            "] was skipped due to unexpected error", e);

                    segmentAware.onSegmentCompressed(segIdx);
                }
                finally {
                    if (segIdx != -1L)
                        release(new FileWALPointer(segIdx, 0, 0));
                }
            }
        }

        /**
         * @param nextSegment Next segment absolute idx.
         * @param raw Raw file.
         * @param zip Zip file.
         */
        private void compressSegmentToFile(long nextSegment, File raw, File zip)
                throws IOException, IgniteCheckedException {
            int segmentSerializerVer;

            try (FileIO fileIO = ioFactory.create(raw)) {
                segmentSerializerVer = readSegmentHeader(new SegmentIO(nextSegment, fileIO), segmentFileInputFactory).getSerializerVersion();
            }

            try (ZipOutputStream zos = new ZipOutputStream(new BufferedOutputStream(new FileOutputStream(zip)))) {
                zos.setLevel(dsCfg.getWalCompactionLevel());
                zos.putNextEntry(new ZipEntry(""));

                ByteBuffer buf = ByteBuffer.allocate(HEADER_RECORD_SIZE);
                buf.order(ByteOrder.nativeOrder());

                zos.write(prepareSerializerVersionBuffer(nextSegment, segmentSerializerVer, true, buf).array());

                final CIX1<WALRecord> appendToZipC = new CIX1<WALRecord>() {
                    @Override public void applyx(WALRecord record) throws IgniteCheckedException {
                        final MarshalledRecord marshRec = (MarshalledRecord)record;

                        try {
                            zos.write(marshRec.buffer().array(), 0, marshRec.buffer().remaining());
                        }
                        catch (IOException e) {
                            throw new IgniteCheckedException(e);
                        }
                    }
                };

                try (SingleSegmentLogicalRecordsIterator iter = new SingleSegmentLogicalRecordsIterator(
                        log, cctx, ioFactory, BUF_SIZE, nextSegment, walArchiveDir, appendToZipC)) {

                    while (iter.hasNextX())
                        iter.nextX();
                }

                RecordSerializer ser = new RecordSerializerFactoryImpl(cctx).createSerializer(segmentSerializerVer);

                ByteBuffer heapBuf = prepareSwitchSegmentRecordBuffer(nextSegment, ser);

                zos.write(heapBuf.array());
            }
        }

        /**
         * @param nextSegment Segment index.
         * @param ser Record Serializer.
         */
        @NotNull private ByteBuffer prepareSwitchSegmentRecordBuffer(long nextSegment, RecordSerializer ser)
                throws IgniteCheckedException {
            SwitchSegmentRecord switchRecord = new SwitchSegmentRecord();

            int switchRecordSize = ser.size(switchRecord);
            switchRecord.size(switchRecordSize);

            switchRecord.position(new FileWALPointer(nextSegment, 0, switchRecordSize));

            ByteBuffer heapBuf = ByteBuffer.allocate(switchRecordSize);

            ser.writeRecord(switchRecord, heapBuf);
            return heapBuf;
        }

        /**
         * Deletes raw WAL segments if they aren't locked and already have compressed copies of themselves.
         */
        private void deleteObsoleteRawSegments() {
            FileDescriptor[] descs = scan(walArchiveDir.listFiles(WAL_SEGMENT_COMPACTED_OR_RAW_FILE_FILTER));

            Set<Long> indices = new HashSet<>();
            Set<Long> duplicateIndices = new HashSet<>();

            for (FileDescriptor desc : descs) {
                if (!indices.add(desc.idx))
                    duplicateIndices.add(desc.idx);
            }

            for (FileDescriptor desc : descs) {
                if (desc.isCompressed())
                    continue;

                // Do not delete reserved or locked segment and any segment after it.
                if (segmentReservedOrLocked(desc.idx))
                    return;

                if (desc.idx < segmentAware.keepUncompressedIdxFrom() && duplicateIndices.contains(desc.idx)) {
                    if (desc.file.exists() && !desc.file.delete())
                        U.warn(log, "Failed to remove obsolete WAL segment (make sure the process has enough rights): " +
                                desc.file.getAbsolutePath() + ", exists: " + desc.file.exists());
                }
            }
        }
    }

    /**
     * Responsible for decompressing previously compressed segments of WAL archive if they are needed for replay.
     */
    private class FileDecompressor extends GridWorker {
        /** Decompression futures. */
        private Map<Long, GridFutureAdapter<Void>> decompressionFutures = new HashMap<>();

        /** Segments queue. */
        private final PriorityBlockingQueue<Long> segmentsQueue = new PriorityBlockingQueue<>();

        /** Byte array for draining data. */
        private byte[] arr = new byte[BUF_SIZE];

        /**
         * @param log Logger.
         */
        FileDecompressor(IgniteLogger log) {
            super(cctx.igniteInstanceName(), "wal-file-decompressor%" + cctx.igniteInstanceName(), log,
                cctx.kernalContext().workersRegistry());
        }

        /** {@inheritDoc} */
        @Override protected void body() {
            Throwable err = null;

            try {
                while (!isCancelled()) {
                    long segmentToDecompress = -1L;

                    try {
                        blockingSectionBegin();

                        try {
                            segmentToDecompress = segmentsQueue.take();
                        }
                        finally {
                            blockingSectionEnd();
                        }

                        if (isCancelled())
                            break;

                        File zip = new File(walArchiveDir, FileDescriptor.fileName(segmentToDecompress)
                            + FilePageStoreManager.ZIP_SUFFIX);
                        File unzipTmp = new File(walArchiveDir, FileDescriptor.fileName(segmentToDecompress)
                            + FilePageStoreManager.TMP_SUFFIX);
                        File unzip = new File(walArchiveDir, FileDescriptor.fileName(segmentToDecompress));

                        try (ZipInputStream zis = new ZipInputStream(new BufferedInputStream(new FileInputStream(zip)));
                             FileIO io = ioFactory.create(unzipTmp)) {
                            zis.getNextEntry();

                            while (io.writeFully(arr, 0, zis.read(arr)) > 0)
                                updateHeartbeat();
                        }

                        try {
                            Files.move(unzipTmp.toPath(), unzip.toPath());
                        }
                        catch (FileAlreadyExistsException e) {
                            U.error(log, "Can't rename temporary unzipped segment: raw segment is already present " +
                                "[tmp=" + unzipTmp + ", raw=" + unzip + "]", e);

                            if (!unzipTmp.delete())
                                U.error(log, "Can't delete temporary unzipped segment [tmp=" + unzipTmp + "]");
                        }

                        updateHeartbeat();

                        synchronized (this) {
                            decompressionFutures.remove(segmentToDecompress).onDone();
                        }
                    }
                    catch (IOException ex) {
                        if (!isCancelled && segmentToDecompress != -1L) {
                            IgniteCheckedException e = new IgniteCheckedException("Error during WAL segment " +
                                "decompression [segmentIdx=" + segmentToDecompress + "]", ex);

                            synchronized (this) {
                                decompressionFutures.remove(segmentToDecompress).onDone(e);
                            }
                        }
                    }
                }
            }
            catch (InterruptedException e) {
                Thread.currentThread().interrupt();

                if (!isCancelled)
                    err = e;
            }
            catch (Throwable t) {
                err = t;
            }
            finally {
                if (err == null && !isCancelled)
                    err = new IllegalStateException("Worker " + name() + " is terminated unexpectedly");

                if (err instanceof OutOfMemoryError)
                    failureProcessor.process(new FailureContext(CRITICAL_ERROR, err));
                else if (err != null)
                    failureProcessor.process(new FailureContext(SYSTEM_WORKER_TERMINATION, err));
            }
        }

        /**
         * Asynchronously decompresses WAL segment which is present only in .zip file.
         *
         * @return Future which is completed once file is decompressed.
         */
        synchronized IgniteInternalFuture<Void> decompressFile(long idx) {
            if (decompressionFutures.containsKey(idx))
                return decompressionFutures.get(idx);

            File f = new File(walArchiveDir, FileDescriptor.fileName(idx));

            if (f.exists())
                return new GridFinishedFuture<>();

            segmentsQueue.put(idx);

            GridFutureAdapter<Void> res = new GridFutureAdapter<>();

            decompressionFutures.put(idx, res);

            return res;
        }

        /** */
        private void shutdown() {
            synchronized (this) {
                U.cancel(this);

                // Put fake -1 to wake thread from queue.take()
                segmentsQueue.put(-1L);
            }

            U.join(this, log);
        }
    }

    /**
     * Validate files depending on {@link DataStorageConfiguration#getWalSegments()}  and create if need. Check end
     * when exit condition return false or all files are passed.
     *
     * @param startWith Start with.
     * @param create Flag create file.
     * @param p Predicate Exit condition.
     * @throws StorageException if validation or create file fail.
     */
    private void checkFiles(
        int startWith,
        boolean create,
        @Nullable IgnitePredicate<Integer> p,
        @Nullable IgniteInClosure<Integer> completionCallback
    ) throws StorageException {
        for (int i = startWith; i < dsCfg.getWalSegments() && (p == null || p.apply(i)); i++) {
            File checkFile = new File(walWorkDir, FileDescriptor.fileName(i));

            if (checkFile.exists()) {
                if (checkFile.isDirectory())
                    throw new StorageException("Failed to initialize WAL log segment (a directory with " +
                        "the same name already exists): " + checkFile.getAbsolutePath());
                else if (checkFile.length() != dsCfg.getWalSegmentSize() && mode == WALMode.FSYNC)
                    throw new StorageException("Failed to initialize WAL log segment " +
                        "(WAL segment size change is not supported in 'DEFAULT' WAL mode) " +
                        "[filePath=" + checkFile.getAbsolutePath() +
                        ", fileSize=" + checkFile.length() +
                        ", configSize=" + dsCfg.getWalSegments() + ']');
            }
            else if (create)
                createFile(checkFile);

            if (completionCallback != null)
                completionCallback.apply(i);
        }
    }

    /**
     * Needs only for WAL compaction.
     *
     * @param idx Index.
     * @param ver Version.
     * @param compacted Compacted flag.
     */
    @NotNull private static ByteBuffer prepareSerializerVersionBuffer(long idx, int ver, boolean compacted, ByteBuffer buf) {
        // Write record type.
        buf.put((byte) (WALRecord.RecordType.HEADER_RECORD.ordinal() + 1));

        // Write position.
        RecordV1Serializer.putPosition(buf, new FileWALPointer(idx, 0, 0));

        // Place magic number.
        buf.putLong(compacted ? HeaderRecord.COMPACTED_MAGIC : HeaderRecord.REGULAR_MAGIC);

        // Place serializer version.
        buf.putInt(ver);

        // Place CRC if needed.
        if (!RecordV1Serializer.skipCrc) {
            int curPos = buf.position();

            buf.position(0);

            // This call will move buffer position to the end of the record again.
            int crcVal = FastCrc.calcCrc(buf, curPos);

            buf.putInt(crcVal);
        }
        else
            buf.putInt(0);

        // Write header record through io.
        buf.position(0);

        return buf;
    }

    /**
     *
     */
    private abstract static class FileHandle {
        /** I/O interface for read/write operations with file */
        SegmentIO fileIO;

        /** Segment idx corresponded to fileIo*/
        final long segmentIdx;

        /**
         * @param fileIO I/O interface for read/write operations of FileHandle.
         */
        private FileHandle(@NotNull SegmentIO fileIO) {
            this.fileIO = fileIO;
            segmentIdx = fileIO.getSegmentId();
        }

        /**
         * @return Absolute WAL segment file index (incremental counter).
         */
        public long getSegmentId(){
            return segmentIdx;
        }
    }

    /**
     *
     */
    public static class ReadFileHandle extends FileHandle implements AbstractWalRecordsIterator.AbstractReadFileHandle {
        /** Entry serializer. */
        RecordSerializer ser;

        /** */
        FileInput in;

        /** Holder of actual information of latest manipulation on WAL segments. */
        private final SegmentAware segmentAware;

        /**
         * @param fileIO I/O interface for read/write operations of FileHandle.
         * @param ser Entry serializer.
         * @param in File input.
         * @param aware Segment aware.
         */
        public ReadFileHandle(
            SegmentIO fileIO,
            RecordSerializer ser,
            FileInput in,
            SegmentAware aware) {
            super(fileIO);

            this.ser = ser;
            this.in = in;
            segmentAware = aware;
        }

        /**
         * @throws IgniteCheckedException If failed to close the WAL segment file.
         */
        @Override public void close() throws IgniteCheckedException {
            try {
                fileIO.close();

                in.io().close();
            }
            catch (IOException e) {
                throw new IgniteCheckedException(e);
            }
        }

        /** {@inheritDoc} */
        @Override public long idx() {
            return getSegmentId();
        }

        /** {@inheritDoc} */
        @Override public FileInput in() {
            return in;
        }

        /** {@inheritDoc} */
        @Override public RecordSerializer ser() {
            return ser;
        }

        /** {@inheritDoc} */
        @Override public boolean workDir() {
            return segmentAware != null && segmentAware.lastArchivedAbsoluteIndex() < getSegmentId();
        }
    }

    /**
     * File handle for one log segment.
     */
    @SuppressWarnings("SignalWithoutCorrespondingAwait")
    private class FileWriteHandle extends FileHandle {
        /** */
        private final RecordSerializer serializer;

        /** Created on resume logging. */
        private volatile boolean resume;

        /**
         * Position in current file after the end of last written record (incremented after file channel write
         * operation)
         */
        volatile long written;

        /** */
        private volatile long lastFsyncPos;

        /** Stop guard to provide warranty that only one thread will be successful in calling {@link #close(boolean)} */
        private final AtomicBoolean stop = new AtomicBoolean(false);

        /** */
        private final Lock lock = new ReentrantLock();

        /** Condition for timed wait of several threads, see {@link DataStorageConfiguration#getWalFsyncDelayNanos()} */
        private final Condition fsync = lock.newCondition();

        /**
         * Next segment available condition. Protection from "spurious wakeup" is provided by predicate {@link
         * #fileIO}=<code>null</code>
         */
        private final Condition nextSegment = lock.newCondition();

        /** Buffer. */
        private final SegmentedRingByteBuffer buf;

        /**
         * @param fileIO I/O file interface to use
         * @param pos Position.
         * @param resume Created on resume logging flag.
         * @param serializer Serializer.
         * @param buf Buffer.
         * @throws IOException If failed.
         */
        private FileWriteHandle(
            SegmentIO fileIO,
            long pos,
            boolean resume,
            RecordSerializer serializer,
            SegmentedRingByteBuffer buf
        ) throws IOException {
            super(fileIO);

            assert serializer != null;

            if (!mmap)
                fileIO.position(pos);

            this.serializer = serializer;

            written = pos;
            lastFsyncPos = pos;
            this.resume = resume;
            this.buf = buf;
        }

        /**
         * Write serializer version to current handle.
         */
        public void writeHeader() {
            SegmentedRingByteBuffer.WriteSegment seg = buf.offer(HEADER_RECORD_SIZE);

            assert seg != null && seg.position() > 0;

            prepareSerializerVersionBuffer(getSegmentId(), serializerVersion(), false, seg.buffer());

            seg.release();
        }

        /**
         * @param rec Record to be added to write queue.
         * @return Pointer or null if roll over to next segment is required or already started by other thread.
         * @throws StorageException If failed.
         * @throws IgniteCheckedException If failed.
         */
        @Nullable private WALPointer addRecord(WALRecord rec) throws StorageException, IgniteCheckedException {
            assert rec.size() > 0 : rec;

            for (;;) {
                checkNode();

                SegmentedRingByteBuffer.WriteSegment seg;

                // Buffer can be in open state in case of resuming with different serializer version.
                if (rec.type() == SWITCH_SEGMENT_RECORD && !currHnd.resume)
                    seg = buf.offerSafe(rec.size());
                else
                    seg = buf.offer(rec.size());

                FileWALPointer ptr = null;

                if (seg != null) {
                    try {
                        int pos = (int)(seg.position() - rec.size());

                        ByteBuffer buf = seg.buffer();

                        if (buf == null)
                            return null; // Can not write to this segment, need to switch to the next one.

                        ptr = new FileWALPointer(getSegmentId(), pos, rec.size());

                        rec.position(ptr);

                        fillBuffer(buf, rec);

                        if (mmap) {
                            // written field must grow only, but segment with greater position can be serialized
                            // earlier than segment with smaller position.
                            while (true) {
                                long written0 = written;

                                if (seg.position() > written0) {
                                    if (WRITTEN_UPD.compareAndSet(this, written0, seg.position()))
                                        break;
                                }
                                else
                                    break;
                            }
                        }

                        return ptr;
                    }
                    finally {
                        seg.release();

                        if (mode == WALMode.BACKGROUND && rec instanceof CheckpointRecord)
                            flushOrWait(ptr);
                    }
                }
                else
                    walWriter.flushAll();
            }
        }

        /**
         * Flush or wait for concurrent flush completion.
         *
         * @param ptr Pointer.
         */
        private void flushOrWait(FileWALPointer ptr) throws IgniteCheckedException {
            if (ptr != null) {
                // If requested obsolete file index, it must be already flushed by close.
                if (ptr.index() != getSegmentId())
                    return;
            }

            flush(ptr);
        }

        /**
         * @param ptr Pointer.
         */
        private void flush(FileWALPointer ptr) throws IgniteCheckedException {
            if (ptr == null) { // Unconditional flush.
                walWriter.flushAll();

                return;
            }

            assert ptr.index() == getSegmentId();

            walWriter.flushBuffer(ptr.fileOffset());
        }

        /**
         * @param buf Buffer.
         * @param rec WAL record.
         * @throws IgniteCheckedException If failed.
         */
        private void fillBuffer(ByteBuffer buf, WALRecord rec) throws IgniteCheckedException {
            try {
                serializer.writeRecord(rec, buf);
            }
            catch (RuntimeException e) {
                throw new IllegalStateException("Failed to write record: " + rec, e);
            }
        }

        /**
         * Non-blocking check if this pointer needs to be sync'ed.
         *
         * @param ptr WAL pointer to check.
         * @return {@code False} if this pointer has been already sync'ed.
         */
        private boolean needFsync(FileWALPointer ptr) {
            // If index has changed, it means that the log was rolled over and already sync'ed.
            // If requested position is smaller than last sync'ed, it also means all is good.
            // If position is equal, then our record is the last not synced.
            return getSegmentId() == ptr.index() && lastFsyncPos <= ptr.fileOffset();
        }

        /**
         * @return Pointer to the end of the last written record (probably not fsync-ed).
         */
        private FileWALPointer position() {
            lock.lock();

            try {
                return new FileWALPointer(getSegmentId(), (int)written, 0);
            }
            finally {
                lock.unlock();
            }
        }

        /**
         * @param ptr Pointer to sync.
         * @throws StorageException If failed.
         */
        private void fsync(FileWALPointer ptr) throws StorageException, IgniteCheckedException {
            lock.lock();

            try {
                if (ptr != null) {
                    if (!needFsync(ptr))
                        return;

                    if (fsyncDelay > 0 && !stop.get()) {
                        // Delay fsync to collect as many updates as possible: trade latency for throughput.
                        U.await(fsync, fsyncDelay, TimeUnit.NANOSECONDS);

                        if (!needFsync(ptr))
                            return;
                    }
                }

                flushOrWait(ptr);

                if (stop.get())
                    return;

                long lastFsyncPos0 = lastFsyncPos;
                long written0 = written;

                if (lastFsyncPos0 != written0) {
                    // Fsync position must be behind.
                    assert lastFsyncPos0 < written0 : "lastFsyncPos=" + lastFsyncPos0 + ", written=" + written0;

                    boolean metricsEnabled = metrics.metricsEnabled();

                    long start = metricsEnabled ? System.nanoTime() : 0;

                    if (mmap) {
                        long pos = ptr == null ? -1 : ptr.fileOffset();

                        List<SegmentedRingByteBuffer.ReadSegment> segs = buf.poll(pos);

                        if (segs != null) {
                            assert segs.size() == 1;

                            SegmentedRingByteBuffer.ReadSegment seg = segs.get(0);

                            int off = seg.buffer().position();
                            int len = seg.buffer().limit() - off;

                            fsync((MappedByteBuffer)buf.buf, off, len);

                            seg.release();
                        }
                    }
                    else
                        walWriter.force();

                    lastFsyncPos = written;

                    if (fsyncDelay > 0)
                        fsync.signalAll();

                    long end = metricsEnabled ? System.nanoTime() : 0;

                    if (metricsEnabled)
                        metrics.onFsync(end - start);
                }
            }
            finally {
                lock.unlock();
            }
        }

        /**
         * @param buf Mapped byte buffer..
         * @param off Offset.
         * @param len Length.
         */
        private void fsync(MappedByteBuffer buf, int off, int len) throws IgniteCheckedException {
            try {
                long mappedOff = (Long)mappingOffset.invoke(buf);

                assert mappedOff == 0 : mappedOff;

                long addr = (Long)mappingAddress.invoke(buf, mappedOff);

                long delta = (addr + off) % PAGE_SIZE;

                long alignedAddr = (addr + off) - delta;

                force0.invoke(buf, fd.get(buf), alignedAddr, len + delta);
            }
            catch (IllegalAccessException | InvocationTargetException e) {
                throw new IgniteCheckedException(e);
            }
        }

        /**
         * @return {@code true} If this thread actually closed the segment.
         * @throws IgniteCheckedException If failed.
         * @throws StorageException If failed.
         */
        private boolean close(boolean rollOver) throws IgniteCheckedException, StorageException {
            if (stop.compareAndSet(false, true)) {
                lock.lock();

                try {
                    flushOrWait(null);

                    try {
                        RecordSerializer backwardSerializer = new RecordSerializerFactoryImpl(cctx)
                            .createSerializer(serializerVer);

                        SwitchSegmentRecord segmentRecord = new SwitchSegmentRecord();

                        int switchSegmentRecSize = backwardSerializer.size(segmentRecord);

                        if (rollOver && written < (maxWalSegmentSize - switchSegmentRecSize)) {
                            segmentRecord.size(switchSegmentRecSize);

                            WALPointer segRecPtr = addRecord(segmentRecord);

                            if (segRecPtr != null)
                                fsync((FileWALPointer)segRecPtr);
                        }

                        if (mmap) {
                            List<SegmentedRingByteBuffer.ReadSegment> segs = buf.poll(maxWalSegmentSize);

                            if (segs != null) {
                                assert segs.size() == 1;

                                segs.get(0).release();
                            }
                        }

                        // Do the final fsync.
                        if (mode != WALMode.NONE) {
                            if (mmap)
                                ((MappedByteBuffer)buf.buf).force();
                            else
                                fileIO.force();

                            lastFsyncPos = written;
                        }

                        if (mmap) {
                            try {
                                fileIO.close();
                            }
                            catch (IOException ignore) {
                                // No-op.
                            }
                        }
                        else {
                            walWriter.close();

                            if (!rollOver)
                                buf.free();
                        }
                    }
                    catch (IOException e) {
                        throw new StorageException("Failed to close WAL write handle [idx=" + getSegmentId() + "]", e);
                    }

                    if (log.isDebugEnabled())
                        log.debug("Closed WAL write handle [idx=" + getSegmentId() + "]");

                    return true;
                }
                finally {
                    if (mmap)
                        buf.free();

                    lock.unlock();
                }
            }
            else
                return false;
        }

        /**
         * Signals next segment available to wake up other worker threads waiting for WAL to write
         */
        private void signalNextAvailable() {
            lock.lock();

            try {
                assert cctx.kernalContext().invalid() ||
                    written == lastFsyncPos || mode != WALMode.FSYNC :
                    "fsync [written=" + written + ", lastFsync=" + lastFsyncPos + ", idx=" + getSegmentId() + ']';

                fileIO = null;

                nextSegment.signalAll();
            }
            finally {
                lock.unlock();
            }
        }

        /**
         *
         */
        private void awaitNext() {
            lock.lock();

            try {
                while (fileIO != null)
                    U.awaitQuiet(nextSegment);
            }
            finally {
                lock.unlock();
            }
        }

        /**
         * @return Safely reads current position of the file channel as String. Will return "null" if channel is null.
         */
        private String safePosition() {
            FileIO io = fileIO;

            if (io == null)
                return "null";

            try {
                return String.valueOf(io.position());
            }
            catch (IOException e) {
                return "{Failed to read channel position: " + e.getMessage() + '}';
            }
        }
    }

    /**
     * Iterator over WAL-log.
     */
    private static class RecordsIterator extends AbstractWalRecordsIterator {
        /** */
        private static final long serialVersionUID = 0L;

        /** */
        private final File walArchiveDir;

        /** */
        private final File walWorkDir;

        /** See {@link FileWriteAheadLogManager#archiver}. */
        @Nullable private final FileArchiver archiver;

        /** */
        private final FileDecompressor decompressor;

        /** */
        private final DataStorageConfiguration dsCfg;

        /** Optional start pointer. */
        @Nullable
        private FileWALPointer start;

        /** Optional end pointer. */
        @Nullable
        private FileWALPointer end;

        /** Manager of segment location. */
        private SegmentRouter segmentRouter;

        /** Holder of actual information of latest manipulation on WAL segments. */
        private SegmentAware segmentAware;

        /**
         * @param cctx Shared context.
         * @param walArchiveDir WAL archive dir.
         * @param walWorkDir WAL dir.
         * @param start Optional start pointer.
         * @param end Optional end pointer.
         * @param dsCfg Database configuration.
         * @param serializerFactory Serializer factory.
         * @param archiver File Archiver.
         * @param decompressor Decompressor.
         * @param log Logger  @throws IgniteCheckedException If failed to initialize WAL segment.
         * @param segmentAware Segment aware.
         * @param segmentRouter Segment router.
         * @param segmentFileInputFactory
         */
        private RecordsIterator(
            GridCacheSharedContext cctx,
            File walArchiveDir,
            File walWorkDir,
            @Nullable FileWALPointer start,
            @Nullable FileWALPointer end,
            DataStorageConfiguration dsCfg,
            @NotNull RecordSerializerFactory serializerFactory,
            FileIOFactory ioFactory,
            @Nullable FileArchiver archiver,
            FileDecompressor decompressor,
            IgniteLogger log,
            SegmentAware segmentAware,
            SegmentRouter segmentRouter,
            SegmentFileInputFactory segmentFileInputFactory
        ) throws IgniteCheckedException {
            super(log,
                cctx,
                serializerFactory,
                ioFactory,
                dsCfg.getWalRecordIteratorBufferSize(),
                segmentFileInputFactory
            );
            this.walArchiveDir = walArchiveDir;
            this.walWorkDir = walWorkDir;
            this.archiver = archiver;
            this.start = start;
            this.end = end;
            this.dsCfg = dsCfg;

            this.decompressor = decompressor;
            this.segmentRouter = segmentRouter;
            this.segmentAware = segmentAware;

            init();

            advance();
        }

        /** {@inheritDoc} */
        @Override protected ReadFileHandle initReadHandle(
            @NotNull AbstractFileDescriptor desc,
            @Nullable FileWALPointer start
        ) throws IgniteCheckedException, FileNotFoundException {
            AbstractFileDescriptor currDesc = desc;

            if (!desc.file().exists()) {
                FileDescriptor zipFile = new FileDescriptor(
                    new File(walArchiveDir, FileDescriptor.fileName(desc.idx())
                        + FilePageStoreManager.ZIP_SUFFIX));

                if (!zipFile.file.exists()) {
                    throw new FileNotFoundException("Both compressed and raw segment files are missing in archive " +
                        "[segmentIdx=" + desc.idx() + "]");
                }

                if (decompressor != null)
                    decompressor.decompressFile(desc.idx()).get();
                else
                    currDesc = zipFile;
            }

            return (ReadFileHandle) super.initReadHandle(currDesc, start);
        }

        /** {@inheritDoc} */
        @Override protected void onClose() throws IgniteCheckedException {
            super.onClose();

            curRec = null;

            closeCurrentWalSegment();

            curWalSegmIdx = Integer.MAX_VALUE;
        }

        /**
         * @throws IgniteCheckedException If failed to initialize first file handle.
         */
        private void init() throws IgniteCheckedException {
            AbstractFileDescriptor[] descs = loadFileDescriptors(walArchiveDir);

            if (start != null) {
                if (!F.isEmpty(descs)) {
                    if (descs[0].idx() > start.index())
                        throw new IgniteCheckedException("WAL history is too short " +
                            "[descs=" + Arrays.asList(descs) + ", start=" + start + ']');

                    for (AbstractFileDescriptor desc : descs) {
                        if (desc.idx() == start.index()) {
                            curWalSegmIdx = start.index();

                            break;
                        }
                    }

                    if (curWalSegmIdx == -1) {
                        long lastArchived = descs[descs.length - 1].idx();

                        if (lastArchived > start.index())
                            throw new IgniteCheckedException("WAL history is corrupted (segment is missing): " + start);

                        // This pointer may be in work files because archiver did not
                        // copy the file yet, check that it is not too far forward.
                        curWalSegmIdx = start.index();
                    }
                }
                else {
                    // This means that whole checkpoint history fits in one segment in WAL work directory.
                    // Will start from this index right away.
                    curWalSegmIdx = start.index();
                }
            }
            else
                curWalSegmIdx = !F.isEmpty(descs) ? descs[0].idx() : 0;

            curWalSegmIdx--;

            if (log.isDebugEnabled())
                log.debug("Initialized WAL cursor [start=" + start + ", end=" + end + ", curWalSegmIdx=" + curWalSegmIdx + ']');
        }

        /** {@inheritDoc} */
        @Override protected AbstractReadFileHandle advanceSegment(
            @Nullable final AbstractReadFileHandle curWalSegment
        ) throws IgniteCheckedException {
            if (curWalSegment != null)
                curWalSegment.close();

            // We are past the end marker.
            if (end != null && curWalSegmIdx + 1 > end.index())
                return null; //stop iteration

            curWalSegmIdx++;

            boolean readArchive = canReadArchiveOrReserveWork(curWalSegmIdx); //lock during creation handle.

            ReadFileHandle nextHandle;
            try {
                FileDescriptor fd = segmentRouter.findSegment(curWalSegmIdx);

                if (log.isDebugEnabled())
                    log.debug("Reading next file [absIdx=" + curWalSegmIdx + ", file=" + fd.file.getAbsolutePath() + ']');

                nextHandle = initReadHandle(fd, start != null && curWalSegmIdx == start.index() ? start : null);
            }
            catch (FileNotFoundException e) {
                if (readArchive)
                    throw new IgniteCheckedException("Missing WAL segment in the archive", e);
                else
                    nextHandle = null;
            }

            if (!readArchive)
                releaseWorkSegment(curWalSegmIdx);

            curRec = null;

            return nextHandle;
        }

        /** {@inheritDoc} */
        @Override protected IgniteCheckedException handleRecordException(
            @NotNull Exception e,
            @Nullable FileWALPointer ptr) {

            if (e instanceof IgniteCheckedException)
                if (X.hasCause(e, IgniteDataIntegrityViolationException.class))
                    // This means that there is no explicit last sengment, so we iterate unil the very end.
                    if (end == null) {
                        long nextWalSegmentIdx = curWalSegmIdx + 1;

                        // Check that we should not look this segment up in archive directory.
                        // Basically the same check as in "advanceSegment" method.
                        if (archiver != null)
                            if (!canReadArchiveOrReserveWork(nextWalSegmentIdx))
                                try {
                                    long workIdx = nextWalSegmentIdx % dsCfg.getWalSegments();

                                    FileDescriptor fd = new FileDescriptor(
                                        new File(walWorkDir, FileDescriptor.fileName(workIdx)),
                                        nextWalSegmentIdx
                                    );

                                    try {
                                        ReadFileHandle nextHandle = initReadHandle(fd, null);

                                        // "nextHandle == null" is true only if current segment is the last one in the
                                        // whole history. Only in such case we ignore crc validation error and just stop
                                        // as if we reached the end of the WAL.
                                        if (nextHandle == null)
                                            return null;
                                    }
                                    catch (IgniteCheckedException | FileNotFoundException initReadHandleException) {
                                        e.addSuppressed(initReadHandleException);
                                    }
                                }
                                finally {
                                    releaseWorkSegment(nextWalSegmentIdx);
                                }
                    }

            return super.handleRecordException(e, ptr);
        }

        /**
         * @param absIdx Absolute index to check.
         * @return <ul><li> {@code True} if we can safely read the archive,  </li> <li>{@code false} if the segment has
         * not been archived yet. In this case the corresponding work segment is reserved (will not be deleted until
         * release). Use {@link #releaseWorkSegment} for unlock </li></ul>
         */
        private boolean canReadArchiveOrReserveWork(long absIdx) {
            return archiver != null && archiver.checkCanReadArchiveOrReserveWorkSegment(absIdx);
        }

        /**
         * @param absIdx Absolute index to release.
         */
        private void releaseWorkSegment(long absIdx) {
            if (archiver != null)
                archiver.releaseWorkSegment(absIdx);
        }

        /** {@inheritDoc} */
        @Override protected AbstractReadFileHandle createReadFileHandle(SegmentIO fileIO,
            RecordSerializer ser, FileInput in) {
            return new ReadFileHandle(fileIO, ser, in, segmentAware);
        }
    }

    /**
     * Flushes current file handle for {@link WALMode#BACKGROUND} WALMode. Called periodically from scheduler.
     */
    private void doFlush() {
        FileWriteHandle hnd = currentHandle();

        try {
            hnd.flush(null);
        }
        catch (Exception e) {
            U.warn(log, "Failed to flush WAL record queue", e);
        }
    }

    /**
     * WAL writer worker.
     */
    @SuppressWarnings("ForLoopReplaceableByForEach")
    private class WALWriter extends GridWorker {
        /** Unconditional flush. */
        private static final long UNCONDITIONAL_FLUSH = -1L;

        /** File close. */
        private static final long FILE_CLOSE = -2L;

        /** File force. */
        private static final long FILE_FORCE = -3L;

        /** Err. */
        private volatile Throwable err;

        //TODO: replace with GC free data structure.
        /** Parked threads. */
        final Map<Thread, Long> waiters = new ConcurrentHashMap<>();

        /**
         * Default constructor.
         *
         * @param log Logger.
         */
        WALWriter(IgniteLogger log) {
            super(cctx.igniteInstanceName(), "wal-write-worker%" + cctx.igniteInstanceName(), log,
                cctx.kernalContext().workersRegistry());
        }

        /** {@inheritDoc} */
        @Override protected void body() {
            Throwable err = null;

            try {
                while (!isCancelled()) {
                    onIdle();

                    while (waiters.isEmpty()) {
                        if (!isCancelled()) {
                            blockingSectionBegin();

                            try {
                                LockSupport.park();
                            }
                            finally {
                                blockingSectionEnd();
                            }
                        }
                        else {
                            unparkWaiters(Long.MAX_VALUE);

                            return;
                        }
                    }

                    Long pos = null;

                    for (Long val : waiters.values()) {
                        if (val > Long.MIN_VALUE)
                            pos = val;
                    }

                    updateHeartbeat();

                    if (pos == null)
                        continue;
                    else if (pos < UNCONDITIONAL_FLUSH) {
                        try {
                            assert pos == FILE_CLOSE || pos == FILE_FORCE : pos;

                            if (pos == FILE_CLOSE)
                                currHnd.fileIO.close();
                            else if (pos == FILE_FORCE)
                                currHnd.fileIO.force();
                        }
                        catch (IOException e) {
                            log.error("Exception in WAL writer thread: ", e);

                            err = e;

                            unparkWaiters(Long.MAX_VALUE);

                            return;
                        }

                        unparkWaiters(pos);
                    }

                    updateHeartbeat();

                    List<SegmentedRingByteBuffer.ReadSegment> segs = currentHandle().buf.poll(pos);

                    if (segs == null) {
                        unparkWaiters(pos);

                        continue;
                    }

                    for (int i = 0; i < segs.size(); i++) {
                        SegmentedRingByteBuffer.ReadSegment seg = segs.get(i);

                        updateHeartbeat();

                        try {
                            writeBuffer(seg.position(), seg.buffer());
                        }
                        catch (Throwable e) {
                            log.error("Exception in WAL writer thread:", e);

                            err = e;
                        }
                        finally {
                            seg.release();

                            long p = pos <= UNCONDITIONAL_FLUSH || err != null ? Long.MAX_VALUE : currentHandle().written;

                            unparkWaiters(p);
                        }
                    }
                }
            }
            catch (Throwable t) {
                err = t;
            }
            finally {
                unparkWaiters(Long.MAX_VALUE);

                if (err == null && !isCancelled)
                    err = new IllegalStateException("Worker " + name() + " is terminated unexpectedly");

                if (err instanceof OutOfMemoryError)
                    cctx.kernalContext().failure().process(new FailureContext(CRITICAL_ERROR, err));
                else if (err != null)
                    cctx.kernalContext().failure().process(new FailureContext(SYSTEM_WORKER_TERMINATION, err));
            }
        }

        /**
         * Shutdowns thread.
         */
        public void shutdown() throws IgniteInterruptedCheckedException {
            U.cancel(this);

            LockSupport.unpark(runner());

            U.join(runner());
        }

        /**
         * Unparks waiting threads.
         *
         * @param pos Pos.
         */
        private void unparkWaiters(long pos) {
            assert pos > Long.MIN_VALUE : pos;

            for (Map.Entry<Thread, Long> e : waiters.entrySet()) {
                Long val = e.getValue();

                if (val <= pos) {
                    if (val != Long.MIN_VALUE)
                        waiters.put(e.getKey(), Long.MIN_VALUE);

                    LockSupport.unpark(e.getKey());
                }
            }
        }

        /**
         * Forces all made changes to the file.
         */
        void force() throws IgniteCheckedException {
            flushBuffer(FILE_FORCE);
        }

        /**
         * Closes file.
         */
        void close() throws IgniteCheckedException {
            flushBuffer(FILE_CLOSE);
        }

        /**
         * Flushes all data from the buffer.
         */
        void flushAll() throws IgniteCheckedException {
            flushBuffer(UNCONDITIONAL_FLUSH);
        }

        /**
         * @param expPos Expected position.
         */
        @SuppressWarnings("ForLoopReplaceableByForEach")
        void flushBuffer(long expPos) throws IgniteCheckedException {
            if (mmap)
                return;

            Throwable err = walWriter.err;

            if (err != null)
                cctx.kernalContext().failure().process(new FailureContext(CRITICAL_ERROR, err));

            if (expPos == UNCONDITIONAL_FLUSH)
                expPos = (currentHandle().buf.tail());

            Thread t = Thread.currentThread();

            waiters.put(t, expPos);

            LockSupport.unpark(walWriter.runner());

            while (true) {
                Long val = waiters.get(t);

                assert val != null : "Only this thread can remove thread from waiters";

                if (val == Long.MIN_VALUE) {
                    waiters.remove(t);

                    Throwable walWriterError = walWriter.err;

                    if (walWriterError != null)
                        throw new IgniteCheckedException("Flush buffer failed.", walWriterError);

                    return;
                }
                else
                    LockSupport.park();
            }
        }

        /**
         * @param pos Position in file to start write from. May be checked against actual position to wait previous
         * writes to complete
         * @param buf Buffer to write to file
         * @throws StorageException If failed.
         * @throws IgniteCheckedException If failed.
         */
        @SuppressWarnings("TooBroadScope")
        private void writeBuffer(long pos, ByteBuffer buf) throws StorageException, IgniteCheckedException {
            FileWriteHandle hdl = currentHandle();

            assert hdl.fileIO != null : "Writing to a closed segment.";

            checkNode();

            long lastLogged = U.currentTimeMillis();

            long logBackoff = 2_000;

            // If we were too fast, need to wait previous writes to complete.
            while (hdl.written != pos) {
                assert hdl.written < pos : "written = " + hdl.written + ", pos = " + pos; // No one can write further than we are now.

                // Permutation occurred between blocks write operations.
                // Order of acquiring lock is not the same as order of write.
                long now = U.currentTimeMillis();

                if (now - lastLogged >= logBackoff) {
                    if (logBackoff < 60 * 60_000)
                        logBackoff *= 2;

                    U.warn(log, "Still waiting for a concurrent write to complete [written=" + hdl.written +
                        ", pos=" + pos + ", lastFsyncPos=" + hdl.lastFsyncPos + ", stop=" + hdl.stop.get() +
                        ", actualPos=" + hdl.safePosition() + ']');

                    lastLogged = now;
                }

                checkNode();
            }

            // Do the write.
            int size = buf.remaining();

            assert size > 0 : size;

            try {
                assert hdl.written == hdl.fileIO.position();

                hdl.written += hdl.fileIO.writeFully(buf);

                metrics.onWalBytesWritten(size);

                assert hdl.written == hdl.fileIO.position();
            }
            catch (IOException e) {
                StorageException se = new StorageException("Failed to write buffer.", e);

                cctx.kernalContext().failure().process(new FailureContext(CRITICAL_ERROR, se));

                throw se;
            }
        }
    }

    /**
     * Syncs WAL segment file.
     */
    private class WalSegmentSyncer extends GridWorker {
        /** Sync timeout. */
        long syncTimeout;

        /**
         * @param igniteInstanceName Ignite instance name.
         * @param log Logger.
         */
        public WalSegmentSyncer(String igniteInstanceName, IgniteLogger log) {
            super(igniteInstanceName, "wal-segment-syncer", log);

            syncTimeout = Math.max(IgniteSystemProperties.getLong(IGNITE_WAL_SEGMENT_SYNC_TIMEOUT,
                DFLT_WAL_SEGMENT_SYNC_TIMEOUT), 100L);
        }

        /** {@inheritDoc} */
        @Override protected void body() throws InterruptedException, IgniteInterruptedCheckedException {
            while (!isCancelled()) {
                sleep(syncTimeout);

                try {
                    flush(null, true);
                }
                catch (IgniteCheckedException e) {
                    U.error(log, "Exception when flushing WAL.", e);
                }
            }
        }

        /** Shutted down the worker. */
        private void shutdown() {
            synchronized (this) {
                U.cancel(this);
            }

            U.join(this, log);
        }
    }

    /**
     * Scans provided folder for a WAL segment files
     * @param walFilesDir directory to scan
     * @return found WAL file descriptors
     */
    public static FileDescriptor[] loadFileDescriptors(@NotNull final File walFilesDir) throws IgniteCheckedException {
        final File[] files = walFilesDir.listFiles(WAL_SEGMENT_COMPACTED_OR_RAW_FILE_FILTER);

        if (files == null) {
            throw new IgniteCheckedException("WAL files directory does not not denote a " +
                "directory, or if an I/O error occurs: [" + walFilesDir.getAbsolutePath() + "]");
        }
        return scan(files);
    }
}<|MERGE_RESOLUTION|>--- conflicted
+++ resolved
@@ -822,37 +822,6 @@
 
         while (true) {
             WALPointer ptr;
-<<<<<<< HEAD
-
-            if (rolloverType == RolloverType.NONE)
-                ptr = currWrHandle.addRecord(rec);
-            else {
-                assert cctx.database().checkpointLockIsHeldByThread();
-
-                if (rolloverType == RolloverType.NEXT_SEGMENT) {
-                    currWrHandle = closeBufAndRollover(currWrHandle, rec.type());
-
-                    ptr = currWrHandle.addRecord(rec);
-                }
-                else {
-                    assert rolloverType == RolloverType.CURRENT_SEGMENT;
-
-                    FileWriteHandle h = currWrHandle;
-
-                    h.lock.lock();
-
-                    try {
-                        ptr = h.addRecord(rec);
-
-                        currWrHandle = closeBufAndRollover(h, rec.type());
-                    }
-                    finally {
-                        h.lock.unlock();
-                    }
-                }
-            }
-
-=======
 
             if (rolloverType == RolloverType.NONE)
                 ptr = currWrHandle.addRecord(rec);
@@ -878,7 +847,6 @@
                     throw new IgniteCheckedException("Unknown rollover type: " + rolloverType);
             }
 
->>>>>>> a369d21e
             if (ptr != null) {
                 metrics.onWalRecordLogged();
 
@@ -900,18 +868,6 @@
     }
 
     /** */
-<<<<<<< HEAD
-    private FileWriteHandle closeBufAndRollover(FileWriteHandle currWriteHandle, WALRecord.RecordType recordType)
-        throws IgniteCheckedException {
-        long idx = currWriteHandle.idx;
-
-        currWriteHandle.buf.close();
-
-        FileWriteHandle res = rollOver(currWriteHandle);
-
-        if (log != null && log.isInfoEnabled())
-            log.info("Rollover segment [" + idx + " to " + currWriteHandle.idx + "], recordType=" + recordType);
-=======
     private FileWriteHandle closeBufAndRollover(
         FileWriteHandle currWriteHandle,
         WALRecord rec,
@@ -925,7 +881,6 @@
 
         if (log != null && log.isInfoEnabled())
             log.info("Rollover segment [" + idx + " to " + res.getSegmentId() + "], recordType=" + rec.type());
->>>>>>> a369d21e
 
         return res;
     }
