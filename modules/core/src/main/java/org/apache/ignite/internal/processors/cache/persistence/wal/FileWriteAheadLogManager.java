--- conflicted
+++ resolved
@@ -265,25 +265,15 @@
 
             walWorkDir = initDirectory(
                 psCfg.getWalStorePath(),
-<<<<<<< HEAD
                 DataStorageConfiguration.DFLT_WAL_STORE_PATH,
-                consId,
-=======
-                PersistentStoreConfiguration.DFLT_WAL_STORE_PATH,
                 resolveFolders.folderName(),
->>>>>>> 20033c73
                 "write ahead log work directory"
             );
 
             walArchiveDir = initDirectory(
                 psCfg.getWalArchivePath(),
-<<<<<<< HEAD
                 DataStorageConfiguration.DFLT_WAL_ARCHIVE_PATH,
-                consId,
-=======
-                PersistentStoreConfiguration.DFLT_WAL_ARCHIVE_PATH,
                 resolveFolders.folderName(),
->>>>>>> 20033c73
                 "write ahead log archive directory"
             );
 
