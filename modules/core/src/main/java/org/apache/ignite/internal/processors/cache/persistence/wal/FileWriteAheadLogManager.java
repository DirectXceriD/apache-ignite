--- conflicted
+++ resolved
@@ -227,11 +227,7 @@
     /** */
     private final boolean alwaysWriteFullPages;
 
-<<<<<<< HEAD
-    /** WAL segment size in bytes. This is maximum value, actual segments may be shorter. */
-=======
     /** WAL segment size in bytes. . This is maximum value, actual segments may be shorter. */
->>>>>>> d3c5a490
     private final long maxWalSegmentSize;
 
     /** */
@@ -326,11 +322,6 @@
 
     /** WAL writer worker. */
     private WALWriter walWriter;
-
-    /**
-     * Listener invoked for each segment file IO initializer.
-     */
-    @Nullable private volatile IgniteInClosure<FileIO> createWalFileListener;
 
     /**
      * Listener invoked for each segment file IO initializer.
@@ -397,10 +388,7 @@
 
             lastTruncatedArchiveIdx = tup == null ? -1 : tup.get1() - 1;
 
-            if (isArchiverEnabled())
-                archiver = new FileArchiver(tup == null ? -1 : tup.get2());
-            else
-                archiver = null;
+            archiver = new FileArchiver(tup == null ? -1 : tup.get2());
 
             if (dsCfg.isWalCompactionEnabled()) {
                 compressor = new FileCompressor();
@@ -422,17 +410,6 @@
     }
 
     /**
-<<<<<<< HEAD
-     * Archiver can be not created, all files will be written to WAL folder, using absolute segment index.
-     *
-     * @return flag indicating if archiver is disabled.
-     */
-    private boolean isArchiverEnabled() {
-        if (walArchiveDir != null && walWorkDir != null)
-            return !walArchiveDir.equals(walWorkDir);
-
-        return !new File(dsCfg.getWalArchivePath()).equals(new File(dsCfg.getWalPath()));
-=======
      *
      */
     public Collection<File> getAndReserveWalFiles(FileWALPointer low, FileWALPointer high) throws IgniteCheckedException {
@@ -478,7 +455,6 @@
                 }
             }
         }
->>>>>>> d3c5a490
     }
 
     /**
@@ -543,10 +519,8 @@
         start0();
 
         if (!cctx.kernalContext().clientNode()) {
-            if (isArchiverEnabled()) {
-                assert archiver != null;
-                archiver.start();
-            }
+            assert archiver != null;
+            archiver.start();
 
             if (compressor != null)
                 compressor.start();
@@ -1070,7 +1044,7 @@
     private FileWriteHandle restoreWriteHandle(FileWALPointer lastReadPtr) throws IgniteCheckedException {
         long absIdx = lastReadPtr == null ? 0 : lastReadPtr.index();
 
-        long segNo = archiver == null ? absIdx : absIdx % dsCfg.getWalSegments();
+        long segNo = absIdx % dsCfg.getWalSegments();
 
         File curFile = new File(walWorkDir, FileDescriptor.fileName(segNo));
 
@@ -1131,8 +1105,7 @@
                     ser,
                     rbuf);
 
-                if (archiver != null)
-                    archiver.currentWalIndex(absIdx);
+                archiver.currentWalIndex(absIdx);
 
                 return hnd;
             }
@@ -1226,32 +1199,8 @@
                         fileIO = null;
                     }
 
-<<<<<<< HEAD
-            IgniteInClosure<FileIO> lsnr = createWalFileListener;
-
-            if (lsnr != null)
-                lsnr.apply(fileIO);
-
-            if (archiver == null) {
-                int size = dsCfg.getWalSegmentSize();
-
-                fileIO.write(ByteBuffer.wrap(new byte[1]), size - 1);
-
-                if (mode == WALMode.DEFAULT)
-                    fileIO.force();
-            }
-
-            FileWriteHandle hnd = new FileWriteHandle(
-                fileIO,
-                curIdx + 1,
-                cctx.igniteInstanceName(),
-                0,
-                maxWalSegmentSize,
-                serializer);
-=======
                     if (rbuf != null) {
                         rbuf.free();
->>>>>>> d3c5a490
 
                         rbuf = null;
                     }
@@ -1289,11 +1238,9 @@
 
         File[] allFiles = walWorkDir.listFiles(WAL_SEGMENT_FILE_FILTER);
 
-        if(isArchiverEnabled()) {
-            if (allFiles.length != 0 && allFiles.length > dsCfg.getWalSegments())
-                throw new IgniteCheckedException("Failed to initialize wal (work directory contains " +
-                    "incorrect number of segments) [cur=" + allFiles.length + ", expected=" + dsCfg.getWalSegments() + ']');
-        }
+        if (allFiles.length != 0 && allFiles.length > dsCfg.getWalSegments())
+            throw new IgniteCheckedException("Failed to initialize wal (work directory contains " +
+                "incorrect number of segments) [cur=" + allFiles.length + ", expected=" + dsCfg.getWalSegments() + ']');
 
         // Allocate the first segment synchronously. All other segments will be allocated by archiver in background.
         if (allFiles.length == 0) {
@@ -1306,53 +1253,34 @@
     }
 
     /**
-     * Clears the file, fills with zeros for Default mode.
+     * Clears the file with zeros.
      *
      * @param file File to format.
-     * @throws IgniteCheckedException if formatting failed
      */
     private void formatFile(File file) throws IgniteCheckedException {
         if (log.isDebugEnabled())
             log.debug("Formatting file [exists=" + file.exists() + ", file=" + file.getAbsolutePath() + ']');
 
         try (FileIO fileIO = ioFactory.create(file, CREATE, READ, WRITE)) {
-            formatFile(fileIO);
+            int left = dsCfg.getWalSegmentSize();
+
+            if (mode == WALMode.DEFAULT) {
+                while (left > 0) {
+                    int toWrite = Math.min(FILL_BUF.length, left);
+
+                    fileIO.write(FILL_BUF, 0, toWrite);
+
+                    left -= toWrite;
+                }
+
+                fileIO.force();
+            }
+            else
+                fileIO.clear();
         }
         catch (IOException e) {
             throw new IgniteCheckedException("Failed to format WAL segment file: " + file.getAbsolutePath(), e);
         }
-    }
-
-    /**
-     * Clears the file, fills with zeros for Default mode
-     *
-     * @param fileIO File to format.
-     * @throws IOException if formatting failed
-     */
-    private void formatFile(FileIO fileIO) throws IOException {
-        if (mode == WALMode.DEFAULT)
-            wipeFile(fileIO);
-        else
-            fileIO.clear();
-    }
-
-    /**
-     * Clears the file, fills with zeros, position is kept in end of file
-     *
-     * @param fileIO File to format.
-     * @throws IOException if formatting failed
-     */
-    private void wipeFile(FileIO fileIO) throws IOException {
-        int left = dsCfg.getWalSegmentSize();
-        while (left > 0) {
-            int toWrite = Math.min(FILL_BUF.length, left);
-
-            fileIO.write(FILL_BUF, 0, toWrite);
-
-            left -= toWrite;
-        }
-
-        fileIO.force();
     }
 
     /**
@@ -1389,9 +1317,6 @@
      * @throws IgniteCheckedException If failed.
      */
     private File pollNextFile(long curIdx) throws IgniteCheckedException {
-        if (archiver == null)
-            return new File(walWorkDir, FileDescriptor.fileName(curIdx + 1));
-
         // Signal to archiver that we are done with the segment and it can be archived.
         long absNextIdx = archiver.nextAbsoluteSegmentIndex(curIdx);
 
@@ -1458,41 +1383,10 @@
     }
 
     /**
-<<<<<<< HEAD
-     * Setup listener for WAL segment write File IO creation.
-     * @param createWalFileListener Listener to be invoked for new segment file IO creation.
-     */
-    public void setCreateWalFileListener(@Nullable IgniteInClosure<FileIO> createWalFileListener) {
-        this.createWalFileListener = createWalFileListener;
-    }
-
-    /**
-     * @return {@link #maxWalSegmentSize}.
-     */
-    public long maxWalSegmentSize() {
-        return maxWalSegmentSize;
-    }
-
-    /** */  //todo remove if it is not needed anymore
-    public int currentIndex() {
-        FileWriteHandle handle = currentHandle();
-        if (handle == null)
-            return -1;
-        return (int)handle.idx;
-    }
-
-    /**
-     * File archiver operates on absolute segment indexes. For any given absolute segment index N we can calculate
-     * the work WAL segment: S(N) = N % dsCfg.walSegments.
-     * When a work segment is finished, it is given to the archiver. If the absolute index of last archived segment
-     * is denoted by A and the absolute index of next segment we want to write is denoted by W, then we can allow
-     * write to S(W) if W - A <= walSegments. <br>
-=======
      * File archiver operates on absolute segment indexes. For any given absolute segment index N we can calculate the
      * work WAL segment: S(N) = N % dsCfg.walSegments. When a work segment is finished, it is given to the archiver. If
      * the absolute index of last archived segment is denoted by A and the absolute index of next segment we want to
      * write is denoted by W, then we can allow write to S(W) if W - A <= walSegments. <br>
->>>>>>> d3c5a490
      *
      * Monitor of current object is used for notify on: <ul> <li>exception occurred ({@link
      * FileArchiver#cleanErr}!=null)</li> <li>stopping thread ({@link FileArchiver#stopped}==true)</li> <li>current file
@@ -2236,7 +2130,7 @@
                 if (checkFile.isDirectory())
                     throw new IgniteCheckedException("Failed to initialize WAL log segment (a directory with " +
                         "the same name already exists): " + checkFile.getAbsolutePath());
-                else if (isArchiverEnabled() && checkFile.length() != dsCfg.getWalSegmentSize() && mode == WALMode.DEFAULT)
+                else if (checkFile.length() != dsCfg.getWalSegmentSize() && mode == WALMode.DEFAULT)
                     throw new IgniteCheckedException("Failed to initialize WAL log segment " +
                         "(WAL segment size change is not supported in 'DEFAULT' WAL mode) " +
                         "[filePath=" + checkFile.getAbsolutePath() +
@@ -2515,7 +2409,7 @@
      * File handle for one log segment.
      */
     @SuppressWarnings("SignalWithoutCorrespondingAwait")
-    public class FileWriteHandle extends FileHandle {
+    private class FileWriteHandle extends FileHandle {
         /** */
         private final RecordSerializer serializer;
 
@@ -3020,13 +2914,13 @@
         private final File walArchiveDir;
 
         /** */
-        @Nullable private final FileArchiver archiver;
+        private final FileArchiver archiver;
 
         /** */
         private final FileDecompressor decompressor;
 
         /** */
-        private final DataStorageConfiguration dsCfg;
+        private final DataStorageConfiguration psCfg;
 
         /** Optional start pointer. */
         @Nullable
@@ -3042,7 +2936,7 @@
          * @param walArchiveDir WAL archive dir.
          * @param start Optional start pointer.
          * @param end Optional end pointer.
-         * @param dsCfg Database configuration.
+         * @param psCfg Database configuration.
          * @param serializerFactory Serializer factory.
          * @param archiver Archiver.
          * @param decompressor Decompressor.
@@ -3054,7 +2948,7 @@
             File walArchiveDir,
             @Nullable FileWALPointer start,
             @Nullable FileWALPointer end,
-            DataStorageConfiguration dsCfg,
+            DataStorageConfiguration psCfg,
             @NotNull RecordSerializerFactory serializerFactory,
             FileIOFactory ioFactory,
             FileArchiver archiver,
@@ -3065,10 +2959,10 @@
                 cctx,
                 serializerFactory,
                 ioFactory,
-                dsCfg.getWalRecordIteratorBufferSize());
+                psCfg.getWalRecordIteratorBufferSize());
             this.walWorkDir = walWorkDir;
             this.walArchiveDir = walArchiveDir;
-            this.dsCfg = dsCfg;
+            this.psCfg = psCfg;
             this.archiver = archiver;
             this.start = start;
             this.end = end;
@@ -3181,17 +3075,10 @@
 
             boolean readArchive = canReadArchiveOrReserveWork(curWalSegmIdx);
 
-<<<<<<< HEAD
-            if (archiver == null || readArchive) {
-                fd = new FileDescriptor(new File(walArchiveDir,
-                    FileDescriptor.fileName(curWalSegmIdx)));
-            }
-=======
             if (readArchive)
                 fd = new FileDescriptor(new File(walArchiveDir, FileDescriptor.fileName(curWalSegmIdx)));
->>>>>>> d3c5a490
             else {
-                long workIdx = curWalSegmIdx % dsCfg.getWalSegments();
+                long workIdx = curWalSegmIdx % psCfg.getWalSegments();
 
                 fd = new FileDescriptor(
                     new File(walWorkDir, FileDescriptor.fileName(workIdx)),
