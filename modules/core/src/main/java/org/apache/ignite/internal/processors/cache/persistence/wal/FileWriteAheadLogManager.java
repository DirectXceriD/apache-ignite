/*
 * Licensed to the Apache Software Foundation (ASF) under one or more
 * contributor license agreements.  See the NOTICE file distributed with
 * this work for additional information regarding copyright ownership.
 * The ASF licenses this file to You under the Apache License, Version 2.0
 * (the "License"); you may not use this file except in compliance with
 * the License.  You may obtain a copy of the License at
 *
 *      http://www.apache.org/licenses/LICENSE-2.0
 *
 * Unless required by applicable law or agreed to in writing, software
 * distributed under the License is distributed on an "AS IS" BASIS,
 * WITHOUT WARRANTIES OR CONDITIONS OF ANY KIND, either express or implied.
 * See the License for the specific language governing permissions and
 * limitations under the License.
 */

package org.apache.ignite.internal.processors.cache.persistence.wal;

import java.io.BufferedInputStream;
import java.io.BufferedOutputStream;
import java.io.EOFException;
import java.io.File;
import java.io.FileFilter;
import java.io.FileInputStream;
import java.io.FileNotFoundException;
import java.io.FileOutputStream;
import java.io.IOException;
import java.lang.reflect.Field;
import java.lang.reflect.InvocationTargetException;
import java.lang.reflect.Method;
import java.nio.ByteBuffer;
import java.nio.ByteOrder;
import java.nio.MappedByteBuffer;
import java.nio.channels.ClosedByInterruptException;
import java.nio.file.FileAlreadyExistsException;
import java.nio.file.Files;
import java.sql.Time;
import java.util.ArrayList;
import java.util.Arrays;
import java.util.Collection;
import java.util.HashMap;
import java.util.HashSet;
import java.util.List;
import java.util.Map;
import java.util.Objects;
import java.util.Set;
import java.util.TreeSet;
import java.util.concurrent.ConcurrentHashMap;
import java.util.concurrent.PriorityBlockingQueue;
import java.util.concurrent.TimeUnit;
import java.util.concurrent.atomic.AtomicBoolean;
import java.util.concurrent.atomic.AtomicLong;
import java.util.concurrent.atomic.AtomicLongFieldUpdater;
import java.util.concurrent.atomic.AtomicReferenceFieldUpdater;
import java.util.concurrent.locks.Condition;
import java.util.concurrent.locks.Lock;
import java.util.concurrent.locks.LockSupport;
import java.util.concurrent.locks.ReentrantLock;
import java.util.regex.Pattern;
import java.util.stream.Stream;
import java.util.zip.ZipEntry;
import java.util.zip.ZipInputStream;
import java.util.zip.ZipOutputStream;
import org.apache.ignite.IgniteCheckedException;
import org.apache.ignite.IgniteLogger;
import org.apache.ignite.IgniteSystemProperties;
import org.apache.ignite.configuration.DataStorageConfiguration;
import org.apache.ignite.configuration.IgniteConfiguration;
import org.apache.ignite.configuration.WALMode;
import org.apache.ignite.events.WalSegmentArchivedEvent;
import org.apache.ignite.events.WalSegmentCompactedEvent;
import org.apache.ignite.failure.FailureContext;
import org.apache.ignite.failure.FailureType;
import org.apache.ignite.internal.GridKernalContext;
import org.apache.ignite.internal.IgniteInternalFuture;
import org.apache.ignite.internal.IgniteInterruptedCheckedException;
import org.apache.ignite.internal.managers.eventstorage.GridEventStorageManager;
import org.apache.ignite.internal.pagemem.wal.IgniteWriteAheadLogManager;
import org.apache.ignite.internal.pagemem.wal.WALIterator;
import org.apache.ignite.internal.pagemem.wal.WALPointer;
import org.apache.ignite.internal.pagemem.wal.record.CheckpointRecord;
import org.apache.ignite.internal.pagemem.wal.record.MarshalledRecord;
import org.apache.ignite.internal.pagemem.wal.record.MemoryRecoveryRecord;
import org.apache.ignite.internal.pagemem.wal.record.PageSnapshot;
import org.apache.ignite.internal.pagemem.wal.record.RolloverType;
import org.apache.ignite.internal.pagemem.wal.record.SwitchSegmentRecord;
import org.apache.ignite.internal.pagemem.wal.record.WALRecord;
import org.apache.ignite.internal.pagemem.wal.record.delta.PageDeltaRecord;
import org.apache.ignite.internal.processors.cache.GridCacheSharedContext;
import org.apache.ignite.internal.processors.cache.GridCacheSharedManagerAdapter;
import org.apache.ignite.internal.processors.cache.WalStateManager.WALDisableContext;
import org.apache.ignite.internal.processors.cache.persistence.DataStorageMetricsImpl;
import org.apache.ignite.internal.processors.cache.persistence.GridCacheDatabaseSharedManager;
import org.apache.ignite.internal.processors.cache.persistence.StorageException;
import org.apache.ignite.internal.processors.cache.persistence.file.FileIO;
import org.apache.ignite.internal.processors.cache.persistence.file.FileIOFactory;
import org.apache.ignite.internal.processors.cache.persistence.file.FilePageStoreManager;
import org.apache.ignite.internal.processors.cache.persistence.file.RandomAccessFileIOFactory;
import org.apache.ignite.internal.processors.cache.persistence.filename.PdsFolderSettings;
import org.apache.ignite.internal.processors.cache.persistence.wal.aware.SegmentAware;
import org.apache.ignite.internal.processors.cache.persistence.wal.crc.FastCrc;
import org.apache.ignite.internal.processors.cache.persistence.wal.crc.IgniteDataIntegrityViolationException;
import org.apache.ignite.internal.processors.cache.persistence.wal.io.FileInput;
import org.apache.ignite.internal.processors.cache.persistence.wal.io.LockedSegmentFileInputFactory;
import org.apache.ignite.internal.processors.cache.persistence.wal.io.SegmentFileInputFactory;
import org.apache.ignite.internal.processors.cache.persistence.wal.io.SegmentIO;
import org.apache.ignite.internal.processors.cache.persistence.wal.io.SimpleSegmentFileInputFactory;
import org.apache.ignite.internal.processors.cache.persistence.wal.record.HeaderRecord;
import org.apache.ignite.internal.processors.cache.persistence.wal.serializer.RecordSerializer;
import org.apache.ignite.internal.processors.cache.persistence.wal.serializer.RecordSerializerFactory;
import org.apache.ignite.internal.processors.cache.persistence.wal.serializer.RecordSerializerFactoryImpl;
import org.apache.ignite.internal.processors.cache.persistence.wal.serializer.RecordV1Serializer;
import org.apache.ignite.internal.processors.failure.FailureProcessor;
import org.apache.ignite.internal.processors.timeout.GridTimeoutObject;
import org.apache.ignite.internal.processors.timeout.GridTimeoutProcessor;
import org.apache.ignite.internal.util.GridUnsafe;
import org.apache.ignite.internal.util.future.GridFinishedFuture;
import org.apache.ignite.internal.util.future.GridFutureAdapter;
import org.apache.ignite.internal.util.typedef.CI1;
import org.apache.ignite.internal.util.typedef.CIX1;
import org.apache.ignite.internal.util.typedef.CO;
import org.apache.ignite.internal.util.typedef.F;
import org.apache.ignite.internal.util.typedef.X;
import org.apache.ignite.internal.util.typedef.internal.U;
import org.apache.ignite.internal.util.worker.GridWorker;
import org.apache.ignite.lang.IgniteBiPredicate;
import org.apache.ignite.lang.IgniteBiTuple;
import org.apache.ignite.lang.IgniteInClosure;
import org.apache.ignite.lang.IgnitePredicate;
import org.apache.ignite.lang.IgniteUuid;
import org.apache.ignite.thread.IgniteThread;
import org.jetbrains.annotations.NotNull;
import org.jetbrains.annotations.Nullable;

import static java.nio.file.StandardOpenOption.CREATE;
import static java.nio.file.StandardOpenOption.READ;
import static java.nio.file.StandardOpenOption.WRITE;
import static org.apache.ignite.IgniteSystemProperties.IGNITE_CHECKPOINT_TRIGGER_ARCHIVE_SIZE_PERCENTAGE;
import static org.apache.ignite.IgniteSystemProperties.IGNITE_THRESHOLD_WAL_ARCHIVE_SIZE_PERCENTAGE;
import static org.apache.ignite.IgniteSystemProperties.IGNITE_WAL_COMPRESSOR_WORKER_THREAD_CNT;
import static org.apache.ignite.IgniteSystemProperties.IGNITE_WAL_MMAP;
import static org.apache.ignite.IgniteSystemProperties.IGNITE_WAL_SEGMENT_SYNC_TIMEOUT;
import static org.apache.ignite.IgniteSystemProperties.IGNITE_WAL_SERIALIZER_VERSION;
import static org.apache.ignite.configuration.WALMode.LOG_ONLY;
import static org.apache.ignite.events.EventType.EVT_WAL_SEGMENT_ARCHIVED;
import static org.apache.ignite.events.EventType.EVT_WAL_SEGMENT_COMPACTED;
import static org.apache.ignite.failure.FailureType.CRITICAL_ERROR;
import static org.apache.ignite.failure.FailureType.SYSTEM_WORKER_TERMINATION;
import static org.apache.ignite.internal.pagemem.wal.record.WALRecord.RecordType.SWITCH_SEGMENT_RECORD;
import static org.apache.ignite.internal.processors.cache.persistence.wal.SegmentedRingByteBuffer.BufferMode.DIRECT;
import static org.apache.ignite.internal.processors.cache.persistence.wal.serializer.RecordV1Serializer.HEADER_RECORD_SIZE;
import static org.apache.ignite.internal.processors.cache.persistence.wal.serializer.RecordV1Serializer.readSegmentHeader;
import static org.apache.ignite.internal.util.IgniteUtils.findField;
import static org.apache.ignite.internal.util.IgniteUtils.findNonPublicMethod;
import static org.apache.ignite.internal.util.IgniteUtils.sleep;

/**
 * File WAL manager.
 */
@SuppressWarnings("IfMayBeConditional")
public class FileWriteAheadLogManager extends GridCacheSharedManagerAdapter implements IgniteWriteAheadLogManager {
    /** Dfault wal segment sync timeout. */
    public static final long DFLT_WAL_SEGMENT_SYNC_TIMEOUT = 500L;
    /** {@link MappedByteBuffer#force0(java.io.FileDescriptor, long, long)}. */
    private static final Method force0 = findNonPublicMethod(
        MappedByteBuffer.class, "force0",
        java.io.FileDescriptor.class, long.class, long.class
    );

    /** {@link MappedByteBuffer#mappingOffset()}. */
    private static final Method mappingOffset = findNonPublicMethod(MappedByteBuffer.class, "mappingOffset");

    /** {@link MappedByteBuffer#mappingAddress(long)}. */
    private static final Method mappingAddress = findNonPublicMethod(
        MappedByteBuffer.class, "mappingAddress", long.class
    );

    /** {@link MappedByteBuffer#fd} */
    private static final Field fd = findField(MappedByteBuffer.class, "fd");

    /** Page size. */
    private static final int PAGE_SIZE = GridUnsafe.pageSize();

    /** */
    private static final FileDescriptor[] EMPTY_DESCRIPTORS = new FileDescriptor[0];

    /** Zero-filled buffer for file formatting. */
    private static final byte[] FILL_BUF = new byte[1024 * 1024];

    /** Pattern for segment file names. */
    public static final Pattern WAL_NAME_PATTERN = Pattern.compile("\\d{16}\\.wal");

    /** Pattern for WAL temp files - these files will be cleared at startup. */
    public static final Pattern WAL_TEMP_NAME_PATTERN = Pattern.compile("\\d{16}\\.wal\\.tmp");

    /** WAL segment file filter, see {@link #WAL_NAME_PATTERN} */
    public static final FileFilter WAL_SEGMENT_FILE_FILTER = new FileFilter() {
        @Override public boolean accept(File file) {
            return !file.isDirectory() && WAL_NAME_PATTERN.matcher(file.getName()).matches();
        }
    };

    /** WAL segment temporary file filter, see {@link #WAL_TEMP_NAME_PATTERN} */
    private static final FileFilter WAL_SEGMENT_TEMP_FILE_FILTER = new FileFilter() {
        @Override public boolean accept(File file) {
            return !file.isDirectory() && WAL_TEMP_NAME_PATTERN.matcher(file.getName()).matches();
        }
    };

    /** */
    public static final Pattern WAL_SEGMENT_FILE_COMPACTED_PATTERN = Pattern.compile("\\d{16}\\.wal\\.zip");

    /** WAL segment file filter, see {@link #WAL_NAME_PATTERN} */
    public static final FileFilter WAL_SEGMENT_COMPACTED_OR_RAW_FILE_FILTER = new FileFilter() {
        @Override public boolean accept(File file) {
            return !file.isDirectory() && (WAL_NAME_PATTERN.matcher(file.getName()).matches() ||
                WAL_SEGMENT_FILE_COMPACTED_PATTERN.matcher(file.getName()).matches());
        }
    };

    /** */
    private static final Pattern WAL_SEGMENT_TEMP_FILE_COMPACTED_PATTERN = Pattern.compile("\\d{16}\\.wal\\.zip\\.tmp");

    /** */
    private static final FileFilter WAL_SEGMENT_FILE_COMPACTED_FILTER = new FileFilter() {
        @Override public boolean accept(File file) {
            return !file.isDirectory() && WAL_SEGMENT_FILE_COMPACTED_PATTERN.matcher(file.getName()).matches();
        }
    };

    /** */
    private static final FileFilter WAL_SEGMENT_TEMP_FILE_COMPACTED_FILTER = new FileFilter() {
        @Override public boolean accept(File file) {
            return !file.isDirectory() && WAL_SEGMENT_TEMP_FILE_COMPACTED_PATTERN.matcher(file.getName()).matches();
        }
    };

    /** Latest serializer version to use. */
    private static final int LATEST_SERIALIZER_VERSION = 2;

    /** Buffer size. */
    private static final int BUF_SIZE = 1024 * 1024;

    /** Use mapped byte buffer. */
    private final boolean mmap = IgniteSystemProperties.getBoolean(IGNITE_WAL_MMAP, true);

    /** {@link FileWriteHandle#written} atomic field updater. */
    private static final AtomicLongFieldUpdater<FileWriteHandle> WRITTEN_UPD =
        AtomicLongFieldUpdater.newUpdater(FileWriteHandle.class, "written");

    /**
     * Percentage of archive size for checkpoint trigger. Need for calculate max size of WAL after last checkpoint.
     * Checkpoint should be triggered when max size of WAL after last checkpoint more than maxWallArchiveSize * thisValue
     */
    private static final double CHECKPOINT_TRIGGER_ARCHIVE_SIZE_PERCENTAGE =
        IgniteSystemProperties.getDouble(IGNITE_CHECKPOINT_TRIGGER_ARCHIVE_SIZE_PERCENTAGE, 0.25);

    /**
     * Percentage of WAL archive size to calculate threshold since which removing of old archive should be started.
     */
    private static final double THRESHOLD_WAL_ARCHIVE_SIZE_PERCENTAGE =
        IgniteSystemProperties.getDouble(IGNITE_THRESHOLD_WAL_ARCHIVE_SIZE_PERCENTAGE, 0.5);

    /**
     * Number of WAL compressor worker threads.
     */
    private final int WAL_COMPRESSOR_WORKER_THREAD_CNT =
            IgniteSystemProperties.getInteger(IGNITE_WAL_COMPRESSOR_WORKER_THREAD_CNT, 4);

    /** */
    private final boolean alwaysWriteFullPages;

    /** WAL segment size in bytes. . This is maximum value, actual segments may be shorter. */
    private final long maxWalSegmentSize;

    /**
     * Maximum number of allowed segments without checkpoint. If we have their more checkpoint should be triggered.
     * It is simple way to calculate WAL size without checkpoint instead fair WAL size calculating.
     */
    private final long maxSegCountWithoutCheckpoint;

    /** Size of wal archive since which removing of old archive should be started */
    private final long allowedThresholdWalArchiveSize;

    /** */
    private final WALMode mode;

    /** WAL flush frequency. Makes sense only for {@link WALMode#BACKGROUND} log WALMode. */
    private final long flushFreq;

    /** Fsync delay. */
    private final long fsyncDelay;

    /** */
    private final DataStorageConfiguration dsCfg;

    /** Events service */
    private final GridEventStorageManager evt;

    /** Failure processor */
    private final FailureProcessor failureProcessor;

    /** */
    private IgniteConfiguration igCfg;

    /** Persistence metrics tracker. */
    private DataStorageMetricsImpl metrics;

    /** */
    private File walWorkDir;

    /** WAL archive directory (including consistent ID as subfolder) */
    private File walArchiveDir;

    /** Serializer of latest version, used to read header record and for write records */
    private RecordSerializer serializer;

    /** Serializer latest version to use. */
    private final int serializerVer =
        IgniteSystemProperties.getInteger(IGNITE_WAL_SERIALIZER_VERSION, LATEST_SERIALIZER_VERSION);

    /** Factory to provide I/O interfaces for read/write operations with files */
    private volatile FileIOFactory ioFactory;

    /** Factory to provide I/O interfaces for read primitives with files */
    private final SegmentFileInputFactory segmentFileInputFactory;

    /** Holder of actual information of latest manipulation on WAL segments. */
    private volatile SegmentAware segmentAware;

    /** Updater for {@link #currHnd}, used for verify there are no concurrent update for current log segment handle */
    private static final AtomicReferenceFieldUpdater<FileWriteAheadLogManager, FileWriteHandle> CURR_HND_UPD =
        AtomicReferenceFieldUpdater.newUpdater(FileWriteAheadLogManager.class, FileWriteHandle.class, "currHnd");

    /**
     * File archiver moves segments from work directory to archive. Locked segments may be kept not moved until release.
     * For mode archive and work folders set to equal value, archiver is not created.
     */
    @Nullable private volatile FileArchiver archiver;

    /** Compressor. */
    private volatile FileCompressor compressor;

    /** Decompressor. */
    private volatile FileDecompressor decompressor;

    /** */
    private final ThreadLocal<WALPointer> lastWALPtr = new ThreadLocal<>();

    /** Current log segment handle. */
    private volatile FileWriteHandle currHnd;

    /** */
    private volatile WALDisableContext walDisableContext;

    /**
     * Positive (non-0) value indicates WAL can be archived even if not complete<br>
     * See {@link DataStorageConfiguration#setWalAutoArchiveAfterInactivity(long)}<br>
     */
    private final long walAutoArchiveAfterInactivity;

    /**
     * Container with last WAL record logged timestamp.<br> Zero value means there was no records logged to current
     * segment, skip possible archiving for this case<br> Value is filled only for case {@link
     * #walAutoArchiveAfterInactivity} > 0<br>
     */
    private final AtomicLong lastRecordLoggedMs = new AtomicLong();

    /**
     * Cancellable task for {@link WALMode#BACKGROUND}, should be cancelled at shutdown.
     * Null for non background modes.
     */
    @Nullable private volatile GridTimeoutProcessor.CancelableTask backgroundFlushSchedule;

    /**
     * Reference to the last added next archive timeout check object. Null if mode is not enabled. Should be cancelled
     * at shutdown
     */
    @Nullable private volatile GridTimeoutObject nextAutoArchiveTimeoutObj;

    /** WAL writer worker. */
    private volatile WALWriter walWriter;

    /**
     * Listener invoked for each segment file IO initializer.
     */
    @Nullable private volatile IgniteInClosure<FileIO> createWalFileListener;

    /** Wal segment sync worker. */
    private WalSegmentSyncer walSegmentSyncWorker;

    /**
     * Manage of segment location.
     */
    private SegmentRouter segmentRouter;

    /** Segment factory with ability locked segment during reading. */
    private volatile SegmentFileInputFactory lockedSegmentFileInputFactory;

    /**
     * @param ctx Kernal context.
     */
    public FileWriteAheadLogManager(@NotNull final GridKernalContext ctx) {
        igCfg = ctx.config();

        DataStorageConfiguration dsCfg = igCfg.getDataStorageConfiguration();

        assert dsCfg != null;

        this.dsCfg = dsCfg;

        maxWalSegmentSize = dsCfg.getWalSegmentSize();
        mode = dsCfg.getWalMode();
        flushFreq = dsCfg.getWalFlushFrequency();
        fsyncDelay = dsCfg.getWalFsyncDelayNanos();
        alwaysWriteFullPages = dsCfg.isAlwaysWriteFullPages();
        ioFactory = new RandomAccessFileIOFactory();
        segmentFileInputFactory = new SimpleSegmentFileInputFactory();
        walAutoArchiveAfterInactivity = dsCfg.getWalAutoArchiveAfterInactivity();

        allowedThresholdWalArchiveSize = (long)(dsCfg.getMaxWalArchiveSize() * THRESHOLD_WAL_ARCHIVE_SIZE_PERCENTAGE);

        evt = ctx.event();
        failureProcessor = ctx.failure();
<<<<<<< HEAD
        segmentAware = new SegmentAware(dsCfg.getWalSegments(), dsCfg.isWalCompactionEnabled(), log);
=======
        segmentAware = new SegmentAware(dsCfg.getWalSegments(), dsCfg.isWalCompactionEnabled());

        maxSegCountWithoutCheckpoint =
            (long)((U.adjustedWalHistorySize(dsCfg, log) * CHECKPOINT_TRIGGER_ARCHIVE_SIZE_PERCENTAGE)
                / dsCfg.getWalSegmentSize());
>>>>>>> 10ebf715
    }

    /**
     * For test purposes only.
     *
     * @param ioFactory IO factory.
     */
    public void setFileIOFactory(FileIOFactory ioFactory) {
        this.ioFactory = ioFactory;
    }

    /** {@inheritDoc} */
    @Override public void start0() throws IgniteCheckedException {
        if(cctx.kernalContext().clientNode())
            return;

        final PdsFolderSettings resolveFolders = cctx.kernalContext().pdsFolderResolver().resolveFolders();

        walWriter = new WALWriter(log);

        checkWalConfiguration();

        final File walWorkDir0 = walWorkDir = initDirectory(
                dsCfg.getWalPath(),
                DataStorageConfiguration.DFLT_WAL_PATH,
                resolveFolders.folderName(),
                "write ahead log work directory"
        );

        final File walArchiveDir0 = walArchiveDir = initDirectory(
                dsCfg.getWalArchivePath(),
                DataStorageConfiguration.DFLT_WAL_ARCHIVE_PATH,
                resolveFolders.folderName(),
                "write ahead log archive directory"
        );

        serializer = new RecordSerializerFactoryImpl(cctx).createSerializer(serializerVer);

        GridCacheDatabaseSharedManager dbMgr = (GridCacheDatabaseSharedManager)cctx.database();

        metrics = dbMgr.persistentStoreMetricsImpl();

        checkOrPrepareFiles();

        if (metrics != null)
            metrics.setWalSizeProvider(new CO<Long>() {
                @Override public Long apply() {
                    long size = 0;

                    for (File f : walWorkDir0.listFiles())
                        size += f.length();

                    for (File f : walArchiveDir0.listFiles())
                        size += f.length();

<<<<<<< HEAD
            segmentAware = new SegmentAware(dsCfg.getWalSegments(), dsCfg.isWalCompactionEnabled(), log);
=======
                    return size;
                }
            });
>>>>>>> 10ebf715

        IgniteBiTuple<Long, Long> tup = scanMinMaxArchiveIndices();

        segmentAware = new SegmentAware(dsCfg.getWalSegments(), dsCfg.isWalCompactionEnabled());

        segmentAware.lastTruncatedArchiveIdx(tup == null ? -1 : tup.get1() - 1);

        long lastAbsArchivedIdx = tup == null ? -1 : tup.get2();

        if (isArchiverEnabled())
            archiver = new FileArchiver(lastAbsArchivedIdx, log);
        else
            archiver = null;

        if (lastAbsArchivedIdx > 0)
            segmentAware.setLastArchivedAbsoluteIndex(lastAbsArchivedIdx);

        if (dsCfg.isWalCompactionEnabled()) {
            compressor = new FileCompressor(log);

            decompressor = new FileDecompressor(log);
        }

        segmentRouter = new SegmentRouter(walWorkDir, walArchiveDir, segmentAware, dsCfg);

        if (mode != WALMode.NONE && mode != WALMode.FSYNC) {
            walSegmentSyncWorker = new WalSegmentSyncer(igCfg.getIgniteInstanceName(),
                cctx.kernalContext().log(WalSegmentSyncer.class));

            if (log.isInfoEnabled())
                log.info("Started write-ahead log manager [mode=" + mode + ']');
        }
        else
            U.quietAndWarn(log, "Started write-ahead log manager in NONE mode, persisted data may be lost in " +
                "a case of unexpected node failure. Make sure to deactivate the cluster before shutdown.");

        lockedSegmentFileInputFactory = new LockedSegmentFileInputFactory(
            segmentAware,
            segmentRouter,
            ioFactory
        );
    }

    /**
     *
     */
    private void startArchiverAndCompressor() {
        segmentAware.reset();

        if (isArchiverEnabled()) {
            assert archiver != null : "FileArchiver should be initialized.";

            archiver.restart();
        }

        if (dsCfg.isWalCompactionEnabled()) {
            assert compressor != null : "Compressor should be initialized.";

            compressor.restart();

            assert decompressor != null : "Compressor should be initialized.";

            decompressor.restart();
        }
    }

    /**
     * Archiver can be not created, all files will be written to WAL folder, using absolute segment index.
     *
     * @return flag indicating if archiver is disabled.
     */
    private boolean isArchiverEnabled() {
        if (walArchiveDir != null && walWorkDir != null)
            return !walArchiveDir.equals(walWorkDir);

        return !new File(dsCfg.getWalArchivePath()).equals(new File(dsCfg.getWalPath()));
    }

    /**
     *  Collect wal segment files from low pointer (include) to high pointer (not include) and reserve low pointer.
     *
     * @param low Low bound.
     * @param high High bound.
     */
    public Collection<File> getAndReserveWalFiles(FileWALPointer low, FileWALPointer high) throws IgniteCheckedException {
        final long awaitIdx = high.index() - 1;

        segmentAware.awaitSegmentArchived(awaitIdx);

        if (!reserve(low))
            throw new IgniteCheckedException("WAL archive segment has been deleted [idx=" + low.index() + "]");

        List<File> res = new ArrayList<>();

        for (long i = low.index(); i < high.index(); i++) {
            String segmentName = FileDescriptor.fileName(i);

            File file = new File(walArchiveDir, segmentName);
            File fileZip = new File(walArchiveDir, segmentName + FilePageStoreManager.ZIP_SUFFIX);

            if (file.exists())
                res.add(file);
            else if (fileZip.exists())
                res.add(fileZip);
            else {
                if (log.isInfoEnabled()) {
                    log.info("Segment not found: " + file.getName() + "/" + fileZip.getName());

                    log.info("Stopped iteration on idx: " + i);
                }

                break;
            }
        }

        return res;
    }

    /**
     * @throws IgniteCheckedException if WAL store path is configured and archive path isn't (or vice versa)
     */
    private void checkWalConfiguration() throws IgniteCheckedException {
        if (dsCfg.getWalPath() == null ^ dsCfg.getWalArchivePath() == null) {
            throw new IgniteCheckedException(
                "Properties should be either both specified or both null " +
                    "[walStorePath = " + dsCfg.getWalPath() +
                    ", walArchivePath = " + dsCfg.getWalArchivePath() + "]"
            );
        }
    }

    /**
     * Method is called twice on deactivate and stop.
     * It shutdown workers but do not deallocate them to avoid duplication.
     * */
    @Override protected void stop0(boolean cancel) {
        final GridTimeoutProcessor.CancelableTask schedule = backgroundFlushSchedule;

        if (schedule != null)
            schedule.close();

        final GridTimeoutObject timeoutObj = nextAutoArchiveTimeoutObj;

        if (timeoutObj != null)
            cctx.time().removeTimeoutObject(timeoutObj);

        final FileWriteHandle currHnd = currentHandle();

        try {
            if (mode == WALMode.BACKGROUND) {
                if (currHnd != null)
                    currHnd.flush(null);
            }

            if (currHnd != null)
                currHnd.close(false);

            if (walSegmentSyncWorker != null)
                walSegmentSyncWorker.shutdown();

            if (walWriter != null)
                walWriter.shutdown();

            segmentAware.interrupt();

            if (archiver != null)
                archiver.shutdown();

            if (compressor != null)
                compressor.shutdown();

            if (decompressor != null)
                decompressor.shutdown();
        }
        catch (Exception e) {
            U.error(log, "Failed to gracefully close WAL segment: " + this.currHnd.fileIO, e);
        }
    }

    /** {@inheritDoc} */
    @Override public void onActivate(GridKernalContext kctx) throws IgniteCheckedException {
        if (log.isDebugEnabled())
            log.debug("Activated file write ahead log manager [nodeId=" + cctx.localNodeId() +
                " topVer=" + cctx.discovery().topologyVersionEx() + " ]");
        //NOOP implementation, we need to override it.
    }

    /** {@inheritDoc} */
    @Override public void onDeActivate(GridKernalContext kctx) {
        if (log.isDebugEnabled())
            log.debug("DeActivate file write ahead log [nodeId=" + cctx.localNodeId() +
                " topVer=" + cctx.discovery().topologyVersionEx() + " ]");

        stop0(true);

        currHnd = null;
    }

    /** {@inheritDoc} */
    @Override public boolean isAlwaysWriteFullPages() {
        return alwaysWriteFullPages;
    }

    /** {@inheritDoc} */
    @Override public boolean isFullSync() {
        return mode == WALMode.FSYNC;
    }

    /** {@inheritDoc} */
    @Override public void resumeLogging(WALPointer lastPtr) throws IgniteCheckedException {
        if (log.isDebugEnabled())
            log.debug("File write ahead log manager resuming logging [nodeId=" + cctx.localNodeId() +
                " topVer=" + cctx.discovery().topologyVersionEx() + " ]");

        /*
            walDisableContext is started after FileWriteAheadLogManager, so we obtain actual walDisableContext ref here.
         */
        walDisableContext = cctx.walState().walDisableContext();

        assert currHnd == null;
        assert lastPtr == null || lastPtr instanceof FileWALPointer;

        startArchiverAndCompressor();

        assert (isArchiverEnabled() && archiver != null) || (!isArchiverEnabled() && archiver == null) :
            "Trying to restore FileWriteHandle on deactivated write ahead log manager";

        FileWALPointer filePtr = (FileWALPointer)lastPtr;

        if (!mmap)
            walWriter.restart();

        currHnd = restoreWriteHandle(filePtr);

        // For new handle write serializer version to it.
        if (filePtr == null)
            currHnd.writeHeader();

        if (currHnd.serializer.version() != serializer.version()) {
            if (log.isInfoEnabled())
                log.info("Record serializer version change detected, will start logging with a new WAL record " +
                    "serializer to a new WAL segment [curFile=" + currHnd + ", newVer=" + serializer.version() +
                    ", oldVer=" + currHnd.serializer.version() + ']');

            rollOver(currHnd, null);
        }

        currHnd.resume = false;

        if (mode == WALMode.BACKGROUND)
            backgroundFlushSchedule = cctx.time().schedule(this::doFlush, flushFreq, flushFreq);

        if (walAutoArchiveAfterInactivity > 0)
            scheduleNextInactivityPeriodElapsedCheck();
    }

    /**
     * Schedules next check of inactivity period expired. Based on current record update timestamp. At timeout method
     * does check of inactivity period and schedules new launch.
     */
    private void scheduleNextInactivityPeriodElapsedCheck() {
        final long lastRecMs = lastRecordLoggedMs.get();
        final long nextPossibleAutoArchive = (lastRecMs <= 0 ? U.currentTimeMillis() : lastRecMs) + walAutoArchiveAfterInactivity;

        if (log.isDebugEnabled())
            log.debug("Schedule WAL rollover check at " + new Time(nextPossibleAutoArchive).toString());

        nextAutoArchiveTimeoutObj = new GridTimeoutObject() {
            private final IgniteUuid id = IgniteUuid.randomUuid();

            @Override public IgniteUuid timeoutId() {
                return id;
            }

            @Override public long endTime() {
                return nextPossibleAutoArchive;
            }

            @Override public void onTimeout() {
                if (log.isDebugEnabled())
                    log.debug("Checking if WAL rollover required (" + new Time(U.currentTimeMillis()).toString() + ")");

                checkWalRolloverRequiredDuringInactivityPeriod();

                scheduleNextInactivityPeriodElapsedCheck();
            }
        };
        cctx.time().addTimeoutObject(nextAutoArchiveTimeoutObj);
    }

    /** {@inheritDoc} */
    @Override public int serializerVersion() {
        return serializerVer;
    }

    /**
     * Checks if there was elapsed significant period of inactivity. If WAL auto-archive is enabled using
     * {@link #walAutoArchiveAfterInactivity} > 0 this method will activate roll over by timeout.<br>
     */
    private void checkWalRolloverRequiredDuringInactivityPeriod() {
        if (walAutoArchiveAfterInactivity <= 0)
            return; // feature not configured, nothing to do

        final long lastRecMs = lastRecordLoggedMs.get();

        if (lastRecMs == 0)
            return; //no records were logged to current segment, does not consider inactivity

        final long elapsedMs = U.currentTimeMillis() - lastRecMs;

        if (elapsedMs <= walAutoArchiveAfterInactivity)
            return; // not enough time elapsed since last write

        if (!lastRecordLoggedMs.compareAndSet(lastRecMs, 0))
            return; // record write occurred concurrently

        final FileWriteHandle handle = currentHandle();

        try {
            handle.buf.close();

            rollOver(handle, null);
        }
        catch (IgniteCheckedException e) {
            U.error(log, "Unable to perform segment rollover: " + e.getMessage(), e);

            cctx.kernalContext().failure().process(new FailureContext(CRITICAL_ERROR, e));
        }
    }

    /** {@inheritDoc} */
    @Override public WALPointer log(WALRecord rec) throws IgniteCheckedException {
        return log(rec, RolloverType.NONE);
    }

    /** {@inheritDoc} */
    @Override public WALPointer log(WALRecord rec, RolloverType rolloverType) throws IgniteCheckedException {
        if (serializer == null || mode == WALMode.NONE)
            return null;

        // Only delta-records, page snapshots and memory recovery are allowed to write in recovery mode.
        if (cctx.kernalContext().recoveryMode() &&
            !(rec instanceof PageDeltaRecord || rec instanceof PageSnapshot || rec instanceof MemoryRecoveryRecord))
            return null;

        FileWriteHandle currWrHandle = currentHandle();

        WALDisableContext isDisable = walDisableContext;

        // Logging was not resumed yet.
        if (currWrHandle == null || (isDisable != null && isDisable.check()))
            return null;

        // Need to calculate record size first.
        rec.size(serializer.size(rec));

        while (true) {
            WALPointer ptr;

            if (rolloverType == RolloverType.NONE)
                ptr = currWrHandle.addRecord(rec);
            else {
                assert cctx.database().checkpointLockIsHeldByThread();

                if (rolloverType == RolloverType.NEXT_SEGMENT) {
                    WALPointer pos = rec.position();

                    do {
                        // This will change rec.position() unless concurrent rollover happened.
                        currWrHandle = closeBufAndRollover(currWrHandle, rec, rolloverType);
                    }
                    while (Objects.equals(pos, rec.position()));

                    ptr = rec.position();
                }
                else if (rolloverType == RolloverType.CURRENT_SEGMENT) {
                    if ((ptr = currWrHandle.addRecord(rec)) != null)
                        currWrHandle = closeBufAndRollover(currWrHandle, rec, rolloverType);
                }
                else
                    throw new IgniteCheckedException("Unknown rollover type: " + rolloverType);
            }

            if (ptr != null) {
                metrics.onWalRecordLogged();

                lastWALPtr.set(ptr);

                if (walAutoArchiveAfterInactivity > 0)
                    lastRecordLoggedMs.set(U.currentTimeMillis());

                return ptr;
            }
            else
                currWrHandle = rollOver(currWrHandle, null);

            checkNode();

            if (isStopping())
                throw new IgniteCheckedException("Stopping.");
        }
    }

    /** */
    private FileWriteHandle closeBufAndRollover(
        FileWriteHandle currWriteHandle,
        WALRecord rec,
        RolloverType rolloverType
    ) throws IgniteCheckedException {
        long idx = currWriteHandle.getSegmentId();

        currWriteHandle.buf.close();

        FileWriteHandle res = rollOver(currWriteHandle, rolloverType == RolloverType.NEXT_SEGMENT ? rec : null);

        if (log != null && log.isInfoEnabled())
            log.info("Rollover segment [" + idx + " to " + res.getSegmentId() + "], recordType=" + rec.type());

        return res;
    }

    /** {@inheritDoc} */
    @Override public void flush(WALPointer ptr, boolean explicitFsync) throws IgniteCheckedException, StorageException {
        if (serializer == null || mode == WALMode.NONE)
            return;

        FileWriteHandle cur = currentHandle();

        // WAL manager was not started (client node).
        if (cur == null)
            return;

        FileWALPointer filePtr = (FileWALPointer)(ptr == null ? lastWALPtr.get() : ptr);

        if (mode == LOG_ONLY)
            cur.flushOrWait(filePtr);

        if (!explicitFsync && mode != WALMode.FSYNC)
            return; // No need to sync in LOG_ONLY or BACKGROUND unless explicit fsync is required.

        // No need to sync if was rolled over.
        if (filePtr != null && !cur.needFsync(filePtr))
            return;

        cur.fsync(filePtr);
    }

    /** {@inheritDoc} */
    @Override public WALRecord read(WALPointer ptr) throws IgniteCheckedException, StorageException {
        try (WALIterator it = replay(ptr)) {
            IgniteBiTuple<WALPointer, WALRecord> rec = it.next();

            if (rec.get1().equals(ptr))
                return rec.get2();
            else
                throw new StorageException("Failed to read record by pointer [ptr=" + ptr + ", rec=" + rec + "]");
        }
    }

    /** {@inheritDoc} */
    @Override public WALIterator replay(WALPointer start) throws IgniteCheckedException, StorageException {
        return replay(start, null);
    }

    /** {@inheritDoc} */
    @Override public WALIterator replay(
        WALPointer start,
        @Nullable IgniteBiPredicate<WALRecord.RecordType, WALPointer> recordDeserializeFilter
    ) throws IgniteCheckedException, StorageException {
        assert start == null || start instanceof FileWALPointer : "Invalid start pointer: " + start;

        FileWriteHandle hnd = currentHandle();

        FileWALPointer end = null;

        if (hnd != null)
            end = hnd.position();

        return new RecordsIterator(
            cctx,
            walArchiveDir,
            walWorkDir,
            (FileWALPointer)start,
            end,
            dsCfg,
            new RecordSerializerFactoryImpl(cctx).recordDeserializeFilter(recordDeserializeFilter),
            ioFactory,
            archiver,
            decompressor,
            log,
            segmentAware,
            segmentRouter,
            lockedSegmentFileInputFactory);
    }

    /** {@inheritDoc} */
    @Override public boolean reserve(WALPointer start) {
        assert start != null && start instanceof FileWALPointer : "Invalid start pointer: " + start;

        if (mode == WALMode.NONE)
            return false;

        segmentAware.reserve(((FileWALPointer)start).index());

        if (!hasIndex(((FileWALPointer)start).index())) {
            segmentAware.release(((FileWALPointer)start).index());

            return false;
        }

        return true;
    }

    /** {@inheritDoc} */
    @Override public void release(WALPointer start) {
        assert start != null && start instanceof FileWALPointer : "Invalid start pointer: " + start;

        if (mode == WALMode.NONE)
            return;

        segmentAware.release(((FileWALPointer)start).index());
    }

    /**
     * @param absIdx Absolulte index to check.
     * @return {@code true} if has this index.
     */
    private boolean hasIndex(long absIdx) {
        String segmentName = FileDescriptor.fileName(absIdx);

        String zipSegmentName = FileDescriptor.fileName(absIdx) + FilePageStoreManager.ZIP_SUFFIX;

        boolean inArchive = new File(walArchiveDir, segmentName).exists() ||
            new File(walArchiveDir, zipSegmentName).exists();

        if (inArchive)
            return true;

        if (absIdx <= lastArchivedIndex())
            return false;

        FileWriteHandle cur = currHnd;

        return cur != null && cur.getSegmentId() >= absIdx;
    }

    /** {@inheritDoc} */
    @Override public int truncate(WALPointer low, WALPointer high) {
        if (high == null)
            return 0;

        assert high instanceof FileWALPointer : high;

        // File pointer bound: older entries will be deleted from archive
        FileWALPointer lowPtr = (FileWALPointer)low;
        FileWALPointer highPtr = (FileWALPointer)high;

        FileDescriptor[] descs = scan(walArchiveDir.listFiles(WAL_SEGMENT_COMPACTED_OR_RAW_FILE_FILTER));

        int deleted = 0;

        for (FileDescriptor desc : descs) {
            if (lowPtr != null && desc.idx < lowPtr.index())
                continue;

            // Do not delete reserved or locked segment and any segment after it.
            if (segmentReservedOrLocked(desc.idx))
                return deleted;

            long archivedAbsIdx = segmentAware.lastArchivedAbsoluteIndex();

            long lastArchived = archivedAbsIdx >= 0 ? archivedAbsIdx : lastArchivedIndex();

            // We need to leave at least one archived segment to correctly determine the archive index.
            if (desc.idx < highPtr.index() && desc.idx < lastArchived) {
                if (!desc.file.delete())
                    U.warn(log, "Failed to remove obsolete WAL segment (make sure the process has enough rights): " +
                        desc.file.getAbsolutePath());
                else
                    deleted++;

                // Bump up the oldest archive segment index.
                if (segmentAware.lastTruncatedArchiveIdx() < desc.idx)
                    segmentAware.lastTruncatedArchiveIdx(desc.idx);
            }
        }

        return deleted;
    }

    /**
     * Check if WAL segment locked (protected from move to archive) or reserved (protected from deletion from WAL
     * cleanup).
     *
     * @param absIdx Absolute WAL segment index for check reservation.
     * @return {@code True} if index is locked.
     */
    private boolean segmentReservedOrLocked(long absIdx) {
        FileArchiver archiver0 = archiver;

        return ((archiver0 != null) && segmentAware.locked(absIdx)) || (segmentAware.reserved(absIdx));
    }

    /** {@inheritDoc} */
    @Override public void notchLastCheckpointPtr(WALPointer ptr) {
        if (compressor != null)
            segmentAware.keepUncompressedIdxFrom(((FileWALPointer)ptr).index());
    }

    /** {@inheritDoc} */
    @Override public int walArchiveSegments() {
        long lastTruncated = segmentAware.lastTruncatedArchiveIdx();

        long lastArchived = segmentAware.lastArchivedAbsoluteIndex();

        if (lastArchived == -1)
            return 0;

        int res = (int)(lastArchived - lastTruncated);

        return res >= 0 ? res : 0;
    }

    /** {@inheritDoc} */
    @Override public long lastArchivedSegment() {
        return segmentAware.lastArchivedAbsoluteIndex();
    }

    /** {@inheritDoc} */
    @Override public long lastCompactedSegment() {
        return segmentAware.lastCompressedIdx();
    }

    /** {@inheritDoc} */
    @Override public boolean reserved(WALPointer ptr) {
        FileWALPointer fPtr = (FileWALPointer)ptr;

        return segmentReservedOrLocked(fPtr.index());
    }

    /** {@inheritDoc} */
    @Override public int reserved(WALPointer low, WALPointer high) {
        // It is not clear now how to get the highest WAL pointer. So when high is null method returns 0.
        if (high == null)
            return 0;

        assert high instanceof FileWALPointer : high;

        assert low == null || low instanceof FileWALPointer : low;

        FileWALPointer lowPtr = (FileWALPointer)low;

        FileWALPointer highPtr = (FileWALPointer)high;

        long lowIdx = lowPtr != null ? lowPtr.index() : 0;

        long highIdx = highPtr.index();

        while (lowIdx < highIdx) {
            if (segmentReservedOrLocked(lowIdx))
                break;

            lowIdx++;
        }

        return (int)(highIdx - lowIdx + 1);
    }

    /** {@inheritDoc} */
    @Override public boolean disabled(int grpId) {
        return cctx.walState().isDisabled(grpId);
    }

    /**
     * Lists files in archive directory and returns the index of last archived file.
     *
     * @return The absolute index of last archived file.
     */
    private long lastArchivedIndex() {
        long lastIdx = -1;

        for (File file : walArchiveDir.listFiles(WAL_SEGMENT_COMPACTED_OR_RAW_FILE_FILTER)) {
            try {
                long idx = Long.parseLong(file.getName().substring(0, 16));

                lastIdx = Math.max(lastIdx, idx);
            }
            catch (NumberFormatException | IndexOutOfBoundsException ignore) {

            }
        }

        return lastIdx;
    }

    /**
     * Lists files in archive directory and returns the indices of least and last archived files.
     * In case of holes, first segment after last "hole" is considered as minimum.
     * Example: minimum(0, 1, 10, 11, 20, 21, 22) should be 20
     *
     * @return The absolute indices of min and max archived files.
     */
    private IgniteBiTuple<Long, Long> scanMinMaxArchiveIndices() {
        TreeSet<Long> archiveIndices = new TreeSet<>();

        for (File file : walArchiveDir.listFiles(WAL_SEGMENT_COMPACTED_OR_RAW_FILE_FILTER)) {
            try {
                long idx = Long.parseLong(file.getName().substring(0, 16));

                archiveIndices.add(idx);
            }
            catch (NumberFormatException | IndexOutOfBoundsException ignore) {
                // No-op.
            }
        }

        if (archiveIndices.isEmpty())
            return null;
        else {
            Long min = archiveIndices.first();
            Long max = archiveIndices.last();

            if (max - min == archiveIndices.size() - 1)
                return F.t(min, max); // Short path.

            for (Long idx : archiveIndices.descendingSet()) {
                if (!archiveIndices.contains(idx - 1))
                    return F.t(idx, max);
            }

            throw new IllegalStateException("Should never happen if TreeSet is valid.");
        }
    }

    /**
     * Creates a directory specified by the given arguments.
     *
     * @param cfg Configured directory path, may be {@code null}.
     * @param defDir Default directory path, will be used if cfg is {@code null}.
     * @param consId Local node consistent ID.
     * @param msg File description to print out on successful initialization.
     * @return Initialized directory.
     * @throws IgniteCheckedException If failed to initialize directory.
     */
    private File initDirectory(String cfg, String defDir, String consId, String msg) throws IgniteCheckedException {
        File dir;

        if (cfg != null) {
            File workDir0 = new File(cfg);

            dir = workDir0.isAbsolute() ?
                new File(workDir0, consId) :
                new File(U.resolveWorkDirectory(igCfg.getWorkDirectory(), cfg, false), consId);
        }
        else
            dir = new File(U.resolveWorkDirectory(igCfg.getWorkDirectory(), defDir, false), consId);

        U.ensureDirectory(dir, msg, log);

        return dir;
    }

    /**
     * @return Current log segment handle.
     */
    private FileWriteHandle currentHandle() {
        return currHnd;
    }

    /**
     * @param cur Handle that failed to fit the given entry.
     * @param rec Optional record to be added right after header.
     * @return Handle that will fit the entry.
     */
    private FileWriteHandle rollOver(FileWriteHandle cur, @Nullable WALRecord rec) throws IgniteCheckedException {
        FileWriteHandle hnd = currentHandle();

        if (hnd != cur)
            return hnd;

        if (hnd.close(true)) {
            if (metrics.metricsEnabled())
                metrics.onWallRollOver();

            FileWriteHandle next = initNextWriteHandle(cur);

            next.writeHeader();

            if (rec != null) {
                WALPointer ptr = next.addRecord(rec);

                assert ptr != null;
            }

            if (next.getSegmentId() - lashCheckpointFileIdx() >= maxSegCountWithoutCheckpoint)
                cctx.database().forceCheckpoint("too big size of WAL without checkpoint");

            boolean swapped = CURR_HND_UPD.compareAndSet(this, hnd, next);

            assert swapped : "Concurrent updates on rollover are not allowed";

            if (walAutoArchiveAfterInactivity > 0)
                lastRecordLoggedMs.set(0);

            // Let other threads to proceed with new segment.
            hnd.signalNextAvailable();
        }
        else
            hnd.awaitNext();

        return currentHandle();
    }

    /**
     * Give last checkpoint file idx.
     */
    private long lashCheckpointFileIdx() {
        WALPointer lastCheckpointMark = cctx.database().lastCheckpointMarkWalPointer();

        return lastCheckpointMark == null ? 0 : ((FileWALPointer)lastCheckpointMark).index();
    }

    /**
     * @param lastReadPtr Last read WAL file pointer.
     * @return Initialized file write handle.
     * @throws StorageException If failed to initialize WAL write handle.
     */
    private FileWriteHandle restoreWriteHandle(FileWALPointer lastReadPtr) throws StorageException {
        long absIdx = lastReadPtr == null ? 0 : lastReadPtr.index();

        @Nullable FileArchiver archiver0 = archiver;

        long segNo = archiver0 == null ? absIdx : absIdx % dsCfg.getWalSegments();

        File curFile = new File(walWorkDir, FileDescriptor.fileName(segNo));

        int off = lastReadPtr == null ? 0 : lastReadPtr.fileOffset();
        int len = lastReadPtr == null ? 0 : lastReadPtr.length();

        try {
            SegmentIO fileIO = new SegmentIO(absIdx, ioFactory.create(curFile));

            IgniteInClosure<FileIO> lsnr = createWalFileListener;

            if (lsnr != null)
                lsnr.apply(fileIO);

            try {
                int serVer = serializerVer;

                // If we have existing segment, try to read version from it.
                if (lastReadPtr != null) {
                    try {
                        serVer = readSegmentHeader(fileIO, segmentFileInputFactory).getSerializerVersion();
                    }
                    catch (SegmentEofException | EOFException ignore) {
                        serVer = serializerVer;
                    }
                }

                RecordSerializer ser = new RecordSerializerFactoryImpl(cctx).createSerializer(serVer);

                if (log.isInfoEnabled())
                    log.info("Resuming logging to WAL segment [file=" + curFile.getAbsolutePath() +
                        ", offset=" + off + ", ver=" + serVer + ']');

                SegmentedRingByteBuffer rbuf;

                if (mmap) {
                    MappedByteBuffer buf = fileIO.map((int)maxWalSegmentSize);

                    rbuf = new SegmentedRingByteBuffer(buf, metrics);
                }
                else
                    rbuf = new SegmentedRingByteBuffer(dsCfg.getWalBufferSize(), maxWalSegmentSize, DIRECT, metrics);

                if (lastReadPtr != null)
                    rbuf.init(lastReadPtr.fileOffset() + lastReadPtr.length());

                FileWriteHandle hnd = new FileWriteHandle(
                    fileIO,
                    off + len,
                    true,
                    ser,
                    rbuf);

                if (archiver0 != null)
                    segmentAware.curAbsWalIdx(absIdx);
                else
                    segmentAware.setLastArchivedAbsoluteIndex(absIdx - 1);

                return hnd;
            }
            catch (IgniteCheckedException | IOException e) {
                try {
                    fileIO.close();
                }
                catch (IOException suppressed) {
                    e.addSuppressed(suppressed);
                }

                if (e instanceof StorageException)
                    throw (StorageException) e;

                throw e instanceof IOException ? (IOException) e : new IOException(e);
            }
        }
        catch (IOException e) {
            throw new StorageException("Failed to restore WAL write handle: " + curFile.getAbsolutePath(), e);
        }
    }

    /**
     * Fills the file header for a new segment. Calling this method signals we are done with the segment and it can be
     * archived. If we don't have prepared file yet and achiever is busy this method blocks
     *
     * @param cur Current file write handle released by WAL writer
     * @return Initialized file handle.
     * @throws IgniteCheckedException If exception occurred.
     */
    private FileWriteHandle initNextWriteHandle(FileWriteHandle cur) throws IgniteCheckedException {
        IgniteCheckedException error = null;

        try {
            File nextFile = pollNextFile(cur.getSegmentId());

            if (log.isDebugEnabled())
                log.debug("Switching to a new WAL segment: " + nextFile.getAbsolutePath());

            SegmentedRingByteBuffer rbuf = null;

            SegmentIO fileIO = null;

            FileWriteHandle hnd;

            boolean interrupted = false;

            while (true) {
                try {
                    fileIO = new SegmentIO(cur.getSegmentId() + 1, ioFactory.create(nextFile));

                    IgniteInClosure<FileIO> lsnr = createWalFileListener;
                    if (lsnr != null)
                        lsnr.apply(fileIO);

                    if (mmap) {
                        MappedByteBuffer buf = fileIO.map((int)maxWalSegmentSize);

                        rbuf = new SegmentedRingByteBuffer(buf, metrics);
                    }
                    else
                        rbuf = cur.buf.reset();

                    hnd = new FileWriteHandle(
                        fileIO,
                        0,
                        false,
                        serializer,
                        rbuf);

                    if (interrupted)
                        Thread.currentThread().interrupt();

                    break;
                }
                catch (ClosedByInterruptException ignore) {
                    interrupted = true;

                    Thread.interrupted();

                    if (fileIO != null) {
                        try {
                            fileIO.close();
                        }
                        catch (IOException ignored) {
                            // No-op.
                        }

                        fileIO = null;
                    }

                    if (rbuf != null) {
                        rbuf.free();

                        rbuf = null;
                    }
                }
            }

            return hnd;
        }
        catch (IgniteCheckedException e) {
            throw error = e;
        }
        catch (IOException e) {
            throw error = new StorageException("Unable to initialize WAL segment", e);
        }
        finally {
            if (error != null)
                cctx.kernalContext().failure().process(new FailureContext(CRITICAL_ERROR, error));
        }
    }

    /**
     * Deletes temp files, creates and prepares new; Creates first segment if necessary
     *
     * @throws StorageException If failed.
     */
    private void checkOrPrepareFiles() throws StorageException {
        // Clean temp files.
        {
            File[] tmpFiles = walWorkDir.listFiles(WAL_SEGMENT_TEMP_FILE_FILTER);

            if (!F.isEmpty(tmpFiles)) {
                for (File tmp : tmpFiles) {
                    boolean deleted = tmp.delete();

                    if (!deleted)
                        throw new StorageException("Failed to delete previously created temp file " +
                            "(make sure Ignite process has enough rights): " + tmp.getAbsolutePath());
                }
            }
        }

        File[] allFiles = walWorkDir.listFiles(WAL_SEGMENT_FILE_FILTER);

        if (isArchiverEnabled())
            if (allFiles.length != 0 && allFiles.length > dsCfg.getWalSegments())
                throw new StorageException("Failed to initialize wal (work directory contains " +
                    "incorrect number of segments) [cur=" + allFiles.length + ", expected=" + dsCfg.getWalSegments() + ']');

        // Allocate the first segment synchronously. All other segments will be allocated by archiver in background.
        if (allFiles.length == 0) {
            File first = new File(walWorkDir, FileDescriptor.fileName(0));

            createFile(first);
        }
        else
            checkFiles(0, false, null, null);
    }

    /**
     * Clears whole the file, fills with zeros for Default mode.
     *
     * @param file File to format.
     * @throws StorageException if formatting failed
     */
    private void formatFile(File file) throws StorageException {
        formatFile(file, dsCfg.getWalSegmentSize());
    }

    /**
     * Clears the file, fills with zeros for Default mode.
     *
     * @param file File to format.
     * @param bytesCntToFormat Count of first bytes to format.
     * @throws StorageException if formatting failed
     */
    private void formatFile(File file, int bytesCntToFormat) throws StorageException {
        if (log.isDebugEnabled())
            log.debug("Formatting file [exists=" + file.exists() + ", file=" + file.getAbsolutePath() + ']');

        try (FileIO fileIO = ioFactory.create(file, CREATE, READ, WRITE)) {
            int left = bytesCntToFormat;

            if (mode == WALMode.FSYNC || mmap) {
                while ((left -= fileIO.writeFully(FILL_BUF, 0, Math.min(FILL_BUF.length, left))) > 0)
                    ;

                fileIO.force();
            }
            else
                fileIO.clear();
        }
        catch (IOException e) {
            StorageException ex = new StorageException("Failed to format WAL segment file: " + file.getAbsolutePath(), e);

            if (failureProcessor != null)
                failureProcessor.process(new FailureContext(FailureType.CRITICAL_ERROR, ex));

            throw ex;
        }
    }

    /**
     * Creates a file atomically with temp file.
     *
     * @param file File to create.
     * @throws StorageException If failed.
     */
    private void createFile(File file) throws StorageException {
        if (log.isDebugEnabled())
            log.debug("Creating new file [exists=" + file.exists() + ", file=" + file.getAbsolutePath() + ']');

        File tmp = new File(file.getParent(), file.getName() + FilePageStoreManager.TMP_SUFFIX);

        formatFile(tmp);

        try {
            Files.move(tmp.toPath(), file.toPath());
        }
        catch (IOException e) {
            throw new StorageException("Failed to move temp file to a regular WAL segment file: " +
                file.getAbsolutePath(), e);
        }

        if (log.isDebugEnabled())
            log.debug("Created WAL segment [file=" + file.getAbsolutePath() + ", size=" + file.length() + ']');
    }

    /**
     * Retrieves next available file to write WAL data, waiting if necessary for a segment to become available.
     *
     * @param curIdx Current absolute WAL segment index.
     * @return File ready for use as new WAL segment.
     * @throws StorageException If exception occurred in the archiver thread.
     */
    private File pollNextFile(long curIdx) throws StorageException, IgniteInterruptedCheckedException {
        FileArchiver archiver0 = archiver;

        if (archiver0 == null) {
            segmentAware.setLastArchivedAbsoluteIndex(curIdx);

            return new File(walWorkDir, FileDescriptor.fileName(curIdx + 1));
        }

        // Signal to archiver that we are done with the segment and it can be archived.
        long absNextIdx = archiver0.nextAbsoluteSegmentIndex();

        long segmentIdx = absNextIdx % dsCfg.getWalSegments();

        return new File(walWorkDir, FileDescriptor.fileName(segmentIdx));
    }

    /**
     * Files from archive WAL directory.
     */
    private FileDescriptor[] walArchiveFiles() {
        return scan(walArchiveDir.listFiles(WAL_SEGMENT_COMPACTED_OR_RAW_FILE_FILTER));
    }

    /** {@inheritDoc} */
    @Override public long maxArchivedSegmentToDelete() {
        //When maxWalArchiveSize==MAX_VALUE deleting files is not permit.
        if (dsCfg.getMaxWalArchiveSize() == Long.MAX_VALUE)
            return -1;

        FileDescriptor[] archivedFiles = walArchiveFiles();

        Long totalArchiveSize = Stream.of(archivedFiles)
            .map(desc -> desc.file().length())
            .reduce(0L, Long::sum);

        if (archivedFiles.length == 0 || totalArchiveSize < allowedThresholdWalArchiveSize)
            return -1;

        long sizeOfOldestArchivedFiles = 0;

        for (FileDescriptor desc : archivedFiles) {
            sizeOfOldestArchivedFiles += desc.file().length();

            if (totalArchiveSize - sizeOfOldestArchivedFiles < allowedThresholdWalArchiveSize)
                return desc.getIdx();
        }

        return archivedFiles[archivedFiles.length - 1].getIdx();
    }

    /**
     * @return Sorted WAL files descriptors.
     */
    public static FileDescriptor[] scan(File[] allFiles) {
        if (allFiles == null)
            return EMPTY_DESCRIPTORS;

        FileDescriptor[] descs = new FileDescriptor[allFiles.length];

        for (int i = 0; i < allFiles.length; i++) {
            File f = allFiles[i];

            descs[i] = new FileDescriptor(f);
        }

        Arrays.sort(descs);

        return descs;
    }

    /**
     * @throws StorageException If node is no longer valid and we missed a WAL operation.
     */
    private void checkNode() throws StorageException {
        if (cctx.kernalContext().invalid())
            throw new StorageException("Failed to perform WAL operation (environment was invalidated by a " +
                    "previous error)");
    }

    /**
     * Setup listener for WAL segment write File IO creation.
     * @param createWalFileListener Listener to be invoked for new segment file IO creation.
     */
    public void setCreateWalFileListener(@Nullable IgniteInClosure<FileIO> createWalFileListener) {
        this.createWalFileListener = createWalFileListener;
    }

    /**
     * @return {@link #maxWalSegmentSize}.
     */
    public long maxWalSegmentSize() {
        return maxWalSegmentSize;
    }

    /**
     * File archiver operates on absolute segment indexes. For any given absolute segment index N we can calculate the
     * work WAL segment: S(N) = N % dsCfg.walSegments. When a work segment is finished, it is given to the archiver. If
     * the absolute index of last archived segment is denoted by A and the absolute index of next segment we want to
     * write is denoted by W, then we can allow write to S(W) if W - A <= walSegments. <br>
     *
     * Monitor of current object is used for notify on: <ul>
     *     <li>exception occurred ({@link FileArchiver#cleanErr}!=null)</li>
     *     <li>stopping thread ({@link FileArchiver#isCancelled==true})</li>
     *     <li>current file index changed </li>
     *     <li>last archived file index was changed</li>
     *     <li>some WAL index was removed from map</li>
     * </ul>
     */
    private class FileArchiver extends GridWorker {
        /** Exception which occurred during initial creation of files or during archiving WAL segment */
        private StorageException cleanErr;

        /** Formatted index. */
        private int formatted;

        /**
         *
         */
        private FileArchiver(long lastAbsArchivedIdx, IgniteLogger log) {
            super(cctx.igniteInstanceName(), "wal-file-archiver%" + cctx.igniteInstanceName(), log,
                cctx.kernalContext().workersRegistry());

            segmentAware.setLastArchivedAbsoluteIndex(lastAbsArchivedIdx);
        }

        /**
         * @throws IgniteInterruptedCheckedException If failed to wait for thread shutdown.
         */
        private void shutdown() throws IgniteInterruptedCheckedException {
            synchronized (this) {
                isCancelled = true;

                notifyAll();
            }

            U.join(runner());
        }

        /** {@inheritDoc} */
        @Override protected void body() {
            blockingSectionBegin();

            try {
                allocateRemainingFiles();
            }
            catch (StorageException e) {
                synchronized (this) {
                    // Stop the thread and report to starter.
                    cleanErr = e;

                    segmentAware.forceInterrupt();

                    notifyAll();
                }

                cctx.kernalContext().failure().process(new FailureContext(CRITICAL_ERROR, e));

                return;
            }
            finally {
                blockingSectionEnd();
            }

            Throwable err = null;

            try {
                blockingSectionBegin();

                try {
                    segmentAware.awaitSegment(0);//wait for init at least one work segments.
                }
                finally {
                    blockingSectionEnd();
                }

                while (!Thread.currentThread().isInterrupted() && !isCancelled()) {
                    long toArchive;

                    blockingSectionBegin();

                    try {
                        toArchive = segmentAware.waitNextSegmentForArchivation();
                    }
                    finally {
                        blockingSectionEnd();
                    }

                    if (isCancelled())
                        break;

                    SegmentArchiveResult res;

                    blockingSectionBegin();

                    try {
                        res = archiveSegment(toArchive);
                    }
                    finally {
                        blockingSectionEnd();
                    }

                    blockingSectionBegin();

                    try {
                        segmentAware.markAsMovedToArchive(toArchive);
                    }
                    finally {
                        blockingSectionEnd();
                    }

                    if (evt.isRecordable(EVT_WAL_SEGMENT_ARCHIVED) && !cctx.kernalContext().recoveryMode()) {
                        evt.record(new WalSegmentArchivedEvent(
                            cctx.discovery().localNode(),
                            res.getAbsIdx(),
                            res.getDstArchiveFile())
                        );
                    }

                    onIdle();
                }
            }
            catch (IgniteInterruptedCheckedException e) {
                Thread.currentThread().interrupt();

                synchronized (this) {
                    isCancelled = true;
                }
            }
            catch (Throwable t) {
                err = t;
            }
            finally {
                if (err == null && !isCancelled())
                    err = new IllegalStateException("Worker " + name() + " is terminated unexpectedly");

                if (err instanceof OutOfMemoryError)
                    failureProcessor.process(new FailureContext(CRITICAL_ERROR, err));
                else if (err != null)
                    failureProcessor.process(new FailureContext(SYSTEM_WORKER_TERMINATION, err));
            }
        }

        /**
         * Gets the absolute index of the next WAL segment available to write. Blocks till there are available file to
         * write
         *
         * @return Next index (curWalSegmIdx+1) when it is ready to be written.
         * @throws StorageException If exception occurred in the archiver thread.
         */
        private long nextAbsoluteSegmentIndex() throws StorageException, IgniteInterruptedCheckedException {
            synchronized (this) {
                if (cleanErr != null)
                    throw cleanErr;

                try {
                    long nextIdx = segmentAware.nextAbsoluteSegmentIndex();

                    // Wait for formatter so that we do not open an empty file in DEFAULT mode.
                    while (nextIdx % dsCfg.getWalSegments() > formatted && cleanErr == null)
                        wait();

                    if (cleanErr != null)
                        throw cleanErr;

                    return nextIdx;
                }
                catch (IgniteInterruptedCheckedException e) {
                    if (cleanErr != null)
                        throw cleanErr;

                    throw e;
                }
                catch (InterruptedException e) {
                    throw new IgniteInterruptedCheckedException(e);
                }
            }
        }

        /**
         * @param absIdx Segment absolute index.
         * @return <ul><li>{@code True} if can read, no lock is held, </li><li>{@code false} if work segment, need
         * release segment later, use {@link #releaseWorkSegment} for unlock</li> </ul>
         */
        @SuppressWarnings("NonPrivateFieldAccessedInSynchronizedContext")
        public boolean checkCanReadArchiveOrReserveWorkSegment(long absIdx) {
            return segmentAware.checkCanReadArchiveOrReserveWorkSegment(absIdx);
        }

        /**
         * @param absIdx Segment absolute index.
         */
        @SuppressWarnings("NonPrivateFieldAccessedInSynchronizedContext")
        public void releaseWorkSegment(long absIdx) {
            segmentAware.releaseWorkSegment(absIdx);
        }

        /**
         * Moves WAL segment from work folder to archive folder. Temp file is used to do movement
         *
         * @param absIdx Absolute index to archive.
         */
        private SegmentArchiveResult archiveSegment(long absIdx) throws StorageException {
            long segIdx = absIdx % dsCfg.getWalSegments();

            File origFile = new File(walWorkDir, FileDescriptor.fileName(segIdx));

            String name = FileDescriptor.fileName(absIdx);

            File dstTmpFile = new File(walArchiveDir, name + FilePageStoreManager.TMP_SUFFIX);

            File dstFile = new File(walArchiveDir, name);

            if (log.isInfoEnabled())
                log.info("Starting to copy WAL segment [absIdx=" + absIdx + ", segIdx=" + segIdx +
                    ", origFile=" + origFile.getAbsolutePath() + ", dstFile=" + dstFile.getAbsolutePath() + ']');

            try {
                Files.deleteIfExists(dstTmpFile.toPath());

                Files.copy(origFile.toPath(), dstTmpFile.toPath());

                Files.move(dstTmpFile.toPath(), dstFile.toPath());

                if (mode != WALMode.NONE) {
                    try (FileIO f0 = ioFactory.create(dstFile, CREATE, READ, WRITE)) {
                        f0.force();
                    }
                }
            }
            catch (IOException e) {
                throw new StorageException("Failed to archive WAL segment [" +
                    "srcFile=" + origFile.getAbsolutePath() +
                    ", dstFile=" + dstTmpFile.getAbsolutePath() + ']', e);
            }

            if (log.isInfoEnabled())
                log.info("Copied file [src=" + origFile.getAbsolutePath() +
                    ", dst=" + dstFile.getAbsolutePath() + ']');

            return new SegmentArchiveResult(absIdx, origFile, dstFile);
        }

        /**
         *
         */
        private boolean checkStop() {
            return isCancelled();
        }

        /**
         * Background creation of all segments except first. First segment was created in main thread by {@link
         * FileWriteAheadLogManager#checkOrPrepareFiles()}
         */
        private void allocateRemainingFiles() throws StorageException {
            checkFiles(
                1,
                true,
                new IgnitePredicate<Integer>() {
                    @Override public boolean apply(Integer integer) {
                        return !checkStop();
                    }
                },
                new CI1<Integer>() {
                    @Override public void apply(Integer idx) {
                        synchronized (FileArchiver.this) {
                            formatted = idx;

                            FileArchiver.this.notifyAll();
                        }
                    }
                }
            );
        }

        /**
         * Restart worker in IgniteThread.
         */
        public void restart() {
            assert runner() == null : "FileArchiver is still running";

            isCancelled = false;

            new IgniteThread(archiver).start();
        }
    }

    /**
     * Responsible for compressing WAL archive segments.
     * Also responsible for deleting raw copies of already compressed WAL archive segments if they are not reserved.
     */
    private class FileCompressor extends FileCompressorWorker {
        /** Workers queue. */
        private final List<FileCompressorWorker> workers = new ArrayList<>();

        /** */
        FileCompressor(IgniteLogger log) {
            super(0, log);
        }

        /** */
        private void init() {
            File[] toDel = walArchiveDir.listFiles(WAL_SEGMENT_TEMP_FILE_COMPACTED_FILTER);

            for (File f : toDel) {
                if (isCancelled())
                    return;

                f.delete();
            }

            FileDescriptor[] alreadyCompressed = scan(walArchiveDir.listFiles(WAL_SEGMENT_FILE_COMPACTED_FILTER));

            if (alreadyCompressed.length > 0)
                segmentAware.onSegmentCompressed(alreadyCompressed[alreadyCompressed.length - 1].idx());

            for (int i = 1; i < calculateThreadCount(); i++) {
                FileCompressorWorker worker = new FileCompressorWorker(i, log);

                worker.restart();

                synchronized (this) {
                    workers.add(worker);
                }
            }
        }

        /**
         * Calculate optimal additional compressor worker threads count. If quarter of proc threads greater
         * than WAL_COMPRESSOR_WORKER_THREAD_CNT, use this value. Otherwise, reduce number of threads.
         *
         * @return Optimal number of compressor threads.
         */
        private int calculateThreadCount() {
            int procNum = Runtime.getRuntime().availableProcessors();

            // If quarter of proc threads greater than WAL_COMPRESSOR_WORKER_THREAD_CNT,
            // use this value. Otherwise, reduce number of threads.
            if (procNum >> 2 >= WAL_COMPRESSOR_WORKER_THREAD_CNT)
                return WAL_COMPRESSOR_WORKER_THREAD_CNT;
            else
                return procNum >> 2;
        }


        /** {@inheritDoc} */
        @Override public void body() throws InterruptedException, IgniteInterruptedCheckedException{
            init();

            super.body0();
        }

        /**
         * @throws IgniteInterruptedCheckedException If failed to wait for thread shutdown.
         */
        private void shutdown() throws IgniteInterruptedCheckedException {
            synchronized (this) {
                for (FileCompressorWorker worker: workers)
                    U.cancel(worker);

                for (FileCompressorWorker worker: workers)
                    U.join(worker);

                workers.clear();

                U.cancel(this);
            }

            U.join(this);
        }
    }

    /** */
    private class FileCompressorWorker extends GridWorker {
        /** */
        FileCompressorWorker(int idx,  IgniteLogger log) {
            super(cctx.igniteInstanceName(), "wal-file-compressor-%" + cctx.igniteInstanceName() + "%-" + idx, log);
        }

        /** */
        void restart() {
            assert runner() == null : "FileCompressorWorker is still running.";

            isCancelled = false;

            new IgniteThread(this).start();
        }

        /**
         * Pessimistically tries to reserve segment for compression in order to avoid concurrent truncation.
         * Waits if there's no segment to archive right now.
         */
        private long tryReserveNextSegmentOrWait() throws IgniteInterruptedCheckedException{
            long segmentToCompress = segmentAware.waitNextSegmentToCompress();

            boolean reserved = reserve(new FileWALPointer(segmentToCompress, 0, 0));

            if (reserved)
                return segmentToCompress;
            else {
                segmentAware.onSegmentCompressed(segmentToCompress);

                return -1;
            }
        }

        /** {@inheritDoc} */
        @Override protected void body() throws InterruptedException, IgniteInterruptedCheckedException {
            body0();
        }

        /** */
        private void body0() {
            while (!isCancelled()) {
                long segIdx = -1L;

                try {
                    if ((segIdx = tryReserveNextSegmentOrWait()) == -1)
                        continue;

                    deleteObsoleteRawSegments();

                    File tmpZip = new File(walArchiveDir, FileDescriptor.fileName(segIdx)
                            + FilePageStoreManager.ZIP_SUFFIX + FilePageStoreManager.TMP_SUFFIX);

                    File zip = new File(walArchiveDir, FileDescriptor.fileName(segIdx) + FilePageStoreManager.ZIP_SUFFIX);

                    File raw = new File(walArchiveDir, FileDescriptor.fileName(segIdx));

                    if (!Files.exists(raw.toPath()))
                        throw new IgniteCheckedException("WAL archive segment is missing: " + raw);

                    compressSegmentToFile(segIdx, raw, tmpZip);

                    Files.move(tmpZip.toPath(), zip.toPath());

                    try (FileIO f0 = ioFactory.create(zip, CREATE, READ, WRITE)) {
                        f0.force();
                    }

                    segmentAware.onSegmentCompressed(segIdx);

                    if (evt.isRecordable(EVT_WAL_SEGMENT_COMPACTED) && !cctx.kernalContext().recoveryMode()) {
                        evt.record(new WalSegmentCompactedEvent(
                                cctx.localNode(),
                                segIdx,
                                zip.getAbsoluteFile())
                        );
                    }
                }
                catch (IgniteInterruptedCheckedException ignore) {
                    Thread.currentThread().interrupt();
                }
                catch (IgniteCheckedException | IOException e) {
                    U.error(log, "Compression of WAL segment [idx=" + segIdx +
                            "] was skipped due to unexpected error", e);

                    segmentAware.onSegmentCompressed(segIdx);
                }
                finally {
                    if (segIdx != -1L)
                        release(new FileWALPointer(segIdx, 0, 0));
                }
            }
        }

        /**
         * @param nextSegment Next segment absolute idx.
         * @param raw Raw file.
         * @param zip Zip file.
         */
        private void compressSegmentToFile(long nextSegment, File raw, File zip)
                throws IOException, IgniteCheckedException {
            int segmentSerializerVer;

            try (FileIO fileIO = ioFactory.create(raw)) {
                segmentSerializerVer = readSegmentHeader(new SegmentIO(nextSegment, fileIO), segmentFileInputFactory).getSerializerVersion();
            }

            try (ZipOutputStream zos = new ZipOutputStream(new BufferedOutputStream(new FileOutputStream(zip)))) {
                zos.setLevel(dsCfg.getWalCompactionLevel());
                zos.putNextEntry(new ZipEntry(nextSegment + ".wal"));

                ByteBuffer buf = ByteBuffer.allocate(HEADER_RECORD_SIZE);
                buf.order(ByteOrder.nativeOrder());

                zos.write(prepareSerializerVersionBuffer(nextSegment, segmentSerializerVer, true, buf).array());

                final CIX1<WALRecord> appendToZipC = new CIX1<WALRecord>() {
                    @Override public void applyx(WALRecord record) throws IgniteCheckedException {
                        final MarshalledRecord marshRec = (MarshalledRecord)record;

                        try {
                            zos.write(marshRec.buffer().array(), 0, marshRec.buffer().remaining());
                        }
                        catch (IOException e) {
                            throw new IgniteCheckedException(e);
                        }
                    }
                };

                try (SingleSegmentLogicalRecordsIterator iter = new SingleSegmentLogicalRecordsIterator(
                        log, cctx, ioFactory, BUF_SIZE, nextSegment, walArchiveDir, appendToZipC)) {

                    while (iter.hasNextX())
                        iter.nextX();
                }

                RecordSerializer ser = new RecordSerializerFactoryImpl(cctx).createSerializer(segmentSerializerVer);

                ByteBuffer heapBuf = prepareSwitchSegmentRecordBuffer(nextSegment, ser);

                zos.write(heapBuf.array());
            }
        }

        /**
         * @param nextSegment Segment index.
         * @param ser Record Serializer.
         */
        @NotNull private ByteBuffer prepareSwitchSegmentRecordBuffer(long nextSegment, RecordSerializer ser)
                throws IgniteCheckedException {
            SwitchSegmentRecord switchRecord = new SwitchSegmentRecord();

            int switchRecordSize = ser.size(switchRecord);
            switchRecord.size(switchRecordSize);

            switchRecord.position(new FileWALPointer(nextSegment, 0, switchRecordSize));

            ByteBuffer heapBuf = ByteBuffer.allocate(switchRecordSize);

            ser.writeRecord(switchRecord, heapBuf);
            return heapBuf;
        }

        /**
         * Deletes raw WAL segments if they aren't locked and already have compressed copies of themselves.
         */
        private void deleteObsoleteRawSegments() {
            FileDescriptor[] descs = scan(walArchiveDir.listFiles(WAL_SEGMENT_COMPACTED_OR_RAW_FILE_FILTER));

            Set<Long> indices = new HashSet<>();
            Set<Long> duplicateIndices = new HashSet<>();

            for (FileDescriptor desc : descs) {
                if (!indices.add(desc.idx))
                    duplicateIndices.add(desc.idx);
            }

            for (FileDescriptor desc : descs) {
                if (desc.isCompressed())
                    continue;

                // Do not delete reserved or locked segment and any segment after it.
                if (segmentReservedOrLocked(desc.idx))
                    return;

                if (desc.idx < segmentAware.keepUncompressedIdxFrom() && duplicateIndices.contains(desc.idx)) {
                    if (desc.file.exists() && !desc.file.delete())
                        U.warn(log, "Failed to remove obsolete WAL segment (make sure the process has enough rights): " +
                                desc.file.getAbsolutePath() + ", exists: " + desc.file.exists());
                }
            }
        }
    }

    /**
     * Responsible for decompressing previously compressed segments of WAL archive if they are needed for replay.
     */
    private class FileDecompressor extends GridWorker {
        /** Decompression futures. */
        private Map<Long, GridFutureAdapter<Void>> decompressionFutures = new HashMap<>();

        /** Segments queue. */
        private final PriorityBlockingQueue<Long> segmentsQueue = new PriorityBlockingQueue<>();

        /** Byte array for draining data. */
        private byte[] arr = new byte[BUF_SIZE];

        /**
         * @param log Logger.
         */
        FileDecompressor(IgniteLogger log) {
            super(cctx.igniteInstanceName(), "wal-file-decompressor%" + cctx.igniteInstanceName(), log,
                cctx.kernalContext().workersRegistry());
        }

        /** {@inheritDoc} */
        @Override protected void body() {
            Throwable err = null;

            try {
                while (!isCancelled()) {
                    long segmentToDecompress = -1L;

                    try {
                        blockingSectionBegin();

                        try {
                            segmentToDecompress = segmentsQueue.take();
                        }
                        finally {
                            blockingSectionEnd();
                        }

                        if (isCancelled())
                            break;

                        File zip = new File(walArchiveDir, FileDescriptor.fileName(segmentToDecompress)
                            + FilePageStoreManager.ZIP_SUFFIX);
                        File unzipTmp = new File(walArchiveDir, FileDescriptor.fileName(segmentToDecompress)
                            + FilePageStoreManager.TMP_SUFFIX);
                        File unzip = new File(walArchiveDir, FileDescriptor.fileName(segmentToDecompress));

                        try (ZipInputStream zis = new ZipInputStream(new BufferedInputStream(new FileInputStream(zip)));
                             FileIO io = ioFactory.create(unzipTmp)) {
                            zis.getNextEntry();

                            while (io.writeFully(arr, 0, zis.read(arr)) > 0)
                                updateHeartbeat();
                        }

                        try {
                            Files.move(unzipTmp.toPath(), unzip.toPath());
                        }
                        catch (FileAlreadyExistsException e) {
                            U.error(log, "Can't rename temporary unzipped segment: raw segment is already present " +
                                "[tmp=" + unzipTmp + ", raw=" + unzip + "]", e);

                            if (!unzipTmp.delete())
                                U.error(log, "Can't delete temporary unzipped segment [tmp=" + unzipTmp + "]");
                        }

                        updateHeartbeat();

                        synchronized (this) {
                            decompressionFutures.remove(segmentToDecompress).onDone();
                        }
                    }
                    catch (IOException ex) {
                        if (!isCancelled && segmentToDecompress != -1L) {
                            IgniteCheckedException e = new IgniteCheckedException("Error during WAL segment " +
                                "decompression [segmentIdx=" + segmentToDecompress + "]", ex);

                            synchronized (this) {
                                decompressionFutures.remove(segmentToDecompress).onDone(e);
                            }
                        }
                    }
                }
            }
            catch (InterruptedException e) {
                Thread.currentThread().interrupt();

                if (!isCancelled)
                    err = e;
            }
            catch (Throwable t) {
                err = t;
            }
            finally {
                if (err == null && !isCancelled)
                    err = new IllegalStateException("Worker " + name() + " is terminated unexpectedly");

                if (err instanceof OutOfMemoryError)
                    failureProcessor.process(new FailureContext(CRITICAL_ERROR, err));
                else if (err != null)
                    failureProcessor.process(new FailureContext(SYSTEM_WORKER_TERMINATION, err));
            }
        }

        /**
         * Asynchronously decompresses WAL segment which is present only in .zip file.
         *
         * @return Future which is completed once file is decompressed.
         */
        synchronized IgniteInternalFuture<Void> decompressFile(long idx) {
            if (decompressionFutures.containsKey(idx))
                return decompressionFutures.get(idx);

            File f = new File(walArchiveDir, FileDescriptor.fileName(idx));

            if (f.exists())
                return new GridFinishedFuture<>();

            segmentsQueue.put(idx);

            GridFutureAdapter<Void> res = new GridFutureAdapter<>();

            decompressionFutures.put(idx, res);

            return res;
        }

        /** */
        private void shutdown() {
            synchronized (this) {
                U.cancel(this);

                // Put fake -1 to wake thread from queue.take()
                segmentsQueue.put(-1L);
            }

            U.join(this, log);
        }

        /** Restart worker. */
        void restart() {
            assert runner() == null : "FileDecompressor is still running.";

            isCancelled = false;

            new IgniteThread(this).start();
        }
    }

    /**
     * Validate files depending on {@link DataStorageConfiguration#getWalSegments()}  and create if need. Check end
     * when exit condition return false or all files are passed.
     *
     * @param startWith Start with.
     * @param create Flag create file.
     * @param p Predicate Exit condition.
     * @throws StorageException if validation or create file fail.
     */
    private void checkFiles(
        int startWith,
        boolean create,
        @Nullable IgnitePredicate<Integer> p,
        @Nullable IgniteInClosure<Integer> completionCallback
    ) throws StorageException {
        for (int i = startWith; i < dsCfg.getWalSegments() && (p == null || p.apply(i)); i++) {
            File checkFile = new File(walWorkDir, FileDescriptor.fileName(i));

            if (checkFile.exists()) {
                if (checkFile.isDirectory())
                    throw new StorageException("Failed to initialize WAL log segment (a directory with " +
                        "the same name already exists): " + checkFile.getAbsolutePath());
                else if (checkFile.length() != dsCfg.getWalSegmentSize() && mode == WALMode.FSYNC)
                    throw new StorageException("Failed to initialize WAL log segment " +
                        "(WAL segment size change is not supported in 'DEFAULT' WAL mode) " +
                        "[filePath=" + checkFile.getAbsolutePath() +
                        ", fileSize=" + checkFile.length() +
                        ", configSize=" + dsCfg.getWalSegments() + ']');
            }
            else if (create)
                createFile(checkFile);

            if (completionCallback != null)
                completionCallback.apply(i);
        }
    }

    /**
     * Needs only for WAL compaction.
     *
     * @param idx Index.
     * @param ver Version.
     * @param compacted Compacted flag.
     */
    @NotNull private static ByteBuffer prepareSerializerVersionBuffer(long idx, int ver, boolean compacted, ByteBuffer buf) {
        // Write record type.
        buf.put((byte) (WALRecord.RecordType.HEADER_RECORD.ordinal() + 1));

        // Write position.
        RecordV1Serializer.putPosition(buf, new FileWALPointer(idx, 0, 0));

        // Place magic number.
        buf.putLong(compacted ? HeaderRecord.COMPACTED_MAGIC : HeaderRecord.REGULAR_MAGIC);

        // Place serializer version.
        buf.putInt(ver);

        // Place CRC if needed.
        if (!RecordV1Serializer.skipCrc) {
            int curPos = buf.position();

            buf.position(0);

            // This call will move buffer position to the end of the record again.
            int crcVal = FastCrc.calcCrc(buf, curPos);

            buf.putInt(crcVal);
        }
        else
            buf.putInt(0);

        // Write header record through io.
        buf.position(0);

        return buf;
    }

    /**
     *
     */
    private abstract static class FileHandle {
        /** I/O interface for read/write operations with file */
        SegmentIO fileIO;

        /** Segment idx corresponded to fileIo*/
        final long segmentIdx;

        /**
         * @param fileIO I/O interface for read/write operations of FileHandle.
         */
        private FileHandle(@NotNull SegmentIO fileIO) {
            this.fileIO = fileIO;
            segmentIdx = fileIO.getSegmentId();
        }

        /**
         * @return Absolute WAL segment file index (incremental counter).
         */
        public long getSegmentId(){
            return segmentIdx;
        }
    }

    /**
     *
     */
    public static class ReadFileHandle extends FileHandle implements AbstractWalRecordsIterator.AbstractReadFileHandle {
        /** Entry serializer. */
        RecordSerializer ser;

        /** */
        FileInput in;

        /** Holder of actual information of latest manipulation on WAL segments. */
        private final SegmentAware segmentAware;

        /**
         * @param fileIO I/O interface for read/write operations of FileHandle.
         * @param ser Entry serializer.
         * @param in File input.
         * @param aware Segment aware.
         */
        public ReadFileHandle(
            SegmentIO fileIO,
            RecordSerializer ser,
            FileInput in,
            SegmentAware aware) {
            super(fileIO);

            this.ser = ser;
            this.in = in;
            segmentAware = aware;
        }

        /**
         * @throws IgniteCheckedException If failed to close the WAL segment file.
         */
        @Override public void close() throws IgniteCheckedException {
            try {
                fileIO.close();

                in.io().close();
            }
            catch (IOException e) {
                throw new IgniteCheckedException(e);
            }
        }

        /** {@inheritDoc} */
        @Override public long idx() {
            return getSegmentId();
        }

        /** {@inheritDoc} */
        @Override public FileInput in() {
            return in;
        }

        /** {@inheritDoc} */
        @Override public RecordSerializer ser() {
            return ser;
        }

        /** {@inheritDoc} */
        @Override public boolean workDir() {
            return segmentAware != null && segmentAware.lastArchivedAbsoluteIndex() < getSegmentId();
        }
    }

    /**
     * File handle for one log segment.
     */
    @SuppressWarnings("SignalWithoutCorrespondingAwait")
    private class FileWriteHandle extends FileHandle {
        /** */
        private final RecordSerializer serializer;

        /** Created on resume logging. */
        private volatile boolean resume;

        /**
         * Position in current file after the end of last written record (incremented after file channel write
         * operation)
         */
        volatile long written;

        /** */
        private volatile long lastFsyncPos;

        /** Stop guard to provide warranty that only one thread will be successful in calling {@link #close(boolean)} */
        private final AtomicBoolean stop = new AtomicBoolean(false);

        /** */
        private final Lock lock = new ReentrantLock();

        /** Condition for timed wait of several threads, see {@link DataStorageConfiguration#getWalFsyncDelayNanos()} */
        private final Condition fsync = lock.newCondition();

        /**
         * Next segment available condition. Protection from "spurious wakeup" is provided by predicate {@link
         * #fileIO}=<code>null</code>
         */
        private final Condition nextSegment = lock.newCondition();

        /** Buffer. */
        private final SegmentedRingByteBuffer buf;

        /**
         * @param fileIO I/O file interface to use
         * @param pos Position.
         * @param resume Created on resume logging flag.
         * @param serializer Serializer.
         * @param buf Buffer.
         * @throws IOException If failed.
         */
        private FileWriteHandle(
            SegmentIO fileIO,
            long pos,
            boolean resume,
            RecordSerializer serializer,
            SegmentedRingByteBuffer buf
        ) throws IOException {
            super(fileIO);

            assert serializer != null;

            if (!mmap)
                fileIO.position(pos);

            this.serializer = serializer;

            written = pos;
            lastFsyncPos = pos;
            this.resume = resume;
            this.buf = buf;
        }

        /**
         * Write serializer version to current handle.
         */
        public void writeHeader() {
            SegmentedRingByteBuffer.WriteSegment seg = buf.offer(HEADER_RECORD_SIZE);

            assert seg != null && seg.position() > 0;

            prepareSerializerVersionBuffer(getSegmentId(), serializerVersion(), false, seg.buffer());

            seg.release();
        }

        /**
         * @param rec Record to be added to write queue.
         * @return Pointer or null if roll over to next segment is required or already started by other thread.
         * @throws StorageException If failed.
         * @throws IgniteCheckedException If failed.
         */
        @Nullable private WALPointer addRecord(WALRecord rec) throws StorageException, IgniteCheckedException {
            assert rec.size() > 0 : rec;

            for (;;) {
                checkNode();

                SegmentedRingByteBuffer.WriteSegment seg;

                // Buffer can be in open state in case of resuming with different serializer version.
                if (rec.type() == SWITCH_SEGMENT_RECORD && !currHnd.resume)
                    seg = buf.offerSafe(rec.size());
                else
                    seg = buf.offer(rec.size());

                FileWALPointer ptr = null;

                if (seg != null) {
                    try {
                        int pos = (int)(seg.position() - rec.size());

                        ByteBuffer buf = seg.buffer();

                        if (buf == null)
                            return null; // Can not write to this segment, need to switch to the next one.

                        ptr = new FileWALPointer(getSegmentId(), pos, rec.size());

                        rec.position(ptr);

                        fillBuffer(buf, rec);

                        if (mmap) {
                            // written field must grow only, but segment with greater position can be serialized
                            // earlier than segment with smaller position.
                            while (true) {
                                long written0 = written;

                                if (seg.position() > written0) {
                                    if (WRITTEN_UPD.compareAndSet(this, written0, seg.position()))
                                        break;
                                }
                                else
                                    break;
                            }
                        }

                        return ptr;
                    }
                    finally {
                        seg.release();

                        if (mode == WALMode.BACKGROUND && rec instanceof CheckpointRecord)
                            flushOrWait(ptr);
                    }
                }
                else
                    walWriter.flushAll();
            }
        }

        /**
         * Flush or wait for concurrent flush completion.
         *
         * @param ptr Pointer.
         */
        private void flushOrWait(FileWALPointer ptr) throws IgniteCheckedException {
            if (ptr != null) {
                // If requested obsolete file index, it must be already flushed by close.
                if (ptr.index() != getSegmentId())
                    return;
            }

            flush(ptr);
        }

        /**
         * @param ptr Pointer.
         */
        private void flush(FileWALPointer ptr) throws IgniteCheckedException {
            if (ptr == null) { // Unconditional flush.
                walWriter.flushAll();

                return;
            }

            assert ptr.index() == getSegmentId();

            walWriter.flushBuffer(ptr.fileOffset());
        }

        /**
         * @param buf Buffer.
         * @param rec WAL record.
         * @throws IgniteCheckedException If failed.
         */
        private void fillBuffer(ByteBuffer buf, WALRecord rec) throws IgniteCheckedException {
            try {
                serializer.writeRecord(rec, buf);
            }
            catch (RuntimeException e) {
                throw new IllegalStateException("Failed to write record: " + rec, e);
            }
        }

        /**
         * Non-blocking check if this pointer needs to be sync'ed.
         *
         * @param ptr WAL pointer to check.
         * @return {@code False} if this pointer has been already sync'ed.
         */
        private boolean needFsync(FileWALPointer ptr) {
            // If index has changed, it means that the log was rolled over and already sync'ed.
            // If requested position is smaller than last sync'ed, it also means all is good.
            // If position is equal, then our record is the last not synced.
            return getSegmentId() == ptr.index() && lastFsyncPos <= ptr.fileOffset();
        }

        /**
         * @return Pointer to the end of the last written record (probably not fsync-ed).
         */
        private FileWALPointer position() {
            lock.lock();

            try {
                return new FileWALPointer(getSegmentId(), (int)written, 0);
            }
            finally {
                lock.unlock();
            }
        }

        /**
         * @param ptr Pointer to sync.
         * @throws StorageException If failed.
         */
        private void fsync(FileWALPointer ptr) throws StorageException, IgniteCheckedException {
            lock.lock();

            try {
                if (ptr != null) {
                    if (!needFsync(ptr))
                        return;

                    if (fsyncDelay > 0 && !stop.get()) {
                        // Delay fsync to collect as many updates as possible: trade latency for throughput.
                        U.await(fsync, fsyncDelay, TimeUnit.NANOSECONDS);

                        if (!needFsync(ptr))
                            return;
                    }
                }

                flushOrWait(ptr);

                if (stop.get())
                    return;

                long lastFsyncPos0 = lastFsyncPos;
                long written0 = written;

                if (lastFsyncPos0 != written0) {
                    // Fsync position must be behind.
                    assert lastFsyncPos0 < written0 : "lastFsyncPos=" + lastFsyncPos0 + ", written=" + written0;

                    boolean metricsEnabled = metrics.metricsEnabled();

                    long start = metricsEnabled ? System.nanoTime() : 0;

                    if (mmap) {
                        long pos = ptr == null ? -1 : ptr.fileOffset();

                        List<SegmentedRingByteBuffer.ReadSegment> segs = buf.poll(pos);

                        if (segs != null) {
                            assert segs.size() == 1;

                            SegmentedRingByteBuffer.ReadSegment seg = segs.get(0);

                            int off = seg.buffer().position();
                            int len = seg.buffer().limit() - off;

                            fsync((MappedByteBuffer)buf.buf, off, len);

                            seg.release();
                        }
                    }
                    else
                        walWriter.force();

                    lastFsyncPos = written;

                    if (fsyncDelay > 0)
                        fsync.signalAll();

                    long end = metricsEnabled ? System.nanoTime() : 0;

                    if (metricsEnabled)
                        metrics.onFsync(end - start);
                }
            }
            finally {
                lock.unlock();
            }
        }

        /**
         * @param buf Mapped byte buffer..
         * @param off Offset.
         * @param len Length.
         */
        private void fsync(MappedByteBuffer buf, int off, int len) throws IgniteCheckedException {
            try {
                long mappedOff = (Long)mappingOffset.invoke(buf);

                assert mappedOff == 0 : mappedOff;

                long addr = (Long)mappingAddress.invoke(buf, mappedOff);

                long delta = (addr + off) % PAGE_SIZE;

                long alignedAddr = (addr + off) - delta;

                force0.invoke(buf, fd.get(buf), alignedAddr, len + delta);
            }
            catch (IllegalAccessException | InvocationTargetException e) {
                throw new IgniteCheckedException(e);
            }
        }

        /**
         * @return {@code true} If this thread actually closed the segment.
         * @throws IgniteCheckedException If failed.
         * @throws StorageException If failed.
         */
        private boolean close(boolean rollOver) throws IgniteCheckedException, StorageException {
            if (stop.compareAndSet(false, true)) {
                lock.lock();

                try {
                    flushOrWait(null);

                    try {
                        RecordSerializer backwardSerializer = new RecordSerializerFactoryImpl(cctx)
                            .createSerializer(serializerVer);

                        SwitchSegmentRecord segmentRecord = new SwitchSegmentRecord();

                        int switchSegmentRecSize = backwardSerializer.size(segmentRecord);

                        if (rollOver && written < (maxWalSegmentSize - switchSegmentRecSize)) {
                            segmentRecord.size(switchSegmentRecSize);

                            WALPointer segRecPtr = addRecord(segmentRecord);

                            if (segRecPtr != null)
                                fsync((FileWALPointer)segRecPtr);
                        }

                        if (mmap) {
                            List<SegmentedRingByteBuffer.ReadSegment> segs = buf.poll(maxWalSegmentSize);

                            if (segs != null) {
                                assert segs.size() == 1;

                                segs.get(0).release();
                            }
                        }

                        // Do the final fsync.
                        if (mode != WALMode.NONE) {
                            if (mmap)
                                ((MappedByteBuffer)buf.buf).force();
                            else
                                fileIO.force();

                            lastFsyncPos = written;
                        }

                        if (mmap) {
                            try {
                                fileIO.close();
                            }
                            catch (IOException ignore) {
                                // No-op.
                            }
                        }
                        else {
                            walWriter.close();

                            if (!rollOver)
                                buf.free();
                        }
                    }
                    catch (IOException e) {
                        throw new StorageException("Failed to close WAL write handle [idx=" + getSegmentId() + "]", e);
                    }

                    if (log.isDebugEnabled())
                        log.debug("Closed WAL write handle [idx=" + getSegmentId() + "]");

                    return true;
                }
                finally {
                    if (mmap)
                        buf.free();

                    lock.unlock();
                }
            }
            else
                return false;
        }

        /**
         * Signals next segment available to wake up other worker threads waiting for WAL to write
         */
        private void signalNextAvailable() {
            lock.lock();

            try {
                assert cctx.kernalContext().invalid() ||
                    written == lastFsyncPos || mode != WALMode.FSYNC :
                    "fsync [written=" + written + ", lastFsync=" + lastFsyncPos + ", idx=" + getSegmentId() + ']';

                fileIO = null;

                nextSegment.signalAll();
            }
            finally {
                lock.unlock();
            }
        }

        /**
         *
         */
        private void awaitNext() {
            lock.lock();

            try {
                while (fileIO != null)
                    U.awaitQuiet(nextSegment);
            }
            finally {
                lock.unlock();
            }
        }

        /**
         * @return Safely reads current position of the file channel as String. Will return "null" if channel is null.
         */
        private String safePosition() {
            FileIO io = fileIO;

            if (io == null)
                return "null";

            try {
                return String.valueOf(io.position());
            }
            catch (IOException e) {
                return "{Failed to read channel position: " + e.getMessage() + '}';
            }
        }
    }

    /**
     * Iterator over WAL-log.
     */
    private static class RecordsIterator extends AbstractWalRecordsIterator {
        /** */
        private static final long serialVersionUID = 0L;

        /** */
        private final File walArchiveDir;

        /** */
        private final File walWorkDir;

        /** See {@link FileWriteAheadLogManager#archiver}. */
        @Nullable private final FileArchiver archiver;

        /** */
        private final FileDecompressor decompressor;

        /** */
        private final DataStorageConfiguration dsCfg;

        /** Optional start pointer. */
        @Nullable
        private FileWALPointer start;

        /** Optional end pointer. */
        @Nullable
        private FileWALPointer end;

        /** Manager of segment location. */
        private SegmentRouter segmentRouter;

        /** Holder of actual information of latest manipulation on WAL segments. */
        private SegmentAware segmentAware;

        /**
         * @param cctx Shared context.
         * @param walArchiveDir WAL archive dir.
         * @param walWorkDir WAL dir.
         * @param start Optional start pointer.
         * @param end Optional end pointer.
         * @param dsCfg Database configuration.
         * @param serializerFactory Serializer factory.
         * @param archiver File Archiver.
         * @param decompressor Decompressor.
         * @param log Logger  @throws IgniteCheckedException If failed to initialize WAL segment.
         * @param segmentAware Segment aware.
         * @param segmentRouter Segment router.
         * @param segmentFileInputFactory
         */
        private RecordsIterator(
            GridCacheSharedContext cctx,
            File walArchiveDir,
            File walWorkDir,
            @Nullable FileWALPointer start,
            @Nullable FileWALPointer end,
            DataStorageConfiguration dsCfg,
            @NotNull RecordSerializerFactory serializerFactory,
            FileIOFactory ioFactory,
            @Nullable FileArchiver archiver,
            FileDecompressor decompressor,
            IgniteLogger log,
            SegmentAware segmentAware,
            SegmentRouter segmentRouter,
            SegmentFileInputFactory segmentFileInputFactory
        ) throws IgniteCheckedException {
            super(log,
                cctx,
                serializerFactory,
                ioFactory,
                dsCfg.getWalRecordIteratorBufferSize(),
                segmentFileInputFactory
            );
            this.walArchiveDir = walArchiveDir;
            this.walWorkDir = walWorkDir;
            this.archiver = archiver;
            this.start = start;
            this.end = end;
            this.dsCfg = dsCfg;

            this.decompressor = decompressor;
            this.segmentRouter = segmentRouter;
            this.segmentAware = segmentAware;

            init();

            advance();
        }

        /** {@inheritDoc} */
        @Override protected ReadFileHandle initReadHandle(
            @NotNull AbstractFileDescriptor desc,
            @Nullable FileWALPointer start
        ) throws IgniteCheckedException, FileNotFoundException {
            AbstractFileDescriptor currDesc = desc;

            if (!desc.file().exists()) {
                FileDescriptor zipFile = new FileDescriptor(
                    new File(walArchiveDir, FileDescriptor.fileName(desc.idx())
                        + FilePageStoreManager.ZIP_SUFFIX));

                if (!zipFile.file.exists()) {
                    throw new FileNotFoundException("Both compressed and raw segment files are missing in archive " +
                        "[segmentIdx=" + desc.idx() + "]");
                }

                if (decompressor != null)
                    decompressor.decompressFile(desc.idx()).get();
                else
                    currDesc = zipFile;
            }

            return (ReadFileHandle) super.initReadHandle(currDesc, start);
        }

        /** {@inheritDoc} */
        @Override protected void onClose() throws IgniteCheckedException {
            super.onClose();

            curRec = null;

            closeCurrentWalSegment();

            curWalSegmIdx = Integer.MAX_VALUE;
        }

        /**
         * @throws IgniteCheckedException If failed to initialize first file handle.
         */
        private void init() throws IgniteCheckedException {
            AbstractFileDescriptor[] descs = loadFileDescriptors(walArchiveDir);

            if (start != null) {
                if (!F.isEmpty(descs)) {
                    if (descs[0].idx() > start.index())
                        throw new IgniteCheckedException("WAL history is too short " +
                            "[descs=" + Arrays.asList(descs) + ", start=" + start + ']');

                    for (AbstractFileDescriptor desc : descs) {
                        if (desc.idx() == start.index()) {
                            curWalSegmIdx = start.index();

                            break;
                        }
                    }

                    if (curWalSegmIdx == -1) {
                        long lastArchived = descs[descs.length - 1].idx();

                        if (lastArchived > start.index())
                            throw new IgniteCheckedException("WAL history is corrupted (segment is missing): " + start);

                        // This pointer may be in work files because archiver did not
                        // copy the file yet, check that it is not too far forward.
                        curWalSegmIdx = start.index();
                    }
                }
                else {
                    // This means that whole checkpoint history fits in one segment in WAL work directory.
                    // Will start from this index right away.
                    curWalSegmIdx = start.index();
                }
            }
            else
                curWalSegmIdx = !F.isEmpty(descs) ? descs[0].idx() : 0;

            curWalSegmIdx--;

            if (log.isDebugEnabled())
                log.debug("Initialized WAL cursor [start=" + start + ", end=" + end + ", curWalSegmIdx=" + curWalSegmIdx + ']');
        }

        /** {@inheritDoc} */
        @Override protected AbstractReadFileHandle advanceSegment(
            @Nullable final AbstractReadFileHandle curWalSegment
        ) throws IgniteCheckedException {
            if (curWalSegment != null)
                curWalSegment.close();

            // We are past the end marker.
            if (end != null && curWalSegmIdx + 1 > end.index())
                return null; //stop iteration

            curWalSegmIdx++;

            boolean readArchive = canReadArchiveOrReserveWork(curWalSegmIdx); //lock during creation handle.

            ReadFileHandle nextHandle;
            try {
                FileDescriptor fd = segmentRouter.findSegment(curWalSegmIdx);

                if (log.isDebugEnabled())
                    log.debug("Reading next file [absIdx=" + curWalSegmIdx + ", file=" + fd.file.getAbsolutePath() + ']');

                nextHandle = initReadHandle(fd, start != null && curWalSegmIdx == start.index() ? start : null);
            }
            catch (FileNotFoundException e) {
                if (readArchive)
                    throw new IgniteCheckedException("Missing WAL segment in the archive", e);
                else
                    nextHandle = null;
            }

            if (!readArchive)
                releaseWorkSegment(curWalSegmIdx);

            curRec = null;

            return nextHandle;
        }

        /** {@inheritDoc} */
        @Override protected IgniteCheckedException handleRecordException(
            @NotNull Exception e,
            @Nullable FileWALPointer ptr) {

            if (e instanceof IgniteCheckedException)
                if (X.hasCause(e, IgniteDataIntegrityViolationException.class))
                    // This means that there is no explicit last sengment, so we iterate unil the very end.
                    if (end == null) {
                        long nextWalSegmentIdx = curWalSegmIdx + 1;

                        // Check that we should not look this segment up in archive directory.
                        // Basically the same check as in "advanceSegment" method.
                        if (archiver != null)
                            if (!canReadArchiveOrReserveWork(nextWalSegmentIdx))
                                try {
                                    long workIdx = nextWalSegmentIdx % dsCfg.getWalSegments();

                                    FileDescriptor fd = new FileDescriptor(
                                        new File(walWorkDir, FileDescriptor.fileName(workIdx)),
                                        nextWalSegmentIdx
                                    );

                                    try {
                                        ReadFileHandle nextHandle = initReadHandle(fd, null);

                                        // "nextHandle == null" is true only if current segment is the last one in the
                                        // whole history. Only in such case we ignore crc validation error and just stop
                                        // as if we reached the end of the WAL.
                                        if (nextHandle == null)
                                            return null;
                                    }
                                    catch (IgniteCheckedException | FileNotFoundException initReadHandleException) {
                                        e.addSuppressed(initReadHandleException);
                                    }
                                }
                                finally {
                                    releaseWorkSegment(nextWalSegmentIdx);
                                }
                    }

            return super.handleRecordException(e, ptr);
        }

        /**
         * @param absIdx Absolute index to check.
         * @return <ul><li> {@code True} if we can safely read the archive,  </li> <li>{@code false} if the segment has
         * not been archived yet. In this case the corresponding work segment is reserved (will not be deleted until
         * release). Use {@link #releaseWorkSegment} for unlock </li></ul>
         */
        private boolean canReadArchiveOrReserveWork(long absIdx) {
            return archiver != null && archiver.checkCanReadArchiveOrReserveWorkSegment(absIdx);
        }

        /**
         * @param absIdx Absolute index to release.
         */
        private void releaseWorkSegment(long absIdx) {
            if (archiver != null)
                archiver.releaseWorkSegment(absIdx);
        }

        /** {@inheritDoc} */
        @Override protected AbstractReadFileHandle createReadFileHandle(SegmentIO fileIO,
            RecordSerializer ser, FileInput in) {
            return new ReadFileHandle(fileIO, ser, in, segmentAware);
        }
    }

    /**
     * Flushes current file handle for {@link WALMode#BACKGROUND} WALMode. Called periodically from scheduler.
     */
    private void doFlush() {
        FileWriteHandle hnd = currentHandle();

        try {
            hnd.flush(null);
        }
        catch (Exception e) {
            U.warn(log, "Failed to flush WAL record queue", e);
        }
    }

    /**
     * WAL writer worker.
     */
    @SuppressWarnings("ForLoopReplaceableByForEach")
    private class WALWriter extends GridWorker {
        /** Unconditional flush. */
        private static final long UNCONDITIONAL_FLUSH = -1L;

        /** File close. */
        private static final long FILE_CLOSE = -2L;

        /** File force. */
        private static final long FILE_FORCE = -3L;

        /** Err. */
        private volatile Throwable err;

        //TODO: replace with GC free data structure.
        /** Parked threads. */
        final Map<Thread, Long> waiters = new ConcurrentHashMap<>();

        /**
         * Default constructor.
         *
         * @param log Logger.
         */
        WALWriter(IgniteLogger log) {
            super(cctx.igniteInstanceName(), "wal-write-worker%" + cctx.igniteInstanceName(), log,
                cctx.kernalContext().workersRegistry());
        }

        /** {@inheritDoc} */
        @Override protected void body() {
            Throwable err = null;

            try {
                while (!isCancelled()) {
                    onIdle();

                    while (waiters.isEmpty()) {
                        if (!isCancelled()) {
                            blockingSectionBegin();

                            try {
                                LockSupport.park();
                            }
                            finally {
                                blockingSectionEnd();
                            }
                        }
                        else {
                            unparkWaiters(Long.MAX_VALUE);

                            return;
                        }
                    }

                    Long pos = null;

                    for (Long val : waiters.values()) {
                        if (val > Long.MIN_VALUE)
                            pos = val;
                    }

                    updateHeartbeat();

                    if (pos == null)
                        continue;
                    else if (pos < UNCONDITIONAL_FLUSH) {
                        try {
                            assert pos == FILE_CLOSE || pos == FILE_FORCE : pos;

                            if (pos == FILE_CLOSE)
                                currHnd.fileIO.close();
                            else if (pos == FILE_FORCE)
                                currHnd.fileIO.force();
                        }
                        catch (IOException e) {
                            log.error("Exception in WAL writer thread: ", e);

                            err = e;

                            unparkWaiters(Long.MAX_VALUE);

                            return;
                        }

                        unparkWaiters(pos);
                    }

                    updateHeartbeat();

                    List<SegmentedRingByteBuffer.ReadSegment> segs = currentHandle().buf.poll(pos);

                    if (segs == null) {
                        unparkWaiters(pos);

                        continue;
                    }

                    for (int i = 0; i < segs.size(); i++) {
                        SegmentedRingByteBuffer.ReadSegment seg = segs.get(i);

                        updateHeartbeat();

                        try {
                            writeBuffer(seg.position(), seg.buffer());
                        }
                        catch (Throwable e) {
                            log.error("Exception in WAL writer thread:", e);

                            err = e;
                        }
                        finally {
                            seg.release();

                            long p = pos <= UNCONDITIONAL_FLUSH || err != null ? Long.MAX_VALUE : currentHandle().written;

                            unparkWaiters(p);
                        }
                    }
                }
            }
            catch (Throwable t) {
                err = t;
            }
            finally {
                unparkWaiters(Long.MAX_VALUE);

                if (err == null && !isCancelled)
                    err = new IllegalStateException("Worker " + name() + " is terminated unexpectedly");

                if (err instanceof OutOfMemoryError)
                    cctx.kernalContext().failure().process(new FailureContext(CRITICAL_ERROR, err));
                else if (err != null)
                    cctx.kernalContext().failure().process(new FailureContext(SYSTEM_WORKER_TERMINATION, err));
            }
        }

        /**
         * Restart worker in IgniteThread.
         */
        public void restart() {
            assert runner() == null : "WALWriter is still running";

            isCancelled = false;

            new IgniteThread(archiver).start();
        }

        /**
         * Shutdowns thread.
         */
        public void shutdown() throws IgniteInterruptedCheckedException {
            U.cancel(this);

            Thread runner = runner();

            if (runner != null) {
                LockSupport.unpark(runner);

                U.join(runner);
            }

            assert runner() == null : "WALWriter should be stopped.";
        }

        /**
         * Unparks waiting threads.
         *
         * @param pos Pos.
         */
        private void unparkWaiters(long pos) {
            assert pos > Long.MIN_VALUE : pos;

            for (Map.Entry<Thread, Long> e : waiters.entrySet()) {
                Long val = e.getValue();

                if (val <= pos) {
                    if (val != Long.MIN_VALUE)
                        waiters.put(e.getKey(), Long.MIN_VALUE);

                    LockSupport.unpark(e.getKey());
                }
            }
        }

        /**
         * Forces all made changes to the file.
         */
        void force() throws IgniteCheckedException {
            flushBuffer(FILE_FORCE);
        }

        /**
         * Closes file.
         */
        void close() throws IgniteCheckedException {
            flushBuffer(FILE_CLOSE);
        }

        /**
         * Flushes all data from the buffer.
         */
        void flushAll() throws IgniteCheckedException {
            flushBuffer(UNCONDITIONAL_FLUSH);
        }

        /**
         * @param expPos Expected position.
         */
        @SuppressWarnings("ForLoopReplaceableByForEach")
        void flushBuffer(long expPos) throws IgniteCheckedException {
            if (mmap)
                return;

            Throwable err = walWriter.err;

            if (err != null)
                cctx.kernalContext().failure().process(new FailureContext(CRITICAL_ERROR, err));

            if (expPos == UNCONDITIONAL_FLUSH)
                expPos = (currentHandle().buf.tail());

            Thread t = Thread.currentThread();

            waiters.put(t, expPos);

            LockSupport.unpark(walWriter.runner());

            while (true) {
                Long val = waiters.get(t);

                assert val != null : "Only this thread can remove thread from waiters";

                if (val == Long.MIN_VALUE) {
                    waiters.remove(t);

                    Throwable walWriterError = walWriter.err;

                    if (walWriterError != null)
                        throw new IgniteCheckedException("Flush buffer failed.", walWriterError);

                    return;
                }
                else
                    LockSupport.park();
            }
        }

        /**
         * @param pos Position in file to start write from. May be checked against actual position to wait previous
         * writes to complete
         * @param buf Buffer to write to file
         * @throws StorageException If failed.
         * @throws IgniteCheckedException If failed.
         */
        @SuppressWarnings("TooBroadScope")
        private void writeBuffer(long pos, ByteBuffer buf) throws StorageException, IgniteCheckedException {
            FileWriteHandle hdl = currentHandle();

            assert hdl.fileIO != null : "Writing to a closed segment.";

            checkNode();

            long lastLogged = U.currentTimeMillis();

            long logBackoff = 2_000;

            // If we were too fast, need to wait previous writes to complete.
            while (hdl.written != pos) {
                assert hdl.written < pos : "written = " + hdl.written + ", pos = " + pos; // No one can write further than we are now.

                // Permutation occurred between blocks write operations.
                // Order of acquiring lock is not the same as order of write.
                long now = U.currentTimeMillis();

                if (now - lastLogged >= logBackoff) {
                    if (logBackoff < 60 * 60_000)
                        logBackoff *= 2;

                    U.warn(log, "Still waiting for a concurrent write to complete [written=" + hdl.written +
                        ", pos=" + pos + ", lastFsyncPos=" + hdl.lastFsyncPos + ", stop=" + hdl.stop.get() +
                        ", actualPos=" + hdl.safePosition() + ']');

                    lastLogged = now;
                }

                checkNode();
            }

            // Do the write.
            int size = buf.remaining();

            assert size > 0 : size;

            try {
                assert hdl.written == hdl.fileIO.position();

                hdl.written += hdl.fileIO.writeFully(buf);

                metrics.onWalBytesWritten(size);

                assert hdl.written == hdl.fileIO.position();
            }
            catch (IOException e) {
                StorageException se = new StorageException("Failed to write buffer.", e);

                cctx.kernalContext().failure().process(new FailureContext(CRITICAL_ERROR, se));

                throw se;
            }
        }
    }

    /**
     * Syncs WAL segment file.
     */
    private class WalSegmentSyncer extends GridWorker {
        /** Sync timeout. */
        long syncTimeout;

        /**
         * @param igniteInstanceName Ignite instance name.
         * @param log Logger.
         */
        public WalSegmentSyncer(String igniteInstanceName, IgniteLogger log) {
            super(igniteInstanceName, "wal-segment-syncer", log);

            syncTimeout = Math.max(IgniteSystemProperties.getLong(IGNITE_WAL_SEGMENT_SYNC_TIMEOUT,
                DFLT_WAL_SEGMENT_SYNC_TIMEOUT), 100L);
        }

        /** {@inheritDoc} */
        @Override protected void body() throws InterruptedException, IgniteInterruptedCheckedException {
            while (!isCancelled()) {
                sleep(syncTimeout);

                try {
                    flush(null, true);
                }
                catch (IgniteCheckedException e) {
                    U.error(log, "Exception when flushing WAL.", e);
                }
            }
        }

        /** Shutted down the worker. */
        private void shutdown() {
            synchronized (this) {
                U.cancel(this);
            }

            U.join(this, log);
        }
    }

    /**
     * Scans provided folder for a WAL segment files
     * @param walFilesDir directory to scan
     * @return found WAL file descriptors
     */
    public static FileDescriptor[] loadFileDescriptors(@NotNull final File walFilesDir) throws IgniteCheckedException {
        final File[] files = walFilesDir.listFiles(WAL_SEGMENT_COMPACTED_OR_RAW_FILE_FILTER);

        if (files == null) {
            throw new IgniteCheckedException("WAL files directory does not not denote a " +
                "directory, or if an I/O error occurs: [" + walFilesDir.getAbsolutePath() + "]");
        }
        return scan(files);
    }
}<|MERGE_RESOLUTION|>--- conflicted
+++ resolved
@@ -423,15 +423,11 @@
 
         evt = ctx.event();
         failureProcessor = ctx.failure();
-<<<<<<< HEAD
         segmentAware = new SegmentAware(dsCfg.getWalSegments(), dsCfg.isWalCompactionEnabled(), log);
-=======
-        segmentAware = new SegmentAware(dsCfg.getWalSegments(), dsCfg.isWalCompactionEnabled());
 
         maxSegCountWithoutCheckpoint =
             (long)((U.adjustedWalHistorySize(dsCfg, log) * CHECKPOINT_TRIGGER_ARCHIVE_SIZE_PERCENTAGE)
                 / dsCfg.getWalSegmentSize());
->>>>>>> 10ebf715
     }
 
     /**
@@ -487,17 +483,13 @@
                     for (File f : walArchiveDir0.listFiles())
                         size += f.length();
 
-<<<<<<< HEAD
-            segmentAware = new SegmentAware(dsCfg.getWalSegments(), dsCfg.isWalCompactionEnabled(), log);
-=======
                     return size;
                 }
             });
->>>>>>> 10ebf715
 
         IgniteBiTuple<Long, Long> tup = scanMinMaxArchiveIndices();
 
-        segmentAware = new SegmentAware(dsCfg.getWalSegments(), dsCfg.isWalCompactionEnabled());
+        segmentAware = new SegmentAware(dsCfg.getWalSegments(), dsCfg.isWalCompactionEnabled(), log);
 
         segmentAware.lastTruncatedArchiveIdx(tup == null ? -1 : tup.get1() - 1);
 
