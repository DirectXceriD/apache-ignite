/*
 * Licensed to the Apache Software Foundation (ASF) under one or more
 * contributor license agreements.  See the NOTICE file distributed with
 * this work for additional information regarding copyright ownership.
 * The ASF licenses this file to You under the Apache License, Version 2.0
 * (the "License"); you may not use this file except in compliance with
 * the License.  You may obtain a copy of the License at
 *
 *      http://www.apache.org/licenses/LICENSE-2.0
 *
 * Unless required by applicable law or agreed to in writing, software
 * distributed under the License is distributed on an "AS IS" BASIS,
 * WITHOUT WARRANTIES OR CONDITIONS OF ANY KIND, either express or implied.
 * See the License for the specific language governing permissions and
 * limitations under the License.
 */

package org.apache.ignite.internal.processors.cache.persistence.wal;

import java.io.BufferedInputStream;
import java.io.BufferedOutputStream;
import java.io.EOFException;
import java.io.File;
import java.io.FileFilter;
import java.io.FileInputStream;
import java.io.FileNotFoundException;
import java.io.FileOutputStream;
import java.io.IOException;
import java.nio.ByteBuffer;
import java.nio.ByteOrder;
import java.nio.channels.ClosedByInterruptException;
import java.nio.file.FileAlreadyExistsException;
import java.nio.file.Files;
import java.sql.Time;
import java.util.ArrayList;
import java.util.Arrays;
import java.util.Collection;
import java.util.HashMap;
import java.util.HashSet;
import java.util.List;
import java.util.Map;
import java.util.Objects;
import java.util.Set;
import java.util.TreeSet;
import java.util.concurrent.PriorityBlockingQueue;
import java.util.concurrent.atomic.AtomicLong;
import java.util.concurrent.atomic.AtomicReferenceFieldUpdater;
import java.util.regex.Pattern;
import java.util.stream.Stream;
import java.util.zip.ZipEntry;
import java.util.zip.ZipInputStream;
import java.util.zip.ZipOutputStream;
import org.apache.ignite.IgniteCheckedException;
import org.apache.ignite.IgniteLogger;
import org.apache.ignite.IgniteSystemProperties;
import org.apache.ignite.configuration.DataStorageConfiguration;
import org.apache.ignite.configuration.IgniteConfiguration;
import org.apache.ignite.configuration.WALMode;
import org.apache.ignite.events.WalSegmentArchivedEvent;
import org.apache.ignite.events.WalSegmentCompactedEvent;
import org.apache.ignite.failure.FailureContext;
import org.apache.ignite.failure.FailureType;
import org.apache.ignite.internal.GridKernalContext;
import org.apache.ignite.internal.IgniteInternalFuture;
import org.apache.ignite.internal.IgniteInterruptedCheckedException;
import org.apache.ignite.internal.managers.eventstorage.GridEventStorageManager;
import org.apache.ignite.internal.pagemem.wal.IgniteWriteAheadLogManager;
import org.apache.ignite.internal.pagemem.wal.WALIterator;
import org.apache.ignite.internal.pagemem.wal.WALPointer;
import org.apache.ignite.internal.pagemem.wal.record.MarshalledRecord;
import org.apache.ignite.internal.pagemem.wal.record.MemoryRecoveryRecord;
import org.apache.ignite.internal.pagemem.wal.record.PageSnapshot;
import org.apache.ignite.internal.pagemem.wal.record.RolloverType;
import org.apache.ignite.internal.pagemem.wal.record.SwitchSegmentRecord;
import org.apache.ignite.internal.pagemem.wal.record.WALRecord;
import org.apache.ignite.internal.pagemem.wal.record.delta.PageDeltaRecord;
import org.apache.ignite.internal.processors.cache.GridCacheSharedContext;
import org.apache.ignite.internal.processors.cache.GridCacheSharedManagerAdapter;
import org.apache.ignite.internal.processors.cache.WalStateManager.WALDisableContext;
import org.apache.ignite.internal.processors.cache.persistence.DataStorageMetricsImpl;
import org.apache.ignite.internal.processors.cache.persistence.GridCacheDatabaseSharedManager;
import org.apache.ignite.internal.processors.cache.persistence.StorageException;
import org.apache.ignite.internal.processors.cache.persistence.file.FileIO;
import org.apache.ignite.internal.processors.cache.persistence.file.FileIOFactory;
import org.apache.ignite.internal.processors.cache.persistence.file.FilePageStoreManager;
import org.apache.ignite.internal.processors.cache.persistence.file.RandomAccessFileIOFactory;
import org.apache.ignite.internal.processors.cache.persistence.filename.PdsFolderSettings;
import org.apache.ignite.internal.processors.cache.persistence.wal.aware.SegmentAware;
import org.apache.ignite.internal.processors.cache.persistence.wal.crc.FastCrc;
import org.apache.ignite.internal.processors.cache.persistence.wal.crc.IgniteDataIntegrityViolationException;
import org.apache.ignite.internal.processors.cache.persistence.wal.filehandle.AbstractFileHandle;
import org.apache.ignite.internal.processors.cache.persistence.wal.filehandle.FileHandleManagerFactory;
import org.apache.ignite.internal.processors.cache.persistence.wal.filehandle.FileHandleManager;
import org.apache.ignite.internal.processors.cache.persistence.wal.filehandle.FileWriteHandle;
import org.apache.ignite.internal.processors.cache.persistence.wal.io.FileInput;
import org.apache.ignite.internal.processors.cache.persistence.wal.io.LockedSegmentFileInputFactory;
import org.apache.ignite.internal.processors.cache.persistence.wal.io.SegmentFileInputFactory;
import org.apache.ignite.internal.processors.cache.persistence.wal.io.SegmentIO;
import org.apache.ignite.internal.processors.cache.persistence.wal.io.SimpleSegmentFileInputFactory;
import org.apache.ignite.internal.processors.cache.persistence.wal.record.HeaderRecord;
import org.apache.ignite.internal.processors.cache.persistence.wal.serializer.RecordSerializer;
import org.apache.ignite.internal.processors.cache.persistence.wal.serializer.RecordSerializerFactory;
import org.apache.ignite.internal.processors.cache.persistence.wal.serializer.RecordSerializerFactoryImpl;
import org.apache.ignite.internal.processors.cache.persistence.wal.serializer.RecordV1Serializer;
import org.apache.ignite.internal.processors.failure.FailureProcessor;
import org.apache.ignite.internal.processors.timeout.GridTimeoutObject;
import org.apache.ignite.internal.processors.timeout.GridTimeoutProcessor;
import org.apache.ignite.internal.util.future.GridFinishedFuture;
import org.apache.ignite.internal.util.future.GridFutureAdapter;
import org.apache.ignite.internal.util.typedef.CI1;
import org.apache.ignite.internal.util.typedef.CIX1;
import org.apache.ignite.internal.util.typedef.CO;
import org.apache.ignite.internal.util.typedef.F;
import org.apache.ignite.internal.util.typedef.X;
import org.apache.ignite.internal.util.typedef.internal.U;
import org.apache.ignite.internal.util.worker.GridWorker;
import org.apache.ignite.lang.IgniteBiPredicate;
import org.apache.ignite.lang.IgniteBiTuple;
import org.apache.ignite.lang.IgniteInClosure;
import org.apache.ignite.lang.IgnitePredicate;
import org.apache.ignite.lang.IgniteUuid;
import org.apache.ignite.thread.IgniteThread;
import org.jetbrains.annotations.NotNull;
import org.jetbrains.annotations.Nullable;

import static java.nio.file.StandardOpenOption.CREATE;
import static java.nio.file.StandardOpenOption.READ;
import static java.nio.file.StandardOpenOption.WRITE;
import static org.apache.ignite.IgniteSystemProperties.IGNITE_CHECKPOINT_TRIGGER_ARCHIVE_SIZE_PERCENTAGE;
import static org.apache.ignite.IgniteSystemProperties.IGNITE_THRESHOLD_WAL_ARCHIVE_SIZE_PERCENTAGE;
import static org.apache.ignite.IgniteSystemProperties.IGNITE_WAL_COMPRESSOR_WORKER_THREAD_CNT;
import static org.apache.ignite.IgniteSystemProperties.IGNITE_WAL_MMAP;
import static org.apache.ignite.IgniteSystemProperties.IGNITE_WAL_SERIALIZER_VERSION;
import static org.apache.ignite.events.EventType.EVT_WAL_SEGMENT_ARCHIVED;
import static org.apache.ignite.events.EventType.EVT_WAL_SEGMENT_COMPACTED;
import static org.apache.ignite.failure.FailureType.CRITICAL_ERROR;
import static org.apache.ignite.failure.FailureType.SYSTEM_WORKER_TERMINATION;
import static org.apache.ignite.internal.processors.cache.persistence.wal.serializer.RecordSerializerFactory.LATEST_SERIALIZER_VERSION;
import static org.apache.ignite.internal.processors.cache.persistence.wal.serializer.RecordV1Serializer.HEADER_RECORD_SIZE;
import static org.apache.ignite.internal.processors.cache.persistence.wal.serializer.RecordV1Serializer.readSegmentHeader;

/**
 * File WAL manager.
 */
@SuppressWarnings("IfMayBeConditional")
public class FileWriteAheadLogManager extends GridCacheSharedManagerAdapter implements IgniteWriteAheadLogManager {
    /** */
    private static final FileDescriptor[] EMPTY_DESCRIPTORS = new FileDescriptor[0];

    /** Zero-filled buffer for file formatting. */
    private static final byte[] FILL_BUF = new byte[1024 * 1024];

    /** Pattern for segment file names. */
    public static final Pattern WAL_NAME_PATTERN = Pattern.compile("\\d{16}\\.wal");

    /** Pattern for WAL temp files - these files will be cleared at startup. */
    public static final Pattern WAL_TEMP_NAME_PATTERN = Pattern.compile("\\d{16}\\.wal\\.tmp");

    /** WAL segment file filter, see {@link #WAL_NAME_PATTERN} */
    public static final FileFilter WAL_SEGMENT_FILE_FILTER = new FileFilter() {
        @Override public boolean accept(File file) {
            return !file.isDirectory() && WAL_NAME_PATTERN.matcher(file.getName()).matches();
        }
    };

    /** WAL segment temporary file filter, see {@link #WAL_TEMP_NAME_PATTERN} */
    private static final FileFilter WAL_SEGMENT_TEMP_FILE_FILTER = new FileFilter() {
        @Override public boolean accept(File file) {
            return !file.isDirectory() && WAL_TEMP_NAME_PATTERN.matcher(file.getName()).matches();
        }
    };

    /** */
    public static final Pattern WAL_SEGMENT_FILE_COMPACTED_PATTERN = Pattern.compile("\\d{16}\\.wal\\.zip");

    /** WAL segment file filter, see {@link #WAL_NAME_PATTERN} */
    public static final FileFilter WAL_SEGMENT_COMPACTED_OR_RAW_FILE_FILTER = new FileFilter() {
        @Override public boolean accept(File file) {
            return !file.isDirectory() && (WAL_NAME_PATTERN.matcher(file.getName()).matches() ||
                WAL_SEGMENT_FILE_COMPACTED_PATTERN.matcher(file.getName()).matches());
        }
    };

    /** */
    private static final Pattern WAL_SEGMENT_TEMP_FILE_COMPACTED_PATTERN = Pattern.compile("\\d{16}\\.wal\\.zip\\.tmp");

    /** */
    private static final FileFilter WAL_SEGMENT_FILE_COMPACTED_FILTER = new FileFilter() {
        @Override public boolean accept(File file) {
            return !file.isDirectory() && WAL_SEGMENT_FILE_COMPACTED_PATTERN.matcher(file.getName()).matches();
        }
    };

    /** */
    private static final FileFilter WAL_SEGMENT_TEMP_FILE_COMPACTED_FILTER = new FileFilter() {
        @Override public boolean accept(File file) {
            return !file.isDirectory() && WAL_SEGMENT_TEMP_FILE_COMPACTED_PATTERN.matcher(file.getName()).matches();
        }
    };

    /** Buffer size. */
    private static final int BUF_SIZE = 1024 * 1024;

    /** Use mapped byte buffer. */
    private final boolean mmap = IgniteSystemProperties.getBoolean(IGNITE_WAL_MMAP, true);

    /**
     * Percentage of archive size for checkpoint trigger. Need for calculate max size of WAL after last checkpoint.
     * Checkpoint should be triggered when max size of WAL after last checkpoint more than maxWallArchiveSize * thisValue
     */
    private static final double CHECKPOINT_TRIGGER_ARCHIVE_SIZE_PERCENTAGE =
        IgniteSystemProperties.getDouble(IGNITE_CHECKPOINT_TRIGGER_ARCHIVE_SIZE_PERCENTAGE, 0.25);

    /**
     * Percentage of WAL archive size to calculate threshold since which removing of old archive should be started.
     */
    private static final double THRESHOLD_WAL_ARCHIVE_SIZE_PERCENTAGE =
        IgniteSystemProperties.getDouble(IGNITE_THRESHOLD_WAL_ARCHIVE_SIZE_PERCENTAGE, 0.5);

    /**
     * Number of WAL compressor worker threads.
     */
    private final int WAL_COMPRESSOR_WORKER_THREAD_CNT =
            IgniteSystemProperties.getInteger(IGNITE_WAL_COMPRESSOR_WORKER_THREAD_CNT, 4);

    /** */
    private final boolean alwaysWriteFullPages;

    /** WAL segment size in bytes. . This is maximum value, actual segments may be shorter. */
    private final long maxWalSegmentSize;

    /**
     * Maximum number of allowed segments without checkpoint. If we have their more checkpoint should be triggered.
     * It is simple way to calculate WAL size without checkpoint instead fair WAL size calculating.
     */
    private final long maxSegCountWithoutCheckpoint;

    /** Size of wal archive since which removing of old archive should be started */
    private final long allowedThresholdWalArchiveSize;

    /** */
    private final WALMode mode;

    /** WAL flush frequency. Makes sense only for {@link WALMode#BACKGROUND} log WALMode. */
    private final long flushFreq;

    /** */
    private final DataStorageConfiguration dsCfg;

    /** Events service */
    private final GridEventStorageManager evt;

    /** Failure processor */
    private final FailureProcessor failureProcessor;

    /** */
    private IgniteConfiguration igCfg;

    /** Persistence metrics tracker. */
    private DataStorageMetricsImpl metrics;

    /** */
    private File walWorkDir;

    /** WAL archive directory (including consistent ID as subfolder) */
    private File walArchiveDir;

    /** Serializer of latest version, used to read header record and for write records */
    private RecordSerializer serializer;

    /** Serializer latest version to use. */
    private final int serializerVer =
        IgniteSystemProperties.getInteger(IGNITE_WAL_SERIALIZER_VERSION, LATEST_SERIALIZER_VERSION);

    /** Factory to provide I/O interfaces for read/write operations with files */
    private volatile FileIOFactory ioFactory;

    /** Factory to provide I/O interfaces for read primitives with files */
    private final SegmentFileInputFactory segmentFileInputFactory;

    /** Holder of actual information of latest manipulation on WAL segments. */
    private volatile SegmentAware segmentAware;

    /** Updater for {@link #currHnd}, used for verify there are no concurrent update for current log segment handle */
    private static final AtomicReferenceFieldUpdater<FileWriteAheadLogManager, FileWriteHandle> CURR_HND_UPD =
        AtomicReferenceFieldUpdater.newUpdater(FileWriteAheadLogManager.class, FileWriteHandle.class, "currHnd");

    /**
     * File archiver moves segments from work directory to archive. Locked segments may be kept not moved until release.
     * For mode archive and work folders set to equal value, archiver is not created.
     */
    @Nullable private volatile FileArchiver archiver;

    /** Compressor. */
    private volatile FileCompressor compressor;

    /** Decompressor. */
    private volatile FileDecompressor decompressor;

    /** */
    private final ThreadLocal<WALPointer> lastWALPtr = new ThreadLocal<>();

    /** Current log segment handle. */
    private volatile FileWriteHandle currHnd;

    /** File handle manager. */
    private volatile FileHandleManager fileHandleManager;

    /** */
    private volatile WALDisableContext walDisableContext;

    /**
     * Positive (non-0) value indicates WAL can be archived even if not complete<br>
     * See {@link DataStorageConfiguration#setWalAutoArchiveAfterInactivity(long)}<br>
     */
    private final long walAutoArchiveAfterInactivity;

    /**
     * Container with last WAL record logged timestamp.<br> Zero value means there was no records logged to current
     * segment, skip possible archiving for this case<br> Value is filled only for case {@link
     * #walAutoArchiveAfterInactivity} > 0<br>
     */
    private final AtomicLong lastRecordLoggedMs = new AtomicLong();

    /**
     * Cancellable task for {@link WALMode#BACKGROUND}, should be cancelled at shutdown.
     * Null for non background modes.
     */
    @Nullable private volatile GridTimeoutProcessor.CancelableTask backgroundFlushSchedule;

    /**
     * Reference to the last added next archive timeout check object. Null if mode is not enabled. Should be cancelled
     * at shutdown
     */
    @Nullable private volatile GridTimeoutObject nextAutoArchiveTimeoutObj;

    /**
     * Listener invoked for each segment file IO initializer.
     */
    @Nullable private volatile IgniteInClosure<FileIO> createWalFileListener;

    /**
     * Manage of segment location.
     */
    private SegmentRouter segmentRouter;

    /** Segment factory with ability locked segment during reading. */
    private volatile SegmentFileInputFactory lockedSegmentFileInputFactory;

    /** FileHandleManagerFactory. */
    private final FileHandleManagerFactory fileHandleManagerFactory;

    /**
     * @param ctx Kernal context.
     */
    public FileWriteAheadLogManager(@NotNull final GridKernalContext ctx) {
        igCfg = ctx.config();

        DataStorageConfiguration dsCfg = igCfg.getDataStorageConfiguration();

        assert dsCfg != null;

        this.dsCfg = dsCfg;

        maxWalSegmentSize = dsCfg.getWalSegmentSize();
        mode = dsCfg.getWalMode();
        flushFreq = dsCfg.getWalFlushFrequency();
        alwaysWriteFullPages = dsCfg.isAlwaysWriteFullPages();
        ioFactory = mode == WALMode.FSYNC ? dsCfg.getFileIOFactory() : new RandomAccessFileIOFactory();
        segmentFileInputFactory = new SimpleSegmentFileInputFactory();
        walAutoArchiveAfterInactivity = dsCfg.getWalAutoArchiveAfterInactivity();

        allowedThresholdWalArchiveSize = (long)(dsCfg.getMaxWalArchiveSize() * THRESHOLD_WAL_ARCHIVE_SIZE_PERCENTAGE);

        evt = ctx.event();
        failureProcessor = ctx.failure();
<<<<<<< HEAD
        segmentAware = new SegmentAware(dsCfg.getWalSegments(), dsCfg.isWalCompactionEnabled(), log);
=======

        fileHandleManagerFactory = new FileHandleManagerFactory(dsCfg);
>>>>>>> bac3d2c6

        maxSegCountWithoutCheckpoint =
            (long)((U.adjustedWalHistorySize(dsCfg, log) * CHECKPOINT_TRIGGER_ARCHIVE_SIZE_PERCENTAGE)
                / dsCfg.getWalSegmentSize());
    }

    /**
     * For test purposes only.
     *
     * @param ioFactory IO factory.
     */
    public void setFileIOFactory(FileIOFactory ioFactory) {
        this.ioFactory = ioFactory;
    }

    /** {@inheritDoc} */
    @Override public void start0() throws IgniteCheckedException {
        if(cctx.kernalContext().clientNode())
            return;

        final PdsFolderSettings resolveFolders = cctx.kernalContext().pdsFolderResolver().resolveFolders();

        checkWalConfiguration();

        final File walWorkDir0 = walWorkDir = initDirectory(
                dsCfg.getWalPath(),
                DataStorageConfiguration.DFLT_WAL_PATH,
                resolveFolders.folderName(),
                "write ahead log work directory"
        );

        final File walArchiveDir0 = walArchiveDir = initDirectory(
                dsCfg.getWalArchivePath(),
                DataStorageConfiguration.DFLT_WAL_ARCHIVE_PATH,
                resolveFolders.folderName(),
                "write ahead log archive directory"
        );

        serializer = new RecordSerializerFactoryImpl(cctx).createSerializer(serializerVer);

        GridCacheDatabaseSharedManager dbMgr = (GridCacheDatabaseSharedManager)cctx.database();

        metrics = dbMgr.persistentStoreMetricsImpl();

        checkOrPrepareFiles();

        if (metrics != null)
            metrics.setWalSizeProvider(new CO<Long>() {
                @Override public Long apply() {
                    long size = 0;

                    for (File f : walWorkDir0.listFiles())
                        size += f.length();

                    for (File f : walArchiveDir0.listFiles())
                        size += f.length();

                    return size;
                }
            });

        IgniteBiTuple<Long, Long> tup = scanMinMaxArchiveIndices();

        segmentAware = new SegmentAware(dsCfg.getWalSegments(), dsCfg.isWalCompactionEnabled(), log);

        segmentAware.lastTruncatedArchiveIdx(tup == null ? -1 : tup.get1() - 1);

        long lastAbsArchivedIdx = tup == null ? -1 : tup.get2();

        if (isArchiverEnabled())
            archiver = new FileArchiver(lastAbsArchivedIdx, log);
        else
            archiver = null;

        if (lastAbsArchivedIdx > 0)
            segmentAware.setLastArchivedAbsoluteIndex(lastAbsArchivedIdx);

        if (dsCfg.isWalCompactionEnabled()) {
            compressor = new FileCompressor(log);

            decompressor = new FileDecompressor(log);
        }

        segmentRouter = new SegmentRouter(walWorkDir, walArchiveDir, segmentAware, dsCfg);

        walDisableContext = cctx.walState().walDisableContext();

        fileHandleManager = fileHandleManagerFactory.build(
            cctx, metrics, mmap, lastWALPtr::get, serializer, this::currentHandle
        );

        fileHandleManager.start();

        lockedSegmentFileInputFactory = new LockedSegmentFileInputFactory(
            segmentAware,
            segmentRouter,
            ioFactory
        );
    }

    /**
     *
     */
    private void startArchiverAndCompressor() {
        segmentAware.reset();

        if (isArchiverEnabled()) {
            assert archiver != null : "FileArchiver should be initialized.";

            archiver.restart();
        }

        fileHandleManager.onActivate();

        if (dsCfg.isWalCompactionEnabled()) {
            assert compressor != null : "Compressor should be initialized.";

            compressor.restart();

            assert decompressor != null : "Compressor should be initialized.";

            decompressor.restart();
        }
    }

    /**
     * Archiver can be not created, all files will be written to WAL folder, using absolute segment index.
     *
     * @return flag indicating if archiver is disabled.
     */
    private boolean isArchiverEnabled() {
        if (walArchiveDir != null && walWorkDir != null)
            return !walArchiveDir.equals(walWorkDir);

        return !new File(dsCfg.getWalArchivePath()).equals(new File(dsCfg.getWalPath()));
    }

    /**
     *  Collect wal segment files from low pointer (include) to high pointer (not include) and reserve low pointer.
     *
     * @param low Low bound.
     * @param high High bound.
     */
    public Collection<File> getAndReserveWalFiles(FileWALPointer low, FileWALPointer high) throws IgniteCheckedException {
        final long awaitIdx = high.index() - 1;

        segmentAware.awaitSegmentArchived(awaitIdx);

        if (!reserve(low))
            throw new IgniteCheckedException("WAL archive segment has been deleted [idx=" + low.index() + "]");

        List<File> res = new ArrayList<>();

        for (long i = low.index(); i < high.index(); i++) {
            String segmentName = FileDescriptor.fileName(i);

            File file = new File(walArchiveDir, segmentName);
            File fileZip = new File(walArchiveDir, segmentName + FilePageStoreManager.ZIP_SUFFIX);

            if (file.exists())
                res.add(file);
            else if (fileZip.exists())
                res.add(fileZip);
            else {
                if (log.isInfoEnabled()) {
                    log.info("Segment not found: " + file.getName() + "/" + fileZip.getName());

                    log.info("Stopped iteration on idx: " + i);
                }

                break;
            }
        }

        return res;
    }

    /**
     * @throws IgniteCheckedException if WAL store path is configured and archive path isn't (or vice versa)
     */
    private void checkWalConfiguration() throws IgniteCheckedException {
        if (dsCfg.getWalPath() == null ^ dsCfg.getWalArchivePath() == null) {
            throw new IgniteCheckedException(
                "Properties should be either both specified or both null " +
                    "[walStorePath = " + dsCfg.getWalPath() +
                    ", walArchivePath = " + dsCfg.getWalArchivePath() + "]"
            );
        }
    }

    /**
     * Method is called twice on deactivate and stop.
     * It shutdown workers but do not deallocate them to avoid duplication.
     * */
    @Override protected void stop0(boolean cancel) {
        final GridTimeoutProcessor.CancelableTask schedule = backgroundFlushSchedule;

        if (schedule != null)
            schedule.close();

        final GridTimeoutObject timeoutObj = nextAutoArchiveTimeoutObj;

        if (timeoutObj != null)
            cctx.time().removeTimeoutObject(timeoutObj);

        try {
            fileHandleManager.onDeactivate();

            segmentAware.interrupt();

            if (archiver != null)
                archiver.shutdown();

            if (compressor != null)
                compressor.shutdown();

            if (decompressor != null)
                decompressor.shutdown();
        }
        catch (Exception e) {
            U.error(log, "Failed to gracefully close WAL segment: " + this.currHnd, e);
        }
    }

    /** {@inheritDoc} */
    @Override public void onActivate(GridKernalContext kctx) throws IgniteCheckedException {
        if (log.isDebugEnabled())
            log.debug("Activated file write ahead log manager [nodeId=" + cctx.localNodeId() +
                " topVer=" + cctx.discovery().topologyVersionEx() + " ]");
        //NOOP implementation, we need to override it.
    }

    /** {@inheritDoc} */
    @Override public void onDeActivate(GridKernalContext kctx) {
        if (log.isDebugEnabled())
            log.debug("DeActivate file write ahead log [nodeId=" + cctx.localNodeId() +
                " topVer=" + cctx.discovery().topologyVersionEx() + " ]");

        stop0(true);

        currHnd = null;
    }

    /** {@inheritDoc} */
    @Override public boolean isAlwaysWriteFullPages() {
        return alwaysWriteFullPages;
    }

    /** {@inheritDoc} */
    @Override public boolean isFullSync() {
        return mode == WALMode.FSYNC;
    }

    /** {@inheritDoc} */
    @Override public void resumeLogging(WALPointer lastPtr) throws IgniteCheckedException {
        if (log.isDebugEnabled())
            log.debug("File write ahead log manager resuming logging [nodeId=" + cctx.localNodeId() +
                " topVer=" + cctx.discovery().topologyVersionEx() + " ]");

        /*
            walDisableContext is started after FileWriteAheadLogManager, so we obtain actual walDisableContext ref here.
         */
        walDisableContext = cctx.walState().walDisableContext();

        assert currHnd == null;
        assert lastPtr == null || lastPtr instanceof FileWALPointer;

        startArchiverAndCompressor();

        assert (isArchiverEnabled() && archiver != null) || (!isArchiverEnabled() && archiver == null) :
            "Trying to restore FileWriteHandle on deactivated write ahead log manager";

        FileWALPointer filePtr = (FileWALPointer)lastPtr;

        fileHandleManager.resumeLogging();

        currHnd = restoreWriteHandle(filePtr);

        // For new handle write serializer version to it.
        if (filePtr == null)
            currHnd.writeHeader();

        if (currHnd.serializerVersion() != serializer.version()) {
            if (log.isInfoEnabled())
                log.info("Record serializer version change detected, will start logging with a new WAL record " +
                    "serializer to a new WAL segment [curFile=" + currHnd + ", newVer=" + serializer.version() +
                    ", oldVer=" + currHnd.serializerVersion() + ']');

            rollOver(currHnd, null);
        }

        currHnd.finishResumeLogging();

        if (mode == WALMode.BACKGROUND)
            backgroundFlushSchedule = cctx.time().schedule(this::doFlush, flushFreq, flushFreq);

        if (walAutoArchiveAfterInactivity > 0)
            scheduleNextInactivityPeriodElapsedCheck();
    }

    /**
     * Schedules next check of inactivity period expired. Based on current record update timestamp. At timeout method
     * does check of inactivity period and schedules new launch.
     */
    private void scheduleNextInactivityPeriodElapsedCheck() {
        final long lastRecMs = lastRecordLoggedMs.get();
        final long nextPossibleAutoArchive = (lastRecMs <= 0 ? U.currentTimeMillis() : lastRecMs) + walAutoArchiveAfterInactivity;

        if (log.isDebugEnabled())
            log.debug("Schedule WAL rollover check at " + new Time(nextPossibleAutoArchive).toString());

        nextAutoArchiveTimeoutObj = new GridTimeoutObject() {
            private final IgniteUuid id = IgniteUuid.randomUuid();

            @Override public IgniteUuid timeoutId() {
                return id;
            }

            @Override public long endTime() {
                return nextPossibleAutoArchive;
            }

            @Override public void onTimeout() {
                if (log.isDebugEnabled())
                    log.debug("Checking if WAL rollover required (" + new Time(U.currentTimeMillis()).toString() + ")");

                checkWalRolloverRequiredDuringInactivityPeriod();

                scheduleNextInactivityPeriodElapsedCheck();
            }
        };
        cctx.time().addTimeoutObject(nextAutoArchiveTimeoutObj);
    }

    /** {@inheritDoc} */
    @Override public int serializerVersion() {
        return serializerVer;
    }

    /**
     * Checks if there was elapsed significant period of inactivity. If WAL auto-archive is enabled using
     * {@link #walAutoArchiveAfterInactivity} > 0 this method will activate roll over by timeout.<br>
     */
    private void checkWalRolloverRequiredDuringInactivityPeriod() {
        if (walAutoArchiveAfterInactivity <= 0)
            return; // feature not configured, nothing to do

        final long lastRecMs = lastRecordLoggedMs.get();

        if (lastRecMs == 0)
            return; //no records were logged to current segment, does not consider inactivity

        final long elapsedMs = U.currentTimeMillis() - lastRecMs;

        if (elapsedMs <= walAutoArchiveAfterInactivity)
            return; // not enough time elapsed since last write

        if (!lastRecordLoggedMs.compareAndSet(lastRecMs, 0))
            return; // record write occurred concurrently

        final FileWriteHandle handle = currentHandle();

        try {
            closeBufAndRollover(handle, null, RolloverType.NONE);
        }
        catch (IgniteCheckedException e) {
            U.error(log, "Unable to perform segment rollover: " + e.getMessage(), e);

            cctx.kernalContext().failure().process(new FailureContext(CRITICAL_ERROR, e));
        }
    }

    /** {@inheritDoc} */
    @Override public WALPointer log(WALRecord rec) throws IgniteCheckedException {
        return log(rec, RolloverType.NONE);
    }

    /** {@inheritDoc} */
    @Override public WALPointer log(WALRecord rec, RolloverType rolloverType) throws IgniteCheckedException {
        if (serializer == null || mode == WALMode.NONE)
            return null;

        // Only delta-records, page snapshots and memory recovery are allowed to write in recovery mode.
        if (cctx.kernalContext().recoveryMode() &&
            !(rec instanceof PageDeltaRecord || rec instanceof PageSnapshot || rec instanceof MemoryRecoveryRecord))
            return null;

        FileWriteHandle currWrHandle = currentHandle();

        WALDisableContext isDisable = walDisableContext;

        // Logging was not resumed yet.
        if (currWrHandle == null || (isDisable != null && isDisable.check()))
            return null;

        // Need to calculate record size first.
        rec.size(serializer.size(rec));

        while (true) {
            WALPointer ptr;

            if (rolloverType == RolloverType.NONE)
                ptr = currWrHandle.addRecord(rec);
            else {
                assert cctx.database().checkpointLockIsHeldByThread();

                if (rolloverType == RolloverType.NEXT_SEGMENT) {
                    WALPointer pos = rec.position();

                    do {
                        // This will change rec.position() unless concurrent rollover happened.
                        currWrHandle = closeBufAndRollover(currWrHandle, rec, rolloverType);
                    }
                    while (Objects.equals(pos, rec.position()));

                    ptr = rec.position();
                }
                else if (rolloverType == RolloverType.CURRENT_SEGMENT) {
                    if ((ptr = currWrHandle.addRecord(rec)) != null)
                        currWrHandle = closeBufAndRollover(currWrHandle, rec, rolloverType);
                }
                else
                    throw new IgniteCheckedException("Unknown rollover type: " + rolloverType);
            }

            if (ptr != null) {
                metrics.onWalRecordLogged();

                lastWALPtr.set(ptr);

                if (walAutoArchiveAfterInactivity > 0)
                    lastRecordLoggedMs.set(U.currentTimeMillis());

                return ptr;
            }
            else
                currWrHandle = rollOver(currWrHandle, null);

            checkNode();

            if (isStopping())
                throw new IgniteCheckedException("Stopping.");
        }
    }

    /** */
    private FileWriteHandle closeBufAndRollover(
        FileWriteHandle currWriteHandle,
        WALRecord rec,
        RolloverType rolloverType
    ) throws IgniteCheckedException {
        long idx = currWriteHandle.getSegmentId();

        currWriteHandle.closeBuffer();

        FileWriteHandle res = rollOver(currWriteHandle, rolloverType == RolloverType.NEXT_SEGMENT ? rec : null);

        if (log != null && log.isInfoEnabled())
            log.info("Rollover segment [" + idx + " to " + res.getSegmentId() + "], recordType=" + rec.type());

        return res;
    }

    /** {@inheritDoc} */
    @Override public void flush(WALPointer ptr, boolean explicitFsync) throws IgniteCheckedException, StorageException {
        fileHandleManager.flush(ptr, explicitFsync);
    }

    /** {@inheritDoc} */
    @Override public WALRecord read(WALPointer ptr) throws IgniteCheckedException, StorageException {
        try (WALIterator it = replay(ptr)) {
            IgniteBiTuple<WALPointer, WALRecord> rec = it.next();

            if (rec.get1().equals(ptr))
                return rec.get2();
            else
                throw new StorageException("Failed to read record by pointer [ptr=" + ptr + ", rec=" + rec + "]");
        }
    }

    /** {@inheritDoc} */
    @Override public WALIterator replay(WALPointer start) throws IgniteCheckedException, StorageException {
        return replay(start, null);
    }

    /** {@inheritDoc} */
    @Override public WALIterator replay(
        WALPointer start,
        @Nullable IgniteBiPredicate<WALRecord.RecordType, WALPointer> recordDeserializeFilter
    ) throws IgniteCheckedException, StorageException {
        assert start == null || start instanceof FileWALPointer : "Invalid start pointer: " + start;

        FileWriteHandle hnd = currentHandle();

        FileWALPointer end = null;

        if (hnd != null)
            end = hnd.position();

        return new RecordsIterator(
            cctx,
            walArchiveDir,
            walWorkDir,
            (FileWALPointer)start,
            end,
            dsCfg,
            new RecordSerializerFactoryImpl(cctx).recordDeserializeFilter(recordDeserializeFilter),
            ioFactory,
            archiver,
            decompressor,
            log,
            segmentAware,
            segmentRouter,
            lockedSegmentFileInputFactory);
    }

    /** {@inheritDoc} */
    @Override public boolean reserve(WALPointer start) {
        assert start != null && start instanceof FileWALPointer : "Invalid start pointer: " + start;

        if (mode == WALMode.NONE)
            return false;

        segmentAware.reserve(((FileWALPointer)start).index());

        if (!hasIndex(((FileWALPointer)start).index())) {
            segmentAware.release(((FileWALPointer)start).index());

            return false;
        }

        return true;
    }

    /** {@inheritDoc} */
    @Override public void release(WALPointer start) {
        assert start != null && start instanceof FileWALPointer : "Invalid start pointer: " + start;

        if (mode == WALMode.NONE)
            return;

        segmentAware.release(((FileWALPointer)start).index());
    }

    /**
     * @param absIdx Absolulte index to check.
     * @return {@code true} if has this index.
     */
    private boolean hasIndex(long absIdx) {
        String segmentName = FileDescriptor.fileName(absIdx);

        String zipSegmentName = FileDescriptor.fileName(absIdx) + FilePageStoreManager.ZIP_SUFFIX;

        boolean inArchive = new File(walArchiveDir, segmentName).exists() ||
            new File(walArchiveDir, zipSegmentName).exists();

        if (inArchive)
            return true;

        if (absIdx <= lastArchivedIndex())
            return false;

        FileWriteHandle cur = currHnd;

        return cur != null && cur.getSegmentId() >= absIdx;
    }

    /** {@inheritDoc} */
    @Override public int truncate(WALPointer low, WALPointer high) {
        if (high == null)
            return 0;

        assert high instanceof FileWALPointer : high;

        // File pointer bound: older entries will be deleted from archive
        FileWALPointer lowPtr = (FileWALPointer)low;
        FileWALPointer highPtr = (FileWALPointer)high;

        FileDescriptor[] descs = scan(walArchiveDir.listFiles(WAL_SEGMENT_COMPACTED_OR_RAW_FILE_FILTER));

        int deleted = 0;

        for (FileDescriptor desc : descs) {
            if (lowPtr != null && desc.idx < lowPtr.index())
                continue;

            // Do not delete reserved or locked segment and any segment after it.
            if (segmentReservedOrLocked(desc.idx))
                return deleted;

            long archivedAbsIdx = segmentAware.lastArchivedAbsoluteIndex();

            long lastArchived = archivedAbsIdx >= 0 ? archivedAbsIdx : lastArchivedIndex();

            // We need to leave at least one archived segment to correctly determine the archive index.
            if (desc.idx < highPtr.index() && desc.idx < lastArchived) {
                if (!desc.file.delete())
                    U.warn(log, "Failed to remove obsolete WAL segment (make sure the process has enough rights): " +
                        desc.file.getAbsolutePath());
                else
                    deleted++;

                // Bump up the oldest archive segment index.
                if (segmentAware.lastTruncatedArchiveIdx() < desc.idx)
                    segmentAware.lastTruncatedArchiveIdx(desc.idx);
            }
        }

        return deleted;
    }

    /**
     * Check if WAL segment locked (protected from move to archive) or reserved (protected from deletion from WAL
     * cleanup).
     *
     * @param absIdx Absolute WAL segment index for check reservation.
     * @return {@code True} if index is locked.
     */
    private boolean segmentReservedOrLocked(long absIdx) {
        FileArchiver archiver0 = archiver;

        return ((archiver0 != null) && segmentAware.locked(absIdx)) || (segmentAware.reserved(absIdx));
    }

    /** {@inheritDoc} */
    @Override public void notchLastCheckpointPtr(WALPointer ptr) {
        if (compressor != null)
            segmentAware.keepUncompressedIdxFrom(((FileWALPointer)ptr).index());
    }

    /** {@inheritDoc} */
    @Override public int walArchiveSegments() {
        long lastTruncated = segmentAware.lastTruncatedArchiveIdx();

        long lastArchived = segmentAware.lastArchivedAbsoluteIndex();

        if (lastArchived == -1)
            return 0;

        int res = (int)(lastArchived - lastTruncated);

        return res >= 0 ? res : 0;
    }

    /** {@inheritDoc} */
    @Override public long lastArchivedSegment() {
        return segmentAware.lastArchivedAbsoluteIndex();
    }

    /** {@inheritDoc} */
    @Override public long lastCompactedSegment() {
        return segmentAware.lastCompressedIdx();
    }

    /** {@inheritDoc} */
    @Override public boolean reserved(WALPointer ptr) {
        FileWALPointer fPtr = (FileWALPointer)ptr;

        return segmentReservedOrLocked(fPtr.index());
    }

    /** {@inheritDoc} */
    @Override public int reserved(WALPointer low, WALPointer high) {
        // It is not clear now how to get the highest WAL pointer. So when high is null method returns 0.
        if (high == null)
            return 0;

        assert high instanceof FileWALPointer : high;

        assert low == null || low instanceof FileWALPointer : low;

        FileWALPointer lowPtr = (FileWALPointer)low;

        FileWALPointer highPtr = (FileWALPointer)high;

        long lowIdx = lowPtr != null ? lowPtr.index() : 0;

        long highIdx = highPtr.index();

        while (lowIdx < highIdx) {
            if (segmentReservedOrLocked(lowIdx))
                break;

            lowIdx++;
        }

        return (int)(highIdx - lowIdx + 1);
    }

    /** {@inheritDoc} */
    @Override public boolean disabled(int grpId) {
        return cctx.walState().isDisabled(grpId);
    }

    /**
     * Lists files in archive directory and returns the index of last archived file.
     *
     * @return The absolute index of last archived file.
     */
    private long lastArchivedIndex() {
        long lastIdx = -1;

        for (File file : walArchiveDir.listFiles(WAL_SEGMENT_COMPACTED_OR_RAW_FILE_FILTER)) {
            try {
                long idx = Long.parseLong(file.getName().substring(0, 16));

                lastIdx = Math.max(lastIdx, idx);
            }
            catch (NumberFormatException | IndexOutOfBoundsException ignore) {

            }
        }

        return lastIdx;
    }

    /**
     * Lists files in archive directory and returns the indices of least and last archived files.
     * In case of holes, first segment after last "hole" is considered as minimum.
     * Example: minimum(0, 1, 10, 11, 20, 21, 22) should be 20
     *
     * @return The absolute indices of min and max archived files.
     */
    private IgniteBiTuple<Long, Long> scanMinMaxArchiveIndices() {
        TreeSet<Long> archiveIndices = new TreeSet<>();

        for (File file : walArchiveDir.listFiles(WAL_SEGMENT_COMPACTED_OR_RAW_FILE_FILTER)) {
            try {
                long idx = Long.parseLong(file.getName().substring(0, 16));

                archiveIndices.add(idx);
            }
            catch (NumberFormatException | IndexOutOfBoundsException ignore) {
                // No-op.
            }
        }

        if (archiveIndices.isEmpty())
            return null;
        else {
            Long min = archiveIndices.first();
            Long max = archiveIndices.last();

            if (max - min == archiveIndices.size() - 1)
                return F.t(min, max); // Short path.

            for (Long idx : archiveIndices.descendingSet()) {
                if (!archiveIndices.contains(idx - 1))
                    return F.t(idx, max);
            }

            throw new IllegalStateException("Should never happen if TreeSet is valid.");
        }
    }

    /**
     * Creates a directory specified by the given arguments.
     *
     * @param cfg Configured directory path, may be {@code null}.
     * @param defDir Default directory path, will be used if cfg is {@code null}.
     * @param consId Local node consistent ID.
     * @param msg File description to print out on successful initialization.
     * @return Initialized directory.
     * @throws IgniteCheckedException If failed to initialize directory.
     */
    private File initDirectory(String cfg, String defDir, String consId, String msg) throws IgniteCheckedException {
        File dir;

        if (cfg != null) {
            File workDir0 = new File(cfg);

            dir = workDir0.isAbsolute() ?
                new File(workDir0, consId) :
                new File(U.resolveWorkDirectory(igCfg.getWorkDirectory(), cfg, false), consId);
        }
        else
            dir = new File(U.resolveWorkDirectory(igCfg.getWorkDirectory(), defDir, false), consId);

        U.ensureDirectory(dir, msg, log);

        return dir;
    }

    /**
     * @return Current log segment handle.
     */
    private FileWriteHandle currentHandle() {
        return currHnd;
    }

    /**
     * @param cur Handle that failed to fit the given entry.
     * @param rec Optional record to be added right after header.
     * @return Handle that will fit the entry.
     */
    private FileWriteHandle rollOver(FileWriteHandle cur, @Nullable WALRecord rec) throws IgniteCheckedException {
        FileWriteHandle hnd = currentHandle();

        if (hnd != cur)
            return hnd;

        if (hnd.close(true)) {
            if (metrics.metricsEnabled())
                metrics.onWallRollOver();

            FileWriteHandle next = initNextWriteHandle(cur);

            next.writeHeader();

            if (rec != null) {
                WALPointer ptr = next.addRecord(rec);

                assert ptr != null;
            }

            if (next.getSegmentId() - lashCheckpointFileIdx() >= maxSegCountWithoutCheckpoint)
                cctx.database().forceCheckpoint("too big size of WAL without checkpoint");

            boolean swapped = CURR_HND_UPD.compareAndSet(this, hnd, next);

            assert swapped : "Concurrent updates on rollover are not allowed";

            if (walAutoArchiveAfterInactivity > 0)
                lastRecordLoggedMs.set(0);

            // Let other threads to proceed with new segment.
            hnd.signalNextAvailable();
        }
        else
            hnd.awaitNext();

        return currentHandle();
    }

    /**
     * Give last checkpoint file idx.
     */
    private long lashCheckpointFileIdx() {
        WALPointer lastCheckpointMark = cctx.database().lastCheckpointMarkWalPointer();

        return lastCheckpointMark == null ? 0 : ((FileWALPointer)lastCheckpointMark).index();
    }

    /**
     * @param lastReadPtr Last read WAL file pointer.
     * @return Initialized file write handle.
     * @throws StorageException If failed to initialize WAL write handle.
     */
    private FileWriteHandle restoreWriteHandle(FileWALPointer lastReadPtr) throws StorageException {
        long absIdx = lastReadPtr == null ? 0 : lastReadPtr.index();

        @Nullable FileArchiver archiver0 = archiver;

        long segNo = archiver0 == null ? absIdx : absIdx % dsCfg.getWalSegments();

        File curFile = new File(walWorkDir, FileDescriptor.fileName(segNo));

        int off = lastReadPtr == null ? 0 : lastReadPtr.fileOffset();
        int len = lastReadPtr == null ? 0 : lastReadPtr.length();

        try {
            SegmentIO fileIO = new SegmentIO(absIdx, ioFactory.create(curFile));

            IgniteInClosure<FileIO> lsnr = createWalFileListener;

            if (lsnr != null)
                lsnr.apply(fileIO);

            try {
                int serVer = serializerVer;

                // If we have existing segment, try to read version from it.
                if (lastReadPtr != null) {
                    try {
                        serVer = readSegmentHeader(fileIO, segmentFileInputFactory).getSerializerVersion();
                    }
                    catch (SegmentEofException | EOFException ignore) {
                        serVer = serializerVer;
                    }
                }

                RecordSerializer ser = new RecordSerializerFactoryImpl(cctx).createSerializer(serVer);

                if (log.isInfoEnabled())
                    log.info("Resuming logging to WAL segment [file=" + curFile.getAbsolutePath() +
                        ", offset=" + off + ", ver=" + serVer + ']');

                FileWriteHandle hnd = fileHandleManager.initHandle(fileIO, off + len, ser);

                if (archiver0 != null)
                    segmentAware.curAbsWalIdx(absIdx);
                else
                    segmentAware.setLastArchivedAbsoluteIndex(absIdx - 1);

                return hnd;
            }
            catch (IgniteCheckedException | IOException e) {
                try {
                    fileIO.close();
                }
                catch (IOException suppressed) {
                    e.addSuppressed(suppressed);
                }

                if (e instanceof StorageException)
                    throw (StorageException) e;

                throw e instanceof IOException ? (IOException) e : new IOException(e);
            }
        }
        catch (IOException e) {
            throw new StorageException("Failed to restore WAL write handle: " + curFile.getAbsolutePath(), e);
        }
    }

    /**
     * Fills the file header for a new segment. Calling this method signals we are done with the segment and it can be
     * archived. If we don't have prepared file yet and achiever is busy this method blocks
     *
     * @param cur Current file write handle released by WAL writer
     * @return Initialized file handle.
     * @throws IgniteCheckedException If exception occurred.
     */
    private FileWriteHandle initNextWriteHandle(FileWriteHandle cur) throws IgniteCheckedException {
        IgniteCheckedException error = null;

        try {
            File nextFile = pollNextFile(cur.getSegmentId());

            if (log.isDebugEnabled())
                log.debug("Switching to a new WAL segment: " + nextFile.getAbsolutePath());

            SegmentIO fileIO = null;

            FileWriteHandle hnd;

            boolean interrupted = false;

            while (true) {
                try {
                    fileIO = new SegmentIO(cur.getSegmentId() + 1, ioFactory.create(nextFile));

                    IgniteInClosure<FileIO> lsnr = createWalFileListener;
                    if (lsnr != null)
                        lsnr.apply(fileIO);


                    hnd = fileHandleManager.nextHandle(fileIO, serializer);

                    if (interrupted)
                        Thread.currentThread().interrupt();

                    break;
                }
                catch (ClosedByInterruptException ignore) {
                    interrupted = true;

                    Thread.interrupted();

                    if (fileIO != null) {
                        try {
                            fileIO.close();
                        }
                        catch (IOException ignored) {
                            // No-op.
                        }

                        fileIO = null;
                    }
                }
            }

            return hnd;
        }
        catch (IgniteCheckedException e) {
            throw error = e;
        }
        catch (IOException e) {
            throw error = new StorageException("Unable to initialize WAL segment", e);
        }
        finally {
            if (error != null)
                cctx.kernalContext().failure().process(new FailureContext(CRITICAL_ERROR, error));
        }
    }

    /**
     * Deletes temp files, creates and prepares new; Creates first segment if necessary
     *
     * @throws StorageException If failed.
     */
    private void checkOrPrepareFiles() throws StorageException {
        // Clean temp files.
        {
            File[] tmpFiles = walWorkDir.listFiles(WAL_SEGMENT_TEMP_FILE_FILTER);

            if (!F.isEmpty(tmpFiles)) {
                for (File tmp : tmpFiles) {
                    boolean deleted = tmp.delete();

                    if (!deleted)
                        throw new StorageException("Failed to delete previously created temp file " +
                            "(make sure Ignite process has enough rights): " + tmp.getAbsolutePath());
                }
            }
        }

        File[] allFiles = walWorkDir.listFiles(WAL_SEGMENT_FILE_FILTER);

        if (isArchiverEnabled())
            if (allFiles.length != 0 && allFiles.length > dsCfg.getWalSegments())
                throw new StorageException("Failed to initialize wal (work directory contains " +
                    "incorrect number of segments) [cur=" + allFiles.length + ", expected=" + dsCfg.getWalSegments() + ']');

        // Allocate the first segment synchronously. All other segments will be allocated by archiver in background.
        if (allFiles.length == 0) {
            File first = new File(walWorkDir, FileDescriptor.fileName(0));

            createFile(first);
        }
        else
            checkFiles(0, false, null, null);
    }

    /**
     * Clears whole the file, fills with zeros for Default mode.
     *
     * @param file File to format.
     * @throws StorageException if formatting failed
     */
    private void formatFile(File file) throws StorageException {
        formatFile(file, dsCfg.getWalSegmentSize());
    }

    /**
     * Clears the file, fills with zeros for Default mode.
     *
     * @param file File to format.
     * @param bytesCntToFormat Count of first bytes to format.
     * @throws StorageException if formatting failed
     */
    private void formatFile(File file, int bytesCntToFormat) throws StorageException {
        if (log.isDebugEnabled())
            log.debug("Formatting file [exists=" + file.exists() + ", file=" + file.getAbsolutePath() + ']');

        try (FileIO fileIO = ioFactory.create(file, CREATE, READ, WRITE)) {
            int left = bytesCntToFormat;

            if (mode == WALMode.FSYNC || mmap) {
                while ((left -= fileIO.writeFully(FILL_BUF, 0, Math.min(FILL_BUF.length, left))) > 0)
                    ;

                fileIO.force();
            }
            else
                fileIO.clear();
        }
        catch (IOException e) {
            StorageException ex = new StorageException("Failed to format WAL segment file: " + file.getAbsolutePath(), e);

            if (failureProcessor != null)
                failureProcessor.process(new FailureContext(FailureType.CRITICAL_ERROR, ex));

            throw ex;
        }
    }

    /**
     * Creates a file atomically with temp file.
     *
     * @param file File to create.
     * @throws StorageException If failed.
     */
    private void createFile(File file) throws StorageException {
        if (log.isDebugEnabled())
            log.debug("Creating new file [exists=" + file.exists() + ", file=" + file.getAbsolutePath() + ']');

        File tmp = new File(file.getParent(), file.getName() + FilePageStoreManager.TMP_SUFFIX);

        formatFile(tmp);

        try {
            Files.move(tmp.toPath(), file.toPath());
        }
        catch (IOException e) {
            throw new StorageException("Failed to move temp file to a regular WAL segment file: " +
                file.getAbsolutePath(), e);
        }

        if (log.isDebugEnabled())
            log.debug("Created WAL segment [file=" + file.getAbsolutePath() + ", size=" + file.length() + ']');
    }

    /**
     * Retrieves next available file to write WAL data, waiting if necessary for a segment to become available.
     *
     * @param curIdx Current absolute WAL segment index.
     * @return File ready for use as new WAL segment.
     * @throws StorageException If exception occurred in the archiver thread.
     */
    private File pollNextFile(long curIdx) throws StorageException, IgniteInterruptedCheckedException {
        FileArchiver archiver0 = archiver;

        if (archiver0 == null) {
            segmentAware.setLastArchivedAbsoluteIndex(curIdx);

            return new File(walWorkDir, FileDescriptor.fileName(curIdx + 1));
        }

        // Signal to archiver that we are done with the segment and it can be archived.
        long absNextIdx = archiver0.nextAbsoluteSegmentIndex();

        long segmentIdx = absNextIdx % dsCfg.getWalSegments();

        return new File(walWorkDir, FileDescriptor.fileName(segmentIdx));
    }

    /**
     * Files from archive WAL directory.
     */
    private FileDescriptor[] walArchiveFiles() {
        return scan(walArchiveDir.listFiles(WAL_SEGMENT_COMPACTED_OR_RAW_FILE_FILTER));
    }

    /** {@inheritDoc} */
    @Override public long maxArchivedSegmentToDelete() {
        //When maxWalArchiveSize==MAX_VALUE deleting files is not permit.
        if (dsCfg.getMaxWalArchiveSize() == Long.MAX_VALUE)
            return -1;

        FileDescriptor[] archivedFiles = walArchiveFiles();

        Long totalArchiveSize = Stream.of(archivedFiles)
            .map(desc -> desc.file().length())
            .reduce(0L, Long::sum);

        if (archivedFiles.length == 0 || totalArchiveSize < allowedThresholdWalArchiveSize)
            return -1;

        long sizeOfOldestArchivedFiles = 0;

        for (FileDescriptor desc : archivedFiles) {
            sizeOfOldestArchivedFiles += desc.file().length();

            if (totalArchiveSize - sizeOfOldestArchivedFiles < allowedThresholdWalArchiveSize)
                return desc.getIdx();
        }

        return archivedFiles[archivedFiles.length - 1].getIdx();
    }

    /**
     * @return Sorted WAL files descriptors.
     */
    public static FileDescriptor[] scan(File[] allFiles) {
        if (allFiles == null)
            return EMPTY_DESCRIPTORS;

        FileDescriptor[] descs = new FileDescriptor[allFiles.length];

        for (int i = 0; i < allFiles.length; i++) {
            File f = allFiles[i];

            descs[i] = new FileDescriptor(f);
        }

        Arrays.sort(descs);

        return descs;
    }

    /**
     * @throws StorageException If node is no longer valid and we missed a WAL operation.
     */
    private void checkNode() throws StorageException {
        if (cctx.kernalContext().invalid())
            throw new StorageException("Failed to perform WAL operation (environment was invalidated by a " +
                    "previous error)");
    }

    /**
     * Setup listener for WAL segment write File IO creation.
     * @param createWalFileListener Listener to be invoked for new segment file IO creation.
     */
    public void setCreateWalFileListener(@Nullable IgniteInClosure<FileIO> createWalFileListener) {
        this.createWalFileListener = createWalFileListener;
    }

    /**
     * @return {@link #maxWalSegmentSize}.
     */
    public long maxWalSegmentSize() {
        return maxWalSegmentSize;
    }

    /**
     * File archiver operates on absolute segment indexes. For any given absolute segment index N we can calculate the
     * work WAL segment: S(N) = N % dsCfg.walSegments. When a work segment is finished, it is given to the archiver. If
     * the absolute index of last archived segment is denoted by A and the absolute index of next segment we want to
     * write is denoted by W, then we can allow write to S(W) if W - A <= walSegments. <br>
     *
     * Monitor of current object is used for notify on: <ul>
     *     <li>exception occurred ({@link FileArchiver#cleanErr}!=null)</li>
     *     <li>stopping thread ({@link FileArchiver#isCancelled==true})</li>
     *     <li>current file index changed </li>
     *     <li>last archived file index was changed</li>
     *     <li>some WAL index was removed from map</li>
     * </ul>
     */
    private class FileArchiver extends GridWorker {
        /** Exception which occurred during initial creation of files or during archiving WAL segment */
        private StorageException cleanErr;

        /** Formatted index. */
        private int formatted;

        /**
         *
         */
        private FileArchiver(long lastAbsArchivedIdx, IgniteLogger log) {
            super(cctx.igniteInstanceName(), "wal-file-archiver%" + cctx.igniteInstanceName(), log,
                cctx.kernalContext().workersRegistry());

            segmentAware.setLastArchivedAbsoluteIndex(lastAbsArchivedIdx);
        }

        /**
         * @throws IgniteInterruptedCheckedException If failed to wait for thread shutdown.
         */
        private void shutdown() throws IgniteInterruptedCheckedException {
            synchronized (this) {
                isCancelled = true;

                notifyAll();
            }

            U.join(runner());
        }

        /** {@inheritDoc} */
        @Override protected void body() {
            blockingSectionBegin();

            try {
                allocateRemainingFiles();
            }
            catch (StorageException e) {
                synchronized (this) {
                    // Stop the thread and report to starter.
                    cleanErr = e;

                    segmentAware.forceInterrupt();

                    notifyAll();
                }

                cctx.kernalContext().failure().process(new FailureContext(CRITICAL_ERROR, e));

                return;
            }
            finally {
                blockingSectionEnd();
            }

            Throwable err = null;

            try {
                blockingSectionBegin();

                try {
                    segmentAware.awaitSegment(0);//wait for init at least one work segments.
                }
                finally {
                    blockingSectionEnd();
                }

                while (!Thread.currentThread().isInterrupted() && !isCancelled()) {
                    long toArchive;

                    blockingSectionBegin();

                    try {
                        toArchive = segmentAware.waitNextSegmentForArchivation();
                    }
                    finally {
                        blockingSectionEnd();
                    }

                    if (isCancelled())
                        break;

                    SegmentArchiveResult res;

                    blockingSectionBegin();

                    try {
                        res = archiveSegment(toArchive);
                    }
                    finally {
                        blockingSectionEnd();
                    }

                    blockingSectionBegin();

                    try {
                        segmentAware.markAsMovedToArchive(toArchive);
                    }
                    finally {
                        blockingSectionEnd();
                    }

                    if (evt.isRecordable(EVT_WAL_SEGMENT_ARCHIVED) && !cctx.kernalContext().recoveryMode()) {
                        evt.record(new WalSegmentArchivedEvent(
                            cctx.discovery().localNode(),
                            res.getAbsIdx(),
                            res.getDstArchiveFile())
                        );
                    }

                    onIdle();
                }
            }
            catch (IgniteInterruptedCheckedException e) {
                Thread.currentThread().interrupt();

                synchronized (this) {
                    isCancelled = true;
                }
            }
            catch (Throwable t) {
                err = t;
            }
            finally {
                if (err == null && !isCancelled())
                    err = new IllegalStateException("Worker " + name() + " is terminated unexpectedly");

                if (err instanceof OutOfMemoryError)
                    failureProcessor.process(new FailureContext(CRITICAL_ERROR, err));
                else if (err != null)
                    failureProcessor.process(new FailureContext(SYSTEM_WORKER_TERMINATION, err));
            }
        }

        /**
         * Gets the absolute index of the next WAL segment available to write. Blocks till there are available file to
         * write
         *
         * @return Next index (curWalSegmIdx+1) when it is ready to be written.
         * @throws StorageException If exception occurred in the archiver thread.
         */
        private long nextAbsoluteSegmentIndex() throws StorageException, IgniteInterruptedCheckedException {
            synchronized (this) {
                if (cleanErr != null)
                    throw cleanErr;

                try {
                    long nextIdx = segmentAware.nextAbsoluteSegmentIndex();

                    // Wait for formatter so that we do not open an empty file in DEFAULT mode.
                    while (nextIdx % dsCfg.getWalSegments() > formatted && cleanErr == null)
                        wait();

                    if (cleanErr != null)
                        throw cleanErr;

                    return nextIdx;
                }
                catch (IgniteInterruptedCheckedException e) {
                    if (cleanErr != null)
                        throw cleanErr;

                    throw e;
                }
                catch (InterruptedException e) {
                    throw new IgniteInterruptedCheckedException(e);
                }
            }
        }

        /**
         * @param absIdx Segment absolute index.
         * @return <ul><li>{@code True} if can read, no lock is held, </li><li>{@code false} if work segment, need
         * release segment later, use {@link #releaseWorkSegment} for unlock</li> </ul>
         */
        @SuppressWarnings("NonPrivateFieldAccessedInSynchronizedContext")
        public boolean checkCanReadArchiveOrReserveWorkSegment(long absIdx) {
            return segmentAware.checkCanReadArchiveOrReserveWorkSegment(absIdx);
        }

        /**
         * @param absIdx Segment absolute index.
         */
        @SuppressWarnings("NonPrivateFieldAccessedInSynchronizedContext")
        public void releaseWorkSegment(long absIdx) {
            segmentAware.releaseWorkSegment(absIdx);
        }

        /**
         * Moves WAL segment from work folder to archive folder. Temp file is used to do movement
         *
         * @param absIdx Absolute index to archive.
         */
        private SegmentArchiveResult archiveSegment(long absIdx) throws StorageException {
            long segIdx = absIdx % dsCfg.getWalSegments();

            File origFile = new File(walWorkDir, FileDescriptor.fileName(segIdx));

            String name = FileDescriptor.fileName(absIdx);

            File dstTmpFile = new File(walArchiveDir, name + FilePageStoreManager.TMP_SUFFIX);

            File dstFile = new File(walArchiveDir, name);

            if (log.isInfoEnabled())
                log.info("Starting to copy WAL segment [absIdx=" + absIdx + ", segIdx=" + segIdx +
                    ", origFile=" + origFile.getAbsolutePath() + ", dstFile=" + dstFile.getAbsolutePath() + ']');

            try {
                Files.deleteIfExists(dstTmpFile.toPath());

                Files.copy(origFile.toPath(), dstTmpFile.toPath());

                Files.move(dstTmpFile.toPath(), dstFile.toPath());

                if (mode != WALMode.NONE) {
                    try (FileIO f0 = ioFactory.create(dstFile, CREATE, READ, WRITE)) {
                        f0.force();
                    }
                }
            }
            catch (IOException e) {
                throw new StorageException("Failed to archive WAL segment [" +
                    "srcFile=" + origFile.getAbsolutePath() +
                    ", dstFile=" + dstTmpFile.getAbsolutePath() + ']', e);
            }

            if (log.isInfoEnabled())
                log.info("Copied file [src=" + origFile.getAbsolutePath() +
                    ", dst=" + dstFile.getAbsolutePath() + ']');

            return new SegmentArchiveResult(absIdx, origFile, dstFile);
        }

        /**
         *
         */
        private boolean checkStop() {
            return isCancelled();
        }

        /**
         * Background creation of all segments except first. First segment was created in main thread by {@link
         * FileWriteAheadLogManager#checkOrPrepareFiles()}
         */
        private void allocateRemainingFiles() throws StorageException {
            checkFiles(
                1,
                true,
                new IgnitePredicate<Integer>() {
                    @Override public boolean apply(Integer integer) {
                        return !checkStop();
                    }
                },
                new CI1<Integer>() {
                    @Override public void apply(Integer idx) {
                        synchronized (FileArchiver.this) {
                            formatted = idx;

                            FileArchiver.this.notifyAll();
                        }
                    }
                }
            );
        }

        /**
         * Restart worker in IgniteThread.
         */
        public void restart() {
            assert runner() == null : "FileArchiver is still running";

            isCancelled = false;

            new IgniteThread(archiver).start();
        }
    }

    /**
     * Responsible for compressing WAL archive segments.
     * Also responsible for deleting raw copies of already compressed WAL archive segments if they are not reserved.
     */
    private class FileCompressor extends FileCompressorWorker {
        /** Workers queue. */
        private final List<FileCompressorWorker> workers = new ArrayList<>();

        /** */
        FileCompressor(IgniteLogger log) {
            super(0, log);
        }

        /** */
        private void init() {
            File[] toDel = walArchiveDir.listFiles(WAL_SEGMENT_TEMP_FILE_COMPACTED_FILTER);

            for (File f : toDel) {
                if (isCancelled())
                    return;

                f.delete();
            }

            FileDescriptor[] alreadyCompressed = scan(walArchiveDir.listFiles(WAL_SEGMENT_FILE_COMPACTED_FILTER));

            if (alreadyCompressed.length > 0)
                segmentAware.onSegmentCompressed(alreadyCompressed[alreadyCompressed.length - 1].idx());

            for (int i = 1; i < calculateThreadCount(); i++) {
                FileCompressorWorker worker = new FileCompressorWorker(i, log);

                worker.restart();

                synchronized (this) {
                    workers.add(worker);
                }
            }
        }

        /**
         * Calculate optimal additional compressor worker threads count. If quarter of proc threads greater
         * than WAL_COMPRESSOR_WORKER_THREAD_CNT, use this value. Otherwise, reduce number of threads.
         *
         * @return Optimal number of compressor threads.
         */
        private int calculateThreadCount() {
            int procNum = Runtime.getRuntime().availableProcessors();

            // If quarter of proc threads greater than WAL_COMPRESSOR_WORKER_THREAD_CNT,
            // use this value. Otherwise, reduce number of threads.
            if (procNum >> 2 >= WAL_COMPRESSOR_WORKER_THREAD_CNT)
                return WAL_COMPRESSOR_WORKER_THREAD_CNT;
            else
                return procNum >> 2;
        }


        /** {@inheritDoc} */
        @Override public void body() throws InterruptedException, IgniteInterruptedCheckedException{
            init();

            super.body0();
        }

        /**
         * @throws IgniteInterruptedCheckedException If failed to wait for thread shutdown.
         */
        private void shutdown() throws IgniteInterruptedCheckedException {
            synchronized (this) {
                for (FileCompressorWorker worker: workers)
                    U.cancel(worker);

                for (FileCompressorWorker worker: workers)
                    U.join(worker);

                workers.clear();

                U.cancel(this);
            }

            U.join(this);
        }
    }

    /** */
    private class FileCompressorWorker extends GridWorker {
        /** */
        FileCompressorWorker(int idx,  IgniteLogger log) {
            super(cctx.igniteInstanceName(), "wal-file-compressor-%" + cctx.igniteInstanceName() + "%-" + idx, log);
        }

        /** */
        void restart() {
            assert runner() == null : "FileCompressorWorker is still running.";

            isCancelled = false;

            new IgniteThread(this).start();
        }

        /**
         * Pessimistically tries to reserve segment for compression in order to avoid concurrent truncation.
         * Waits if there's no segment to archive right now.
         */
        private long tryReserveNextSegmentOrWait() throws IgniteInterruptedCheckedException{
            long segmentToCompress = segmentAware.waitNextSegmentToCompress();

            boolean reserved = reserve(new FileWALPointer(segmentToCompress, 0, 0));

            if (reserved)
                return segmentToCompress;
            else {
                segmentAware.onSegmentCompressed(segmentToCompress);

                return -1;
            }
        }

        /** {@inheritDoc} */
        @Override protected void body() throws InterruptedException, IgniteInterruptedCheckedException {
            body0();
        }

        /** */
        private void body0() {
            while (!isCancelled()) {
                long segIdx = -1L;

                try {
                    if ((segIdx = tryReserveNextSegmentOrWait()) == -1)
                        continue;

                    deleteObsoleteRawSegments();

                    File tmpZip = new File(walArchiveDir, FileDescriptor.fileName(segIdx)
                            + FilePageStoreManager.ZIP_SUFFIX + FilePageStoreManager.TMP_SUFFIX);

                    File zip = new File(walArchiveDir, FileDescriptor.fileName(segIdx) + FilePageStoreManager.ZIP_SUFFIX);

                    File raw = new File(walArchiveDir, FileDescriptor.fileName(segIdx));

                    if (!Files.exists(raw.toPath()))
                        throw new IgniteCheckedException("WAL archive segment is missing: " + raw);

                    compressSegmentToFile(segIdx, raw, tmpZip);

                    Files.move(tmpZip.toPath(), zip.toPath());

                    try (FileIO f0 = ioFactory.create(zip, CREATE, READ, WRITE)) {
                        f0.force();
                    }

                    segmentAware.onSegmentCompressed(segIdx);

                    if (evt.isRecordable(EVT_WAL_SEGMENT_COMPACTED) && !cctx.kernalContext().recoveryMode()) {
                        evt.record(new WalSegmentCompactedEvent(
                                cctx.localNode(),
                                segIdx,
                                zip.getAbsoluteFile())
                        );
                    }
                }
                catch (IgniteInterruptedCheckedException ignore) {
                    Thread.currentThread().interrupt();
                }
                catch (IgniteCheckedException | IOException e) {
                    U.error(log, "Compression of WAL segment [idx=" + segIdx +
                            "] was skipped due to unexpected error", e);

                    segmentAware.onSegmentCompressed(segIdx);
                }
                finally {
                    if (segIdx != -1L)
                        release(new FileWALPointer(segIdx, 0, 0));
                }
            }
        }

        /**
         * @param nextSegment Next segment absolute idx.
         * @param raw Raw file.
         * @param zip Zip file.
         */
        private void compressSegmentToFile(long nextSegment, File raw, File zip)
                throws IOException, IgniteCheckedException {
            int segmentSerializerVer;

            try (FileIO fileIO = ioFactory.create(raw)) {
                segmentSerializerVer = readSegmentHeader(new SegmentIO(nextSegment, fileIO), segmentFileInputFactory).getSerializerVersion();
            }

            try (ZipOutputStream zos = new ZipOutputStream(new BufferedOutputStream(new FileOutputStream(zip)))) {
                zos.setLevel(dsCfg.getWalCompactionLevel());
                zos.putNextEntry(new ZipEntry(nextSegment + ".wal"));

                ByteBuffer buf = ByteBuffer.allocate(HEADER_RECORD_SIZE);
                buf.order(ByteOrder.nativeOrder());

                zos.write(prepareSerializerVersionBuffer(nextSegment, segmentSerializerVer, true, buf).array());

                final CIX1<WALRecord> appendToZipC = new CIX1<WALRecord>() {
                    @Override public void applyx(WALRecord record) throws IgniteCheckedException {
                        final MarshalledRecord marshRec = (MarshalledRecord)record;

                        try {
                            zos.write(marshRec.buffer().array(), 0, marshRec.buffer().remaining());
                        }
                        catch (IOException e) {
                            throw new IgniteCheckedException(e);
                        }
                    }
                };

                try (SingleSegmentLogicalRecordsIterator iter = new SingleSegmentLogicalRecordsIterator(
                        log, cctx, ioFactory, BUF_SIZE, nextSegment, walArchiveDir, appendToZipC)) {

                    while (iter.hasNextX())
                        iter.nextX();
                }

                RecordSerializer ser = new RecordSerializerFactoryImpl(cctx).createSerializer(segmentSerializerVer);

                ByteBuffer heapBuf = prepareSwitchSegmentRecordBuffer(nextSegment, ser);

                zos.write(heapBuf.array());
            }
        }

        /**
         * @param nextSegment Segment index.
         * @param ser Record Serializer.
         */
        @NotNull private ByteBuffer prepareSwitchSegmentRecordBuffer(long nextSegment, RecordSerializer ser)
                throws IgniteCheckedException {
            SwitchSegmentRecord switchRecord = new SwitchSegmentRecord();

            int switchRecordSize = ser.size(switchRecord);
            switchRecord.size(switchRecordSize);

            switchRecord.position(new FileWALPointer(nextSegment, 0, switchRecordSize));

            ByteBuffer heapBuf = ByteBuffer.allocate(switchRecordSize);

            ser.writeRecord(switchRecord, heapBuf);
            return heapBuf;
        }

        /**
         * Deletes raw WAL segments if they aren't locked and already have compressed copies of themselves.
         */
        private void deleteObsoleteRawSegments() {
            FileDescriptor[] descs = scan(walArchiveDir.listFiles(WAL_SEGMENT_COMPACTED_OR_RAW_FILE_FILTER));

            Set<Long> indices = new HashSet<>();
            Set<Long> duplicateIndices = new HashSet<>();

            for (FileDescriptor desc : descs) {
                if (!indices.add(desc.idx))
                    duplicateIndices.add(desc.idx);
            }

            for (FileDescriptor desc : descs) {
                if (desc.isCompressed())
                    continue;

                // Do not delete reserved or locked segment and any segment after it.
                if (segmentReservedOrLocked(desc.idx))
                    return;

                if (desc.idx < segmentAware.keepUncompressedIdxFrom() && duplicateIndices.contains(desc.idx)) {
                    if (desc.file.exists() && !desc.file.delete())
                        U.warn(log, "Failed to remove obsolete WAL segment (make sure the process has enough rights): " +
                                desc.file.getAbsolutePath() + ", exists: " + desc.file.exists());
                }
            }
        }
    }

    /**
     * Responsible for decompressing previously compressed segments of WAL archive if they are needed for replay.
     */
    private class FileDecompressor extends GridWorker {
        /** Decompression futures. */
        private Map<Long, GridFutureAdapter<Void>> decompressionFutures = new HashMap<>();

        /** Segments queue. */
        private final PriorityBlockingQueue<Long> segmentsQueue = new PriorityBlockingQueue<>();

        /** Byte array for draining data. */
        private byte[] arr = new byte[BUF_SIZE];

        /**
         * @param log Logger.
         */
        FileDecompressor(IgniteLogger log) {
            super(cctx.igniteInstanceName(), "wal-file-decompressor%" + cctx.igniteInstanceName(), log,
                cctx.kernalContext().workersRegistry());
        }

        /** {@inheritDoc} */
        @Override protected void body() {
            Throwable err = null;

            try {
                while (!isCancelled()) {
                    long segmentToDecompress = -1L;

                    try {
                        blockingSectionBegin();

                        try {
                            segmentToDecompress = segmentsQueue.take();
                        }
                        finally {
                            blockingSectionEnd();
                        }

                        if (isCancelled())
                            break;

                        File zip = new File(walArchiveDir, FileDescriptor.fileName(segmentToDecompress)
                            + FilePageStoreManager.ZIP_SUFFIX);
                        File unzipTmp = new File(walArchiveDir, FileDescriptor.fileName(segmentToDecompress)
                            + FilePageStoreManager.TMP_SUFFIX);
                        File unzip = new File(walArchiveDir, FileDescriptor.fileName(segmentToDecompress));

                        try (ZipInputStream zis = new ZipInputStream(new BufferedInputStream(new FileInputStream(zip)));
                             FileIO io = ioFactory.create(unzipTmp)) {
                            zis.getNextEntry();

                            while (io.writeFully(arr, 0, zis.read(arr)) > 0)
                                updateHeartbeat();
                        }

                        try {
                            Files.move(unzipTmp.toPath(), unzip.toPath());
                        }
                        catch (FileAlreadyExistsException e) {
                            U.error(log, "Can't rename temporary unzipped segment: raw segment is already present " +
                                "[tmp=" + unzipTmp + ", raw=" + unzip + "]", e);

                            if (!unzipTmp.delete())
                                U.error(log, "Can't delete temporary unzipped segment [tmp=" + unzipTmp + "]");
                        }

                        updateHeartbeat();

                        synchronized (this) {
                            decompressionFutures.remove(segmentToDecompress).onDone();
                        }
                    }
                    catch (IOException ex) {
                        if (!isCancelled && segmentToDecompress != -1L) {
                            IgniteCheckedException e = new IgniteCheckedException("Error during WAL segment " +
                                "decompression [segmentIdx=" + segmentToDecompress + "]", ex);

                            synchronized (this) {
                                decompressionFutures.remove(segmentToDecompress).onDone(e);
                            }
                        }
                    }
                }
            }
            catch (InterruptedException e) {
                Thread.currentThread().interrupt();

                if (!isCancelled)
                    err = e;
            }
            catch (Throwable t) {
                err = t;
            }
            finally {
                if (err == null && !isCancelled)
                    err = new IllegalStateException("Worker " + name() + " is terminated unexpectedly");

                if (err instanceof OutOfMemoryError)
                    failureProcessor.process(new FailureContext(CRITICAL_ERROR, err));
                else if (err != null)
                    failureProcessor.process(new FailureContext(SYSTEM_WORKER_TERMINATION, err));
            }
        }

        /**
         * Asynchronously decompresses WAL segment which is present only in .zip file.
         *
         * @return Future which is completed once file is decompressed.
         */
        synchronized IgniteInternalFuture<Void> decompressFile(long idx) {
            if (decompressionFutures.containsKey(idx))
                return decompressionFutures.get(idx);

            File f = new File(walArchiveDir, FileDescriptor.fileName(idx));

            if (f.exists())
                return new GridFinishedFuture<>();

            segmentsQueue.put(idx);

            GridFutureAdapter<Void> res = new GridFutureAdapter<>();

            decompressionFutures.put(idx, res);

            return res;
        }

        /** */
        private void shutdown() {
            synchronized (this) {
                U.cancel(this);

                // Put fake -1 to wake thread from queue.take()
                segmentsQueue.put(-1L);
            }

            U.join(this, log);
        }

        /** Restart worker. */
        void restart() {
            assert runner() == null : "FileDecompressor is still running.";

            isCancelled = false;

            new IgniteThread(this).start();
        }
    }

    /**
     * Validate files depending on {@link DataStorageConfiguration#getWalSegments()}  and create if need. Check end
     * when exit condition return false or all files are passed.
     *
     * @param startWith Start with.
     * @param create Flag create file.
     * @param p Predicate Exit condition.
     * @throws StorageException if validation or create file fail.
     */
    private void checkFiles(
        int startWith,
        boolean create,
        @Nullable IgnitePredicate<Integer> p,
        @Nullable IgniteInClosure<Integer> completionCallback
    ) throws StorageException {
        for (int i = startWith; i < dsCfg.getWalSegments() && (p == null || p.apply(i)); i++) {
            File checkFile = new File(walWorkDir, FileDescriptor.fileName(i));

            if (checkFile.exists()) {
                if (checkFile.isDirectory())
                    throw new StorageException("Failed to initialize WAL log segment (a directory with " +
                        "the same name already exists): " + checkFile.getAbsolutePath());
                else if (checkFile.length() != dsCfg.getWalSegmentSize() && mode == WALMode.FSYNC)
                    throw new StorageException("Failed to initialize WAL log segment " +
                        "(WAL segment size change is not supported in 'DEFAULT' WAL mode) " +
                        "[filePath=" + checkFile.getAbsolutePath() +
                        ", fileSize=" + checkFile.length() +
                        ", configSize=" + dsCfg.getWalSegments() + ']');
            }
            else if (create)
                createFile(checkFile);

            if (completionCallback != null)
                completionCallback.apply(i);
        }
    }

    /**
     * Needs only for WAL compaction.
     *
     * @param idx Index.
     * @param ver Version.
     * @param compacted Compacted flag.
     */
    @NotNull public static ByteBuffer prepareSerializerVersionBuffer(long idx, int ver, boolean compacted, ByteBuffer buf) {
        // Write record type.
        buf.put((byte) (WALRecord.RecordType.HEADER_RECORD.ordinal() + 1));

        // Write position.
        RecordV1Serializer.putPosition(buf, new FileWALPointer(idx, 0, 0));

        // Place magic number.
        buf.putLong(compacted ? HeaderRecord.COMPACTED_MAGIC : HeaderRecord.REGULAR_MAGIC);

        // Place serializer version.
        buf.putInt(ver);

        // Place CRC if needed.
        if (!RecordV1Serializer.skipCrc) {
            int curPos = buf.position();

            buf.position(0);

            // This call will move buffer position to the end of the record again.
            int crcVal = FastCrc.calcCrc(buf, curPos);

            buf.putInt(crcVal);
        }
        else
            buf.putInt(0);

        // Write header record through io.
        buf.position(0);

        return buf;
    }

    /**
     *
     */
    public static class ReadFileHandle extends AbstractFileHandle implements AbstractWalRecordsIterator.AbstractReadFileHandle {
        /** Entry serializer. */
        RecordSerializer ser;

        /** */
        FileInput in;

        /** Holder of actual information of latest manipulation on WAL segments. */
        private final SegmentAware segmentAware;

        /**
         * @param fileIO I/O interface for read/write operations of AbstractFileHandle.
         * @param ser Entry serializer.
         * @param in File input.
         * @param aware Segment aware.
         */
        public ReadFileHandle(
            SegmentIO fileIO,
            RecordSerializer ser,
            FileInput in,
            SegmentAware aware) {
            super(fileIO);

            this.ser = ser;
            this.in = in;
            segmentAware = aware;
        }

        /**
         * @throws IgniteCheckedException If failed to close the WAL segment file.
         */
        @Override public void close() throws IgniteCheckedException {
            try {
                fileIO.close();

                in.io().close();
            }
            catch (IOException e) {
                throw new IgniteCheckedException(e);
            }
        }

        /** {@inheritDoc} */
        @Override public long idx() {
            return getSegmentId();
        }

        /** {@inheritDoc} */
        @Override public FileInput in() {
            return in;
        }

        /** {@inheritDoc} */
        @Override public RecordSerializer ser() {
            return ser;
        }

        /** {@inheritDoc} */
        @Override public boolean workDir() {
            return segmentAware != null && segmentAware.lastArchivedAbsoluteIndex() < getSegmentId();
        }
    }

    /**
     * Iterator over WAL-log.
     */
    private static class RecordsIterator extends AbstractWalRecordsIterator {
        /** */
        private static final long serialVersionUID = 0L;

        /** */
        private final File walArchiveDir;

        /** */
        private final File walWorkDir;

        /** See {@link FileWriteAheadLogManager#archiver}. */
        @Nullable private final FileArchiver archiver;

        /** */
        private final FileDecompressor decompressor;

        /** */
        private final DataStorageConfiguration dsCfg;

        /** Optional start pointer. */
        @Nullable
        private FileWALPointer start;

        /** Optional end pointer. */
        @Nullable
        private FileWALPointer end;

        /** Manager of segment location. */
        private SegmentRouter segmentRouter;

        /** Holder of actual information of latest manipulation on WAL segments. */
        private SegmentAware segmentAware;

        /**
         * @param cctx Shared context.
         * @param walArchiveDir WAL archive dir.
         * @param walWorkDir WAL dir.
         * @param start Optional start pointer.
         * @param end Optional end pointer.
         * @param dsCfg Database configuration.
         * @param serializerFactory Serializer factory.
         * @param archiver File Archiver.
         * @param decompressor Decompressor.
         * @param log Logger  @throws IgniteCheckedException If failed to initialize WAL segment.
         * @param segmentAware Segment aware.
         * @param segmentRouter Segment router.
         * @param segmentFileInputFactory
         */
        private RecordsIterator(
            GridCacheSharedContext cctx,
            File walArchiveDir,
            File walWorkDir,
            @Nullable FileWALPointer start,
            @Nullable FileWALPointer end,
            DataStorageConfiguration dsCfg,
            @NotNull RecordSerializerFactory serializerFactory,
            FileIOFactory ioFactory,
            @Nullable FileArchiver archiver,
            FileDecompressor decompressor,
            IgniteLogger log,
            SegmentAware segmentAware,
            SegmentRouter segmentRouter,
            SegmentFileInputFactory segmentFileInputFactory
        ) throws IgniteCheckedException {
            super(log,
                cctx,
                serializerFactory,
                ioFactory,
                dsCfg.getWalRecordIteratorBufferSize(),
                segmentFileInputFactory
            );
            this.walArchiveDir = walArchiveDir;
            this.walWorkDir = walWorkDir;
            this.archiver = archiver;
            this.start = start;
            this.end = end;
            this.dsCfg = dsCfg;

            this.decompressor = decompressor;
            this.segmentRouter = segmentRouter;
            this.segmentAware = segmentAware;

            init();

            advance();
        }

        /** {@inheritDoc} */
        @Override protected ReadFileHandle initReadHandle(
            @NotNull AbstractFileDescriptor desc,
            @Nullable FileWALPointer start
        ) throws IgniteCheckedException, FileNotFoundException {
            AbstractFileDescriptor currDesc = desc;

            if (!desc.file().exists()) {
                FileDescriptor zipFile = new FileDescriptor(
                    new File(walArchiveDir, FileDescriptor.fileName(desc.idx())
                        + FilePageStoreManager.ZIP_SUFFIX));

                if (!zipFile.file.exists()) {
                    throw new FileNotFoundException("Both compressed and raw segment files are missing in archive " +
                        "[segmentIdx=" + desc.idx() + "]");
                }

                if (decompressor != null)
                    decompressor.decompressFile(desc.idx()).get();
                else
                    currDesc = zipFile;
            }

            return (ReadFileHandle) super.initReadHandle(currDesc, start);
        }

        /** {@inheritDoc} */
        @Override protected void onClose() throws IgniteCheckedException {
            super.onClose();

            curRec = null;

            closeCurrentWalSegment();

            curWalSegmIdx = Integer.MAX_VALUE;
        }

        /**
         * @throws IgniteCheckedException If failed to initialize first file handle.
         */
        private void init() throws IgniteCheckedException {
            AbstractFileDescriptor[] descs = loadFileDescriptors(walArchiveDir);

            if (start != null) {
                if (!F.isEmpty(descs)) {
                    if (descs[0].idx() > start.index())
                        throw new IgniteCheckedException("WAL history is too short " +
                            "[descs=" + Arrays.asList(descs) + ", start=" + start + ']');

                    for (AbstractFileDescriptor desc : descs) {
                        if (desc.idx() == start.index()) {
                            curWalSegmIdx = start.index();

                            break;
                        }
                    }

                    if (curWalSegmIdx == -1) {
                        long lastArchived = descs[descs.length - 1].idx();

                        if (lastArchived > start.index())
                            throw new IgniteCheckedException("WAL history is corrupted (segment is missing): " + start);

                        // This pointer may be in work files because archiver did not
                        // copy the file yet, check that it is not too far forward.
                        curWalSegmIdx = start.index();
                    }
                }
                else {
                    // This means that whole checkpoint history fits in one segment in WAL work directory.
                    // Will start from this index right away.
                    curWalSegmIdx = start.index();
                }
            }
            else
                curWalSegmIdx = !F.isEmpty(descs) ? descs[0].idx() : 0;

            curWalSegmIdx--;

            if (log.isDebugEnabled())
                log.debug("Initialized WAL cursor [start=" + start + ", end=" + end + ", curWalSegmIdx=" + curWalSegmIdx + ']');
        }

        /** {@inheritDoc} */
        @Override protected AbstractReadFileHandle advanceSegment(
            @Nullable final AbstractReadFileHandle curWalSegment
        ) throws IgniteCheckedException {
            if (curWalSegment != null)
                curWalSegment.close();

            // We are past the end marker.
            if (end != null && curWalSegmIdx + 1 > end.index())
                return null; //stop iteration

            curWalSegmIdx++;

            boolean readArchive = canReadArchiveOrReserveWork(curWalSegmIdx); //lock during creation handle.

            ReadFileHandle nextHandle;
            try {
                FileDescriptor fd = segmentRouter.findSegment(curWalSegmIdx);

                if (log.isDebugEnabled())
                    log.debug("Reading next file [absIdx=" + curWalSegmIdx + ", file=" + fd.file.getAbsolutePath() + ']');

                nextHandle = initReadHandle(fd, start != null && curWalSegmIdx == start.index() ? start : null);
            }
            catch (FileNotFoundException e) {
                if (readArchive)
                    throw new IgniteCheckedException("Missing WAL segment in the archive", e);
                else
                    nextHandle = null;
            }

            if (!readArchive)
                releaseWorkSegment(curWalSegmIdx);

            curRec = null;

            return nextHandle;
        }

        /** {@inheritDoc} */
        @Override protected IgniteCheckedException handleRecordException(
            @NotNull Exception e,
            @Nullable FileWALPointer ptr) {

            if (e instanceof IgniteCheckedException)
                if (X.hasCause(e, IgniteDataIntegrityViolationException.class))
                    // This means that there is no explicit last sengment, so we iterate unil the very end.
                    if (end == null) {
                        long nextWalSegmentIdx = curWalSegmIdx + 1;

                        // Check that we should not look this segment up in archive directory.
                        // Basically the same check as in "advanceSegment" method.
                        if (archiver != null)
                            if (!canReadArchiveOrReserveWork(nextWalSegmentIdx))
                                try {
                                    long workIdx = nextWalSegmentIdx % dsCfg.getWalSegments();

                                    FileDescriptor fd = new FileDescriptor(
                                        new File(walWorkDir, FileDescriptor.fileName(workIdx)),
                                        nextWalSegmentIdx
                                    );

                                    try {
                                        ReadFileHandle nextHandle = initReadHandle(fd, null);

                                        // "nextHandle == null" is true only if current segment is the last one in the
                                        // whole history. Only in such case we ignore crc validation error and just stop
                                        // as if we reached the end of the WAL.
                                        if (nextHandle == null)
                                            return null;
                                    }
                                    catch (IgniteCheckedException | FileNotFoundException initReadHandleException) {
                                        e.addSuppressed(initReadHandleException);
                                    }
                                }
                                finally {
                                    releaseWorkSegment(nextWalSegmentIdx);
                                }
                    }

            return super.handleRecordException(e, ptr);
        }

        /**
         * @param absIdx Absolute index to check.
         * @return <ul><li> {@code True} if we can safely read the archive,  </li> <li>{@code false} if the segment has
         * not been archived yet. In this case the corresponding work segment is reserved (will not be deleted until
         * release). Use {@link #releaseWorkSegment} for unlock </li></ul>
         */
        private boolean canReadArchiveOrReserveWork(long absIdx) {
            return archiver != null && archiver.checkCanReadArchiveOrReserveWorkSegment(absIdx);
        }

        /**
         * @param absIdx Absolute index to release.
         */
        private void releaseWorkSegment(long absIdx) {
            if (archiver != null)
                archiver.releaseWorkSegment(absIdx);
        }

        /** {@inheritDoc} */
        @Override protected AbstractReadFileHandle createReadFileHandle(SegmentIO fileIO,
            RecordSerializer ser, FileInput in) {
            return new ReadFileHandle(fileIO, ser, in, segmentAware);
        }
    }

    /**
     * Flushes current file handle for {@link WALMode#BACKGROUND} WALMode. Called periodically from scheduler.
     */
    private void doFlush() {
        FileWriteHandle hnd = currentHandle();

        try {
            hnd.flushAll();
        }
        catch (Exception e) {
            U.warn(log, "Failed to flush WAL record queue", e);
        }
    }

    /**
     * Scans provided folder for a WAL segment files
     * @param walFilesDir directory to scan
     * @return found WAL file descriptors
     */
    public static FileDescriptor[] loadFileDescriptors(@NotNull final File walFilesDir) throws IgniteCheckedException {
        final File[] files = walFilesDir.listFiles(WAL_SEGMENT_COMPACTED_OR_RAW_FILE_FILTER);

        if (files == null) {
            throw new IgniteCheckedException("WAL files directory does not not denote a " +
                "directory, or if an I/O error occurs: [" + walFilesDir.getAbsolutePath() + "]");
        }
        return scan(files);
    }
}<|MERGE_RESOLUTION|>--- conflicted
+++ resolved
@@ -374,12 +374,8 @@
 
         evt = ctx.event();
         failureProcessor = ctx.failure();
-<<<<<<< HEAD
-        segmentAware = new SegmentAware(dsCfg.getWalSegments(), dsCfg.isWalCompactionEnabled(), log);
-=======
 
         fileHandleManagerFactory = new FileHandleManagerFactory(dsCfg);
->>>>>>> bac3d2c6
 
         maxSegCountWithoutCheckpoint =
             (long)((U.adjustedWalHistorySize(dsCfg, log) * CHECKPOINT_TRIGGER_ARCHIVE_SIZE_PERCENTAGE)
