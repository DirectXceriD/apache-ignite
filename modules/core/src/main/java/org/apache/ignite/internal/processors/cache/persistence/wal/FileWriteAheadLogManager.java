--- conflicted
+++ resolved
@@ -429,10 +429,6 @@
 
         evt = ctx.event();
         failureProcessor = ctx.failure();
-<<<<<<< HEAD
-=======
-        segmentAware = new SegmentAware(dsCfg.getWalSegments(), dsCfg.isWalCompactionEnabled());
->>>>>>> 2f3b567f
     }
 
     /**
@@ -488,7 +484,7 @@
                     }
                 });
 
-            segmentAware = new SegmentAware(dsCfg.getWalSegments());
+            segmentAware = new SegmentAware(dsCfg.getWalSegments(), dsCfg.isWalCompactionEnabled());
 
             IgniteBiTuple<Long, Long> tup = scanMinMaxArchiveIndices();
 
@@ -2433,7 +2429,7 @@
     private abstract static class FileHandle {
         /** I/O interface for read/write operations with file */
         SegmentIO fileIO;
-        
+
         /** Segment idx corresponded to fileIo*/
         final long segmentIdx;
 
