/*
 * Licensed to the Apache Software Foundation (ASF) under one or more
 * contributor license agreements.  See the NOTICE file distributed with
 * this work for additional information regarding copyright ownership.
 * The ASF licenses this file to You under the Apache License, Version 2.0
 * (the "License"); you may not use this file except in compliance with
 * the License.  You may obtain a copy of the License at
 *
 *      http://www.apache.org/licenses/LICENSE-2.0
 *
 * Unless required by applicable law or agreed to in writing, software
 * distributed under the License is distributed on an "AS IS" BASIS,
 * WITHOUT WARRANTIES OR CONDITIONS OF ANY KIND, either express or implied.
 * See the License for the specific language governing permissions and
 * limitations under the License.
 */

package org.apache.ignite.internal.processors.cache.persistence.wal;

import java.io.BufferedInputStream;
import java.io.BufferedOutputStream;
import java.io.EOFException;
import java.io.File;
import java.io.FileFilter;
import java.io.FileInputStream;
import java.io.FileNotFoundException;
import java.io.FileOutputStream;
import java.io.IOException;
import java.lang.reflect.Field;
import java.lang.reflect.InvocationTargetException;
import java.lang.reflect.Method;
import java.nio.ByteBuffer;
import java.nio.ByteOrder;
import java.nio.MappedByteBuffer;
import java.nio.channels.ClosedByInterruptException;
import java.nio.file.DirectoryStream;
import java.nio.file.FileAlreadyExistsException;
import java.nio.file.Files;
import java.nio.file.Path;
import java.sql.Time;
import java.util.ArrayList;
import java.util.Arrays;
import java.util.Collection;
import java.util.HashMap;
import java.util.HashSet;
import java.util.List;
import java.util.Map;
import java.util.Set;
import java.util.TreeSet;
import java.util.concurrent.ConcurrentHashMap;
import java.util.concurrent.PriorityBlockingQueue;
import java.util.concurrent.TimeUnit;
import java.util.concurrent.atomic.AtomicBoolean;
import java.util.concurrent.atomic.AtomicLong;
import java.util.concurrent.atomic.AtomicLongFieldUpdater;
import java.util.concurrent.atomic.AtomicReferenceFieldUpdater;
import java.util.concurrent.locks.Condition;
import java.util.concurrent.locks.Lock;
import java.util.concurrent.locks.LockSupport;
import java.util.concurrent.locks.ReentrantLock;
import java.util.regex.Pattern;
import java.util.zip.ZipEntry;
import java.util.zip.ZipInputStream;
import java.util.zip.ZipOutputStream;
import org.apache.ignite.IgniteCheckedException;
import org.apache.ignite.IgniteLogger;
import org.apache.ignite.IgniteSystemProperties;
import org.apache.ignite.configuration.DataStorageConfiguration;
import org.apache.ignite.configuration.IgniteConfiguration;
import org.apache.ignite.configuration.WALMode;
import org.apache.ignite.events.EventType;
import org.apache.ignite.events.WalSegmentArchivedEvent;
import org.apache.ignite.failure.FailureContext;
import org.apache.ignite.failure.FailureType;
import org.apache.ignite.internal.GridKernalContext;
import org.apache.ignite.internal.IgniteInternalFuture;
import org.apache.ignite.internal.IgniteInterruptedCheckedException;
import org.apache.ignite.internal.managers.eventstorage.GridEventStorageManager;
import org.apache.ignite.internal.pagemem.wal.IgniteWriteAheadLogManager;
import org.apache.ignite.internal.pagemem.wal.StorageException;
import org.apache.ignite.internal.pagemem.wal.WALIterator;
import org.apache.ignite.internal.pagemem.wal.WALPointer;
import org.apache.ignite.internal.pagemem.wal.record.CheckpointRecord;
import org.apache.ignite.internal.pagemem.wal.record.MarshalledRecord;
import org.apache.ignite.internal.pagemem.wal.record.SwitchSegmentRecord;
import org.apache.ignite.internal.pagemem.wal.record.WALRecord;
import org.apache.ignite.internal.processors.cache.CacheGroupContext;
import org.apache.ignite.internal.processors.cache.GridCacheSharedContext;
import org.apache.ignite.internal.processors.cache.GridCacheSharedManagerAdapter;
import org.apache.ignite.internal.processors.cache.persistence.DataStorageMetricsImpl;
import org.apache.ignite.internal.processors.cache.persistence.GridCacheDatabaseSharedManager;
import org.apache.ignite.internal.processors.cache.persistence.file.FileIO;
import org.apache.ignite.internal.processors.cache.persistence.file.FileIOFactory;
import org.apache.ignite.internal.processors.cache.persistence.file.RandomAccessFileIOFactory;
import org.apache.ignite.internal.processors.cache.persistence.filename.PdsFolderSettings;
import org.apache.ignite.internal.processors.cache.persistence.wal.crc.PureJavaCrc32;
import org.apache.ignite.internal.processors.cache.persistence.wal.record.HeaderRecord;
import org.apache.ignite.internal.processors.cache.persistence.wal.serializer.RecordSerializer;
import org.apache.ignite.internal.processors.cache.persistence.wal.serializer.RecordSerializerFactory;
import org.apache.ignite.internal.processors.cache.persistence.wal.serializer.RecordSerializerFactoryImpl;
import org.apache.ignite.internal.processors.cache.persistence.wal.serializer.RecordV1Serializer;
import org.apache.ignite.internal.processors.failure.FailureProcessor;
import org.apache.ignite.internal.processors.timeout.GridTimeoutObject;
import org.apache.ignite.internal.processors.timeout.GridTimeoutProcessor;
import org.apache.ignite.internal.util.GridUnsafe;
import org.apache.ignite.internal.util.future.GridFinishedFuture;
import org.apache.ignite.internal.util.future.GridFutureAdapter;
import org.apache.ignite.internal.util.typedef.CI1;
import org.apache.ignite.internal.util.typedef.CIX1;
import org.apache.ignite.internal.util.typedef.CO;
import org.apache.ignite.internal.util.typedef.F;
import org.apache.ignite.internal.util.typedef.internal.SB;
import org.apache.ignite.internal.util.typedef.internal.U;
import org.apache.ignite.internal.util.worker.GridWorker;
import org.apache.ignite.lang.IgniteBiTuple;
import org.apache.ignite.lang.IgniteInClosure;
import org.apache.ignite.lang.IgnitePredicate;
import org.apache.ignite.lang.IgniteUuid;
import org.apache.ignite.thread.IgniteThread;
import org.jetbrains.annotations.NotNull;
import org.jetbrains.annotations.Nullable;

import static java.nio.file.StandardOpenOption.CREATE;
import static java.nio.file.StandardOpenOption.READ;
import static java.nio.file.StandardOpenOption.WRITE;
import static org.apache.ignite.IgniteSystemProperties.IGNITE_WAL_MMAP;
import static org.apache.ignite.IgniteSystemProperties.IGNITE_WAL_SERIALIZER_VERSION;
import static org.apache.ignite.IgniteSystemProperties.IGNITE_WAL_WORKERS_WAIT_TIMEOUT;
import static org.apache.ignite.configuration.WALMode.LOG_ONLY;
import static org.apache.ignite.failure.FailureType.CRITICAL_ERROR;
import static org.apache.ignite.failure.FailureType.SYSTEM_WORKER_TERMINATION;
import static org.apache.ignite.internal.pagemem.wal.record.WALRecord.RecordType.SWITCH_SEGMENT_RECORD;
import static org.apache.ignite.internal.processors.cache.persistence.wal.SegmentedRingByteBuffer.BufferMode.DIRECT;
import static org.apache.ignite.internal.processors.cache.persistence.wal.serializer.RecordV1Serializer.HEADER_RECORD_SIZE;
import static org.apache.ignite.internal.processors.cache.persistence.wal.serializer.RecordV1Serializer.readSegmentHeader;
import static org.apache.ignite.internal.util.IgniteUtils.findField;
import static org.apache.ignite.internal.util.IgniteUtils.findNonPublicMethod;

/**
 * File WAL manager.
 */
@SuppressWarnings("IfMayBeConditional")
public class FileWriteAheadLogManager extends GridCacheSharedManagerAdapter implements IgniteWriteAheadLogManager {
    /** */
    public static final int DFLT_WAIT_TIMEOUT = 10_000;

    /** {@link MappedByteBuffer#force0(java.io.FileDescriptor, long, long)}. */
    private static final Method force0 = findNonPublicMethod(
        MappedByteBuffer.class, "force0",
        java.io.FileDescriptor.class, long.class, long.class
    );

    /** {@link MappedByteBuffer#mappingOffset()}. */
    private static final Method mappingOffset = findNonPublicMethod(MappedByteBuffer.class, "mappingOffset");

    /** {@link MappedByteBuffer#mappingAddress(long)}. */
    private static final Method mappingAddress = findNonPublicMethod(
        MappedByteBuffer.class, "mappingAddress", long.class
    );

    /** {@link MappedByteBuffer#fd} */
    private static final Field fd = findField(MappedByteBuffer.class, "fd");

    /** Page size. */
    private static final int PAGE_SIZE = GridUnsafe.pageSize();

    /** */
    private static final FileDescriptor[] EMPTY_DESCRIPTORS = new FileDescriptor[0];

    /** WAL segment file extension. */
    private static final String WAL_SEGMENT_FILE_EXT = ".wal";

    /** */
    private static final byte[] FILL_BUF = new byte[1024 * 1024];

    /** Pattern for segment file names */
    private static final Pattern WAL_NAME_PATTERN = Pattern.compile("\\d{16}\\.wal");

    /** */
    private static final Pattern WAL_TEMP_NAME_PATTERN = Pattern.compile("\\d{16}\\.wal\\.tmp");

    /** WAL segment file filter, see {@link #WAL_NAME_PATTERN} */
    public static final FileFilter WAL_SEGMENT_FILE_FILTER = new FileFilter() {
        @Override public boolean accept(File file) {
            return !file.isDirectory() && WAL_NAME_PATTERN.matcher(file.getName()).matches();
        }
    };

    /** */
    private static final FileFilter WAL_SEGMENT_TEMP_FILE_FILTER = new FileFilter() {
        @Override public boolean accept(File file) {
            return !file.isDirectory() && WAL_TEMP_NAME_PATTERN.matcher(file.getName()).matches();
        }
    };

    /** */
    private static final Pattern WAL_SEGMENT_FILE_COMPACTED_PATTERN = Pattern.compile("\\d{16}\\.wal\\.zip");

    /** WAL segment file filter, see {@link #WAL_NAME_PATTERN} */
    public static final FileFilter WAL_SEGMENT_COMPACTED_OR_RAW_FILE_FILTER = new FileFilter() {
        @Override public boolean accept(File file) {
            return !file.isDirectory() && (WAL_NAME_PATTERN.matcher(file.getName()).matches() ||
                WAL_SEGMENT_FILE_COMPACTED_PATTERN.matcher(file.getName()).matches());
        }
    };

    /** */
    private static final Pattern WAL_SEGMENT_TEMP_FILE_COMPACTED_PATTERN = Pattern.compile("\\d{16}\\.wal\\.zip\\.tmp");

    /** */
    private static final FileFilter WAL_SEGMENT_FILE_COMPACTED_FILTER = new FileFilter() {
        @Override public boolean accept(File file) {
            return !file.isDirectory() && WAL_SEGMENT_FILE_COMPACTED_PATTERN.matcher(file.getName()).matches();
        }
    };

    /** */
    private static final FileFilter WAL_SEGMENT_TEMP_FILE_COMPACTED_FILTER = new FileFilter() {
        @Override public boolean accept(File file) {
            return !file.isDirectory() && WAL_SEGMENT_TEMP_FILE_COMPACTED_PATTERN.matcher(file.getName()).matches();
        }
    };

    /** Latest serializer version to use. */
    private static final int LATEST_SERIALIZER_VERSION = 2;

    /** Buffer size. */
    private static final int BUF_SIZE = 1024 * 1024;

    /** Use mapped byte buffer. */
    private final boolean mmap = IgniteSystemProperties.getBoolean(IGNITE_WAL_MMAP, true);

    /** {@link FileWriteHandle#written} atomic field updater. */
    private static final AtomicLongFieldUpdater<FileWriteHandle> WRITTEN_UPD =
        AtomicLongFieldUpdater.newUpdater(FileWriteHandle.class, "written");

    /** Interrupted flag. */
    private final ThreadLocal<Boolean> interrupted = new ThreadLocal<Boolean>() {
        @Override protected Boolean initialValue() {
            return false;
        }
    };

    /** */
    private final boolean alwaysWriteFullPages;

    /** WAL segment size in bytes. . This is maximum value, actual segments may be shorter. */
    private final long maxWalSegmentSize;

    /** */
    private final WALMode mode;

    /** WAL flush frequency. Makes sense only for {@link WALMode#BACKGROUND} log WALMode. */
    private final long flushFreq;

    /** Fsync delay. */
    private final long fsyncDelay;

    /** */
    private final DataStorageConfiguration dsCfg;

    /** Events service */
    private final GridEventStorageManager evt;

    /** Failure processor */
    private final FailureProcessor failureProcessor;

    /** */
    private IgniteConfiguration igCfg;

    /** Persistence metrics tracker. */
    private DataStorageMetricsImpl metrics;

    /** */
    private File walWorkDir;

    /** WAL archive directory (including consistent ID as subfolder) */
    private File walArchiveDir;

    /** Serializer of latest version, used to read header record and for write records */
    private RecordSerializer serializer;

    /** Serializer latest version to use. */
    private final int serializerVer =
        IgniteSystemProperties.getInteger(IGNITE_WAL_SERIALIZER_VERSION, LATEST_SERIALIZER_VERSION);

    /** Latest segment cleared by {@link #truncate(WALPointer, WALPointer)}. */
    private volatile long lastTruncatedArchiveIdx = -1L;

    /** Factory to provide I/O interfaces for read/write operations with files */
    private volatile FileIOFactory ioFactory;

    /** Next WAL segment archived monitor. Manages last archived index, emulates archivation in no-archiver mode. */
    private final SegmentArchivedMonitor archivedMonitor = new SegmentArchivedMonitor();

    /** Segment reservations storage: Protects WAL segments from deletion during WAL log cleanup. */
    private final SegmentReservationStorage reservationStorage = new SegmentReservationStorage();

    /** Updater for {@link #currHnd}, used for verify there are no concurrent update for current log segment handle */
    private static final AtomicReferenceFieldUpdater<FileWriteAheadLogManager, FileWriteHandle> CURR_HND_UPD =
        AtomicReferenceFieldUpdater.newUpdater(FileWriteAheadLogManager.class, FileWriteHandle.class, "currHnd");

    /**
     * File archiver moves segments from work directory to archive. Locked segments may be kept not moved until
     * release. For mode archive and work folders set to equal value, archiver is not created.
     */
    @Nullable private volatile FileArchiver archiver;

    /** Compressor. */
    private volatile FileCompressor compressor;

    /** Decompressor. */
    private volatile FileDecompressor decompressor;

    /** */
    private final ThreadLocal<WALPointer> lastWALPtr = new ThreadLocal<>();

    /** Current log segment handle */
    private volatile FileWriteHandle currHnd;

    /**
     * Positive (non-0) value indicates WAL can be archived even if not complete<br>
     * See {@link DataStorageConfiguration#setWalAutoArchiveAfterInactivity(long)}<br>
     */
    private final long walAutoArchiveAfterInactivity;

    /**
     * Container with last WAL record logged timestamp.<br> Zero value means there was no records logged to current
     * segment, skip possible archiving for this case<br> Value is filled only for case {@link
     * #walAutoArchiveAfterInactivity} > 0<br>
     */
    private AtomicLong lastRecordLoggedMs = new AtomicLong();

    /**
     * Cancellable task for {@link WALMode#BACKGROUND}, should be cancelled at shutdown.
     * Null for non background modes.
     */
    @Nullable private volatile GridTimeoutProcessor.CancelableTask backgroundFlushSchedule;

    /**
     * Reference to the last added next archive timeout check object. Null if mode is not enabled. Should be cancelled
     * at shutdown
     */
    @Nullable private volatile GridTimeoutObject nextAutoArchiveTimeoutObj;

    /** WAL writer worker. */
    private WALWriter walWriter;

    /**
     * Listener invoked for each segment file IO initializer.
     */
    @Nullable private volatile IgniteInClosure<FileIO> createWalFileListener;

    /**
     * @param ctx Kernal context.
     */
    public FileWriteAheadLogManager(@NotNull final GridKernalContext ctx) {
        igCfg = ctx.config();

        DataStorageConfiguration dsCfg = igCfg.getDataStorageConfiguration();

        assert dsCfg != null;

        this.dsCfg = dsCfg;

        maxWalSegmentSize = dsCfg.getWalSegmentSize();
        mode = dsCfg.getWalMode();
        flushFreq = dsCfg.getWalFlushFrequency();
        fsyncDelay = dsCfg.getWalFsyncDelayNanos();
        alwaysWriteFullPages = dsCfg.isAlwaysWriteFullPages();
        ioFactory = new RandomAccessFileIOFactory();
        walAutoArchiveAfterInactivity = dsCfg.getWalAutoArchiveAfterInactivity();
        evt = ctx.event();
        failureProcessor = ctx.failure();
    }

    /**
     * For test purposes only.
     *
     * @param ioFactory IO factory.
     */
    public void setFileIOFactory(FileIOFactory ioFactory) {
        this.ioFactory = ioFactory;
    }

    /** {@inheritDoc} */
    @Override public void start0() throws IgniteCheckedException {
        if (!cctx.kernalContext().clientNode()) {
            final PdsFolderSettings resolveFolders = cctx.kernalContext().pdsFolderResolver().resolveFolders();

            checkWalConfiguration();

            final File walWorkDir0 = walWorkDir = initDirectory(
                dsCfg.getWalPath(),
                DataStorageConfiguration.DFLT_WAL_PATH,
                resolveFolders.folderName(),
                "write ahead log work directory"
            );

            final File walArchiveDir0 = walArchiveDir = initDirectory(
                dsCfg.getWalArchivePath(),
                DataStorageConfiguration.DFLT_WAL_ARCHIVE_PATH,
                resolveFolders.folderName(),
                "write ahead log archive directory"
            );

            serializer = new RecordSerializerFactoryImpl(cctx).createSerializer(serializerVer);

            GridCacheDatabaseSharedManager dbMgr = (GridCacheDatabaseSharedManager)cctx.database();

            metrics = dbMgr.persistentStoreMetricsImpl();

            checkOrPrepareFiles();

            if (metrics != null)
                metrics.setWalSizeProvider(new CO<Long>() {
                    @Override public Long apply() {
                        long size = 0;

                        for (File f : walWorkDir0.listFiles())
                            size += f.length();

                        for (File f : walArchiveDir0.listFiles())
                            size += f.length();

                        return size;
                    }
                });

            IgniteBiTuple<Long, Long> tup = scanMinMaxArchiveIndices();

            lastTruncatedArchiveIdx = tup == null ? -1 : tup.get1() - 1;

            long lastAbsArchivedIdx = tup == null ? -1 : tup.get2();

            if (isArchiverEnabled())
                archiver = new FileArchiver(lastAbsArchivedIdx, log);
            else
                archiver = null;

            if (lastAbsArchivedIdx > 0)
                archivedMonitor.setLastArchivedAbsoluteIndex(lastAbsArchivedIdx);

            if (dsCfg.isWalCompactionEnabled()) {
                compressor = new FileCompressor();

                decompressor = new FileDecompressor(log);

                if (!cctx.kernalContext().clientNode())
                    new IgniteThread(decompressor).start();
            }

            if (mode != WALMode.NONE) {
                if (log.isInfoEnabled())
                    log.info("Started write-ahead log manager [mode=" + mode + ']');
            }
            else
                U.quietAndWarn(log, "Started write-ahead log manager in NONE mode, persisted data may be lost in " +
                    "a case of unexpected node failure. Make sure to deactivate the cluster before shutdown.");
        }
    }

    /**
     * Archiver can be not created, all files will be written to WAL folder, using absolute segment index.
     *
     * @return flag indicating if archiver is disabled.
     */
    private boolean isArchiverEnabled() {
        if (walArchiveDir != null && walWorkDir != null)
            return !walArchiveDir.equals(walWorkDir);

        return !new File(dsCfg.getWalArchivePath()).equals(new File(dsCfg.getWalPath()));
    }

    /**
     *  Collect wal segment files from low pointer (include) to high pointer (not include) and reserve low pointer.
     *
     * @param low Low bound.
     * @param high High bound.
     */
    public Collection<File> getAndReserveWalFiles(FileWALPointer low, FileWALPointer high) throws IgniteCheckedException {
        final long awaitIdx = high.index() - 1;

        archivedMonitor.awaitSegmentArchived(awaitIdx);

        if (!reserve(low))
            throw new IgniteCheckedException("WAL archive segment has been deleted [idx=" + low.index() + "]");

        List<File> res = new ArrayList<>();

        for (long i = low.index(); i < high.index(); i++) {
            String segmentName = FileDescriptor.fileName(i);

            File file = new File(walArchiveDir, segmentName);
            File fileZip = new File(walArchiveDir, segmentName + ".zip");

            if (file.exists())
                res.add(file);
            else if (fileZip.exists())
                res.add(fileZip);
            else {
                if (log.isInfoEnabled()) {
                    log.info("Segment not found: " + file.getName() + "/" + fileZip.getName());

                    log.info("Stopped iteration on idx: " + i);
                }

                break;
            }
        }

        return res;
    }

    /**
     * @throws IgniteCheckedException if WAL store path is configured and archive path isn't (or vice versa)
     */
    private void checkWalConfiguration() throws IgniteCheckedException {
        if (dsCfg.getWalPath() == null ^ dsCfg.getWalArchivePath() == null) {
            throw new IgniteCheckedException(
                "Properties should be either both specified or both null " +
                    "[walStorePath = " + dsCfg.getWalPath() +
                    ", walArchivePath = " + dsCfg.getWalArchivePath() + "]"
            );
        }
    }

    /** {@inheritDoc} */
    @Override protected void stop0(boolean cancel) {
        final GridTimeoutProcessor.CancelableTask schedule = backgroundFlushSchedule;

        if (schedule != null)
            schedule.close();

        final GridTimeoutObject timeoutObj = nextAutoArchiveTimeoutObj;

        if (timeoutObj != null)
            cctx.time().removeTimeoutObject(timeoutObj);

        final FileWriteHandle currHnd = currentHandle();

        try {
            if (mode == WALMode.BACKGROUND) {
                if (currHnd != null)
                    currHnd.flush(null);
            }

            if (currHnd != null)
                currHnd.close(false);

            if (walWriter != null)
                walWriter.shutdown();

            if (archiver != null)
                archiver.shutdown();

            if (compressor != null)
                compressor.shutdown();

            if (decompressor != null)
                decompressor.shutdown();
        }
        catch (Exception e) {
            U.error(log, "Failed to gracefully close WAL segment: " + this.currHnd.fileIO, e);
        }
    }

    /** {@inheritDoc} */
    @Override public void onActivate(GridKernalContext kctx) throws IgniteCheckedException {
        if (log.isDebugEnabled())
            log.debug("Activated file write ahead log manager [nodeId=" + cctx.localNodeId() +
                " topVer=" + cctx.discovery().topologyVersionEx() + " ]");

        start0();

        if (!cctx.kernalContext().clientNode()) {
            if (isArchiverEnabled()) {
                assert archiver != null;

                new IgniteThread(archiver).start();
            }

            if (compressor != null)
                compressor.start();
        }
    }

    /** {@inheritDoc} */
    @Override public void onDeActivate(GridKernalContext kctx) {
        if (log.isDebugEnabled())
            log.debug("DeActivate file write ahead log [nodeId=" + cctx.localNodeId() +
                " topVer=" + cctx.discovery().topologyVersionEx() + " ]");

        stop0(true);

        currHnd = null;
    }

    /** {@inheritDoc} */
    @Override public boolean isAlwaysWriteFullPages() {
        return alwaysWriteFullPages;
    }

    /** {@inheritDoc} */
    @Override public boolean isFullSync() {
        return mode == WALMode.FSYNC;
    }

    /** {@inheritDoc} */
    @Override public void resumeLogging(WALPointer lastPtr) throws IgniteCheckedException {
        try {
            assert currHnd == null;
            assert lastPtr == null || lastPtr instanceof FileWALPointer;

            FileWALPointer filePtr = (FileWALPointer)lastPtr;

            walWriter = new WALWriter(log);

            if (!mmap)
                new IgniteThread(walWriter).start();

            currHnd = restoreWriteHandle(filePtr);

            // For new handle write serializer version to it.
            if (filePtr == null)
                currHnd.writeHeader();

            if (currHnd.serializer.version() != serializer.version()) {
                if (log.isInfoEnabled())
                    log.info("Record serializer version change detected, will start logging with a new WAL record " +
                        "serializer to a new WAL segment [curFile=" + currHnd + ", newVer=" + serializer.version() +
                        ", oldVer=" + currHnd.serializer.version() + ']');

                rollOver(currHnd);
            }

            currHnd.resume = false;

            if (mode == WALMode.BACKGROUND) {
                backgroundFlushSchedule = cctx.time().schedule(new Runnable() {
                    @Override public void run() {
                        doFlush();
                    }
                }, flushFreq, flushFreq);
            }

            if (walAutoArchiveAfterInactivity > 0)
                scheduleNextInactivityPeriodElapsedCheck();
        }
        catch (StorageException e) {
            throw new IgniteCheckedException(e);
        }
    }

    /**
     * Schedules next check of inactivity period expired. Based on current record update timestamp. At timeout method
     * does check of inactivity period and schedules new launch.
     */
    private void scheduleNextInactivityPeriodElapsedCheck() {
        final long lastRecMs = lastRecordLoggedMs.get();
        final long nextPossibleAutoArchive = (lastRecMs <= 0 ? U.currentTimeMillis() : lastRecMs) + walAutoArchiveAfterInactivity;

        if (log.isDebugEnabled())
            log.debug("Schedule WAL rollover check at " + new Time(nextPossibleAutoArchive).toString());

        nextAutoArchiveTimeoutObj = new GridTimeoutObject() {
            private final IgniteUuid id = IgniteUuid.randomUuid();

            @Override public IgniteUuid timeoutId() {
                return id;
            }

            @Override public long endTime() {
                return nextPossibleAutoArchive;
            }

            @Override public void onTimeout() {
                if (log.isDebugEnabled())
                    log.debug("Checking if WAL rollover required (" + new Time(U.currentTimeMillis()).toString() + ")");

                checkWalRolloverRequiredDuringInactivityPeriod();

                scheduleNextInactivityPeriodElapsedCheck();
            }
        };
        cctx.time().addTimeoutObject(nextAutoArchiveTimeoutObj);
    }

    /** {@inheritDoc} */
    @Override public int serializerVersion() {
        return serializerVer;
    }

    /**
     * Checks if there was elapsed significant period of inactivity. If WAL auto-archive is enabled using
     * {@link #walAutoArchiveAfterInactivity} > 0 this method will activate roll over by timeout.<br>
     */
    private void checkWalRolloverRequiredDuringInactivityPeriod() {
        if (walAutoArchiveAfterInactivity <= 0)
            return; // feature not configured, nothing to do

        final long lastRecMs = lastRecordLoggedMs.get();

        if (lastRecMs == 0)
            return; //no records were logged to current segment, does not consider inactivity

        final long elapsedMs = U.currentTimeMillis() - lastRecMs;

        if (elapsedMs <= walAutoArchiveAfterInactivity)
            return; // not enough time elapsed since last write

        if (!lastRecordLoggedMs.compareAndSet(lastRecMs, 0))
            return; // record write occurred concurrently

        final FileWriteHandle handle = currentHandle();

        try {
            handle.buf.close();

            rollOver(handle);
        }
        catch (IgniteCheckedException e) {
            U.error(log, "Unable to perform segment rollover: " + e.getMessage(), e);

            cctx.kernalContext().failure().process(new FailureContext(CRITICAL_ERROR, e));
        }
    }

    /** {@inheritDoc} */
    @SuppressWarnings("TooBroadScope")
    @Override public WALPointer log(WALRecord rec) throws IgniteCheckedException, StorageException {
        if (serializer == null || mode == WALMode.NONE)
            return null;

        FileWriteHandle currWrHandle = currentHandle();

        // Logging was not resumed yet.
        if (currWrHandle == null)
            return null;

        // Need to calculate record size first.
        rec.size(serializer.size(rec));

        while (true) {
            if (rec.rollOver()){
                assert cctx.database().checkpointLockIsHeldByThread();

                long idx = currWrHandle.idx;

                currWrHandle.buf.close();

                currWrHandle = rollOver(currWrHandle);

                if (log != null && log.isDebugEnabled())
                    log.debug("Rollover segment [" + idx + " to " + currWrHandle.idx + "], recordType=" + rec.type());
            }

            WALPointer ptr = currWrHandle.addRecord(rec);

            if (ptr != null) {
                metrics.onWalRecordLogged();

                lastWALPtr.set(ptr);

                if (walAutoArchiveAfterInactivity > 0)
                    lastRecordLoggedMs.set(U.currentTimeMillis());

                return ptr;
            }
            else
                currWrHandle = rollOver(currWrHandle);

            checkNode();

            if (isStopping())
                throw new IgniteCheckedException("Stopping.");
        }
    }

    /** {@inheritDoc} */
    @Override public void flush(WALPointer ptr, boolean explicitFsync) throws IgniteCheckedException, StorageException {
        if (serializer == null || mode == WALMode.NONE)
            return;

        FileWriteHandle cur = currentHandle();

        // WAL manager was not started (client node).
        if (cur == null)
            return;

        FileWALPointer filePtr = (FileWALPointer)(ptr == null ? lastWALPtr.get() : ptr);

        if (mode == LOG_ONLY)
            cur.flushOrWait(filePtr);

        if (!explicitFsync && mode != WALMode.FSYNC)
            return; // No need to sync in LOG_ONLY or BACKGROUND unless explicit fsync is required.

        // No need to sync if was rolled over.
        if (filePtr != null && !cur.needFsync(filePtr))
            return;

        cur.fsync(filePtr);
    }

    /** {@inheritDoc} */
    @Override public WALIterator replay(WALPointer start) throws IgniteCheckedException, StorageException {
        assert start == null || start instanceof FileWALPointer : "Invalid start pointer: " + start;

        FileWriteHandle hnd = currentHandle();

        FileWALPointer end = null;

        if (hnd != null)
            end = hnd.position();

        return new RecordsIterator(
            cctx,
            walWorkDir,
            walArchiveDir,
            (FileWALPointer)start,
            end,
            dsCfg,
            new RecordSerializerFactoryImpl(cctx),
            ioFactory,
            archiver,
            decompressor,
            log
        );
    }

    /** {@inheritDoc} */
    @Override public boolean reserve(WALPointer start) throws IgniteCheckedException {
        assert start != null && start instanceof FileWALPointer : "Invalid start pointer: " + start;

        if (mode == WALMode.NONE)
            return false;

        reservationStorage.reserve(((FileWALPointer)start).index());

        if (!hasIndex(((FileWALPointer)start).index())) {
            reservationStorage.release(((FileWALPointer)start).index());

            return false;
        }

        return true;
    }

    /** {@inheritDoc} */
    @Override public void release(WALPointer start) {
        assert start != null && start instanceof FileWALPointer : "Invalid start pointer: " + start;

        if (mode == WALMode.NONE)
            return;

        reservationStorage.release(((FileWALPointer)start).index());
    }

    /**
     * @param absIdx Absolulte index to check.
     * @return {@code true} if has this index.
     */
    private boolean hasIndex(long absIdx) {
        String segmentName = FileDescriptor.fileName(absIdx);

        String zipSegmentName = FileDescriptor.fileName(absIdx) + ".zip";

        boolean inArchive = new File(walArchiveDir, segmentName).exists() ||
            new File(walArchiveDir, zipSegmentName).exists();

        if (inArchive)
            return true;

        if (absIdx <= lastArchivedIndex())
            return false;

        FileWriteHandle cur = currHnd;

        return cur != null && cur.idx >= absIdx;
    }

    /** {@inheritDoc} */
    @Override public int truncate(WALPointer low, WALPointer high) {
        if (high == null)
            return 0;

        assert high instanceof FileWALPointer : high;

        // File pointer bound: older entries will be deleted from archive
        FileWALPointer lowPtr = (FileWALPointer)low;
        FileWALPointer highPtr = (FileWALPointer)high;

        FileDescriptor[] descs = scan(walArchiveDir.listFiles(WAL_SEGMENT_COMPACTED_OR_RAW_FILE_FILTER));

        int deleted = 0;

        for (FileDescriptor desc : descs) {
            if (lowPtr != null && desc.idx < lowPtr.index())
                continue;

            // Do not delete reserved or locked segment and any segment after it.
            if (segmentReservedOrLocked(desc.idx))
                return deleted;

            long archivedAbsIdx = archivedMonitor.lastArchivedAbsoluteIndex();

            long lastArchived = archivedAbsIdx >= 0 ? archivedAbsIdx : lastArchivedIndex();

            // We need to leave at least one archived segment to correctly determine the archive index.
            if (desc.idx < highPtr.index() && desc.idx < lastArchived) {
                if (!desc.file.delete())
                    U.warn(log, "Failed to remove obsolete WAL segment (make sure the process has enough rights): " +
                        desc.file.getAbsolutePath());
                else
                    deleted++;

                // Bump up the oldest archive segment index.
                if (lastTruncatedArchiveIdx < desc.idx)
                    lastTruncatedArchiveIdx = desc.idx;
            }
        }

        return deleted;
    }

    /**
     * Check if WAL segment locked (protected from move to archive) or reserved (protected from deletion from WAL
     * cleanup).
     *
     * @param absIdx Absolute WAL segment index for check reservation.
     * @return {@code True} if index is locked.
     */
    private boolean segmentReservedOrLocked(long absIdx) {
        FileArchiver archiver0 = archiver;

        return ((archiver0 != null) && archiver0.locked(absIdx))
            || (reservationStorage.reserved(absIdx));

    }

    /** {@inheritDoc} */
    @Override public void allowCompressionUntil(WALPointer ptr) {
        if (compressor != null)
            compressor.allowCompressionUntil(((FileWALPointer)ptr).index());
    }

    /** {@inheritDoc} */
    @Override public int walArchiveSegments() {
        long lastTruncated = lastTruncatedArchiveIdx;

        long lastArchived = archivedMonitor.lastArchivedAbsoluteIndex();

        if (lastArchived == -1)
            return 0;

        int res = (int)(lastArchived - lastTruncated);

        return res >= 0 ? res : 0;
    }

    /** {@inheritDoc} */
    @Override public boolean reserved(WALPointer ptr) {
        FileWALPointer fPtr = (FileWALPointer)ptr;

        return segmentReservedOrLocked(fPtr.index());
    }

    /** {@inheritDoc} */
    @Override public int reserved(WALPointer low, WALPointer high) {
        // It is not clear now how to get the highest WAL pointer. So when high is null method returns 0.
        if (high == null)
            return 0;

        assert high instanceof FileWALPointer : high;

        assert low == null || low instanceof FileWALPointer : low;

        FileWALPointer lowPtr = (FileWALPointer)low;

        FileWALPointer highPtr = (FileWALPointer)high;

        long lowIdx = lowPtr != null ? lowPtr.index() : 0;

        long highIdx = highPtr.index();

        while (lowIdx < highIdx) {
            if (segmentReservedOrLocked(lowIdx))
                break;

            lowIdx++;
        }

        return (int)(highIdx - lowIdx + 1);
    }

    /** {@inheritDoc} */
    @Override public boolean disabled(int grpId) {
        CacheGroupContext ctx = cctx.cache().cacheGroup(grpId);

        return ctx != null && !ctx.walEnabled();
    }

    /**
     * Lists files in archive directory and returns the index of last archived file.
     *
     * @return The absolute index of last archived file.
     */
    private long lastArchivedIndex() {
        long lastIdx = -1;

        for (File file : walArchiveDir.listFiles(WAL_SEGMENT_COMPACTED_OR_RAW_FILE_FILTER)) {
            try {
                long idx = Long.parseLong(file.getName().substring(0, 16));

                lastIdx = Math.max(lastIdx, idx);
            }
            catch (NumberFormatException | IndexOutOfBoundsException ignore) {

            }
        }

        return lastIdx;
    }

    /**
     * Lists files in archive directory and returns the indices of least and last archived files.
     * In case of holes, first segment after last "hole" is considered as minimum.
     * Example: minimum(0, 1, 10, 11, 20, 21, 22) should be 20
     *
     * @return The absolute indices of min and max archived files.
     */
    private IgniteBiTuple<Long, Long> scanMinMaxArchiveIndices() {
        TreeSet<Long> archiveIndices = new TreeSet<>();

        for (File file : walArchiveDir.listFiles(WAL_SEGMENT_COMPACTED_OR_RAW_FILE_FILTER)) {
            try {
                long idx = Long.parseLong(file.getName().substring(0, 16));

                archiveIndices.add(idx);
            }
            catch (NumberFormatException | IndexOutOfBoundsException ignore) {
                // No-op.
            }
        }

        if (archiveIndices.isEmpty())
            return null;
        else {
            Long min = archiveIndices.first();
            Long max = archiveIndices.last();

            if (max - min == archiveIndices.size() - 1)
                return F.t(min, max); // Short path.

            for (Long idx : archiveIndices.descendingSet()) {
                if (!archiveIndices.contains(idx - 1))
                    return F.t(idx, max);
            }

            throw new IllegalStateException("Should never happen if TreeSet is valid.");
        }
    }

    /**
     * Creates a directory specified by the given arguments.
     *
     * @param cfg Configured directory path, may be {@code null}.
     * @param defDir Default directory path, will be used if cfg is {@code null}.
     * @param consId Local node consistent ID.
     * @param msg File description to print out on successful initialization.
     * @return Initialized directory.
     * @throws IgniteCheckedException If failed to initialize directory.
     */
    private File initDirectory(String cfg, String defDir, String consId, String msg) throws IgniteCheckedException {
        File dir;

        if (cfg != null) {
            File workDir0 = new File(cfg);

            dir = workDir0.isAbsolute() ?
                new File(workDir0, consId) :
                new File(U.resolveWorkDirectory(igCfg.getWorkDirectory(), cfg, false), consId);
        }
        else
            dir = new File(U.resolveWorkDirectory(igCfg.getWorkDirectory(), defDir, false), consId);

        U.ensureDirectory(dir, msg, log);

        return dir;
    }

    /**
     * @return Current log segment handle.
     */
    private FileWriteHandle currentHandle() {
        return currHnd;
    }

    /**
     * @param cur Handle that failed to fit the given entry.
     * @return Handle that will fit the entry.
     */
    private FileWriteHandle rollOver(FileWriteHandle cur) throws StorageException, IgniteCheckedException {
        FileWriteHandle hnd = currentHandle();

        if (hnd != cur)
            return hnd;

        if (hnd.close(true)) {
            if (metrics.metricsEnabled())
                metrics.onWallRollOver();

            FileWriteHandle next = initNextWriteHandle(cur);

            next.writeHeader();

            boolean swapped = CURR_HND_UPD.compareAndSet(this, hnd, next);

            assert swapped : "Concurrent updates on rollover are not allowed";

            if (walAutoArchiveAfterInactivity > 0)
                lastRecordLoggedMs.set(0);

            // Let other threads to proceed with new segment.
            hnd.signalNextAvailable();
        }
        else
            hnd.awaitNext();

        return currentHandle();
    }

    /**
     * @param lastReadPtr Last read WAL file pointer.
     * @return Initialized file write handle.
     * @throws IgniteCheckedException If failed to initialize WAL write handle.
     */
    private FileWriteHandle restoreWriteHandle(FileWALPointer lastReadPtr) throws IgniteCheckedException {
        long absIdx = lastReadPtr == null ? 0 : lastReadPtr.index();

        @Nullable FileArchiver archiver0 = archiver;

        long segNo = archiver0 == null ? absIdx : absIdx % dsCfg.getWalSegments();

        File curFile = new File(walWorkDir, FileDescriptor.fileName(segNo));

        int off = lastReadPtr == null ? 0 : lastReadPtr.fileOffset();
        int len = lastReadPtr == null ? 0 : lastReadPtr.length();

        try {
            FileIO fileIO = ioFactory.create(curFile);

            IgniteInClosure<FileIO> lsnr = createWalFileListener;

            if (lsnr != null)
                lsnr.apply(fileIO);

            try {
                int serVer = serializerVer;

                // If we have existing segment, try to read version from it.
                if (lastReadPtr != null) {
                    try {
                        serVer = readSegmentHeader(fileIO, absIdx).getSerializerVersion();
                    }
                    catch (SegmentEofException | EOFException ignore) {
                        serVer = serializerVer;
                    }
                }

                RecordSerializer ser = new RecordSerializerFactoryImpl(cctx).createSerializer(serVer);

                if (log.isInfoEnabled())
                    log.info("Resuming logging to WAL segment [file=" + curFile.getAbsolutePath() +
                        ", offset=" + off + ", ver=" + serVer + ']');

                SegmentedRingByteBuffer rbuf;

                if (mmap) {
                    try {
                        MappedByteBuffer buf = fileIO.map((int)maxWalSegmentSize);

                        rbuf = new SegmentedRingByteBuffer(buf, metrics);
                    }
                    catch (IOException e) {
                        throw new IgniteCheckedException(e);
                    }
                }
                else
                    rbuf = new SegmentedRingByteBuffer(dsCfg.getWalBufferSize(), maxWalSegmentSize, DIRECT, metrics);

                if (lastReadPtr != null)
                    rbuf.init(lastReadPtr.fileOffset() + lastReadPtr.length());

                FileWriteHandle hnd = new FileWriteHandle(
                    fileIO,
                    absIdx,
                    off + len,
                    true,
                    ser,
                    rbuf);

                if (archiver0 != null)
                    archiver0.currentWalIndex(absIdx);
                else
                    archivedMonitor.setLastArchivedAbsoluteIndex(absIdx - 1);

                return hnd;
            }
            catch (IgniteCheckedException | IOException e) {
                fileIO.close();

                throw e;
            }
        }
        catch (IOException e) {
            throw new IgniteCheckedException("Failed to restore WAL write handle: " + curFile.getAbsolutePath(), e);
        }
    }

    /**
     * Fills the file header for a new segment. Calling this method signals we are done with the segment and it can be
     * archived. If we don't have prepared file yet and achiever is busy this method blocks
     *
     * @param cur Current file write handle released by WAL writer
     * @return Initialized file handle.
     * @throws StorageException If IO exception occurred.
     * @throws IgniteCheckedException If failed.
     */
    private FileWriteHandle initNextWriteHandle(FileWriteHandle cur) throws StorageException, IgniteCheckedException {
        try {
            File nextFile = pollNextFile(cur.idx);

            if (log.isDebugEnabled())
                log.debug("Switching to a new WAL segment: " + nextFile.getAbsolutePath());

            SegmentedRingByteBuffer rbuf = null;

            FileIO fileIO = null;

            FileWriteHandle hnd;

            boolean interrupted = this.interrupted.get();

            while (true) {
                try {
                    fileIO = ioFactory.create(nextFile);

                    IgniteInClosure<FileIO> lsnr = createWalFileListener;
                    if (lsnr != null)
                        lsnr.apply(fileIO);

                    if (mmap) {
                        MappedByteBuffer buf = fileIO.map((int)maxWalSegmentSize);

                        rbuf = new SegmentedRingByteBuffer(buf, metrics);
                    }
                    else
                        rbuf = cur.buf.reset();

                    hnd = new FileWriteHandle(
                        fileIO,
                        cur.idx + 1,
                        0,
                        false,
                        serializer,
                        rbuf);


                    if (interrupted)
                        Thread.currentThread().interrupt();

                    break;
                }
                catch (ClosedByInterruptException ignore) {
                    interrupted = true;

                    Thread.interrupted();

                    if (fileIO != null) {
                        try {
                            fileIO.close();
                        }
                        catch (IOException ignored) {
                            // No-op.
                        }

                        fileIO = null;
                    }

                    if (rbuf != null) {
                        rbuf.free();

                        rbuf = null;
                    }
                }
                finally {
                    this.interrupted.set(false);
                }
            }

            return hnd;
        }
        catch (IOException e) {
            StorageException se = new StorageException("Unable to initialize WAL segment", e);

            cctx.kernalContext().failure().process(new FailureContext(CRITICAL_ERROR, se));

            throw se;
        }
    }

    /**
     * Deletes temp files, creates and prepares new; Creates first segment if necessary
     */
    private void checkOrPrepareFiles() throws IgniteCheckedException {
        // Clean temp files.
        {
            File[] tmpFiles = walWorkDir.listFiles(WAL_SEGMENT_TEMP_FILE_FILTER);

            if (!F.isEmpty(tmpFiles)) {
                for (File tmp : tmpFiles) {
                    boolean deleted = tmp.delete();

                    if (!deleted)
                        throw new IgniteCheckedException("Failed to delete previously created temp file " +
                            "(make sure Ignite process has enough rights): " + tmp.getAbsolutePath());
                }
            }
        }

        File[] allFiles = walWorkDir.listFiles(WAL_SEGMENT_FILE_FILTER);

        if(isArchiverEnabled())
            if (allFiles.length != 0 && allFiles.length > dsCfg.getWalSegments())
                throw new IgniteCheckedException("Failed to initialize wal (work directory contains " +
                    "incorrect number of segments) [cur=" + allFiles.length + ", expected=" + dsCfg.getWalSegments() + ']');

        // Allocate the first segment synchronously. All other segments will be allocated by archiver in background.
        if (allFiles.length == 0) {
            File first = new File(walWorkDir, FileDescriptor.fileName(0));

            createFile(first);
        }
        else
            checkFiles(0, false, null, null);
    }

    /** {@inheritDoc} */
    public void cleanupWalDirectories() throws IgniteCheckedException {
        try {
            try (DirectoryStream<Path> files = Files.newDirectoryStream(walWorkDir.toPath())) {
                for (Path path : files)
                    Files.delete(path);
            }
        }
        catch (IOException e) {
            throw new IgniteCheckedException("Failed to cleanup wal work directory: " + walWorkDir, e);
        }

        try {
            try (DirectoryStream<Path> files = Files.newDirectoryStream(walArchiveDir.toPath())) {
                for (Path path : files)
                    Files.delete(path);
            }
        }
        catch (IOException e) {
            throw new IgniteCheckedException("Failed to cleanup wal archive directory: " + walArchiveDir, e);
        }
    }

    /**
     * Clears whole the file, fills with zeros for Default mode.
     *
     * @param file File to format.
     * @throws IgniteCheckedException if formatting failed
     */
    private void formatFile(File file) throws IgniteCheckedException {
        formatFile(file, dsCfg.getWalSegmentSize());
    }

    /**
     * Clears the file, fills with zeros for Default mode.
     *
     * @param file File to format.
     * @param bytesCntToFormat Count of first bytes to format.
     * @throws IgniteCheckedException if formatting failed
     */
    private void formatFile(File file, int bytesCntToFormat) throws IgniteCheckedException {
        if (log.isDebugEnabled())
            log.debug("Formatting file [exists=" + file.exists() + ", file=" + file.getAbsolutePath() + ']');

        try (FileIO fileIO = ioFactory.create(file, CREATE, READ, WRITE)) {
            int left = bytesCntToFormat;

            if (mode == WALMode.FSYNC || mmap) {
                while (left > 0) {
                    int toWrite = Math.min(FILL_BUF.length, left);

                    if (fileIO.write(FILL_BUF, 0, toWrite) < toWrite) {
                        final IgniteCheckedException ex = new IgniteCheckedException("Failed to extend WAL segment file: " +
                            file.getName() + ". Probably disk is too busy, please check your device.");

                        if (failureProcessor != null)
                            failureProcessor.process(new FailureContext(FailureType.CRITICAL_ERROR, ex));

                        throw ex;
                    }

                    left -= toWrite;
                }

                fileIO.force();
            }
            else
                fileIO.clear();
        }
        catch (IOException e) {
            throw new IgniteCheckedException("Failed to format WAL segment file: " + file.getAbsolutePath(), e);
        }
    }

    /**
     * Creates a file atomically with temp file.
     *
     * @param file File to create.
     * @throws IgniteCheckedException If failed.
     */
    private void createFile(File file) throws IgniteCheckedException {
        if (log.isDebugEnabled())
            log.debug("Creating new file [exists=" + file.exists() + ", file=" + file.getAbsolutePath() + ']');

        File tmp = new File(file.getParent(), file.getName() + ".tmp");

        formatFile(tmp);

        try {
            Files.move(tmp.toPath(), file.toPath());
        }
        catch (IOException e) {
            throw new IgniteCheckedException("Failed to move temp file to a regular WAL segment file: " +
                file.getAbsolutePath(), e);
        }

        if (log.isDebugEnabled())
            log.debug("Created WAL segment [file=" + file.getAbsolutePath() + ", size=" + file.length() + ']');
    }

    /**
     * Retrieves next available file to write WAL data, waiting if necessary for a segment to become available.
     *
     * @param curIdx Current absolute WAL segment index.
     * @return File ready for use as new WAL segment.
     * @throws IgniteCheckedException If failed.
     */
    private File pollNextFile(long curIdx) throws IgniteCheckedException {
        FileArchiver archiver0 = archiver;

        if (archiver0 == null) {
            archivedMonitor.setLastArchivedAbsoluteIndex(curIdx);

            return new File(walWorkDir, FileDescriptor.fileName(curIdx + 1));
        }

        // Signal to archiver that we are done with the segment and it can be archived.
        long absNextIdx = archiver0.nextAbsoluteSegmentIndex(curIdx);

        long segmentIdx = absNextIdx % dsCfg.getWalSegments();

        return new File(walWorkDir, FileDescriptor.fileName(segmentIdx));
    }


    /**
     * @return Sorted WAL files descriptors.
     */
    public static FileDescriptor[] scan(File[] allFiles) {
        if (allFiles == null)
            return EMPTY_DESCRIPTORS;

        FileDescriptor[] descs = new FileDescriptor[allFiles.length];

        for (int i = 0; i < allFiles.length; i++) {
            File f = allFiles[i];

            descs[i] = new FileDescriptor(f);
        }

        Arrays.sort(descs);

        return descs;
    }

    /**
     * @throws StorageException If node is no longer valid and we missed a WAL operation.
     */
    private void checkNode() throws StorageException {
        if (cctx.kernalContext().invalid())
            throw new StorageException("Failed to perform WAL operation (environment was invalidated by a " +
                    "previous error)");
    }

    /**
     * Setup listener for WAL segment write File IO creation.
     * @param createWalFileListener Listener to be invoked for new segment file IO creation.
     */
    public void setCreateWalFileListener(@Nullable IgniteInClosure<FileIO> createWalFileListener) {
        this.createWalFileListener = createWalFileListener;
    }

    /**
     * @return {@link #maxWalSegmentSize}.
     */
    public long maxWalSegmentSize() {
        return maxWalSegmentSize;
    }

    /**
     * File archiver operates on absolute segment indexes. For any given absolute segment index N we can calculate the
     * work WAL segment: S(N) = N % dsCfg.walSegments. When a work segment is finished, it is given to the archiver. If
     * the absolute index of last archived segment is denoted by A and the absolute index of next segment we want to
     * write is denoted by W, then we can allow write to S(W) if W - A <= walSegments. <br>
     *
     * Monitor of current object is used for notify on: <ul> <li>exception occurred ({@link
     * FileArchiver#cleanErr}!=null)</li> <li>stopping thread ({@link FileArchiver#stopped}==true)</li> <li>current file
     * index changed ({@link FileArchiver#curAbsWalIdx})</li> <li>last archived file index was changed ({@link
     * FileArchiver#lastAbsArchivedIdx})</li> <li>some WAL index was removed from {@link FileArchiver#locked} map</li>
     * </ul>
     */
    private class FileArchiver extends GridWorker {
        /** Exception which occurred during initial creation of files or during archiving WAL segment */
        private IgniteCheckedException cleanErr;

        /**
         * Absolute current segment index WAL Manager writes to. Guarded by <code>this</code>. Incremented during
         * rollover. Also may be directly set if WAL is resuming logging after start.
         */
        private long curAbsWalIdx = -1;

        /** Last archived file index (absolute, 0-based). Guarded by <code>this</code>. */
        private volatile long lastAbsArchivedIdx = -1;

        /** current thread stopping advice */
        private volatile boolean stopped;

        /** Formatted index. */
        private int formatted;

        /**
         * Maps absolute segment index to locks counter. Lock on segment protects from archiving segment and may come
         * from {@link RecordsIterator} during WAL replay. Map itself is guarded by <code>this</code>.
         */
        private Map<Long, Integer> locked = new HashMap<>();

        /**
         *
         */
        private FileArchiver(long lastAbsArchivedIdx, IgniteLogger log) {
            super(cctx.igniteInstanceName(), "wal-file-archiver%" + cctx.igniteInstanceName(), log,
<<<<<<< HEAD
                cctx.kernalContext().workersRegistry(), cctx.kernalContext().workersRegistry(),
                DFLT_CRITICAL_HEARTBEAT_TIMEOUT_MS);
=======
                cctx.kernalContext().workersRegistry());
>>>>>>> d305c663

            this.lastAbsArchivedIdx = lastAbsArchivedIdx;
        }

        /**
         * @throws IgniteInterruptedCheckedException If failed to wait for thread shutdown.
         */
        private void shutdown() throws IgniteInterruptedCheckedException {
            synchronized (this) {
                stopped = true;

                notifyAll();
            }

            U.join(runner());
        }

        /**
         * @param curAbsWalIdx Current absolute WAL segment index.
         */
        private void currentWalIndex(long curAbsWalIdx) {
            synchronized (this) {
                this.curAbsWalIdx = curAbsWalIdx;

                notifyAll();
            }
        }

        /**
         * Check if WAL segment locked (protected from move to archive)
         *
         * @param absIdx Index for check reservation.
         * @return {@code True} if index is locked.
         */
        private synchronized boolean locked(long absIdx) {
            return locked.containsKey(absIdx);
        }

        /** {@inheritDoc} */
        @Override protected void body() {
            try {
                allocateRemainingFiles();
            }
            catch (IgniteCheckedException e) {
                synchronized (this) {
                    // Stop the thread and report to starter.
                    cleanErr = e;

                    notifyAll();

                    return;
                }
            }

            long waitTimeoutMs = IgniteSystemProperties.getLong(IGNITE_WAL_WORKERS_WAIT_TIMEOUT, DFLT_WAIT_TIMEOUT);

            Throwable err = null;

            try {
                synchronized (this) {
                    while (curAbsWalIdx == -1 && !stopped) {
                        updateHeartbeat();

                        wait(waitTimeoutMs);
                    }

                    // If the archive directory is empty, we can be sure that there were no WAL segments archived.
                    // This is ensured by the check in truncate() which will leave at least one file there
                    // once it was archived.
                }

                long lastOnIdleTs = U.currentTimeMillis();

                while (!Thread.currentThread().isInterrupted() && !stopped) {
                    long toArchive;

                    synchronized (this) {
                        assert lastAbsArchivedIdx <= curAbsWalIdx : "lastArchived=" + lastAbsArchivedIdx +
                            ", current=" + curAbsWalIdx;

                        while (lastAbsArchivedIdx >= curAbsWalIdx - 1 && !stopped) {
                            updateHeartbeat();

                            wait(waitTimeoutMs);
                        }

                        toArchive = lastAbsArchivedIdx + 1;
                    }

                    if (U.currentTimeMillis() - lastOnIdleTs > waitTimeoutMs) {
                        updateHeartbeat();

                        onIdle();

                        lastOnIdleTs = U.currentTimeMillis();
                    }

                    if (stopped)
                        break;

                    final SegmentArchiveResult res = archiveSegment(toArchive);

                    synchronized (this) {
                        while (locked.containsKey(toArchive) && !stopped) {
                            updateHeartbeat();

                            wait(waitTimeoutMs);
                        }

                        // Then increase counter to allow rollover on clean working file
                        changeLastArchivedIndexAndNotifyWaiters(toArchive);

                        notifyAll();
                    }

                    if (evt.isRecordable(EventType.EVT_WAL_SEGMENT_ARCHIVED)) {
                        evt.record(new WalSegmentArchivedEvent(cctx.discovery().localNode(),
                            res.getAbsIdx(), res.getDstArchiveFile()));
                    }
                }
            }
            catch (InterruptedException ignore) {
                Thread.currentThread().interrupt();
            }
            catch (Throwable t) {
                err = t;
            }
            finally {
                if (err == null && !stopped)
                    err = new IllegalStateException("Worker " + name() + " is terminated unexpectedly");

                if (err instanceof OutOfMemoryError)
                    cctx.kernalContext().failure().process(new FailureContext(CRITICAL_ERROR, err));
                else if (err != null)
                    cctx.kernalContext().failure().process(new FailureContext(SYSTEM_WORKER_TERMINATION, err));
            }
        }

        /**
         * @param idx Index.
         */
        private void changeLastArchivedIndexAndNotifyWaiters(long idx) {
            lastAbsArchivedIdx = idx;

            if (compressor != null)
                compressor.onNextSegmentArchived();

            archivedMonitor.setLastArchivedAbsoluteIndex(idx);
        }

        /**
         * Gets the absolute index of the next WAL segment available to write. Blocks till there are available file to
         * write
         *
         * @param curIdx Current absolute index that we want to increment.
         * @return Next index (curWalSegmIdx+1) when it is ready to be written.
         * @throws IgniteCheckedException If failed (if interrupted or if exception occurred in the archiver thread).
         */
        private long nextAbsoluteSegmentIndex(long curIdx) throws IgniteCheckedException {
            synchronized (this) {
                if (cleanErr != null)
                    throw cleanErr;

                assert curIdx == curAbsWalIdx;

                curAbsWalIdx++;

                // Notify archiver thread.
                notifyAll();

                while (curAbsWalIdx - lastAbsArchivedIdx > dsCfg.getWalSegments() && cleanErr == null) {
                    try {
                        wait();
                    }
                    catch (InterruptedException ignore) {
                        interrupted.set(true);
                    }
                }

                // Wait for formatter so that we do not open an empty file in DEFAULT mode.
                while (curAbsWalIdx % dsCfg.getWalSegments() > formatted)
                    try {
                        wait();
                    }
                    catch (InterruptedException ignore) {
                        interrupted.set(true);
                    }

                return curAbsWalIdx;
            }
        }

        /**
         * @param absIdx Segment absolute index.
         * @return <ul><li>{@code True} if can read, no lock is held, </li><li>{@code false} if work segment, need
         * release segment later, use {@link #releaseWorkSegment} for unlock</li> </ul>
         */
        @SuppressWarnings("NonPrivateFieldAccessedInSynchronizedContext")
        private boolean checkCanReadArchiveOrReserveWorkSegment(long absIdx) {
            synchronized (this) {
                if (lastAbsArchivedIdx >= absIdx) {
                    if (log.isDebugEnabled())
                        log.debug("Not needed to reserve WAL segment: absIdx=" + absIdx + ";" +
                            " lastAbsArchivedIdx=" + lastAbsArchivedIdx);

                    return true;

                }
                Integer cur = locked.get(absIdx);

                cur = cur == null ? 1 : cur + 1;

                locked.put(absIdx, cur);

                if (log.isDebugEnabled())
                    log.debug("Reserved work segment [absIdx=" + absIdx + ", pins=" + cur + ']');

                return false;
            }
        }

        /**
         * @param absIdx Segment absolute index.
         */
        @SuppressWarnings("NonPrivateFieldAccessedInSynchronizedContext")
        private void releaseWorkSegment(long absIdx) {
            synchronized (this) {
                Integer cur = locked.get(absIdx);

                assert cur != null && cur > 0 : "WAL Segment with Index " + absIdx + " is not locked;" +
                    " lastAbsArchivedIdx = " + lastAbsArchivedIdx;

                if (cur == 1) {
                    locked.remove(absIdx);

                    if (log.isDebugEnabled())
                        log.debug("Fully released work segment (ready to archive) [absIdx=" + absIdx + ']');
                }
                else {
                    locked.put(absIdx, cur - 1);

                    if (log.isDebugEnabled())
                        log.debug("Partially released work segment [absIdx=" + absIdx + ", pins=" + (cur - 1) + ']');
                }

                notifyAll();
            }
        }

        /**
         * Moves WAL segment from work folder to archive folder. Temp file is used to do movement
         *
         * @param absIdx Absolute index to archive.
         */
        private SegmentArchiveResult archiveSegment(long absIdx) throws IgniteCheckedException {
            long segIdx = absIdx % dsCfg.getWalSegments();

            File origFile = new File(walWorkDir, FileDescriptor.fileName(segIdx));

            String name = FileDescriptor.fileName(absIdx);

            File dstTmpFile = new File(walArchiveDir, name + ".tmp");

            File dstFile = new File(walArchiveDir, name);

            if (log.isDebugEnabled())
                log.debug("Starting to copy WAL segment [absIdx=" + absIdx + ", segIdx=" + segIdx +
                    ", origFile=" + origFile.getAbsolutePath() + ", dstFile=" + dstFile.getAbsolutePath() + ']');

            try {
                Files.deleteIfExists(dstTmpFile.toPath());

                Files.copy(origFile.toPath(), dstTmpFile.toPath());

                Files.move(dstTmpFile.toPath(), dstFile.toPath());

                if (mode != WALMode.NONE) {
                    try (FileIO f0 = ioFactory.create(dstFile, CREATE, READ, WRITE)) {
                        f0.force();
                    }
                }
            }
            catch (IOException e) {
                throw new IgniteCheckedException("Failed to archive WAL segment [" +
                    "srcFile=" + origFile.getAbsolutePath() +
                    ", dstFile=" + dstTmpFile.getAbsolutePath() + ']', e);
            }

            if (log.isDebugEnabled())
                log.debug("Copied file [src=" + origFile.getAbsolutePath() +
                    ", dst=" + dstFile.getAbsolutePath() + ']');

            return new SegmentArchiveResult(absIdx, origFile, dstFile);
        }

        /**
         *
         */
        private boolean checkStop() {
            return stopped;
        }

        /**
         * Background creation of all segments except first. First segment was created in main thread by {@link
         * FileWriteAheadLogManager#checkOrPrepareFiles()}
         */
        private void allocateRemainingFiles() throws IgniteCheckedException {
            checkFiles(
                1,
                true,
                new IgnitePredicate<Integer>() {
                    @Override public boolean apply(Integer integer) {
                        return !checkStop();
                    }
                },
                new CI1<Integer>() {
                    @Override public void apply(Integer idx) {
                        updateHeartbeat();

                        synchronized (FileArchiver.this) {
                            formatted = idx;

                            FileArchiver.this.notifyAll();
                        }
                    }
                }
            );
        }
    }

    /**
     * Responsible for compressing WAL archive segments.
     * Also responsible for deleting raw copies of already compressed WAL archive segments if they are not reserved.
     */
    private class FileCompressor extends Thread {
        /** Current thread stopping advice. */
        private volatile boolean stopped;

        /** Last successfully compressed segment. */
        private volatile long lastCompressedIdx = -1L;

        /** All segments prior to this (inclusive) can be compressed. */
        private volatile long lastAllowedToCompressIdx = -1L;

        /**
         *
         */
        FileCompressor() {
            super("wal-file-compressor%" + cctx.igniteInstanceName());
        }

        /**
         *
         */
        private void init() {
            File[] toDel = walArchiveDir.listFiles(WAL_SEGMENT_TEMP_FILE_COMPACTED_FILTER);

            for (File f : toDel) {
                if (stopped)
                    return;

                f.delete();
            }

            FileDescriptor[] alreadyCompressed = scan(walArchiveDir.listFiles(WAL_SEGMENT_FILE_COMPACTED_FILTER));

            if (alreadyCompressed.length > 0)
                lastCompressedIdx = alreadyCompressed[alreadyCompressed.length - 1].getIdx();
        }

        /**
         * @param lastCpStartIdx Segment index to allow compression until (exclusively).
         */
        synchronized void allowCompressionUntil(long lastCpStartIdx) {
            lastAllowedToCompressIdx = lastCpStartIdx - 1;

            notify();
        }

        /**
         * Callback for waking up compressor when new segment is archived.
         */
        synchronized void onNextSegmentArchived() {
            notify();
        }

        /**
         * Pessimistically tries to reserve segment for compression in order to avoid concurrent truncation.
         * Waits if there's no segment to archive right now.
         */
        private long tryReserveNextSegmentOrWait() throws InterruptedException, IgniteCheckedException {
            long segmentToCompress = lastCompressedIdx + 1;

            synchronized (this) {
                if (stopped)
                    return -1;

                while (segmentToCompress > Math.min(lastAllowedToCompressIdx, archivedMonitor.lastArchivedAbsoluteIndex())) {
                    wait();

                    if (stopped)
                        return -1;
                }
            }

            segmentToCompress = Math.max(segmentToCompress, lastTruncatedArchiveIdx + 1);

            boolean reserved = reserve(new FileWALPointer(segmentToCompress, 0, 0));

            return reserved ? segmentToCompress : -1;
        }

        /**
         * Deletes raw WAL segments if they aren't locked and already have compressed copies of themselves.
         */
        private void deleteObsoleteRawSegments() {
            FileDescriptor[] descs = scan(walArchiveDir.listFiles(WAL_SEGMENT_COMPACTED_OR_RAW_FILE_FILTER));

            Set<Long> indices = new HashSet<>();
            Set<Long> duplicateIndices = new HashSet<>();

            for (FileDescriptor desc : descs) {
                if (!indices.add(desc.idx))
                    duplicateIndices.add(desc.idx);
            }

            for (FileDescriptor desc : descs) {
                if (desc.isCompressed())
                    continue;

                // Do not delete reserved or locked segment and any segment after it.
                if (segmentReservedOrLocked(desc.idx))
                    return;

                if (desc.idx < lastCompressedIdx && duplicateIndices.contains(desc.idx)) {
                    if (!desc.file.delete())
                        U.warn(log, "Failed to remove obsolete WAL segment (make sure the process has enough rights): " +
                            desc.file.getAbsolutePath() + ", exists: " + desc.file.exists());
                }
            }
        }

        /** {@inheritDoc} */
        @Override public void run() {
            init();

            while (!Thread.currentThread().isInterrupted() && !stopped) {
                long currReservedSegment = -1;

                try {
                    deleteObsoleteRawSegments();

                    currReservedSegment = tryReserveNextSegmentOrWait();
                    if (currReservedSegment == -1)
                        continue;

                    File tmpZip = new File(walArchiveDir, FileDescriptor.fileName(currReservedSegment) + ".zip" + ".tmp");

                    File zip = new File(walArchiveDir, FileDescriptor.fileName(currReservedSegment) + ".zip");

                    File raw = new File(walArchiveDir, FileDescriptor.fileName(currReservedSegment));
                    if (!Files.exists(raw.toPath()))
                        throw new IgniteCheckedException("WAL archive segment is missing: " + raw);

                    compressSegmentToFile(currReservedSegment, raw, tmpZip);

                    Files.move(tmpZip.toPath(), zip.toPath());

                    if (mode != WALMode.NONE) {
                        try (FileIO f0 = ioFactory.create(zip, CREATE, READ, WRITE)) {
                            f0.force();
                        }
                    }

                    lastCompressedIdx = currReservedSegment;
                }
                catch (IgniteCheckedException | IOException e) {
                    U.error(log, "Compression of WAL segment [idx=" + currReservedSegment +
                        "] was skipped due to unexpected error", e);

                    lastCompressedIdx++;
                }
                catch (InterruptedException ignore) {
                    Thread.currentThread().interrupt();
                }
                finally {
                    if (currReservedSegment != -1)
                        release(new FileWALPointer(currReservedSegment, 0, 0));
                }
            }
        }

        /**
         * @param nextSegment Next segment absolute idx.
         * @param raw Raw file.
         * @param zip Zip file.
         */
        private void compressSegmentToFile(long nextSegment, File raw, File zip)
            throws IOException, IgniteCheckedException {
            int segmentSerializerVer;

            try (FileIO fileIO = ioFactory.create(raw)) {
                segmentSerializerVer = readSegmentHeader(fileIO, nextSegment).getSerializerVersion();
            }

            try (ZipOutputStream zos = new ZipOutputStream(new BufferedOutputStream(new FileOutputStream(zip)))) {
                zos.putNextEntry(new ZipEntry(""));

                ByteBuffer buf = ByteBuffer.allocate(HEADER_RECORD_SIZE);
                buf.order(ByteOrder.nativeOrder());

                zos.write(prepareSerializerVersionBuffer(nextSegment, segmentSerializerVer, true, buf).array());

                final CIX1<WALRecord> appendToZipC = new CIX1<WALRecord>() {
                    @Override public void applyx(WALRecord record) throws IgniteCheckedException {
                        final MarshalledRecord marshRec = (MarshalledRecord)record;

                        try {
                            zos.write(marshRec.buffer().array(), 0, marshRec.buffer().remaining());
                        }
                        catch (IOException e) {
                            throw new IgniteCheckedException(e);
                        }
                    }
                };

                try (SingleSegmentLogicalRecordsIterator iter = new SingleSegmentLogicalRecordsIterator(
                    log, cctx, ioFactory, BUF_SIZE, nextSegment, walArchiveDir, appendToZipC)) {

                    while (iter.hasNextX())
                        iter.nextX();
                }

                RecordSerializer ser = new RecordSerializerFactoryImpl(cctx).createSerializer(segmentSerializerVer);

                ByteBuffer heapBuf = prepareSwitchSegmentRecordBuffer(nextSegment, ser);

                zos.write(heapBuf.array());
            }
        }

        /**
         * @param nextSegment Segment index.
         * @param ser Record Serializer.
         */
        @NotNull private ByteBuffer prepareSwitchSegmentRecordBuffer(long nextSegment, RecordSerializer ser)
            throws IgniteCheckedException {
            SwitchSegmentRecord switchRecord = new SwitchSegmentRecord();

            int switchRecordSize = ser.size(switchRecord);
            switchRecord.size(switchRecordSize);

            switchRecord.position(new FileWALPointer(nextSegment, 0, switchRecordSize));

            ByteBuffer heapBuf = ByteBuffer.allocate(switchRecordSize);

            ser.writeRecord(switchRecord, heapBuf);
            return heapBuf;
        }

        /**
         * @throws IgniteInterruptedCheckedException If failed to wait for thread shutdown.
         */
        private void shutdown() throws IgniteInterruptedCheckedException {
            synchronized (this) {
                stopped = true;

                notifyAll();
            }

            U.join(this);
        }
    }

    /**
     * Responsible for decompressing previously compressed segments of WAL archive if they are needed for replay.
     */
    private class FileDecompressor extends GridWorker {
        /** Decompression futures. */
        private Map<Long, GridFutureAdapter<Void>> decompressionFutures = new HashMap<>();

        /** Segments queue. */
        private final PriorityBlockingQueue<Long> segmentsQueue = new PriorityBlockingQueue<>();

        /** Byte array for draining data. */
        private byte[] arr = new byte[BUF_SIZE];

        /**
         * @param log Logger.
         */
        FileDecompressor(IgniteLogger log) {
            super(cctx.igniteInstanceName(), "wal-file-decompressor%" + cctx.igniteInstanceName(), log);
        }

        /** {@inheritDoc} */
        @Override protected void body() {
            while (!isCancelled()) {
                long segmentToDecompress = -1L;

                try {
                    segmentToDecompress = segmentsQueue.take();

                    if (isCancelled())
                        break;

                    File zip = new File(walArchiveDir, FileDescriptor.fileName(segmentToDecompress) + ".zip");
                    File unzipTmp = new File(walArchiveDir, FileDescriptor.fileName(segmentToDecompress) + ".tmp");
                    File unzip = new File(walArchiveDir, FileDescriptor.fileName(segmentToDecompress));

                    try (ZipInputStream zis = new ZipInputStream(new BufferedInputStream(new FileInputStream(zip)));
                         FileIO io = ioFactory.create(unzipTmp)) {
                        zis.getNextEntry();

                        int bytesRead;
                        while ((bytesRead = zis.read(arr)) > 0)
                            if (io.write(arr, 0, bytesRead) < bytesRead) {
                                final IgniteCheckedException ex = new IgniteCheckedException("Failed to extend file: " +
                                    unzipTmp.getName() + ". Probably disk is too busy, please check your device.");

                                if (failureProcessor != null)
                                    failureProcessor.process(new FailureContext(FailureType.CRITICAL_ERROR, ex));

                                throw ex;
                            }
                    }

                    try {
                        Files.move(unzipTmp.toPath(), unzip.toPath());
                    }
                    catch (FileAlreadyExistsException e) {
                        U.error(log, "Can't rename temporary unzipped segment: raw segment is already present " +
                            "[tmp=" + unzipTmp + ", raw=" + unzip + "]", e);

                        if (!unzipTmp.delete())
                            U.error(log, "Can't delete temporary unzipped segment [tmp=" + unzipTmp + "]");
                    }

                    synchronized (this) {
                        decompressionFutures.remove(segmentToDecompress).onDone();
                    }
                }
                catch (InterruptedException ignore) {
                    Thread.currentThread().interrupt();
                }
                catch (Throwable t) {
                    if (!isCancelled && segmentToDecompress != -1L) {
                        IgniteCheckedException e = new IgniteCheckedException("Error during WAL segment " +
                            "decompression [segmentIdx=" + segmentToDecompress + "]", t);

                        synchronized (this) {
                            decompressionFutures.remove(segmentToDecompress).onDone(e);
                        }
                    }
                }
            }
        }

        /**
         * Asynchronously decompresses WAL segment which is present only in .zip file.
         *
         * @return Future which is completed once file is decompressed.
         */
        synchronized IgniteInternalFuture<Void> decompressFile(long idx) {
            if (decompressionFutures.containsKey(idx))
                return decompressionFutures.get(idx);

            File f = new File(walArchiveDir, FileDescriptor.fileName(idx));

            if (f.exists())
                return new GridFinishedFuture<>();

            segmentsQueue.put(idx);

            GridFutureAdapter<Void> res = new GridFutureAdapter<>();

            decompressionFutures.put(idx, res);

            return res;
        }

        /**
         * @throws IgniteInterruptedCheckedException If failed to wait for thread shutdown.
         */
        private void shutdown() throws IgniteInterruptedCheckedException {
            synchronized (this) {
                U.cancel(this);

                // Put fake -1 to wake thread from queue.take()
                segmentsQueue.put(-1L);
            }

            U.join(this, log);
        }
    }

    /**
     * Validate files depending on {@link DataStorageConfiguration#getWalSegments()}  and create if need. Check end
     * when exit condition return false or all files are passed.
     *
     * @param startWith Start with.
     * @param create Flag create file.
     * @param p Predicate Exit condition.
     * @throws IgniteCheckedException if validation or create file fail.
     */
    private void checkFiles(
        int startWith,
        boolean create,
        @Nullable IgnitePredicate<Integer> p,
        @Nullable IgniteInClosure<Integer> completionCallback
    ) throws IgniteCheckedException {
        for (int i = startWith; i < dsCfg.getWalSegments() && (p == null || p.apply(i)); i++) {
            File checkFile = new File(walWorkDir, FileDescriptor.fileName(i));

            if (checkFile.exists()) {
                if (checkFile.isDirectory())
                    throw new IgniteCheckedException("Failed to initialize WAL log segment (a directory with " +
                        "the same name already exists): " + checkFile.getAbsolutePath());
                else if (checkFile.length() != dsCfg.getWalSegmentSize() && mode == WALMode.FSYNC)
                    throw new IgniteCheckedException("Failed to initialize WAL log segment " +
                        "(WAL segment size change is not supported in 'DEFAULT' WAL mode) " +
                        "[filePath=" + checkFile.getAbsolutePath() +
                        ", fileSize=" + checkFile.length() +
                        ", configSize=" + dsCfg.getWalSegments() + ']');
            }
            else if (create)
                createFile(checkFile);

            if (completionCallback != null)
                completionCallback.apply(i);
        }
    }

    /**
     * Needs only for WAL compaction.
     *
     * @param idx Index.
     * @param ver Version.
     * @param compacted Compacted flag.
     */
    @NotNull private static ByteBuffer prepareSerializerVersionBuffer(long idx, int ver, boolean compacted, ByteBuffer buf) {
        // Write record type.
        buf.put((byte) (WALRecord.RecordType.HEADER_RECORD.ordinal() + 1));

        // Write position.
        RecordV1Serializer.putPosition(buf, new FileWALPointer(idx, 0, 0));

        // Place magic number.
        buf.putLong(compacted ? HeaderRecord.COMPACTED_MAGIC : HeaderRecord.REGULAR_MAGIC);

        // Place serializer version.
        buf.putInt(ver);

        // Place CRC if needed.
        if (!RecordV1Serializer.skipCrc) {
            int curPos = buf.position();

            buf.position(0);

            // This call will move buffer position to the end of the record again.
            int crcVal = PureJavaCrc32.calcCrc32(buf, curPos);

            buf.putInt(crcVal);
        }
        else
            buf.putInt(0);

        // Write header record through io.
        buf.position(0);

        return buf;
    }

    /**
     * WAL file descriptor.
     */
    public static class FileDescriptor implements Comparable<FileDescriptor>, AbstractWalRecordsIterator.AbstractFileDescriptor {
        /** */
        protected final File file;

        /** Absolute WAL segment file index */
        protected final long idx;

        /**
         * Creates file descriptor. Index is restored from file name
         *
         * @param file WAL segment file.
         */
        public FileDescriptor(@NotNull File file) {
            this(file, null);
        }

        /**
         * @param file WAL segment file.
         * @param idx Absolute WAL segment file index. For null value index is restored from file name
         */
        public FileDescriptor(@NotNull File file, @Nullable Long idx) {
            this.file = file;

            String fileName = file.getName();

            assert fileName.contains(WAL_SEGMENT_FILE_EXT);

            this.idx = idx == null ? Long.parseLong(fileName.substring(0, 16)) : idx;
        }

        /**
         * @param segment Segment index.
         * @return Segment file name.
         */
        public static String fileName(long segment) {
            SB b = new SB();

            String segmentStr = Long.toString(segment);

            for (int i = segmentStr.length(); i < 16; i++)
                b.a('0');

            b.a(segmentStr).a(WAL_SEGMENT_FILE_EXT);

            return b.toString();
        }

        /** {@inheritDoc} */
        @Override public int compareTo(@NotNull FileDescriptor o) {
            return Long.compare(idx, o.idx);
        }

        /** {@inheritDoc} */
        @Override public boolean equals(Object o) {
            if (this == o)
                return true;

            if (!(o instanceof FileDescriptor))
                return false;

            FileDescriptor that = (FileDescriptor)o;

            return idx == that.idx;
        }

        /** {@inheritDoc} */
        @Override public int hashCode() {
            return (int)(idx ^ (idx >>> 32));
        }

        /**
         * @return Absolute WAL segment file index
         */
        public long getIdx() {
            return idx;
        }

        /**
         * @return absolute pathname string of this file descriptor pathname.
         */
        public String getAbsolutePath() {
            return file.getAbsolutePath();
        }

        /**
         * @return True if segment is ZIP compressed.
         */
        @Override public boolean isCompressed() {
            return file.getName().endsWith(".zip");
        }

        /** {@inheritDoc} */
        @Override public File file() {
            return file;
        }

        /** {@inheritDoc} */
        @Override public long idx() {
            return idx;
        }
    }

    /**
     *
     */
    private abstract static class FileHandle {
        /** I/O interface for read/write operations with file */
        FileIO fileIO;

        /** Absolute WAL segment file index (incremental counter) */
        protected final long idx;

        /**
         * @param fileIO I/O interface for read/write operations of FileHandle.
         * @param idx Absolute WAL segment file index (incremental counter).
         */
        private FileHandle(FileIO fileIO, long idx) {
            this.fileIO = fileIO;
            this.idx = idx;
        }
    }

    /**
     *
     */
    public static class ReadFileHandle extends FileHandle implements AbstractWalRecordsIterator.AbstractReadFileHandle {
        /** Entry serializer. */
        RecordSerializer ser;

        /** */
        FileInput in;

        /**
         * <code>true</code> if this file handle came from work directory. <code>false</code> if this file handle came
         * from archive directory.
         */
        private boolean workDir;

        /**
         * @param fileIO I/O interface for read/write operations of FileHandle.
         * @param idx Absolute WAL segment file index (incremental counter).
         * @param ser Entry serializer.
         * @param in File input.
         */
        public ReadFileHandle(
            FileIO fileIO,
            long idx,
            RecordSerializer ser,
            FileInput in
        ) {
            super(fileIO, idx);

            this.ser = ser;
            this.in = in;
        }

        /**
         * @throws IgniteCheckedException If failed to close the WAL segment file.
         */
        @Override public void close() throws IgniteCheckedException {
            try {
                fileIO.close();
            }
            catch (IOException e) {
                throw new IgniteCheckedException(e);
            }
        }

        /** {@inheritDoc} */
        @Override public long idx() {
            return idx;
        }

        /** {@inheritDoc} */
        @Override public FileInput in() {
            return in;
        }

        /** {@inheritDoc} */
        @Override public RecordSerializer ser() {
            return ser;
        }

        /** {@inheritDoc} */
        @Override public boolean workDir() {
            return workDir;
        }
    }

    /**
     * File handle for one log segment.
     */
    @SuppressWarnings("SignalWithoutCorrespondingAwait")
    private class FileWriteHandle extends FileHandle {
        /** */
        private final RecordSerializer serializer;

        /** Created on resume logging. */
        private volatile boolean resume;

        /**
         * Position in current file after the end of last written record (incremented after file channel write
         * operation)
         */
        volatile long written;

        /** */
        private volatile long lastFsyncPos;

        /** Stop guard to provide warranty that only one thread will be successful in calling {@link #close(boolean)} */
        private final AtomicBoolean stop = new AtomicBoolean(false);

        /** */
        private final Lock lock = new ReentrantLock();

        /** Condition for timed wait of several threads, see {@link DataStorageConfiguration#getWalFsyncDelayNanos()} */
        private final Condition fsync = lock.newCondition();

        /**
         * Next segment available condition. Protection from "spurious wakeup" is provided by predicate {@link
         * #fileIO}=<code>null</code>
         */
        private final Condition nextSegment = lock.newCondition();

        /** Buffer. */
        private final SegmentedRingByteBuffer buf;

        /**
         * @param fileIO I/O file interface to use
         * @param idx Absolute WAL segment file index for easy access.
         * @param pos Position.
         * @param resume Created on resume logging flag.
         * @param serializer Serializer.
         * @param buf Buffer.
         * @throws IOException If failed.
         */
        private FileWriteHandle(
            FileIO fileIO,
            long idx,
            long pos,
            boolean resume,
            RecordSerializer serializer,
            SegmentedRingByteBuffer buf
        ) throws IOException {
            super(fileIO, idx);

            assert serializer != null;

            if (!mmap)
                fileIO.position(pos);

            this.serializer = serializer;

            written = pos;
            lastFsyncPos = pos;
            this.resume = resume;
            this.buf = buf;
        }


        /**
         * Write serializer version to current handle.
         */
        public void writeHeader() {
            SegmentedRingByteBuffer.WriteSegment seg = buf.offer(HEADER_RECORD_SIZE);

            assert seg != null && seg.position() > 0;

            prepareSerializerVersionBuffer(idx, serializerVersion(), false, seg.buffer());

            seg.release();
        }

        /**
         * @param rec Record to be added to write queue.
         * @return Pointer or null if roll over to next segment is required or already started by other thread.
         * @throws StorageException If failed.
         * @throws IgniteCheckedException If failed.
         */
        @Nullable private WALPointer addRecord(WALRecord rec) throws StorageException, IgniteCheckedException {
            assert rec.size() > 0 : rec;

            for (;;) {
                checkNode();

                SegmentedRingByteBuffer.WriteSegment seg;

                // Buffer can be in open state in case of resuming with different serializer version.
                if (rec.type() == SWITCH_SEGMENT_RECORD && !currHnd.resume)
                    seg = buf.offerSafe(rec.size());
                else
                    seg = buf.offer(rec.size());

                FileWALPointer ptr = null;

                if (seg != null) {
                    try {
                        int pos = (int)(seg.position() - rec.size());

                        ByteBuffer buf = seg.buffer();

                        if (buf == null || (stop.get() && rec.type() != SWITCH_SEGMENT_RECORD))
                            return null; // Can not write to this segment, need to switch to the next one.

                        ptr = new FileWALPointer(idx, pos, rec.size());

                        rec.position(ptr);

                        fillBuffer(buf, rec);

                        if (mmap) {
                            // written field must grow only, but segment with greater position can be serialized
                            // earlier than segment with smaller position.
                            while (true) {
                                long written0 = written;

                                if (seg.position() > written0) {
                                    if (WRITTEN_UPD.compareAndSet(this, written0, seg.position()))
                                        break;
                                }
                                else
                                    break;
                            }
                        }

                        return ptr;
                    }
                    finally {
                        seg.release();

                        if (mode == WALMode.BACKGROUND && rec instanceof CheckpointRecord)
                            flushOrWait(ptr);
                    }
                }
                else
                    walWriter.flushAll();
            }
        }

        /**
         * Flush or wait for concurrent flush completion.
         *
         * @param ptr Pointer.
         * @throws IgniteCheckedException If failed.
         */
        private void flushOrWait(FileWALPointer ptr) throws IgniteCheckedException {
            if (ptr != null) {
                // If requested obsolete file index, it must be already flushed by close.
                if (ptr.index() != idx)
                    return;
            }

            flush(ptr);
        }

        /**
         * @param ptr Pointer.
         * @throws IgniteCheckedException If failed.
         * @throws StorageException If failed.
         */
        private void flush(FileWALPointer ptr) throws IgniteCheckedException, StorageException {
            if (ptr == null) { // Unconditional flush.
                walWriter.flushAll();

                return;
            }

            assert ptr.index() == idx;

            walWriter.flushBuffer(ptr.fileOffset());
        }

        /**
         * @param buf Buffer.
         * @param rec WAL record.
         * @throws IgniteCheckedException If failed.
         */
        private void fillBuffer(ByteBuffer buf, WALRecord rec) throws IgniteCheckedException {
            try {
                serializer.writeRecord(rec, buf);
            }
            catch (RuntimeException e) {
                throw new IllegalStateException("Failed to write record: " + rec, e);
            }
        }

        /**
         * Non-blocking check if this pointer needs to be sync'ed.
         *
         * @param ptr WAL pointer to check.
         * @return {@code False} if this pointer has been already sync'ed.
         */
        private boolean needFsync(FileWALPointer ptr) {
            // If index has changed, it means that the log was rolled over and already sync'ed.
            // If requested position is smaller than last sync'ed, it also means all is good.
            // If position is equal, then our record is the last not synced.
            return idx == ptr.index() && lastFsyncPos <= ptr.fileOffset();
        }

        /**
         * @return Pointer to the end of the last written record (probably not fsync-ed).
         */
        private FileWALPointer position() {
            lock.lock();

            try {
                return new FileWALPointer(idx, (int)written, 0);
            }
            finally {
                lock.unlock();
            }
        }

        /**
         * @param ptr Pointer to sync.
         * @throws StorageException If failed.
         */
        private void fsync(FileWALPointer ptr) throws StorageException, IgniteCheckedException {
            lock.lock();

            try {
                if (ptr != null) {
                    if (!needFsync(ptr))
                        return;

                    if (fsyncDelay > 0 && !stop.get()) {
                        // Delay fsync to collect as many updates as possible: trade latency for throughput.
                        U.await(fsync, fsyncDelay, TimeUnit.NANOSECONDS);

                        if (!needFsync(ptr))
                            return;
                    }
                }

                flushOrWait(ptr);

                if (stop.get())
                    return;

                long lastFsyncPos0 = lastFsyncPos;
                long written0 = written;

                if (lastFsyncPos0 != written0) {
                    // Fsync position must be behind.
                    assert lastFsyncPos0 < written0 : "lastFsyncPos=" + lastFsyncPos0 + ", written=" + written0;

                    boolean metricsEnabled = metrics.metricsEnabled();

                    long start = metricsEnabled ? System.nanoTime() : 0;

                    if (mmap) {
                        long pos = ptr == null ? -1 : ptr.fileOffset();

                        List<SegmentedRingByteBuffer.ReadSegment> segs = buf.poll(pos);

                        if (segs != null) {
                            assert segs.size() == 1;

                            SegmentedRingByteBuffer.ReadSegment seg = segs.get(0);

                            int off = seg.buffer().position();
                            int len = seg.buffer().limit() - off;

                            fsync((MappedByteBuffer)buf.buf, off, len);

                            seg.release();
                        }
                    }
                    else
                        walWriter.force();

                    lastFsyncPos = written;

                    if (fsyncDelay > 0)
                        fsync.signalAll();

                    long end = metricsEnabled ? System.nanoTime() : 0;

                    if (metricsEnabled)
                        metrics.onFsync(end - start);
                }
            }
            finally {
                lock.unlock();
            }
        }

        /**
         * @param buf Mapped byte buffer..
         * @param off Offset.
         * @param len Length.
         */
        private void fsync(MappedByteBuffer buf, int off, int len) throws IgniteCheckedException {
            try {
                long mappedOff = (Long)mappingOffset.invoke(buf);

                assert mappedOff == 0 : mappedOff;

                long addr = (Long)mappingAddress.invoke(buf, mappedOff);

                long delta = (addr + off) % PAGE_SIZE;

                long alignedAddr = (addr + off) - delta;

                force0.invoke(buf, fd.get(buf), alignedAddr, len + delta);
            }
            catch (IllegalAccessException | InvocationTargetException e) {
                throw new IgniteCheckedException(e);
            }
        }

        /**
         * @return {@code true} If this thread actually closed the segment.
         * @throws IgniteCheckedException If failed.
         * @throws StorageException If failed.
         */
        private boolean close(boolean rollOver) throws IgniteCheckedException, StorageException {
            if (stop.compareAndSet(false, true)) {
                lock.lock();

                try {
                    flushOrWait(null);

                    try {
                        RecordSerializer backwardSerializer = new RecordSerializerFactoryImpl(cctx)
                            .createSerializer(serializerVer);

                        SwitchSegmentRecord segmentRecord = new SwitchSegmentRecord();

                        int switchSegmentRecSize = backwardSerializer.size(segmentRecord);

                        if (rollOver && written < (maxWalSegmentSize - switchSegmentRecSize)) {
                            segmentRecord.size(switchSegmentRecSize);

                            WALPointer segRecPtr = addRecord(segmentRecord);

                            if (segRecPtr != null)
                                fsync((FileWALPointer)segRecPtr);
                        }

                        if (mmap) {
                            List<SegmentedRingByteBuffer.ReadSegment> segs = buf.poll(maxWalSegmentSize);

                            if (segs != null) {
                                assert segs.size() == 1;

                                segs.get(0).release();
                            }
                        }

                        // Do the final fsync.
                        if (mode != WALMode.NONE) {
                            if (mmap)
                                ((MappedByteBuffer)buf.buf).force();
                            else
                                fileIO.force();

                            lastFsyncPos = written;
                        }

                        if (mmap) {
                            try {
                                fileIO.close();
                            }
                            catch (IOException ignore) {
                                // No-op.
                            }
                        }
                        else {
                            walWriter.close();

                            if (!rollOver)
                                buf.free();
                        }
                    }
                    catch (IOException e) {
                        throw new IgniteCheckedException(e);
                    }

                    if (log.isDebugEnabled())
                        log.debug("Closed WAL write handle [idx=" + idx + "]");

                    return true;
                }
                finally {
                    if (mmap)
                        buf.free();

                    lock.unlock();
                }
            }
            else
                return false;
        }

        /**
         * Signals next segment available to wake up other worker threads waiting for WAL to write
         */
        private void signalNextAvailable() {
            lock.lock();

            try {
                assert cctx.kernalContext().invalid() ||
                    written == lastFsyncPos || mode != WALMode.FSYNC :
                    "fsync [written=" + written + ", lastFsync=" + lastFsyncPos + ", idx=" + idx + ']';

                fileIO = null;

                nextSegment.signalAll();
            }
            finally {
                lock.unlock();
            }
        }

        /**
         *
         */
        private void awaitNext() {
            lock.lock();

            try {
                while (fileIO != null)
                    U.awaitQuiet(nextSegment);
            }
            finally {
                lock.unlock();
            }
        }

        /**
         * @return Safely reads current position of the file channel as String. Will return "null" if channel is null.
         */
        private String safePosition() {
            FileIO io = fileIO;

            if (io == null)
                return "null";

            try {
                return String.valueOf(io.position());
            }
            catch (IOException e) {
                return "{Failed to read channel position: " + e.getMessage() + '}';
            }
        }
    }

    /**
     * Iterator over WAL-log.
     */
    private static class RecordsIterator extends AbstractWalRecordsIterator {
        /** */
        private static final long serialVersionUID = 0L;
        /** */
        private final File walWorkDir;

        /** */
        private final File walArchiveDir;

        /** See {@link FileWriteAheadLogManager#archiver}. */
        @Nullable private final FileArchiver archiver;

        /** */
        private final FileDecompressor decompressor;

        /** */
        private final DataStorageConfiguration dsCfg;

        /** Optional start pointer. */
        @Nullable
        private FileWALPointer start;

        /** Optional end pointer. */
        @Nullable
        private FileWALPointer end;

        /**
         * @param cctx Shared context.
         * @param walWorkDir WAL work dir.
         * @param walArchiveDir WAL archive dir.
         * @param start Optional start pointer.
         * @param end Optional end pointer.
         * @param dsCfg Database configuration.
         * @param serializerFactory Serializer factory.
         * @param archiver File Archiver.
         * @param decompressor Decompressor.
         *@param log Logger  @throws IgniteCheckedException If failed to initialize WAL segment.
         */
        private RecordsIterator(
            GridCacheSharedContext cctx,
            File walWorkDir,
            File walArchiveDir,
            @Nullable FileWALPointer start,
            @Nullable FileWALPointer end,
            DataStorageConfiguration dsCfg,
            @NotNull RecordSerializerFactory serializerFactory,
            FileIOFactory ioFactory,
            @Nullable FileArchiver archiver,
            FileDecompressor decompressor,
            IgniteLogger log
        ) throws IgniteCheckedException {
            super(log,
                cctx,
                serializerFactory,
                ioFactory,
                dsCfg.getWalRecordIteratorBufferSize());
            this.walWorkDir = walWorkDir;
            this.walArchiveDir = walArchiveDir;
            this.dsCfg = dsCfg;
            this.archiver = archiver;
            this.start = start;
            this.end = end;
            this.decompressor = decompressor;

            init();

            advance();
        }

        /** {@inheritDoc} */
        @Override protected ReadFileHandle initReadHandle(
            @NotNull AbstractFileDescriptor desc,
            @Nullable FileWALPointer start
        ) throws IgniteCheckedException, FileNotFoundException {
            if (decompressor != null && !desc.file().exists()) {
                FileDescriptor zipFile = new FileDescriptor(
                    new File(walArchiveDir, FileDescriptor.fileName(desc.idx()) + ".zip"));

                if (!zipFile.file.exists()) {
                    throw new FileNotFoundException("Both compressed and raw segment files are missing in archive " +
                        "[segmentIdx=" + desc.idx() + "]");
                }

                decompressor.decompressFile(desc.idx()).get();
            }

            return (ReadFileHandle) super.initReadHandle(desc, start);
        }

        /** {@inheritDoc} */
        @Override protected void onClose() throws IgniteCheckedException {
            super.onClose();

            curRec = null;

            final AbstractReadFileHandle handle = closeCurrentWalSegment();

            if (handle != null && handle.workDir())
                releaseWorkSegment(curWalSegmIdx);

            curWalSegmIdx = Integer.MAX_VALUE;
        }

        /**
         * @throws IgniteCheckedException If failed to initialize first file handle.
         */
        private void init() throws IgniteCheckedException {
            AbstractFileDescriptor[] descs = loadFileDescriptors(walArchiveDir);

            if (start != null) {
                if (!F.isEmpty(descs)) {
                    if (descs[0].idx() > start.index())
                        throw new IgniteCheckedException("WAL history is too short " +
                            "[descs=" + Arrays.asList(descs) + ", start=" + start + ']');

                    for (AbstractFileDescriptor desc : descs) {
                        if (desc.idx() == start.index()) {
                            curWalSegmIdx = start.index();

                            break;
                        }
                    }

                    if (curWalSegmIdx == -1) {
                        long lastArchived = descs[descs.length - 1].idx();

                        if (lastArchived > start.index())
                            throw new IgniteCheckedException("WAL history is corrupted (segment is missing): " + start);

                        // This pointer may be in work files because archiver did not
                        // copy the file yet, check that it is not too far forward.
                        curWalSegmIdx = start.index();
                    }
                }
                else {
                    // This means that whole checkpoint history fits in one segment in WAL work directory.
                    // Will start from this index right away.
                    curWalSegmIdx = start.index();
                }
            }
            else
                curWalSegmIdx = !F.isEmpty(descs) ? descs[0].idx() : 0;

            curWalSegmIdx--;

            if (log.isDebugEnabled())
                log.debug("Initialized WAL cursor [start=" + start + ", end=" + end + ", curWalSegmIdx=" + curWalSegmIdx + ']');
        }

        /** {@inheritDoc} */
        @Override protected AbstractReadFileHandle advanceSegment(
            @Nullable final AbstractReadFileHandle curWalSegment
        ) throws IgniteCheckedException {
            if (curWalSegment != null) {
                curWalSegment.close();

                if (curWalSegment.workDir())
                    releaseWorkSegment(curWalSegment.idx());

            }

            // We are past the end marker.
            if (end != null && curWalSegmIdx + 1 > end.index())
                return null; //stop iteration

            curWalSegmIdx++;

            FileDescriptor fd;

            boolean readArchive = canReadArchiveOrReserveWork(curWalSegmIdx);

            if (archiver == null || readArchive) {
                fd = new FileDescriptor(new File(walArchiveDir,
                    FileDescriptor.fileName(curWalSegmIdx)));
            }
            else {
                long workIdx = curWalSegmIdx % dsCfg.getWalSegments();

                fd = new FileDescriptor(
                    new File(walWorkDir, FileDescriptor.fileName(workIdx)),
                    curWalSegmIdx);
            }

            if (log.isDebugEnabled())
                log.debug("Reading next file [absIdx=" + curWalSegmIdx + ", file=" + fd.file.getAbsolutePath() + ']');

            ReadFileHandle nextHandle;

            try {
                nextHandle = initReadHandle(fd, start != null && curWalSegmIdx == start.index() ? start : null);
            }
            catch (FileNotFoundException e) {
                if (readArchive)
                    throw new IgniteCheckedException("Missing WAL segment in the archive", e);
                else
                    nextHandle = null;
            }

            if (nextHandle == null) {
                if (!readArchive)
                    releaseWorkSegment(curWalSegmIdx);
            }
            else
                nextHandle.workDir = !readArchive;

            curRec = null;

            return nextHandle;
        }

        /**
         * @param absIdx Absolute index to check.
         * @return <ul><li> {@code True} if we can safely read the archive,  </li> <li>{@code false} if the segment has
         * not been archived yet. In this case the corresponding work segment is reserved (will not be deleted until
         * release). Use {@link #releaseWorkSegment} for unlock </li></ul>
         */
        private boolean canReadArchiveOrReserveWork(long absIdx) {
            return archiver != null && archiver.checkCanReadArchiveOrReserveWorkSegment(absIdx);
        }

        /**
         * @param absIdx Absolute index to release.
         */
        private void releaseWorkSegment(long absIdx) {
            if (archiver != null)
                archiver.releaseWorkSegment(absIdx);
        }

        /** {@inheritDoc} */
        @Override protected AbstractReadFileHandle createReadFileHandle(FileIO fileIO, long idx,
            RecordSerializer ser, FileInput in) {
            return new ReadFileHandle(fileIO, idx, ser, in);
        }
    }

    /**
     * Flushes current file handle for {@link WALMode#BACKGROUND} WALMode. Called periodically from scheduler.
     */
    private void doFlush() {
        FileWriteHandle hnd = currentHandle();

        try {
            hnd.flush(null);
        }
        catch (Exception e) {
            U.warn(log, "Failed to flush WAL record queue", e);
        }
    }

    /**
     * WAL writer worker.
     */
    @SuppressWarnings("ForLoopReplaceableByForEach")
    private class WALWriter extends GridWorker {
        /** Unconditional flush. */
        private static final long UNCONDITIONAL_FLUSH = -1L;

        /** File close. */
        private static final long FILE_CLOSE = -2L;

        /** File force. */
        private static final long FILE_FORCE = -3L;

        /** Err. */
        private volatile Throwable err;

        //TODO: replace with GC free data structure.
        /** Parked threads. */
        final Map<Thread, Long> waiters = new ConcurrentHashMap<>();

        /**
         * Default constructor.
         *
         * @param log Logger.
         */
        WALWriter(IgniteLogger log) {
            super(cctx.igniteInstanceName(), "wal-write-worker%" + cctx.igniteInstanceName(), log,
<<<<<<< HEAD
                cctx.kernalContext().workersRegistry(), cctx.kernalContext().workersRegistry(),
                DFLT_CRITICAL_HEARTBEAT_TIMEOUT_MS);
=======
                cctx.kernalContext().workersRegistry());
>>>>>>> d305c663
        }

        /** {@inheritDoc} */
        @Override protected void body() {
<<<<<<< HEAD
            long waitTimeoutNs = IgniteSystemProperties.getLong(IGNITE_WAL_WORKERS_WAIT_TIMEOUT, DFLT_WAIT_TIMEOUT)
                * 1000;

=======
>>>>>>> d305c663
            Throwable err = null;

            long lastOnIdleTs = U.currentTimeMillis();

            try {
                while (!isCancelled()) {
                    while (waiters.isEmpty()) {
<<<<<<< HEAD
                        if (!isCancelled()) {
                            updateHeartbeat();

                            LockSupport.parkNanos(waitTimeoutNs);
                        }
=======
                        if (!isCancelled())
                            LockSupport.park();
>>>>>>> d305c663
                        else {
                            unparkWaiters(Long.MAX_VALUE);

                            return;
                        }
                    }

                    if (U.currentTimeMillis() - lastOnIdleTs > waitTimeoutNs / 1000) {
                        onIdle();

                        lastOnIdleTs = U.currentTimeMillis();
                    }

                    Long pos = null;

                    for (Long val : waiters.values()) {
                        if (val > Long.MIN_VALUE)
                            pos = val;
                    }

                    if (pos == null)
                        continue;
                    else if (pos < UNCONDITIONAL_FLUSH) {
                        try {
                            assert pos == FILE_CLOSE || pos == FILE_FORCE : pos;

                            if (pos == FILE_CLOSE)
                                currHnd.fileIO.close();
                            else if (pos == FILE_FORCE)
                                currHnd.fileIO.force();
                        }
                        catch (IOException e) {
                            log.error("Exception in WAL writer thread: ", e);

                            err = e;

                            unparkWaiters(Long.MAX_VALUE);

                            return;
                        }

                        unparkWaiters(pos);
                    }

                    List<SegmentedRingByteBuffer.ReadSegment> segs = currentHandle().buf.poll(pos);

                    if (segs == null) {
                        unparkWaiters(pos);

                        continue;
                    }

                    for (int i = 0; i < segs.size(); i++) {
                        updateHeartbeat();

                        SegmentedRingByteBuffer.ReadSegment seg = segs.get(i);

                        try {
                            writeBuffer(seg.position(), seg.buffer());
                        }
                        catch (Throwable e) {
                            log.error("Exception in WAL writer thread: ", e);

                            err = e;
                        }
                        finally {
                            seg.release();

                            long p = pos <= UNCONDITIONAL_FLUSH || err != null ? Long.MAX_VALUE : currentHandle().written;

                            unparkWaiters(p);
                        }
                    }
                }
            }
            catch (Throwable t) {
                err = t;
            }
            finally {
<<<<<<< HEAD
=======
                unparkWaiters(Long.MAX_VALUE);

>>>>>>> d305c663
                if (err == null && !isCancelled)
                    err = new IllegalStateException("Worker " + name() + " is terminated unexpectedly");

                if (err instanceof OutOfMemoryError)
                    cctx.kernalContext().failure().process(new FailureContext(CRITICAL_ERROR, err));
                else if (err != null)
                    cctx.kernalContext().failure().process(new FailureContext(SYSTEM_WORKER_TERMINATION, err));
            }
        }

        /**
         * Shutdowns thread.
         */
        public void shutdown() throws IgniteInterruptedCheckedException {
            U.cancel(this);

            LockSupport.unpark(runner());

            U.join(runner());
        }

        /**
         * Unparks waiting threads.
         *
         * @param pos Pos.
         */
        private void unparkWaiters(long pos) {
            assert pos > Long.MIN_VALUE : pos;

            for (Map.Entry<Thread, Long> e : waiters.entrySet()) {
                Long val = e.getValue();

                if (val <= pos) {
                    if (val != Long.MIN_VALUE)
                        waiters.put(e.getKey(), Long.MIN_VALUE);

                    LockSupport.unpark(e.getKey());
                }
            }
        }

        /**
         * Forces all made changes to the file.
         */
        void force() throws IgniteCheckedException {
            flushBuffer(FILE_FORCE);
        }

        /**
         * Closes file.
         */
        void close() throws IgniteCheckedException {
            flushBuffer(FILE_CLOSE);
        }

        /**
         * Flushes all data from the buffer.
         */
        void flushAll() throws IgniteCheckedException {
            flushBuffer(UNCONDITIONAL_FLUSH);
        }

        /**
         * @param expPos Expected position.
         */
        void flushBuffer(long expPos) throws StorageException, IgniteCheckedException {
            if (mmap)
                return;

            Throwable err = walWriter.err;

            if (err != null)
                cctx.kernalContext().failure().process(new FailureContext(CRITICAL_ERROR, err));

            if (expPos == UNCONDITIONAL_FLUSH)
                expPos = (currentHandle().buf.tail());

            Thread t = Thread.currentThread();

            waiters.put(t, expPos);

<<<<<<< HEAD
            if (walWriter != null)
                LockSupport.unpark(walWriter.runner());
=======
            LockSupport.unpark(walWriter.runner());
>>>>>>> d305c663

            while (true) {
                Long val = waiters.get(t);

                assert val != null : "Only this thread can remove thread from waiters";

                if (val == Long.MIN_VALUE) {
                    waiters.remove(t);

                    return;
                }
                else
                    LockSupport.park();
            }
        }

        /**
         * @param pos Position in file to start write from. May be checked against actual position to wait previous
         * writes to complete
         * @param buf Buffer to write to file
         * @throws StorageException If failed.
         * @throws IgniteCheckedException If failed.
         */
        @SuppressWarnings("TooBroadScope")
        private void writeBuffer(long pos, ByteBuffer buf) throws StorageException, IgniteCheckedException {
            FileWriteHandle hdl = currentHandle();

            assert hdl.fileIO != null : "Writing to a closed segment.";

            checkNode();

            long lastLogged = U.currentTimeMillis();

            long logBackoff = 2_000;

            // If we were too fast, need to wait previous writes to complete.
            while (hdl.written != pos) {
                assert hdl.written < pos : "written = " + hdl.written + ", pos = " + pos; // No one can write further than we are now.

                // Permutation occurred between blocks write operations.
                // Order of acquiring lock is not the same as order of write.
                long now = U.currentTimeMillis();

                if (now - lastLogged >= logBackoff) {
                    if (logBackoff < 60 * 60_000)
                        logBackoff *= 2;

                    U.warn(log, "Still waiting for a concurrent write to complete [written=" + hdl.written +
                        ", pos=" + pos + ", lastFsyncPos=" + hdl.lastFsyncPos + ", stop=" + hdl.stop.get() +
                        ", actualPos=" + hdl.safePosition() + ']');

                    lastLogged = now;
                }

                checkNode();
            }

            // Do the write.
            int size = buf.remaining();

            assert size > 0 : size;

            try {
                assert hdl.written == hdl.fileIO.position();

                do {
                    hdl.fileIO.write(buf);
                }
                while (buf.hasRemaining());

                hdl.written += size;

                metrics.onWalBytesWritten(size);

                assert hdl.written == hdl.fileIO.position();
            }
            catch (IOException e) {
                StorageException se = new StorageException("Failed to write buffer.", e);

                cctx.kernalContext().failure().process(new FailureContext(CRITICAL_ERROR, se));

                throw se;
            }
        }
    }

    /**
     * Scans provided folder for a WAL segment files
     * @param walFilesDir directory to scan
     * @return found WAL file descriptors
     */
    public static FileDescriptor[] loadFileDescriptors(@NotNull final File walFilesDir) throws IgniteCheckedException {
        final File[] files = walFilesDir.listFiles(WAL_SEGMENT_COMPACTED_OR_RAW_FILE_FILTER);

        if (files == null) {
            throw new IgniteCheckedException("WAL files directory does not not denote a " +
                "directory, or if an I/O error occurs: [" + walFilesDir.getAbsolutePath() + "]");
        }
        return scan(files);
    }
}<|MERGE_RESOLUTION|>--- conflicted
+++ resolved
@@ -1558,12 +1558,8 @@
          */
         private FileArchiver(long lastAbsArchivedIdx, IgniteLogger log) {
             super(cctx.igniteInstanceName(), "wal-file-archiver%" + cctx.igniteInstanceName(), log,
-<<<<<<< HEAD
                 cctx.kernalContext().workersRegistry(), cctx.kernalContext().workersRegistry(),
                 DFLT_CRITICAL_HEARTBEAT_TIMEOUT_MS);
-=======
-                cctx.kernalContext().workersRegistry());
->>>>>>> d305c663
 
             this.lastAbsArchivedIdx = lastAbsArchivedIdx;
         }
@@ -3267,22 +3263,15 @@
          */
         WALWriter(IgniteLogger log) {
             super(cctx.igniteInstanceName(), "wal-write-worker%" + cctx.igniteInstanceName(), log,
-<<<<<<< HEAD
                 cctx.kernalContext().workersRegistry(), cctx.kernalContext().workersRegistry(),
                 DFLT_CRITICAL_HEARTBEAT_TIMEOUT_MS);
-=======
-                cctx.kernalContext().workersRegistry());
->>>>>>> d305c663
         }
 
         /** {@inheritDoc} */
         @Override protected void body() {
-<<<<<<< HEAD
             long waitTimeoutNs = IgniteSystemProperties.getLong(IGNITE_WAL_WORKERS_WAIT_TIMEOUT, DFLT_WAIT_TIMEOUT)
                 * 1000;
 
-=======
->>>>>>> d305c663
             Throwable err = null;
 
             long lastOnIdleTs = U.currentTimeMillis();
@@ -3290,16 +3279,11 @@
             try {
                 while (!isCancelled()) {
                     while (waiters.isEmpty()) {
-<<<<<<< HEAD
                         if (!isCancelled()) {
                             updateHeartbeat();
 
                             LockSupport.parkNanos(waitTimeoutNs);
                         }
-=======
-                        if (!isCancelled())
-                            LockSupport.park();
->>>>>>> d305c663
                         else {
                             unparkWaiters(Long.MAX_VALUE);
 
@@ -3379,11 +3363,8 @@
                 err = t;
             }
             finally {
-<<<<<<< HEAD
-=======
                 unparkWaiters(Long.MAX_VALUE);
 
->>>>>>> d305c663
                 if (err == null && !isCancelled)
                     err = new IllegalStateException("Worker " + name() + " is terminated unexpectedly");
 
@@ -3465,12 +3446,8 @@
 
             waiters.put(t, expPos);
 
-<<<<<<< HEAD
             if (walWriter != null)
                 LockSupport.unpark(walWriter.runner());
-=======
-            LockSupport.unpark(walWriter.runner());
->>>>>>> d305c663
 
             while (true) {
                 Long val = waiters.get(t);
