/*
 * Licensed to the Apache Software Foundation (ASF) under one or more
 * contributor license agreements.  See the NOTICE file distributed with
 * this work for additional information regarding copyright ownership.
 * The ASF licenses this file to You under the Apache License, Version 2.0
 * (the "License"); you may not use this file except in compliance with
 * the License.  You may obtain a copy of the License at
 *
 *      http://www.apache.org/licenses/LICENSE-2.0
 *
 * Unless required by applicable law or agreed to in writing, software
 * distributed under the License is distributed on an "AS IS" BASIS,
 * WITHOUT WARRANTIES OR CONDITIONS OF ANY KIND, either express or implied.
 * See the License for the specific language governing permissions and
 * limitations under the License.
 */

package org.apache.ignite.internal.processors.cache.persistence.wal;

import java.io.EOFException;
import java.io.File;
import java.io.FileFilter;
import java.io.FileNotFoundException;
import java.io.IOException;
import java.nio.ByteBuffer;
import java.nio.ByteOrder;
import java.nio.file.Files;
import java.sql.Time;
import java.util.Arrays;
import java.util.HashMap;
import java.util.Map;
import java.util.NavigableMap;
import java.util.TreeMap;
import java.util.concurrent.TimeUnit;
import java.util.concurrent.atomic.AtomicBoolean;
import java.util.concurrent.atomic.AtomicLong;
import java.util.concurrent.atomic.AtomicReference;
import java.util.concurrent.atomic.AtomicReferenceFieldUpdater;
import java.util.concurrent.locks.Condition;
import java.util.concurrent.locks.Lock;
import java.util.concurrent.locks.ReentrantLock;
import java.util.regex.Pattern;
import org.apache.ignite.IgniteCheckedException;
import org.apache.ignite.IgniteLogger;
import org.apache.ignite.configuration.IgniteConfiguration;
import org.apache.ignite.configuration.PersistentStoreConfiguration;
import org.apache.ignite.configuration.WALMode;
import org.apache.ignite.events.EventType;
import org.apache.ignite.events.WalSegmentArchivedEvent;
import org.apache.ignite.internal.GridKernalContext;
import org.apache.ignite.internal.IgniteInterruptedCheckedException;
import org.apache.ignite.internal.managers.eventstorage.GridEventStorageManager;
import org.apache.ignite.internal.pagemem.wal.IgniteWriteAheadLogManager;
import org.apache.ignite.internal.pagemem.wal.StorageException;
import org.apache.ignite.internal.pagemem.wal.WALIterator;
import org.apache.ignite.internal.pagemem.wal.WALPointer;
import org.apache.ignite.internal.pagemem.wal.record.CheckpointRecord;
import org.apache.ignite.internal.pagemem.wal.record.SwitchSegmentRecord;
import org.apache.ignite.internal.pagemem.wal.record.WALRecord;
import org.apache.ignite.internal.processors.cache.GridCacheSharedContext;
import org.apache.ignite.internal.processors.cache.GridCacheSharedManagerAdapter;
import org.apache.ignite.internal.processors.cache.persistence.GridCacheDatabaseSharedManager;
import org.apache.ignite.internal.processors.cache.persistence.PersistenceMetricsImpl;
import org.apache.ignite.internal.processors.cache.persistence.file.FileIO;
import org.apache.ignite.internal.processors.cache.persistence.file.FileIOFactory;
import org.apache.ignite.internal.processors.cache.persistence.wal.crc.PureJavaCrc32;
import org.apache.ignite.internal.processors.cache.persistence.wal.record.HeaderRecord;
import org.apache.ignite.internal.processors.cache.persistence.wal.serializer.RecordDataV1Serializer;
import org.apache.ignite.internal.processors.cache.persistence.wal.serializer.RecordDataV2Serializer;
import org.apache.ignite.internal.processors.cache.persistence.wal.serializer.RecordV1Serializer;
import org.apache.ignite.internal.processors.cache.persistence.wal.serializer.RecordV2Serializer;
import org.apache.ignite.internal.processors.timeout.GridTimeoutObject;
import org.apache.ignite.internal.processors.timeout.GridTimeoutProcessor;
import org.apache.ignite.internal.util.GridUnsafe;
import org.apache.ignite.internal.util.typedef.F;
import org.apache.ignite.internal.util.typedef.G;
import org.apache.ignite.internal.util.typedef.internal.A;
import org.apache.ignite.internal.util.typedef.internal.SB;
import org.apache.ignite.internal.util.typedef.internal.U;
import org.apache.ignite.lang.IgniteBiTuple;
import org.apache.ignite.lang.IgnitePredicate;
import org.apache.ignite.lang.IgniteUuid;
import org.jetbrains.annotations.NotNull;
import org.jetbrains.annotations.Nullable;

/**
 * File WAL manager.
 */
public class FileWriteAheadLogManager extends GridCacheSharedManagerAdapter implements IgniteWriteAheadLogManager {
    /** */
    public static final FileDescriptor[] EMPTY_DESCRIPTORS = new FileDescriptor[0];

    /** */
    public static final String WAL_SEGMENT_FILE_EXT = ".wal";

    /** */
    private static final byte[] FILL_BUF = new byte[1024 * 1024];

    /** Pattern for segment file names */
    private static final Pattern WAL_NAME_PATTERN = Pattern.compile("\\d{16}\\.wal");

    /** */
    private static final Pattern WAL_TEMP_NAME_PATTERN = Pattern.compile("\\d{16}\\.wal\\.tmp");

    /** WAL segment file filter, see {@link #WAL_NAME_PATTERN} */
    public static final FileFilter WAL_SEGMENT_FILE_FILTER = new FileFilter() {
        @Override public boolean accept(File file) {
            return !file.isDirectory() && WAL_NAME_PATTERN.matcher(file.getName()).matches();
        }
    };

    /** */
    private static final FileFilter WAL_SEGMENT_TEMP_FILE_FILTER = new FileFilter() {
        @Override public boolean accept(File file) {
            return !file.isDirectory() && WAL_TEMP_NAME_PATTERN.matcher(file.getName()).matches();
        }
    };

    /** */
    private final boolean alwaysWriteFullPages;

    /** WAL segment size in bytes */
    private final long maxWalSegmentSize;

    /** */
    private final WALMode mode;

    /** Thread local byte buffer size, see {@link #tlb} */
    private final int tlbSize;

    /** WAL flush frequency. Makes sense only for {@link WALMode#BACKGROUND} log WALMode. */
    private final long flushFreq;

    /** Fsync delay. */
    private final long fsyncDelay;

    /** */
    private final PersistentStoreConfiguration psCfg;

    /** Events service */
    private final GridEventStorageManager evt;

    /** */
    private IgniteConfiguration igCfg;

    /** Persistence metrics tracker. */
    private PersistenceMetricsImpl metrics;

    /** */
    private File walWorkDir;

    /** WAL archive directory (including consistent ID as subfolder) */
    private File walArchiveDir;

    /** Serializer of latest version. */
    private RecordSerializer serializer;

    /** Serializer latest version to use. */
    private int serializerVersion = 2;

    /** */
    private volatile long oldestArchiveSegmentIdx;

    /** Factory to provide I/O interfaces for read/write operations with files */
    private final FileIOFactory ioFactory;

    /** Updater for {@link #currentHnd}, used for verify there are no concurrent update for current log segment handle */
    private static final AtomicReferenceFieldUpdater<FileWriteAheadLogManager, FileWriteHandle> currentHndUpd =
        AtomicReferenceFieldUpdater.newUpdater(FileWriteAheadLogManager.class, FileWriteHandle.class, "currentHnd");

    /**
     * Thread local byte buffer for saving serialized WAL records chain, see {@link FileWriteHandle#head}.
     * Introduced to decrease number of buffers allocation.
     * Used only for record itself is shorter than {@link #tlbSize}.
     */
    private final ThreadLocal<ByteBuffer> tlb = new ThreadLocal<ByteBuffer>() {
        @Override protected ByteBuffer initialValue() {
            ByteBuffer buf = ByteBuffer.allocateDirect(tlbSize);

            buf.order(GridUnsafe.NATIVE_BYTE_ORDER);

            return buf;
        }
    };

    /** */
    private volatile FileArchiver archiver;

    /** */
    private final ThreadLocal<WALPointer> lastWALPtr = new ThreadLocal<>();

    /** Current log segment handle */
    private volatile FileWriteHandle currentHnd;

    /** Environment failure. */
    private volatile Throwable envFailed;

    /**
     * Positive (non-0) value indicates WAL can be archived even if not complete<br>
     * See {@link PersistentStoreConfiguration#setWalAutoArchiveAfterInactivity(long)}<br>
     */
    private final long walAutoArchiveAfterInactivity;

    /**
     * Container with last WAL record logged timestamp.<br>
     * Zero value means there was no records logged to current segment, skip possible archiving for this case<br>
     * Value is filled only for case {@link #walAutoArchiveAfterInactivity} > 0<br>
     */
    private AtomicLong lastRecordLoggedMs = new AtomicLong();

    /**
     * Cancellable task for {@link WALMode#BACKGROUND}, should be cancelled at shutdown
     * Null for non background modes
     */
    @Nullable private volatile GridTimeoutProcessor.CancelableTask backgroundFlushSchedule;

    /**
     * Reference to the last added next archive timeout check object.
     * Null if mode is not enabled.
     * Should be cancelled at shutdown
     */
    @Nullable private volatile GridTimeoutObject nextAutoArchiveTimeoutObj;

    /**
     * @param ctx Kernal context.
     */
    public FileWriteAheadLogManager(@NotNull final GridKernalContext ctx) {
        igCfg = ctx.config();

        PersistentStoreConfiguration psCfg = igCfg.getPersistentStoreConfiguration();

        assert psCfg != null : "WAL should not be created if persistence is disabled.";

        this.psCfg = psCfg;

        maxWalSegmentSize = psCfg.getWalSegmentSize();
        mode = psCfg.getWalMode();
        tlbSize = psCfg.getTlbSize();
        flushFreq = psCfg.getWalFlushFrequency();
        fsyncDelay = psCfg.getWalFsyncDelayNanos();
        alwaysWriteFullPages = psCfg.isAlwaysWriteFullPages();
        ioFactory = psCfg.getFileIOFactory();
        walAutoArchiveAfterInactivity = psCfg.getWalAutoArchiveAfterInactivity();
        evt = ctx.event();
    }

    /** {@inheritDoc} */
    @Override public void start0() throws IgniteCheckedException {
        if (!cctx.kernalContext().clientNode()) {
            String consId = consistentId();

            A.notNullOrEmpty(consId, "consistentId");

            consId = U.maskForFileName(consId);

            checkWalConfiguration();

            walWorkDir = initDirectory(
                psCfg.getWalStorePath(),
                PersistentStoreConfiguration.DFLT_WAL_STORE_PATH,
                consId,
                "write ahead log work directory"
            );

            walArchiveDir = initDirectory(
                psCfg.getWalArchivePath(),
                PersistentStoreConfiguration.DFLT_WAL_ARCHIVE_PATH,
                consId,
                "write ahead log archive directory"
            );

            serializer = forVersion(cctx, serializerVersion);

            GridCacheDatabaseSharedManager dbMgr = (GridCacheDatabaseSharedManager)cctx.database();

            metrics = dbMgr.persistentStoreMetricsImpl();

            checkOrPrepareFiles();

            IgniteBiTuple<Long, Long> tup = scanMinMaxArchiveIndices();

            oldestArchiveSegmentIdx = tup == null ? 0 : tup.get1();

            archiver = new FileArchiver(tup == null ? -1 : tup.get2());

            if (mode != WALMode.DEFAULT) {
                if (log.isInfoEnabled())
                    log.info("Started write-ahead log manager [mode=" + mode + ']');
            }
        }
    }

    /**
     * @throws IgniteCheckedException if WAL store path is configured and archive path isn't (or vice versa)
     */
    private void checkWalConfiguration() throws IgniteCheckedException {
        if (psCfg.getWalStorePath() == null ^ psCfg.getWalArchivePath() == null) {
            throw new IgniteCheckedException(
                "Properties should be either both specified or both null " +
                    "[walStorePath = " + psCfg.getWalStorePath() +
                    ", walArchivePath = " + psCfg.getWalArchivePath() + "]"
            );
        }
    }

    /**
     * @return Consistent ID.
     */
    protected String consistentId() {
        return cctx.discovery().consistentId().toString();
    }

    /** {@inheritDoc} */
    @Override protected void stop0(boolean cancel) {
        final GridTimeoutProcessor.CancelableTask schedule = backgroundFlushSchedule;

        if (schedule != null)
            schedule.close();

        final GridTimeoutObject timeoutObj = nextAutoArchiveTimeoutObj;

        if (timeoutObj != null)
            cctx.time().removeTimeoutObject(timeoutObj);

        final FileWriteHandle currHnd = currentHandle();

        try {
            if (mode == WALMode.BACKGROUND) {
                if (currHnd != null)
                    currHnd.flush((FileWALPointer)null, true);
            }

            if (currHnd != null)
                currHnd.close(false);

            if (archiver != null)
                archiver.shutdown();
        }
        catch (Exception e) {
            U.error(log, "Failed to gracefully close WAL segment: " + currentHnd.fileIO, e);
        }
    }

    /** {@inheritDoc} */
    @Override public void onActivate(GridKernalContext kctx) throws IgniteCheckedException {
        if (log.isDebugEnabled())
            log.debug("Activated file write ahead log manager [nodeId=" + cctx.localNodeId() +
                " topVer=" + cctx.discovery().topologyVersionEx() + " ]");

        start0();

        if (!cctx.kernalContext().clientNode()) {
            assert archiver != null;

            archiver.start();
        }
    }

    /** {@inheritDoc} */
    @Override public void onDeActivate(GridKernalContext kctx) {
        if (log.isDebugEnabled())
            log.debug("DeActivate file write ahead log [nodeId=" + cctx.localNodeId() +
                " topVer=" + cctx.discovery().topologyVersionEx() + " ]");

        stop0(true);

        currentHnd = null;
    }

    /** {@inheritDoc} */
    @Override public boolean isAlwaysWriteFullPages() {
        return alwaysWriteFullPages;
    }

    /** {@inheritDoc} */
    @Override public boolean isFullSync() {
        return mode == WALMode.DEFAULT;
    }

    /** {@inheritDoc} */
    @Override public void resumeLogging(WALPointer lastPtr) throws IgniteCheckedException {
        try {
            assert currentHnd == null;
            assert lastPtr == null || lastPtr instanceof FileWALPointer;

            FileWALPointer filePtr = (FileWALPointer)lastPtr;

            currentHnd = restoreWriteHandle(filePtr);

            if (currentHnd.serializer.version() != serializer.version()) {
                if (log.isInfoEnabled())
                    log.info("Record serializer version change detected, will start logging with a new WAL record " +
                        "serializer to a new WAL segment [curFile=" + currentHnd + ", newVer=" + serializer.version() +
                        ", oldVer=" + currentHnd.serializer.version() + ']');

                rollOver(currentHnd);
            }

            if (mode == WALMode.BACKGROUND) {
                backgroundFlushSchedule = cctx.time().schedule(new Runnable() {
                    @Override public void run() {
                        doFlush();
                    }
                }, flushFreq, flushFreq);
            }

            if (walAutoArchiveAfterInactivity > 0)
                scheduleNextInactivityPeriodElapsedCheck();
        }
        catch (StorageException e) {
            throw new IgniteCheckedException(e);
        }
    }

    /**
     * Schedules next check of inactivity period expired. Based on current record update timestamp.
     * At timeout method does check of inactivity period and schedules new launch.
     */
    private void scheduleNextInactivityPeriodElapsedCheck() {
        final long lastRecMs = lastRecordLoggedMs.get();
        final long nextPossibleAutoArchive = (lastRecMs <= 0 ? U.currentTimeMillis() : lastRecMs) + walAutoArchiveAfterInactivity;

        if (log.isDebugEnabled())
            log.debug("Schedule WAL rollover check at " + new Time(nextPossibleAutoArchive).toString());

        nextAutoArchiveTimeoutObj = new GridTimeoutObject() {
            private final IgniteUuid id = IgniteUuid.randomUuid();

            @Override public IgniteUuid timeoutId() {
                return id;
            }

            @Override public long endTime() {
                return nextPossibleAutoArchive;
            }

            @Override public void onTimeout() {
                if (log.isDebugEnabled())
                    log.debug("Checking if WAL rollover required (" + new Time(U.currentTimeMillis()).toString() + ")");

                checkWalRolloverRequiredDuringInactivityPeriod();

                scheduleNextInactivityPeriodElapsedCheck();
            }
        };
        cctx.time().addTimeoutObject(nextAutoArchiveTimeoutObj);
    }

    /**
     * Checks if there was elapsed significant period of inactivity.
     * If WAL auto-archive is enabled using {@link #walAutoArchiveAfterInactivity} > 0 this method will activate
     * roll over by timeout<br>
     */
    private void checkWalRolloverRequiredDuringInactivityPeriod() {
        if (walAutoArchiveAfterInactivity <= 0)
            return; // feature not configured, nothing to do

        final long lastRecMs = lastRecordLoggedMs.get();

        if (lastRecMs == 0)
            return; //no records were logged to current segment, does not consider inactivity

        final long elapsedMs = U.currentTimeMillis() - lastRecMs;

        if (elapsedMs <= walAutoArchiveAfterInactivity)
            return; // not enough time elapsed since last write

        if (!lastRecordLoggedMs.compareAndSet(lastRecMs, 0))
            return; // record write occurred concurrently

        final FileWriteHandle handle = currentHandle();

        try {
            rollOver(handle);
        }
        catch (IgniteCheckedException e) {
            U.error(log, "Unable to perform segment rollover: " + e.getMessage(), e);
            handle.invalidateEnvironment(e);
        }
    }

    /** {@inheritDoc} */
    @SuppressWarnings("TooBroadScope")
    @Override public WALPointer log(WALRecord record) throws IgniteCheckedException, StorageException {
        if (serializer == null || mode == WALMode.NONE)
            return null;

        FileWriteHandle currWrHandle = currentHandle();

        // Logging was not resumed yet.
        if (currWrHandle == null)
            return null;

        // Need to calculate record size first.
        record.size(serializer.size(record));

        for (; ; currWrHandle = rollOver(currWrHandle)) {
            WALPointer ptr = currWrHandle.addRecord(record);

            if (ptr != null) {
                metrics.onWalRecordLogged();

                lastWALPtr.set(ptr);

                if (walAutoArchiveAfterInactivity > 0)
                    lastRecordLoggedMs.set(U.currentTimeMillis());

                return ptr;
            }

            checkEnvironment();

            if (isStopping())
                throw new IgniteCheckedException("Stopping.");
        }
    }

    /** {@inheritDoc} */
    @Override public void fsync(WALPointer ptr) throws IgniteCheckedException, StorageException {
        if (serializer == null || mode == WALMode.NONE)
            return;

        FileWriteHandle cur = currentHandle();

        // WAL manager was not started (client node).
        if (cur == null)
            return;

        FileWALPointer filePtr = (FileWALPointer)(ptr == null ? lastWALPtr.get() : ptr);

        boolean forceFlush = filePtr != null && filePtr.forceFlush();

        if (mode == WALMode.BACKGROUND && !forceFlush)
            return;

        if (mode == WALMode.LOG_ONLY || forceFlush) {
            cur.flushOrWait(filePtr, false);

            return;
        }

        // No need to sync if was rolled over.
        if (filePtr != null && !cur.needFsync(filePtr))
            return;

        cur.fsync(filePtr, false);
    }

    /** {@inheritDoc} */
    @Override public WALIterator replay(WALPointer start)
        throws IgniteCheckedException, StorageException {
        assert start == null || start instanceof FileWALPointer : "Invalid start pointer: " + start;

        FileWriteHandle hnd = currentHandle();

        FileWALPointer end = null;

        if (hnd != null)
            end = hnd.position();

        return new RecordsIterator(
            cctx,
            walWorkDir,
            walArchiveDir,
            (FileWALPointer)start,
            end,
            psCfg,
            serializer,
            ioFactory,
            archiver,
            log,
            tlbSize
        );
    }

    /** {@inheritDoc} */
    @Override public boolean reserve(WALPointer start) throws IgniteCheckedException {
        assert start != null && start instanceof FileWALPointer : "Invalid start pointer: " + start;

        if (mode == WALMode.NONE)
            return false;

        FileArchiver archiver0 = archiver;

        if (archiver0 == null)
            throw new IgniteCheckedException("Could not reserve WAL segment: archiver == null");

        archiver0.reserve(((FileWALPointer)start).index());

        if (!hasIndex(((FileWALPointer)start).index())) {
            archiver0.release(((FileWALPointer)start).index());

            return false;
        }

        return true;
    }

    /** {@inheritDoc} */
    @Override public void release(WALPointer start) throws IgniteCheckedException {
        assert start != null && start instanceof FileWALPointer : "Invalid start pointer: " + start;

        if (mode == WALMode.NONE)
            return;

        FileArchiver archiver0 = archiver;

        if (archiver0 == null)
            throw new IgniteCheckedException("Could not release WAL segment: archiver == null");

        archiver0.release(((FileWALPointer)start).index());
    }

    /**
     * @param absIdx Absolulte index to check.
     * @return {@code true} if has this index.
     */
    private boolean hasIndex(long absIdx) {
        String name = FileDescriptor.fileName(absIdx);

        boolean inArchive = new File(walArchiveDir, name).exists();

        if (inArchive)
            return true;

        if (absIdx <= lastArchivedIndex())
            return false;

        FileWriteHandle cur = currentHnd;

        return cur != null && cur.idx >= absIdx;
    }

    /** {@inheritDoc} */
    @Override public int truncate(WALPointer ptr) {
        if (ptr == null)
            return 0;

        assert ptr instanceof FileWALPointer : ptr;

        // File pointer bound: older entries will be deleted from archive
        FileWALPointer fPtr = (FileWALPointer)ptr;

        FileDescriptor[] descs = scan(walArchiveDir.listFiles(WAL_SEGMENT_FILE_FILTER));

        int deleted = 0;

        FileArchiver archiver0 = archiver;

        for (FileDescriptor desc : descs) {
            // Do not delete reserved or locked segment and any segment after it.
            if (archiver0 != null && archiver0.reserved(desc.idx))
                return deleted;

            // We need to leave at least one archived segment to correctly determine the archive index.
            if (desc.idx + 1 < fPtr.index()) {
                if (!desc.file.delete())
                    U.warn(log, "Failed to remove obsolete WAL segment (make sure the process has enough rights): " +
                        desc.file.getAbsolutePath());
                else
                    deleted++;

                // Bump up the oldest archive segment index.
                if (oldestArchiveSegmentIdx < desc.idx)
                    oldestArchiveSegmentIdx = desc.idx;
            }
        }

        return deleted;
    }

    /** {@inheritDoc} */
    @Override public int walArchiveSegments() {
        long oldest = oldestArchiveSegmentIdx;

        long lastArchived = archiver.lastArchivedAbsoluteIndex();

        if (lastArchived == -1)
            return 0;

        int res = (int)(lastArchived - oldest);

        return res >= 0 ? res : 0;
    }

    /** {@inheritDoc} */
    @Override public boolean reserved(WALPointer ptr) {
        FileWALPointer fPtr = (FileWALPointer)ptr;

        FileArchiver archiver0 = archiver;

        return archiver0 != null && archiver0.reserved(fPtr.index());
    }

    /**
     * Lists files in archive directory and returns the index of last archived file.
     *
     * @return The absolute index of last archived file.
     */
    private long lastArchivedIndex() {
        long lastIdx = -1;

        for (File file : walArchiveDir.listFiles(WAL_SEGMENT_FILE_FILTER)) {
            try {
                long idx = Long.parseLong(file.getName().substring(0, 16));

                lastIdx = Math.max(lastIdx, idx);
            }
            catch (NumberFormatException | IndexOutOfBoundsException ignore) {

            }
        }

        return lastIdx;
    }

    /**
     * Lists files in archive directory and returns the index of last archived file.
     *
     * @return The absolute index of last archived file.
     */
    private IgniteBiTuple<Long, Long> scanMinMaxArchiveIndices() {
        long minIdx = Integer.MAX_VALUE;
        long maxIdx = -1;

        for (File file : walArchiveDir.listFiles(WAL_SEGMENT_FILE_FILTER)) {
            try {
                long idx = Long.parseLong(file.getName().substring(0, 16));

                minIdx = Math.min(minIdx, idx);
                maxIdx = Math.max(maxIdx, idx);
            }
            catch (NumberFormatException | IndexOutOfBoundsException ignore) {

            }
        }

        return maxIdx == -1 ? null : F.t(minIdx, maxIdx);
    }

    /**
     * Creates a directory specified by the given arguments.
     *
     * @param cfg Configured directory path, may be {@code null}.
     * @param defDir Default directory path, will be used if cfg is {@code null}.
     * @param consId Local node consistent ID.
     * @param msg File description to print out on successful initialization.
     * @return Initialized directory.
     * @throws IgniteCheckedException If failed to initialize directory.
     */
    private File initDirectory(String cfg, String defDir, String consId, String msg) throws IgniteCheckedException {
        File dir;

        if (cfg != null) {
            File workDir0 = new File(cfg);

            dir = workDir0.isAbsolute() ?
                new File(workDir0, consId) :
                new File(U.resolveWorkDirectory(igCfg.getWorkDirectory(), cfg, false), consId);
        }
        else
            dir = new File(U.resolveWorkDirectory(igCfg.getWorkDirectory(), defDir, false), consId);

        U.ensureDirectory(dir, msg, log);

        return dir;
    }

    /**
     * @return Current log segment handle.
     */
    private FileWriteHandle currentHandle() {
        return currentHnd;
    }

    /**
     * @param cur Handle that failed to fit the given entry.
     * @return Handle that will fit the entry.
     */
    private FileWriteHandle rollOver(FileWriteHandle cur) throws StorageException, IgniteCheckedException {
        FileWriteHandle hnd = currentHandle();

        if (hnd != cur)
            return hnd;

        if (hnd.close(true)) {
            FileWriteHandle next = initNextWriteHandle(cur.idx);

            boolean swapped = currentHndUpd.compareAndSet(this, hnd, next);

            assert swapped : "Concurrent updates on rollover are not allowed";

            if (walAutoArchiveAfterInactivity > 0)
                lastRecordLoggedMs.set(0);

            // Let other threads to proceed with new segment.
            hnd.signalNextAvailable();
        }
        else
            hnd.awaitNext();

        return currentHandle();
    }

    /**
     * @param lastReadPtr Last read WAL file pointer.
     * @return Initialized file write handle.
     * @throws IgniteCheckedException If failed to initialize WAL write handle.
     */
    private FileWriteHandle restoreWriteHandle(FileWALPointer lastReadPtr) throws IgniteCheckedException {
        long absIdx = lastReadPtr == null ? 0 : lastReadPtr.index();

        long segNo = absIdx % psCfg.getWalSegments();

        File curFile = new File(walWorkDir, FileDescriptor.fileName(segNo));

        int offset = lastReadPtr == null ? 0 : lastReadPtr.fileOffset();
        int len = lastReadPtr == null ? 0 : lastReadPtr.length();

        try {
            FileIO fileIO = ioFactory.create(curFile);

            try {
                int serVer = serializerVersion;

                // If we have existing segment, try to read version from it.
                if (lastReadPtr != null) {
                    try {
                        serVer = readSerializerVersion(fileIO);
                    }
                    catch (SegmentEofException | EOFException ignore) {
                        serVer = serializerVersion;
                    }
                }

                RecordSerializer ser = forVersion(cctx, serVer);

                if (log.isInfoEnabled())
                    log.info("Resuming logging to WAL segment [file=" + curFile.getAbsolutePath() +
                        ", offset=" + offset + ", ver=" + serVer + ']');

                FileWriteHandle hnd = new FileWriteHandle(
                    fileIO,
                    absIdx,
                    cctx.igniteInstanceName(),
                    offset + len,
                    maxWalSegmentSize,
                    ser);

                // For new handle write serializer version to it.
                if (lastReadPtr == null)
                    hnd.writeSerializerVersion();

                archiver.currentWalIndex(absIdx);

                return hnd;
            }
            catch (IgniteCheckedException | IOException e) {
                fileIO.close();

                throw e;
            }
        }
        catch (IOException e) {
            throw new IgniteCheckedException("Failed to restore WAL write handle: " + curFile.getAbsolutePath(), e);
        }
    }

    /**
     * Fills the file header for a new segment.
     * Calling this method signals we are done with the segment and it can be archived.
     * If we don't have prepared file yet and achiever is busy this method blocks
     *
     * @param curIdx current absolute segment released by WAL writer
     * @return Initialized file handle.
     * @throws StorageException If IO exception occurred.
     * @throws IgniteCheckedException If failed.
     */
    private FileWriteHandle initNextWriteHandle(long curIdx) throws StorageException, IgniteCheckedException {
        try {
            File nextFile = pollNextFile(curIdx);

            if (log.isDebugEnabled())
                log.debug("Switching to a new WAL segment: " + nextFile.getAbsolutePath());

            FileIO fileIO = ioFactory.create(nextFile);

            FileWriteHandle hnd = new FileWriteHandle(
                fileIO,
                curIdx + 1,
                cctx.igniteInstanceName(),
                0,
                maxWalSegmentSize,
                serializer);

            hnd.writeSerializerVersion();

            return hnd;
        }
        catch (IOException e) {
            throw new StorageException(e);
        }
    }

    /**
     * Deletes temp files, creates and prepares new; Creates first segment if necessary
     */
    private void checkOrPrepareFiles() throws IgniteCheckedException {
        // Clean temp files.
        {
            File[] tmpFiles = walWorkDir.listFiles(WAL_SEGMENT_TEMP_FILE_FILTER);

            if (!F.isEmpty(tmpFiles)) {
                for (File tmp : tmpFiles) {
                    boolean deleted = tmp.delete();

                    if (!deleted)
                        throw new IgniteCheckedException("Failed to delete previously created temp file " +
                            "(make sure Ignite process has enough rights): " + tmp.getAbsolutePath());
                }
            }
        }

        File[] allFiles = walWorkDir.listFiles(WAL_SEGMENT_FILE_FILTER);

        if (allFiles.length != 0 && allFiles.length > psCfg.getWalSegments())
            throw new IgniteCheckedException("Failed to initialize wal (work directory contains " +
                "incorrect number of segments) [cur=" + allFiles.length + ", expected=" + psCfg.getWalSegments() + ']');

        // Allocate the first segment synchronously. All other segments will be allocated by archiver in background.
        if (allFiles.length == 0) {
            File first = new File(walWorkDir, FileDescriptor.fileName(0));

            createFile(first);
        }
        else
            checkFiles(0, false, null);
    }

    /**
     * Clears the file with zeros.
     *
     * @param file File to format.
     */
    private void formatFile(File file) throws IgniteCheckedException {
        if (log.isDebugEnabled())
            log.debug("Formatting file [exists=" + file.exists() + ", file=" + file.getAbsolutePath() + ']');

        try (FileIO fileIO = ioFactory.create(file, "rw")) {
            int left = psCfg.getWalSegmentSize();

            if (mode == WALMode.DEFAULT) {
                while (left > 0) {
                    int toWrite = Math.min(FILL_BUF.length, left);

                    fileIO.write(FILL_BUF, 0, toWrite);

                    left -= toWrite;
                }

                fileIO.force();
            }
            else
                fileIO.clear();
        }
        catch (IOException e) {
            throw new IgniteCheckedException("Failed to format WAL segment file: " + file.getAbsolutePath(), e);
        }
    }

    /**
     * Creates a file atomically with temp file.
     *
     * @param file File to create.
     * @throws IgniteCheckedException If failed.
     */
    private void createFile(File file) throws IgniteCheckedException {
        if (log.isDebugEnabled())
            log.debug("Creating new file [exists=" + file.exists() + ", file=" + file.getAbsolutePath() + ']');

        File tmp = new File(file.getParent(), file.getName() + ".tmp");

        formatFile(tmp);

        try {
            Files.move(tmp.toPath(), file.toPath());
        }
        catch (IOException e) {
            throw new IgniteCheckedException("Failed to move temp file to a regular WAL segment file: " +
                file.getAbsolutePath(), e);
        }

        if (log.isDebugEnabled())
            log.debug("Created WAL segment [file=" + file.getAbsolutePath() + ", size=" + file.length() + ']');
    }

    /**
     * Retrieves next available file to write WAL data, waiting
     * if necessary for a segment to become available.
     *
     * @param curIdx Current absolute WAL segment index.
     * @return File ready for use as new WAL segment.
     * @throws IgniteCheckedException If failed.
     */
    private File pollNextFile(long curIdx) throws IgniteCheckedException {
        // Signal to archiver that we are done with the segment and it can be archived.
        long absNextIdx = archiver.nextAbsoluteSegmentIndex(curIdx);

        long segmentIdx = absNextIdx % psCfg.getWalSegments();

        return new File(walWorkDir, FileDescriptor.fileName(segmentIdx));
    }

    /**
     * @param ver Serializer version.
     * @return Entry serializer.
     */
    static RecordSerializer forVersion(GridCacheSharedContext cctx, int ver) throws IgniteCheckedException {
        if (ver <= 0)
            throw new IgniteCheckedException("Failed to create a serializer (corrupted WAL file).");

        switch (ver) {
            case 1:
                return new RecordV1Serializer(new RecordDataV1Serializer(cctx));

            case 2:
                RecordDataV2Serializer dataV2Serializer = new RecordDataV2Serializer(new RecordDataV1Serializer(cctx));

                return new RecordV2Serializer(dataV2Serializer);

            default:
                throw new IgniteCheckedException("Failed to create a serializer with the given version " +
                    "(forward compatibility is not supported): " + ver);
        }
    }

    /**
     * @return Sorted WAL files descriptors.
     */
    public static FileDescriptor[] scan(File[] allFiles) {
        if (allFiles == null)
            return EMPTY_DESCRIPTORS;

        FileDescriptor[] descs = new FileDescriptor[allFiles.length];

        for (int i = 0; i < allFiles.length; i++) {
            File f = allFiles[i];

            descs[i] = new FileDescriptor(f);
        }

        Arrays.sort(descs);

        return descs;
    }

    /**
     * @throws StorageException If environment is no longer valid and we missed a WAL write.
     */
    private void checkEnvironment() throws StorageException {
        if (envFailed != null)
            throw new StorageException("Failed to flush WAL buffer (environment was invalidated by a " +
                    "previous error)", envFailed);
    }

    /**
     * File archiver operates on absolute segment indexes. For any given absolute segment index N we can calculate
     * the work WAL segment: S(N) = N % psCfg.walSegments.
     * When a work segment is finished, it is given to the archiver. If the absolute index of last archived segment
     * is denoted by A and the absolute index of next segment we want to write is denoted by W, then we can allow
     * write to S(W) if W - A <= walSegments. <br>
     *
     * Monitor of current object is used for notify on:
     * <ul>
     * <li>exception occurred ({@link FileArchiver#cleanException}!=null)</li>
     * <li>stopping thread ({@link FileArchiver#stopped}==true)</li>
     * <li>current file index changed ({@link FileArchiver#curAbsWalIdx})</li>
     * <li>last archived file index was changed ({@link FileArchiver#lastAbsArchivedIdx})</li>
     * <li>some WAL index was removed from {@link FileArchiver#locked} map</li>
     * </ul>
     */
    private class FileArchiver extends Thread {
        /** Exception which occurred during initial creation of files or during archiving WAL segment */
        private IgniteCheckedException cleanException;

        /**
         * Absolute current segment index WAL Manger writes to. Guarded by <code>this</code>.
         * Incremented during rollover. Also may be directly set if WAL is resuming logging after start.
         */
        private long curAbsWalIdx = -1;

        /** Last archived file index (absolute, 0-based). Guarded by <code>this</code>. */
        private long lastAbsArchivedIdx = -1;

        /** current thread stopping advice */
        private volatile boolean stopped;

        /** */
        private NavigableMap<Long, Integer> reserved = new TreeMap<>();

        /**
         * Maps absolute segment index to locks counter. Lock on segment protects from archiving segment and may
         * come from {@link RecordsIterator} during WAL replay. Map itself is guarded by <code>this</code>.
         */
        private Map<Long, Integer> locked = new HashMap<>();

        /**
         *
         */
        private FileArchiver(long lastAbsArchivedIdx) {
            super("wal-file-archiver%" + cctx.igniteInstanceName());

            this.lastAbsArchivedIdx = lastAbsArchivedIdx;
        }

        /**
         * @return Last archived segment absolute index.
         */
        private synchronized long lastArchivedAbsoluteIndex() {
            return lastAbsArchivedIdx;
        }

        /**
         * @throws IgniteInterruptedCheckedException If failed to wait for thread shutdown.
         */
        private void shutdown() throws IgniteInterruptedCheckedException {
            synchronized (this) {
                stopped = true;

                notifyAll();
            }

            U.join(this);
        }

        /**
         * @param curAbsWalIdx Current absolute WAL segment index.
         */
        private void currentWalIndex(long curAbsWalIdx) {
            synchronized (this) {
                this.curAbsWalIdx = curAbsWalIdx;

                notifyAll();
            }
        }

        /**
         * @param absIdx Index for reservation.
         */
        private synchronized void reserve(long absIdx) {
            Integer cur = reserved.get(absIdx);

            if (cur == null)
                reserved.put(absIdx, 1);
            else
                reserved.put(absIdx, cur + 1);
        }

        /**
         * Check if WAL segment locked or reserved
         *
         * @param absIdx Index for check reservation.
         * @return {@code True} if index is reserved.
         */
        private synchronized boolean reserved(long absIdx) {
            return locked.containsKey(absIdx) || reserved.floorKey(absIdx) != null;
        }

        /**
         * @param absIdx Reserved index.
         */
        private synchronized void release(long absIdx) {
            Integer cur = reserved.get(absIdx);

            assert cur != null && cur >= 1 : cur;

            if (cur == 1)
                reserved.remove(absIdx);
            else
                reserved.put(absIdx, cur - 1);
        }

        /** {@inheritDoc} */
        @Override public void run() {
            try {
                allocateRemainingFiles();
            }
            catch (IgniteCheckedException e) {
                synchronized (this) {
                    // Stop the thread and report to starter.
                    cleanException = e;

                    notifyAll();

                    return;
                }
            }

            try {
                synchronized (this) {
                    while (curAbsWalIdx == -1 && !stopped)
                        wait();

                    if (curAbsWalIdx != 0 && lastAbsArchivedIdx == -1)
                        lastAbsArchivedIdx = curAbsWalIdx - 1;
                }

                while (!Thread.currentThread().isInterrupted() && !stopped) {
                    long toArchive;

                    synchronized (this) {
                        assert lastAbsArchivedIdx <= curAbsWalIdx : "lastArchived=" + lastAbsArchivedIdx +
                            ", current=" + curAbsWalIdx;

                        while (lastAbsArchivedIdx >= curAbsWalIdx - 1 && !stopped)
                            wait();

                        toArchive = lastAbsArchivedIdx + 1;
                    }

                    if (stopped)
                        break;

                    try {
                        final SegmentArchiveResult res = archiveSegment(toArchive);

                        synchronized (this) {
                            while (locked.containsKey(toArchive) && !stopped)
                                wait();

                            // Firstly, format working file
                            if (!stopped)
                                formatFile(res.getOrigWorkFile());

                            // Then increase counter to allow rollover on clean working file
                            lastAbsArchivedIdx = toArchive;

                            notifyAll();
                        }
                        if (evt.isRecordable(EventType.EVT_WAL_SEGMENT_ARCHIVED))
                            evt.record(new WalSegmentArchivedEvent(cctx.discovery().localNode(),
                                res.getAbsIdx(), res.getDstArchiveFile()));
                    }
                    catch (IgniteCheckedException e) {
                        synchronized (this) {
                            cleanException = e;

                            notifyAll();
                        }
                    }
                }
            }
            catch (InterruptedException ignore) {
                Thread.currentThread().interrupt();
            }
        }

        /**
         * Gets the absolute index of the next WAL segment available to write.
         * Blocks till there are available file to write
         *
         * @param curIdx Current absolute index that we want to increment.
         * @return Next index (curWalSegmIdx+1) when it is ready to be written.
         * @throws IgniteCheckedException If failed (if interrupted or if exception occurred in the archiver thread).
         */
        private long nextAbsoluteSegmentIndex(long curIdx) throws IgniteCheckedException {
            try {
                synchronized (this) {
                    if (cleanException != null)
                        throw cleanException;

                    assert curIdx == curAbsWalIdx;

                    curAbsWalIdx++;

                    // Notify archiver thread.
                    notifyAll();

                    while (curAbsWalIdx - lastAbsArchivedIdx > psCfg.getWalSegments() && cleanException == null)
                        wait();

                    return curAbsWalIdx;
                }
            }
            catch (InterruptedException e) {
                Thread.currentThread().interrupt();

                throw new IgniteInterruptedCheckedException(e);
            }
        }

        /**
         * @param absIdx Segment absolute index.
         * @return {@code True} if can read, {@code false} if work segment
         */
        @SuppressWarnings("NonPrivateFieldAccessedInSynchronizedContext")
        private boolean checkCanReadArchiveOrReserveWorkSegment(long absIdx) {
            synchronized (this) {
                if (lastAbsArchivedIdx >= absIdx)
                    return true;

                Integer cur = locked.get(absIdx);

                cur = cur == null ? 1 : cur + 1;

                locked.put(absIdx, cur);

                if (log.isDebugEnabled())
                    log.debug("Reserved work segment [absIdx=" + absIdx + ", pins=" + cur + ']');

                return false;
            }
        }

        /**
         * @param absIdx Segment absolute index.
         */
        @SuppressWarnings("NonPrivateFieldAccessedInSynchronizedContext")
        private void releaseWorkSegment(long absIdx) {
            synchronized (this) {
                Integer cur = locked.get(absIdx);

                assert cur != null && cur > 0;

                if (cur == 1) {
                    locked.remove(absIdx);

                    if (log.isDebugEnabled())
                        log.debug("Fully released work segment (ready to archive) [absIdx=" + absIdx + ']');
                }
                else {
                    locked.put(absIdx, cur - 1);

                    if (log.isDebugEnabled())
                        log.debug("Partially released work segment [absIdx=" + absIdx + ", pins=" + (cur - 1) + ']');
                }

                notifyAll();
            }
        }

        /**
         * Moves WAL segment from work folder to archive folder.
         * Temp file is used to do movement
         *
         * @param absIdx Absolute index to archive.
         */
        private SegmentArchiveResult archiveSegment(long absIdx) throws IgniteCheckedException {
            long segIdx = absIdx % psCfg.getWalSegments();

            File origFile = new File(walWorkDir, FileDescriptor.fileName(segIdx));

            String name = FileDescriptor.fileName(absIdx);

            File dstTmpFile = new File(walArchiveDir, name + ".tmp");

            File dstFile = new File(walArchiveDir, name);

            if (log.isDebugEnabled())
                log.debug("Starting to copy WAL segment [absIdx=" + absIdx + ", segIdx=" + segIdx +
                    ", origFile=" + origFile.getAbsolutePath() + ", dstFile=" + dstFile.getAbsolutePath() + ']');

            try {
                Files.deleteIfExists(dstTmpFile.toPath());

                Files.copy(origFile.toPath(), dstTmpFile.toPath());

                Files.move(dstTmpFile.toPath(), dstFile.toPath());

                if (mode == WALMode.DEFAULT) {
                    try (FileIO f0 = ioFactory.create(dstFile, "rw")) {
                        f0.force();
                    }
                }
            }
            catch (IOException e) {
                throw new IgniteCheckedException("Failed to archive WAL segment [" +
                    "srcFile=" + origFile.getAbsolutePath() +
                    ", dstFile=" + dstTmpFile.getAbsolutePath() + ']', e);
            }

            if (log.isDebugEnabled())
                log.debug("Copied file [src=" + origFile.getAbsolutePath() +
                    ", dst=" + dstFile.getAbsolutePath() + ']');

            return new SegmentArchiveResult(absIdx, origFile, dstFile);
        }

        /**
         *
         */
        private boolean checkStop() {
            return stopped;
        }

        /**
         * Background creation of all segments except first. First segment was created in main thread by
         * {@link FileWriteAheadLogManager#checkOrPrepareFiles()}
         */
        private void allocateRemainingFiles() throws IgniteCheckedException {
            checkFiles(1, true, new IgnitePredicate<Integer>() {
                @Override public boolean apply(Integer integer) {
                    return !checkStop();
                }
            });
        }
    }

    /**
     * Validate files depending on {@link PersistentStoreConfiguration#getWalSegments()}  and create if need.
     * Check end when exit condition return false or all files are passed.
     *
     * @param startWith Start with.
     * @param create Flag create file.
     * @param p Predicate Exit condition.
     * @throws IgniteCheckedException if validation or create file fail.
     */
    private void checkFiles(int startWith, boolean create, IgnitePredicate<Integer> p) throws IgniteCheckedException {
        for (int i = startWith; i < psCfg.getWalSegments() && (p == null || (p != null && p.apply(i))); i++) {
            File checkFile = new File(walWorkDir, FileDescriptor.fileName(i));

            if (checkFile.exists()) {
                if (checkFile.isDirectory())
                    throw new IgniteCheckedException("Failed to initialize WAL log segment (a directory with " +
                        "the same name already exists): " + checkFile.getAbsolutePath());
                else if (checkFile.length() != psCfg.getWalSegmentSize() && mode == WALMode.DEFAULT)
                    throw new IgniteCheckedException("Failed to initialize WAL log segment " +
                        "(WAL segment size change is not supported):" + checkFile.getAbsolutePath());
            }
            else if (create)
                createFile(checkFile);
        }
    }

    /**
     * Reads record serializer version from provided {@code io}.
     * NOTE: Method mutates position of {@code io}.
     *
     * @param io I/O interface for file.
     * @return Serializer version stored in the file.
     * @throws IgniteCheckedException If failed to read serializer version.
     */
<<<<<<< HEAD
    public static int readSerializerVersion(FileIO io)
            throws IgniteCheckedException, IOException {
        FileInput in = new FileInput(io,
            new ByteBufferExpander(RecordV1Serializer.HEADER_RECORD_SIZE, ByteOrder.nativeOrder()));

        in.ensure(RecordV1Serializer.HEADER_RECORD_SIZE);

        int recordType = in.readUnsignedByte();

        if (recordType == WALRecord.RecordType.STOP_ITERATION_RECORD_TYPE)
            throw new SegmentEofException("Reached logical end of the segment", null);

        WALRecord.RecordType type = WALRecord.RecordType.fromOrdinal(recordType - 1);

        if (type != WALRecord.RecordType.HEADER_RECORD)
            throw new IOException("Can't read serializer version", null);

        // Read and skip file pointer.
        in.readLong();
        in.readInt();

        long headerMagicNumber = in.readLong();

        if (headerMagicNumber != HeaderRecord.MAGIC)
            throw new IOException("Magic is corrupted [exp=" + U.hexLong(HeaderRecord.MAGIC) +
                    ", actual=" + U.hexLong(headerMagicNumber) + ']');

        // Read serializer version.
        int version = in.readInt();

        // Read and skip CRC.
        in.readInt();

        return version;
    }

    /**
     * Writes record serializer version to provided {@code io}.
     * NOTE: Method mutates position of {@code io}.
     *
     * @param io I/O interface for file.
     * @param version Serializer version.
     * @return I/O position after write version.
     * @throws IOException If failed to write serializer version.
     */
    public static long writeSerializerVersion(FileIO io, int version) throws IOException {
        ByteBuffer buffer = ByteBuffer.allocate(RecordV1Serializer.HEADER_RECORD_SIZE);
        buffer.order(ByteOrder.nativeOrder());

        // Write record type.
        buffer.put((byte) (WALRecord.RecordType.HEADER_RECORD.ordinal() + 1));

        // Skip file pointer field.
        buffer.position(buffer.position() + RecordV1Serializer.FILE_WAL_POINTER_SIZE);

        // Place magic number.
        buffer.putLong(HeaderRecord.MAGIC);
=======
    private int readSerializerVersion(FileIO io, File file, long idx)
        throws IOException, IgniteCheckedException {
        try (ByteBufferExpander buf = new ByteBufferExpander(RecordV1Serializer.HEADER_RECORD_SIZE, ByteOrder.nativeOrder())){
            FileInput in = new FileInput(io, buf);
>>>>>>> 2506ae59

        // Place serializer version.
        buffer.putInt(version);

        // Place CRC if needed.
        if (!RecordV1Serializer.SKIP_CRC) {
            int curPos = buffer.position();

            buffer.position(0);

            // This call will move buffer position to the end of the record again.
            int crcVal = PureJavaCrc32.calcCrc32(buffer, curPos);

            buffer.putInt(crcVal);
        }
        else
            buffer.putInt(0);

        // Write header record through io.
        buffer.position(0);

        do {
            io.write(buffer);
        }
        while (buffer.hasRemaining());

        // Flush
        io.force();

        return io.position();
    }

    /**
     * WAL file descriptor.
     */
    public static class FileDescriptor implements Comparable<FileDescriptor> {
        /** */
        protected final File file;

        /** Absolute WAL segment file index */
        protected final long idx;

        /**
         * Creates file descriptor. Index is restored from file name
         *
         * @param file WAL segment file.
         */
        public FileDescriptor(@NotNull File file) {
            this(file, null);
        }

        /**
         * @param file WAL segment file.
         * @param idx Absolute WAL segment file index. For null value index is restored from file name
         */
        public FileDescriptor(@NotNull File file, @Nullable Long idx) {
            this.file = file;

            String fileName = file.getName();

            assert fileName.endsWith(WAL_SEGMENT_FILE_EXT);

            int end = fileName.length() - WAL_SEGMENT_FILE_EXT.length();

            this.idx = idx == null ? Long.parseLong(fileName.substring(0, end)) : idx;
        }

        /**
         * @param segment Segment index.
         * @return Segment file name.
         */
        public static String fileName(long segment) {
            SB b = new SB();

            String segmentStr = Long.toString(segment);

            for (int i = segmentStr.length(); i < 16; i++)
                b.a('0');

            b.a(segmentStr).a(WAL_SEGMENT_FILE_EXT);

            return b.toString();
        }

        /**
         * @param segment Segment number as integer.
         * @return Segment number as aligned string.
         */
        private static String segmentNumber(long segment) {
            SB b = new SB();

            String segmentStr = Long.toString(segment);

            for (int i = segmentStr.length(); i < 16; i++)
                b.a('0');

            b.a(segmentStr);

            return b.toString();
        }

        /** {@inheritDoc} */
        @Override public int compareTo(FileDescriptor o) {
            return Long.compare(idx, o.idx);
        }

        /** {@inheritDoc} */
        @Override public boolean equals(Object o) {
            if (this == o)
                return true;

            if (!(o instanceof FileDescriptor))
                return false;

            FileDescriptor that = (FileDescriptor)o;

            return idx == that.idx;
        }

        /** {@inheritDoc} */
        @Override public int hashCode() {
            return (int)(idx ^ (idx >>> 32));
        }

        /**
         * @return Absolute WAL segment file index
         */
        public long getIdx() {
            return idx;
        }

        /**
         * @return absolute pathname string of this file descriptor pathname.
         */
        public String getAbsolutePath() {
            return file.getAbsolutePath();
        }
    }

    /**
     *
     */
    private abstract static class FileHandle {
        /** I/O interface for read/write operations with file */
        protected FileIO fileIO;

        /** Absolute WAL segment file index (incremental counter) */
        protected final long idx;

        /** */
        protected String gridName;

        /**
         * @param fileIO I/O interface for read/write operations of FileHandle.
         * @param idx Absolute WAL segment file index (incremental counter).
         */
        private FileHandle(FileIO fileIO, long idx, String gridName) {
            this.fileIO = fileIO;
            this.idx = idx;
            this.gridName = gridName;
        }
    }

    /**
     *
     */
    public static class ReadFileHandle extends FileHandle {
        /** Entry serializer. */
        RecordSerializer ser;

        /** */
        FileInput in;

        /**
         * <code>true</code> if this file handle came from work directory.
         * <code>false</code> if this file handle came from archive directory.
         */
        private boolean workDir;

        /**
         * @param fileIO I/O interface for read/write operations of FileHandle.
         * @param idx Absolute WAL segment file index (incremental counter).
         * @param ser Entry serializer.
         * @param in File input.
         */
        ReadFileHandle(
                FileIO fileIO,
                long idx,
                String gridName,
                RecordSerializer ser,
                FileInput in
        ) {
            super(fileIO, idx, gridName);

            this.ser = ser;
            this.in = in;
        }

        /**
         * @throws IgniteCheckedException If failed to close the WAL segment file.
         */
        public void close() throws IgniteCheckedException {
            try {
                fileIO.close();
            }
            catch (IOException e) {
                throw new IgniteCheckedException(e);
            }
        }
    }

    /**
     * File handle for one log segment.
     */
    @SuppressWarnings("SignalWithoutCorrespondingAwait")
    private class FileWriteHandle extends FileHandle {
        /** */
        private final RecordSerializer serializer;

        /** See {@link FileWriteAheadLogManager#maxWalSegmentSize} */
        private final long maxSegmentSize;

        /**
         * Accumulated WAL records chain.
         * This reference points to latest WAL record.
         * When writing records chain is iterated from latest to oldest (see {@link WALRecord#previous()})
         * Records from chain are saved into buffer in reverse order
         */
        private final AtomicReference<WALRecord> head = new AtomicReference<>();

        /**
         * Position in current file after the end of last written record (incremented after file channel write
         * operation)
         */
        private volatile long written;

        /** */
        private volatile long lastFsyncPos;

        /** Stop guard to provide warranty that only one thread will be successful in calling {@link #close(boolean)}*/
        private final AtomicBoolean stop = new AtomicBoolean(false);

        /** */
        private final Lock lock = new ReentrantLock();

        /** Condition activated each time writeBuffer() completes. Used to wait previously flushed write to complete */
        private final Condition writeComplete = lock.newCondition();

        /** Condition for timed wait of several threads, see {@link PersistentStoreConfiguration#getWalFsyncDelayNanos()} */
        private final Condition fsync = lock.newCondition();

        /**
         * Next segment available condition.
         * Protection from "spurious wakeup" is provided by predicate {@link #fileIO}=<code>null</code>
         */
        private final Condition nextSegment = lock.newCondition();

        /**
         * @param fileIO I/O file interface to use
         * @param idx Absolute WAL segment file index for easy access.
         * @param pos Position.
         * @param maxSegmentSize Max segment size.
         * @param serializer Serializer.
         * @throws IOException If failed.
         */
        private FileWriteHandle(
            FileIO fileIO,
            long idx,
            String gridName,
            long pos,
            long maxSegmentSize,
            RecordSerializer serializer
        ) throws IOException {
            super(fileIO, idx, gridName);

            assert serializer != null;

            fileIO.position(pos);

            this.maxSegmentSize = maxSegmentSize;
            this.serializer = serializer;

            head.set(new FakeRecord(new FileWALPointer(idx, (int)pos, 0), false));
            written = pos;
            lastFsyncPos = pos;
        }

        /**
         * Write serializer version to current handle.
         * NOTE: Method mutates {@code fileIO} position, written and lastFsyncPos fields.
         *
         * @throws IgniteCheckedException If fail to write serializer version.
         */
        public void writeSerializerVersion() throws IgniteCheckedException {
            try {
                assert fileIO.position() == 0 : "Serializer version can be written only at the begin of file " + fileIO.position();

                long updatedPosition = FileWriteAheadLogManager.writeSerializerVersion(fileIO, serializer.version());

                written = updatedPosition;
                lastFsyncPos = updatedPosition;
                head.set(new FakeRecord(new FileWALPointer(idx, (int)updatedPosition, 0), false));
            }
            catch (IOException e) {
                throw new IgniteCheckedException("Unable to write serializer version for segment " + idx, e);
            }
        }

        /**
         * Checks if current head is a close fake record and returns {@code true} if so.
         *
         * @return {@code true} if current head is close record.
         */
        private boolean stopped() {
            return stopped(head.get());
        }

        /**
         * @param record Record to check.
         * @return {@code true} if the record is fake close record.
         */
        private boolean stopped(WALRecord record) {
            return record instanceof FakeRecord && ((FakeRecord)record).stop;
        }

        /**
         * @param rec Record to be added to record chain as new {@link #head}
         * @return Pointer or null if roll over to next segment is required or already started by other thread.
         * @throws StorageException If failed.
         * @throws IgniteCheckedException If failed.
         */
        @Nullable private WALPointer addRecord(WALRecord rec) throws StorageException, IgniteCheckedException {
            assert rec.size() > 0 || rec.getClass() == FakeRecord.class;

            boolean flushed = false;

            for (; ; ) {
                WALRecord h = head.get();

                long nextPos = nextPosition(h);

                if (nextPos + rec.size() >= maxSegmentSize || stopped(h)) {
                    // Can not write to this segment, need to switch to the next one.
                    return null;
                }

                int newChainSize = h.chainSize() + rec.size();

                if (newChainSize > tlbSize && !flushed) {
                    boolean res = h.previous() == null || flush(h, false);

                    if (rec.size() > tlbSize)
                        flushed = res;

                    continue;
                }

                rec.chainSize(newChainSize);
                rec.previous(h);

                FileWALPointer ptr = new FileWALPointer(
                    idx,
                    (int)nextPos,
                    rec.size(),
                    // We need to force checkpoint records into file in BACKGROUND WALMode.
                    mode == WALMode.BACKGROUND && rec instanceof CheckpointRecord);

                rec.position(ptr);

                if (head.compareAndSet(h, rec))
                    return ptr;
            }
        }

        /**
         * @param rec Record.
         * @return Position for the next record.
         */
        private long nextPosition(WALRecord rec) {
            return recordOffset(rec) + rec.size();
        }

        /**
         * Flush or wait for concurrent flush completion.
         *
         * @param ptr Pointer.
         * @throws IgniteCheckedException If failed.
         */
        private void flushOrWait(FileWALPointer ptr, boolean stop) throws IgniteCheckedException {
            long expWritten;

            if (ptr != null) {
                // If requested obsolete file index, it must be already flushed by close.
                if (ptr.index() != idx)
                    return;

                expWritten = ptr.fileOffset();
            }
            else // We read head position before the flush because otherwise we can get wrong position.
                expWritten = recordOffset(head.get());

            if (flush(ptr, stop))
                return;
            else if (stop) {
                FakeRecord fr = (FakeRecord)head.get();

                assert fr.stop : "Invalid fake record on top of the queue: " + fr;

                expWritten = recordOffset(fr);
            }

            // Spin-wait for a while before acquiring the lock.
            for (int i = 0; i < 64; i++) {
                if (written >= expWritten)
                    return;
            }

            // If we did not flush ourselves then await for concurrent flush to complete.
            lock.lock();

            try {
                while (written < expWritten && envFailed == null)
                    U.await(writeComplete);
            }
            finally {
                lock.unlock();
            }
        }

        /**
         * @param ptr Pointer.
         * @return {@code true} If the flush really happened.
         * @throws IgniteCheckedException If failed.
         * @throws StorageException If failed.
         */
        private boolean flush(FileWALPointer ptr, boolean stop) throws IgniteCheckedException, StorageException {
            if (ptr == null) { // Unconditional flush.
                for (; ; ) {
                    WALRecord expHead = head.get();

                    if (expHead.previous() == null) {
                        FakeRecord frHead = (FakeRecord)expHead;

                        if (frHead.stop == stop || frHead.stop ||
                            head.compareAndSet(expHead, new FakeRecord(frHead.position(), stop)))
                            return false;
                    }

                    if (flush(expHead, stop))
                        return true;
                }
            }

            assert ptr.index() == idx;

            for (; ; ) {
                WALRecord h = head.get();

                // If current chain begin position is greater than requested, then someone else flushed our changes.
                if (chainBeginPosition(h) > ptr.fileOffset())
                    return false;

                if (flush(h, stop))
                    return true; // We are lucky.
            }
        }

        /**
         * @param h Head of the chain.
         * @return Chain begin position.
         */
        private long chainBeginPosition(WALRecord h) {
            return recordOffset(h) + h.size() - h.chainSize();
        }

        /**
         * @param expHead Expected head of chain. If head was changed, flush is not performed in this thread
         * @throws IgniteCheckedException If failed.
         * @throws StorageException If failed.
         */
        private boolean flush(WALRecord expHead, boolean stop) throws StorageException, IgniteCheckedException {
            if (expHead.previous() == null) {
                FakeRecord frHead = (FakeRecord)expHead;

                if (!stop || frHead.stop) // Protects from CASing terminal FakeRecord(true) to FakeRecord(false)
                    return false;
            }

            // Fail-fast before CAS.
            checkEnvironment();

            if (!head.compareAndSet(expHead, new FakeRecord(new FileWALPointer(idx, (int)nextPosition(expHead), 0), stop)))
                return false;

            if (expHead.chainSize() == 0)
                return false;

            // At this point we grabbed the piece of WAL chain.
            // Any failure in this code must invalidate the environment.
            try {
                // We can safely allow other threads to start building next chains while we are doing flush here.
                ByteBuffer buf;

                boolean tmpBuf = false;

                if (expHead.chainSize() > tlbSize) {
                    buf = GridUnsafe.allocateBuffer(expHead.chainSize());

                    tmpBuf = true; // We need to manually release this temporary direct buffer.
                }
                else
                    buf = tlb.get();

                try {
                    long pos = fillBuffer(buf, expHead);

                    writeBuffer(pos, buf);
                }
                finally {
                    if (tmpBuf)
                        GridUnsafe.freeBuffer(buf);
                }

                return true;
            }
            catch (Throwable e) {
                invalidateEnvironment(e);

                // All workers waiting for a next segment must be woken up and stopped
                signalNextAvailable();

                throw e;
            }
        }

        /**
         * Serializes WAL records chain to provided byte buffer
         *
         * @param buf Buffer, will be filled with records chain from end to beginning
         * @param head Head of the chain to write to the buffer.
         * @return Position in file for this buffer.
         * @throws IgniteCheckedException If failed.
         */
        private long fillBuffer(ByteBuffer buf, WALRecord head) throws IgniteCheckedException {
            final int limit = head.chainSize();

            assert limit <= buf.capacity();

            buf.rewind();
            buf.limit(limit);

            do {
                buf.position(head.chainSize() - head.size());
                buf.limit(head.chainSize()); // Just to make sure that serializer works in bounds.

                try {
                    serializer.writeRecord(head, buf);
                }
                catch (RuntimeException e) {
                    throw new IllegalStateException("Failed to write record: " + head, e);
                }

                assert !buf.hasRemaining() : "Reported record size is greater than actual: " + head;

                head = head.previous();
            }
            while (head.previous() != null);

            assert head instanceof FakeRecord : head.getClass();

            buf.rewind();
            buf.limit(limit);

            return recordOffset(head);
        }

        /**
         * Non-blocking check if this pointer needs to be sync'ed.
         *
         * @param ptr WAL pointer to check.
         * @return {@code False} if this pointer has been already sync'ed.
         */
        private boolean needFsync(FileWALPointer ptr) {
            // If index has changed, it means that the log was rolled over and already sync'ed.
            // If requested position is smaller than last sync'ed, it also means all is good.
            // If position is equal, then our record is the last not synced.
            return idx == ptr.index() && lastFsyncPos <= ptr.fileOffset();
        }

        /**
         * @return Pointer to the end of the last written record (probably not fsync-ed).
         */
        private FileWALPointer position() {
            lock.lock();

            try {
                return new FileWALPointer(idx, (int)written, 0);
            }
            finally {
                lock.unlock();
            }
        }

        /**
         * @param ptr Pointer to sync.
         * @throws StorageException If failed.
         */
        private void fsync(FileWALPointer ptr, boolean stop) throws StorageException, IgniteCheckedException {
            lock.lock();

            try {
                if (ptr != null) {
                    if (!needFsync(ptr))
                        return;

                    if (fsyncDelay > 0 && !stopped()) {
                        // Delay fsync to collect as many updates as possible: trade latency for throughput.
                        U.await(fsync, fsyncDelay, TimeUnit.NANOSECONDS);

                        if (!needFsync(ptr))
                            return;
                    }
                }

                flushOrWait(ptr, stop);

                if (lastFsyncPos != written) {
                    assert lastFsyncPos < written; // Fsync position must be behind.

                    boolean metricsEnabled = metrics.metricsEnabled();

                    long start = metricsEnabled ? System.nanoTime() : 0;

                    try {
                        fileIO.force();
                    }
                    catch (IOException e) {
                        throw new StorageException(e);
                    }

                    lastFsyncPos = written;

                    if (fsyncDelay > 0)
                        fsync.signalAll();

                    long end = metricsEnabled ? System.nanoTime() : 0;

                    if (metricsEnabled)
                        metrics.onFsync(end - start);
                }
            }
            finally {
                lock.unlock();
            }
        }

        /**
         * @return {@code true} If this thread actually closed the segment.
         * @throws IgniteCheckedException If failed.
         * @throws StorageException If failed.
         */
        private boolean close(boolean rollOver) throws IgniteCheckedException, StorageException {
            if (stop.compareAndSet(false, true)) {
                flushOrWait(null, true);

                assert stopped() : "Segment is not closed after close flush: " + head.get();

                try {
                    int switchSegmentRecSize = RecordV1Serializer.REC_TYPE_SIZE + RecordV1Serializer.FILE_WAL_POINTER_SIZE + RecordV1Serializer.CRC_SIZE;

                    if (rollOver && written < (maxSegmentSize - switchSegmentRecSize)) {
                        RecordV1Serializer backwardSerializer = new RecordV1Serializer(new RecordDataV1Serializer(cctx));

                        final ByteBuffer buf = ByteBuffer.allocate(switchSegmentRecSize);

                        SwitchSegmentRecord segmentRecord = new SwitchSegmentRecord();
                        segmentRecord.position(new FileWALPointer(idx, (int) written, -1));

                        backwardSerializer.writeRecord(segmentRecord, buf);

                        buf.rewind();

                        int rem = buf.remaining();

                        while (rem > 0) {
                            int written0 = fileIO.write(buf, written);

                            written += written0;

                            rem -= written0;
                        }
                    }

                    // Do the final fsync.
                    if (mode == WALMode.DEFAULT) {
                        fileIO.force();

                        lastFsyncPos = written;
                    }

                    fileIO.close();
                }
                catch (IOException e) {
                    throw new IgniteCheckedException(e);
                }

                if (log.isDebugEnabled())
                    log.debug("Closed WAL write handle [idx=" + idx + "]");

                return true;
            }
            else
                return false;
        }

        /**
         * Signals next segment available to wake up other worker threads waiting for WAL to write
         */
        private void signalNextAvailable() {
            lock.lock();

            try {
                WALRecord rec = head.get();

                if (envFailed == null) {
                    assert rec instanceof FakeRecord : "Expected head FakeRecord, actual head "
                    + (rec != null ? rec.getClass().getSimpleName() : "null");

                    assert written == lastFsyncPos || mode != WALMode.DEFAULT :
                    "fsync [written=" + written + ", lastFsync=" + lastFsyncPos + ']';
                }

                fileIO = null;

                nextSegment.signalAll();
            }
            finally {
                lock.unlock();
            }
        }

        /**
         * @throws IgniteCheckedException If failed.
         */
        private void awaitNext() throws IgniteCheckedException {
            lock.lock();

            try {
                while (fileIO != null)
                    U.await(nextSegment);
            }
            finally {
                lock.unlock();
            }
        }

        /**
         * @param pos Position in file to start write from. May be checked against actual position to wait previous
         * writes to complete
         * @param buf Buffer to write to file
         * @throws StorageException If failed.
         * @throws IgniteCheckedException If failed.
         */
        @SuppressWarnings("TooBroadScope")
        private void writeBuffer(long pos, ByteBuffer buf) throws StorageException, IgniteCheckedException {
            boolean interrupted = false;

            lock.lock();

            try {
                assert fileIO != null : "Writing to a closed segment.";

                checkEnvironment();

                long lastLogged = U.currentTimeMillis();

                long logBackoff = 2_000;

                // If we were too fast, need to wait previous writes to complete.
                while (written != pos) {
                    assert written < pos : "written = " + written + ", pos = " + pos; // No one can write further than we are now.

                    // Permutation occurred between blocks write operations.
                    // Order of acquiring lock is not the same as order of write.
                    long now = U.currentTimeMillis();

                    if (now - lastLogged >= logBackoff) {
                        if (logBackoff < 60 * 60_000)
                            logBackoff *= 2;

                        U.warn(log, "Still waiting for a concurrent write to complete [written=" + written +
                            ", pos=" + pos + ", lastFsyncPos=" + lastFsyncPos + ", stop=" + stop.get() +
                            ", actualPos=" + safePosition() + ']');

                        lastLogged = now;
                    }

                    try {
                        writeComplete.await(2, TimeUnit.SECONDS);
                    }
                    catch (InterruptedException ignore) {
                        interrupted = true;
                    }

                    checkEnvironment();
                }

                // Do the write.
                int size = buf.remaining();

                assert size > 0 : size;

                try {
                    assert written == fileIO.position();

                    do {
                        fileIO.write(buf);
                    }
                    while (buf.hasRemaining());

                    written += size;

                    metrics.onWalBytesWritten(size);

                    assert written == fileIO.position();
                }
                catch (IOException e) {
                    invalidateEnvironmentLocked(e);

                    throw new StorageException(e);
                }
            }
            finally {
                writeComplete.signalAll();

                lock.unlock();

                if (interrupted)
                    Thread.currentThread().interrupt();
            }
        }

        /**
         * @param e Exception to set as a cause for all further operations.
         */
        private void invalidateEnvironment(Throwable e) {
            lock.lock();

            try {
                invalidateEnvironmentLocked(e);
            }
            finally {
                writeComplete.signalAll();

                lock.unlock();
            }
        }

        /**
         * @param e Exception to set as a cause for all further operations.
         */
        private void invalidateEnvironmentLocked(Throwable e) {
            if (envFailed == null) {
                envFailed = e;

                U.error(log, "IO error encountered while running WAL flush. All further operations will be failed and " +
                    "local node will be stopped.", e);

                new Thread() {
                    @Override public void run() {
                        G.stop(gridName, true);
                    }
                }.start();
            }
        }

        /**
         * @return Safely reads current position of the file channel as String. Will return "null" if channel is null.
         */
        private String safePosition() {
            FileIO io = this.fileIO;

            if (io == null)
                return "null";

            try {
                return String.valueOf(io.position());
            }
            catch (IOException e) {
                return "{Failed to read channel position: " + e.getMessage() + "}";
            }
        }
    }

    /**
     * Gets WAL record offset relative to the WAL segment file beginning.
     *
     * @param rec WAL record.
     * @return File offset.
     */
    private static int recordOffset(WALRecord rec) {
        FileWALPointer ptr = (FileWALPointer)rec.position();

        assert ptr != null;

        return ptr.fileOffset();
    }

    /**
     * Fake record is zero-sized record, which is not stored into file.
     * Fake record is used for storing position in file {@link WALRecord#position()}.
     * Fake record is allowed to have no previous record.
     */
    private static final class FakeRecord extends WALRecord {
        /** */
        private final boolean stop;

        /**
         * @param pos Position.
         */
        FakeRecord(FileWALPointer pos, boolean stop) {
            position(pos);

            this.stop = stop;
        }

        /** {@inheritDoc} */
        @Override public RecordType type() {
            return null;
        }

        /** {@inheritDoc} */
        @Override public FileWALPointer position() {
            return (FileWALPointer) super.position();
        }
    }

    /**
     * Iterator over WAL-log.
     */
    private static class RecordsIterator extends AbstractWalRecordsIterator {
        /** */
        private static final long serialVersionUID = 0L;
        /** */
        private final File walWorkDir;

        /** */
        private final File walArchiveDir;

        /** */
        private final FileArchiver archiver;

        /** */
        private final PersistentStoreConfiguration psCfg;

        /** Optional start pointer. */
        @Nullable
        private FileWALPointer start;

        /** Optional end pointer. */
        @Nullable
        private FileWALPointer end;

        /**
         * @param cctx Shared context.
         * @param walWorkDir WAL work dir.
         * @param walArchiveDir WAL archive dir.
         * @param start Optional start pointer.
         * @param end Optional end pointer.
         * @param psCfg Database configuration.
         * @param serializer Serializer of current version to read headers.
         * @param archiver Archiver.
         * @param log Logger
         * @throws IgniteCheckedException If failed to initialize WAL segment.
         */
        private RecordsIterator(
            GridCacheSharedContext cctx,
            File walWorkDir,
            File walArchiveDir,
            @Nullable FileWALPointer start,
            @Nullable FileWALPointer end,
            PersistentStoreConfiguration psCfg,
            @NotNull RecordSerializer serializer,
            FileIOFactory ioFactory,
            FileArchiver archiver,
            IgniteLogger log,
            int tlbSize
        ) throws IgniteCheckedException {
            super(log,
                cctx,
                serializer,
                ioFactory,
                psCfg.getWalRecordIteratorBufferSize());
            this.walWorkDir = walWorkDir;
            this.walArchiveDir = walArchiveDir;
            this.psCfg = psCfg;
            this.archiver = archiver;
            this.start = start;
            this.end = end;

            init();

            advance();
        }

        /** {@inheritDoc} */
        @Override protected void onClose() throws IgniteCheckedException {
            super.onClose();

            curRec = null;

            final ReadFileHandle handle = closeCurrentWalSegment();

            if (handle != null && handle.workDir)
                releaseWorkSegment(curWalSegmIdx);

            curWalSegmIdx = Integer.MAX_VALUE;
        }

        /**
         * @throws IgniteCheckedException If failed to initialize first file handle.
         */
        private void init() throws IgniteCheckedException {
            FileDescriptor[] descs = loadFileDescriptors(walArchiveDir);

            if (start != null) {
                if (!F.isEmpty(descs)) {
                    if (descs[0].idx > start.index())
                        throw new IgniteCheckedException("WAL history is too short " +
                            "[descs=" + Arrays.asList(descs) + ", start=" + start + ']');

                    for (FileDescriptor desc : descs) {
                        if (desc.idx == start.index()) {
                            curWalSegmIdx = start.index();

                            break;
                        }
                    }

                    if (curWalSegmIdx == -1) {
                        long lastArchived = descs[descs.length - 1].idx;

                        if (lastArchived > start.index())
                            throw new IgniteCheckedException("WAL history is corrupted (segment is missing): " + start);

                        // This pointer may be in work files because archiver did not
                        // copy the file yet, check that it is not too far forward.
                        curWalSegmIdx = start.index();
                    }
                }
                else {
                    // This means that whole checkpoint history fits in one segment in WAL work directory.
                    // Will start from this index right away.
                    curWalSegmIdx = start.index();
                }
            }
            else
                curWalSegmIdx = !F.isEmpty(descs) ? descs[0].idx : 0;

            curWalSegmIdx--;

            if (log.isDebugEnabled())
                log.debug("Initialized WAL cursor [start=" + start + ", end=" + end + ", curWalSegmIdx=" + curWalSegmIdx + ']');
        }

        /** {@inheritDoc} */
        @Override protected ReadFileHandle advanceSegment(
            @Nullable final ReadFileHandle curWalSegment) throws IgniteCheckedException {
            if (curWalSegment != null) {
                curWalSegment.close();

                if (curWalSegment.workDir)
                    releaseWorkSegment(curWalSegment.idx);

            }

            // We are past the end marker.
            if (end != null && curWalSegmIdx + 1 > end.index())
                return null; //stop iteration

            curWalSegmIdx++;

            FileDescriptor fd;

            boolean readArchive = canReadArchiveOrReserveWork(curWalSegmIdx);

            if (readArchive) {
                fd = new FileDescriptor(new File(walArchiveDir,
                    FileDescriptor.fileName(curWalSegmIdx)));
            }
            else {
                long workIdx = curWalSegmIdx % psCfg.getWalSegments();

                fd = new FileDescriptor(
                    new File(walWorkDir, FileDescriptor.fileName(workIdx)),
                    curWalSegmIdx);
            }

            if (log.isDebugEnabled())
                log.debug("Reading next file [absIdx=" + curWalSegmIdx + ", file=" + fd.file.getAbsolutePath() + ']');

            assert fd != null;

            ReadFileHandle nextHandle;
            try {
                nextHandle = initReadHandle(fd, start != null && curWalSegmIdx == start.index() ? start : null);
            }
            catch (FileNotFoundException e) {
                if (readArchive)
                    throw new IgniteCheckedException("Missing WAL segment in the archive", e);
                else
                    nextHandle = null;
            }

            if (nextHandle != null)
                nextHandle.workDir = !readArchive;
            else
                releaseWorkSegment(curWalSegmIdx);

            curRec = null;
            return nextHandle;
        }

        /**
         * @param absIdx Absolute index to check.
         * @return {@code True} if we can safely read the archive, {@code false} if the segment has not been archived
         * yet. In this case the corresponding work segment is reserved (will not be deleted until release).
         */
        private boolean canReadArchiveOrReserveWork(long absIdx) {
            return archiver != null && archiver.checkCanReadArchiveOrReserveWorkSegment(absIdx);
        }

        /**
         * @param absIdx Absolute index to release.
         */
        private void releaseWorkSegment(long absIdx) {
            if (archiver != null)
                archiver.releaseWorkSegment(absIdx);
        }
    }

    /**
     * Flushes current file handle for {@link WALMode#BACKGROUND} WALMode.
     * Called periodically from scheduler.
     */
    private void doFlush() {
        final FileWriteHandle hnd = currentHandle();
        try {
            hnd.flush(hnd.head.get(), false);
        }
        catch (Exception e) {
            U.warn(log, "Failed to flush WAL record queue", e);
        }
    }
}<|MERGE_RESOLUTION|>--- conflicted
+++ resolved
@@ -1440,41 +1440,41 @@
      * @return Serializer version stored in the file.
      * @throws IgniteCheckedException If failed to read serializer version.
      */
-<<<<<<< HEAD
     public static int readSerializerVersion(FileIO io)
             throws IgniteCheckedException, IOException {
-        FileInput in = new FileInput(io,
-            new ByteBufferExpander(RecordV1Serializer.HEADER_RECORD_SIZE, ByteOrder.nativeOrder()));
-
-        in.ensure(RecordV1Serializer.HEADER_RECORD_SIZE);
-
-        int recordType = in.readUnsignedByte();
-
-        if (recordType == WALRecord.RecordType.STOP_ITERATION_RECORD_TYPE)
-            throw new SegmentEofException("Reached logical end of the segment", null);
-
-        WALRecord.RecordType type = WALRecord.RecordType.fromOrdinal(recordType - 1);
-
-        if (type != WALRecord.RecordType.HEADER_RECORD)
-            throw new IOException("Can't read serializer version", null);
-
-        // Read and skip file pointer.
-        in.readLong();
-        in.readInt();
-
-        long headerMagicNumber = in.readLong();
-
-        if (headerMagicNumber != HeaderRecord.MAGIC)
-            throw new IOException("Magic is corrupted [exp=" + U.hexLong(HeaderRecord.MAGIC) +
-                    ", actual=" + U.hexLong(headerMagicNumber) + ']');
-
-        // Read serializer version.
-        int version = in.readInt();
-
-        // Read and skip CRC.
-        in.readInt();
-
-        return version;
+        try (ByteBufferExpander buf = new ByteBufferExpander(RecordV1Serializer.HEADER_RECORD_SIZE, ByteOrder.nativeOrder())) {
+            FileInput in = new FileInput(io, buf);
+
+            in.ensure(RecordV1Serializer.HEADER_RECORD_SIZE);
+
+            int recordType = in.readUnsignedByte();
+
+            if (recordType == WALRecord.RecordType.STOP_ITERATION_RECORD_TYPE)
+                throw new SegmentEofException("Reached logical end of the segment", null);
+
+            WALRecord.RecordType type = WALRecord.RecordType.fromOrdinal(recordType - 1);
+
+            if (type != WALRecord.RecordType.HEADER_RECORD)
+                throw new IOException("Can't read serializer version", null);
+
+            // Read and skip file pointer.
+            in.readLong();
+            in.readInt();
+
+            long headerMagicNumber = in.readLong();
+
+            if (headerMagicNumber != HeaderRecord.MAGIC)
+                throw new IOException("Magic is corrupted [exp=" + U.hexLong(HeaderRecord.MAGIC) +
+                        ", actual=" + U.hexLong(headerMagicNumber) + ']');
+
+            // Read serializer version.
+            int version = in.readInt();
+
+            // Read and skip CRC.
+            in.readInt();
+
+            return version;
+        }
     }
 
     /**
@@ -1498,12 +1498,6 @@
 
         // Place magic number.
         buffer.putLong(HeaderRecord.MAGIC);
-=======
-    private int readSerializerVersion(FileIO io, File file, long idx)
-        throws IOException, IgniteCheckedException {
-        try (ByteBufferExpander buf = new ByteBufferExpander(RecordV1Serializer.HEADER_RECORD_SIZE, ByteOrder.nativeOrder())){
-            FileInput in = new FileInput(io, buf);
->>>>>>> 2506ae59
 
         // Place serializer version.
         buffer.putInt(version);
