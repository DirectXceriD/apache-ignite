--- conflicted
+++ resolved
@@ -2172,34 +2172,21 @@
                 lock.lock();
 
                 try {
-<<<<<<< HEAD
-                    int switchSegmentRecSize = RecordV1Serializer.REC_TYPE_SIZE + RecordV1Serializer.FILE_WAL_POINTER_SIZE + RecordV1Serializer.CRC_SIZE;
+                    flushOrWait(null, true);
+
+                    assert stopped() : "Segment is not closed after close flush: " + head.get();
+
+                    try {
+                        int switchSegmentRecSize = RecordV1Serializer.REC_TYPE_SIZE + RecordV1Serializer.FILE_WAL_POINTER_SIZE + RecordV1Serializer.CRC_SIZE;
 
                     if (rollOver && written < (maxSegmentSize - switchSegmentRecSize)) {
                         RecordV1Serializer backwardSerializer = new RecordV1Serializer(new RecordDataV1Serializer(cctx));
-
                         final ByteBuffer buf = ByteBuffer.allocate(switchSegmentRecSize);
 
+
                         SwitchSegmentRecord segmentRecord = new SwitchSegmentRecord();
-                        segmentRecord.position(new FileWALPointer(idx, (int) written, -1));
-
-                        backwardSerializer.writeRecord(segmentRecord, buf);
-=======
-                    flushOrWait(null, true);
-
-                    assert stopped() : "Segment is not closed after close flush: " + head.get();
-
-                    try {
-                        int switchSegmentRecSize = RecordV1Serializer.REC_TYPE_SIZE + RecordV1Serializer.FILE_WAL_POINTER_SIZE;
-
-                        if (rollOver && written < (maxSegmentSize - switchSegmentRecSize)) {
-                            //it is expected there is sufficient space for this record because rollover should run early
-                            final ByteBuffer buf = ByteBuffer.allocate(switchSegmentRecSize);
-                            buf.put((byte)(WALRecord.RecordType.SWITCH_SEGMENT_RECORD.ordinal() + 1));
-
-                            final FileWALPointer pointer = new FileWALPointer(idx, (int)fileIO.position(), -1);
-                            RecordV1Serializer.putPosition(buf, pointer);
->>>>>>> bd7bd226
+                        segmentRecord.position( new FileWALPointer(idx, (int)written, -1));
+                        backwardSerializer.writeRecord(segmentRecord,buf);
 
                             buf.rewind();
 
