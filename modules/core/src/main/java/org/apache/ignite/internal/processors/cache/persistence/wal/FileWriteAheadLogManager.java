--- conflicted
+++ resolved
@@ -3265,16 +3265,11 @@
             try {
                 while (!isCancelled()) {
                     while (waiters.isEmpty()) {
-<<<<<<< HEAD
-                        if (!shutdown) {
+                        if (!isCancelled()) {
                             updateHeartbeat();
 
                             LockSupport.parkNanos(waitTimeoutNs);
                         }
-=======
-                        if (!isCancelled())
-                            LockSupport.park();
->>>>>>> 1988484c
                         else {
                             unparkWaiters(Long.MAX_VALUE);
 
