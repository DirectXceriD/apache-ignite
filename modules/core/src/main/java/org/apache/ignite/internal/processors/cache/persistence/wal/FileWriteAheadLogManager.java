--- conflicted
+++ resolved
@@ -2070,11 +2070,7 @@
             if (reserved)
                 return segmentToCompress;
             else {
-<<<<<<< HEAD
-                segmentAware.removeFromCurrentlyCompressedList(segmentToCompress);
-=======
                 segmentAware.onSegmentCompressed(segmentToCompress);
->>>>>>> 977ba40c
 
                 return -1;
             }
@@ -2091,16 +2087,9 @@
                 long segIdx = -1L;
 
                 try {
-<<<<<<< HEAD
-                    segIdx = tryReserveNextSegmentOrWait();
-
-                    if (segIdx <= segmentAware.lastCompressedIdx()) {
+                    if ((segIdx = tryReserveNextSegmentOrWait()) == -1) {
                         if (segIdx != -1)
                             segmentAware.removeFromCurrentlyCompressedList(segIdx);
-
-=======
-                    if ((segIdx = tryReserveNextSegmentOrWait()) == -1)
->>>>>>> 977ba40c
                         continue;
                     }
 
