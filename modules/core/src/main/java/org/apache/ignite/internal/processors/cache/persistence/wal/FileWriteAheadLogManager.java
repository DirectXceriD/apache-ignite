/*
 * Licensed to the Apache Software Foundation (ASF) under one or more
 * contributor license agreements.  See the NOTICE file distributed with
 * this work for additional information regarding copyright ownership.
 * The ASF licenses this file to You under the Apache License, Version 2.0
 * (the "License"); you may not use this file except in compliance with
 * the License.  You may obtain a copy of the License at
 *
 *      http://www.apache.org/licenses/LICENSE-2.0
 *
 * Unless required by applicable law or agreed to in writing, software
 * distributed under the License is distributed on an "AS IS" BASIS,
 * WITHOUT WARRANTIES OR CONDITIONS OF ANY KIND, either express or implied.
 * See the License for the specific language governing permissions and
 * limitations under the License.
 */

package org.apache.ignite.internal.processors.cache.persistence.wal;

import java.io.BufferedInputStream;
import java.io.BufferedOutputStream;
import java.io.EOFException;
import java.io.File;
import java.io.FileFilter;
import java.io.FileInputStream;
import java.io.FileNotFoundException;
import java.io.FileOutputStream;
import java.io.IOException;
import java.nio.ByteBuffer;
import java.nio.ByteOrder;
import java.nio.channels.ClosedByInterruptException;
import java.nio.file.FileAlreadyExistsException;
import java.nio.file.Files;
import java.sql.Time;
import java.util.ArrayList;
import java.util.Arrays;
import java.util.Collection;
import java.util.HashMap;
import java.util.HashSet;
import java.util.List;
import java.util.Map;
import java.util.Objects;
import java.util.Set;
import java.util.TreeSet;
import java.util.concurrent.PriorityBlockingQueue;
import java.util.concurrent.atomic.AtomicLong;
import java.util.concurrent.atomic.AtomicLongArray;
import java.util.concurrent.atomic.AtomicReferenceFieldUpdater;
import java.util.regex.Pattern;
import java.util.stream.Stream;
import java.util.zip.ZipEntry;
import java.util.zip.ZipInputStream;
import java.util.zip.ZipOutputStream;
import org.apache.ignite.IgniteCheckedException;
import org.apache.ignite.IgniteLogger;
import org.apache.ignite.IgniteSystemProperties;
import org.apache.ignite.configuration.DataStorageConfiguration;
import org.apache.ignite.configuration.IgniteConfiguration;
import org.apache.ignite.configuration.WALMode;
import org.apache.ignite.events.WalSegmentArchivedEvent;
import org.apache.ignite.events.WalSegmentCompactedEvent;
import org.apache.ignite.failure.FailureContext;
import org.apache.ignite.failure.FailureType;
import org.apache.ignite.internal.GridKernalContext;
import org.apache.ignite.internal.IgniteInternalFuture;
import org.apache.ignite.internal.IgniteInterruptedCheckedException;
import org.apache.ignite.internal.managers.eventstorage.GridEventStorageManager;
import org.apache.ignite.internal.pagemem.wal.IgniteWriteAheadLogManager;
import org.apache.ignite.internal.pagemem.wal.WALIterator;
import org.apache.ignite.internal.pagemem.wal.WALPointer;
import org.apache.ignite.internal.pagemem.wal.record.MarshalledRecord;
import org.apache.ignite.internal.pagemem.wal.record.MemoryRecoveryRecord;
import org.apache.ignite.internal.pagemem.wal.record.PageSnapshot;
import org.apache.ignite.internal.pagemem.wal.record.RolloverType;
import org.apache.ignite.internal.pagemem.wal.record.SwitchSegmentRecord;
import org.apache.ignite.internal.pagemem.wal.record.WALRecord;
import org.apache.ignite.internal.pagemem.wal.record.delta.PageDeltaRecord;
import org.apache.ignite.internal.processors.cache.GridCacheSharedContext;
import org.apache.ignite.internal.processors.cache.GridCacheSharedManagerAdapter;
import org.apache.ignite.internal.processors.cache.WalStateManager.WALDisableContext;
import org.apache.ignite.internal.processors.cache.persistence.DataStorageMetricsImpl;
import org.apache.ignite.internal.processors.cache.persistence.GridCacheDatabaseSharedManager;
import org.apache.ignite.internal.processors.cache.persistence.StorageException;
import org.apache.ignite.internal.processors.cache.persistence.file.FileIO;
import org.apache.ignite.internal.processors.cache.persistence.file.FileIOFactory;
import org.apache.ignite.internal.processors.cache.persistence.file.FilePageStoreManager;
import org.apache.ignite.internal.processors.cache.persistence.file.RandomAccessFileIOFactory;
import org.apache.ignite.internal.processors.cache.persistence.filename.PdsFolderSettings;
import org.apache.ignite.internal.processors.cache.persistence.wal.aware.SegmentAware;
import org.apache.ignite.internal.processors.cache.persistence.wal.crc.FastCrc;
import org.apache.ignite.internal.processors.cache.persistence.wal.crc.IgniteDataIntegrityViolationException;
import org.apache.ignite.internal.processors.cache.persistence.wal.filehandle.AbstractFileHandle;
import org.apache.ignite.internal.processors.cache.persistence.wal.filehandle.FileHandleManager;
import org.apache.ignite.internal.processors.cache.persistence.wal.filehandle.FileHandleManagerFactory;
import org.apache.ignite.internal.processors.cache.persistence.wal.filehandle.FileWriteHandle;
import org.apache.ignite.internal.processors.cache.persistence.wal.io.FileInput;
import org.apache.ignite.internal.processors.cache.persistence.wal.io.LockedSegmentFileInputFactory;
import org.apache.ignite.internal.processors.cache.persistence.wal.io.SegmentFileInputFactory;
import org.apache.ignite.internal.processors.cache.persistence.wal.io.SegmentIO;
import org.apache.ignite.internal.processors.cache.persistence.wal.io.SimpleSegmentFileInputFactory;
import org.apache.ignite.internal.processors.cache.persistence.wal.record.HeaderRecord;
import org.apache.ignite.internal.processors.cache.persistence.wal.serializer.RecordSerializer;
import org.apache.ignite.internal.processors.cache.persistence.wal.serializer.RecordSerializerFactory;
import org.apache.ignite.internal.processors.cache.persistence.wal.serializer.RecordSerializerFactoryImpl;
import org.apache.ignite.internal.processors.cache.persistence.wal.serializer.RecordV1Serializer;
import org.apache.ignite.internal.processors.failure.FailureProcessor;
import org.apache.ignite.internal.processors.timeout.GridTimeoutObject;
import org.apache.ignite.internal.processors.timeout.GridTimeoutProcessor;
import org.apache.ignite.internal.util.future.GridFinishedFuture;
import org.apache.ignite.internal.util.future.GridFutureAdapter;
import org.apache.ignite.internal.util.io.GridFileUtils;
import org.apache.ignite.internal.util.typedef.CI1;
import org.apache.ignite.internal.util.typedef.CIX1;
import org.apache.ignite.internal.util.typedef.CO;
import org.apache.ignite.internal.util.typedef.F;
import org.apache.ignite.internal.util.typedef.X;
import org.apache.ignite.internal.util.typedef.internal.U;
import org.apache.ignite.internal.util.worker.GridWorker;
import org.apache.ignite.lang.IgniteBiPredicate;
import org.apache.ignite.lang.IgniteBiTuple;
import org.apache.ignite.lang.IgniteInClosure;
import org.apache.ignite.lang.IgnitePredicate;
import org.apache.ignite.lang.IgniteUuid;
import org.apache.ignite.thread.IgniteThread;
import org.jetbrains.annotations.NotNull;
import org.jetbrains.annotations.Nullable;

import static java.nio.file.StandardOpenOption.CREATE;
import static java.nio.file.StandardOpenOption.READ;
import static java.nio.file.StandardOpenOption.WRITE;
import static org.apache.ignite.IgniteSystemProperties.IGNITE_CHECKPOINT_TRIGGER_ARCHIVE_SIZE_PERCENTAGE;
import static org.apache.ignite.IgniteSystemProperties.IGNITE_THRESHOLD_WAL_ARCHIVE_SIZE_PERCENTAGE;
import static org.apache.ignite.IgniteSystemProperties.IGNITE_WAL_COMPRESSOR_WORKER_THREAD_CNT;
import static org.apache.ignite.IgniteSystemProperties.IGNITE_WAL_MMAP;
import static org.apache.ignite.IgniteSystemProperties.IGNITE_WAL_SERIALIZER_VERSION;
import static org.apache.ignite.events.EventType.EVT_WAL_SEGMENT_ARCHIVED;
import static org.apache.ignite.events.EventType.EVT_WAL_SEGMENT_COMPACTED;
import static org.apache.ignite.failure.FailureType.CRITICAL_ERROR;
import static org.apache.ignite.failure.FailureType.SYSTEM_WORKER_TERMINATION;
import static org.apache.ignite.internal.processors.cache.persistence.wal.serializer.RecordSerializerFactory.LATEST_SERIALIZER_VERSION;
import static org.apache.ignite.internal.processors.cache.persistence.wal.serializer.RecordV1Serializer.HEADER_RECORD_SIZE;
import static org.apache.ignite.internal.processors.cache.persistence.wal.serializer.RecordV1Serializer.readSegmentHeader;

/**
 * File WAL manager.
 */
@SuppressWarnings("IfMayBeConditional")
public class FileWriteAheadLogManager extends GridCacheSharedManagerAdapter implements IgniteWriteAheadLogManager {
    /** */
    private static final FileDescriptor[] EMPTY_DESCRIPTORS = new FileDescriptor[0];

    /** Zero-filled buffer for file formatting. */
    private static final byte[] FILL_BUF = new byte[1024 * 1024];

    /** Pattern for segment file names. */
    public static final Pattern WAL_NAME_PATTERN = Pattern.compile("\\d{16}\\.wal");

    /** Pattern for WAL temp files - these files will be cleared at startup. */
    public static final Pattern WAL_TEMP_NAME_PATTERN = Pattern.compile("\\d{16}\\.wal\\.tmp");

    /** WAL segment file filter, see {@link #WAL_NAME_PATTERN} */
    public static final FileFilter WAL_SEGMENT_FILE_FILTER = new FileFilter() {
        @Override public boolean accept(File file) {
            return !file.isDirectory() && WAL_NAME_PATTERN.matcher(file.getName()).matches();
        }
    };

    /** WAL segment temporary file filter, see {@link #WAL_TEMP_NAME_PATTERN} */
    private static final FileFilter WAL_SEGMENT_TEMP_FILE_FILTER = new FileFilter() {
        @Override public boolean accept(File file) {
            return !file.isDirectory() && WAL_TEMP_NAME_PATTERN.matcher(file.getName()).matches();
        }
    };

    /** */
    public static final Pattern WAL_SEGMENT_FILE_COMPACTED_PATTERN = Pattern.compile("\\d{16}\\.wal\\.zip");

    /** WAL segment file filter, see {@link #WAL_NAME_PATTERN} */
    public static final FileFilter WAL_SEGMENT_COMPACTED_OR_RAW_FILE_FILTER = new FileFilter() {
        @Override public boolean accept(File file) {
            return !file.isDirectory() && (WAL_NAME_PATTERN.matcher(file.getName()).matches() ||
                WAL_SEGMENT_FILE_COMPACTED_PATTERN.matcher(file.getName()).matches());
        }
    };

    /** */
    private static final Pattern WAL_SEGMENT_TEMP_FILE_COMPACTED_PATTERN = Pattern.compile("\\d{16}\\.wal\\.zip\\.tmp");

    /** */
    private static final FileFilter WAL_SEGMENT_FILE_COMPACTED_FILTER = new FileFilter() {
        @Override public boolean accept(File file) {
            return !file.isDirectory() && WAL_SEGMENT_FILE_COMPACTED_PATTERN.matcher(file.getName()).matches();
        }
    };

    /** */
    private static final FileFilter WAL_SEGMENT_TEMP_FILE_COMPACTED_FILTER = new FileFilter() {
        @Override public boolean accept(File file) {
            return !file.isDirectory() && WAL_SEGMENT_TEMP_FILE_COMPACTED_PATTERN.matcher(file.getName()).matches();
        }
    };

    /** Buffer size. */
    private static final int BUF_SIZE = 1024 * 1024;

    /** Use mapped byte buffer. */
    private final boolean mmap = IgniteSystemProperties.getBoolean(IGNITE_WAL_MMAP, true);

    /**
     * Percentage of archive size for checkpoint trigger. Need for calculate max size of WAL after last checkpoint.
     * Checkpoint should be triggered when max size of WAL after last checkpoint more than maxWallArchiveSize * thisValue
     */
    private static final double CHECKPOINT_TRIGGER_ARCHIVE_SIZE_PERCENTAGE =
        IgniteSystemProperties.getDouble(IGNITE_CHECKPOINT_TRIGGER_ARCHIVE_SIZE_PERCENTAGE, 0.25);

    /**
     * Percentage of WAL archive size to calculate threshold since which removing of old archive should be started.
     */
    private static final double THRESHOLD_WAL_ARCHIVE_SIZE_PERCENTAGE =
        IgniteSystemProperties.getDouble(IGNITE_THRESHOLD_WAL_ARCHIVE_SIZE_PERCENTAGE, 0.5);

    /**
     * Number of WAL compressor worker threads.
     */
    private final int WAL_COMPRESSOR_WORKER_THREAD_CNT =
            IgniteSystemProperties.getInteger(IGNITE_WAL_COMPRESSOR_WORKER_THREAD_CNT, 4);

    /** */
    private final boolean alwaysWriteFullPages;

    /** WAL segment size in bytes. . This is maximum value, actual segments may be shorter. */
    private final long maxWalSegmentSize;

    /**
     * Maximum number of allowed segments without checkpoint. If we have their more checkpoint should be triggered.
     * It is simple way to calculate WAL size without checkpoint instead fair WAL size calculating.
     */
    private final long maxSegCountWithoutCheckpoint;

    /** Size of wal archive since which removing of old archive should be started */
    private final long allowedThresholdWalArchiveSize;

    /** */
    private final WALMode mode;

    /** WAL flush frequency. Makes sense only for {@link WALMode#BACKGROUND} log WALMode. */
    private final long flushFreq;

    /** */
    private final DataStorageConfiguration dsCfg;

    /** Events service */
    private final GridEventStorageManager evt;

    /** Failure processor */
    private final FailureProcessor failureProcessor;

    /** */
    private IgniteConfiguration igCfg;

    /** Persistence metrics tracker. */
    private DataStorageMetricsImpl metrics;

    /** */
    private File walWorkDir;

    /** WAL archive directory (including consistent ID as subfolder) */
    private File walArchiveDir;

    /** Serializer of latest version, used to read header record and for write records */
    private RecordSerializer serializer;

    /** Serializer latest version to use. */
    private final int serializerVer =
        IgniteSystemProperties.getInteger(IGNITE_WAL_SERIALIZER_VERSION, LATEST_SERIALIZER_VERSION);

    /** Factory to provide I/O interfaces for read/write operations with files */
    private volatile FileIOFactory ioFactory;

    /** Factory to provide I/O interfaces for read primitives with files */
    private final SegmentFileInputFactory segmentFileInputFactory;

    /** Holder of actual information of latest manipulation on WAL segments. */
    private volatile SegmentAware segmentAware;

    /** Updater for {@link #currHnd}, used for verify there are no concurrent update for current log segment handle */
    private static final AtomicReferenceFieldUpdater<FileWriteAheadLogManager, FileWriteHandle> CURR_HND_UPD =
        AtomicReferenceFieldUpdater.newUpdater(FileWriteAheadLogManager.class, FileWriteHandle.class, "currHnd");

    /**
     * File archiver moves segments from work directory to archive. Locked segments may be kept not moved until release.
     * For mode archive and work folders set to equal value, archiver is not created.
     */
    @Nullable private FileArchiver archiver;

    /** Compressor. */
    private FileCompressor compressor;

    /** Decompressor. */
    private FileDecompressor decompressor;

    /** */
    private final ThreadLocal<WALPointer> lastWALPtr = new ThreadLocal<>();

    /** Current log segment handle. */
    private volatile FileWriteHandle currHnd;

    /** File handle manager. */
    private FileHandleManager fileHandleManager;

    /** */
    private WALDisableContext walDisableContext;

    /**
     * Positive (non-0) value indicates WAL can be archived even if not complete<br>
     * See {@link DataStorageConfiguration#setWalAutoArchiveAfterInactivity(long)}<br>
     */
    private final long walAutoArchiveAfterInactivity;

    /**
     * Container with last WAL record logged timestamp.<br> Zero value means there was no records logged to current
     * segment, skip possible archiving for this case<br> Value is filled only for case {@link
     * #walAutoArchiveAfterInactivity} > 0<br>
     */
    private final AtomicLong lastRecordLoggedMs = new AtomicLong();

    /**
     * Cancellable task for {@link WALMode#BACKGROUND}, should be cancelled at shutdown.
     * Null for non background modes.
     */
    @Nullable private volatile GridTimeoutProcessor.CancelableTask backgroundFlushSchedule;

    /**
     * Reference to the last added next archive timeout check object. Null if mode is not enabled. Should be cancelled
     * at shutdown
     */
    @Nullable private volatile GridTimeoutObject nextAutoArchiveTimeoutObj;

    /**
     * Listener invoked for each segment file IO initializer.
     */
    @Nullable private volatile IgniteInClosure<FileIO> createWalFileListener;

    /**
     * Manage of segment location.
     */
    private SegmentRouter segmentRouter;

    /** Segment factory with ability locked segment during reading. */
    private SegmentFileInputFactory lockedSegmentFileInputFactory;

    /** FileHandleManagerFactory. */
    private final FileHandleManagerFactory fileHandleManagerFactory;

    /** Switch segment record offset. */
    private final AtomicLongArray switchSegmentRecordOffset;

    /**
     * @param ctx Kernal context.
     */
    public FileWriteAheadLogManager(@NotNull final GridKernalContext ctx) {
        igCfg = ctx.config();

        DataStorageConfiguration dsCfg = igCfg.getDataStorageConfiguration();

        assert dsCfg != null;

        this.dsCfg = dsCfg;

        maxWalSegmentSize = dsCfg.getWalSegmentSize();
        mode = dsCfg.getWalMode();
        flushFreq = dsCfg.getWalFlushFrequency();
        alwaysWriteFullPages = dsCfg.isAlwaysWriteFullPages();
        ioFactory = mode == WALMode.FSYNC ? dsCfg.getFileIOFactory() : new RandomAccessFileIOFactory();
        segmentFileInputFactory = new SimpleSegmentFileInputFactory();
        walAutoArchiveAfterInactivity = dsCfg.getWalAutoArchiveAfterInactivity();

        allowedThresholdWalArchiveSize = (long)(dsCfg.getMaxWalArchiveSize() * THRESHOLD_WAL_ARCHIVE_SIZE_PERCENTAGE);

        evt = ctx.event();
        failureProcessor = ctx.failure();

        fileHandleManagerFactory = new FileHandleManagerFactory(dsCfg);

        maxSegCountWithoutCheckpoint =
                (long)((U.adjustedWalHistorySize(dsCfg, log) * CHECKPOINT_TRIGGER_ARCHIVE_SIZE_PERCENTAGE)
                        / dsCfg.getWalSegmentSize());

        switchSegmentRecordOffset = isArchiverEnabled() ? new AtomicLongArray(dsCfg.getWalSegments()) : null;
    }

    /**
     * For test purposes only.
     *
     * @param ioFactory IO factory.
     */
    public void setFileIOFactory(FileIOFactory ioFactory) {
        this.ioFactory = ioFactory;
    }

    /** {@inheritDoc} */
    @Override public void start0() throws IgniteCheckedException {
        if (cctx.kernalContext().clientNode())
            return;

        final PdsFolderSettings resolveFolders = cctx.kernalContext().pdsFolderResolver().resolveFolders();

        checkWalConfiguration();

        synchronized (this) {
            final File walWorkDir0 = walWorkDir = initDirectory(
                dsCfg.getWalPath(),
                DataStorageConfiguration.DFLT_WAL_PATH,
                resolveFolders.folderName(),
                "write ahead log work directory"
            );

            final File walArchiveDir0 = walArchiveDir = initDirectory(
                dsCfg.getWalArchivePath(),
                DataStorageConfiguration.DFLT_WAL_ARCHIVE_PATH,
                resolveFolders.folderName(),
                "write ahead log archive directory"
            );

            serializer = new RecordSerializerFactoryImpl(cctx).createSerializer(serializerVer);

            GridCacheDatabaseSharedManager dbMgr = (GridCacheDatabaseSharedManager)cctx.database();

            metrics = dbMgr.persistentStoreMetricsImpl();

            checkOrPrepareFiles();

            if (metrics != null)
                metrics.setWalSizeProvider(new CO<Long>() {
                    @Override public Long apply() {
                        long size = 0;

                        for (File f : walWorkDir0.listFiles())
                            size += f.length();

                        for (File f : walArchiveDir0.listFiles())
                            size += f.length();

                        return size;
                    }
                });

            IgniteBiTuple<Long, Long> tup = scanMinMaxArchiveIndices();

<<<<<<< HEAD

        segmentAware = new SegmentAware(dsCfg.getWalSegments(), dsCfg.isWalCompactionEnabled(), log);
=======
            segmentAware = new SegmentAware(dsCfg.getWalSegments(), dsCfg.isWalCompactionEnabled());
>>>>>>> 8e6de9b3

            segmentAware.lastTruncatedArchiveIdx(tup == null ? -1 : tup.get1() - 1);

            long lastAbsArchivedIdx = tup == null ? -1 : tup.get2();

            if (isArchiverEnabled())
                archiver = new FileArchiver(lastAbsArchivedIdx, log);
            else
                archiver = null;

            if (lastAbsArchivedIdx > 0)
                segmentAware.setLastArchivedAbsoluteIndex(lastAbsArchivedIdx);

            if (dsCfg.isWalCompactionEnabled()) {
                compressor = new FileCompressor(log);

                decompressor = new FileDecompressor(log);
            }

            segmentRouter = new SegmentRouter(walWorkDir, walArchiveDir, segmentAware, dsCfg);

            fileHandleManager = fileHandleManagerFactory.build(
                cctx, metrics, mmap, lastWALPtr::get, serializer, this::currentHandle
            );

            lockedSegmentFileInputFactory = new LockedSegmentFileInputFactory(
                segmentAware,
                segmentRouter,
                ioFactory
            );
        }
    }

    /**
     *
     */
    private void startArchiverAndCompressor() {
        segmentAware.reset();

        if (isArchiverEnabled()) {
            assert archiver != null : "FileArchiver should be initialized.";

            archiver.restart();
        }

        if (dsCfg.isWalCompactionEnabled()) {
            assert compressor != null : "Compressor should be initialized.";

            compressor.restart();

            assert decompressor != null : "Compressor should be initialized.";

            decompressor.restart();
        }
    }

    /**
     * Archiver can be not created, all files will be written to WAL folder, using absolute segment index.
     *
     * @return flag indicating if archiver is disabled.
     */
    private boolean isArchiverEnabled() {
        if (walArchiveDir != null && walWorkDir != null)
            return !walArchiveDir.equals(walWorkDir);

        return !new File(dsCfg.getWalArchivePath()).equals(new File(dsCfg.getWalPath()));
    }

    /**
     *  Collect wal segment files from low pointer (include) to high pointer (not include) and reserve low pointer.
     *
     * @param low Low bound.
     * @param high High bound.
     */
    public Collection<File> getAndReserveWalFiles(FileWALPointer low, FileWALPointer high) throws IgniteCheckedException {
        final long awaitIdx = high.index() - 1;

        segmentAware.awaitSegmentArchived(awaitIdx);

        if (!reserve(low))
            throw new IgniteCheckedException("WAL archive segment has been deleted [idx=" + low.index() + "]");

        List<File> res = new ArrayList<>();

        for (long i = low.index(); i < high.index(); i++) {
            String segmentName = FileDescriptor.fileName(i);

            File file = new File(walArchiveDir, segmentName);
            File fileZip = new File(walArchiveDir, segmentName + FilePageStoreManager.ZIP_SUFFIX);

            if (file.exists())
                res.add(file);
            else if (fileZip.exists())
                res.add(fileZip);
            else {
                if (log.isInfoEnabled()) {
                    log.info("Segment not found: " + file.getName() + "/" + fileZip.getName());

                    log.info("Stopped iteration on idx: " + i);
                }

                break;
            }
        }

        return res;
    }

    /**
     * @throws IgniteCheckedException if WAL store path is configured and archive path isn't (or vice versa)
     */
    private void checkWalConfiguration() throws IgniteCheckedException {
        if (dsCfg.getWalPath() == null ^ dsCfg.getWalArchivePath() == null) {
            throw new IgniteCheckedException(
                "Properties should be either both specified or both null " +
                    "[walStorePath = " + dsCfg.getWalPath() +
                    ", walArchivePath = " + dsCfg.getWalArchivePath() + "]"
            );
        }
    }

    /**
     * Method is called twice on deactivate and stop.
     * It shutdown workers but do not deallocate them to avoid duplication.
     * */
    @Override protected void stop0(boolean cancel) {
        final GridTimeoutProcessor.CancelableTask schedule = backgroundFlushSchedule;

        if (schedule != null)
            schedule.close();

        final GridTimeoutObject timeoutObj = nextAutoArchiveTimeoutObj;

        if (timeoutObj != null)
            cctx.time().removeTimeoutObject(timeoutObj);

        try {
            fileHandleManager.onDeactivate();

            segmentAware.interrupt();

            if (archiver != null)
                archiver.shutdown();

            if (compressor != null)
                compressor.shutdown();

            if (decompressor != null)
                decompressor.shutdown();
        }
        catch (Exception e) {
            U.error(log, "Failed to gracefully close WAL segment: " + this.currHnd, e);
        }
    }

    /** {@inheritDoc} */
    @Override public void onActivate(GridKernalContext kctx) throws IgniteCheckedException {
        if (log.isDebugEnabled())
            log.debug("Activated file write ahead log manager [nodeId=" + cctx.localNodeId() +
                " topVer=" + cctx.discovery().topologyVersionEx() + " ]");
        //NOOP implementation, we need to override it.
    }

    /** {@inheritDoc} */
    @Override public void onDeActivate(GridKernalContext kctx) {
        if (log.isDebugEnabled())
            log.debug("DeActivate file write ahead log [nodeId=" + cctx.localNodeId() +
                " topVer=" + cctx.discovery().topologyVersionEx() + " ]");

        stop0(true);

        currHnd = null;
    }

    /** {@inheritDoc} */
    @Override public boolean isAlwaysWriteFullPages() {
        return alwaysWriteFullPages;
    }

    /** {@inheritDoc} */
    @Override public boolean isFullSync() {
        return mode == WALMode.FSYNC;
    }

    /** {@inheritDoc} */
    @Override public void resumeLogging(WALPointer lastPtr) throws IgniteCheckedException {
        if (log.isDebugEnabled())
            log.debug("File write ahead log manager resuming logging [nodeId=" + cctx.localNodeId() +
                " topVer=" + cctx.discovery().topologyVersionEx() + " ]");

        /*
            walDisableContext is started after FileWriteAheadLogManager, so we obtain actual walDisableContext ref here.
         */
        synchronized (this) {
            walDisableContext = cctx.walState().walDisableContext();
        }

        assert currHnd == null;
        assert lastPtr == null || lastPtr instanceof FileWALPointer;

        startArchiverAndCompressor();

        assert (isArchiverEnabled() && archiver != null) || (!isArchiverEnabled() && archiver == null) :
            "Trying to restore FileWriteHandle on deactivated write ahead log manager";

        FileWALPointer filePtr = (FileWALPointer)lastPtr;

        fileHandleManager.resumeLogging();

        currHnd = restoreWriteHandle(filePtr);

        // For new handle write serializer version to it.
        if (filePtr == null)
            currHnd.writeHeader();

        if (currHnd.serializerVersion() != serializer.version()) {
            if (log.isInfoEnabled())
                log.info("Record serializer version change detected, will start logging with a new WAL record " +
                    "serializer to a new WAL segment [curFile=" + currHnd + ", newVer=" + serializer.version() +
                    ", oldVer=" + currHnd.serializerVersion() + ']');

            rollOver(currHnd, null);
        }

        currHnd.finishResumeLogging();

        if (mode == WALMode.BACKGROUND)
            backgroundFlushSchedule = cctx.time().schedule(this::doFlush, flushFreq, flushFreq);

        if (walAutoArchiveAfterInactivity > 0)
            scheduleNextInactivityPeriodElapsedCheck();
    }

    /**
     * Schedules next check of inactivity period expired. Based on current record update timestamp. At timeout method
     * does check of inactivity period and schedules new launch.
     */
    private void scheduleNextInactivityPeriodElapsedCheck() {
        final long lastRecMs = lastRecordLoggedMs.get();
        final long nextPossibleAutoArchive = (lastRecMs <= 0 ? U.currentTimeMillis() : lastRecMs) + walAutoArchiveAfterInactivity;

        if (log.isDebugEnabled())
            log.debug("Schedule WAL rollover check at " + new Time(nextPossibleAutoArchive).toString());

        nextAutoArchiveTimeoutObj = new GridTimeoutObject() {
            private final IgniteUuid id = IgniteUuid.randomUuid();

            @Override public IgniteUuid timeoutId() {
                return id;
            }

            @Override public long endTime() {
                return nextPossibleAutoArchive;
            }

            @Override public void onTimeout() {
                if (log.isDebugEnabled())
                    log.debug("Checking if WAL rollover required (" + new Time(U.currentTimeMillis()).toString() + ")");

                checkWalRolloverRequiredDuringInactivityPeriod();

                scheduleNextInactivityPeriodElapsedCheck();
            }
        };
        cctx.time().addTimeoutObject(nextAutoArchiveTimeoutObj);
    }

    /** {@inheritDoc} */
    @Override public int serializerVersion() {
        return serializerVer;
    }

    /**
     * Checks if there was elapsed significant period of inactivity. If WAL auto-archive is enabled using
     * {@link #walAutoArchiveAfterInactivity} > 0 this method will activate roll over by timeout.<br>
     */
    private void checkWalRolloverRequiredDuringInactivityPeriod() {
        if (walAutoArchiveAfterInactivity <= 0)
            return; // feature not configured, nothing to do

        final long lastRecMs = lastRecordLoggedMs.get();

        if (lastRecMs == 0)
            return; //no records were logged to current segment, does not consider inactivity

        final long elapsedMs = U.currentTimeMillis() - lastRecMs;

        if (elapsedMs <= walAutoArchiveAfterInactivity)
            return; // not enough time elapsed since last write

        if (!lastRecordLoggedMs.compareAndSet(lastRecMs, 0))
            return; // record write occurred concurrently

        final FileWriteHandle handle = currentHandle();

        try {
            closeBufAndRollover(handle, null, RolloverType.NONE);
        }
        catch (IgniteCheckedException e) {
            U.error(log, "Unable to perform segment rollover: " + e.getMessage(), e);

            cctx.kernalContext().failure().process(new FailureContext(CRITICAL_ERROR, e));
        }
    }

    /** {@inheritDoc} */
    @Override public WALPointer log(WALRecord rec) throws IgniteCheckedException {
        return log(rec, RolloverType.NONE);
    }

    /** {@inheritDoc} */
    @Override public WALPointer log(WALRecord rec, RolloverType rolloverType) throws IgniteCheckedException {
        if (serializer == null || mode == WALMode.NONE)
            return null;

        // Only delta-records, page snapshots and memory recovery are allowed to write in recovery mode.
        if (cctx.kernalContext().recoveryMode() &&
            !(rec instanceof PageDeltaRecord || rec instanceof PageSnapshot || rec instanceof MemoryRecoveryRecord))
            return null;

        FileWriteHandle currWrHandle = currentHandle();

        WALDisableContext isDisable = walDisableContext;

        // Logging was not resumed yet.
        if (currWrHandle == null || (isDisable != null && isDisable.check()))
            return null;

        // Need to calculate record size first.
        rec.size(serializer.size(rec));

        while (true) {
            WALPointer ptr;

            if (rolloverType == RolloverType.NONE)
                ptr = currWrHandle.addRecord(rec);
            else {
                assert cctx.database().checkpointLockIsHeldByThread();

                if (rolloverType == RolloverType.NEXT_SEGMENT) {
                    WALPointer pos = rec.position();

                    do {
                        // This will change rec.position() unless concurrent rollover happened.
                        currWrHandle = closeBufAndRollover(currWrHandle, rec, rolloverType);
                    }
                    while (Objects.equals(pos, rec.position()));

                    ptr = rec.position();
                }
                else if (rolloverType == RolloverType.CURRENT_SEGMENT) {
                    if ((ptr = currWrHandle.addRecord(rec)) != null)
                        currWrHandle = closeBufAndRollover(currWrHandle, rec, rolloverType);
                }
                else
                    throw new IgniteCheckedException("Unknown rollover type: " + rolloverType);
            }

            if (ptr != null) {
                metrics.onWalRecordLogged();

                lastWALPtr.set(ptr);

                if (walAutoArchiveAfterInactivity > 0)
                    lastRecordLoggedMs.set(U.currentTimeMillis());

                return ptr;
            }
            else
                currWrHandle = rollOver(currWrHandle, null);

            checkNode();

            if (isStopping())
                throw new IgniteCheckedException("Stopping.");
        }
    }

    /** */
    private FileWriteHandle closeBufAndRollover(
        FileWriteHandle currWriteHandle,
        WALRecord rec,
        RolloverType rolloverType
    ) throws IgniteCheckedException {
        long idx = currWriteHandle.getSegmentId();

        currWriteHandle.closeBuffer();

        FileWriteHandle res = rollOver(currWriteHandle, rolloverType == RolloverType.NEXT_SEGMENT ? rec : null);

        if (log != null && log.isInfoEnabled())
            log.info("Rollover segment [" + idx + " to " + res.getSegmentId() + "], recordType=" + rec.type());

        return res;
    }

    /** {@inheritDoc} */
    @Override public void flush(WALPointer ptr, boolean explicitFsync) throws IgniteCheckedException, StorageException {
        fileHandleManager.flush(ptr, explicitFsync);
    }

    /** {@inheritDoc} */
    @Override public WALRecord read(WALPointer ptr) throws IgniteCheckedException, StorageException {
        try (WALIterator it = replay(ptr)) {
            IgniteBiTuple<WALPointer, WALRecord> rec = it.next();

            if (rec.get1().equals(ptr))
                return rec.get2();
            else
                throw new StorageException("Failed to read record by pointer [ptr=" + ptr + ", rec=" + rec + "]");
        }
    }

    /** {@inheritDoc} */
    @Override public WALIterator replay(WALPointer start) throws IgniteCheckedException, StorageException {
        return replay(start, null);
    }

    /** {@inheritDoc} */
    @Override public WALIterator replay(
        WALPointer start,
        @Nullable IgniteBiPredicate<WALRecord.RecordType, WALPointer> recordDeserializeFilter
    ) throws IgniteCheckedException, StorageException {
        assert start == null || start instanceof FileWALPointer : "Invalid start pointer: " + start;

        FileWriteHandle hnd = currentHandle();

        FileWALPointer end = null;

        if (hnd != null)
            end = hnd.position();

        return new RecordsIterator(
            cctx,
            walArchiveDir,
            walWorkDir,
            (FileWALPointer)start,
            end,
            dsCfg,
            new RecordSerializerFactoryImpl(cctx).recordDeserializeFilter(recordDeserializeFilter),
            ioFactory,
            archiver,
            decompressor,
            log,
            segmentAware,
            segmentRouter,
            lockedSegmentFileInputFactory);
    }

    /** {@inheritDoc} */
    @Override public boolean reserve(WALPointer start) {
        assert start != null && start instanceof FileWALPointer : "Invalid start pointer: " + start;

        if (mode == WALMode.NONE)
            return false;

        segmentAware.reserve(((FileWALPointer)start).index());

        if (!hasIndex(((FileWALPointer)start).index())) {
            segmentAware.release(((FileWALPointer)start).index());

            return false;
        }

        return true;
    }

    /** {@inheritDoc} */
    @Override public void release(WALPointer start) {
        assert start != null && start instanceof FileWALPointer : "Invalid start pointer: " + start;

        if (mode == WALMode.NONE)
            return;

        segmentAware.release(((FileWALPointer)start).index());
    }

    /**
     * @param absIdx Absolulte index to check.
     * @return {@code true} if has this index.
     */
    private boolean hasIndex(long absIdx) {
        String segmentName = FileDescriptor.fileName(absIdx);

        String zipSegmentName = FileDescriptor.fileName(absIdx) + FilePageStoreManager.ZIP_SUFFIX;

        boolean inArchive = new File(walArchiveDir, segmentName).exists() ||
            new File(walArchiveDir, zipSegmentName).exists();

        if (inArchive)
            return true;

        if (absIdx <= lastArchivedIndex())
            return false;

        FileWriteHandle cur = currHnd;

        return cur != null && cur.getSegmentId() >= absIdx;
    }

    /** {@inheritDoc} */
    @Override public int truncate(WALPointer low, WALPointer high) {
        if (high == null)
            return 0;

        assert high instanceof FileWALPointer : high;

        // File pointer bound: older entries will be deleted from archive
        FileWALPointer lowPtr = (FileWALPointer)low;
        FileWALPointer highPtr = (FileWALPointer)high;

        FileDescriptor[] descs = scan(walArchiveDir.listFiles(WAL_SEGMENT_COMPACTED_OR_RAW_FILE_FILTER));

        int deleted = 0;

        for (FileDescriptor desc : descs) {
            if (lowPtr != null && desc.idx < lowPtr.index())
                continue;

            // Do not delete reserved or locked segment and any segment after it.
            if (segmentReservedOrLocked(desc.idx))
                return deleted;

            long archivedAbsIdx = segmentAware.lastArchivedAbsoluteIndex();

            long lastArchived = archivedAbsIdx >= 0 ? archivedAbsIdx : lastArchivedIndex();

            // We need to leave at least one archived segment to correctly determine the archive index.
            if (desc.idx < highPtr.index() && desc.idx < lastArchived) {
                if (!desc.file.delete())
                    U.warn(log, "Failed to remove obsolete WAL segment (make sure the process has enough rights): " +
                        desc.file.getAbsolutePath());
                else
                    deleted++;

                // Bump up the oldest archive segment index.
                if (segmentAware.lastTruncatedArchiveIdx() < desc.idx)
                    segmentAware.lastTruncatedArchiveIdx(desc.idx);
            }
        }

        return deleted;
    }

    /**
     * Check if WAL segment locked (protected from move to archive) or reserved (protected from deletion from WAL
     * cleanup).
     *
     * @param absIdx Absolute WAL segment index for check reservation.
     * @return {@code True} if index is locked.
     */
    private boolean segmentReservedOrLocked(long absIdx) {
        FileArchiver archiver0 = archiver;

        return ((archiver0 != null) && segmentAware.locked(absIdx)) || (segmentAware.reserved(absIdx));
    }

    /** {@inheritDoc} */
    @Override public void notchLastCheckpointPtr(WALPointer ptr) {
        if (compressor != null)
            segmentAware.keepUncompressedIdxFrom(((FileWALPointer)ptr).index());
    }

    /** {@inheritDoc} */
    @Override public int walArchiveSegments() {
        long lastTruncated = segmentAware.lastTruncatedArchiveIdx();

        long lastArchived = segmentAware.lastArchivedAbsoluteIndex();

        if (lastArchived == -1)
            return 0;

        int res = (int)(lastArchived - lastTruncated);

        return res >= 0 ? res : 0;
    }

    /** {@inheritDoc} */
    @Override public long lastArchivedSegment() {
        return segmentAware.lastArchivedAbsoluteIndex();
    }

    /** {@inheritDoc} */
    @Override public long lastCompactedSegment() {
        return segmentAware.lastCompressedIdx();
    }

    /** {@inheritDoc} */
    @Override public boolean reserved(WALPointer ptr) {
        FileWALPointer fPtr = (FileWALPointer)ptr;

        return segmentReservedOrLocked(fPtr.index());
    }

    /** {@inheritDoc} */
    @Override public int reserved(WALPointer low, WALPointer high) {
        // It is not clear now how to get the highest WAL pointer. So when high is null method returns 0.
        if (high == null)
            return 0;

        assert high instanceof FileWALPointer : high;

        assert low == null || low instanceof FileWALPointer : low;

        FileWALPointer lowPtr = (FileWALPointer)low;

        FileWALPointer highPtr = (FileWALPointer)high;

        long lowIdx = lowPtr != null ? lowPtr.index() : 0;

        long highIdx = highPtr.index();

        while (lowIdx < highIdx) {
            if (segmentReservedOrLocked(lowIdx))
                break;

            lowIdx++;
        }

        return (int)(highIdx - lowIdx + 1);
    }

    /** {@inheritDoc} */
    @Override public boolean disabled(int grpId) {
        return cctx.walState().isDisabled(grpId);
    }

    /**
     * Lists files in archive directory and returns the index of last archived file.
     *
     * @return The absolute index of last archived file.
     */
    private long lastArchivedIndex() {
        long lastIdx = -1;

        for (File file : walArchiveDir.listFiles(WAL_SEGMENT_COMPACTED_OR_RAW_FILE_FILTER)) {
            try {
                long idx = Long.parseLong(file.getName().substring(0, 16));

                lastIdx = Math.max(lastIdx, idx);
            }
            catch (NumberFormatException | IndexOutOfBoundsException ignore) {

            }
        }

        return lastIdx;
    }

    /**
     * Lists files in archive directory and returns the indices of least and last archived files.
     * In case of holes, first segment after last "hole" is considered as minimum.
     * Example: minimum(0, 1, 10, 11, 20, 21, 22) should be 20
     *
     * @return The absolute indices of min and max archived files.
     */
    private IgniteBiTuple<Long, Long> scanMinMaxArchiveIndices() {
        TreeSet<Long> archiveIndices = new TreeSet<>();

        for (File file : walArchiveDir.listFiles(WAL_SEGMENT_COMPACTED_OR_RAW_FILE_FILTER)) {
            try {
                long idx = Long.parseLong(file.getName().substring(0, 16));

                archiveIndices.add(idx);
            }
            catch (NumberFormatException | IndexOutOfBoundsException ignore) {
                // No-op.
            }
        }

        if (archiveIndices.isEmpty())
            return null;
        else {
            Long min = archiveIndices.first();
            Long max = archiveIndices.last();

            if (max - min == archiveIndices.size() - 1)
                return F.t(min, max); // Short path.

            for (Long idx : archiveIndices.descendingSet()) {
                if (!archiveIndices.contains(idx - 1))
                    return F.t(idx, max);
            }

            throw new IllegalStateException("Should never happen if TreeSet is valid.");
        }
    }

    /**
     * Creates a directory specified by the given arguments.
     *
     * @param cfg Configured directory path, may be {@code null}.
     * @param defDir Default directory path, will be used if cfg is {@code null}.
     * @param consId Local node consistent ID.
     * @param msg File description to print out on successful initialization.
     * @return Initialized directory.
     * @throws IgniteCheckedException If failed to initialize directory.
     */
    private File initDirectory(String cfg, String defDir, String consId, String msg) throws IgniteCheckedException {
        File dir;

        if (cfg != null) {
            File workDir0 = new File(cfg);

            dir = workDir0.isAbsolute() ?
                new File(workDir0, consId) :
                new File(U.resolveWorkDirectory(igCfg.getWorkDirectory(), cfg, false), consId);
        }
        else
            dir = new File(U.resolveWorkDirectory(igCfg.getWorkDirectory(), defDir, false), consId);

        U.ensureDirectory(dir, msg, log);

        return dir;
    }

    /**
     * @return Current log segment handle.
     */
    private FileWriteHandle currentHandle() {
        return currHnd;
    }

    /**
     * @param cur Handle that failed to fit the given entry.
     * @param rec Optional record to be added right after header.
     * @return Handle that will fit the entry.
     */
    private FileWriteHandle rollOver(FileWriteHandle cur, @Nullable WALRecord rec) throws IgniteCheckedException {
        FileWriteHandle hnd = currentHandle();

        if (hnd != cur)
            return hnd;

        if (hnd.close(true)) {
            if (metrics.metricsEnabled())
                metrics.onWallRollOver();

            if (switchSegmentRecordOffset != null) {
                int idx = (int)((cur.getSegmentId() + 1) % dsCfg.getWalSegments());

                switchSegmentRecordOffset.set(idx, hnd.getSwitchSegmentRecordOffset());
            }

            FileWriteHandle next = initNextWriteHandle(cur);

            next.writeHeader();

            if (rec != null) {
                WALPointer ptr = next.addRecord(rec);

                assert ptr != null;
            }

            if (next.getSegmentId() - lashCheckpointFileIdx() >= maxSegCountWithoutCheckpoint)
                cctx.database().forceCheckpoint("too big size of WAL without checkpoint");

            boolean swapped = CURR_HND_UPD.compareAndSet(this, hnd, next);

            assert swapped : "Concurrent updates on rollover are not allowed";

            if (walAutoArchiveAfterInactivity > 0)
                lastRecordLoggedMs.set(0);

            // Let other threads to proceed with new segment.
            hnd.signalNextAvailable();
        }
        else
            hnd.awaitNext();

        return currentHandle();
    }

    /**
     * Give last checkpoint file idx.
     */
    private long lashCheckpointFileIdx() {
        WALPointer lastCheckpointMark = cctx.database().lastCheckpointMarkWalPointer();

        return lastCheckpointMark == null ? 0 : ((FileWALPointer)lastCheckpointMark).index();
    }

    /**
     * @param lastReadPtr Last read WAL file pointer.
     * @return Initialized file write handle.
     * @throws StorageException If failed to initialize WAL write handle.
     */
    private FileWriteHandle restoreWriteHandle(FileWALPointer lastReadPtr) throws StorageException {
        long absIdx = lastReadPtr == null ? 0 : lastReadPtr.index();

        @Nullable FileArchiver archiver0 = archiver;

        long segNo = archiver0 == null ? absIdx : absIdx % dsCfg.getWalSegments();

        File curFile = new File(walWorkDir, FileDescriptor.fileName(segNo));

        int off = lastReadPtr == null ? 0 : lastReadPtr.fileOffset();
        int len = lastReadPtr == null ? 0 : lastReadPtr.length();

        try {
            SegmentIO fileIO = new SegmentIO(absIdx, ioFactory.create(curFile));

            IgniteInClosure<FileIO> lsnr = createWalFileListener;

            if (lsnr != null)
                lsnr.apply(fileIO);

            try {
                int serVer = serializerVer;

                // If we have existing segment, try to read version from it.
                if (lastReadPtr != null) {
                    try {
                        serVer = readSegmentHeader(fileIO, segmentFileInputFactory).getSerializerVersion();
                    }
                    catch (SegmentEofException | EOFException ignore) {
                        serVer = serializerVer;
                    }
                }

                RecordSerializer ser = new RecordSerializerFactoryImpl(cctx).createSerializer(serVer);

                if (log.isInfoEnabled())
                    log.info("Resuming logging to WAL segment [file=" + curFile.getAbsolutePath() +
                        ", offset=" + off + ", ver=" + serVer + ']');

                FileWriteHandle hnd = fileHandleManager.initHandle(fileIO, off + len, ser);

                if (archiver0 != null)
                    segmentAware.curAbsWalIdx(absIdx);
                else
                    segmentAware.setLastArchivedAbsoluteIndex(absIdx - 1);

                return hnd;
            }
            catch (IgniteCheckedException | IOException e) {
                try {
                    fileIO.close();
                }
                catch (IOException suppressed) {
                    e.addSuppressed(suppressed);
                }

                if (e instanceof StorageException)
                    throw (StorageException) e;

                throw e instanceof IOException ? (IOException) e : new IOException(e);
            }
        }
        catch (IOException e) {
            throw new StorageException("Failed to restore WAL write handle: " + curFile.getAbsolutePath(), e);
        }
    }

    /**
     * Fills the file header for a new segment. Calling this method signals we are done with the segment and it can be
     * archived. If we don't have prepared file yet and achiever is busy this method blocks.
     *
     * @param cur Current file write handle released by WAL writer.
     * @return Initialized file handle.
     * @throws IgniteCheckedException If exception occurred.
     */
    private FileWriteHandle initNextWriteHandle(FileWriteHandle cur) throws IgniteCheckedException {
        IgniteCheckedException error = null;

        try {
            File nextFile = pollNextFile(cur.getSegmentId());

            if (log.isDebugEnabled())
                log.debug("Switching to a new WAL segment: " + nextFile.getAbsolutePath());

            SegmentIO fileIO = null;

            FileWriteHandle hnd;

            boolean interrupted = false;

            if (switchSegmentRecordOffset != null)
                switchSegmentRecordOffset.set((int)((cur.getSegmentId() + 1) % dsCfg.getWalSegments()), 0);

            while (true) {
                try {
                    fileIO = new SegmentIO(cur.getSegmentId() + 1, ioFactory.create(nextFile));

                    IgniteInClosure<FileIO> lsnr = createWalFileListener;
                    if (lsnr != null)
                        lsnr.apply(fileIO);


                    hnd = fileHandleManager.nextHandle(fileIO, serializer);

                    if (interrupted)
                        Thread.currentThread().interrupt();

                    break;
                }
                catch (ClosedByInterruptException ignore) {
                    interrupted = true;

                    Thread.interrupted();

                    if (fileIO != null) {
                        try {
                            fileIO.close();
                        }
                        catch (IOException ignored) {
                            // No-op.
                        }

                        fileIO = null;
                    }
                }
            }

            return hnd;
        }
        catch (IgniteCheckedException e) {
            throw error = e;
        }
        catch (IOException e) {
            throw error = new StorageException("Unable to initialize WAL segment", e);
        }
        finally {
            if (error != null)
                cctx.kernalContext().failure().process(new FailureContext(CRITICAL_ERROR, error));
        }
    }

    /**
     * Deletes temp files creates and prepares new; Creates the first segment if necessary.
     *
     * @throws StorageException If failed.
     */
    private void checkOrPrepareFiles() throws StorageException {
        // Clean temp files.
        {
            File[] tmpFiles = walWorkDir.listFiles(WAL_SEGMENT_TEMP_FILE_FILTER);

            if (!F.isEmpty(tmpFiles)) {
                for (File tmp : tmpFiles) {
                    boolean deleted = tmp.delete();

                    if (!deleted)
                        throw new StorageException("Failed to delete previously created temp file " +
                            "(make sure Ignite process has enough rights): " + tmp.getAbsolutePath());
                }
            }
        }

        File[] allFiles = walWorkDir.listFiles(WAL_SEGMENT_FILE_FILTER);

        if (isArchiverEnabled())
            if (allFiles.length != 0 && allFiles.length > dsCfg.getWalSegments())
                throw new StorageException("Failed to initialize wal (work directory contains " +
                    "incorrect number of segments) [cur=" + allFiles.length + ", expected=" + dsCfg.getWalSegments() + ']');

        // Allocate the first segment synchronously. All other segments will be allocated by archiver in background.
        if (allFiles.length == 0) {
            File first = new File(walWorkDir, FileDescriptor.fileName(0));

            createFile(first);
        }
        else
            checkFiles(0, false, null, null);
    }

    /**
     * Clears whole the file, fills with zeros for Default mode.
     *
     * @param file File to format.
     * @throws StorageException if formatting failed
     */
    private void formatFile(File file) throws StorageException {
        formatFile(file, dsCfg.getWalSegmentSize());
    }

    /**
     * Clears the file, fills with zeros for Default mode.
     *
     * @param file File to format.
     * @param bytesCntToFormat Count of first bytes to format.
     * @throws StorageException if formatting failed
     */
    private void formatFile(File file, int bytesCntToFormat) throws StorageException {
        if (log.isDebugEnabled())
            log.debug("Formatting file [exists=" + file.exists() + ", file=" + file.getAbsolutePath() + ']');

        try (FileIO fileIO = ioFactory.create(file, CREATE, READ, WRITE)) {
            int left = bytesCntToFormat;

            if (mode == WALMode.FSYNC || mmap) {
                while ((left -= fileIO.writeFully(FILL_BUF, 0, Math.min(FILL_BUF.length, left))) > 0)
                    ;

                fileIO.force();
            }
            else
                fileIO.clear();
        }
        catch (IOException e) {
            StorageException ex = new StorageException("Failed to format WAL segment file: " + file.getAbsolutePath(), e);

            if (failureProcessor != null)
                failureProcessor.process(new FailureContext(FailureType.CRITICAL_ERROR, ex));

            throw ex;
        }
    }

    /**
     * Creates a file atomically with temp file.
     *
     * @param file File to create.
     * @throws StorageException If failed.
     */
    private void createFile(File file) throws StorageException {
        if (log.isDebugEnabled())
            log.debug("Creating new file [exists=" + file.exists() + ", file=" + file.getAbsolutePath() + ']');

        File tmp = new File(file.getParent(), file.getName() + FilePageStoreManager.TMP_SUFFIX);

        formatFile(tmp);

        try {
            Files.move(tmp.toPath(), file.toPath());
        }
        catch (IOException e) {
            throw new StorageException("Failed to move temp file to a regular WAL segment file: " +
                file.getAbsolutePath(), e);
        }

        if (log.isDebugEnabled())
            log.debug("Created WAL segment [file=" + file.getAbsolutePath() + ", size=" + file.length() + ']');
    }

    /**
     * Retrieves next available file to write WAL data, waiting if necessary for a segment to become available.
     *
     * @param curIdx Current absolute WAL segment index.
     * @return File ready for use as new WAL segment.
     * @throws StorageException If exception occurred in the archiver thread.
     */
    private File pollNextFile(long curIdx) throws StorageException, IgniteInterruptedCheckedException {
        FileArchiver archiver0 = archiver;

        if (archiver0 == null) {
            segmentAware.setLastArchivedAbsoluteIndex(curIdx);

            return new File(walWorkDir, FileDescriptor.fileName(curIdx + 1));
        }

        // Signal to archiver that we are done with the segment and it can be archived.
        long absNextIdx = archiver0.nextAbsoluteSegmentIndex();

        long segmentIdx = absNextIdx % dsCfg.getWalSegments();

        return new File(walWorkDir, FileDescriptor.fileName(segmentIdx));
    }

    /**
     * Files from archive WAL directory.
     */
    private FileDescriptor[] walArchiveFiles() {
        return scan(walArchiveDir.listFiles(WAL_SEGMENT_COMPACTED_OR_RAW_FILE_FILTER));
    }

    /** {@inheritDoc} */
    @Override public long maxArchivedSegmentToDelete() {
        //When maxWalArchiveSize==MAX_VALUE deleting files is not permit.
        if (dsCfg.getMaxWalArchiveSize() == Long.MAX_VALUE)
            return -1;

        FileDescriptor[] archivedFiles = walArchiveFiles();

        Long totalArchiveSize = Stream.of(archivedFiles)
            .map(desc -> desc.file().length())
            .reduce(0L, Long::sum);

        if (archivedFiles.length == 0 || totalArchiveSize < allowedThresholdWalArchiveSize)
            return -1;

        long sizeOfOldestArchivedFiles = 0;

        for (FileDescriptor desc : archivedFiles) {
            sizeOfOldestArchivedFiles += desc.file().length();

            if (totalArchiveSize - sizeOfOldestArchivedFiles < allowedThresholdWalArchiveSize)
                return desc.getIdx();
        }

        return archivedFiles[archivedFiles.length - 1].getIdx();
    }

    /**
     * @return Sorted WAL files descriptors.
     */
    public static FileDescriptor[] scan(File[] allFiles) {
        if (allFiles == null)
            return EMPTY_DESCRIPTORS;

        FileDescriptor[] descs = new FileDescriptor[allFiles.length];

        for (int i = 0; i < allFiles.length; i++) {
            File f = allFiles[i];

            descs[i] = new FileDescriptor(f);
        }

        Arrays.sort(descs);

        return descs;
    }

    /**
     * @throws StorageException If node is no longer valid and we missed a WAL operation.
     */
    private void checkNode() throws StorageException {
        if (cctx.kernalContext().invalid())
            throw new StorageException("Failed to perform WAL operation (environment was invalidated by a " +
                    "previous error)");
    }

    /**
     * Setup listener for WAL segment write File IO creation.
     * @param createWalFileListener Listener to be invoked for new segment file IO creation.
     */
    public void setCreateWalFileListener(@Nullable IgniteInClosure<FileIO> createWalFileListener) {
        this.createWalFileListener = createWalFileListener;
    }

    /**
     * @return {@link #maxWalSegmentSize}.
     */
    public long maxWalSegmentSize() {
        return maxWalSegmentSize;
    }

    /**
     * File archiver operates on absolute segment indexes. For any given absolute segment index N we can calculate the
     * work WAL segment: S(N) = N % dsCfg.walSegments. When a work segment is finished, it is given to the archiver. If
     * the absolute index of last archived segment is denoted by A and the absolute index of next segment we want to
     * write is denoted by W, then we can allow write to S(W) if W - A <= walSegments. <br>
     *
     * Monitor of current object is used for notify on: <ul>
     *     <li>exception occurred ({@link FileArchiver#cleanErr}!=null)</li>
     *     <li>stopping thread ({@link FileArchiver#isCancelled==true})</li>
     *     <li>current file index changed </li>
     *     <li>last archived file index was changed</li>
     *     <li>some WAL index was removed from map</li>
     * </ul>
     */
    private class FileArchiver extends GridWorker {
        /** Exception which occurred during initial creation of files or during archiving WAL segment */
        private StorageException cleanErr;

        /** Formatted index. */
        private int formatted;

        /**
         *
         */
        private FileArchiver(long lastAbsArchivedIdx, IgniteLogger log) {
            super(cctx.igniteInstanceName(), "wal-file-archiver%" + cctx.igniteInstanceName(), log,
                cctx.kernalContext().workersRegistry());

            segmentAware.setLastArchivedAbsoluteIndex(lastAbsArchivedIdx);
        }

        /**
         * @throws IgniteInterruptedCheckedException If failed to wait for thread shutdown.
         */
        private void shutdown() throws IgniteInterruptedCheckedException {
            synchronized (this) {
                isCancelled = true;

                notifyAll();
            }

            U.join(runner());
        }

        /** {@inheritDoc} */
        @Override protected void body() {
            blockingSectionBegin();

            try {
                allocateRemainingFiles();
            }
            catch (StorageException e) {
                synchronized (this) {
                    // Stop the thread and report to starter.
                    cleanErr = e;

                    segmentAware.forceInterrupt();

                    notifyAll();
                }

                cctx.kernalContext().failure().process(new FailureContext(CRITICAL_ERROR, e));

                return;
            }
            finally {
                blockingSectionEnd();
            }

            Throwable err = null;

            try {
                blockingSectionBegin();

                try {
                    segmentAware.awaitSegment(0);//wait for init at least one work segments.
                }
                finally {
                    blockingSectionEnd();
                }

                while (!Thread.currentThread().isInterrupted() && !isCancelled()) {
                    long toArchive;

                    blockingSectionBegin();

                    try {
                        toArchive = segmentAware.waitNextSegmentForArchivation();
                    }
                    finally {
                        blockingSectionEnd();
                    }

                    if (isCancelled())
                        break;

                    SegmentArchiveResult res;

                    blockingSectionBegin();

                    try {
                        res = archiveSegment(toArchive);
                    }
                    finally {
                        blockingSectionEnd();
                    }

                    blockingSectionBegin();

                    try {
                        segmentAware.markAsMovedToArchive(toArchive);
                    }
                    finally {
                        blockingSectionEnd();
                    }

                    if (evt.isRecordable(EVT_WAL_SEGMENT_ARCHIVED) && !cctx.kernalContext().recoveryMode()) {
                        evt.record(new WalSegmentArchivedEvent(
                            cctx.discovery().localNode(),
                            res.getAbsIdx(),
                            res.getDstArchiveFile())
                        );
                    }

                    onIdle();
                }
            }
            catch (IgniteInterruptedCheckedException e) {
                Thread.currentThread().interrupt();

                synchronized (this) {
                    isCancelled = true;
                }
            }
            catch (Throwable t) {
                err = t;
            }
            finally {
                if (err == null && !isCancelled())
                    err = new IllegalStateException("Worker " + name() + " is terminated unexpectedly");

                if (err instanceof OutOfMemoryError)
                    failureProcessor.process(new FailureContext(CRITICAL_ERROR, err));
                else if (err != null)
                    failureProcessor.process(new FailureContext(SYSTEM_WORKER_TERMINATION, err));
            }
        }

        /**
         * Gets the absolute index of the next WAL segment available to write. Blocks till there are available file to
         * write
         *
         * @return Next index (curWalSegmIdx+1) when it is ready to be written.
         * @throws StorageException If exception occurred in the archiver thread.
         */
        private long nextAbsoluteSegmentIndex() throws StorageException, IgniteInterruptedCheckedException {
            synchronized (this) {
                if (cleanErr != null)
                    throw cleanErr;

                try {
                    long nextIdx = segmentAware.nextAbsoluteSegmentIndex();

                    // Wait for formatter so that we do not open an empty file in DEFAULT mode.
                    while (nextIdx % dsCfg.getWalSegments() > formatted && cleanErr == null)
                        wait();

                    if (cleanErr != null)
                        throw cleanErr;

                    return nextIdx;
                }
                catch (IgniteInterruptedCheckedException e) {
                    if (cleanErr != null)
                        throw cleanErr;

                    throw e;
                }
                catch (InterruptedException e) {
                    throw new IgniteInterruptedCheckedException(e);
                }
            }
        }

        /**
         * @param absIdx Segment absolute index.
         * @return <ul><li>{@code True} if can read, no lock is held, </li><li>{@code false} if work segment, need
         * release segment later, use {@link #releaseWorkSegment} for unlock</li> </ul>
         */
        public boolean checkCanReadArchiveOrReserveWorkSegment(long absIdx) {
            return segmentAware.checkCanReadArchiveOrReserveWorkSegment(absIdx);
        }

        /**
         * @param absIdx Segment absolute index.
         */
        public void releaseWorkSegment(long absIdx) {
            segmentAware.releaseWorkSegment(absIdx);
        }

        /**
         * Moves WAL segment from work folder to archive folder. Temp file is used to do movement
         *
         * @param absIdx Absolute index to archive.
         */
        private SegmentArchiveResult archiveSegment(long absIdx) throws StorageException {
            long segIdx = absIdx % dsCfg.getWalSegments();

            File origFile = new File(walWorkDir, FileDescriptor.fileName(segIdx));

            String name = FileDescriptor.fileName(absIdx);

            File dstTmpFile = new File(walArchiveDir, name + FilePageStoreManager.TMP_SUFFIX);

            File dstFile = new File(walArchiveDir, name);

            if (log.isInfoEnabled())
                log.info("Starting to copy WAL segment [absIdx=" + absIdx + ", segIdx=" + segIdx +
                    ", origFile=" + origFile.getAbsolutePath() + ", dstFile=" + dstFile.getAbsolutePath() + ']');

            try {
                Files.deleteIfExists(dstTmpFile.toPath());

                boolean copied = false;

                if (switchSegmentRecordOffset != null) {
                    long offs = switchSegmentRecordOffset.get((int)segIdx);

                    if (offs > 0) {
                        switchSegmentRecordOffset.set((int)segIdx, 0);

                        if (offs < origFile.length()) {
                            GridFileUtils.copy(ioFactory, origFile, ioFactory, dstTmpFile, offs);

                            copied = true;
                        }
                    }
                }

                if (!copied)
                    Files.copy(origFile.toPath(), dstTmpFile.toPath());

                Files.move(dstTmpFile.toPath(), dstFile.toPath());

                if (mode != WALMode.NONE) {
                    try (FileIO f0 = ioFactory.create(dstFile, CREATE, READ, WRITE)) {
                        f0.force();
                    }
                }
            }
            catch (IOException e) {
                throw new StorageException("Failed to archive WAL segment [" +
                    "srcFile=" + origFile.getAbsolutePath() +
                    ", dstFile=" + dstTmpFile.getAbsolutePath() + ']', e);
            }

            if (log.isInfoEnabled())
                log.info("Copied file [src=" + origFile.getAbsolutePath() +
                    ", dst=" + dstFile.getAbsolutePath() + ']');

            return new SegmentArchiveResult(absIdx, origFile, dstFile);
        }

        /**
         *
         */
        private boolean checkStop() {
            return isCancelled();
        }

        /**
         * Background creation of all segments except first. First segment was created in main thread by {@link
         * FileWriteAheadLogManager#checkOrPrepareFiles()}
         */
        private void allocateRemainingFiles() throws StorageException {
            checkFiles(
                1,
                true,
                new IgnitePredicate<Integer>() {
                    @Override public boolean apply(Integer integer) {
                        return !checkStop();
                    }
                },
                new CI1<Integer>() {
                    @Override public void apply(Integer idx) {
                        synchronized (FileArchiver.this) {
                            formatted = idx;

                            FileArchiver.this.notifyAll();
                        }
                    }
                }
            );
        }

        /**
         * Restart worker in IgniteThread.
         */
        public void restart() {
            assert runner() == null : "FileArchiver is still running";

            isCancelled = false;

            new IgniteThread(archiver).start();
        }
    }

    /**
     * Responsible for compressing WAL archive segments.
     * Also responsible for deleting raw copies of already compressed WAL archive segments if they are not reserved.
     */
    private class FileCompressor extends FileCompressorWorker {
        /** Workers queue. */
        private final List<FileCompressorWorker> workers = new ArrayList<>();

        /** */
        FileCompressor(IgniteLogger log) {
            super(0, log);
        }

        /** */
        private void init() {
            File[] toDel = walArchiveDir.listFiles(WAL_SEGMENT_TEMP_FILE_COMPACTED_FILTER);

            for (File f : toDel) {
                if (isCancelled())
                    return;

                f.delete();
            }

            FileDescriptor[] alreadyCompressed = scan(walArchiveDir.listFiles(WAL_SEGMENT_FILE_COMPACTED_FILTER));

            if (alreadyCompressed.length > 0)
                segmentAware.onSegmentCompressed(alreadyCompressed[alreadyCompressed.length - 1].idx());

            for (int i = 1; i < calculateThreadCount(); i++) {
                FileCompressorWorker worker = new FileCompressorWorker(i, log);

                worker.restart();

                synchronized (this) {
                    workers.add(worker);
                }
            }
        }

        /**
         * Calculate optimal additional compressor worker threads count. If quarter of proc threads greater
         * than WAL_COMPRESSOR_WORKER_THREAD_CNT, use this value. Otherwise, reduce number of threads.
         *
         * @return Optimal number of compressor threads.
         */
        private int calculateThreadCount() {
            int procNum = Runtime.getRuntime().availableProcessors();

            // If quarter of proc threads greater than WAL_COMPRESSOR_WORKER_THREAD_CNT,
            // use this value. Otherwise, reduce number of threads.
            if (procNum >> 2 >= WAL_COMPRESSOR_WORKER_THREAD_CNT)
                return WAL_COMPRESSOR_WORKER_THREAD_CNT;
            else
                return procNum >> 2;
        }


        /** {@inheritDoc} */
        @Override public void body() throws InterruptedException, IgniteInterruptedCheckedException{
            init();

            super.body0();
        }

        /**
         * @throws IgniteInterruptedCheckedException If failed to wait for thread shutdown.
         */
        private void shutdown() throws IgniteInterruptedCheckedException {
            synchronized (this) {
                for (FileCompressorWorker worker: workers)
                    U.cancel(worker);

                for (FileCompressorWorker worker: workers)
                    U.join(worker);

                workers.clear();

                U.cancel(this);
            }

            U.join(this);
        }
    }

    /** */
    private class FileCompressorWorker extends GridWorker {
        /** */
        FileCompressorWorker(int idx,  IgniteLogger log) {
            super(cctx.igniteInstanceName(), "wal-file-compressor-%" + cctx.igniteInstanceName() + "%-" + idx, log);
        }

        /** */
        void restart() {
            assert runner() == null : "FileCompressorWorker is still running.";

            isCancelled = false;

            new IgniteThread(this).start();
        }

        /**
         * Pessimistically tries to reserve segment for compression in order to avoid concurrent truncation.
         * Waits if there's no segment to archive right now.
         */
        private long tryReserveNextSegmentOrWait() throws IgniteInterruptedCheckedException{
            long segmentToCompress = segmentAware.waitNextSegmentToCompress();

            boolean reserved = reserve(new FileWALPointer(segmentToCompress, 0, 0));

            if (reserved)
                return segmentToCompress;
            else {
                segmentAware.onSegmentCompressed(segmentToCompress);

                return -1;
            }
        }

        /** {@inheritDoc} */
        @Override protected void body() throws InterruptedException, IgniteInterruptedCheckedException {
            body0();
        }

        /** */
        private void body0() {
            while (!isCancelled()) {
                long segIdx = -1L;

                try {
                    if ((segIdx = tryReserveNextSegmentOrWait()) == -1)
                        continue;

                    deleteObsoleteRawSegments();

                    File tmpZip = new File(walArchiveDir, FileDescriptor.fileName(segIdx)
                            + FilePageStoreManager.ZIP_SUFFIX + FilePageStoreManager.TMP_SUFFIX);

                    File zip = new File(walArchiveDir, FileDescriptor.fileName(segIdx) + FilePageStoreManager.ZIP_SUFFIX);

                    File raw = new File(walArchiveDir, FileDescriptor.fileName(segIdx));

                    if (!Files.exists(raw.toPath()))
                        throw new IgniteCheckedException("WAL archive segment is missing: " + raw);

                    compressSegmentToFile(segIdx, raw, tmpZip);

                    Files.move(tmpZip.toPath(), zip.toPath());

                    try (FileIO f0 = ioFactory.create(zip, CREATE, READ, WRITE)) {
                        f0.force();
                    }

                    segmentAware.onSegmentCompressed(segIdx);

                    if (evt.isRecordable(EVT_WAL_SEGMENT_COMPACTED) && !cctx.kernalContext().recoveryMode()) {
                        evt.record(new WalSegmentCompactedEvent(
                                cctx.localNode(),
                                segIdx,
                                zip.getAbsoluteFile())
                        );
                    }
                }
                catch (IgniteInterruptedCheckedException ignore) {
                    Thread.currentThread().interrupt();
                }
                catch (IgniteCheckedException | IOException e) {
                    U.error(log, "Compression of WAL segment [idx=" + segIdx +
                            "] was skipped due to unexpected error", e);

                    segmentAware.onSegmentCompressed(segIdx);
                }
                finally {
                    if (segIdx != -1L)
                        release(new FileWALPointer(segIdx, 0, 0));
                }
            }
        }

        /**
         * @param nextSegment Next segment absolute idx.
         * @param raw Raw file.
         * @param zip Zip file.
         */
        private void compressSegmentToFile(long nextSegment, File raw, File zip)
                throws IOException, IgniteCheckedException {
            int segmentSerializerVer;

            try (FileIO fileIO = ioFactory.create(raw)) {
                segmentSerializerVer = readSegmentHeader(new SegmentIO(nextSegment, fileIO), segmentFileInputFactory).getSerializerVersion();
            }

            try (ZipOutputStream zos = new ZipOutputStream(new BufferedOutputStream(new FileOutputStream(zip)))) {
                zos.setLevel(dsCfg.getWalCompactionLevel());
                zos.putNextEntry(new ZipEntry(nextSegment + ".wal"));

                ByteBuffer buf = ByteBuffer.allocate(HEADER_RECORD_SIZE);
                buf.order(ByteOrder.nativeOrder());

                zos.write(prepareSerializerVersionBuffer(nextSegment, segmentSerializerVer, true, buf).array());

                final CIX1<WALRecord> appendToZipC = new CIX1<WALRecord>() {
                    @Override public void applyx(WALRecord record) throws IgniteCheckedException {
                        final MarshalledRecord marshRec = (MarshalledRecord)record;

                        try {
                            zos.write(marshRec.buffer().array(), 0, marshRec.buffer().remaining());
                        }
                        catch (IOException e) {
                            throw new IgniteCheckedException(e);
                        }
                    }
                };

                try (SingleSegmentLogicalRecordsIterator iter = new SingleSegmentLogicalRecordsIterator(
                        log, cctx, ioFactory, BUF_SIZE, nextSegment, walArchiveDir, appendToZipC)) {

                    while (iter.hasNextX())
                        iter.nextX();
                }

                RecordSerializer ser = new RecordSerializerFactoryImpl(cctx).createSerializer(segmentSerializerVer);

                ByteBuffer heapBuf = prepareSwitchSegmentRecordBuffer(nextSegment, ser);

                zos.write(heapBuf.array());
            }
        }

        /**
         * @param nextSegment Segment index.
         * @param ser Record Serializer.
         */
        @NotNull private ByteBuffer prepareSwitchSegmentRecordBuffer(long nextSegment, RecordSerializer ser)
                throws IgniteCheckedException {
            SwitchSegmentRecord switchRecord = new SwitchSegmentRecord();

            int switchRecordSize = ser.size(switchRecord);
            switchRecord.size(switchRecordSize);

            switchRecord.position(new FileWALPointer(nextSegment, 0, switchRecordSize));

            ByteBuffer heapBuf = ByteBuffer.allocate(switchRecordSize);

            ser.writeRecord(switchRecord, heapBuf);
            return heapBuf;
        }

        /**
         * Deletes raw WAL segments if they aren't locked and already have compressed copies of themselves.
         */
        private void deleteObsoleteRawSegments() {
            FileDescriptor[] descs = scan(walArchiveDir.listFiles(WAL_SEGMENT_COMPACTED_OR_RAW_FILE_FILTER));

            Set<Long> indices = new HashSet<>();
            Set<Long> duplicateIndices = new HashSet<>();

            for (FileDescriptor desc : descs) {
                if (!indices.add(desc.idx))
                    duplicateIndices.add(desc.idx);
            }

            for (FileDescriptor desc : descs) {
                if (desc.isCompressed())
                    continue;

                // Do not delete reserved or locked segment and any segment after it.
                if (segmentReservedOrLocked(desc.idx))
                    return;

                if (desc.idx < segmentAware.keepUncompressedIdxFrom() && duplicateIndices.contains(desc.idx)) {
                    if (desc.file.exists() && !desc.file.delete())
                        U.warn(log, "Failed to remove obsolete WAL segment (make sure the process has enough rights): " +
                                desc.file.getAbsolutePath() + ", exists: " + desc.file.exists());
                }
            }
        }
    }

    /**
     * Responsible for decompressing previously compressed segments of WAL archive if they are needed for replay.
     */
    private class FileDecompressor extends GridWorker {
        /** Decompression futures. */
        private Map<Long, GridFutureAdapter<Void>> decompressionFutures = new HashMap<>();

        /** Segments queue. */
        private final PriorityBlockingQueue<Long> segmentsQueue = new PriorityBlockingQueue<>();

        /** Byte array for draining data. */
        private byte[] arr = new byte[BUF_SIZE];

        /**
         * @param log Logger.
         */
        FileDecompressor(IgniteLogger log) {
            super(cctx.igniteInstanceName(), "wal-file-decompressor%" + cctx.igniteInstanceName(), log,
                cctx.kernalContext().workersRegistry());
        }

        /** {@inheritDoc} */
        @Override protected void body() {
            Throwable err = null;

            try {
                while (!isCancelled()) {
                    long segmentToDecompress = -1L;

                    try {
                        blockingSectionBegin();

                        try {
                            segmentToDecompress = segmentsQueue.take();
                        }
                        finally {
                            blockingSectionEnd();
                        }

                        if (isCancelled())
                            break;

                        File zip = new File(walArchiveDir, FileDescriptor.fileName(segmentToDecompress)
                            + FilePageStoreManager.ZIP_SUFFIX);
                        File unzipTmp = new File(walArchiveDir, FileDescriptor.fileName(segmentToDecompress)
                            + FilePageStoreManager.TMP_SUFFIX);
                        File unzip = new File(walArchiveDir, FileDescriptor.fileName(segmentToDecompress));

                        try (ZipInputStream zis = new ZipInputStream(new BufferedInputStream(new FileInputStream(zip)));
                             FileIO io = ioFactory.create(unzipTmp)) {
                            zis.getNextEntry();

                            while (io.writeFully(arr, 0, zis.read(arr)) > 0)
                                updateHeartbeat();
                        }

                        try {
                            Files.move(unzipTmp.toPath(), unzip.toPath());
                        }
                        catch (FileAlreadyExistsException e) {
                            U.error(log, "Can't rename temporary unzipped segment: raw segment is already present " +
                                "[tmp=" + unzipTmp + ", raw=" + unzip + "]", e);

                            if (!unzipTmp.delete())
                                U.error(log, "Can't delete temporary unzipped segment [tmp=" + unzipTmp + "]");
                        }

                        updateHeartbeat();

                        synchronized (this) {
                            decompressionFutures.remove(segmentToDecompress).onDone();
                        }
                    }
                    catch (IOException ex) {
                        if (!isCancelled && segmentToDecompress != -1L) {
                            IgniteCheckedException e = new IgniteCheckedException("Error during WAL segment " +
                                "decompression [segmentIdx=" + segmentToDecompress + "]", ex);

                            synchronized (this) {
                                decompressionFutures.remove(segmentToDecompress).onDone(e);
                            }
                        }
                    }
                }
            }
            catch (InterruptedException e) {
                Thread.currentThread().interrupt();

                if (!isCancelled)
                    err = e;
            }
            catch (Throwable t) {
                err = t;
            }
            finally {
                if (err == null && !isCancelled)
                    err = new IllegalStateException("Worker " + name() + " is terminated unexpectedly");

                if (err instanceof OutOfMemoryError)
                    failureProcessor.process(new FailureContext(CRITICAL_ERROR, err));
                else if (err != null)
                    failureProcessor.process(new FailureContext(SYSTEM_WORKER_TERMINATION, err));
            }
        }

        /**
         * Asynchronously decompresses WAL segment which is present only in .zip file.
         *
         * @return Future which is completed once file is decompressed.
         */
        synchronized IgniteInternalFuture<Void> decompressFile(long idx) {
            if (decompressionFutures.containsKey(idx))
                return decompressionFutures.get(idx);

            File f = new File(walArchiveDir, FileDescriptor.fileName(idx));

            if (f.exists())
                return new GridFinishedFuture<>();

            segmentsQueue.put(idx);

            GridFutureAdapter<Void> res = new GridFutureAdapter<>();

            decompressionFutures.put(idx, res);

            return res;
        }

        /** */
        private void shutdown() {
            synchronized (this) {
                U.cancel(this);

                // Put fake -1 to wake thread from queue.take()
                segmentsQueue.put(-1L);
            }

            U.join(this, log);
        }

        /** Restart worker. */
        void restart() {
            assert runner() == null : "FileDecompressor is still running.";

            isCancelled = false;

            new IgniteThread(this).start();
        }
    }

    /**
     * Validate files depending on {@link DataStorageConfiguration#getWalSegments()}  and create if need. Check end
     * when exit condition return false or all files are passed.
     *
     * @param startWith Start with.
     * @param create Flag create file.
     * @param p Predicate Exit condition.
     * @throws StorageException if validation or create file fail.
     */
    private void checkFiles(
        int startWith,
        boolean create,
        @Nullable IgnitePredicate<Integer> p,
        @Nullable IgniteInClosure<Integer> completionCallback
    ) throws StorageException {
        for (int i = startWith; i < dsCfg.getWalSegments() && (p == null || p.apply(i)); i++) {
            File checkFile = new File(walWorkDir, FileDescriptor.fileName(i));

            if (checkFile.exists()) {
                if (checkFile.isDirectory())
                    throw new StorageException("Failed to initialize WAL log segment (a directory with " +
                        "the same name already exists): " + checkFile.getAbsolutePath());
                else if (checkFile.length() != dsCfg.getWalSegmentSize() && mode == WALMode.FSYNC)
                    throw new StorageException("Failed to initialize WAL log segment " +
                        "(WAL segment size change is not supported in 'DEFAULT' WAL mode) " +
                        "[filePath=" + checkFile.getAbsolutePath() +
                        ", fileSize=" + checkFile.length() +
                        ", configSize=" + dsCfg.getWalSegments() + ']');
            }
            else if (create)
                createFile(checkFile);

            if (completionCallback != null)
                completionCallback.apply(i);
        }
    }

    /**
     * Needs only for WAL compaction.
     *
     * @param idx Index.
     * @param ver Version.
     * @param compacted Compacted flag.
     */
    @NotNull public static ByteBuffer prepareSerializerVersionBuffer(long idx, int ver, boolean compacted, ByteBuffer buf) {
        // Write record type.
        buf.put((byte) (WALRecord.RecordType.HEADER_RECORD.ordinal() + 1));

        // Write position.
        RecordV1Serializer.putPosition(buf, new FileWALPointer(idx, 0, 0));

        // Place magic number.
        buf.putLong(compacted ? HeaderRecord.COMPACTED_MAGIC : HeaderRecord.REGULAR_MAGIC);

        // Place serializer version.
        buf.putInt(ver);

        // Place CRC if needed.
        if (!RecordV1Serializer.skipCrc) {
            int curPos = buf.position();

            buf.position(0);

            // This call will move buffer position to the end of the record again.
            int crcVal = FastCrc.calcCrc(buf, curPos);

            buf.putInt(crcVal);
        }
        else
            buf.putInt(0);

        // Write header record through io.
        buf.position(0);

        return buf;
    }

    /**
     *
     */
    public static class ReadFileHandle extends AbstractFileHandle implements AbstractWalRecordsIterator.AbstractReadFileHandle {
        /** Entry serializer. */
        RecordSerializer ser;

        /** */
        FileInput in;

        /** Holder of actual information of latest manipulation on WAL segments. */
        private final SegmentAware segmentAware;

        /**
         * @param fileIO I/O interface for read/write operations of AbstractFileHandle.
         * @param ser Entry serializer.
         * @param in File input.
         * @param aware Segment aware.
         */
        public ReadFileHandle(
            SegmentIO fileIO,
            RecordSerializer ser,
            FileInput in,
            SegmentAware aware) {
            super(fileIO);

            this.ser = ser;
            this.in = in;
            segmentAware = aware;
        }

        /**
         * @throws IgniteCheckedException If failed to close the WAL segment file.
         */
        @Override public void close() throws IgniteCheckedException {
            try {
                fileIO.close();

                in.io().close();
            }
            catch (IOException e) {
                throw new IgniteCheckedException(e);
            }
        }

        /** {@inheritDoc} */
        @Override public long idx() {
            return getSegmentId();
        }

        /** {@inheritDoc} */
        @Override public FileInput in() {
            return in;
        }

        /** {@inheritDoc} */
        @Override public RecordSerializer ser() {
            return ser;
        }

        /** {@inheritDoc} */
        @Override public boolean workDir() {
            return segmentAware != null && segmentAware.lastArchivedAbsoluteIndex() < getSegmentId();
        }
    }

    /**
     * Iterator over WAL-log.
     */
    private static class RecordsIterator extends AbstractWalRecordsIterator {
        /** */
        private static final long serialVersionUID = 0L;

        /** */
        private final File walArchiveDir;

        /** */
        private final File walWorkDir;

        /** See {@link FileWriteAheadLogManager#archiver}. */
        @Nullable private final FileArchiver archiver;

        /** */
        private final FileDecompressor decompressor;

        /** */
        private final DataStorageConfiguration dsCfg;

        /** Optional start pointer. */
        @Nullable
        private FileWALPointer start;

        /** Optional end pointer. */
        @Nullable
        private FileWALPointer end;

        /** Manager of segment location. */
        private SegmentRouter segmentRouter;

        /** Holder of actual information of latest manipulation on WAL segments. */
        private SegmentAware segmentAware;

        /**
         * @param cctx Shared context.
         * @param walArchiveDir WAL archive dir.
         * @param walWorkDir WAL dir.
         * @param start Optional start pointer.
         * @param end Optional end pointer.
         * @param dsCfg Database configuration.
         * @param serializerFactory Serializer factory.
         * @param archiver File Archiver.
         * @param decompressor Decompressor.
         * @param log Logger  @throws IgniteCheckedException If failed to initialize WAL segment.
         * @param segmentAware Segment aware.
         * @param segmentRouter Segment router.
         * @param segmentFileInputFactory
         */
        private RecordsIterator(
            GridCacheSharedContext cctx,
            File walArchiveDir,
            File walWorkDir,
            @Nullable FileWALPointer start,
            @Nullable FileWALPointer end,
            DataStorageConfiguration dsCfg,
            @NotNull RecordSerializerFactory serializerFactory,
            FileIOFactory ioFactory,
            @Nullable FileArchiver archiver,
            FileDecompressor decompressor,
            IgniteLogger log,
            SegmentAware segmentAware,
            SegmentRouter segmentRouter,
            SegmentFileInputFactory segmentFileInputFactory
        ) throws IgniteCheckedException {
            super(log,
                cctx,
                serializerFactory,
                ioFactory,
                dsCfg.getWalRecordIteratorBufferSize(),
                segmentFileInputFactory
            );
            this.walArchiveDir = walArchiveDir;
            this.walWorkDir = walWorkDir;
            this.archiver = archiver;
            this.start = start;
            this.end = end;
            this.dsCfg = dsCfg;

            this.decompressor = decompressor;
            this.segmentRouter = segmentRouter;
            this.segmentAware = segmentAware;

            init();

            advance();
        }

        /** {@inheritDoc} */
        @Override protected ReadFileHandle initReadHandle(
            @NotNull AbstractFileDescriptor desc,
            @Nullable FileWALPointer start
        ) throws IgniteCheckedException, FileNotFoundException {
            AbstractFileDescriptor currDesc = desc;

            if (!desc.file().exists()) {
                FileDescriptor zipFile = new FileDescriptor(
                    new File(walArchiveDir, FileDescriptor.fileName(desc.idx())
                        + FilePageStoreManager.ZIP_SUFFIX));

                if (!zipFile.file.exists()) {
                    throw new FileNotFoundException("Both compressed and raw segment files are missing in archive " +
                        "[segmentIdx=" + desc.idx() + "]");
                }

                if (decompressor != null)
                    decompressor.decompressFile(desc.idx()).get();
                else
                    currDesc = zipFile;
            }

            return (ReadFileHandle) super.initReadHandle(currDesc, start);
        }

        /** {@inheritDoc} */
        @Override protected void onClose() throws IgniteCheckedException {
            super.onClose();

            curRec = null;

            closeCurrentWalSegment();

            curWalSegmIdx = Integer.MAX_VALUE;
        }

        /**
         * @throws IgniteCheckedException If failed to initialize first file handle.
         */
        private void init() throws IgniteCheckedException {
            AbstractFileDescriptor[] descs = loadFileDescriptors(walArchiveDir);

            if (start != null) {
                if (!F.isEmpty(descs)) {
                    if (descs[0].idx() > start.index())
                        throw new IgniteCheckedException("WAL history is too short " +
                            "[descs=" + Arrays.asList(descs) + ", start=" + start + ']');

                    for (AbstractFileDescriptor desc : descs) {
                        if (desc.idx() == start.index()) {
                            curWalSegmIdx = start.index();

                            break;
                        }
                    }

                    if (curWalSegmIdx == -1) {
                        long lastArchived = descs[descs.length - 1].idx();

                        if (lastArchived > start.index())
                            throw new IgniteCheckedException("WAL history is corrupted (segment is missing): " + start);

                        // This pointer may be in work files because archiver did not
                        // copy the file yet, check that it is not too far forward.
                        curWalSegmIdx = start.index();
                    }
                }
                else {
                    // This means that whole checkpoint history fits in one segment in WAL work directory.
                    // Will start from this index right away.
                    curWalSegmIdx = start.index();
                }
            }
            else
                curWalSegmIdx = !F.isEmpty(descs) ? descs[0].idx() : 0;

            curWalSegmIdx--;

            if (log.isDebugEnabled())
                log.debug("Initialized WAL cursor [start=" + start + ", end=" + end + ", curWalSegmIdx=" + curWalSegmIdx + ']');
        }

        /** {@inheritDoc} */
        @Override protected AbstractReadFileHandle advanceSegment(
            @Nullable final AbstractReadFileHandle curWalSegment
        ) throws IgniteCheckedException {
            if (curWalSegment != null)
                curWalSegment.close();

            // We are past the end marker.
            if (end != null && curWalSegmIdx + 1 > end.index())
                return null; //stop iteration

            curWalSegmIdx++;

            boolean readArchive = canReadArchiveOrReserveWork(curWalSegmIdx); //lock during creation handle.

            ReadFileHandle nextHandle;
            try {
                FileDescriptor fd = segmentRouter.findSegment(curWalSegmIdx);

                if (log.isDebugEnabled())
                    log.debug("Reading next file [absIdx=" + curWalSegmIdx + ", file=" + fd.file.getAbsolutePath() + ']');

                nextHandle = initReadHandle(fd, start != null && curWalSegmIdx == start.index() ? start : null);
            }
            catch (FileNotFoundException e) {
                if (readArchive)
                    throw new IgniteCheckedException("Missing WAL segment in the archive", e);
                else
                    nextHandle = null;
            }

            if (!readArchive)
                releaseWorkSegment(curWalSegmIdx);

            curRec = null;

            return nextHandle;
        }

        /** {@inheritDoc} */
        @Override protected IgniteCheckedException handleRecordException(
            @NotNull Exception e,
            @Nullable FileWALPointer ptr) {

            if (e instanceof IgniteCheckedException)
                if (X.hasCause(e, IgniteDataIntegrityViolationException.class))
                    // This means that there is no explicit last sengment, so we iterate unil the very end.
                    if (end == null) {
                        long nextWalSegmentIdx = curWalSegmIdx + 1;

                        // Check that we should not look this segment up in archive directory.
                        // Basically the same check as in "advanceSegment" method.
                        if (archiver != null)
                            if (!canReadArchiveOrReserveWork(nextWalSegmentIdx))
                                try {
                                    long workIdx = nextWalSegmentIdx % dsCfg.getWalSegments();

                                    FileDescriptor fd = new FileDescriptor(
                                        new File(walWorkDir, FileDescriptor.fileName(workIdx)),
                                        nextWalSegmentIdx
                                    );

                                    try {
                                        ReadFileHandle nextHandle = initReadHandle(fd, null);

                                        // "nextHandle == null" is true only if current segment is the last one in the
                                        // whole history. Only in such case we ignore crc validation error and just stop
                                        // as if we reached the end of the WAL.
                                        if (nextHandle == null)
                                            return null;
                                    }
                                    catch (IgniteCheckedException | FileNotFoundException initReadHandleException) {
                                        e.addSuppressed(initReadHandleException);
                                    }
                                }
                                finally {
                                    releaseWorkSegment(nextWalSegmentIdx);
                                }
                    }

            return super.handleRecordException(e, ptr);
        }

        /**
         * @param absIdx Absolute index to check.
         * @return <ul><li> {@code True} if we can safely read the archive,  </li> <li>{@code false} if the segment has
         * not been archived yet. In this case the corresponding work segment is reserved (will not be deleted until
         * release). Use {@link #releaseWorkSegment} for unlock </li></ul>
         */
        private boolean canReadArchiveOrReserveWork(long absIdx) {
            return archiver != null && archiver.checkCanReadArchiveOrReserveWorkSegment(absIdx);
        }

        /**
         * @param absIdx Absolute index to release.
         */
        private void releaseWorkSegment(long absIdx) {
            if (archiver != null)
                archiver.releaseWorkSegment(absIdx);
        }

        /** {@inheritDoc} */
        @Override protected AbstractReadFileHandle createReadFileHandle(SegmentIO fileIO,
            RecordSerializer ser, FileInput in) {
            return new ReadFileHandle(fileIO, ser, in, segmentAware);
        }
    }

    /**
     * Flushes current file handle for {@link WALMode#BACKGROUND} WALMode. Called periodically from scheduler.
     */
    private void doFlush() {
        FileWriteHandle hnd = currentHandle();

        try {
            hnd.flushAll();
        }
        catch (Exception e) {
            U.warn(log, "Failed to flush WAL record queue", e);
        }
    }

    /**
     * Scans provided folder for a WAL segment files
     * @param walFilesDir directory to scan
     * @return found WAL file descriptors
     */
    public static FileDescriptor[] loadFileDescriptors(@NotNull final File walFilesDir) throws IgniteCheckedException {
        final File[] files = walFilesDir.listFiles(WAL_SEGMENT_COMPACTED_OR_RAW_FILE_FILTER);

        if (files == null) {
            throw new IgniteCheckedException("WAL files directory does not not denote a " +
                "directory, or if an I/O error occurs: [" + walFilesDir.getAbsolutePath() + "]");
        }
        return scan(files);
    }
}<|MERGE_RESOLUTION|>--- conflicted
+++ resolved
@@ -447,12 +447,7 @@
 
             IgniteBiTuple<Long, Long> tup = scanMinMaxArchiveIndices();
 
-<<<<<<< HEAD
-
-        segmentAware = new SegmentAware(dsCfg.getWalSegments(), dsCfg.isWalCompactionEnabled(), log);
-=======
-            segmentAware = new SegmentAware(dsCfg.getWalSegments(), dsCfg.isWalCompactionEnabled());
->>>>>>> 8e6de9b3
+            segmentAware = new SegmentAware(dsCfg.getWalSegments(), dsCfg.isWalCompactionEnabled(), log);
 
             segmentAware.lastTruncatedArchiveIdx(tup == null ? -1 : tup.get1() - 1);
 
