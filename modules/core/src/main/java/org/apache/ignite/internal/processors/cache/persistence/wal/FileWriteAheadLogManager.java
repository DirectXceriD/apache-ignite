/*
 * Licensed to the Apache Software Foundation (ASF) under one or more
 * contributor license agreements.  See the NOTICE file distributed with
 * this work for additional information regarding copyright ownership.
 * The ASF licenses this file to You under the Apache License, Version 2.0
 * (the "License"); you may not use this file except in compliance with
 * the License.  You may obtain a copy of the License at
 *
 *      http://www.apache.org/licenses/LICENSE-2.0
 *
 * Unless required by applicable law or agreed to in writing, software
 * distributed under the License is distributed on an "AS IS" BASIS,
 * WITHOUT WARRANTIES OR CONDITIONS OF ANY KIND, either express or implied.
 * See the License for the specific language governing permissions and
 * limitations under the License.
 */

package org.apache.ignite.internal.processors.cache.persistence.wal;

import java.io.BufferedInputStream;
import java.io.BufferedOutputStream;
import java.io.EOFException;
import java.io.File;
import java.io.FileFilter;
import java.io.FileInputStream;
import java.io.FileNotFoundException;
import java.io.FileOutputStream;
import java.io.IOException;
import java.nio.ByteBuffer;
import java.nio.ByteOrder;
import java.nio.channels.ClosedByInterruptException;
import java.nio.file.FileAlreadyExistsException;
import java.nio.file.Files;
import java.sql.Time;
import java.util.ArrayList;
import java.util.Arrays;
import java.util.Collection;
import java.util.HashMap;
import java.util.HashSet;
import java.util.List;
import java.util.Map;
import java.util.Objects;
import java.util.Set;
import java.util.TreeSet;
import java.util.concurrent.PriorityBlockingQueue;
import java.util.concurrent.atomic.AtomicLong;
import java.util.concurrent.atomic.AtomicLongArray;
import java.util.concurrent.atomic.AtomicReferenceFieldUpdater;
import java.util.regex.Pattern;
import java.util.stream.Stream;
import java.util.zip.ZipEntry;
import java.util.zip.ZipInputStream;
import java.util.zip.ZipOutputStream;
import org.apache.ignite.IgniteCheckedException;
import org.apache.ignite.IgniteLogger;
import org.apache.ignite.IgniteSystemProperties;
import org.apache.ignite.configuration.DataStorageConfiguration;
import org.apache.ignite.configuration.IgniteConfiguration;
import org.apache.ignite.configuration.WALMode;
import org.apache.ignite.events.WalSegmentArchivedEvent;
import org.apache.ignite.events.WalSegmentCompactedEvent;
import org.apache.ignite.failure.FailureContext;
import org.apache.ignite.failure.FailureType;
import org.apache.ignite.internal.GridKernalContext;
import org.apache.ignite.internal.IgniteInternalFuture;
import org.apache.ignite.internal.IgniteInterruptedCheckedException;
import org.apache.ignite.internal.managers.eventstorage.GridEventStorageManager;
import org.apache.ignite.internal.pagemem.wal.IgniteWriteAheadLogManager;
import org.apache.ignite.internal.pagemem.wal.WALIterator;
import org.apache.ignite.internal.pagemem.wal.WALPointer;
import org.apache.ignite.internal.pagemem.wal.record.MarshalledRecord;
import org.apache.ignite.internal.pagemem.wal.record.MemoryRecoveryRecord;
import org.apache.ignite.internal.pagemem.wal.record.PageSnapshot;
import org.apache.ignite.internal.pagemem.wal.record.RolloverType;
import org.apache.ignite.internal.pagemem.wal.record.SwitchSegmentRecord;
import org.apache.ignite.internal.pagemem.wal.record.WALRecord;
import org.apache.ignite.internal.pagemem.wal.record.delta.PageDeltaRecord;
import org.apache.ignite.internal.processors.cache.GridCacheSharedContext;
import org.apache.ignite.internal.processors.cache.GridCacheSharedManagerAdapter;
import org.apache.ignite.internal.processors.cache.WalStateManager.WALDisableContext;
import org.apache.ignite.internal.processors.cache.persistence.DataStorageMetricsImpl;
import org.apache.ignite.internal.processors.cache.persistence.GridCacheDatabaseSharedManager;
import org.apache.ignite.internal.processors.cache.persistence.StorageException;
import org.apache.ignite.internal.processors.cache.persistence.file.FileIO;
import org.apache.ignite.internal.processors.cache.persistence.file.FileIOFactory;
import org.apache.ignite.internal.processors.cache.persistence.file.FilePageStoreManager;
import org.apache.ignite.internal.processors.cache.persistence.file.RandomAccessFileIOFactory;
import org.apache.ignite.internal.processors.cache.persistence.filename.PdsFolderSettings;
import org.apache.ignite.internal.processors.cache.persistence.wal.aware.SegmentAware;
import org.apache.ignite.internal.processors.cache.persistence.wal.crc.FastCrc;
import org.apache.ignite.internal.processors.cache.persistence.wal.crc.IgniteDataIntegrityViolationException;
import org.apache.ignite.internal.processors.cache.persistence.wal.filehandle.AbstractFileHandle;
import org.apache.ignite.internal.processors.cache.persistence.wal.filehandle.FileHandleManager;
import org.apache.ignite.internal.processors.cache.persistence.wal.filehandle.FileHandleManagerFactory;
import org.apache.ignite.internal.processors.cache.persistence.wal.filehandle.FileWriteHandle;
import org.apache.ignite.internal.processors.cache.persistence.wal.io.FileInput;
import org.apache.ignite.internal.processors.cache.persistence.wal.io.LockedSegmentFileInputFactory;
import org.apache.ignite.internal.processors.cache.persistence.wal.io.SegmentFileInputFactory;
import org.apache.ignite.internal.processors.cache.persistence.wal.io.SegmentIO;
import org.apache.ignite.internal.processors.cache.persistence.wal.io.SimpleSegmentFileInputFactory;
import org.apache.ignite.internal.processors.cache.persistence.wal.record.HeaderRecord;
import org.apache.ignite.internal.processors.cache.persistence.wal.serializer.RecordSerializer;
import org.apache.ignite.internal.processors.cache.persistence.wal.serializer.RecordSerializerFactory;
import org.apache.ignite.internal.processors.cache.persistence.wal.serializer.RecordSerializerFactoryImpl;
import org.apache.ignite.internal.processors.cache.persistence.wal.serializer.RecordV1Serializer;
import org.apache.ignite.internal.processors.failure.FailureProcessor;
import org.apache.ignite.internal.processors.timeout.GridTimeoutObject;
import org.apache.ignite.internal.processors.timeout.GridTimeoutProcessor;
import org.apache.ignite.internal.util.future.GridFinishedFuture;
import org.apache.ignite.internal.util.future.GridFutureAdapter;
import org.apache.ignite.internal.util.io.GridFileUtils;
import org.apache.ignite.internal.util.typedef.CI1;
import org.apache.ignite.internal.util.typedef.CIX1;
import org.apache.ignite.internal.util.typedef.CO;
import org.apache.ignite.internal.util.typedef.F;
import org.apache.ignite.internal.util.typedef.X;
import org.apache.ignite.internal.util.typedef.internal.U;
import org.apache.ignite.internal.util.worker.GridWorker;
import org.apache.ignite.lang.IgniteBiPredicate;
import org.apache.ignite.lang.IgniteBiTuple;
import org.apache.ignite.lang.IgniteInClosure;
import org.apache.ignite.lang.IgnitePredicate;
import org.apache.ignite.lang.IgniteUuid;
import org.apache.ignite.thread.IgniteThread;
import org.jetbrains.annotations.NotNull;
import org.jetbrains.annotations.Nullable;

import static java.nio.file.StandardOpenOption.CREATE;
import static java.nio.file.StandardOpenOption.READ;
import static java.nio.file.StandardOpenOption.WRITE;
import static org.apache.ignite.IgniteSystemProperties.IGNITE_CHECKPOINT_TRIGGER_ARCHIVE_SIZE_PERCENTAGE;
import static org.apache.ignite.IgniteSystemProperties.IGNITE_THRESHOLD_WAL_ARCHIVE_SIZE_PERCENTAGE;
import static org.apache.ignite.IgniteSystemProperties.IGNITE_WAL_COMPRESSOR_WORKER_THREAD_CNT;
import static org.apache.ignite.IgniteSystemProperties.IGNITE_WAL_MMAP;
import static org.apache.ignite.IgniteSystemProperties.IGNITE_WAL_SERIALIZER_VERSION;
import static org.apache.ignite.events.EventType.EVT_WAL_SEGMENT_ARCHIVED;
import static org.apache.ignite.events.EventType.EVT_WAL_SEGMENT_COMPACTED;
import static org.apache.ignite.failure.FailureType.CRITICAL_ERROR;
import static org.apache.ignite.failure.FailureType.SYSTEM_WORKER_TERMINATION;
import static org.apache.ignite.internal.processors.cache.persistence.wal.serializer.RecordSerializerFactory.LATEST_SERIALIZER_VERSION;
import static org.apache.ignite.internal.processors.cache.persistence.wal.serializer.RecordV1Serializer.HEADER_RECORD_SIZE;
import static org.apache.ignite.internal.processors.cache.persistence.wal.serializer.RecordV1Serializer.readSegmentHeader;

/**
 * File WAL manager.
 */
@SuppressWarnings("IfMayBeConditional")
public class FileWriteAheadLogManager extends GridCacheSharedManagerAdapter implements IgniteWriteAheadLogManager {
    /** */
    private static final FileDescriptor[] EMPTY_DESCRIPTORS = new FileDescriptor[0];

    /** Zero-filled buffer for file formatting. */
    private static final byte[] FILL_BUF = new byte[1024 * 1024];

    /** Pattern for segment file names. */
    public static final Pattern WAL_NAME_PATTERN = Pattern.compile("\\d{16}\\.wal");

    /** Pattern for WAL temp files - these files will be cleared at startup. */
    public static final Pattern WAL_TEMP_NAME_PATTERN = Pattern.compile("\\d{16}\\.wal\\.tmp");

    /** WAL segment file filter, see {@link #WAL_NAME_PATTERN} */
    public static final FileFilter WAL_SEGMENT_FILE_FILTER = new FileFilter() {
        @Override public boolean accept(File file) {
            return !file.isDirectory() && WAL_NAME_PATTERN.matcher(file.getName()).matches();
        }
    };

    /** WAL segment temporary file filter, see {@link #WAL_TEMP_NAME_PATTERN} */
    private static final FileFilter WAL_SEGMENT_TEMP_FILE_FILTER = new FileFilter() {
        @Override public boolean accept(File file) {
            return !file.isDirectory() && WAL_TEMP_NAME_PATTERN.matcher(file.getName()).matches();
        }
    };

    /** */
    public static final Pattern WAL_SEGMENT_FILE_COMPACTED_PATTERN = Pattern.compile("\\d{16}\\.wal\\.zip");

    /** WAL segment file filter, see {@link #WAL_NAME_PATTERN} */
    public static final FileFilter WAL_SEGMENT_COMPACTED_OR_RAW_FILE_FILTER = new FileFilter() {
        @Override public boolean accept(File file) {
            return !file.isDirectory() && (WAL_NAME_PATTERN.matcher(file.getName()).matches() ||
                WAL_SEGMENT_FILE_COMPACTED_PATTERN.matcher(file.getName()).matches());
        }
    };

    /** */
    private static final Pattern WAL_SEGMENT_TEMP_FILE_COMPACTED_PATTERN = Pattern.compile("\\d{16}\\.wal\\.zip\\.tmp");

    /** */
    private static final FileFilter WAL_SEGMENT_FILE_COMPACTED_FILTER = new FileFilter() {
        @Override public boolean accept(File file) {
            return !file.isDirectory() && WAL_SEGMENT_FILE_COMPACTED_PATTERN.matcher(file.getName()).matches();
        }
    };

    /** */
    private static final FileFilter WAL_SEGMENT_TEMP_FILE_COMPACTED_FILTER = new FileFilter() {
        @Override public boolean accept(File file) {
            return !file.isDirectory() && WAL_SEGMENT_TEMP_FILE_COMPACTED_PATTERN.matcher(file.getName()).matches();
        }
    };

    /** Buffer size. */
    private static final int BUF_SIZE = 1024 * 1024;

    /** Use mapped byte buffer. */
    private final boolean mmap = IgniteSystemProperties.getBoolean(IGNITE_WAL_MMAP, true);

    /**
     * Percentage of archive size for checkpoint trigger. Need for calculate max size of WAL after last checkpoint.
     * Checkpoint should be triggered when max size of WAL after last checkpoint more than maxWallArchiveSize * thisValue
     */
    private static final double CHECKPOINT_TRIGGER_ARCHIVE_SIZE_PERCENTAGE =
        IgniteSystemProperties.getDouble(IGNITE_CHECKPOINT_TRIGGER_ARCHIVE_SIZE_PERCENTAGE, 0.25);

    /**
     * Percentage of WAL archive size to calculate threshold since which removing of old archive should be started.
     */
    private static final double THRESHOLD_WAL_ARCHIVE_SIZE_PERCENTAGE =
        IgniteSystemProperties.getDouble(IGNITE_THRESHOLD_WAL_ARCHIVE_SIZE_PERCENTAGE, 0.5);

    /**
     * Number of WAL compressor worker threads.
     */
    private final int WAL_COMPRESSOR_WORKER_THREAD_CNT =
            IgniteSystemProperties.getInteger(IGNITE_WAL_COMPRESSOR_WORKER_THREAD_CNT, 4);

    /** */
    private final boolean alwaysWriteFullPages;

    /** WAL segment size in bytes. . This is maximum value, actual segments may be shorter. */
    private final long maxWalSegmentSize;

    /**
     * Maximum number of allowed segments without checkpoint. If we have their more checkpoint should be triggered.
     * It is simple way to calculate WAL size without checkpoint instead fair WAL size calculating.
     */
    private final long maxSegCountWithoutCheckpoint;

    /** Size of wal archive since which removing of old archive should be started */
    private final long allowedThresholdWalArchiveSize;

    /** */
    private final WALMode mode;

    /** WAL flush frequency. Makes sense only for {@link WALMode#BACKGROUND} log WALMode. */
    private final long flushFreq;

    /** */
    private final DataStorageConfiguration dsCfg;

    /** Events service */
    private final GridEventStorageManager evt;

    /** Failure processor */
    private final FailureProcessor failureProcessor;

    /** */
    private IgniteConfiguration igCfg;

    /** Persistence metrics tracker. */
    private DataStorageMetricsImpl metrics;

    /** */
    private File walWorkDir;

    /** WAL archive directory (including consistent ID as subfolder) */
    private File walArchiveDir;

    /** Serializer of latest version, used to read header record and for write records */
    private RecordSerializer serializer;

    /** Serializer latest version to use. */
    private final int serializerVer =
        IgniteSystemProperties.getInteger(IGNITE_WAL_SERIALIZER_VERSION, LATEST_SERIALIZER_VERSION);

    /** Factory to provide I/O interfaces for read/write operations with files */
    private volatile FileIOFactory ioFactory;

    /** Factory to provide I/O interfaces for read primitives with files */
    private final SegmentFileInputFactory segmentFileInputFactory;

    /** Holder of actual information of latest manipulation on WAL segments. */
    private volatile SegmentAware segmentAware;

    /** Updater for {@link #currHnd}, used for verify there are no concurrent update for current log segment handle */
    private static final AtomicReferenceFieldUpdater<FileWriteAheadLogManager, FileWriteHandle> CURR_HND_UPD =
        AtomicReferenceFieldUpdater.newUpdater(FileWriteAheadLogManager.class, FileWriteHandle.class, "currHnd");

    /**
     * File archiver moves segments from work directory to archive. Locked segments may be kept not moved until release.
     * For mode archive and work folders set to equal value, archiver is not created.
     */
    @Nullable private FileArchiver archiver;

    /** Compressor. */
    private FileCompressor compressor;

    /** Decompressor. */
    private FileDecompressor decompressor;

    /** */
    private final ThreadLocal<WALPointer> lastWALPtr = new ThreadLocal<>();

    /** Current log segment handle. */
    private volatile FileWriteHandle currHnd;

    /** File handle manager. */
    private FileHandleManager fileHandleManager;

    /** */
    private WALDisableContext walDisableContext;

    /**
     * Positive (non-0) value indicates WAL can be archived even if not complete<br>
     * See {@link DataStorageConfiguration#setWalAutoArchiveAfterInactivity(long)}<br>
     */
    private final long walAutoArchiveAfterInactivity;

    /**
     * Container with last WAL record logged timestamp.<br> Zero value means there was no records logged to current
     * segment, skip possible archiving for this case<br> Value is filled only for case {@link
     * #walAutoArchiveAfterInactivity} > 0<br>
     */
    private final AtomicLong lastRecordLoggedMs = new AtomicLong();

    /**
     * Cancellable task for {@link WALMode#BACKGROUND}, should be cancelled at shutdown.
     * Null for non background modes.
     */
    @Nullable private volatile GridTimeoutProcessor.CancelableTask backgroundFlushSchedule;

    /**
     * Reference to the last added next archive timeout check object. Null if mode is not enabled. Should be cancelled
     * at shutdown
     */
    @Nullable private volatile GridTimeoutObject nextAutoArchiveTimeoutObj;

    /**
     * Listener invoked for each segment file IO initializer.
     */
    @Nullable private volatile IgniteInClosure<FileIO> createWalFileListener;

    /**
     * Manage of segment location.
     */
    private SegmentRouter segmentRouter;

    /** Segment factory with ability locked segment during reading. */
    private SegmentFileInputFactory lockedSegmentFileInputFactory;

    /** FileHandleManagerFactory. */
    private final FileHandleManagerFactory fileHandleManagerFactory;

    /** Switch segment record offset. */
    private final AtomicLongArray switchSegmentRecordOffset;

    /**
     * @param ctx Kernal context.
     */
    public FileWriteAheadLogManager(@NotNull final GridKernalContext ctx) {
        igCfg = ctx.config();

        DataStorageConfiguration dsCfg = igCfg.getDataStorageConfiguration();

        assert dsCfg != null;

        this.dsCfg = dsCfg;

        maxWalSegmentSize = dsCfg.getWalSegmentSize();
        mode = dsCfg.getWalMode();
        flushFreq = dsCfg.getWalFlushFrequency();
        alwaysWriteFullPages = dsCfg.isAlwaysWriteFullPages();
        ioFactory = mode == WALMode.FSYNC ? dsCfg.getFileIOFactory() : new RandomAccessFileIOFactory();
        segmentFileInputFactory = new SimpleSegmentFileInputFactory();
        walAutoArchiveAfterInactivity = dsCfg.getWalAutoArchiveAfterInactivity();

        allowedThresholdWalArchiveSize = (long)(dsCfg.getMaxWalArchiveSize() * THRESHOLD_WAL_ARCHIVE_SIZE_PERCENTAGE);

        evt = ctx.event();
        failureProcessor = ctx.failure();

        fileHandleManagerFactory = new FileHandleManagerFactory(dsCfg);

        maxSegCountWithoutCheckpoint =
            (long)((U.adjustedWalHistorySize(dsCfg, log) * CHECKPOINT_TRIGGER_ARCHIVE_SIZE_PERCENTAGE)
                / dsCfg.getWalSegmentSize());

        switchSegmentRecordOffset = isArchiverEnabled() ? new AtomicLongArray(dsCfg.getWalSegments()) : null;
    }

    /**
     * For test purposes only.
     *
     * @param ioFactory IO factory.
     */
    public void setFileIOFactory(FileIOFactory ioFactory) {
        this.ioFactory = ioFactory;
    }

    /** {@inheritDoc} */
    @Override public void start0() throws IgniteCheckedException {
        if (cctx.kernalContext().clientNode())
            return;

        final PdsFolderSettings resolveFolders = cctx.kernalContext().pdsFolderResolver().resolveFolders();

        checkWalConfiguration();

        synchronized (this) {
            final File walWorkDir0 = walWorkDir = initDirectory(
                dsCfg.getWalPath(),
                DataStorageConfiguration.DFLT_WAL_PATH,
                resolveFolders.folderName(),
                "write ahead log work directory"
            );

            final File walArchiveDir0 = walArchiveDir = initDirectory(
                dsCfg.getWalArchivePath(),
                DataStorageConfiguration.DFLT_WAL_ARCHIVE_PATH,
                resolveFolders.folderName(),
                "write ahead log archive directory"
            );

            serializer = new RecordSerializerFactoryImpl(cctx).createSerializer(serializerVer);

            GridCacheDatabaseSharedManager dbMgr = (GridCacheDatabaseSharedManager)cctx.database();

            metrics = dbMgr.persistentStoreMetricsImpl();

            checkOrPrepareFiles();

            if (metrics != null)
                metrics.setWalSizeProvider(new CO<Long>() {
                    @Override public Long apply() {
                        long size = 0;

                        for (File f : walWorkDir0.listFiles())
                            size += f.length();

                        for (File f : walArchiveDir0.listFiles())
                            size += f.length();

                        return size;
                    }
                });

            IgniteBiTuple<Long, Long> tup = scanMinMaxArchiveIndices();

<<<<<<< HEAD
        segmentAware = new SegmentAware(dsCfg.getWalSegments(), dsCfg.isWalCompactionEnabled(), log);
=======
            segmentAware = new SegmentAware(dsCfg.getWalSegments(), dsCfg.isWalCompactionEnabled());
>>>>>>> 71b26002

            segmentAware.lastTruncatedArchiveIdx(tup == null ? -1 : tup.get1() - 1);

            long lastAbsArchivedIdx = tup == null ? -1 : tup.get2();

            if (isArchiverEnabled())
                archiver = new FileArchiver(lastAbsArchivedIdx, log);
            else
                archiver = null;

            if (lastAbsArchivedIdx > 0)
                segmentAware.setLastArchivedAbsoluteIndex(lastAbsArchivedIdx);

            if (dsCfg.isWalCompactionEnabled()) {
                compressor = new FileCompressor(log);

                decompressor = new FileDecompressor(log);
            }

            segmentRouter = new SegmentRouter(walWorkDir, walArchiveDir, segmentAware, dsCfg);

            fileHandleManager = fileHandleManagerFactory.build(
                cctx, metrics, mmap, lastWALPtr::get, serializer, this::currentHandle
            );

            lockedSegmentFileInputFactory = new LockedSegmentFileInputFactory(
                segmentAware,
                segmentRouter,
                ioFactory
            );
        }
    }

    /**
     *
     */
    private void startArchiverAndCompressor() {
        segmentAware.reset();

        if (isArchiverEnabled()) {
            assert archiver != null : "FileArchiver should be initialized.";

            archiver.restart();
        }

        if (dsCfg.isWalCompactionEnabled() && !cctx.kernalContext().recoveryMode()) {
            assert compressor != null : "Compressor should be initialized.";

            compressor.restart();

            assert decompressor != null : "Compressor should be initialized.";

            decompressor.restart();
        }
    }

    /**
     * Archiver can be not created, all files will be written to WAL folder, using absolute segment index.
     *
     * @return flag indicating if archiver is disabled.
     */
    private boolean isArchiverEnabled() {
        if (walArchiveDir != null && walWorkDir != null)
            return !walArchiveDir.equals(walWorkDir);

        return !new File(dsCfg.getWalArchivePath()).equals(new File(dsCfg.getWalPath()));
    }

    /**
     *  Collect wal segment files from low pointer (include) to high pointer (not include) and reserve low pointer.
     *
     * @param low Low bound.
     * @param high High bound.
     */
    public Collection<File> getAndReserveWalFiles(FileWALPointer low, FileWALPointer high) throws IgniteCheckedException {
        final long awaitIdx = high.index() - 1;

        segmentAware.awaitSegmentArchived(awaitIdx);

        if (!reserve(low))
            throw new IgniteCheckedException("WAL archive segment has been deleted [idx=" + low.index() + "]");

        List<File> res = new ArrayList<>();

        for (long i = low.index(); i < high.index(); i++) {
            String segmentName = FileDescriptor.fileName(i);

            File file = new File(walArchiveDir, segmentName);
            File fileZip = new File(walArchiveDir, segmentName + FilePageStoreManager.ZIP_SUFFIX);

            if (file.exists())
                res.add(file);
            else if (fileZip.exists())
                res.add(fileZip);
            else {
                if (log.isInfoEnabled()) {
                    log.info("Segment not found: " + file.getName() + "/" + fileZip.getName());

                    log.info("Stopped iteration on idx: " + i);
                }

                break;
            }
        }

        return res;
    }

    /**
     * @throws IgniteCheckedException if WAL store path is configured and archive path isn't (or vice versa)
     */
    private void checkWalConfiguration() throws IgniteCheckedException {
        if (dsCfg.getWalPath() == null ^ dsCfg.getWalArchivePath() == null) {
            throw new IgniteCheckedException(
                "Properties should be either both specified or both null " +
                    "[walStorePath = " + dsCfg.getWalPath() +
                    ", walArchivePath = " + dsCfg.getWalArchivePath() + "]"
            );
        }
    }

    /**
     * Method is called twice on deactivate and stop.
     * It shutdown workers but do not deallocate them to avoid duplication.
     * */
    @Override protected void stop0(boolean cancel) {
        final GridTimeoutProcessor.CancelableTask schedule = backgroundFlushSchedule;

        if (schedule != null)
            schedule.close();

        final GridTimeoutObject timeoutObj = nextAutoArchiveTimeoutObj;

        if (timeoutObj != null)
            cctx.time().removeTimeoutObject(timeoutObj);

        try {
            fileHandleManager.onDeactivate();

            segmentAware.interrupt();

            if (archiver != null)
                archiver.shutdown();

            if (compressor != null)
                compressor.shutdown();

            if (decompressor != null)
                decompressor.shutdown();
        }
        catch (Exception e) {
            U.error(log, "Failed to gracefully close WAL segment: " + this.currHnd, e);
        }
    }

    /** {@inheritDoc} */
    @Override public void onActivate(GridKernalContext kctx) throws IgniteCheckedException {
        if (log.isDebugEnabled())
            log.debug("Activated file write ahead log manager [nodeId=" + cctx.localNodeId() +
                " topVer=" + cctx.discovery().topologyVersionEx() + " ]");
        //NOOP implementation, we need to override it.
    }

    /** {@inheritDoc} */
    @Override public void onDeActivate(GridKernalContext kctx) {
        if (log.isDebugEnabled())
            log.debug("DeActivate file write ahead log [nodeId=" + cctx.localNodeId() +
                " topVer=" + cctx.discovery().topologyVersionEx() + " ]");

        stop0(true);

        currHnd = null;
    }

    /** {@inheritDoc} */
    @Override public boolean isAlwaysWriteFullPages() {
        return alwaysWriteFullPages;
    }

    /** {@inheritDoc} */
    @Override public boolean isFullSync() {
        return mode == WALMode.FSYNC;
    }

    /** {@inheritDoc} */
    @Override public void resumeLogging(WALPointer lastPtr) throws IgniteCheckedException {
        if (log.isDebugEnabled())
            log.debug("File write ahead log manager resuming logging [nodeId=" + cctx.localNodeId() +
                " topVer=" + cctx.discovery().topologyVersionEx() + " ]");

        /*
            walDisableContext is started after FileWriteAheadLogManager, so we obtain actual walDisableContext ref here.
         */
        synchronized (this) {
            walDisableContext = cctx.walState().walDisableContext();
        }

        assert currHnd == null;
        assert lastPtr == null || lastPtr instanceof FileWALPointer;

        startArchiverAndCompressor();

        assert (isArchiverEnabled() && archiver != null) || (!isArchiverEnabled() && archiver == null) :
            "Trying to restore FileWriteHandle on deactivated write ahead log manager";

        FileWALPointer filePtr = (FileWALPointer)lastPtr;

        fileHandleManager.resumeLogging();

        currHnd = restoreWriteHandle(filePtr);

        // For new handle write serializer version to it.
        if (filePtr == null)
            currHnd.writeHeader();

        if (currHnd.serializerVersion() != serializer.version()) {
            if (log.isInfoEnabled())
                log.info("Record serializer version change detected, will start logging with a new WAL record " +
                    "serializer to a new WAL segment [curFile=" + currHnd + ", newVer=" + serializer.version() +
                    ", oldVer=" + currHnd.serializerVersion() + ']');

            rollOver(currHnd, null);
        }

        currHnd.finishResumeLogging();

        if (mode == WALMode.BACKGROUND)
            backgroundFlushSchedule = cctx.time().schedule(this::doFlush, flushFreq, flushFreq);

        if (walAutoArchiveAfterInactivity > 0)
            scheduleNextInactivityPeriodElapsedCheck();
    }

    /**
     * Schedules next check of inactivity period expired. Based on current record update timestamp. At timeout method
     * does check of inactivity period and schedules new launch.
     */
    private void scheduleNextInactivityPeriodElapsedCheck() {
        final long lastRecMs = lastRecordLoggedMs.get();
        final long nextPossibleAutoArchive = (lastRecMs <= 0 ? U.currentTimeMillis() : lastRecMs) + walAutoArchiveAfterInactivity;

        if (log.isDebugEnabled())
            log.debug("Schedule WAL rollover check at " + new Time(nextPossibleAutoArchive).toString());

        nextAutoArchiveTimeoutObj = new GridTimeoutObject() {
            private final IgniteUuid id = IgniteUuid.randomUuid();

            @Override public IgniteUuid timeoutId() {
                return id;
            }

            @Override public long endTime() {
                return nextPossibleAutoArchive;
            }

            @Override public void onTimeout() {
                if (log.isDebugEnabled())
                    log.debug("Checking if WAL rollover required (" + new Time(U.currentTimeMillis()).toString() + ")");

                checkWalRolloverRequiredDuringInactivityPeriod();

                scheduleNextInactivityPeriodElapsedCheck();
            }
        };
        cctx.time().addTimeoutObject(nextAutoArchiveTimeoutObj);
    }

    /** {@inheritDoc} */
    @Override public int serializerVersion() {
        return serializerVer;
    }

    /**
     * Checks if there was elapsed significant period of inactivity. If WAL auto-archive is enabled using
     * {@link #walAutoArchiveAfterInactivity} > 0 this method will activate roll over by timeout.<br>
     */
    private void checkWalRolloverRequiredDuringInactivityPeriod() {
        if (walAutoArchiveAfterInactivity <= 0)
            return; // feature not configured, nothing to do

        final long lastRecMs = lastRecordLoggedMs.get();

        if (lastRecMs == 0)
            return; //no records were logged to current segment, does not consider inactivity

        final long elapsedMs = U.currentTimeMillis() - lastRecMs;

        if (elapsedMs <= walAutoArchiveAfterInactivity)
            return; // not enough time elapsed since last write

        if (!lastRecordLoggedMs.compareAndSet(lastRecMs, 0))
            return; // record write occurred concurrently

        final FileWriteHandle handle = currentHandle();

        try {
            closeBufAndRollover(handle, null, RolloverType.NONE);
        }
        catch (IgniteCheckedException e) {
            U.error(log, "Unable to perform segment rollover: " + e.getMessage(), e);

            cctx.kernalContext().failure().process(new FailureContext(CRITICAL_ERROR, e));
        }
    }

    /** {@inheritDoc} */
    @Override public WALPointer log(WALRecord rec) throws IgniteCheckedException {
        return log(rec, RolloverType.NONE);
    }

    /** {@inheritDoc} */
    @Override public WALPointer log(WALRecord rec, RolloverType rolloverType) throws IgniteCheckedException {
        if (serializer == null || mode == WALMode.NONE)
            return null;

        // Only delta-records, page snapshots and memory recovery are allowed to write in recovery mode.
        if (cctx.kernalContext().recoveryMode() &&
            !(rec instanceof PageDeltaRecord || rec instanceof PageSnapshot || rec instanceof MemoryRecoveryRecord))
            return null;

        FileWriteHandle currWrHandle = currentHandle();

        WALDisableContext isDisable = walDisableContext;

        // Logging was not resumed yet.
        if (currWrHandle == null || (isDisable != null && isDisable.check()))
            return null;

        // Need to calculate record size first.
        rec.size(serializer.size(rec));

        while (true) {
            WALPointer ptr;

            if (rolloverType == RolloverType.NONE)
                ptr = currWrHandle.addRecord(rec);
            else {
                assert cctx.database().checkpointLockIsHeldByThread();

                if (rolloverType == RolloverType.NEXT_SEGMENT) {
                    WALPointer pos = rec.position();

                    do {
                        // This will change rec.position() unless concurrent rollover happened.
                        currWrHandle = closeBufAndRollover(currWrHandle, rec, rolloverType);
                    }
                    while (Objects.equals(pos, rec.position()));

                    ptr = rec.position();
                }
                else if (rolloverType == RolloverType.CURRENT_SEGMENT) {
                    if ((ptr = currWrHandle.addRecord(rec)) != null)
                        currWrHandle = closeBufAndRollover(currWrHandle, rec, rolloverType);
                }
                else
                    throw new IgniteCheckedException("Unknown rollover type: " + rolloverType);
            }

            if (ptr != null) {
                metrics.onWalRecordLogged();

                lastWALPtr.set(ptr);

                if (walAutoArchiveAfterInactivity > 0)
                    lastRecordLoggedMs.set(U.currentTimeMillis());

                return ptr;
            }
            else
                currWrHandle = rollOver(currWrHandle, null);

            checkNode();

            if (isStopping())
                throw new IgniteCheckedException("Stopping.");
        }
    }

    /** */
    private FileWriteHandle closeBufAndRollover(
        FileWriteHandle currWriteHandle,
        WALRecord rec,
        RolloverType rolloverType
    ) throws IgniteCheckedException {
        long idx = currWriteHandle.getSegmentId();

        currWriteHandle.closeBuffer();

        FileWriteHandle res = rollOver(currWriteHandle, rolloverType == RolloverType.NEXT_SEGMENT ? rec : null);

        if (log != null && log.isInfoEnabled())
            log.info("Rollover segment [" + idx + " to " + res.getSegmentId() + "], recordType=" + rec.type());

        return res;
    }

    /** {@inheritDoc} */
    @Override public void flush(WALPointer ptr, boolean explicitFsync) throws IgniteCheckedException, StorageException {
        fileHandleManager.flush(ptr, explicitFsync);
    }

    /** {@inheritDoc} */
    @Override public WALRecord read(WALPointer ptr) throws IgniteCheckedException, StorageException {
        try (WALIterator it = replay(ptr)) {
            IgniteBiTuple<WALPointer, WALRecord> rec = it.next();

            if (rec.get1().equals(ptr))
                return rec.get2();
            else
                throw new StorageException("Failed to read record by pointer [ptr=" + ptr + ", rec=" + rec + "]");
        }
    }

    /** {@inheritDoc} */
    @Override public WALIterator replay(WALPointer start) throws IgniteCheckedException, StorageException {
        return replay(start, null);
    }

    /** {@inheritDoc} */
    @Override public WALIterator replay(
        WALPointer start,
        @Nullable IgniteBiPredicate<WALRecord.RecordType, WALPointer> recordDeserializeFilter
    ) throws IgniteCheckedException, StorageException {
        assert start == null || start instanceof FileWALPointer : "Invalid start pointer: " + start;

        FileWriteHandle hnd = currentHandle();

        FileWALPointer end = null;

        if (hnd != null)
            end = hnd.position();

        return new RecordsIterator(
            cctx,
            walArchiveDir,
            walWorkDir,
            (FileWALPointer)start,
            end,
            dsCfg,
            new RecordSerializerFactoryImpl(cctx).recordDeserializeFilter(recordDeserializeFilter),
            ioFactory,
            archiver,
            decompressor,
            log,
            segmentAware,
            segmentRouter,
            lockedSegmentFileInputFactory);
    }

    /** {@inheritDoc} */
    @Override public boolean reserve(WALPointer start) {
        assert start != null && start instanceof FileWALPointer : "Invalid start pointer: " + start;

        if (mode == WALMode.NONE)
            return false;

        segmentAware.reserve(((FileWALPointer)start).index());

        if (!hasIndex(((FileWALPointer)start).index())) {
            segmentAware.release(((FileWALPointer)start).index());

            return false;
        }

        return true;
    }

    /** {@inheritDoc} */
    @Override public void release(WALPointer start) {
        assert start != null && start instanceof FileWALPointer : "Invalid start pointer: " + start;

        if (mode == WALMode.NONE)
            return;

        segmentAware.release(((FileWALPointer)start).index());
    }

    /**
     * @param absIdx Absolulte index to check.
     * @return {@code true} if has this index.
     */
    private boolean hasIndex(long absIdx) {
        String segmentName = FileDescriptor.fileName(absIdx);

        String zipSegmentName = FileDescriptor.fileName(absIdx) + FilePageStoreManager.ZIP_SUFFIX;

        boolean inArchive = new File(walArchiveDir, segmentName).exists() ||
            new File(walArchiveDir, zipSegmentName).exists();

        if (inArchive)
            return true;

        if (absIdx <= lastArchivedIndex())
            return false;

        FileWriteHandle cur = currHnd;

        return cur != null && cur.getSegmentId() >= absIdx;
    }

    /** {@inheritDoc} */
    @Override public int truncate(WALPointer low, WALPointer high) {
        if (high == null)
            return 0;

        assert high instanceof FileWALPointer : high;

        // File pointer bound: older entries will be deleted from archive
        FileWALPointer lowPtr = (FileWALPointer)low;
        FileWALPointer highPtr = (FileWALPointer)high;

        FileDescriptor[] descs = scan(walArchiveDir.listFiles(WAL_SEGMENT_COMPACTED_OR_RAW_FILE_FILTER));

        int deleted = 0;

        for (FileDescriptor desc : descs) {
            if (lowPtr != null && desc.idx < lowPtr.index())
                continue;

            // Do not delete reserved or locked segment and any segment after it.
            if (segmentReservedOrLocked(desc.idx))
                return deleted;

            long archivedAbsIdx = segmentAware.lastArchivedAbsoluteIndex();

            long lastArchived = archivedAbsIdx >= 0 ? archivedAbsIdx : lastArchivedIndex();

            // We need to leave at least one archived segment to correctly determine the archive index.
            if (desc.idx < highPtr.index() && desc.idx < lastArchived) {
                if (!desc.file.delete())
                    U.warn(log, "Failed to remove obsolete WAL segment (make sure the process has enough rights): " +
                        desc.file.getAbsolutePath());
                else
                    deleted++;

                // Bump up the oldest archive segment index.
                if (segmentAware.lastTruncatedArchiveIdx() < desc.idx)
                    segmentAware.lastTruncatedArchiveIdx(desc.idx);
            }
        }

        return deleted;
    }

    /**
     * Check if WAL segment locked (protected from move to archive) or reserved (protected from deletion from WAL
     * cleanup).
     *
     * @param absIdx Absolute WAL segment index for check reservation.
     * @return {@code True} if index is locked.
     */
    private boolean segmentReservedOrLocked(long absIdx) {
        FileArchiver archiver0 = archiver;

        return ((archiver0 != null) && segmentAware.locked(absIdx)) || (segmentAware.reserved(absIdx));
    }

    /** {@inheritDoc} */
    @Override public void notchLastCheckpointPtr(WALPointer ptr) {
        if (compressor != null)
            segmentAware.keepUncompressedIdxFrom(((FileWALPointer)ptr).index());
    }

    /** {@inheritDoc} */
    @Override public int walArchiveSegments() {
        long lastTruncated = segmentAware.lastTruncatedArchiveIdx();

        long lastArchived = segmentAware.lastArchivedAbsoluteIndex();

        if (lastArchived == -1)
            return 0;

        int res = (int)(lastArchived - lastTruncated);

        return res >= 0 ? res : 0;
    }

    /** {@inheritDoc} */
    @Override public long lastArchivedSegment() {
        return segmentAware.lastArchivedAbsoluteIndex();
    }

    /** {@inheritDoc} */
    @Override public long lastCompactedSegment() {
        return segmentAware.lastCompressedIdx();
    }

    /** {@inheritDoc} */
    @Override public boolean reserved(WALPointer ptr) {
        FileWALPointer fPtr = (FileWALPointer)ptr;

        return segmentReservedOrLocked(fPtr.index());
    }

    /** {@inheritDoc} */
    @Override public int reserved(WALPointer low, WALPointer high) {
        // It is not clear now how to get the highest WAL pointer. So when high is null method returns 0.
        if (high == null)
            return 0;

        assert high instanceof FileWALPointer : high;

        assert low == null || low instanceof FileWALPointer : low;

        FileWALPointer lowPtr = (FileWALPointer)low;

        FileWALPointer highPtr = (FileWALPointer)high;

        long lowIdx = lowPtr != null ? lowPtr.index() : 0;

        long highIdx = highPtr.index();

        while (lowIdx < highIdx) {
            if (segmentReservedOrLocked(lowIdx))
                break;

            lowIdx++;
        }

        return (int)(highIdx - lowIdx + 1);
    }

    /** {@inheritDoc} */
    @Override public boolean disabled(int grpId) {
        return cctx.walState().isDisabled(grpId);
    }

    /**
     * Lists files in archive directory and returns the index of last archived file.
     *
     * @return The absolute index of last archived file.
     */
    private long lastArchivedIndex() {
        long lastIdx = -1;

        for (File file : walArchiveDir.listFiles(WAL_SEGMENT_COMPACTED_OR_RAW_FILE_FILTER)) {
            try {
                long idx = Long.parseLong(file.getName().substring(0, 16));

                lastIdx = Math.max(lastIdx, idx);
            }
            catch (NumberFormatException | IndexOutOfBoundsException ignore) {

            }
        }

        return lastIdx;
    }

    /**
     * Lists files in archive directory and returns the indices of least and last archived files.
     * In case of holes, first segment after last "hole" is considered as minimum.
     * Example: minimum(0, 1, 10, 11, 20, 21, 22) should be 20
     *
     * @return The absolute indices of min and max archived files.
     */
    private IgniteBiTuple<Long, Long> scanMinMaxArchiveIndices() {
        TreeSet<Long> archiveIndices = new TreeSet<>();

        for (File file : walArchiveDir.listFiles(WAL_SEGMENT_COMPACTED_OR_RAW_FILE_FILTER)) {
            try {
                long idx = Long.parseLong(file.getName().substring(0, 16));

                archiveIndices.add(idx);
            }
            catch (NumberFormatException | IndexOutOfBoundsException ignore) {
                // No-op.
            }
        }

        if (archiveIndices.isEmpty())
            return null;
        else {
            Long min = archiveIndices.first();
            Long max = archiveIndices.last();

            if (max - min == archiveIndices.size() - 1)
                return F.t(min, max); // Short path.

            for (Long idx : archiveIndices.descendingSet()) {
                if (!archiveIndices.contains(idx - 1))
                    return F.t(idx, max);
            }

            throw new IllegalStateException("Should never happen if TreeSet is valid.");
        }
    }

    /**
     * Creates a directory specified by the given arguments.
     *
     * @param cfg Configured directory path, may be {@code null}.
     * @param defDir Default directory path, will be used if cfg is {@code null}.
     * @param consId Local node consistent ID.
     * @param msg File description to print out on successful initialization.
     * @return Initialized directory.
     * @throws IgniteCheckedException If failed to initialize directory.
     */
    private File initDirectory(String cfg, String defDir, String consId, String msg) throws IgniteCheckedException {
        File dir;

        if (cfg != null) {
            File workDir0 = new File(cfg);

            dir = workDir0.isAbsolute() ?
                new File(workDir0, consId) :
                new File(U.resolveWorkDirectory(igCfg.getWorkDirectory(), cfg, false), consId);
        }
        else
            dir = new File(U.resolveWorkDirectory(igCfg.getWorkDirectory(), defDir, false), consId);

        U.ensureDirectory(dir, msg, log);

        return dir;
    }

    /**
     * @return Current log segment handle.
     */
    private FileWriteHandle currentHandle() {
        return currHnd;
    }

    /**
     * @param cur Handle that failed to fit the given entry.
     * @param rec Optional record to be added right after header.
     * @return Handle that will fit the entry.
     */
    private FileWriteHandle rollOver(FileWriteHandle cur, @Nullable WALRecord rec) throws IgniteCheckedException {
        FileWriteHandle hnd = currentHandle();

        if (hnd != cur)
            return hnd;

        if (hnd.close(true)) {
            if (metrics.metricsEnabled())
                metrics.onWallRollOver();

            if (switchSegmentRecordOffset != null) {
                int idx = (int)((cur.getSegmentId() + 1) % dsCfg.getWalSegments());

                switchSegmentRecordOffset.set(idx, hnd.getSwitchSegmentRecordOffset());
            }

            FileWriteHandle next = initNextWriteHandle(cur);

            next.writeHeader();

            if (rec != null) {
                WALPointer ptr = next.addRecord(rec);

                assert ptr != null;
            }

            if (next.getSegmentId() - lashCheckpointFileIdx() >= maxSegCountWithoutCheckpoint)
                cctx.database().forceCheckpoint("too big size of WAL without checkpoint");

            boolean swapped = CURR_HND_UPD.compareAndSet(this, hnd, next);

            assert swapped : "Concurrent updates on rollover are not allowed";

            if (walAutoArchiveAfterInactivity > 0)
                lastRecordLoggedMs.set(0);

            // Let other threads to proceed with new segment.
            hnd.signalNextAvailable();
        }
        else
            hnd.awaitNext();

        return currentHandle();
    }

    /**
     * Give last checkpoint file idx.
     */
    private long lashCheckpointFileIdx() {
        WALPointer lastCheckpointMark = cctx.database().lastCheckpointMarkWalPointer();

        return lastCheckpointMark == null ? 0 : ((FileWALPointer)lastCheckpointMark).index();
    }

    /**
     * @param lastReadPtr Last read WAL file pointer.
     * @return Initialized file write handle.
     * @throws StorageException If failed to initialize WAL write handle.
     */
    private FileWriteHandle restoreWriteHandle(FileWALPointer lastReadPtr) throws StorageException {
        long absIdx = lastReadPtr == null ? 0 : lastReadPtr.index();

        @Nullable FileArchiver archiver0 = archiver;

        long segNo = archiver0 == null ? absIdx : absIdx % dsCfg.getWalSegments();

        File curFile = new File(walWorkDir, FileDescriptor.fileName(segNo));

        int off = lastReadPtr == null ? 0 : lastReadPtr.fileOffset();
        int len = lastReadPtr == null ? 0 : lastReadPtr.length();

        try {
            SegmentIO fileIO = new SegmentIO(absIdx, ioFactory.create(curFile));

            IgniteInClosure<FileIO> lsnr = createWalFileListener;

            if (lsnr != null)
                lsnr.apply(fileIO);

            try {
                int serVer = serializerVer;

                // If we have existing segment, try to read version from it.
                if (lastReadPtr != null) {
                    try {
                        serVer = readSegmentHeader(fileIO, segmentFileInputFactory).getSerializerVersion();
                    }
                    catch (SegmentEofException | EOFException ignore) {
                        serVer = serializerVer;
                    }
                }

                RecordSerializer ser = new RecordSerializerFactoryImpl(cctx).createSerializer(serVer);

                if (log.isInfoEnabled())
                    log.info("Resuming logging to WAL segment [file=" + curFile.getAbsolutePath() +
                        ", offset=" + off + ", ver=" + serVer + ']');

                FileWriteHandle hnd = fileHandleManager.initHandle(fileIO, off + len, ser);

                if (archiver0 != null)
                    segmentAware.curAbsWalIdx(absIdx);
                else
                    segmentAware.setLastArchivedAbsoluteIndex(absIdx - 1);

                return hnd;
            }
            catch (IgniteCheckedException | IOException e) {
                try {
                    fileIO.close();
                }
                catch (IOException suppressed) {
                    e.addSuppressed(suppressed);
                }

                if (e instanceof StorageException)
                    throw (StorageException) e;

                throw e instanceof IOException ? (IOException) e : new IOException(e);
            }
        }
        catch (IOException e) {
            throw new StorageException("Failed to restore WAL write handle: " + curFile.getAbsolutePath(), e);
        }
    }

    /**
     * Fills the file header for a new segment. Calling this method signals we are done with the segment and it can be
     * archived. If we don't have prepared file yet and achiever is busy this method blocks
     *
     * @param cur Current file write handle released by WAL writer
     * @return Initialized file handle.
     * @throws IgniteCheckedException If exception occurred.
     */
    private FileWriteHandle initNextWriteHandle(FileWriteHandle cur) throws IgniteCheckedException {
        IgniteCheckedException error = null;

        try {
            File nextFile = pollNextFile(cur.getSegmentId());

            if (log.isDebugEnabled())
                log.debug("Switching to a new WAL segment: " + nextFile.getAbsolutePath());

            SegmentIO fileIO = null;

            FileWriteHandle hnd;

            boolean interrupted = false;

            if (switchSegmentRecordOffset != null)
                switchSegmentRecordOffset.set((int)((cur.getSegmentId() + 1) % dsCfg.getWalSegments()), 0);

            while (true) {
                try {
                    fileIO = new SegmentIO(cur.getSegmentId() + 1, ioFactory.create(nextFile));

                    IgniteInClosure<FileIO> lsnr = createWalFileListener;
                    if (lsnr != null)
                        lsnr.apply(fileIO);


                    hnd = fileHandleManager.nextHandle(fileIO, serializer);

                    if (interrupted)
                        Thread.currentThread().interrupt();

                    break;
                }
                catch (ClosedByInterruptException ignore) {
                    interrupted = true;

                    Thread.interrupted();

                    if (fileIO != null) {
                        try {
                            fileIO.close();
                        }
                        catch (IOException ignored) {
                            // No-op.
                        }

                        fileIO = null;
                    }
                }
            }

            return hnd;
        }
        catch (IgniteCheckedException e) {
            throw error = e;
        }
        catch (IOException e) {
            throw error = new StorageException("Unable to initialize WAL segment", e);
        }
        finally {
            if (error != null)
                cctx.kernalContext().failure().process(new FailureContext(CRITICAL_ERROR, error));
        }
    }

    /**
     * Deletes temp files, creates and prepares new; Creates first segment if necessary
     *
     * @throws StorageException If failed.
     */
    private void checkOrPrepareFiles() throws StorageException {
        // Clean temp files.
        {
            File[] tmpFiles = walWorkDir.listFiles(WAL_SEGMENT_TEMP_FILE_FILTER);

            if (!F.isEmpty(tmpFiles)) {
                for (File tmp : tmpFiles) {
                    boolean deleted = tmp.delete();

                    if (!deleted)
                        throw new StorageException("Failed to delete previously created temp file " +
                            "(make sure Ignite process has enough rights): " + tmp.getAbsolutePath());
                }
            }
        }

        File[] allFiles = walWorkDir.listFiles(WAL_SEGMENT_FILE_FILTER);

        if (isArchiverEnabled())
            if (allFiles.length != 0 && allFiles.length > dsCfg.getWalSegments())
                throw new StorageException("Failed to initialize wal (work directory contains " +
                    "incorrect number of segments) [cur=" + allFiles.length + ", expected=" + dsCfg.getWalSegments() + ']');

        // Allocate the first segment synchronously. All other segments will be allocated by archiver in background.
        if (allFiles.length == 0) {
            File first = new File(walWorkDir, FileDescriptor.fileName(0));

            createFile(first);
        }
        else
            checkFiles(0, false, null, null);
    }

    /**
     * Clears whole the file, fills with zeros for Default mode.
     *
     * @param file File to format.
     * @throws StorageException if formatting failed
     */
    private void formatFile(File file) throws StorageException {
        formatFile(file, dsCfg.getWalSegmentSize());
    }

    /**
     * Clears the file, fills with zeros for Default mode.
     *
     * @param file File to format.
     * @param bytesCntToFormat Count of first bytes to format.
     * @throws StorageException if formatting failed
     */
    private void formatFile(File file, int bytesCntToFormat) throws StorageException {
        if (log.isDebugEnabled())
            log.debug("Formatting file [exists=" + file.exists() + ", file=" + file.getAbsolutePath() + ']');

        try (FileIO fileIO = ioFactory.create(file, CREATE, READ, WRITE)) {
            int left = bytesCntToFormat;

            if (mode == WALMode.FSYNC || mmap) {
                while ((left -= fileIO.writeFully(FILL_BUF, 0, Math.min(FILL_BUF.length, left))) > 0)
                    ;

                fileIO.force();
            }
            else
                fileIO.clear();
        }
        catch (IOException e) {
            StorageException ex = new StorageException("Failed to format WAL segment file: " + file.getAbsolutePath(), e);

            if (failureProcessor != null)
                failureProcessor.process(new FailureContext(FailureType.CRITICAL_ERROR, ex));

            throw ex;
        }
    }

    /**
     * Creates a file atomically with temp file.
     *
     * @param file File to create.
     * @throws StorageException If failed.
     */
    private void createFile(File file) throws StorageException {
        if (log.isDebugEnabled())
            log.debug("Creating new file [exists=" + file.exists() + ", file=" + file.getAbsolutePath() + ']');

        File tmp = new File(file.getParent(), file.getName() + FilePageStoreManager.TMP_SUFFIX);

        formatFile(tmp);

        try {
            Files.move(tmp.toPath(), file.toPath());
        }
        catch (IOException e) {
            throw new StorageException("Failed to move temp file to a regular WAL segment file: " +
                file.getAbsolutePath(), e);
        }

        if (log.isDebugEnabled())
            log.debug("Created WAL segment [file=" + file.getAbsolutePath() + ", size=" + file.length() + ']');
    }

    /**
     * Retrieves next available file to write WAL data, waiting if necessary for a segment to become available.
     *
     * @param curIdx Current absolute WAL segment index.
     * @return File ready for use as new WAL segment.
     * @throws StorageException If exception occurred in the archiver thread.
     */
    private File pollNextFile(long curIdx) throws StorageException, IgniteInterruptedCheckedException {
        FileArchiver archiver0 = archiver;

        if (archiver0 == null) {
            segmentAware.setLastArchivedAbsoluteIndex(curIdx);

            return new File(walWorkDir, FileDescriptor.fileName(curIdx + 1));
        }

        // Signal to archiver that we are done with the segment and it can be archived.
        long absNextIdx = archiver0.nextAbsoluteSegmentIndex();

        long segmentIdx = absNextIdx % dsCfg.getWalSegments();

        return new File(walWorkDir, FileDescriptor.fileName(segmentIdx));
    }

    /**
     * Files from archive WAL directory.
     */
    private FileDescriptor[] walArchiveFiles() {
        return scan(walArchiveDir.listFiles(WAL_SEGMENT_COMPACTED_OR_RAW_FILE_FILTER));
    }

    /** {@inheritDoc} */
    @Override public long maxArchivedSegmentToDelete() {
        //When maxWalArchiveSize==MAX_VALUE deleting files is not permit.
        if (dsCfg.getMaxWalArchiveSize() == Long.MAX_VALUE)
            return -1;

        FileDescriptor[] archivedFiles = walArchiveFiles();

        Long totalArchiveSize = Stream.of(archivedFiles)
            .map(desc -> desc.file().length())
            .reduce(0L, Long::sum);

        if (archivedFiles.length == 0 || totalArchiveSize < allowedThresholdWalArchiveSize)
            return -1;

        long sizeOfOldestArchivedFiles = 0;

        for (FileDescriptor desc : archivedFiles) {
            sizeOfOldestArchivedFiles += desc.file().length();

            if (totalArchiveSize - sizeOfOldestArchivedFiles < allowedThresholdWalArchiveSize)
                return desc.getIdx();
        }

        return archivedFiles[archivedFiles.length - 1].getIdx();
    }

    /**
     * @return Sorted WAL files descriptors.
     */
    public static FileDescriptor[] scan(File[] allFiles) {
        if (allFiles == null)
            return EMPTY_DESCRIPTORS;

        FileDescriptor[] descs = new FileDescriptor[allFiles.length];

        for (int i = 0; i < allFiles.length; i++) {
            File f = allFiles[i];

            descs[i] = new FileDescriptor(f);
        }

        Arrays.sort(descs);

        return descs;
    }

    /**
     * @throws StorageException If node is no longer valid and we missed a WAL operation.
     */
    private void checkNode() throws StorageException {
        if (cctx.kernalContext().invalid())
            throw new StorageException("Failed to perform WAL operation (environment was invalidated by a " +
                    "previous error)");
    }

    /**
     * Setup listener for WAL segment write File IO creation.
     * @param createWalFileListener Listener to be invoked for new segment file IO creation.
     */
    public void setCreateWalFileListener(@Nullable IgniteInClosure<FileIO> createWalFileListener) {
        this.createWalFileListener = createWalFileListener;
    }

    /**
     * @return {@link #maxWalSegmentSize}.
     */
    public long maxWalSegmentSize() {
        return maxWalSegmentSize;
    }

    /**
     * File archiver operates on absolute segment indexes. For any given absolute segment index N we can calculate the
     * work WAL segment: S(N) = N % dsCfg.walSegments. When a work segment is finished, it is given to the archiver. If
     * the absolute index of last archived segment is denoted by A and the absolute index of next segment we want to
     * write is denoted by W, then we can allow write to S(W) if W - A <= walSegments. <br>
     *
     * Monitor of current object is used for notify on: <ul>
     *     <li>exception occurred ({@link FileArchiver#cleanErr}!=null)</li>
     *     <li>stopping thread ({@link FileArchiver#isCancelled==true})</li>
     *     <li>current file index changed </li>
     *     <li>last archived file index was changed</li>
     *     <li>some WAL index was removed from map</li>
     * </ul>
     */
    private class FileArchiver extends GridWorker {
        /** Exception which occurred during initial creation of files or during archiving WAL segment */
        private StorageException cleanErr;

        /** Formatted index. */
        private int formatted;

        /**
         *
         */
        private FileArchiver(long lastAbsArchivedIdx, IgniteLogger log) {
            super(cctx.igniteInstanceName(), "wal-file-archiver%" + cctx.igniteInstanceName(), log,
                cctx.kernalContext().workersRegistry());

            segmentAware.setLastArchivedAbsoluteIndex(lastAbsArchivedIdx);
        }

        /**
         * @throws IgniteInterruptedCheckedException If failed to wait for thread shutdown.
         */
        private void shutdown() throws IgniteInterruptedCheckedException {
            synchronized (this) {
                isCancelled = true;

                notifyAll();
            }

            U.join(runner());
        }

        /** {@inheritDoc} */
        @Override protected void body() {
            blockingSectionBegin();

            try {
                allocateRemainingFiles();
            }
            catch (StorageException e) {
                synchronized (this) {
                    // Stop the thread and report to starter.
                    cleanErr = e;

                    segmentAware.forceInterrupt();

                    notifyAll();
                }

                cctx.kernalContext().failure().process(new FailureContext(CRITICAL_ERROR, e));

                return;
            }
            finally {
                blockingSectionEnd();
            }

            Throwable err = null;

            try {
                blockingSectionBegin();

                try {
                    segmentAware.awaitSegment(0);//wait for init at least one work segments.
                }
                finally {
                    blockingSectionEnd();
                }

                while (!Thread.currentThread().isInterrupted() && !isCancelled()) {
                    long toArchive;

                    blockingSectionBegin();

                    try {
                        toArchive = segmentAware.waitNextSegmentForArchivation();
                    }
                    finally {
                        blockingSectionEnd();
                    }

                    if (isCancelled())
                        break;

                    SegmentArchiveResult res;

                    blockingSectionBegin();

                    try {
                        res = archiveSegment(toArchive);
                    }
                    finally {
                        blockingSectionEnd();
                    }

                    blockingSectionBegin();

                    try {
                        segmentAware.markAsMovedToArchive(toArchive);
                    }
                    finally {
                        blockingSectionEnd();
                    }

                    if (evt.isRecordable(EVT_WAL_SEGMENT_ARCHIVED) && !cctx.kernalContext().recoveryMode()) {
                        evt.record(new WalSegmentArchivedEvent(
                            cctx.discovery().localNode(),
                            res.getAbsIdx(),
                            res.getDstArchiveFile())
                        );
                    }

                    onIdle();
                }
            }
            catch (IgniteInterruptedCheckedException e) {
                Thread.currentThread().interrupt();

                synchronized (this) {
                    isCancelled = true;
                }
            }
            catch (Throwable t) {
                err = t;
            }
            finally {
                if (err == null && !isCancelled())
                    err = new IllegalStateException("Worker " + name() + " is terminated unexpectedly");

                if (err instanceof OutOfMemoryError)
                    failureProcessor.process(new FailureContext(CRITICAL_ERROR, err));
                else if (err != null)
                    failureProcessor.process(new FailureContext(SYSTEM_WORKER_TERMINATION, err));
            }
        }

        /**
         * Gets the absolute index of the next WAL segment available to write. Blocks till there are available file to
         * write
         *
         * @return Next index (curWalSegmIdx+1) when it is ready to be written.
         * @throws StorageException If exception occurred in the archiver thread.
         */
        private long nextAbsoluteSegmentIndex() throws StorageException, IgniteInterruptedCheckedException {
            synchronized (this) {
                if (cleanErr != null)
                    throw cleanErr;

                try {
                    long nextIdx = segmentAware.nextAbsoluteSegmentIndex();

                    // Wait for formatter so that we do not open an empty file in DEFAULT mode.
                    while (nextIdx % dsCfg.getWalSegments() > formatted && cleanErr == null)
                        wait();

                    if (cleanErr != null)
                        throw cleanErr;

                    return nextIdx;
                }
                catch (IgniteInterruptedCheckedException e) {
                    if (cleanErr != null)
                        throw cleanErr;

                    throw e;
                }
                catch (InterruptedException e) {
                    throw new IgniteInterruptedCheckedException(e);
                }
            }
        }

        /**
         * @param absIdx Segment absolute index.
         * @return <ul><li>{@code True} if can read, no lock is held, </li><li>{@code false} if work segment, need
         * release segment later, use {@link #releaseWorkSegment} for unlock</li> </ul>
         */
        @SuppressWarnings("NonPrivateFieldAccessedInSynchronizedContext")
        public boolean checkCanReadArchiveOrReserveWorkSegment(long absIdx) {
            return segmentAware.checkCanReadArchiveOrReserveWorkSegment(absIdx);
        }

        /**
         * @param absIdx Segment absolute index.
         */
        @SuppressWarnings("NonPrivateFieldAccessedInSynchronizedContext")
        public void releaseWorkSegment(long absIdx) {
            segmentAware.releaseWorkSegment(absIdx);
        }

        /**
         * Moves WAL segment from work folder to archive folder. Temp file is used to do movement
         *
         * @param absIdx Absolute index to archive.
         */
        private SegmentArchiveResult archiveSegment(long absIdx) throws StorageException {
            long segIdx = absIdx % dsCfg.getWalSegments();

            File origFile = new File(walWorkDir, FileDescriptor.fileName(segIdx));

            String name = FileDescriptor.fileName(absIdx);

            File dstTmpFile = new File(walArchiveDir, name + FilePageStoreManager.TMP_SUFFIX);

            File dstFile = new File(walArchiveDir, name);

            if (log.isInfoEnabled())
                log.info("Starting to copy WAL segment [absIdx=" + absIdx + ", segIdx=" + segIdx +
                    ", origFile=" + origFile.getAbsolutePath() + ", dstFile=" + dstFile.getAbsolutePath() + ']');

            try {
                Files.deleteIfExists(dstTmpFile.toPath());

                boolean copied = false;

                if (switchSegmentRecordOffset != null) {
                    long offs = switchSegmentRecordOffset.get((int)segIdx);

                    if (offs > 0) {
                        switchSegmentRecordOffset.set((int)segIdx, 0);

                        if (offs < origFile.length()) {
                            GridFileUtils.copy(ioFactory, origFile, ioFactory, dstTmpFile, offs);

                            copied = true;
                        }
                    }
                }

                if (!copied)
                    Files.copy(origFile.toPath(), dstTmpFile.toPath());

                Files.move(dstTmpFile.toPath(), dstFile.toPath());

                if (mode != WALMode.NONE) {
                    try (FileIO f0 = ioFactory.create(dstFile, CREATE, READ, WRITE)) {
                        f0.force();
                    }
                }
            }
            catch (IOException e) {
                throw new StorageException("Failed to archive WAL segment [" +
                    "srcFile=" + origFile.getAbsolutePath() +
                    ", dstFile=" + dstTmpFile.getAbsolutePath() + ']', e);
            }

            if (log.isInfoEnabled())
                log.info("Copied file [src=" + origFile.getAbsolutePath() +
                    ", dst=" + dstFile.getAbsolutePath() + ']');

            return new SegmentArchiveResult(absIdx, origFile, dstFile);
        }

        /**
         *
         */
        private boolean checkStop() {
            return isCancelled();
        }

        /**
         * Background creation of all segments except first. First segment was created in main thread by {@link
         * FileWriteAheadLogManager#checkOrPrepareFiles()}
         */
        private void allocateRemainingFiles() throws StorageException {
            checkFiles(
                1,
                true,
                new IgnitePredicate<Integer>() {
                    @Override public boolean apply(Integer integer) {
                        return !checkStop();
                    }
                },
                new CI1<Integer>() {
                    @Override public void apply(Integer idx) {
                        synchronized (FileArchiver.this) {
                            formatted = idx;

                            FileArchiver.this.notifyAll();
                        }
                    }
                }
            );
        }

        /**
         * Restart worker in IgniteThread.
         */
        public void restart() {
            assert runner() == null : "FileArchiver is still running";

            isCancelled = false;

            new IgniteThread(archiver).start();
        }
    }

    /**
     * Responsible for compressing WAL archive segments.
     * Also responsible for deleting raw copies of already compressed WAL archive segments if they are not reserved.
     */
    private class FileCompressor extends FileCompressorWorker {
        /** Workers queue. */
        private final List<FileCompressorWorker> workers = new ArrayList<>();

        /** */
        FileCompressor(IgniteLogger log) {
            super(0, log);
        }

        /** */
        private void init() {
            File[] toDel = walArchiveDir.listFiles(WAL_SEGMENT_TEMP_FILE_COMPACTED_FILTER);

            for (File f : toDel) {
                if (isCancelled())
                    return;

                f.delete();
            }

            FileDescriptor[] alreadyCompressed = scan(walArchiveDir.listFiles(WAL_SEGMENT_FILE_COMPACTED_FILTER));

            if (alreadyCompressed.length > 0)
                segmentAware.onSegmentCompressed(alreadyCompressed[alreadyCompressed.length - 1].idx());

            for (int i = 1; i < calculateThreadCount(); i++) {
                FileCompressorWorker worker = new FileCompressorWorker(i, log);

                worker.restart();

                synchronized (this) {
                    workers.add(worker);
                }
            }
        }

        /**
         * Calculate optimal additional compressor worker threads count. If quarter of proc threads greater
         * than WAL_COMPRESSOR_WORKER_THREAD_CNT, use this value. Otherwise, reduce number of threads.
         *
         * @return Optimal number of compressor threads.
         */
        private int calculateThreadCount() {
            int procNum = Runtime.getRuntime().availableProcessors();

            // If quarter of proc threads greater than WAL_COMPRESSOR_WORKER_THREAD_CNT,
            // use this value. Otherwise, reduce number of threads.
            if (procNum >> 2 >= WAL_COMPRESSOR_WORKER_THREAD_CNT)
                return WAL_COMPRESSOR_WORKER_THREAD_CNT;
            else
                return procNum >> 2;
        }


        /** {@inheritDoc} */
        @Override public void body() throws InterruptedException, IgniteInterruptedCheckedException{
            init();

            super.body0();
        }

        /**
         * @throws IgniteInterruptedCheckedException If failed to wait for thread shutdown.
         */
        private void shutdown() throws IgniteInterruptedCheckedException {
            synchronized (this) {
                for (FileCompressorWorker worker: workers)
                    U.cancel(worker);

                for (FileCompressorWorker worker: workers)
                    U.join(worker);

                workers.clear();

                U.cancel(this);
            }

            U.join(this);
        }
    }

    /** */
    private class FileCompressorWorker extends GridWorker {
        /** */
        FileCompressorWorker(int idx,  IgniteLogger log) {
            super(cctx.igniteInstanceName(), "wal-file-compressor-%" + cctx.igniteInstanceName() + "%-" + idx, log);
        }

        /** */
        void restart() {
            assert runner() == null : "FileCompressorWorker is still running.";

            isCancelled = false;

            new IgniteThread(this).start();
        }

        /**
         * Pessimistically tries to reserve segment for compression in order to avoid concurrent truncation.
         * Waits if there's no segment to archive right now.
         */
        private long tryReserveNextSegmentOrWait() throws IgniteInterruptedCheckedException{
            long segmentToCompress = segmentAware.waitNextSegmentToCompress();

            boolean reserved = reserve(new FileWALPointer(segmentToCompress, 0, 0));

            if (reserved)
                return segmentToCompress;
            else {
                segmentAware.onSegmentCompressed(segmentToCompress);

                return -1;
            }
        }

        /** {@inheritDoc} */
        @Override protected void body() throws InterruptedException, IgniteInterruptedCheckedException {
            body0();
        }

        /** */
        private void body0() {
            while (!isCancelled()) {
                long segIdx = -1L;

                try {
                    if ((segIdx = tryReserveNextSegmentOrWait()) == -1)
                        continue;

                    deleteObsoleteRawSegments();

                    File tmpZip = new File(walArchiveDir, FileDescriptor.fileName(segIdx)
                            + FilePageStoreManager.ZIP_SUFFIX + FilePageStoreManager.TMP_SUFFIX);

                    File zip = new File(walArchiveDir, FileDescriptor.fileName(segIdx) + FilePageStoreManager.ZIP_SUFFIX);

                    File raw = new File(walArchiveDir, FileDescriptor.fileName(segIdx));

                    if (!Files.exists(raw.toPath()))
                        throw new IgniteCheckedException("WAL archive segment is missing: " + raw);

                    compressSegmentToFile(segIdx, raw, tmpZip);

                    Files.move(tmpZip.toPath(), zip.toPath());

                    try (FileIO f0 = ioFactory.create(zip, CREATE, READ, WRITE)) {
                        f0.force();
                    }

                    segmentAware.onSegmentCompressed(segIdx);

                    if (evt.isRecordable(EVT_WAL_SEGMENT_COMPACTED) && !cctx.kernalContext().recoveryMode()) {
                        evt.record(new WalSegmentCompactedEvent(
                                cctx.localNode(),
                                segIdx,
                                zip.getAbsoluteFile())
                        );
                    }
                }
                catch (IgniteInterruptedCheckedException ignore) {
                    Thread.currentThread().interrupt();
                }
                catch (IgniteCheckedException | IOException e) {
                    U.error(log, "Compression of WAL segment [idx=" + segIdx +
                            "] was skipped due to unexpected error", e);

                    segmentAware.onSegmentCompressed(segIdx);
                }
                finally {
                    if (segIdx != -1L)
                        release(new FileWALPointer(segIdx, 0, 0));
                }
            }
        }

        /**
         * @param nextSegment Next segment absolute idx.
         * @param raw Raw file.
         * @param zip Zip file.
         */
        private void compressSegmentToFile(long nextSegment, File raw, File zip)
                throws IOException, IgniteCheckedException {
            int segmentSerializerVer;

            try (FileIO fileIO = ioFactory.create(raw)) {
                segmentSerializerVer = readSegmentHeader(new SegmentIO(nextSegment, fileIO), segmentFileInputFactory).getSerializerVersion();
            }

            try (ZipOutputStream zos = new ZipOutputStream(new BufferedOutputStream(new FileOutputStream(zip)))) {
                zos.setLevel(dsCfg.getWalCompactionLevel());
                zos.putNextEntry(new ZipEntry(nextSegment + ".wal"));

                ByteBuffer buf = ByteBuffer.allocate(HEADER_RECORD_SIZE);
                buf.order(ByteOrder.nativeOrder());

                zos.write(prepareSerializerVersionBuffer(nextSegment, segmentSerializerVer, true, buf).array());

                final CIX1<WALRecord> appendToZipC = new CIX1<WALRecord>() {
                    @Override public void applyx(WALRecord record) throws IgniteCheckedException {
                        final MarshalledRecord marshRec = (MarshalledRecord)record;

                        try {
                            zos.write(marshRec.buffer().array(), 0, marshRec.buffer().remaining());
                        }
                        catch (IOException e) {
                            throw new IgniteCheckedException(e);
                        }
                    }
                };

                try (SingleSegmentLogicalRecordsIterator iter = new SingleSegmentLogicalRecordsIterator(
                        log, cctx, ioFactory, BUF_SIZE, nextSegment, walArchiveDir, appendToZipC)) {

                    while (iter.hasNextX())
                        iter.nextX();
                }

                RecordSerializer ser = new RecordSerializerFactoryImpl(cctx).createSerializer(segmentSerializerVer);

                ByteBuffer heapBuf = prepareSwitchSegmentRecordBuffer(nextSegment, ser);

                zos.write(heapBuf.array());
            }
        }

        /**
         * @param nextSegment Segment index.
         * @param ser Record Serializer.
         */
        @NotNull private ByteBuffer prepareSwitchSegmentRecordBuffer(long nextSegment, RecordSerializer ser)
                throws IgniteCheckedException {
            SwitchSegmentRecord switchRecord = new SwitchSegmentRecord();

            int switchRecordSize = ser.size(switchRecord);
            switchRecord.size(switchRecordSize);

            switchRecord.position(new FileWALPointer(nextSegment, 0, switchRecordSize));

            ByteBuffer heapBuf = ByteBuffer.allocate(switchRecordSize);

            ser.writeRecord(switchRecord, heapBuf);
            return heapBuf;
        }

        /**
         * Deletes raw WAL segments if they aren't locked and already have compressed copies of themselves.
         */
        private void deleteObsoleteRawSegments() {
            FileDescriptor[] descs = scan(walArchiveDir.listFiles(WAL_SEGMENT_COMPACTED_OR_RAW_FILE_FILTER));

            Set<Long> indices = new HashSet<>();
            Set<Long> duplicateIndices = new HashSet<>();

            for (FileDescriptor desc : descs) {
                if (!indices.add(desc.idx))
                    duplicateIndices.add(desc.idx);
            }

            for (FileDescriptor desc : descs) {
                if (desc.isCompressed())
                    continue;

                // Do not delete reserved or locked segment and any segment after it.
                if (segmentReservedOrLocked(desc.idx))
                    return;

                if (desc.idx < segmentAware.keepUncompressedIdxFrom() && duplicateIndices.contains(desc.idx)) {
                    if (desc.file.exists() && !desc.file.delete())
                        U.warn(log, "Failed to remove obsolete WAL segment (make sure the process has enough rights): " +
                                desc.file.getAbsolutePath() + ", exists: " + desc.file.exists());
                }
            }
        }
    }

    /**
     * Responsible for decompressing previously compressed segments of WAL archive if they are needed for replay.
     */
    private class FileDecompressor extends GridWorker {
        /** Decompression futures. */
        private Map<Long, GridFutureAdapter<Void>> decompressionFutures = new HashMap<>();

        /** Segments queue. */
        private final PriorityBlockingQueue<Long> segmentsQueue = new PriorityBlockingQueue<>();

        /** Byte array for draining data. */
        private byte[] arr = new byte[BUF_SIZE];

        /**
         * @param log Logger.
         */
        FileDecompressor(IgniteLogger log) {
            super(cctx.igniteInstanceName(), "wal-file-decompressor%" + cctx.igniteInstanceName(), log,
                cctx.kernalContext().workersRegistry());
        }

        /** {@inheritDoc} */
        @Override protected void body() {
            Throwable err = null;

            try {
                while (!isCancelled()) {
                    long segmentToDecompress = -1L;

                    try {
                        blockingSectionBegin();

                        try {
                            segmentToDecompress = segmentsQueue.take();
                        }
                        finally {
                            blockingSectionEnd();
                        }

                        if (isCancelled())
                            break;

                        File zip = new File(walArchiveDir, FileDescriptor.fileName(segmentToDecompress)
                            + FilePageStoreManager.ZIP_SUFFIX);
                        File unzipTmp = new File(walArchiveDir, FileDescriptor.fileName(segmentToDecompress)
                            + FilePageStoreManager.TMP_SUFFIX);
                        File unzip = new File(walArchiveDir, FileDescriptor.fileName(segmentToDecompress));

                        try (ZipInputStream zis = new ZipInputStream(new BufferedInputStream(new FileInputStream(zip)));
                             FileIO io = ioFactory.create(unzipTmp)) {
                            zis.getNextEntry();

                            while (io.writeFully(arr, 0, zis.read(arr)) > 0)
                                updateHeartbeat();
                        }

                        try {
                            Files.move(unzipTmp.toPath(), unzip.toPath());
                        }
                        catch (FileAlreadyExistsException e) {
                            U.error(log, "Can't rename temporary unzipped segment: raw segment is already present " +
                                "[tmp=" + unzipTmp + ", raw=" + unzip + "]", e);

                            if (!unzipTmp.delete())
                                U.error(log, "Can't delete temporary unzipped segment [tmp=" + unzipTmp + "]");
                        }

                        updateHeartbeat();

                        synchronized (this) {
                            decompressionFutures.remove(segmentToDecompress).onDone();
                        }
                    }
                    catch (IOException ex) {
                        if (!isCancelled && segmentToDecompress != -1L) {
                            IgniteCheckedException e = new IgniteCheckedException("Error during WAL segment " +
                                "decompression [segmentIdx=" + segmentToDecompress + "]", ex);

                            synchronized (this) {
                                decompressionFutures.remove(segmentToDecompress).onDone(e);
                            }
                        }
                    }
                }
            }
            catch (InterruptedException e) {
                Thread.currentThread().interrupt();

                if (!isCancelled)
                    err = e;
            }
            catch (Throwable t) {
                err = t;
            }
            finally {
                if (err == null && !isCancelled)
                    err = new IllegalStateException("Worker " + name() + " is terminated unexpectedly");

                if (err instanceof OutOfMemoryError)
                    failureProcessor.process(new FailureContext(CRITICAL_ERROR, err));
                else if (err != null)
                    failureProcessor.process(new FailureContext(SYSTEM_WORKER_TERMINATION, err));
            }
        }

        /**
         * Asynchronously decompresses WAL segment which is present only in .zip file.
         *
         * @return Future which is completed once file is decompressed.
         */
        synchronized IgniteInternalFuture<Void> decompressFile(long idx) {
            if (decompressionFutures.containsKey(idx))
                return decompressionFutures.get(idx);

            File f = new File(walArchiveDir, FileDescriptor.fileName(idx));

            if (f.exists())
                return new GridFinishedFuture<>();

            segmentsQueue.put(idx);

            GridFutureAdapter<Void> res = new GridFutureAdapter<>();

            decompressionFutures.put(idx, res);

            return res;
        }

        /** */
        private void shutdown() {
            synchronized (this) {
                U.cancel(this);

                // Put fake -1 to wake thread from queue.take()
                segmentsQueue.put(-1L);
            }

            U.join(this, log);
        }

        /** Restart worker. */
        void restart() {
            assert runner() == null : "FileDecompressor is still running.";

            isCancelled = false;

            new IgniteThread(this).start();
        }
    }

    /**
     * Validate files depending on {@link DataStorageConfiguration#getWalSegments()}  and create if need. Check end
     * when exit condition return false or all files are passed.
     *
     * @param startWith Start with.
     * @param create Flag create file.
     * @param p Predicate Exit condition.
     * @throws StorageException if validation or create file fail.
     */
    private void checkFiles(
        int startWith,
        boolean create,
        @Nullable IgnitePredicate<Integer> p,
        @Nullable IgniteInClosure<Integer> completionCallback
    ) throws StorageException {
        for (int i = startWith; i < dsCfg.getWalSegments() && (p == null || p.apply(i)); i++) {
            File checkFile = new File(walWorkDir, FileDescriptor.fileName(i));

            if (checkFile.exists()) {
                if (checkFile.isDirectory())
                    throw new StorageException("Failed to initialize WAL log segment (a directory with " +
                        "the same name already exists): " + checkFile.getAbsolutePath());
                else if (checkFile.length() != dsCfg.getWalSegmentSize() && mode == WALMode.FSYNC)
                    throw new StorageException("Failed to initialize WAL log segment " +
                        "(WAL segment size change is not supported in 'DEFAULT' WAL mode) " +
                        "[filePath=" + checkFile.getAbsolutePath() +
                        ", fileSize=" + checkFile.length() +
                        ", configSize=" + dsCfg.getWalSegments() + ']');
            }
            else if (create)
                createFile(checkFile);

            if (completionCallback != null)
                completionCallback.apply(i);
        }
    }

    /**
     * Needs only for WAL compaction.
     *
     * @param idx Index.
     * @param ver Version.
     * @param compacted Compacted flag.
     */
    @NotNull public static ByteBuffer prepareSerializerVersionBuffer(long idx, int ver, boolean compacted, ByteBuffer buf) {
        // Write record type.
        buf.put((byte) (WALRecord.RecordType.HEADER_RECORD.ordinal() + 1));

        // Write position.
        RecordV1Serializer.putPosition(buf, new FileWALPointer(idx, 0, 0));

        // Place magic number.
        buf.putLong(compacted ? HeaderRecord.COMPACTED_MAGIC : HeaderRecord.REGULAR_MAGIC);

        // Place serializer version.
        buf.putInt(ver);

        // Place CRC if needed.
        if (!RecordV1Serializer.skipCrc) {
            int curPos = buf.position();

            buf.position(0);

            // This call will move buffer position to the end of the record again.
            int crcVal = FastCrc.calcCrc(buf, curPos);

            buf.putInt(crcVal);
        }
        else
            buf.putInt(0);

        // Write header record through io.
        buf.position(0);

        return buf;
    }

    /**
     *
     */
    public static class ReadFileHandle extends AbstractFileHandle implements AbstractWalRecordsIterator.AbstractReadFileHandle {
        /** Entry serializer. */
        RecordSerializer ser;

        /** */
        FileInput in;

        /** Holder of actual information of latest manipulation on WAL segments. */
        private final SegmentAware segmentAware;

        /**
         * @param fileIO I/O interface for read/write operations of AbstractFileHandle.
         * @param ser Entry serializer.
         * @param in File input.
         * @param aware Segment aware.
         */
        public ReadFileHandle(
            SegmentIO fileIO,
            RecordSerializer ser,
            FileInput in,
            SegmentAware aware) {
            super(fileIO);

            this.ser = ser;
            this.in = in;
            segmentAware = aware;
        }

        /**
         * @throws IgniteCheckedException If failed to close the WAL segment file.
         */
        @Override public void close() throws IgniteCheckedException {
            try {
                fileIO.close();

                in.io().close();
            }
            catch (IOException e) {
                throw new IgniteCheckedException(e);
            }
        }

        /** {@inheritDoc} */
        @Override public long idx() {
            return getSegmentId();
        }

        /** {@inheritDoc} */
        @Override public FileInput in() {
            return in;
        }

        /** {@inheritDoc} */
        @Override public RecordSerializer ser() {
            return ser;
        }

        /** {@inheritDoc} */
        @Override public boolean workDir() {
            return segmentAware != null && segmentAware.lastArchivedAbsoluteIndex() < getSegmentId();
        }
    }

    /**
     * Iterator over WAL-log.
     */
    private static class RecordsIterator extends AbstractWalRecordsIterator {
        /** */
        private static final long serialVersionUID = 0L;

        /** */
        private final File walArchiveDir;

        /** */
        private final File walWorkDir;

        /** See {@link FileWriteAheadLogManager#archiver}. */
        @Nullable private final FileArchiver archiver;

        /** */
        private final FileDecompressor decompressor;

        /** */
        private final DataStorageConfiguration dsCfg;

        /** Optional start pointer. */
        @Nullable
        private FileWALPointer start;

        /** Optional end pointer. */
        @Nullable
        private FileWALPointer end;

        /** Manager of segment location. */
        private SegmentRouter segmentRouter;

        /** Holder of actual information of latest manipulation on WAL segments. */
        private SegmentAware segmentAware;

        /**
         * @param cctx Shared context.
         * @param walArchiveDir WAL archive dir.
         * @param walWorkDir WAL dir.
         * @param start Optional start pointer.
         * @param end Optional end pointer.
         * @param dsCfg Database configuration.
         * @param serializerFactory Serializer factory.
         * @param archiver File Archiver.
         * @param decompressor Decompressor.
         * @param log Logger  @throws IgniteCheckedException If failed to initialize WAL segment.
         * @param segmentAware Segment aware.
         * @param segmentRouter Segment router.
         * @param segmentFileInputFactory
         */
        private RecordsIterator(
            GridCacheSharedContext cctx,
            File walArchiveDir,
            File walWorkDir,
            @Nullable FileWALPointer start,
            @Nullable FileWALPointer end,
            DataStorageConfiguration dsCfg,
            @NotNull RecordSerializerFactory serializerFactory,
            FileIOFactory ioFactory,
            @Nullable FileArchiver archiver,
            FileDecompressor decompressor,
            IgniteLogger log,
            SegmentAware segmentAware,
            SegmentRouter segmentRouter,
            SegmentFileInputFactory segmentFileInputFactory
        ) throws IgniteCheckedException {
            super(log,
                cctx,
                serializerFactory,
                ioFactory,
                dsCfg.getWalRecordIteratorBufferSize(),
                segmentFileInputFactory
            );
            this.walArchiveDir = walArchiveDir;
            this.walWorkDir = walWorkDir;
            this.archiver = archiver;
            this.start = start;
            this.end = end;
            this.dsCfg = dsCfg;

            this.decompressor = decompressor;
            this.segmentRouter = segmentRouter;
            this.segmentAware = segmentAware;

            init();

            advance();
        }

        /** {@inheritDoc} */
        @Override protected ReadFileHandle initReadHandle(
            @NotNull AbstractFileDescriptor desc,
            @Nullable FileWALPointer start
        ) throws IgniteCheckedException, FileNotFoundException {
            AbstractFileDescriptor currDesc = desc;

            if (!desc.file().exists()) {
                FileDescriptor zipFile = new FileDescriptor(
                    new File(walArchiveDir, FileDescriptor.fileName(desc.idx())
                        + FilePageStoreManager.ZIP_SUFFIX));

                if (!zipFile.file.exists()) {
                    throw new FileNotFoundException("Both compressed and raw segment files are missing in archive " +
                        "[segmentIdx=" + desc.idx() + "]");
                }

                if (decompressor != null)
                    decompressor.decompressFile(desc.idx()).get();
                else
                    currDesc = zipFile;
            }

            return (ReadFileHandle) super.initReadHandle(currDesc, start);
        }

        /** {@inheritDoc} */
        @Override protected void onClose() throws IgniteCheckedException {
            super.onClose();

            curRec = null;

            closeCurrentWalSegment();

            curWalSegmIdx = Integer.MAX_VALUE;
        }

        /**
         * @throws IgniteCheckedException If failed to initialize first file handle.
         */
        private void init() throws IgniteCheckedException {
            AbstractFileDescriptor[] descs = loadFileDescriptors(walArchiveDir);

            if (start != null) {
                if (!F.isEmpty(descs)) {
                    if (descs[0].idx() > start.index())
                        throw new IgniteCheckedException("WAL history is too short " +
                            "[descs=" + Arrays.asList(descs) + ", start=" + start + ']');

                    for (AbstractFileDescriptor desc : descs) {
                        if (desc.idx() == start.index()) {
                            curWalSegmIdx = start.index();

                            break;
                        }
                    }

                    if (curWalSegmIdx == -1) {
                        long lastArchived = descs[descs.length - 1].idx();

                        if (lastArchived > start.index())
                            throw new IgniteCheckedException("WAL history is corrupted (segment is missing): " + start);

                        // This pointer may be in work files because archiver did not
                        // copy the file yet, check that it is not too far forward.
                        curWalSegmIdx = start.index();
                    }
                }
                else {
                    // This means that whole checkpoint history fits in one segment in WAL work directory.
                    // Will start from this index right away.
                    curWalSegmIdx = start.index();
                }
            }
            else
                curWalSegmIdx = !F.isEmpty(descs) ? descs[0].idx() : 0;

            curWalSegmIdx--;

            if (log.isDebugEnabled())
                log.debug("Initialized WAL cursor [start=" + start + ", end=" + end + ", curWalSegmIdx=" + curWalSegmIdx + ']');
        }

        /** {@inheritDoc} */
        @Override protected AbstractReadFileHandle advanceSegment(
            @Nullable final AbstractReadFileHandle curWalSegment
        ) throws IgniteCheckedException {
            if (curWalSegment != null)
                curWalSegment.close();

            // We are past the end marker.
            if (end != null && curWalSegmIdx + 1 > end.index())
                return null; //stop iteration

            curWalSegmIdx++;

            boolean readArchive = canReadArchiveOrReserveWork(curWalSegmIdx); //lock during creation handle.

            ReadFileHandle nextHandle;
            try {
                FileDescriptor fd = segmentRouter.findSegment(curWalSegmIdx);

                if (log.isDebugEnabled())
                    log.debug("Reading next file [absIdx=" + curWalSegmIdx + ", file=" + fd.file.getAbsolutePath() + ']');

                nextHandle = initReadHandle(fd, start != null && curWalSegmIdx == start.index() ? start : null);
            }
            catch (FileNotFoundException e) {
                if (readArchive)
                    throw new IgniteCheckedException("Missing WAL segment in the archive", e);
                else
                    nextHandle = null;
            }

            if (!readArchive)
                releaseWorkSegment(curWalSegmIdx);

            curRec = null;

            return nextHandle;
        }

        /** {@inheritDoc} */
        @Override protected IgniteCheckedException handleRecordException(
            @NotNull Exception e,
            @Nullable FileWALPointer ptr) {

            if (e instanceof IgniteCheckedException)
                if (X.hasCause(e, IgniteDataIntegrityViolationException.class))
                    // This means that there is no explicit last sengment, so we iterate unil the very end.
                    if (end == null) {
                        long nextWalSegmentIdx = curWalSegmIdx + 1;

                        // Check that we should not look this segment up in archive directory.
                        // Basically the same check as in "advanceSegment" method.
                        if (archiver != null)
                            if (!canReadArchiveOrReserveWork(nextWalSegmentIdx))
                                try {
                                    long workIdx = nextWalSegmentIdx % dsCfg.getWalSegments();

                                    FileDescriptor fd = new FileDescriptor(
                                        new File(walWorkDir, FileDescriptor.fileName(workIdx)),
                                        nextWalSegmentIdx
                                    );

                                    try {
                                        ReadFileHandle nextHandle = initReadHandle(fd, null);

                                        // "nextHandle == null" is true only if current segment is the last one in the
                                        // whole history. Only in such case we ignore crc validation error and just stop
                                        // as if we reached the end of the WAL.
                                        if (nextHandle == null)
                                            return null;
                                    }
                                    catch (IgniteCheckedException | FileNotFoundException initReadHandleException) {
                                        e.addSuppressed(initReadHandleException);
                                    }
                                }
                                finally {
                                    releaseWorkSegment(nextWalSegmentIdx);
                                }
                    }

            return super.handleRecordException(e, ptr);
        }

        /**
         * @param absIdx Absolute index to check.
         * @return <ul><li> {@code True} if we can safely read the archive,  </li> <li>{@code false} if the segment has
         * not been archived yet. In this case the corresponding work segment is reserved (will not be deleted until
         * release). Use {@link #releaseWorkSegment} for unlock </li></ul>
         */
        private boolean canReadArchiveOrReserveWork(long absIdx) {
            return archiver != null && archiver.checkCanReadArchiveOrReserveWorkSegment(absIdx);
        }

        /**
         * @param absIdx Absolute index to release.
         */
        private void releaseWorkSegment(long absIdx) {
            if (archiver != null)
                archiver.releaseWorkSegment(absIdx);
        }

        /** {@inheritDoc} */
        @Override protected AbstractReadFileHandle createReadFileHandle(SegmentIO fileIO,
            RecordSerializer ser, FileInput in) {
            return new ReadFileHandle(fileIO, ser, in, segmentAware);
        }
    }

    /**
     * Flushes current file handle for {@link WALMode#BACKGROUND} WALMode. Called periodically from scheduler.
     */
    private void doFlush() {
        FileWriteHandle hnd = currentHandle();

        try {
            hnd.flushAll();
        }
        catch (Exception e) {
            U.warn(log, "Failed to flush WAL record queue", e);
        }
    }

    /**
     * Scans provided folder for a WAL segment files
     * @param walFilesDir directory to scan
     * @return found WAL file descriptors
     */
    public static FileDescriptor[] loadFileDescriptors(@NotNull final File walFilesDir) throws IgniteCheckedException {
        final File[] files = walFilesDir.listFiles(WAL_SEGMENT_COMPACTED_OR_RAW_FILE_FILTER);

        if (files == null) {
            throw new IgniteCheckedException("WAL files directory does not not denote a " +
                "directory, or if an I/O error occurs: [" + walFilesDir.getAbsolutePath() + "]");
        }
        return scan(files);
    }
}<|MERGE_RESOLUTION|>--- conflicted
+++ resolved
@@ -447,11 +447,7 @@
 
             IgniteBiTuple<Long, Long> tup = scanMinMaxArchiveIndices();
 
-<<<<<<< HEAD
-        segmentAware = new SegmentAware(dsCfg.getWalSegments(), dsCfg.isWalCompactionEnabled(), log);
-=======
-            segmentAware = new SegmentAware(dsCfg.getWalSegments(), dsCfg.isWalCompactionEnabled());
->>>>>>> 71b26002
+            segmentAware = new SegmentAware(dsCfg.getWalSegments(), dsCfg.isWalCompactionEnabled(), log);
 
             segmentAware.lastTruncatedArchiveIdx(tup == null ? -1 : tup.get1() - 1);
 
