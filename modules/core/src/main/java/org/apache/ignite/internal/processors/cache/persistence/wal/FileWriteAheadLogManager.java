/*
 * Licensed to the Apache Software Foundation (ASF) under one or more
 * contributor license agreements.  See the NOTICE file distributed with
 * this work for additional information regarding copyright ownership.
 * The ASF licenses this file to You under the Apache License, Version 2.0
 * (the "License"); you may not use this file except in compliance with
 * the License.  You may obtain a copy of the License at
 *
 *      http://www.apache.org/licenses/LICENSE-2.0
 *
 * Unless required by applicable law or agreed to in writing, software
 * distributed under the License is distributed on an "AS IS" BASIS,
 * WITHOUT WARRANTIES OR CONDITIONS OF ANY KIND, either express or implied.
 * See the License for the specific language governing permissions and
 * limitations under the License.
 */

package org.apache.ignite.internal.processors.cache.persistence.wal;

import java.io.BufferedInputStream;
import java.io.BufferedOutputStream;
import java.io.EOFException;
import java.io.File;
import java.io.FileFilter;
import java.io.FileInputStream;
import java.io.FileNotFoundException;
import java.io.FileOutputStream;
import java.io.IOException;
import java.lang.reflect.Field;
import java.lang.reflect.InvocationTargetException;
import java.lang.reflect.Method;
import java.nio.ByteBuffer;
import java.nio.ByteOrder;
import java.nio.MappedByteBuffer;
import java.nio.channels.ClosedByInterruptException;
import java.nio.file.DirectoryStream;
import java.nio.file.FileAlreadyExistsException;
import java.nio.file.Files;
import java.nio.file.Path;
import java.sql.Time;
import java.util.ArrayList;
import java.util.Arrays;
import java.util.Collection;
import java.util.HashMap;
import java.util.HashSet;
import java.util.List;
import java.util.Map;
import java.util.Set;
import java.util.TreeSet;
import java.util.concurrent.ConcurrentHashMap;
import java.util.concurrent.PriorityBlockingQueue;
import java.util.concurrent.TimeUnit;
import java.util.concurrent.atomic.AtomicBoolean;
import java.util.concurrent.atomic.AtomicLong;
import java.util.concurrent.atomic.AtomicLongFieldUpdater;
import java.util.concurrent.atomic.AtomicReferenceFieldUpdater;
import java.util.concurrent.locks.Condition;
import java.util.concurrent.locks.Lock;
import java.util.concurrent.locks.LockSupport;
import java.util.concurrent.locks.ReentrantLock;
import java.util.regex.Pattern;
import java.util.stream.Stream;
import java.util.zip.ZipEntry;
import java.util.zip.ZipInputStream;
import java.util.zip.ZipOutputStream;
import org.apache.ignite.IgniteCheckedException;
import org.apache.ignite.IgniteLogger;
import org.apache.ignite.IgniteSystemProperties;
import org.apache.ignite.configuration.DataStorageConfiguration;
import org.apache.ignite.configuration.IgniteConfiguration;
import org.apache.ignite.configuration.WALMode;
import org.apache.ignite.events.WalSegmentArchivedEvent;
import org.apache.ignite.events.WalSegmentCompactedEvent;
import org.apache.ignite.failure.FailureContext;
import org.apache.ignite.failure.FailureType;
import org.apache.ignite.internal.GridKernalContext;
import org.apache.ignite.internal.IgniteInternalFuture;
import org.apache.ignite.internal.IgniteInterruptedCheckedException;
import org.apache.ignite.internal.managers.eventstorage.GridEventStorageManager;
import org.apache.ignite.internal.pagemem.wal.IgniteWriteAheadLogManager;
import org.apache.ignite.internal.pagemem.wal.WALIterator;
import org.apache.ignite.internal.pagemem.wal.WALPointer;
import org.apache.ignite.internal.pagemem.wal.record.CheckpointRecord;
import org.apache.ignite.internal.pagemem.wal.record.MarshalledRecord;
import org.apache.ignite.internal.pagemem.wal.record.RolloverType;
import org.apache.ignite.internal.pagemem.wal.record.SwitchSegmentRecord;
import org.apache.ignite.internal.pagemem.wal.record.WALRecord;
import org.apache.ignite.internal.processors.cache.GridCacheSharedContext;
import org.apache.ignite.internal.processors.cache.GridCacheSharedManagerAdapter;
import org.apache.ignite.internal.processors.cache.WalStateManager.WALDisableContext;
import org.apache.ignite.internal.processors.cache.persistence.DataStorageMetricsImpl;
import org.apache.ignite.internal.processors.cache.persistence.GridCacheDatabaseSharedManager;
import org.apache.ignite.internal.processors.cache.persistence.StorageException;
import org.apache.ignite.internal.processors.cache.persistence.file.FileIO;
import org.apache.ignite.internal.processors.cache.persistence.file.FileIOFactory;
import org.apache.ignite.internal.processors.cache.persistence.file.FilePageStoreManager;
import org.apache.ignite.internal.processors.cache.persistence.file.RandomAccessFileIOFactory;
import org.apache.ignite.internal.processors.cache.persistence.filename.PdsFolderSettings;
import org.apache.ignite.internal.processors.cache.persistence.wal.crc.IgniteDataIntegrityViolationException;
import org.apache.ignite.internal.processors.cache.persistence.wal.crc.PureJavaCrc32;
import org.apache.ignite.internal.processors.cache.persistence.wal.io.FileInput;
import org.apache.ignite.internal.processors.cache.persistence.wal.io.SegmentFileInputFactory;
import org.apache.ignite.internal.processors.cache.persistence.wal.io.LockedSegmentFileInputFactory;
import org.apache.ignite.internal.processors.cache.persistence.wal.io.SegmentIO;
import org.apache.ignite.internal.processors.cache.persistence.wal.io.SimpleSegmentFileInputFactory;
import org.apache.ignite.internal.processors.cache.persistence.wal.record.HeaderRecord;
import org.apache.ignite.internal.processors.cache.persistence.wal.aware.SegmentAware;
import org.apache.ignite.internal.processors.cache.persistence.wal.serializer.RecordSerializer;
import org.apache.ignite.internal.processors.cache.persistence.wal.serializer.RecordSerializerFactory;
import org.apache.ignite.internal.processors.cache.persistence.wal.serializer.RecordSerializerFactoryImpl;
import org.apache.ignite.internal.processors.cache.persistence.wal.serializer.RecordV1Serializer;
import org.apache.ignite.internal.processors.failure.FailureProcessor;
import org.apache.ignite.internal.processors.timeout.GridTimeoutObject;
import org.apache.ignite.internal.processors.timeout.GridTimeoutProcessor;
import org.apache.ignite.internal.util.GridUnsafe;
import org.apache.ignite.internal.util.future.GridFinishedFuture;
import org.apache.ignite.internal.util.future.GridFutureAdapter;
import org.apache.ignite.internal.util.typedef.CI1;
import org.apache.ignite.internal.util.typedef.CIX1;
import org.apache.ignite.internal.util.typedef.CO;
import org.apache.ignite.internal.util.typedef.F;
import org.apache.ignite.internal.util.typedef.X;
import org.apache.ignite.internal.util.typedef.internal.U;
import org.apache.ignite.internal.util.worker.GridWorker;
import org.apache.ignite.lang.IgniteBiTuple;
import org.apache.ignite.lang.IgniteInClosure;
import org.apache.ignite.lang.IgnitePredicate;
import org.apache.ignite.lang.IgniteUuid;
import org.apache.ignite.thread.IgniteThread;
import org.jetbrains.annotations.NotNull;
import org.jetbrains.annotations.Nullable;

import static java.nio.file.StandardOpenOption.CREATE;
import static java.nio.file.StandardOpenOption.READ;
import static java.nio.file.StandardOpenOption.WRITE;
import static org.apache.ignite.IgniteSystemProperties.IGNITE_CHECKPOINT_TRIGGER_ARCHIVE_SIZE_PERCENTAGE;
import static org.apache.ignite.IgniteSystemProperties.IGNITE_THRESHOLD_WAL_ARCHIVE_SIZE_PERCENTAGE;
import static org.apache.ignite.IgniteSystemProperties.IGNITE_WAL_MMAP;
import static org.apache.ignite.IgniteSystemProperties.IGNITE_WAL_SEGMENT_SYNC_TIMEOUT;
import static org.apache.ignite.IgniteSystemProperties.IGNITE_WAL_SERIALIZER_VERSION;
import static org.apache.ignite.configuration.WALMode.LOG_ONLY;
import static org.apache.ignite.events.EventType.EVT_WAL_SEGMENT_ARCHIVED;
import static org.apache.ignite.events.EventType.EVT_WAL_SEGMENT_COMPACTED;
import static org.apache.ignite.failure.FailureType.CRITICAL_ERROR;
import static org.apache.ignite.failure.FailureType.SYSTEM_WORKER_TERMINATION;
import static org.apache.ignite.internal.pagemem.wal.record.WALRecord.RecordType.SWITCH_SEGMENT_RECORD;
import static org.apache.ignite.internal.processors.cache.persistence.wal.SegmentedRingByteBuffer.BufferMode.DIRECT;
import static org.apache.ignite.internal.processors.cache.persistence.wal.serializer.RecordV1Serializer.HEADER_RECORD_SIZE;
import static org.apache.ignite.internal.processors.cache.persistence.wal.serializer.RecordV1Serializer.readSegmentHeader;
import static org.apache.ignite.internal.util.IgniteUtils.findField;
import static org.apache.ignite.internal.util.IgniteUtils.findNonPublicMethod;
import static org.apache.ignite.internal.util.IgniteUtils.sleep;

/**
 * File WAL manager.
 */
@SuppressWarnings("IfMayBeConditional")
public class FileWriteAheadLogManager extends GridCacheSharedManagerAdapter implements IgniteWriteAheadLogManager {
    /** Dfault wal segment sync timeout. */
    public static final long DFLT_WAL_SEGMENT_SYNC_TIMEOUT = 500L;
    /** {@link MappedByteBuffer#force0(java.io.FileDescriptor, long, long)}. */
    private static final Method force0 = findNonPublicMethod(
        MappedByteBuffer.class, "force0",
        java.io.FileDescriptor.class, long.class, long.class
    );

    /** {@link MappedByteBuffer#mappingOffset()}. */
    private static final Method mappingOffset = findNonPublicMethod(MappedByteBuffer.class, "mappingOffset");

    /** {@link MappedByteBuffer#mappingAddress(long)}. */
    private static final Method mappingAddress = findNonPublicMethod(
        MappedByteBuffer.class, "mappingAddress", long.class
    );

    /** {@link MappedByteBuffer#fd} */
    private static final Field fd = findField(MappedByteBuffer.class, "fd");

    /** Page size. */
    private static final int PAGE_SIZE = GridUnsafe.pageSize();

    /** */
    private static final FileDescriptor[] EMPTY_DESCRIPTORS = new FileDescriptor[0];

    /** */
    private static final byte[] FILL_BUF = new byte[1024 * 1024];

    /** Pattern for segment file names */
    public static final Pattern WAL_NAME_PATTERN = Pattern.compile("\\d{16}\\.wal");

    /** */
    public static final Pattern WAL_TEMP_NAME_PATTERN = Pattern.compile("\\d{16}\\.wal\\.tmp");

    /** WAL segment file filter, see {@link #WAL_NAME_PATTERN} */
    public static final FileFilter WAL_SEGMENT_FILE_FILTER = new FileFilter() {
        @Override public boolean accept(File file) {
            return !file.isDirectory() && WAL_NAME_PATTERN.matcher(file.getName()).matches();
        }
    };

    /** */
    private static final FileFilter WAL_SEGMENT_TEMP_FILE_FILTER = new FileFilter() {
        @Override public boolean accept(File file) {
            return !file.isDirectory() && WAL_TEMP_NAME_PATTERN.matcher(file.getName()).matches();
        }
    };

    /** */
    public static final Pattern WAL_SEGMENT_FILE_COMPACTED_PATTERN = Pattern.compile("\\d{16}\\.wal\\.zip");

    /** WAL segment file filter, see {@link #WAL_NAME_PATTERN} */
    public static final FileFilter WAL_SEGMENT_COMPACTED_OR_RAW_FILE_FILTER = new FileFilter() {
        @Override public boolean accept(File file) {
            return !file.isDirectory() && (WAL_NAME_PATTERN.matcher(file.getName()).matches() ||
                WAL_SEGMENT_FILE_COMPACTED_PATTERN.matcher(file.getName()).matches());
        }
    };

    /** */
    private static final Pattern WAL_SEGMENT_TEMP_FILE_COMPACTED_PATTERN = Pattern.compile("\\d{16}\\.wal\\.zip\\.tmp");

    /** */
    private static final FileFilter WAL_SEGMENT_FILE_COMPACTED_FILTER = new FileFilter() {
        @Override public boolean accept(File file) {
            return !file.isDirectory() && WAL_SEGMENT_FILE_COMPACTED_PATTERN.matcher(file.getName()).matches();
        }
    };

    /** */
    private static final FileFilter WAL_SEGMENT_TEMP_FILE_COMPACTED_FILTER = new FileFilter() {
        @Override public boolean accept(File file) {
            return !file.isDirectory() && WAL_SEGMENT_TEMP_FILE_COMPACTED_PATTERN.matcher(file.getName()).matches();
        }
    };

    /** Latest serializer version to use. */
    private static final int LATEST_SERIALIZER_VERSION = 2;

    /** Buffer size. */
    private static final int BUF_SIZE = 1024 * 1024;

    /** Use mapped byte buffer. */
    private final boolean mmap = IgniteSystemProperties.getBoolean(IGNITE_WAL_MMAP, true);

    /** {@link FileWriteHandle#written} atomic field updater. */
    private static final AtomicLongFieldUpdater<FileWriteHandle> WRITTEN_UPD =
        AtomicLongFieldUpdater.newUpdater(FileWriteHandle.class, "written");

    /**
     * Percentage of archive size for checkpoint trigger. Need for calculate max size of WAL after last checkpoint.
     * Checkpoint should be triggered when max size of WAL after last checkpoint more than maxWallArchiveSize * thisValue
     */
    private static final double CHECKPOINT_TRIGGER_ARCHIVE_SIZE_PERCENTAGE =
        IgniteSystemProperties.getDouble(IGNITE_CHECKPOINT_TRIGGER_ARCHIVE_SIZE_PERCENTAGE, 0.25);

    /**
     * Percentage of WAL archive size to calculate threshold since which removing of old archive should be started.
     */
    private static final double THRESHOLD_WAL_ARCHIVE_SIZE_PERCENTAGE =
        IgniteSystemProperties.getDouble(IGNITE_THRESHOLD_WAL_ARCHIVE_SIZE_PERCENTAGE, 0.5);

    /** */
    private final boolean alwaysWriteFullPages;

    /** WAL segment size in bytes. . This is maximum value, actual segments may be shorter. */
    private final long maxWalSegmentSize;

    /**
     * Maximum number of allowed segments without checkpoint. If we have their more checkpoint should be triggered.
     * It is simple way to calculate WAL size without checkpoint instead fair WAL size calculating.
     */
    private final long maxSegCountWithoutCheckpoint;

    /** Size of wal archive since which removing of old archive should be started */
    private final long allowedThresholdWalArchiveSize;

    /** */
    private final WALMode mode;

    /** WAL flush frequency. Makes sense only for {@link WALMode#BACKGROUND} log WALMode. */
    private final long flushFreq;

    /** Fsync delay. */
    private final long fsyncDelay;

    /** */
    private final DataStorageConfiguration dsCfg;

    /** Events service */
    private final GridEventStorageManager evt;

    /** Failure processor */
    private final FailureProcessor failureProcessor;

    /** */
    private IgniteConfiguration igCfg;

    /** Persistence metrics tracker. */
    private DataStorageMetricsImpl metrics;

    /** */
    private File walWorkDir;

    /** WAL archive directory (including consistent ID as subfolder) */
    private File walArchiveDir;

    /** Serializer of latest version, used to read header record and for write records */
    private RecordSerializer serializer;

    /** Serializer latest version to use. */
    private final int serializerVer =
        IgniteSystemProperties.getInteger(IGNITE_WAL_SERIALIZER_VERSION, LATEST_SERIALIZER_VERSION);

    /** Factory to provide I/O interfaces for read/write operations with files */
    private volatile FileIOFactory ioFactory;

    /** Factory to provide I/O interfaces for read primitives with files */
    private final SegmentFileInputFactory segmentFileInputFactory;

    /** Holder of actual information of latest manipulation on WAL segments. */
    private final SegmentAware segmentAware;

    /** Updater for {@link #currHnd}, used for verify there are no concurrent update for current log segment handle */
    private static final AtomicReferenceFieldUpdater<FileWriteAheadLogManager, FileWriteHandle> CURR_HND_UPD =
        AtomicReferenceFieldUpdater.newUpdater(FileWriteAheadLogManager.class, FileWriteHandle.class, "currHnd");

    /**
     * File archiver moves segments from work directory to archive. Locked segments may be kept not moved until release.
     * For mode archive and work folders set to equal value, archiver is not created.
     */
    @Nullable private volatile FileArchiver archiver;

    /** Compressor. */
    private volatile FileCompressor compressor;

    /** Decompressor. */
    private volatile FileDecompressor decompressor;

    /** */
    private final ThreadLocal<WALPointer> lastWALPtr = new ThreadLocal<>();

    /** Current log segment handle */
    private volatile FileWriteHandle currHnd;

    /** */
    private volatile WALDisableContext walDisableContext;

    /**
     * Positive (non-0) value indicates WAL can be archived even if not complete<br>
     * See {@link DataStorageConfiguration#setWalAutoArchiveAfterInactivity(long)}<br>
     */
    private final long walAutoArchiveAfterInactivity;

    /**
     * Container with last WAL record logged timestamp.<br> Zero value means there was no records logged to current
     * segment, skip possible archiving for this case<br> Value is filled only for case {@link
     * #walAutoArchiveAfterInactivity} > 0<br>
     */
    private AtomicLong lastRecordLoggedMs = new AtomicLong();

    /**
     * Cancellable task for {@link WALMode#BACKGROUND}, should be cancelled at shutdown.
     * Null for non background modes.
     */
    @Nullable private volatile GridTimeoutProcessor.CancelableTask backgroundFlushSchedule;

    /**
     * Reference to the last added next archive timeout check object. Null if mode is not enabled. Should be cancelled
     * at shutdown
     */
    @Nullable private volatile GridTimeoutObject nextAutoArchiveTimeoutObj;

    /** WAL writer worker. */
    private WALWriter walWriter;

    /**
     * Listener invoked for each segment file IO initializer.
     */
    @Nullable private volatile IgniteInClosure<FileIO> createWalFileListener;

    /** Wal segment sync worker. */
    private WalSegmentSyncer walSegmentSyncWorker;

    /**
     * Manage of segment location.
     */
    private SegmentRouter segmentRouter;

    /** Segment factory with ability locked segment during reading. */
    private SegmentFileInputFactory lockedSegmentFileInputFactory;

    /**
     * @param ctx Kernal context.
     */
    public FileWriteAheadLogManager(@NotNull final GridKernalContext ctx) {
        igCfg = ctx.config();

        DataStorageConfiguration dsCfg = igCfg.getDataStorageConfiguration();

        assert dsCfg != null;

        this.dsCfg = dsCfg;

        maxWalSegmentSize = dsCfg.getWalSegmentSize();
        mode = dsCfg.getWalMode();
        flushFreq = dsCfg.getWalFlushFrequency();
        fsyncDelay = dsCfg.getWalFsyncDelayNanos();
        alwaysWriteFullPages = dsCfg.isAlwaysWriteFullPages();
        ioFactory = new RandomAccessFileIOFactory();
        segmentFileInputFactory = new SimpleSegmentFileInputFactory();
        walAutoArchiveAfterInactivity = dsCfg.getWalAutoArchiveAfterInactivity();

        maxSegCountWithoutCheckpoint =
            (long)((dsCfg.getMaxWalArchiveSize() * CHECKPOINT_TRIGGER_ARCHIVE_SIZE_PERCENTAGE) / dsCfg.getWalSegmentSize());

        allowedThresholdWalArchiveSize = (long)(dsCfg.getMaxWalArchiveSize() * THRESHOLD_WAL_ARCHIVE_SIZE_PERCENTAGE);

        evt = ctx.event();
        failureProcessor = ctx.failure();
        segmentAware = new SegmentAware(dsCfg.getWalSegments());
    }

    /**
     * For test purposes only.
     *
     * @param ioFactory IO factory.
     */
    public void setFileIOFactory(FileIOFactory ioFactory) {
        this.ioFactory = ioFactory;
    }

    /** {@inheritDoc} */
    @Override public void start0() throws IgniteCheckedException {
        if (!cctx.kernalContext().clientNode()) {
            final PdsFolderSettings resolveFolders = cctx.kernalContext().pdsFolderResolver().resolveFolders();

            checkWalConfiguration();

            final File walWorkDir0 = walWorkDir = initDirectory(
                dsCfg.getWalPath(),
                DataStorageConfiguration.DFLT_WAL_PATH,
                resolveFolders.folderName(),
                "write ahead log work directory"
            );

            final File walArchiveDir0 = walArchiveDir = initDirectory(
                dsCfg.getWalArchivePath(),
                DataStorageConfiguration.DFLT_WAL_ARCHIVE_PATH,
                resolveFolders.folderName(),
                "write ahead log archive directory"
            );

            serializer = new RecordSerializerFactoryImpl(cctx).createSerializer(serializerVer);

            GridCacheDatabaseSharedManager dbMgr = (GridCacheDatabaseSharedManager)cctx.database();

            metrics = dbMgr.persistentStoreMetricsImpl();

            checkOrPrepareFiles();

            if (metrics != null)
                metrics.setWalSizeProvider(new CO<Long>() {
                    @Override public Long apply() {
                        long size = 0;

                        for (File f : walWorkDir0.listFiles())
                            size += f.length();

                        for (File f : walArchiveDir0.listFiles())
                            size += f.length();

                        return size;
                    }
                });

            IgniteBiTuple<Long, Long> tup = scanMinMaxArchiveIndices();

            segmentAware.lastTruncatedArchiveIdx(tup == null ? -1 : tup.get1() - 1);

            long lastAbsArchivedIdx = tup == null ? -1 : tup.get2();

            if (isArchiverEnabled())
                archiver = new FileArchiver(lastAbsArchivedIdx, log);
            else
                archiver = null;

            if (lastAbsArchivedIdx > 0)
                segmentAware.setLastArchivedAbsoluteIndex(lastAbsArchivedIdx);

            if (dsCfg.isWalCompactionEnabled()) {
                compressor = new FileCompressor();

                if (decompressor == null) {  // Preventing of two file-decompressor thread instantiations.
                    decompressor = new FileDecompressor(log);

                    new IgniteThread(decompressor).start();
                }
            }

            segmentRouter = new SegmentRouter(walWorkDir, walArchiveDir, segmentAware, dsCfg);

            walDisableContext = cctx.walState().walDisableContext();

            if (mode != WALMode.NONE && mode != WALMode.FSYNC) {
                walSegmentSyncWorker = new WalSegmentSyncer(igCfg.getIgniteInstanceName(),
                    cctx.kernalContext().log(WalSegmentSyncer.class));

                if (log.isInfoEnabled())
                    log.info("Started write-ahead log manager [mode=" + mode + ']');
            }
            else
                U.quietAndWarn(log, "Started write-ahead log manager in NONE mode, persisted data may be lost in " +
                    "a case of unexpected node failure. Make sure to deactivate the cluster before shutdown.");

            lockedSegmentFileInputFactory = new LockedSegmentFileInputFactory(
                segmentAware,
                segmentRouter,
                ioFactory
            );
        }
    }

    /**
     * Archiver can be not created, all files will be written to WAL folder, using absolute segment index.
     *
     * @return flag indicating if archiver is disabled.
     */
    private boolean isArchiverEnabled() {
        if (walArchiveDir != null && walWorkDir != null)
            return !walArchiveDir.equals(walWorkDir);

        return !new File(dsCfg.getWalArchivePath()).equals(new File(dsCfg.getWalPath()));
    }

    /**
     *  Collect wal segment files from low pointer (include) to high pointer (not include) and reserve low pointer.
     *
     * @param low Low bound.
     * @param high High bound.
     */
    public Collection<File> getAndReserveWalFiles(FileWALPointer low, FileWALPointer high) throws IgniteCheckedException {
        final long awaitIdx = high.index() - 1;

        segmentAware.awaitSegmentArchived(awaitIdx);

        if (!reserve(low))
            throw new IgniteCheckedException("WAL archive segment has been deleted [idx=" + low.index() + "]");

        List<File> res = new ArrayList<>();

        for (long i = low.index(); i < high.index(); i++) {
            String segmentName = FileDescriptor.fileName(i);

            File file = new File(walArchiveDir, segmentName);
            File fileZip = new File(walArchiveDir, segmentName + FilePageStoreManager.ZIP_SUFFIX);

            if (file.exists())
                res.add(file);
            else if (fileZip.exists())
                res.add(fileZip);
            else {
                if (log.isInfoEnabled()) {
                    log.info("Segment not found: " + file.getName() + "/" + fileZip.getName());

                    log.info("Stopped iteration on idx: " + i);
                }

                break;
            }
        }

        return res;
    }

    /**
     * @throws IgniteCheckedException if WAL store path is configured and archive path isn't (or vice versa)
     */
    private void checkWalConfiguration() throws IgniteCheckedException {
        if (dsCfg.getWalPath() == null ^ dsCfg.getWalArchivePath() == null) {
            throw new IgniteCheckedException(
                "Properties should be either both specified or both null " +
                    "[walStorePath = " + dsCfg.getWalPath() +
                    ", walArchivePath = " + dsCfg.getWalArchivePath() + "]"
            );
        }
    }

    /** {@inheritDoc} */
    @Override protected void stop0(boolean cancel) {
        final GridTimeoutProcessor.CancelableTask schedule = backgroundFlushSchedule;

        if (schedule != null)
            schedule.close();

        final GridTimeoutObject timeoutObj = nextAutoArchiveTimeoutObj;

        if (timeoutObj != null)
            cctx.time().removeTimeoutObject(timeoutObj);

        final FileWriteHandle currHnd = currentHandle();

        try {
            if (mode == WALMode.BACKGROUND) {
                if (currHnd != null)
                    currHnd.flush(null);
            }

            if (currHnd != null)
                currHnd.close(false);

            if (walSegmentSyncWorker != null)
                walSegmentSyncWorker.shutdown();

            if (walWriter != null)
                walWriter.shutdown();

            segmentAware.interrupt();

            if (archiver != null)
                archiver.shutdown();

            if (compressor != null)
                compressor.shutdown();

            if (decompressor != null)
                decompressor.shutdown();
        }
        catch (Exception e) {
            U.error(log, "Failed to gracefully close WAL segment: " + this.currHnd.fileIO, e);
        }
    }

    /** {@inheritDoc} */
    @Override public void onActivate(GridKernalContext kctx) throws IgniteCheckedException {
        if (log.isDebugEnabled())
            log.debug("Activated file write ahead log manager [nodeId=" + cctx.localNodeId() +
                " topVer=" + cctx.discovery().topologyVersionEx() + " ]");

        start0();

        if (!cctx.kernalContext().clientNode()) {
            if (isArchiverEnabled()) {
                assert archiver != null;

                new IgniteThread(archiver).start();
            }

            if (walSegmentSyncWorker != null)
                new IgniteThread(walSegmentSyncWorker).start();

            if (compressor != null)
                compressor.start();
        }
    }

    /** {@inheritDoc} */
    @Override public void onDeActivate(GridKernalContext kctx) {
        if (log.isDebugEnabled())
            log.debug("DeActivate file write ahead log [nodeId=" + cctx.localNodeId() +
                " topVer=" + cctx.discovery().topologyVersionEx() + " ]");

        stop0(true);

        currHnd = null;
    }

    /** {@inheritDoc} */
    @Override public boolean isAlwaysWriteFullPages() {
        return alwaysWriteFullPages;
    }

    /** {@inheritDoc} */
    @Override public boolean isFullSync() {
        return mode == WALMode.FSYNC;
    }

    /** {@inheritDoc} */
    @Override public void resumeLogging(WALPointer lastPtr) throws IgniteCheckedException {
        assert currHnd == null;
        assert lastPtr == null || lastPtr instanceof FileWALPointer;

        FileWALPointer filePtr = (FileWALPointer)lastPtr;

        walWriter = new WALWriter(log);

        if (!mmap)
            new IgniteThread(walWriter).start();

        currHnd = restoreWriteHandle(filePtr);

        // For new handle write serializer version to it.
        if (filePtr == null)
            currHnd.writeHeader();

        if (currHnd.serializer.version() != serializer.version()) {
            if (log.isInfoEnabled())
                log.info("Record serializer version change detected, will start logging with a new WAL record " +
                    "serializer to a new WAL segment [curFile=" + currHnd + ", newVer=" + serializer.version() +
                    ", oldVer=" + currHnd.serializer.version() + ']');

            rollOver(currHnd, null);
        }

        currHnd.resume = false;

        if (mode == WALMode.BACKGROUND) {
            backgroundFlushSchedule = cctx.time().schedule(new Runnable() {
                @Override public void run() {
                    doFlush();
                }
            }, flushFreq, flushFreq);
        }

        if (walAutoArchiveAfterInactivity > 0)
            scheduleNextInactivityPeriodElapsedCheck();
    }

    /**
     * Schedules next check of inactivity period expired. Based on current record update timestamp. At timeout method
     * does check of inactivity period and schedules new launch.
     */
    private void scheduleNextInactivityPeriodElapsedCheck() {
        final long lastRecMs = lastRecordLoggedMs.get();
        final long nextPossibleAutoArchive = (lastRecMs <= 0 ? U.currentTimeMillis() : lastRecMs) + walAutoArchiveAfterInactivity;

        if (log.isDebugEnabled())
            log.debug("Schedule WAL rollover check at " + new Time(nextPossibleAutoArchive).toString());

        nextAutoArchiveTimeoutObj = new GridTimeoutObject() {
            private final IgniteUuid id = IgniteUuid.randomUuid();

            @Override public IgniteUuid timeoutId() {
                return id;
            }

            @Override public long endTime() {
                return nextPossibleAutoArchive;
            }

            @Override public void onTimeout() {
                if (log.isDebugEnabled())
                    log.debug("Checking if WAL rollover required (" + new Time(U.currentTimeMillis()).toString() + ")");

                checkWalRolloverRequiredDuringInactivityPeriod();

                scheduleNextInactivityPeriodElapsedCheck();
            }
        };
        cctx.time().addTimeoutObject(nextAutoArchiveTimeoutObj);
    }

    /** {@inheritDoc} */
    @Override public int serializerVersion() {
        return serializerVer;
    }

    /**
     * Checks if there was elapsed significant period of inactivity. If WAL auto-archive is enabled using
     * {@link #walAutoArchiveAfterInactivity} > 0 this method will activate roll over by timeout.<br>
     */
    private void checkWalRolloverRequiredDuringInactivityPeriod() {
        if (walAutoArchiveAfterInactivity <= 0)
            return; // feature not configured, nothing to do

        final long lastRecMs = lastRecordLoggedMs.get();

        if (lastRecMs == 0)
            return; //no records were logged to current segment, does not consider inactivity

        final long elapsedMs = U.currentTimeMillis() - lastRecMs;

        if (elapsedMs <= walAutoArchiveAfterInactivity)
            return; // not enough time elapsed since last write

        if (!lastRecordLoggedMs.compareAndSet(lastRecMs, 0))
            return; // record write occurred concurrently

        final FileWriteHandle handle = currentHandle();

        try {
            handle.buf.close();

            rollOver(handle, null);
        }
        catch (IgniteCheckedException e) {
            U.error(log, "Unable to perform segment rollover: " + e.getMessage(), e);

            cctx.kernalContext().failure().process(new FailureContext(CRITICAL_ERROR, e));
        }
    }

    /** {@inheritDoc} */
    @Override public WALPointer log(WALRecord rec) throws IgniteCheckedException {
        return log(rec, RolloverType.NONE);
    }

    /** {@inheritDoc} */
    @Override public WALPointer log(WALRecord rec, RolloverType rolloverType) throws IgniteCheckedException {
        if (serializer == null || mode == WALMode.NONE)
            return null;

        FileWriteHandle currWrHandle = currentHandle();

        WALDisableContext isDisable = walDisableContext;

        // Logging was not resumed yet.
        if (currWrHandle == null || (isDisable != null && isDisable.check()))
            return null;

        // Need to calculate record size first.
        rec.size(serializer.size(rec));

        while (true) {
            WALPointer ptr;

            if (rolloverType == RolloverType.NONE)
                ptr = currWrHandle.addRecord(rec);
            else {
                assert cctx.database().checkpointLockIsHeldByThread();

<<<<<<< HEAD
                if (rolloverType == RolloverType.NEXT_SEGMENT) {
                    currWrHandle = closeBufAndRollover(currWrHandle, rec, rolloverType);

                    ptr = rec.position();
                }
                else if (rolloverType == RolloverType.CURRENT_SEGMENT) {
                    FileWriteHandle h = currWrHandle;
=======
                long idx = currWrHandle.getSegmentId();
>>>>>>> a3cca2f6

                    ptr = h.addRecord(rec);

                    currWrHandle = closeBufAndRollover(h, rec, rolloverType);

<<<<<<< HEAD
                    if (ptr == null) {
                        ptr = currWrHandle.addRecord(rec);
=======
                if (log != null && log.isInfoEnabled())
                    log.info("Rollover segment [" + idx + " to " + currWrHandle.getSegmentId() + "], recordType=" + rec.type());
            }
>>>>>>> a3cca2f6

                        assert ptr != null;
                    }
                }
                else
                    throw new IgniteCheckedException("Unknown rollover type: " + rolloverType);
            }

            if (ptr != null) {
                metrics.onWalRecordLogged();

                lastWALPtr.set(ptr);

                if (walAutoArchiveAfterInactivity > 0)
                    lastRecordLoggedMs.set(U.currentTimeMillis());

                return ptr;
            }
            else
                currWrHandle = rollOver(currWrHandle, null);

            checkNode();

            if (isStopping())
                throw new IgniteCheckedException("Stopping.");
        }
    }

    /** */
    private FileWriteHandle closeBufAndRollover(
        FileWriteHandle currWriteHandle,
        WALRecord rec,
        RolloverType rolloverType
    ) throws IgniteCheckedException {
        long idx = currWriteHandle.idx;

        currWriteHandle.buf.close();

        FileWriteHandle res = rollOver(currWriteHandle, rolloverType == RolloverType.NEXT_SEGMENT ? rec : null);

        if (log != null && log.isInfoEnabled())
            log.info("Rollover segment [" + idx + " to " + currWriteHandle.idx + "], recordType=" + rec.type());

        return res;
    }

    /** {@inheritDoc} */
    @Override public void flush(WALPointer ptr, boolean explicitFsync) throws IgniteCheckedException, StorageException {
        if (serializer == null || mode == WALMode.NONE)
            return;

        FileWriteHandle cur = currentHandle();

        // WAL manager was not started (client node).
        if (cur == null)
            return;

        FileWALPointer filePtr = (FileWALPointer)(ptr == null ? lastWALPtr.get() : ptr);

        if (mode == LOG_ONLY)
            cur.flushOrWait(filePtr);

        if (!explicitFsync && mode != WALMode.FSYNC)
            return; // No need to sync in LOG_ONLY or BACKGROUND unless explicit fsync is required.

        // No need to sync if was rolled over.
        if (filePtr != null && !cur.needFsync(filePtr))
            return;

        cur.fsync(filePtr);
    }

    /** {@inheritDoc} */
    @Override public WALIterator replay(WALPointer start) throws IgniteCheckedException, StorageException {
        assert start == null || start instanceof FileWALPointer : "Invalid start pointer: " + start;

        FileWriteHandle hnd = currentHandle();

        FileWALPointer end = null;

        if (hnd != null)
            end = hnd.position();

        return new RecordsIterator(
            cctx,
            walArchiveDir,
            walWorkDir,
            (FileWALPointer)start,
            end,
            dsCfg,
            new RecordSerializerFactoryImpl(cctx),
            ioFactory,
            archiver,
            decompressor,
            log,
            segmentAware,
            segmentRouter,
            lockedSegmentFileInputFactory);
    }

    /** {@inheritDoc} */
    @Override public boolean reserve(WALPointer start) throws IgniteCheckedException {
        assert start != null && start instanceof FileWALPointer : "Invalid start pointer: " + start;

        if (mode == WALMode.NONE)
            return false;

        segmentAware.reserve(((FileWALPointer)start).index());

        if (!hasIndex(((FileWALPointer)start).index())) {
            segmentAware.release(((FileWALPointer)start).index());

            return false;
        }

        return true;
    }

    /** {@inheritDoc} */
    @Override public void release(WALPointer start) {
        assert start != null && start instanceof FileWALPointer : "Invalid start pointer: " + start;

        if (mode == WALMode.NONE)
            return;

        segmentAware.release(((FileWALPointer)start).index());
    }

    /**
     * @param absIdx Absolulte index to check.
     * @return {@code true} if has this index.
     */
    private boolean hasIndex(long absIdx) {
        String segmentName = FileDescriptor.fileName(absIdx);

        String zipSegmentName = FileDescriptor.fileName(absIdx) + FilePageStoreManager.ZIP_SUFFIX;

        boolean inArchive = new File(walArchiveDir, segmentName).exists() ||
            new File(walArchiveDir, zipSegmentName).exists();

        if (inArchive)
            return true;

        if (absIdx <= lastArchivedIndex())
            return false;

        FileWriteHandle cur = currHnd;

        return cur != null && cur.getSegmentId() >= absIdx;
    }

    /** {@inheritDoc} */
    @Override public int truncate(WALPointer low, WALPointer high) {
        if (high == null)
            return 0;

        assert high instanceof FileWALPointer : high;

        // File pointer bound: older entries will be deleted from archive
        FileWALPointer lowPtr = (FileWALPointer)low;
        FileWALPointer highPtr = (FileWALPointer)high;

        FileDescriptor[] descs = scan(walArchiveDir.listFiles(WAL_SEGMENT_COMPACTED_OR_RAW_FILE_FILTER));

        int deleted = 0;

        for (FileDescriptor desc : descs) {
            if (lowPtr != null && desc.idx < lowPtr.index())
                continue;

            // Do not delete reserved or locked segment and any segment after it.
            if (segmentReservedOrLocked(desc.idx))
                return deleted;

            long archivedAbsIdx = segmentAware.lastArchivedAbsoluteIndex();

            long lastArchived = archivedAbsIdx >= 0 ? archivedAbsIdx : lastArchivedIndex();

            // We need to leave at least one archived segment to correctly determine the archive index.
            if (desc.idx < highPtr.index() && desc.idx < lastArchived) {
                if (!desc.file.delete())
                    U.warn(log, "Failed to remove obsolete WAL segment (make sure the process has enough rights): " +
                        desc.file.getAbsolutePath());
                else
                    deleted++;

                // Bump up the oldest archive segment index.
                if (segmentAware.lastTruncatedArchiveIdx() < desc.idx)
                    segmentAware.lastTruncatedArchiveIdx(desc.idx);
            }
        }

        return deleted;
    }

    /**
     * Check if WAL segment locked (protected from move to archive) or reserved (protected from deletion from WAL
     * cleanup).
     *
     * @param absIdx Absolute WAL segment index for check reservation.
     * @return {@code True} if index is locked.
     */
    private boolean segmentReservedOrLocked(long absIdx) {
        FileArchiver archiver0 = archiver;

        return ((archiver0 != null) && segmentAware.locked(absIdx)) || (segmentAware.reserved(absIdx));
    }

    /** {@inheritDoc} */
    @Override public void notchLastCheckpointPtr(WALPointer ptr) {
        if (compressor != null)
            compressor.keepUncompressedIdxFrom(((FileWALPointer)ptr).index());
    }

    /** {@inheritDoc} */
    @Override public int walArchiveSegments() {
        long lastTruncated = segmentAware.lastTruncatedArchiveIdx();

        long lastArchived = segmentAware.lastArchivedAbsoluteIndex();

        if (lastArchived == -1)
            return 0;

        int res = (int)(lastArchived - lastTruncated);

        return res >= 0 ? res : 0;
    }

    /** {@inheritDoc} */
    @Override public long lastArchivedSegment() {
        return segmentAware.lastArchivedAbsoluteIndex();
    }

    /** {@inheritDoc} */
    @Override public long lastCompactedSegment() {
        return segmentAware.lastCompressedIdx();
    }

    /** {@inheritDoc} */
    @Override public boolean reserved(WALPointer ptr) {
        FileWALPointer fPtr = (FileWALPointer)ptr;

        return segmentReservedOrLocked(fPtr.index());
    }

    /** {@inheritDoc} */
    @Override public int reserved(WALPointer low, WALPointer high) {
        // It is not clear now how to get the highest WAL pointer. So when high is null method returns 0.
        if (high == null)
            return 0;

        assert high instanceof FileWALPointer : high;

        assert low == null || low instanceof FileWALPointer : low;

        FileWALPointer lowPtr = (FileWALPointer)low;

        FileWALPointer highPtr = (FileWALPointer)high;

        long lowIdx = lowPtr != null ? lowPtr.index() : 0;

        long highIdx = highPtr.index();

        while (lowIdx < highIdx) {
            if (segmentReservedOrLocked(lowIdx))
                break;

            lowIdx++;
        }

        return (int)(highIdx - lowIdx + 1);
    }

    /** {@inheritDoc} */
    @Override public boolean disabled(int grpId) {
        return cctx.walState().isDisabled(grpId);
    }

    /**
     * Lists files in archive directory and returns the index of last archived file.
     *
     * @return The absolute index of last archived file.
     */
    private long lastArchivedIndex() {
        long lastIdx = -1;

        for (File file : walArchiveDir.listFiles(WAL_SEGMENT_COMPACTED_OR_RAW_FILE_FILTER)) {
            try {
                long idx = Long.parseLong(file.getName().substring(0, 16));

                lastIdx = Math.max(lastIdx, idx);
            }
            catch (NumberFormatException | IndexOutOfBoundsException ignore) {

            }
        }

        return lastIdx;
    }

    /**
     * Lists files in archive directory and returns the indices of least and last archived files.
     * In case of holes, first segment after last "hole" is considered as minimum.
     * Example: minimum(0, 1, 10, 11, 20, 21, 22) should be 20
     *
     * @return The absolute indices of min and max archived files.
     */
    private IgniteBiTuple<Long, Long> scanMinMaxArchiveIndices() {
        TreeSet<Long> archiveIndices = new TreeSet<>();

        for (File file : walArchiveDir.listFiles(WAL_SEGMENT_COMPACTED_OR_RAW_FILE_FILTER)) {
            try {
                long idx = Long.parseLong(file.getName().substring(0, 16));

                archiveIndices.add(idx);
            }
            catch (NumberFormatException | IndexOutOfBoundsException ignore) {
                // No-op.
            }
        }

        if (archiveIndices.isEmpty())
            return null;
        else {
            Long min = archiveIndices.first();
            Long max = archiveIndices.last();

            if (max - min == archiveIndices.size() - 1)
                return F.t(min, max); // Short path.

            for (Long idx : archiveIndices.descendingSet()) {
                if (!archiveIndices.contains(idx - 1))
                    return F.t(idx, max);
            }

            throw new IllegalStateException("Should never happen if TreeSet is valid.");
        }
    }

    /**
     * Creates a directory specified by the given arguments.
     *
     * @param cfg Configured directory path, may be {@code null}.
     * @param defDir Default directory path, will be used if cfg is {@code null}.
     * @param consId Local node consistent ID.
     * @param msg File description to print out on successful initialization.
     * @return Initialized directory.
     * @throws IgniteCheckedException If failed to initialize directory.
     */
    private File initDirectory(String cfg, String defDir, String consId, String msg) throws IgniteCheckedException {
        File dir;

        if (cfg != null) {
            File workDir0 = new File(cfg);

            dir = workDir0.isAbsolute() ?
                new File(workDir0, consId) :
                new File(U.resolveWorkDirectory(igCfg.getWorkDirectory(), cfg, false), consId);
        }
        else
            dir = new File(U.resolveWorkDirectory(igCfg.getWorkDirectory(), defDir, false), consId);

        U.ensureDirectory(dir, msg, log);

        return dir;
    }

    /**
     * @return Current log segment handle.
     */
    private FileWriteHandle currentHandle() {
        return currHnd;
    }

    /**
     * @param cur Handle that failed to fit the given entry.
     * @param rec Optional record to be added right after header.
     * @return Handle that will fit the entry.
     */
    private FileWriteHandle rollOver(FileWriteHandle cur, @Nullable WALRecord rec) throws IgniteCheckedException {
        FileWriteHandle hnd = currentHandle();

        if (hnd != cur)
            return hnd;

        if (hnd.close(true)) {
            if (metrics.metricsEnabled())
                metrics.onWallRollOver();

            FileWriteHandle next = initNextWriteHandle(cur);

            next.writeHeader();

<<<<<<< HEAD
            if (rec != null) {
                WALPointer ptr = next.addRecord(rec);

                assert ptr != null;
            }

            if (next.idx - lashCheckpointFileIdx() >= maxSegCountWithoutCheckpoint)
=======
            if (next.getSegmentId() - lashCheckpointFileIdx() >= maxSegCountWithoutCheckpoint)
>>>>>>> a3cca2f6
                cctx.database().forceCheckpoint("too big size of WAL without checkpoint");

            boolean swapped = CURR_HND_UPD.compareAndSet(this, hnd, next);

            assert swapped : "Concurrent updates on rollover are not allowed";

            if (walAutoArchiveAfterInactivity > 0)
                lastRecordLoggedMs.set(0);

            // Let other threads to proceed with new segment.
            hnd.signalNextAvailable();
        }
        else
            hnd.awaitNext();

        return currentHandle();
    }

    /**
     * Give last checkpoint file idx.
     */
    private long lashCheckpointFileIdx() {
        WALPointer lastCheckpointMark = cctx.database().lastCheckpointMarkWalPointer();

        return lastCheckpointMark == null ? 0 : ((FileWALPointer)lastCheckpointMark).index();
    }

    /**
     * @param lastReadPtr Last read WAL file pointer.
     * @return Initialized file write handle.
     * @throws StorageException If failed to initialize WAL write handle.
     */
    private FileWriteHandle restoreWriteHandle(FileWALPointer lastReadPtr) throws StorageException {
        long absIdx = lastReadPtr == null ? 0 : lastReadPtr.index();

        @Nullable FileArchiver archiver0 = archiver;

        long segNo = archiver0 == null ? absIdx : absIdx % dsCfg.getWalSegments();

        File curFile = new File(walWorkDir, FileDescriptor.fileName(segNo));

        int off = lastReadPtr == null ? 0 : lastReadPtr.fileOffset();
        int len = lastReadPtr == null ? 0 : lastReadPtr.length();

        try {
            SegmentIO fileIO = new SegmentIO(absIdx, ioFactory.create(curFile));

            IgniteInClosure<FileIO> lsnr = createWalFileListener;

            if (lsnr != null)
                lsnr.apply(fileIO);

            try {
                int serVer = serializerVer;

                // If we have existing segment, try to read version from it.
                if (lastReadPtr != null) {
                    try {
                        serVer = readSegmentHeader(fileIO, segmentFileInputFactory).getSerializerVersion();
                    }
                    catch (SegmentEofException | EOFException ignore) {
                        serVer = serializerVer;
                    }
                }

                RecordSerializer ser = new RecordSerializerFactoryImpl(cctx).createSerializer(serVer);

                if (log.isInfoEnabled())
                    log.info("Resuming logging to WAL segment [file=" + curFile.getAbsolutePath() +
                        ", offset=" + off + ", ver=" + serVer + ']');

                SegmentedRingByteBuffer rbuf;

                if (mmap) {
                    MappedByteBuffer buf = fileIO.map((int)maxWalSegmentSize);

                    rbuf = new SegmentedRingByteBuffer(buf, metrics);
                }
                else
                    rbuf = new SegmentedRingByteBuffer(dsCfg.getWalBufferSize(), maxWalSegmentSize, DIRECT, metrics);

                if (lastReadPtr != null)
                    rbuf.init(lastReadPtr.fileOffset() + lastReadPtr.length());

                FileWriteHandle hnd = new FileWriteHandle(
                    fileIO,
                    off + len,
                    true,
                    ser,
                    rbuf);

                if (archiver0 != null)
                    segmentAware.curAbsWalIdx(absIdx);
                else
                    segmentAware.setLastArchivedAbsoluteIndex(absIdx - 1);

                return hnd;
            }
            catch (IgniteCheckedException | IOException e) {
                try {
                    fileIO.close();
                }
                catch (IOException suppressed) {
                    e.addSuppressed(suppressed);
                }

                if (e instanceof StorageException)
                    throw (StorageException) e;

                throw e instanceof IOException ? (IOException) e : new IOException(e);
            }
        }
        catch (IOException e) {
            throw new StorageException("Failed to restore WAL write handle: " + curFile.getAbsolutePath(), e);
        }
    }

    /**
     * Fills the file header for a new segment. Calling this method signals we are done with the segment and it can be
     * archived. If we don't have prepared file yet and achiever is busy this method blocks
     *
     * @param cur Current file write handle released by WAL writer
     * @return Initialized file handle.
     * @throws IgniteCheckedException If exception occurred.
     */
    private FileWriteHandle initNextWriteHandle(FileWriteHandle cur) throws IgniteCheckedException {
        IgniteCheckedException error = null;

        try {
            File nextFile = pollNextFile(cur.getSegmentId());

            if (log.isDebugEnabled())
                log.debug("Switching to a new WAL segment: " + nextFile.getAbsolutePath());

            SegmentedRingByteBuffer rbuf = null;

            SegmentIO fileIO = null;

            FileWriteHandle hnd;

            boolean interrupted = false;

            while (true) {
                try {
                    fileIO = new SegmentIO(cur.getSegmentId() + 1, ioFactory.create(nextFile));

                    IgniteInClosure<FileIO> lsnr = createWalFileListener;
                    if (lsnr != null)
                        lsnr.apply(fileIO);

                    if (mmap) {
                        MappedByteBuffer buf = fileIO.map((int)maxWalSegmentSize);

                        rbuf = new SegmentedRingByteBuffer(buf, metrics);
                    }
                    else
                        rbuf = cur.buf.reset();

                    hnd = new FileWriteHandle(
                        fileIO,
                        0,
                        false,
                        serializer,
                        rbuf);

                    if (interrupted)
                        Thread.currentThread().interrupt();

                    break;
                }
                catch (ClosedByInterruptException ignore) {
                    interrupted = true;

                    Thread.interrupted();

                    if (fileIO != null) {
                        try {
                            fileIO.close();
                        }
                        catch (IOException ignored) {
                            // No-op.
                        }

                        fileIO = null;
                    }

                    if (rbuf != null) {
                        rbuf.free();

                        rbuf = null;
                    }
                }
            }

            return hnd;
        }
        catch (IgniteCheckedException e) {
            throw error = e;
        }
        catch (IOException e) {
            throw error = new StorageException("Unable to initialize WAL segment", e);
        }
        finally {
            if (error != null)
                cctx.kernalContext().failure().process(new FailureContext(CRITICAL_ERROR, error));
        }
    }

    /**
     * Deletes temp files, creates and prepares new; Creates first segment if necessary
     *
     * @throws StorageException If failed.
     */
    private void checkOrPrepareFiles() throws StorageException {
        // Clean temp files.
        {
            File[] tmpFiles = walWorkDir.listFiles(WAL_SEGMENT_TEMP_FILE_FILTER);

            if (!F.isEmpty(tmpFiles)) {
                for (File tmp : tmpFiles) {
                    boolean deleted = tmp.delete();

                    if (!deleted)
                        throw new StorageException("Failed to delete previously created temp file " +
                            "(make sure Ignite process has enough rights): " + tmp.getAbsolutePath());
                }
            }
        }

        File[] allFiles = walWorkDir.listFiles(WAL_SEGMENT_FILE_FILTER);

        if (isArchiverEnabled())
            if (allFiles.length != 0 && allFiles.length > dsCfg.getWalSegments())
                throw new StorageException("Failed to initialize wal (work directory contains " +
                    "incorrect number of segments) [cur=" + allFiles.length + ", expected=" + dsCfg.getWalSegments() + ']');

        // Allocate the first segment synchronously. All other segments will be allocated by archiver in background.
        if (allFiles.length == 0) {
            File first = new File(walWorkDir, FileDescriptor.fileName(0));

            createFile(first);
        }
        else
            checkFiles(0, false, null, null);
    }

    /** {@inheritDoc} */
    @Override public void cleanupWalDirectories() throws IgniteCheckedException {
        try {
            try (DirectoryStream<Path> files = Files.newDirectoryStream(walWorkDir.toPath())) {
                for (Path path : files)
                    Files.delete(path);
            }
        }
        catch (IOException e) {
            throw new IgniteCheckedException("Failed to cleanup wal work directory: " + walWorkDir, e);
        }

        try {
            try (DirectoryStream<Path> files = Files.newDirectoryStream(walArchiveDir.toPath())) {
                for (Path path : files)
                    Files.delete(path);
            }
        }
        catch (IOException e) {
            throw new IgniteCheckedException("Failed to cleanup wal archive directory: " + walArchiveDir, e);
        }
    }

    /**
     * Clears whole the file, fills with zeros for Default mode.
     *
     * @param file File to format.
     * @throws StorageException if formatting failed
     */
    private void formatFile(File file) throws StorageException {
        formatFile(file, dsCfg.getWalSegmentSize());
    }

    /**
     * Clears the file, fills with zeros for Default mode.
     *
     * @param file File to format.
     * @param bytesCntToFormat Count of first bytes to format.
     * @throws StorageException if formatting failed
     */
    private void formatFile(File file, int bytesCntToFormat) throws StorageException {
        if (log.isDebugEnabled())
            log.debug("Formatting file [exists=" + file.exists() + ", file=" + file.getAbsolutePath() + ']');

        try (FileIO fileIO = ioFactory.create(file, CREATE, READ, WRITE)) {
            int left = bytesCntToFormat;

            if (mode == WALMode.FSYNC || mmap) {
                while ((left -= fileIO.writeFully(FILL_BUF, 0, Math.min(FILL_BUF.length, left))) > 0)
                    ;

                fileIO.force();
            }
            else
                fileIO.clear();
        }
        catch (IOException e) {
            StorageException ex = new StorageException("Failed to format WAL segment file: " + file.getAbsolutePath(), e);

            if (failureProcessor != null)
                failureProcessor.process(new FailureContext(FailureType.CRITICAL_ERROR, ex));

            throw ex;
        }
    }

    /**
     * Creates a file atomically with temp file.
     *
     * @param file File to create.
     * @throws StorageException If failed.
     */
    private void createFile(File file) throws StorageException {
        if (log.isDebugEnabled())
            log.debug("Creating new file [exists=" + file.exists() + ", file=" + file.getAbsolutePath() + ']');

        File tmp = new File(file.getParent(), file.getName() + FilePageStoreManager.TMP_SUFFIX);

        formatFile(tmp);

        try {
            Files.move(tmp.toPath(), file.toPath());
        }
        catch (IOException e) {
            throw new StorageException("Failed to move temp file to a regular WAL segment file: " +
                file.getAbsolutePath(), e);
        }

        if (log.isDebugEnabled())
            log.debug("Created WAL segment [file=" + file.getAbsolutePath() + ", size=" + file.length() + ']');
    }

    /**
     * Retrieves next available file to write WAL data, waiting if necessary for a segment to become available.
     *
     * @param curIdx Current absolute WAL segment index.
     * @return File ready for use as new WAL segment.
     * @throws StorageException If exception occurred in the archiver thread.
     */
    private File pollNextFile(long curIdx) throws StorageException, IgniteInterruptedCheckedException {
        FileArchiver archiver0 = archiver;

        if (archiver0 == null) {
            segmentAware.setLastArchivedAbsoluteIndex(curIdx);

            return new File(walWorkDir, FileDescriptor.fileName(curIdx + 1));
        }

        // Signal to archiver that we are done with the segment and it can be archived.
        long absNextIdx = archiver0.nextAbsoluteSegmentIndex();

        long segmentIdx = absNextIdx % dsCfg.getWalSegments();

        return new File(walWorkDir, FileDescriptor.fileName(segmentIdx));
    }

    /**
     * Files from archive WAL directory.
     */
    private FileDescriptor[] walArchiveFiles() {
        return scan(walArchiveDir.listFiles(WAL_SEGMENT_COMPACTED_OR_RAW_FILE_FILTER));
    }

    /** {@inheritDoc} */
    @Override public long maxArchivedSegmentToDelete() {
        //When maxWalArchiveSize==MAX_VALUE deleting files is not permit.
        if (dsCfg.getMaxWalArchiveSize() == Long.MAX_VALUE)
            return -1;

        FileDescriptor[] archivedFiles = walArchiveFiles();

        Long totalArchiveSize = Stream.of(archivedFiles)
            .map(desc -> desc.file().length())
            .reduce(0L, Long::sum);

        if (archivedFiles.length == 0 || totalArchiveSize < allowedThresholdWalArchiveSize)
            return -1;

        long sizeOfOldestArchivedFiles = 0;

        for (FileDescriptor desc : archivedFiles) {
            sizeOfOldestArchivedFiles += desc.file().length();

            if (totalArchiveSize - sizeOfOldestArchivedFiles < allowedThresholdWalArchiveSize)
                return desc.getIdx();
        }

        return archivedFiles[archivedFiles.length - 1].getIdx();
    }

    /**
     * @return Sorted WAL files descriptors.
     */
    public static FileDescriptor[] scan(File[] allFiles) {
        if (allFiles == null)
            return EMPTY_DESCRIPTORS;

        FileDescriptor[] descs = new FileDescriptor[allFiles.length];

        for (int i = 0; i < allFiles.length; i++) {
            File f = allFiles[i];

            descs[i] = new FileDescriptor(f);
        }

        Arrays.sort(descs);

        return descs;
    }

    /**
     * @throws StorageException If node is no longer valid and we missed a WAL operation.
     */
    private void checkNode() throws StorageException {
        if (cctx.kernalContext().invalid())
            throw new StorageException("Failed to perform WAL operation (environment was invalidated by a " +
                    "previous error)");
    }

    /**
     * Setup listener for WAL segment write File IO creation.
     * @param createWalFileListener Listener to be invoked for new segment file IO creation.
     */
    public void setCreateWalFileListener(@Nullable IgniteInClosure<FileIO> createWalFileListener) {
        this.createWalFileListener = createWalFileListener;
    }

    /**
     * @return {@link #maxWalSegmentSize}.
     */
    public long maxWalSegmentSize() {
        return maxWalSegmentSize;
    }

    /**
     * File archiver operates on absolute segment indexes. For any given absolute segment index N we can calculate the
     * work WAL segment: S(N) = N % dsCfg.walSegments. When a work segment is finished, it is given to the archiver. If
     * the absolute index of last archived segment is denoted by A and the absolute index of next segment we want to
     * write is denoted by W, then we can allow write to S(W) if W - A <= walSegments. <br>
     *
     * Monitor of current object is used for notify on: <ul> <li>exception occurred ({@link
     * FileArchiver#cleanErr}!=null)</li> <li>stopping thread ({@link FileArchiver#stopped}==true)</li> <li>current file
     * index changed </li> <li>last archived file index was changed ({@link
     * </li> <li>some WAL index was removed from map</li>
     * </ul>
     */
    private class FileArchiver extends GridWorker {
        /** Exception which occurred during initial creation of files or during archiving WAL segment */
        private StorageException cleanErr;

        /** current thread stopping advice */
        private volatile boolean stopped;

        /** Formatted index. */
        private int formatted;

        /**
         *
         */
        private FileArchiver(long lastAbsArchivedIdx, IgniteLogger log) {
            super(cctx.igniteInstanceName(), "wal-file-archiver%" + cctx.igniteInstanceName(), log,
                cctx.kernalContext().workersRegistry());

            segmentAware.setLastArchivedAbsoluteIndex(lastAbsArchivedIdx);
        }

        /**
         * @throws IgniteInterruptedCheckedException If failed to wait for thread shutdown.
         */
        private void shutdown() throws IgniteInterruptedCheckedException {
            synchronized (this) {
                stopped = true;

                notifyAll();
            }

            U.join(runner());
        }

        /** {@inheritDoc} */
        @Override protected void body() {
            blockingSectionBegin();

            try {
                allocateRemainingFiles();
            }
            catch (StorageException e) {
                synchronized (this) {
                    // Stop the thread and report to starter.
                    cleanErr = e;

                    segmentAware.forceInterrupt();

                    notifyAll();
                }

                cctx.kernalContext().failure().process(new FailureContext(CRITICAL_ERROR, e));

                return;
            }
            finally {
                blockingSectionEnd();
            }

            Throwable err = null;

            try {
                blockingSectionBegin();
                try {
                    segmentAware.awaitSegment(0);//wait for init at least one work segments.
                }
                finally {
                    blockingSectionEnd();
                }
                while (!Thread.currentThread().isInterrupted() && !stopped) {
                    long toArchive;

                    blockingSectionBegin();

                    try {
                        toArchive = segmentAware.waitNextSegmentForArchivation();
                    }
                    finally {
                        blockingSectionEnd();
                    }
                    if (stopped)
                        break;

                    SegmentArchiveResult res;

                    blockingSectionBegin();

                    try {
                        res = archiveSegment(toArchive);
                    }
                    finally {
                        blockingSectionEnd();
                    }

                    blockingSectionBegin();

                    try {
                        segmentAware.markAsMovedToArchive(toArchive);
                    }
                    finally {
                        blockingSectionEnd();
                    }

                    if (evt.isRecordable(EVT_WAL_SEGMENT_ARCHIVED)) {
                        evt.record(new WalSegmentArchivedEvent(
                            cctx.discovery().localNode(),
                            res.getAbsIdx(),
                            res.getDstArchiveFile())
                        );
                    }

                    onIdle();
                }
            }
            catch (IgniteInterruptedCheckedException e) {
                Thread.currentThread().interrupt();

                synchronized (this) {
                    stopped = true;
                }
            }
            catch (Throwable t) {
                err = t;
            }
            finally {
                if (err == null && !stopped)
                    err = new IllegalStateException("Worker " + name() + " is terminated unexpectedly");

                if (err instanceof OutOfMemoryError)
                    failureProcessor.process(new FailureContext(CRITICAL_ERROR, err));
                else if (err != null)
                    failureProcessor.process(new FailureContext(SYSTEM_WORKER_TERMINATION, err));
            }
        }

        /**
         * Gets the absolute index of the next WAL segment available to write. Blocks till there are available file to
         * write
         *
         * @return Next index (curWalSegmIdx+1) when it is ready to be written.
         * @throws StorageException If exception occurred in the archiver thread.
         */
        private long nextAbsoluteSegmentIndex() throws StorageException, IgniteInterruptedCheckedException {
            synchronized (this) {
                if (cleanErr != null)
                    throw cleanErr;

                try {
                    long nextIdx = segmentAware.nextAbsoluteSegmentIndex();

                    // Wait for formatter so that we do not open an empty file in DEFAULT mode.
                    while (nextIdx % dsCfg.getWalSegments() > formatted && cleanErr == null)
                        wait();

                    if (cleanErr != null)
                        throw cleanErr;

                    return nextIdx;
                }
                catch (IgniteInterruptedCheckedException e) {
                    if (cleanErr != null)
                        throw cleanErr;

                    throw e;
                }
                catch (InterruptedException e) {
                    throw new IgniteInterruptedCheckedException(e);
                }
            }
        }

        /**
         * @param absIdx Segment absolute index.
         * @return <ul><li>{@code True} if can read, no lock is held, </li><li>{@code false} if work segment, need
         * release segment later, use {@link #releaseWorkSegment} for unlock</li> </ul>
         */
        @SuppressWarnings("NonPrivateFieldAccessedInSynchronizedContext")
        public boolean checkCanReadArchiveOrReserveWorkSegment(long absIdx) {
            return segmentAware.checkCanReadArchiveOrReserveWorkSegment(absIdx);
        }

        /**
         * @param absIdx Segment absolute index.
         */
        @SuppressWarnings("NonPrivateFieldAccessedInSynchronizedContext")
        public void releaseWorkSegment(long absIdx) {
            segmentAware.releaseWorkSegment(absIdx);
        }

        /**
         * Moves WAL segment from work folder to archive folder. Temp file is used to do movement
         *
         * @param absIdx Absolute index to archive.
         */
        private SegmentArchiveResult archiveSegment(long absIdx) throws StorageException {
            long segIdx = absIdx % dsCfg.getWalSegments();

            File origFile = new File(walWorkDir, FileDescriptor.fileName(segIdx));

            String name = FileDescriptor.fileName(absIdx);

            File dstTmpFile = new File(walArchiveDir, name + FilePageStoreManager.TMP_SUFFIX);

            File dstFile = new File(walArchiveDir, name);

            if (log.isInfoEnabled())
                log.info("Starting to copy WAL segment [absIdx=" + absIdx + ", segIdx=" + segIdx +
                    ", origFile=" + origFile.getAbsolutePath() + ", dstFile=" + dstFile.getAbsolutePath() + ']');

            try {
                Files.deleteIfExists(dstTmpFile.toPath());

                Files.copy(origFile.toPath(), dstTmpFile.toPath());

                Files.move(dstTmpFile.toPath(), dstFile.toPath());

                if (mode != WALMode.NONE) {
                    try (FileIO f0 = ioFactory.create(dstFile, CREATE, READ, WRITE)) {
                        f0.force();
                    }
                }
            }
            catch (IOException e) {
                throw new StorageException("Failed to archive WAL segment [" +
                    "srcFile=" + origFile.getAbsolutePath() +
                    ", dstFile=" + dstTmpFile.getAbsolutePath() + ']', e);
            }

            if (log.isInfoEnabled())
                log.info("Copied file [src=" + origFile.getAbsolutePath() +
                    ", dst=" + dstFile.getAbsolutePath() + ']');

            return new SegmentArchiveResult(absIdx, origFile, dstFile);
        }

        /**
         *
         */
        private boolean checkStop() {
            return stopped;
        }

        /**
         * Background creation of all segments except first. First segment was created in main thread by {@link
         * FileWriteAheadLogManager#checkOrPrepareFiles()}
         */
        private void allocateRemainingFiles() throws StorageException {
            checkFiles(
                1,
                true,
                new IgnitePredicate<Integer>() {
                    @Override public boolean apply(Integer integer) {
                        return !checkStop();
                    }
                },
                new CI1<Integer>() {
                    @Override public void apply(Integer idx) {
                        synchronized (FileArchiver.this) {
                            formatted = idx;

                            FileArchiver.this.notifyAll();
                        }
                    }
                }
            );
        }
    }

    /**
     * Responsible for compressing WAL archive segments.
     * Also responsible for deleting raw copies of already compressed WAL archive segments if they are not reserved.
     */
    private class FileCompressor extends Thread {
        /** Current thread stopping advice. */
        private volatile boolean stopped;

        /** All segments prior to this (inclusive) can be compressed. */
        private volatile long minUncompressedIdxToKeep = -1L;
        /**
         *
         */
        FileCompressor() {
            super("wal-file-compressor%" + cctx.igniteInstanceName());
        }

        /**
         *
         */
        private void init() {
            File[] toDel = walArchiveDir.listFiles(WAL_SEGMENT_TEMP_FILE_COMPACTED_FILTER);

            for (File f : toDel) {
                if (stopped)
                    return;

                f.delete();
            }

            FileDescriptor[] alreadyCompressed = scan(walArchiveDir.listFiles(WAL_SEGMENT_FILE_COMPACTED_FILTER));

            if (alreadyCompressed.length > 0)
                segmentAware.lastCompressedIdx(alreadyCompressed[alreadyCompressed.length - 1].idx());
        }

        /**
         * @param idx Minimum raw segment index that should be preserved from deletion.
         */
        void keepUncompressedIdxFrom(long idx) {
            minUncompressedIdxToKeep = idx;
        }

        /**
         * Pessimistically tries to reserve segment for compression in order to avoid concurrent truncation.
         * Waits if there's no segment to archive right now.
         */
        private long tryReserveNextSegmentOrWait() throws IgniteCheckedException {
            long segmentToCompress = segmentAware.waitNextSegmentToCompress();

            boolean reserved = reserve(new FileWALPointer(segmentToCompress, 0, 0));

            return reserved ? segmentToCompress : -1;
        }

        /**
         * Deletes raw WAL segments if they aren't locked and already have compressed copies of themselves.
         */
        private void deleteObsoleteRawSegments() {
            FileDescriptor[] descs = scan(walArchiveDir.listFiles(WAL_SEGMENT_COMPACTED_OR_RAW_FILE_FILTER));

            Set<Long> indices = new HashSet<>();
            Set<Long> duplicateIndices = new HashSet<>();

            for (FileDescriptor desc : descs) {
                if (!indices.add(desc.idx))
                    duplicateIndices.add(desc.idx);
            }

            for (FileDescriptor desc : descs) {
                if (desc.isCompressed())
                    continue;

                // Do not delete reserved or locked segment and any segment after it.
                if (segmentReservedOrLocked(desc.idx))
                    return;

                if (desc.idx < minUncompressedIdxToKeep && duplicateIndices.contains(desc.idx)) {
                    if (!desc.file.delete())
                        U.warn(log, "Failed to remove obsolete WAL segment (make sure the process has enough rights): " +
                            desc.file.getAbsolutePath() + ", exists: " + desc.file.exists());
                }
            }
        }

        /** {@inheritDoc} */
        @Override public void run() {
            init();

            while (!Thread.currentThread().isInterrupted() && !stopped) {
                long currReservedSegment = -1;

                try {
                    deleteObsoleteRawSegments();

                    currReservedSegment = tryReserveNextSegmentOrWait();
                    if (currReservedSegment == -1)
                        continue;

                    File tmpZip = new File(walArchiveDir, FileDescriptor.fileName(currReservedSegment)
                        + FilePageStoreManager.ZIP_SUFFIX + FilePageStoreManager.TMP_SUFFIX);

                    File zip = new File(walArchiveDir, FileDescriptor.fileName(currReservedSegment) + FilePageStoreManager.ZIP_SUFFIX);

                    File raw = new File(walArchiveDir, FileDescriptor.fileName(currReservedSegment));
                    if (!Files.exists(raw.toPath()))
                        throw new IgniteCheckedException("WAL archive segment is missing: " + raw);

                    compressSegmentToFile(currReservedSegment, raw, tmpZip);

                    Files.move(tmpZip.toPath(), zip.toPath());

                    if (mode != WALMode.NONE) {
                        try (FileIO f0 = ioFactory.create(zip, CREATE, READ, WRITE)) {
                            f0.force();
                        }

                        if (evt.isRecordable(EVT_WAL_SEGMENT_COMPACTED)) {
                            evt.record(new WalSegmentCompactedEvent(
                                cctx.discovery().localNode(),
                                currReservedSegment,
                                zip.getAbsoluteFile())
                            );
                        }
                    }

                    segmentAware.lastCompressedIdx(currReservedSegment);
                }
                catch (IgniteInterruptedCheckedException ignore) {
                    Thread.currentThread().interrupt();
                }
                catch (IgniteCheckedException | IOException e) {
                    U.error(log, "Compression of WAL segment [idx=" + currReservedSegment +
                        "] was skipped due to unexpected error", e);

                    segmentAware.lastCompressedIdx(currReservedSegment);
                }
                finally {
                    if (currReservedSegment != -1)
                        release(new FileWALPointer(currReservedSegment, 0, 0));
                }
            }
        }

        /**
         * @param nextSegment Next segment absolute idx.
         * @param raw Raw file.
         * @param zip Zip file.
         */
        private void compressSegmentToFile(long nextSegment, File raw, File zip)
            throws IOException, IgniteCheckedException {
            int segmentSerializerVer;

            try (FileIO fileIO = ioFactory.create(raw)) {
                segmentSerializerVer = readSegmentHeader(new SegmentIO(nextSegment, fileIO), segmentFileInputFactory).getSerializerVersion();
            }

            try (ZipOutputStream zos = new ZipOutputStream(new BufferedOutputStream(new FileOutputStream(zip)))) {
                zos.putNextEntry(new ZipEntry(""));

                ByteBuffer buf = ByteBuffer.allocate(HEADER_RECORD_SIZE);
                buf.order(ByteOrder.nativeOrder());

                zos.write(prepareSerializerVersionBuffer(nextSegment, segmentSerializerVer, true, buf).array());

                final CIX1<WALRecord> appendToZipC = new CIX1<WALRecord>() {
                    @Override public void applyx(WALRecord record) throws IgniteCheckedException {
                        final MarshalledRecord marshRec = (MarshalledRecord)record;

                        try {
                            zos.write(marshRec.buffer().array(), 0, marshRec.buffer().remaining());
                        }
                        catch (IOException e) {
                            throw new IgniteCheckedException(e);
                        }
                    }
                };

                try (SingleSegmentLogicalRecordsIterator iter = new SingleSegmentLogicalRecordsIterator(
                    log, cctx, ioFactory, BUF_SIZE, nextSegment, walArchiveDir, appendToZipC)) {

                    while (iter.hasNextX())
                        iter.nextX();
                }

                RecordSerializer ser = new RecordSerializerFactoryImpl(cctx).createSerializer(segmentSerializerVer);

                ByteBuffer heapBuf = prepareSwitchSegmentRecordBuffer(nextSegment, ser);

                zos.write(heapBuf.array());
            }
        }

        /**
         * @param nextSegment Segment index.
         * @param ser Record Serializer.
         */
        @NotNull private ByteBuffer prepareSwitchSegmentRecordBuffer(long nextSegment, RecordSerializer ser)
            throws IgniteCheckedException {
            SwitchSegmentRecord switchRecord = new SwitchSegmentRecord();

            int switchRecordSize = ser.size(switchRecord);
            switchRecord.size(switchRecordSize);

            switchRecord.position(new FileWALPointer(nextSegment, 0, switchRecordSize));

            ByteBuffer heapBuf = ByteBuffer.allocate(switchRecordSize);

            ser.writeRecord(switchRecord, heapBuf);
            return heapBuf;
        }

        /**
         * @throws IgniteInterruptedCheckedException If failed to wait for thread shutdown.
         */
        private void shutdown() throws IgniteInterruptedCheckedException {
            synchronized (this) {
                stopped = true;

                notifyAll();
            }

            U.join(this);
        }
    }

    /**
     * Responsible for decompressing previously compressed segments of WAL archive if they are needed for replay.
     */
    private class FileDecompressor extends GridWorker {
        /** Decompression futures. */
        private Map<Long, GridFutureAdapter<Void>> decompressionFutures = new HashMap<>();

        /** Segments queue. */
        private final PriorityBlockingQueue<Long> segmentsQueue = new PriorityBlockingQueue<>();

        /** Byte array for draining data. */
        private byte[] arr = new byte[BUF_SIZE];

        /**
         * @param log Logger.
         */
        FileDecompressor(IgniteLogger log) {
            super(cctx.igniteInstanceName(), "wal-file-decompressor%" + cctx.igniteInstanceName(), log,
                cctx.kernalContext().workersRegistry());
        }

        /** {@inheritDoc} */
        @Override protected void body() {
            Throwable err = null;

            try {
                while (!isCancelled()) {
                    long segmentToDecompress = -1L;

                    try {
                        blockingSectionBegin();

                        try {
                            segmentToDecompress = segmentsQueue.take();
                        }
                        finally {
                            blockingSectionEnd();
                        }

                        if (isCancelled())
                            break;

                        File zip = new File(walArchiveDir, FileDescriptor.fileName(segmentToDecompress)
                            + FilePageStoreManager.ZIP_SUFFIX);
                        File unzipTmp = new File(walArchiveDir, FileDescriptor.fileName(segmentToDecompress)
                            + FilePageStoreManager.TMP_SUFFIX);
                        File unzip = new File(walArchiveDir, FileDescriptor.fileName(segmentToDecompress));

                        try (ZipInputStream zis = new ZipInputStream(new BufferedInputStream(new FileInputStream(zip)));
                             FileIO io = ioFactory.create(unzipTmp)) {
                            zis.getNextEntry();

                            while (io.writeFully(arr, 0, zis.read(arr)) > 0)
                                updateHeartbeat();
                        }

                        try {
                            Files.move(unzipTmp.toPath(), unzip.toPath());
                        }
                        catch (FileAlreadyExistsException e) {
                            U.error(log, "Can't rename temporary unzipped segment: raw segment is already present " +
                                "[tmp=" + unzipTmp + ", raw=" + unzip + "]", e);

                            if (!unzipTmp.delete())
                                U.error(log, "Can't delete temporary unzipped segment [tmp=" + unzipTmp + "]");
                        }

                        updateHeartbeat();

                        synchronized (this) {
                            decompressionFutures.remove(segmentToDecompress).onDone();
                        }
                    }
                    catch (IOException ex) {
                        if (!isCancelled && segmentToDecompress != -1L) {
                            IgniteCheckedException e = new IgniteCheckedException("Error during WAL segment " +
                                "decompression [segmentIdx=" + segmentToDecompress + "]", ex);

                            synchronized (this) {
                                decompressionFutures.remove(segmentToDecompress).onDone(e);
                            }
                        }
                    }
                }
            }
            catch (InterruptedException e) {
                Thread.currentThread().interrupt();

                if (!isCancelled)
                    err = e;
            }
            catch (Throwable t) {
                err = t;
            }
            finally {
                if (err == null && !isCancelled)
                    err = new IllegalStateException("Worker " + name() + " is terminated unexpectedly");

                if (err instanceof OutOfMemoryError)
                    failureProcessor.process(new FailureContext(CRITICAL_ERROR, err));
                else if (err != null)
                    failureProcessor.process(new FailureContext(SYSTEM_WORKER_TERMINATION, err));
            }
        }

        /**
         * Asynchronously decompresses WAL segment which is present only in .zip file.
         *
         * @return Future which is completed once file is decompressed.
         */
        synchronized IgniteInternalFuture<Void> decompressFile(long idx) {
            if (decompressionFutures.containsKey(idx))
                return decompressionFutures.get(idx);

            File f = new File(walArchiveDir, FileDescriptor.fileName(idx));

            if (f.exists())
                return new GridFinishedFuture<>();

            segmentsQueue.put(idx);

            GridFutureAdapter<Void> res = new GridFutureAdapter<>();

            decompressionFutures.put(idx, res);

            return res;
        }

        /** */
        private void shutdown() {
            synchronized (this) {
                U.cancel(this);

                // Put fake -1 to wake thread from queue.take()
                segmentsQueue.put(-1L);
            }

            U.join(this, log);
        }
    }

    /**
     * Validate files depending on {@link DataStorageConfiguration#getWalSegments()}  and create if need. Check end
     * when exit condition return false or all files are passed.
     *
     * @param startWith Start with.
     * @param create Flag create file.
     * @param p Predicate Exit condition.
     * @throws StorageException if validation or create file fail.
     */
    private void checkFiles(
        int startWith,
        boolean create,
        @Nullable IgnitePredicate<Integer> p,
        @Nullable IgniteInClosure<Integer> completionCallback
    ) throws StorageException {
        for (int i = startWith; i < dsCfg.getWalSegments() && (p == null || p.apply(i)); i++) {
            File checkFile = new File(walWorkDir, FileDescriptor.fileName(i));

            if (checkFile.exists()) {
                if (checkFile.isDirectory())
                    throw new StorageException("Failed to initialize WAL log segment (a directory with " +
                        "the same name already exists): " + checkFile.getAbsolutePath());
                else if (checkFile.length() != dsCfg.getWalSegmentSize() && mode == WALMode.FSYNC)
                    throw new StorageException("Failed to initialize WAL log segment " +
                        "(WAL segment size change is not supported in 'DEFAULT' WAL mode) " +
                        "[filePath=" + checkFile.getAbsolutePath() +
                        ", fileSize=" + checkFile.length() +
                        ", configSize=" + dsCfg.getWalSegments() + ']');
            }
            else if (create)
                createFile(checkFile);

            if (completionCallback != null)
                completionCallback.apply(i);
        }
    }

    /**
     * Needs only for WAL compaction.
     *
     * @param idx Index.
     * @param ver Version.
     * @param compacted Compacted flag.
     */
    @NotNull private static ByteBuffer prepareSerializerVersionBuffer(long idx, int ver, boolean compacted, ByteBuffer buf) {
        // Write record type.
        buf.put((byte) (WALRecord.RecordType.HEADER_RECORD.ordinal() + 1));

        // Write position.
        RecordV1Serializer.putPosition(buf, new FileWALPointer(idx, 0, 0));

        // Place magic number.
        buf.putLong(compacted ? HeaderRecord.COMPACTED_MAGIC : HeaderRecord.REGULAR_MAGIC);

        // Place serializer version.
        buf.putInt(ver);

        // Place CRC if needed.
        if (!RecordV1Serializer.skipCrc) {
            int curPos = buf.position();

            buf.position(0);

            // This call will move buffer position to the end of the record again.
            int crcVal = PureJavaCrc32.calcCrc32(buf, curPos);

            buf.putInt(crcVal);
        }
        else
            buf.putInt(0);

        // Write header record through io.
        buf.position(0);

        return buf;
    }

    /**
     *
     */
    private abstract static class FileHandle {
        /** I/O interface for read/write operations with file */
        SegmentIO fileIO;

        /**
         * @param fileIO I/O interface for read/write operations of FileHandle.         *
         */
        private FileHandle(SegmentIO fileIO) {
            this.fileIO = fileIO;
        }

        /**
         * @return Absolute WAL segment file index (incremental counter).
         */
        public long getSegmentId(){
            return fileIO.getSegmentId();
        }
    }

    /**
     *
     */
    public static class ReadFileHandle extends FileHandle implements AbstractWalRecordsIterator.AbstractReadFileHandle {
        /** Entry serializer. */
        RecordSerializer ser;

        /** */
        FileInput in;

        /** Holder of actual information of latest manipulation on WAL segments. */
        private final SegmentAware segmentAware;

        /**
         * @param fileIO I/O interface for read/write operations of FileHandle.
         * @param ser Entry serializer.
         * @param in File input.
         * @param aware Segment aware.
         */
        public ReadFileHandle(
            SegmentIO fileIO,
            RecordSerializer ser,
            FileInput in,
            SegmentAware aware) {
            super(fileIO);

            this.ser = ser;
            this.in = in;
            segmentAware = aware;
        }

        /**
         * @throws IgniteCheckedException If failed to close the WAL segment file.
         */
        @Override public void close() throws IgniteCheckedException {
            try {
                fileIO.close();

                in.io().close();
            }
            catch (IOException e) {
                throw new IgniteCheckedException(e);
            }
        }

        /** {@inheritDoc} */
        @Override public long idx() {
            return getSegmentId();
        }

        /** {@inheritDoc} */
        @Override public FileInput in() {
            return in;
        }

        /** {@inheritDoc} */
        @Override public RecordSerializer ser() {
            return ser;
        }

        /** {@inheritDoc} */
        @Override public boolean workDir() {
            return segmentAware != null && segmentAware.lastArchivedAbsoluteIndex() < getSegmentId();
        }
    }

    /**
     * File handle for one log segment.
     */
    @SuppressWarnings("SignalWithoutCorrespondingAwait")
    private class FileWriteHandle extends FileHandle {
        /** */
        private final RecordSerializer serializer;

        /** Created on resume logging. */
        private volatile boolean resume;

        /**
         * Position in current file after the end of last written record (incremented after file channel write
         * operation)
         */
        volatile long written;

        /** */
        private volatile long lastFsyncPos;

        /** Stop guard to provide warranty that only one thread will be successful in calling {@link #close(boolean)} */
        private final AtomicBoolean stop = new AtomicBoolean(false);

        /** */
        private final Lock lock = new ReentrantLock();

        /** Condition for timed wait of several threads, see {@link DataStorageConfiguration#getWalFsyncDelayNanos()} */
        private final Condition fsync = lock.newCondition();

        /**
         * Next segment available condition. Protection from "spurious wakeup" is provided by predicate {@link
         * #fileIO}=<code>null</code>
         */
        private final Condition nextSegment = lock.newCondition();

        /** Buffer. */
        private final SegmentedRingByteBuffer buf;

        /**
         * @param fileIO I/O file interface to use
         * @param pos Position.
         * @param resume Created on resume logging flag.
         * @param serializer Serializer.
         * @param buf Buffer.
         * @throws IOException If failed.
         */
        private FileWriteHandle(
            SegmentIO fileIO,
            long pos,
            boolean resume,
            RecordSerializer serializer,
            SegmentedRingByteBuffer buf
        ) throws IOException {
            super(fileIO);

            assert serializer != null;

            if (!mmap)
                fileIO.position(pos);

            this.serializer = serializer;

            written = pos;
            lastFsyncPos = pos;
            this.resume = resume;
            this.buf = buf;
        }

        /**
         * Write serializer version to current handle.
         */
        public void writeHeader() {
            SegmentedRingByteBuffer.WriteSegment seg = buf.offer(HEADER_RECORD_SIZE);

            assert seg != null && seg.position() > 0;

            prepareSerializerVersionBuffer(getSegmentId(), serializerVersion(), false, seg.buffer());

            seg.release();
        }

        /**
         * @param rec Record to be added to write queue.
         * @return Pointer or null if roll over to next segment is required or already started by other thread.
         * @throws StorageException If failed.
         * @throws IgniteCheckedException If failed.
         */
        @Nullable private WALPointer addRecord(WALRecord rec) throws StorageException, IgniteCheckedException {
            assert rec.size() > 0 : rec;

            for (;;) {
                checkNode();

                SegmentedRingByteBuffer.WriteSegment seg;

                // Buffer can be in open state in case of resuming with different serializer version.
                if (rec.type() == SWITCH_SEGMENT_RECORD && !currHnd.resume)
                    seg = buf.offerSafe(rec.size());
                else
                    seg = buf.offer(rec.size());

                FileWALPointer ptr = null;

                if (seg != null) {
                    try {
                        int pos = (int)(seg.position() - rec.size());

                        ByteBuffer buf = seg.buffer();

                        if (buf == null)
                            return null; // Can not write to this segment, need to switch to the next one.

                        ptr = new FileWALPointer(getSegmentId(), pos, rec.size());

                        rec.position(ptr);

                        fillBuffer(buf, rec);

                        if (mmap) {
                            // written field must grow only, but segment with greater position can be serialized
                            // earlier than segment with smaller position.
                            while (true) {
                                long written0 = written;

                                if (seg.position() > written0) {
                                    if (WRITTEN_UPD.compareAndSet(this, written0, seg.position()))
                                        break;
                                }
                                else
                                    break;
                            }
                        }

                        return ptr;
                    }
                    finally {
                        seg.release();

                        if (mode == WALMode.BACKGROUND && rec instanceof CheckpointRecord)
                            flushOrWait(ptr);
                    }
                }
                else
                    walWriter.flushAll();
            }
        }

        /**
         * Flush or wait for concurrent flush completion.
         *
         * @param ptr Pointer.
         */
        private void flushOrWait(FileWALPointer ptr) throws IgniteCheckedException {
            if (ptr != null) {
                // If requested obsolete file index, it must be already flushed by close.
                if (ptr.index() != getSegmentId())
                    return;
            }

            flush(ptr);
        }

        /**
         * @param ptr Pointer.
         */
        private void flush(FileWALPointer ptr) throws IgniteCheckedException {
            if (ptr == null) { // Unconditional flush.
                walWriter.flushAll();

                return;
            }

            assert ptr.index() == getSegmentId();

            walWriter.flushBuffer(ptr.fileOffset());
        }

        /**
         * @param buf Buffer.
         * @param rec WAL record.
         * @throws IgniteCheckedException If failed.
         */
        private void fillBuffer(ByteBuffer buf, WALRecord rec) throws IgniteCheckedException {
            try {
                serializer.writeRecord(rec, buf);
            }
            catch (RuntimeException e) {
                throw new IllegalStateException("Failed to write record: " + rec, e);
            }
        }

        /**
         * Non-blocking check if this pointer needs to be sync'ed.
         *
         * @param ptr WAL pointer to check.
         * @return {@code False} if this pointer has been already sync'ed.
         */
        private boolean needFsync(FileWALPointer ptr) {
            // If index has changed, it means that the log was rolled over and already sync'ed.
            // If requested position is smaller than last sync'ed, it also means all is good.
            // If position is equal, then our record is the last not synced.
            return getSegmentId() == ptr.index() && lastFsyncPos <= ptr.fileOffset();
        }

        /**
         * @return Pointer to the end of the last written record (probably not fsync-ed).
         */
        private FileWALPointer position() {
            lock.lock();

            try {
                return new FileWALPointer(getSegmentId(), (int)written, 0);
            }
            finally {
                lock.unlock();
            }
        }

        /**
         * @param ptr Pointer to sync.
         * @throws StorageException If failed.
         */
        private void fsync(FileWALPointer ptr) throws StorageException, IgniteCheckedException {
            lock.lock();

            try {
                if (ptr != null) {
                    if (!needFsync(ptr))
                        return;

                    if (fsyncDelay > 0 && !stop.get()) {
                        // Delay fsync to collect as many updates as possible: trade latency for throughput.
                        U.await(fsync, fsyncDelay, TimeUnit.NANOSECONDS);

                        if (!needFsync(ptr))
                            return;
                    }
                }

                flushOrWait(ptr);

                if (stop.get())
                    return;

                long lastFsyncPos0 = lastFsyncPos;
                long written0 = written;

                if (lastFsyncPos0 != written0) {
                    // Fsync position must be behind.
                    assert lastFsyncPos0 < written0 : "lastFsyncPos=" + lastFsyncPos0 + ", written=" + written0;

                    boolean metricsEnabled = metrics.metricsEnabled();

                    long start = metricsEnabled ? System.nanoTime() : 0;

                    if (mmap) {
                        long pos = ptr == null ? -1 : ptr.fileOffset();

                        List<SegmentedRingByteBuffer.ReadSegment> segs = buf.poll(pos);

                        if (segs != null) {
                            assert segs.size() == 1;

                            SegmentedRingByteBuffer.ReadSegment seg = segs.get(0);

                            int off = seg.buffer().position();
                            int len = seg.buffer().limit() - off;

                            fsync((MappedByteBuffer)buf.buf, off, len);

                            seg.release();
                        }
                    }
                    else
                        walWriter.force();

                    lastFsyncPos = written;

                    if (fsyncDelay > 0)
                        fsync.signalAll();

                    long end = metricsEnabled ? System.nanoTime() : 0;

                    if (metricsEnabled)
                        metrics.onFsync(end - start);
                }
            }
            finally {
                lock.unlock();
            }
        }

        /**
         * @param buf Mapped byte buffer..
         * @param off Offset.
         * @param len Length.
         */
        private void fsync(MappedByteBuffer buf, int off, int len) throws IgniteCheckedException {
            try {
                long mappedOff = (Long)mappingOffset.invoke(buf);

                assert mappedOff == 0 : mappedOff;

                long addr = (Long)mappingAddress.invoke(buf, mappedOff);

                long delta = (addr + off) % PAGE_SIZE;

                long alignedAddr = (addr + off) - delta;

                force0.invoke(buf, fd.get(buf), alignedAddr, len + delta);
            }
            catch (IllegalAccessException | InvocationTargetException e) {
                throw new IgniteCheckedException(e);
            }
        }

        /**
         * @return {@code true} If this thread actually closed the segment.
         * @throws IgniteCheckedException If failed.
         * @throws StorageException If failed.
         */
        private boolean close(boolean rollOver) throws IgniteCheckedException, StorageException {
            if (stop.compareAndSet(false, true)) {
                lock.lock();

                try {
                    flushOrWait(null);

                    try {
                        RecordSerializer backwardSerializer = new RecordSerializerFactoryImpl(cctx)
                            .createSerializer(serializerVer);

                        SwitchSegmentRecord segmentRecord = new SwitchSegmentRecord();

                        int switchSegmentRecSize = backwardSerializer.size(segmentRecord);

                        if (rollOver && written < (maxWalSegmentSize - switchSegmentRecSize)) {
                            segmentRecord.size(switchSegmentRecSize);

                            WALPointer segRecPtr = addRecord(segmentRecord);

                            if (segRecPtr != null)
                                fsync((FileWALPointer)segRecPtr);
                        }

                        if (mmap) {
                            List<SegmentedRingByteBuffer.ReadSegment> segs = buf.poll(maxWalSegmentSize);

                            if (segs != null) {
                                assert segs.size() == 1;

                                segs.get(0).release();
                            }
                        }

                        // Do the final fsync.
                        if (mode != WALMode.NONE) {
                            if (mmap)
                                ((MappedByteBuffer)buf.buf).force();
                            else
                                fileIO.force();

                            lastFsyncPos = written;
                        }

                        if (mmap) {
                            try {
                                fileIO.close();
                            }
                            catch (IOException ignore) {
                                // No-op.
                            }
                        }
                        else {
                            walWriter.close();

                            if (!rollOver)
                                buf.free();
                        }
                    }
                    catch (IOException e) {
                        throw new StorageException("Failed to close WAL write handle [idx=" + getSegmentId() + "]", e);
                    }

                    if (log.isDebugEnabled())
                        log.debug("Closed WAL write handle [idx=" + getSegmentId() + "]");

                    return true;
                }
                finally {
                    if (mmap)
                        buf.free();

                    lock.unlock();
                }
            }
            else
                return false;
        }

        /**
         * Signals next segment available to wake up other worker threads waiting for WAL to write
         */
        private void signalNextAvailable() {
            lock.lock();

            try {
                assert cctx.kernalContext().invalid() ||
                    written == lastFsyncPos || mode != WALMode.FSYNC :
                    "fsync [written=" + written + ", lastFsync=" + lastFsyncPos + ", idx=" + getSegmentId() + ']';

                fileIO = null;

                nextSegment.signalAll();
            }
            finally {
                lock.unlock();
            }
        }

        /**
         *
         */
        private void awaitNext() {
            lock.lock();

            try {
                while (fileIO != null)
                    U.awaitQuiet(nextSegment);
            }
            finally {
                lock.unlock();
            }
        }

        /**
         * @return Safely reads current position of the file channel as String. Will return "null" if channel is null.
         */
        private String safePosition() {
            FileIO io = fileIO;

            if (io == null)
                return "null";

            try {
                return String.valueOf(io.position());
            }
            catch (IOException e) {
                return "{Failed to read channel position: " + e.getMessage() + '}';
            }
        }
    }

    /**
     * Iterator over WAL-log.
     */
    private static class RecordsIterator extends AbstractWalRecordsIterator {
        /** */
        private static final long serialVersionUID = 0L;

        /** */
        private final File walArchiveDir;

        /** */
        private final File walWorkDir;

        /** See {@link FileWriteAheadLogManager#archiver}. */
        @Nullable private final FileArchiver archiver;

        /** */
        private final FileDecompressor decompressor;

        /** */
        private final DataStorageConfiguration dsCfg;

        /** Optional start pointer. */
        @Nullable
        private FileWALPointer start;

        /** Optional end pointer. */
        @Nullable
        private FileWALPointer end;

        /** Manager of segment location. */
        private SegmentRouter segmentRouter;

        /** Holder of actual information of latest manipulation on WAL segments. */
        private SegmentAware segmentAware;

        /**
         * @param cctx Shared context.
         * @param walArchiveDir WAL archive dir.
         * @param walWorkDir WAL dir.
         * @param start Optional start pointer.
         * @param end Optional end pointer.
         * @param dsCfg Database configuration.
         * @param serializerFactory Serializer factory.
         * @param archiver File Archiver.
         * @param decompressor Decompressor.
         * @param log Logger  @throws IgniteCheckedException If failed to initialize WAL segment.
         * @param segmentAware Segment aware.
         * @param segmentRouter Segment router.
         * @param segmentFileInputFactory
         */
        private RecordsIterator(
            GridCacheSharedContext cctx,
            File walArchiveDir,
            File walWorkDir,
            @Nullable FileWALPointer start,
            @Nullable FileWALPointer end,
            DataStorageConfiguration dsCfg,
            @NotNull RecordSerializerFactory serializerFactory,
            FileIOFactory ioFactory,
            @Nullable FileArchiver archiver,
            FileDecompressor decompressor,
            IgniteLogger log,
            SegmentAware segmentAware,
            SegmentRouter segmentRouter,
            SegmentFileInputFactory segmentFileInputFactory
        ) throws IgniteCheckedException {
            super(log,
                cctx,
                serializerFactory,
                ioFactory,
                dsCfg.getWalRecordIteratorBufferSize(),
                segmentFileInputFactory
            );
            this.walArchiveDir = walArchiveDir;
            this.walWorkDir = walWorkDir;
            this.archiver = archiver;
            this.start = start;
            this.end = end;
            this.dsCfg = dsCfg;

            this.decompressor = decompressor;
            this.segmentRouter = segmentRouter;
            this.segmentAware = segmentAware;

            init();

            advance();
        }

        /** {@inheritDoc} */
        @Override protected ReadFileHandle initReadHandle(
            @NotNull AbstractFileDescriptor desc,
            @Nullable FileWALPointer start
        ) throws IgniteCheckedException, FileNotFoundException {
            AbstractFileDescriptor currDesc = desc;

            if (!desc.file().exists()) {
                FileDescriptor zipFile = new FileDescriptor(
                    new File(walArchiveDir, FileDescriptor.fileName(desc.idx())
                        + FilePageStoreManager.ZIP_SUFFIX));

                if (!zipFile.file.exists()) {
                    throw new FileNotFoundException("Both compressed and raw segment files are missing in archive " +
                        "[segmentIdx=" + desc.idx() + "]");
                }

                if (decompressor != null)
                    decompressor.decompressFile(desc.idx()).get();
                else
                    currDesc = zipFile;
            }

            return (ReadFileHandle) super.initReadHandle(currDesc, start);
        }

        /** {@inheritDoc} */
        @Override protected void onClose() throws IgniteCheckedException {
            super.onClose();

            curRec = null;

            closeCurrentWalSegment();

            curWalSegmIdx = Integer.MAX_VALUE;
        }

        /**
         * @throws IgniteCheckedException If failed to initialize first file handle.
         */
        private void init() throws IgniteCheckedException {
            AbstractFileDescriptor[] descs = loadFileDescriptors(walArchiveDir);

            if (start != null) {
                if (!F.isEmpty(descs)) {
                    if (descs[0].idx() > start.index())
                        throw new IgniteCheckedException("WAL history is too short " +
                            "[descs=" + Arrays.asList(descs) + ", start=" + start + ']');

                    for (AbstractFileDescriptor desc : descs) {
                        if (desc.idx() == start.index()) {
                            curWalSegmIdx = start.index();

                            break;
                        }
                    }

                    if (curWalSegmIdx == -1) {
                        long lastArchived = descs[descs.length - 1].idx();

                        if (lastArchived > start.index())
                            throw new IgniteCheckedException("WAL history is corrupted (segment is missing): " + start);

                        // This pointer may be in work files because archiver did not
                        // copy the file yet, check that it is not too far forward.
                        curWalSegmIdx = start.index();
                    }
                }
                else {
                    // This means that whole checkpoint history fits in one segment in WAL work directory.
                    // Will start from this index right away.
                    curWalSegmIdx = start.index();
                }
            }
            else
                curWalSegmIdx = !F.isEmpty(descs) ? descs[0].idx() : 0;

            curWalSegmIdx--;

            if (log.isDebugEnabled())
                log.debug("Initialized WAL cursor [start=" + start + ", end=" + end + ", curWalSegmIdx=" + curWalSegmIdx + ']');
        }

        /** {@inheritDoc} */
        @Override protected AbstractReadFileHandle advanceSegment(
            @Nullable final AbstractReadFileHandle curWalSegment
        ) throws IgniteCheckedException {
            if (curWalSegment != null)
                curWalSegment.close();

            // We are past the end marker.
            if (end != null && curWalSegmIdx + 1 > end.index())
                return null; //stop iteration

            curWalSegmIdx++;

            boolean readArchive = canReadArchiveOrReserveWork(curWalSegmIdx); //lock during creation handle.

            ReadFileHandle nextHandle;
            try {
                FileDescriptor fd = segmentRouter.findSegment(curWalSegmIdx);

                if (log.isDebugEnabled())
                    log.debug("Reading next file [absIdx=" + curWalSegmIdx + ", file=" + fd.file.getAbsolutePath() + ']');

                nextHandle = initReadHandle(fd, start != null && curWalSegmIdx == start.index() ? start : null);
            }
            catch (FileNotFoundException e) {
                if (readArchive)
                    throw new IgniteCheckedException("Missing WAL segment in the archive", e);
                else
                    nextHandle = null;
            }

            if (!readArchive)
                releaseWorkSegment(curWalSegmIdx);

            curRec = null;

            return nextHandle;
        }

        /** {@inheritDoc} */
        @Override protected IgniteCheckedException handleRecordException(
            @NotNull Exception e,
            @Nullable FileWALPointer ptr) {

            if (e instanceof IgniteCheckedException)
                if (X.hasCause(e, IgniteDataIntegrityViolationException.class))
                    // This means that there is no explicit last sengment, so we iterate unil the very end.
                    if (end == null) {
                        long nextWalSegmentIdx = curWalSegmIdx + 1;

                        // Check that we should not look this segment up in archive directory.
                        // Basically the same check as in "advanceSegment" method.
                        if (archiver != null)
                            if (!canReadArchiveOrReserveWork(nextWalSegmentIdx))
                                try {
                                    long workIdx = nextWalSegmentIdx % dsCfg.getWalSegments();

                                    FileDescriptor fd = new FileDescriptor(
                                        new File(walWorkDir, FileDescriptor.fileName(workIdx)),
                                        nextWalSegmentIdx
                                    );

                                    try {
                                        ReadFileHandle nextHandle = initReadHandle(fd, null);

                                        // "nextHandle == null" is true only if current segment is the last one in the
                                        // whole history. Only in such case we ignore crc validation error and just stop
                                        // as if we reached the end of the WAL.
                                        if (nextHandle == null)
                                            return null;
                                    }
                                    catch (IgniteCheckedException | FileNotFoundException initReadHandleException) {
                                        e.addSuppressed(initReadHandleException);
                                    }
                                }
                                finally {
                                    releaseWorkSegment(nextWalSegmentIdx);
                                }
                    }

            return super.handleRecordException(e, ptr);
        }

        /**
         * @param absIdx Absolute index to check.
         * @return <ul><li> {@code True} if we can safely read the archive,  </li> <li>{@code false} if the segment has
         * not been archived yet. In this case the corresponding work segment is reserved (will not be deleted until
         * release). Use {@link #releaseWorkSegment} for unlock </li></ul>
         */
        private boolean canReadArchiveOrReserveWork(long absIdx) {
            return archiver != null && archiver.checkCanReadArchiveOrReserveWorkSegment(absIdx);
        }

        /**
         * @param absIdx Absolute index to release.
         */
        private void releaseWorkSegment(long absIdx) {
            if (archiver != null)
                archiver.releaseWorkSegment(absIdx);
        }

        /** {@inheritDoc} */
        @Override protected AbstractReadFileHandle createReadFileHandle(SegmentIO fileIO,
            RecordSerializer ser, FileInput in) {
            return new ReadFileHandle(fileIO, ser, in, segmentAware);
        }
    }

    /**
     * Flushes current file handle for {@link WALMode#BACKGROUND} WALMode. Called periodically from scheduler.
     */
    private void doFlush() {
        FileWriteHandle hnd = currentHandle();

        try {
            hnd.flush(null);
        }
        catch (Exception e) {
            U.warn(log, "Failed to flush WAL record queue", e);
        }
    }

    /**
     * WAL writer worker.
     */
    @SuppressWarnings("ForLoopReplaceableByForEach")
    private class WALWriter extends GridWorker {
        /** Unconditional flush. */
        private static final long UNCONDITIONAL_FLUSH = -1L;

        /** File close. */
        private static final long FILE_CLOSE = -2L;

        /** File force. */
        private static final long FILE_FORCE = -3L;

        /** Err. */
        private volatile Throwable err;

        //TODO: replace with GC free data structure.
        /** Parked threads. */
        final Map<Thread, Long> waiters = new ConcurrentHashMap<>();

        /**
         * Default constructor.
         *
         * @param log Logger.
         */
        WALWriter(IgniteLogger log) {
            super(cctx.igniteInstanceName(), "wal-write-worker%" + cctx.igniteInstanceName(), log,
                cctx.kernalContext().workersRegistry());
        }

        /** {@inheritDoc} */
        @Override protected void body() {
            Throwable err = null;

            try {
                while (!isCancelled()) {
                    onIdle();

                    while (waiters.isEmpty()) {
                        if (!isCancelled()) {
                            blockingSectionBegin();

                            try {
                                LockSupport.park();
                            }
                            finally {
                                blockingSectionEnd();
                            }
                        }
                        else {
                            unparkWaiters(Long.MAX_VALUE);

                            return;
                        }
                    }

                    Long pos = null;

                    for (Long val : waiters.values()) {
                        if (val > Long.MIN_VALUE)
                            pos = val;
                    }

                    updateHeartbeat();

                    if (pos == null)
                        continue;
                    else if (pos < UNCONDITIONAL_FLUSH) {
                        try {
                            assert pos == FILE_CLOSE || pos == FILE_FORCE : pos;

                            if (pos == FILE_CLOSE)
                                currHnd.fileIO.close();
                            else if (pos == FILE_FORCE)
                                currHnd.fileIO.force();
                        }
                        catch (IOException e) {
                            log.error("Exception in WAL writer thread: ", e);

                            err = e;

                            unparkWaiters(Long.MAX_VALUE);

                            return;
                        }

                        unparkWaiters(pos);
                    }

                    updateHeartbeat();

                    List<SegmentedRingByteBuffer.ReadSegment> segs = currentHandle().buf.poll(pos);

                    if (segs == null) {
                        unparkWaiters(pos);

                        continue;
                    }

                    for (int i = 0; i < segs.size(); i++) {
                        SegmentedRingByteBuffer.ReadSegment seg = segs.get(i);

                        updateHeartbeat();

                        try {
                            writeBuffer(seg.position(), seg.buffer());
                        }
                        catch (Throwable e) {
                            log.error("Exception in WAL writer thread:", e);

                            err = e;
                        }
                        finally {
                            seg.release();

                            long p = pos <= UNCONDITIONAL_FLUSH || err != null ? Long.MAX_VALUE : currentHandle().written;

                            unparkWaiters(p);
                        }
                    }
                }
            }
            catch (Throwable t) {
                err = t;
            }
            finally {
                unparkWaiters(Long.MAX_VALUE);

                if (err == null && !isCancelled)
                    err = new IllegalStateException("Worker " + name() + " is terminated unexpectedly");

                if (err instanceof OutOfMemoryError)
                    cctx.kernalContext().failure().process(new FailureContext(CRITICAL_ERROR, err));
                else if (err != null)
                    cctx.kernalContext().failure().process(new FailureContext(SYSTEM_WORKER_TERMINATION, err));
            }
        }

        /**
         * Shutdowns thread.
         */
        public void shutdown() throws IgniteInterruptedCheckedException {
            U.cancel(this);

            LockSupport.unpark(runner());

            U.join(runner());
        }

        /**
         * Unparks waiting threads.
         *
         * @param pos Pos.
         */
        private void unparkWaiters(long pos) {
            assert pos > Long.MIN_VALUE : pos;

            for (Map.Entry<Thread, Long> e : waiters.entrySet()) {
                Long val = e.getValue();

                if (val <= pos) {
                    if (val != Long.MIN_VALUE)
                        waiters.put(e.getKey(), Long.MIN_VALUE);

                    LockSupport.unpark(e.getKey());
                }
            }
        }

        /**
         * Forces all made changes to the file.
         */
        void force() throws IgniteCheckedException {
            flushBuffer(FILE_FORCE);
        }

        /**
         * Closes file.
         */
        void close() throws IgniteCheckedException {
            flushBuffer(FILE_CLOSE);
        }

        /**
         * Flushes all data from the buffer.
         */
        void flushAll() throws IgniteCheckedException {
            flushBuffer(UNCONDITIONAL_FLUSH);
        }

        /**
         * @param expPos Expected position.
         */
        @SuppressWarnings("ForLoopReplaceableByForEach")
        void flushBuffer(long expPos) throws IgniteCheckedException {
            if (mmap)
                return;

            Throwable err = walWriter.err;

            if (err != null)
                cctx.kernalContext().failure().process(new FailureContext(CRITICAL_ERROR, err));

            if (expPos == UNCONDITIONAL_FLUSH)
                expPos = (currentHandle().buf.tail());

            Thread t = Thread.currentThread();

            waiters.put(t, expPos);

            LockSupport.unpark(walWriter.runner());

            while (true) {
                Long val = waiters.get(t);

                assert val != null : "Only this thread can remove thread from waiters";

                if (val == Long.MIN_VALUE) {
                    waiters.remove(t);

                    Throwable walWriterError = walWriter.err;

                    if (walWriterError != null)
                        throw new IgniteCheckedException("Flush buffer failed.", walWriterError);

                    return;
                }
                else
                    LockSupport.park();
            }
        }

        /**
         * @param pos Position in file to start write from. May be checked against actual position to wait previous
         * writes to complete
         * @param buf Buffer to write to file
         * @throws StorageException If failed.
         * @throws IgniteCheckedException If failed.
         */
        @SuppressWarnings("TooBroadScope")
        private void writeBuffer(long pos, ByteBuffer buf) throws StorageException, IgniteCheckedException {
            FileWriteHandle hdl = currentHandle();

            assert hdl.fileIO != null : "Writing to a closed segment.";

            checkNode();

            long lastLogged = U.currentTimeMillis();

            long logBackoff = 2_000;

            // If we were too fast, need to wait previous writes to complete.
            while (hdl.written != pos) {
                assert hdl.written < pos : "written = " + hdl.written + ", pos = " + pos; // No one can write further than we are now.

                // Permutation occurred between blocks write operations.
                // Order of acquiring lock is not the same as order of write.
                long now = U.currentTimeMillis();

                if (now - lastLogged >= logBackoff) {
                    if (logBackoff < 60 * 60_000)
                        logBackoff *= 2;

                    U.warn(log, "Still waiting for a concurrent write to complete [written=" + hdl.written +
                        ", pos=" + pos + ", lastFsyncPos=" + hdl.lastFsyncPos + ", stop=" + hdl.stop.get() +
                        ", actualPos=" + hdl.safePosition() + ']');

                    lastLogged = now;
                }

                checkNode();
            }

            // Do the write.
            int size = buf.remaining();

            assert size > 0 : size;

            try {
                assert hdl.written == hdl.fileIO.position();

                hdl.written += hdl.fileIO.writeFully(buf);

                metrics.onWalBytesWritten(size);

                assert hdl.written == hdl.fileIO.position();
            }
            catch (IOException e) {
                StorageException se = new StorageException("Failed to write buffer.", e);

                cctx.kernalContext().failure().process(new FailureContext(CRITICAL_ERROR, se));

                throw se;
            }
        }
    }

    /**
     * Syncs WAL segment file.
     */
    private class WalSegmentSyncer extends GridWorker {
        /** Sync timeout. */
        long syncTimeout;

        /**
         * @param igniteInstanceName Ignite instance name.
         * @param log Logger.
         */
        public WalSegmentSyncer(String igniteInstanceName, IgniteLogger log) {
            super(igniteInstanceName, "wal-segment-syncer", log);

            syncTimeout = Math.max(IgniteSystemProperties.getLong(IGNITE_WAL_SEGMENT_SYNC_TIMEOUT,
                DFLT_WAL_SEGMENT_SYNC_TIMEOUT), 100L);
        }

        /** {@inheritDoc} */
        @Override protected void body() throws InterruptedException, IgniteInterruptedCheckedException {
            while (!isCancelled()) {
                sleep(syncTimeout);

                try {
                    flush(null, true);
                }
                catch (IgniteCheckedException e) {
                    U.error(log, "Exception when flushing WAL.", e);
                }
            }
        }

        /** Shutted down the worker. */
        private void shutdown() {
            synchronized (this) {
                U.cancel(this);
            }

            U.join(this, log);
        }
    }

    /**
     * Scans provided folder for a WAL segment files
     * @param walFilesDir directory to scan
     * @return found WAL file descriptors
     */
    public static FileDescriptor[] loadFileDescriptors(@NotNull final File walFilesDir) throws IgniteCheckedException {
        final File[] files = walFilesDir.listFiles(WAL_SEGMENT_COMPACTED_OR_RAW_FILE_FILTER);

        if (files == null) {
            throw new IgniteCheckedException("WAL files directory does not not denote a " +
                "directory, or if an I/O error occurs: [" + walFilesDir.getAbsolutePath() + "]");
        }
        return scan(files);
    }
}<|MERGE_RESOLUTION|>--- conflicted
+++ resolved
@@ -96,15 +96,15 @@
 import org.apache.ignite.internal.processors.cache.persistence.file.FilePageStoreManager;
 import org.apache.ignite.internal.processors.cache.persistence.file.RandomAccessFileIOFactory;
 import org.apache.ignite.internal.processors.cache.persistence.filename.PdsFolderSettings;
+import org.apache.ignite.internal.processors.cache.persistence.wal.aware.SegmentAware;
 import org.apache.ignite.internal.processors.cache.persistence.wal.crc.IgniteDataIntegrityViolationException;
 import org.apache.ignite.internal.processors.cache.persistence.wal.crc.PureJavaCrc32;
 import org.apache.ignite.internal.processors.cache.persistence.wal.io.FileInput;
+import org.apache.ignite.internal.processors.cache.persistence.wal.io.LockedSegmentFileInputFactory;
 import org.apache.ignite.internal.processors.cache.persistence.wal.io.SegmentFileInputFactory;
-import org.apache.ignite.internal.processors.cache.persistence.wal.io.LockedSegmentFileInputFactory;
 import org.apache.ignite.internal.processors.cache.persistence.wal.io.SegmentIO;
 import org.apache.ignite.internal.processors.cache.persistence.wal.io.SimpleSegmentFileInputFactory;
 import org.apache.ignite.internal.processors.cache.persistence.wal.record.HeaderRecord;
-import org.apache.ignite.internal.processors.cache.persistence.wal.aware.SegmentAware;
 import org.apache.ignite.internal.processors.cache.persistence.wal.serializer.RecordSerializer;
 import org.apache.ignite.internal.processors.cache.persistence.wal.serializer.RecordSerializerFactory;
 import org.apache.ignite.internal.processors.cache.persistence.wal.serializer.RecordSerializerFactoryImpl;
@@ -817,7 +817,6 @@
             else {
                 assert cctx.database().checkpointLockIsHeldByThread();
 
-<<<<<<< HEAD
                 if (rolloverType == RolloverType.NEXT_SEGMENT) {
                     currWrHandle = closeBufAndRollover(currWrHandle, rec, rolloverType);
 
@@ -825,22 +824,13 @@
                 }
                 else if (rolloverType == RolloverType.CURRENT_SEGMENT) {
                     FileWriteHandle h = currWrHandle;
-=======
-                long idx = currWrHandle.getSegmentId();
->>>>>>> a3cca2f6
 
                     ptr = h.addRecord(rec);
 
                     currWrHandle = closeBufAndRollover(h, rec, rolloverType);
 
-<<<<<<< HEAD
                     if (ptr == null) {
                         ptr = currWrHandle.addRecord(rec);
-=======
-                if (log != null && log.isInfoEnabled())
-                    log.info("Rollover segment [" + idx + " to " + currWrHandle.getSegmentId() + "], recordType=" + rec.type());
-            }
->>>>>>> a3cca2f6
 
                         assert ptr != null;
                     }
@@ -875,14 +865,14 @@
         WALRecord rec,
         RolloverType rolloverType
     ) throws IgniteCheckedException {
-        long idx = currWriteHandle.idx;
+        long idx = currWriteHandle.getSegmentId();
 
         currWriteHandle.buf.close();
 
         FileWriteHandle res = rollOver(currWriteHandle, rolloverType == RolloverType.NEXT_SEGMENT ? rec : null);
 
         if (log != null && log.isInfoEnabled())
-            log.info("Rollover segment [" + idx + " to " + currWriteHandle.idx + "], recordType=" + rec.type());
+            log.info("Rollover segment [" + idx + " to " + currWriteHandle.getSegmentId() + "], recordType=" + rec.type());
 
         return res;
     }
@@ -1234,17 +1224,13 @@
 
             next.writeHeader();
 
-<<<<<<< HEAD
             if (rec != null) {
                 WALPointer ptr = next.addRecord(rec);
 
                 assert ptr != null;
             }
 
-            if (next.idx - lashCheckpointFileIdx() >= maxSegCountWithoutCheckpoint)
-=======
             if (next.getSegmentId() - lashCheckpointFileIdx() >= maxSegCountWithoutCheckpoint)
->>>>>>> a3cca2f6
                 cctx.database().forceCheckpoint("too big size of WAL without checkpoint");
 
             boolean swapped = CURR_HND_UPD.compareAndSet(this, hnd, next);
