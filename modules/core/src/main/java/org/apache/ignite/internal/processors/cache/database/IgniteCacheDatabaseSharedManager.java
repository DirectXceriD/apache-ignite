--- conflicted
+++ resolved
@@ -116,12 +116,8 @@
 
             FreeListImpl freeList = new FreeListImpl(0,
                     cctx.gridName(),
-<<<<<<< HEAD
-                    memoryPolicy(plcName).pageMemory(),
-                    (MemoryMetricsImpl) memMetricsMap.get(plcName),
-=======
                     memPlc.pageMemory(),
->>>>>>> 7c7c7ff4
+                    (MemoryMetricsImpl) memMetricsMap.get(memPlcCfg.getName()),
                     null,
                     cctx.wal(),
                     0L,
@@ -130,19 +126,7 @@
             freeListMap.put(memPlcCfg.getName(), freeList);
         }
 
-<<<<<<< HEAD
-        freeListMap.put(SYSTEM_MEMORY_POLICY_NAME,
-                new FreeListImpl(0,
-                        cctx.gridName(),
-                        memoryPolicy(SYSTEM_MEMORY_POLICY_NAME).pageMemory(),
-                        (MemoryMetricsImpl) memMetricsMap.get(SYSTEM_MEMORY_POLICY_NAME),
-                        null,
-                        cctx.wal(),
-                        0L,
-                        true));
-=======
         dfltFreeList = freeListMap.get(dfltMemPlcName);
->>>>>>> 7c7c7ff4
     }
 
     /**
@@ -170,18 +154,14 @@
             //reserve place for default and system memory policies
             memPlcMap = U.newHashMap(2);
 
-<<<<<<< HEAD
-        memMetricsMap = U.newHashMap(memPlcsCfgs.length + 1);
-
-        for (MemoryPolicyConfiguration memPlcCfg : memPlcsCfgs) {
-            MemoryMetricsImpl memMetrics = new MemoryMetricsImpl(memPlcCfg.getName());
-
-            PageMemory pageMem = initMemory(dbCfg, memPlcCfg, memMetrics);
-
-            MemoryPolicy memPlc = new MemoryPolicy(pageMem, memMetrics, memPlcCfg);
-=======
-            dfltMemPlc = createDefaultMemoryPolicy(dbCfg);
+            memMetricsMap = U.newHashMap(2);
+
+            MemoryMetricsImpl memMetrics = new MemoryMetricsImpl(null);
+
+            dfltMemPlc = createDefaultMemoryPolicy(dbCfg, memMetrics);
+
             memPlcMap.put(null, dfltMemPlc);
+            memMetricsMap.put(null, memMetrics);
 
             log.warning("No user-defined default MemoryPolicy found; system default of 1GB size will be used.");
         }
@@ -191,17 +171,13 @@
             if (dfltMemPlcName == null) {
                 //reserve additional place for default and system memory policies
                 memPlcMap = U.newHashMap(memPlcsCfgs.length + 2);
->>>>>>> 7c7c7ff4
-
-                dfltMemPlc = createDefaultMemoryPolicy(dbCfg);
+
+                MemoryMetricsImpl memMetrics = new MemoryMetricsImpl(null);
+
+                dfltMemPlc = createDefaultMemoryPolicy(dbCfg, memMetrics);
                 memPlcMap.put(null, dfltMemPlc);
-
-<<<<<<< HEAD
-            memMetricsMap.put(memPlcCfg.getName(), memMetrics);
-
-            if (memPlcCfg.isDefault())
-                dfltMemPlc = memPlc;
-=======
+                memMetricsMap.put(null, memMetrics);
+
                 log.warning("No user-defined default MemoryPolicy found; system default of 1GB size will be used.");
             }
             else
@@ -209,40 +185,38 @@
                 memPlcMap = U.newHashMap(memPlcsCfgs.length + 1);
 
             for (MemoryPolicyConfiguration memPlcCfg : memPlcsCfgs) {
-                PageMemory pageMem = initMemory(dbCfg, memPlcCfg);
-
-                MemoryPolicy memPlc = new MemoryPolicy(pageMem, memPlcCfg);
+                MemoryMetricsImpl memMetrics = new MemoryMetricsImpl(memPlcCfg.getName());
+
+                PageMemory pageMem = initMemory(dbCfg, memPlcCfg, memMetrics);
+
+                MemoryPolicy memPlc = new MemoryPolicy(pageMem, memMetrics, memPlcCfg);
 
                 memPlcMap.put(memPlcCfg.getName(), memPlc);
 
                 if (memPlcCfg.getName().equals(dfltMemPlcName))
                     dfltMemPlc = memPlc;
             }
->>>>>>> 7c7c7ff4
         }
 
         MemoryPolicyConfiguration sysPlcCfg = createSystemMemoryPolicy(dbCfg.getSystemCacheMemorySize());
 
         MemoryMetricsImpl sysMemMetrics = new MemoryMetricsImpl(SYSTEM_MEMORY_POLICY_NAME);
 
-        memPlcMap.put(SYSTEM_MEMORY_POLICY_NAME,
-                new MemoryPolicy(
-                        initMemory(dbCfg, sysPlcCfg, sysMemMetrics),
-                        sysMemMetrics,
-                        sysPlcCfg));
+        memPlcMap.put(SYSTEM_MEMORY_POLICY_NAME, new MemoryPolicy(initMemory(dbCfg, sysPlcCfg, sysMemMetrics), sysMemMetrics, sysPlcCfg));
 
         memMetricsMap.put(SYSTEM_MEMORY_POLICY_NAME, sysMemMetrics);
     }
 
     /**
-     * @param dbCfg Database config.
-     */
-    private MemoryPolicy createDefaultMemoryPolicy(MemoryConfiguration dbCfg) {
+     * @param dbCfg Database configuration.
+     * @param memMetrics MemoryMetrics instance.
+     */
+    private MemoryPolicy createDefaultMemoryPolicy(MemoryConfiguration dbCfg, MemoryMetricsImpl memMetrics) {
         MemoryPolicyConfiguration dfltPlc = dbCfg.createDefaultPolicyConfig();
 
-        PageMemory pageMem = initMemory(dbCfg, dfltPlc);
-
-        return new MemoryPolicy(pageMem, dfltPlc);
+        PageMemory pageMem = initMemory(dbCfg, dfltPlc, memMetrics);
+
+        return new MemoryPolicy(pageMem, memMetrics, dfltPlc);
     }
 
     /**
