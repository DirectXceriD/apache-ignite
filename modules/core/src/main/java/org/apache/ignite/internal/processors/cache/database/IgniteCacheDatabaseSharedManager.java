--- conflicted
+++ resolved
@@ -158,13 +158,6 @@
 
         memPlcMap = U.newHashMap(memPlcsCfgs.length + 1);
 
-<<<<<<< HEAD
-        for (MemoryPolicyConfiguration memPlcCfg : memPlcs) {
-            MemoryPolicy memPlc = initMemory(dbCfg, memPlcCfg);
-
-            memPlcMap.put(memPlcCfg.getName(), memPlc);
-
-=======
         for (MemoryPolicyConfiguration memPlcCfg : memPlcsCfgs) {
             PageMemory pageMem = initMemory(dbCfg, memPlcCfg);
 
@@ -172,7 +165,6 @@
 
             memPlcMap.put(memPlcCfg.getName(), memPlc);
 
->>>>>>> a4cbde0c
             if (memPlcCfg.isDefault())
                 dfltMemPlc = memPlc;
         }
