/*
 * Licensed to the Apache Software Foundation (ASF) under one or more
 * contributor license agreements.  See the NOTICE file distributed with
 * this work for additional information regarding copyright ownership.
 * The ASF licenses this file to You under the Apache License, Version 2.0
 * (the "License"); you may not use this file except in compliance with
 * the License.  You may obtain a copy of the License at
 *
 *      http://www.apache.org/licenses/LICENSE-2.0
 *
 * Unless required by applicable law or agreed to in writing, software
 * distributed under the License is distributed on an "AS IS" BASIS,
 * WITHOUT WARRANTIES OR CONDITIONS OF ANY KIND, either express or implied.
 * See the License for the specific language governing permissions and
 * limitations under the License.
 */

package org.apache.ignite.internal.processors.cache.database;

import java.io.File;
import java.util.ArrayList;
import java.util.Collection;
import java.util.Collections;
import java.util.HashSet;
import java.util.Map;
import java.util.Set;
import java.util.UUID;
import javax.management.JMException;
import org.apache.ignite.IgniteCheckedException;
import org.apache.ignite.IgniteLogger;
import org.apache.ignite.MemoryMetrics;
import org.apache.ignite.cluster.ClusterNode;
import org.apache.ignite.configuration.DataPageEvictionMode;
import org.apache.ignite.configuration.IgniteConfiguration;
import org.apache.ignite.configuration.MemoryConfiguration;
import org.apache.ignite.configuration.MemoryPolicyConfiguration;
import org.apache.ignite.internal.GridKernalContext;
import org.apache.ignite.internal.IgniteInternalFuture;
import org.apache.ignite.internal.mem.DirectMemoryProvider;
import org.apache.ignite.internal.mem.file.MappedFileMemoryProvider;
import org.apache.ignite.internal.mem.unsafe.UnsafeMemoryProvider;
import org.apache.ignite.internal.pagemem.PageMemory;
import org.apache.ignite.internal.pagemem.impl.PageMemoryNoStoreImpl;
import org.apache.ignite.internal.pagemem.snapshot.StartFullSnapshotAckDiscoveryMessage;
import org.apache.ignite.internal.processors.cache.GridCacheContext;
import org.apache.ignite.internal.processors.cache.GridCacheMapEntry;
import org.apache.ignite.internal.processors.cache.GridCacheSharedManagerAdapter;
import org.apache.ignite.internal.processors.cache.database.evict.FairFifoPageEvictionTracker;
import org.apache.ignite.internal.processors.cache.database.evict.NoOpPageEvictionTracker;
import org.apache.ignite.internal.processors.cache.database.evict.PageEvictionTracker;
import org.apache.ignite.internal.processors.cache.database.evict.Random2LruPageEvictionTracker;
import org.apache.ignite.internal.processors.cache.database.evict.RandomLruPageEvictionTracker;
import org.apache.ignite.internal.processors.cache.database.freelist.FreeList;
import org.apache.ignite.internal.processors.cache.database.freelist.FreeListImpl;
import org.apache.ignite.internal.processors.cache.database.tree.reuse.ReuseList;
import org.apache.ignite.internal.processors.cache.distributed.dht.preloader.GridDhtPartitionsExchangeFuture;
import org.apache.ignite.internal.util.typedef.F;
import org.apache.ignite.internal.util.typedef.internal.LT;
import org.apache.ignite.internal.util.typedef.internal.U;
import org.apache.ignite.internal.processors.cluster.IgniteChangeGlobalStateSupport;
import org.apache.ignite.mxbean.MemoryMetricsMXBean;
import org.jetbrains.annotations.Nullable;

import static org.apache.ignite.configuration.MemoryConfiguration.DFLT_MEMORY_POLICY_INITIAL_SIZE;
import static org.apache.ignite.configuration.MemoryConfiguration.DFLT_MEM_PLC_DEFAULT_NAME;

/**
 *
 */
public class IgniteCacheDatabaseSharedManager extends GridCacheSharedManagerAdapter implements IgniteChangeGlobalStateSupport {
    /** MemoryPolicyConfiguration name reserved for internal caches. */
    static final String SYSTEM_MEMORY_POLICY_NAME = "sysMemPlc";

    /** Minimum size of memory chunk */
    private static final long MIN_PAGE_MEMORY_SIZE = 10 * 1024 * 1024;

    /** Maximum initial size on 32-bit JVM */
    private static final long MAX_PAGE_MEMORY_INIT_SIZE_32_BIT = 2L * 1024 * 1024 * 1024;

    /** */
    protected Map<String, MemoryPolicy> memPlcMap;

    /** */
    protected Map<String, MemoryMetrics> memMetricsMap;

    /** */
    protected MemoryPolicy dfltMemPlc;

    /** */
    private Map<String, FreeListImpl> freeListMap;

    /** */
    private FreeListImpl dfltFreeList;

    /** */
    private int pageSize;

    /** {@inheritDoc} */
    @Override protected void start0() throws IgniteCheckedException {
        if (cctx.kernalContext().clientNode() && cctx.kernalContext().config().getMemoryConfiguration() == null)
            return;

        init();
    }

    /**
     * @throws IgniteCheckedException If failed.
     */
    public void init() throws IgniteCheckedException {
        if (memPlcMap == null) {
            MemoryConfiguration memCfg = cctx.kernalContext().config().getMemoryConfiguration();

            if (memCfg == null)
                memCfg = new MemoryConfiguration();

            validateConfiguration(memCfg);

            pageSize = memCfg.getPageSize();

            initPageMemoryPolicies(memCfg);

            registerMetricsMBeans();

            startMemoryPolicies();

            initPageMemoryDataStructures(memCfg);
        }
    }

    /**
     * Registers MBeans for all MemoryMetrics configured in this instance.
     */
    private void registerMetricsMBeans() {
        IgniteConfiguration cfg = cctx.gridConfig();

        for (MemoryMetrics memMetrics : memMetricsMap.values()) {
            MemoryPolicyConfiguration memPlcCfg = memPlcMap.get(memMetrics.getName()).config();

            registerMetricsMBean((MemoryMetricsImpl)memMetrics, memPlcCfg, cfg);
        }
    }

    /**
     * @param memMetrics Memory metrics.
     * @param memPlcCfg Memory policy configuration.
     * @param cfg Ignite configuration.
     */
    private void registerMetricsMBean(MemoryMetricsImpl memMetrics,
        MemoryPolicyConfiguration memPlcCfg,
        IgniteConfiguration cfg) {
        try {
            U.registerMBean(
                    cfg.getMBeanServer(),
                    cfg.getIgniteInstanceName(),
                    "MemoryMetrics",
                    memPlcCfg.getName(),
                    new MemoryMetricsMXBeanImpl(memMetrics, memPlcCfg),
                    MemoryMetricsMXBean.class);
        }
        catch (JMException e) {
            U.error(log, "Failed to register MBean for MemoryMetrics with name: '" + memMetrics.getName() + "'", e);
        }
    }

    /**
     * @param dbCfg Database config.
     */
    protected void initPageMemoryDataStructures(MemoryConfiguration dbCfg) throws IgniteCheckedException {
        freeListMap = U.newHashMap(memPlcMap.size());

        String dfltMemPlcName = dbCfg.getDefaultMemoryPolicyName();

        for (MemoryPolicy memPlc : memPlcMap.values()) {
            MemoryPolicyConfiguration memPlcCfg = memPlc.config();

            MemoryMetricsImpl memMetrics = (MemoryMetricsImpl) memMetricsMap.get(memPlcCfg.getName());

            FreeListImpl freeList = new FreeListImpl(0,
                    cctx.igniteInstanceName(),
                    memMetrics,
                    memPlc,
                    null,
                    cctx.wal(),
                    0L,
                    true);

            memMetrics.freeList(freeList);

            freeListMap.put(memPlcCfg.getName(), freeList);
        }

        dfltFreeList = freeListMap.get(dfltMemPlcName);
    }

    /**
     * @return Size of page used for PageMemory regions.
     */
    public int pageSize() {
        return pageSize;
    }

    /**
     *
     */
    private void startMemoryPolicies() {
        for (MemoryPolicy memPlc : memPlcMap.values()) {
            memPlc.pageMemory().start();

            memPlc.evictionTracker().start();
        }
    }

    /**
     * @param memCfg Database config.
     */
    protected void initPageMemoryPolicies(MemoryConfiguration memCfg) {
        MemoryPolicyConfiguration[] memPlcsCfgs = memCfg.getMemoryPolicies();

        if (memPlcsCfgs == null) {
            //reserve place for default and system memory policies
            memPlcMap = U.newHashMap(2);
            memMetricsMap = U.newHashMap(2);

            addMemoryPolicy(memCfg,
                memCfg.createDefaultPolicyConfig(),
                DFLT_MEM_PLC_DEFAULT_NAME);

            U.warn(log, "No user-defined default MemoryPolicy found; system default of 1GB size will be used.");
        }
        else {
            String dfltMemPlcName = memCfg.getDefaultMemoryPolicyName();

            if (DFLT_MEM_PLC_DEFAULT_NAME.equals(dfltMemPlcName) && !hasCustomDefaultMemoryPolicy(memPlcsCfgs)) {
                //reserve additional place for default and system memory policies
                memPlcMap = U.newHashMap(memPlcsCfgs.length + 2);
                memMetricsMap = U.newHashMap(memPlcsCfgs.length + 2);

                addMemoryPolicy(memCfg,
                    memCfg.createDefaultPolicyConfig(),
                    DFLT_MEM_PLC_DEFAULT_NAME);

                U.warn(log, "No user-defined default MemoryPolicy found; system default of 1GB size will be used.");
            }
            else {
                //reserve additional space for system memory policy only
                memPlcMap = U.newHashMap(memPlcsCfgs.length + 1);
                memMetricsMap = U.newHashMap(memPlcsCfgs.length + 1);
            }

            for (MemoryPolicyConfiguration memPlcCfg : memPlcsCfgs)
                addMemoryPolicy(memCfg, memPlcCfg, memPlcCfg.getName());
        }

        addMemoryPolicy(memCfg,
            createSystemMemoryPolicy(memCfg.getSystemCacheInitialSize(), memCfg.getSystemCacheMaxSize()),
            SYSTEM_MEMORY_POLICY_NAME);
    }

    /**
     * @param dbCfg Database config.
     * @param memPlcCfg Memory policy config.
     * @param memPlcName Memory policy name.
     */
    private void addMemoryPolicy(MemoryConfiguration dbCfg,
                                 MemoryPolicyConfiguration memPlcCfg,
                                 String memPlcName) {
        String dfltMemPlcName = dbCfg.getDefaultMemoryPolicyName();

        if (dfltMemPlcName == null)
            dfltMemPlcName = DFLT_MEM_PLC_DEFAULT_NAME;

        MemoryMetricsImpl memMetrics = new MemoryMetricsImpl(memPlcCfg);

        MemoryPolicy memPlc = initMemory(dbCfg, memPlcCfg, memMetrics);

        memPlcMap.put(memPlcName, memPlc);

        memMetricsMap.put(memPlcName, memMetrics);

        if (memPlcName.equals(dfltMemPlcName))
            dfltMemPlc = memPlc;
        else if (memPlcName.equals(DFLT_MEM_PLC_DEFAULT_NAME))
            U.warn(log, "Memory Policy with name 'default' isn't used as a default. " +
                    "Please check Memory Policies configuration.");
    }

    /**
     * @param memPlcsCfgs User-defined memory policy configurations.
     */
    private boolean hasCustomDefaultMemoryPolicy(MemoryPolicyConfiguration[] memPlcsCfgs) {
        for (MemoryPolicyConfiguration memPlcsCfg : memPlcsCfgs) {
            if (DFLT_MEM_PLC_DEFAULT_NAME.equals(memPlcsCfg.getName()))
                return true;
        }

        return false;
    }

    /**
     * @param dbCfg Database configuration.
     * @param memPlcCfg MemoryPolicy configuration.
     * @param memMetrics MemoryMetrics instance.
     */
    private MemoryPolicy createDefaultMemoryPolicy(MemoryConfiguration dbCfg, MemoryPolicyConfiguration memPlcCfg, MemoryMetricsImpl memMetrics) {
        return initMemory(dbCfg, memPlcCfg, memMetrics);
    }

    /**
     * @param sysCacheInitSize Initial size of PageMemory to be created for system cache.
     * @param sysCacheMaxSize Maximum size of PageMemory to be created for system cache.
     *
     * @return {@link MemoryPolicyConfiguration configuration} of MemoryPolicy for system cache.
     */
    private MemoryPolicyConfiguration createSystemMemoryPolicy(long sysCacheInitSize, long sysCacheMaxSize) {
        MemoryPolicyConfiguration res = new MemoryPolicyConfiguration();

        res.setName(SYSTEM_MEMORY_POLICY_NAME);
        res.setInitialSize(sysCacheInitSize);
        res.setMaxSize(sysCacheMaxSize);

        return res;
    }

    /**
     * @param memCfg configuration to validate.
     */
    private void validateConfiguration(MemoryConfiguration memCfg) throws IgniteCheckedException {
        MemoryPolicyConfiguration[] plcCfgs = memCfg.getMemoryPolicies();

        Set<String> plcNames = (plcCfgs != null) ? U.<String>newHashSet(plcCfgs.length) : new HashSet<String>(0);

        checkSystemMemoryPolicySizeConfiguration(memCfg.getSystemCacheInitialSize(),
            memCfg.getSystemCacheMaxSize());

        if (plcCfgs != null) {
            for (MemoryPolicyConfiguration plcCfg : plcCfgs) {
                assert plcCfg != null;

                checkPolicyName(plcCfg.getName(), plcNames);

                checkPolicySize(plcCfg);

                checkPolicyEvictionProperties(plcCfg, memCfg);
            }
        }

        checkDefaultPolicyConfiguration(
                memCfg.getDefaultMemoryPolicyName(),
                memCfg.getDefaultMemoryPolicySize(),
                plcNames);
    }

    /**
     * @param sysCacheInitSize System cache initial size.
     * @param sysCacheMaxSize System cache max size.
     *
     * @throws IgniteCheckedException In case of validation violation.
     */
    private void checkSystemMemoryPolicySizeConfiguration(long sysCacheInitSize, long sysCacheMaxSize) throws IgniteCheckedException {
        if (sysCacheInitSize < MIN_PAGE_MEMORY_SIZE)
            throw new IgniteCheckedException("Initial size for system cache must have size more than 10MB (use " +
                "MemoryConfiguration.systemCacheInitialSize property to set correct size in bytes) " +
                "[size=" + U.readableSize(sysCacheInitSize, true) + ']'
            );

        if (U.jvm32Bit() && sysCacheInitSize > MAX_PAGE_MEMORY_INIT_SIZE_32_BIT)
            throw new IgniteCheckedException("Initial size for system cache exceeds 2GB on 32-bit JVM (use " +
                "MemoryPolicyConfiguration.systemCacheInitialSize property to set correct size in bytes " +
                "or use 64-bit JVM) [size=" + U.readableSize(sysCacheInitSize, true) + ']'
            );

        if (sysCacheMaxSize < sysCacheInitSize)
            throw new IgniteCheckedException("MaxSize of system cache must not be smaller than " +
                "initialSize [initSize=" + U.readableSize(sysCacheInitSize, true) +
                ", maxSize=" + U.readableSize(sysCacheMaxSize, true) + "]. " +
                "Use MemoryConfiguration.systemCacheInitialSize/MemoryConfiguration.systemCacheMaxSize " +
                "properties to set correct sizes in bytes."
            );
    }

    /**
     * @param dfltPlcName Default MemoryPolicy name.
     * @param dfltPlcSize Default size of MemoryPolicy overridden by user (equals to -1 if wasn't specified by user).
     * @param plcNames All MemoryPolicy names.
     * @throws IgniteCheckedException In case of validation violation.
     */
    private static void checkDefaultPolicyConfiguration(
        String dfltPlcName,
        long dfltPlcSize,
        Collection<String> plcNames
    ) throws IgniteCheckedException {
        if (dfltPlcSize != -1) {
            if (!F.eq(dfltPlcName, MemoryConfiguration.DFLT_MEM_PLC_DEFAULT_NAME))
                throw new IgniteCheckedException("User-defined MemoryPolicy configuration " +
                    "and defaultMemoryPolicySize properties are set at the same time. " +
                    "Delete either MemoryConfiguration.defaultMemoryPolicySize property " +
                    "or user-defined default MemoryPolicy configuration");

            if (dfltPlcSize < MIN_PAGE_MEMORY_SIZE)
                throw new IgniteCheckedException("User-defined default MemoryPolicy size is less than 1MB. " +
                        "Use MemoryConfiguration.defaultMemoryPolicySize property to set correct size.");

            if (U.jvm32Bit() && dfltPlcSize > MAX_PAGE_MEMORY_INIT_SIZE_32_BIT)
                throw new IgniteCheckedException("User-defined default MemoryPolicy size exceeds 2GB on 32-bit JVM " +
                    "(use MemoryConfiguration.defaultMemoryPolicySize property to set correct size in bytes " +
                    "or use 64-bit JVM) [size=" + U.readableSize(dfltPlcSize, true) + ']'
                );
        }

        if (!DFLT_MEM_PLC_DEFAULT_NAME.equals(dfltPlcName)) {
            if (dfltPlcName.isEmpty())
                throw new IgniteCheckedException("User-defined default MemoryPolicy name must be non-empty");

            if (!plcNames.contains(dfltPlcName))
                throw new IgniteCheckedException("User-defined default MemoryPolicy name " +
                    "must be presented among configured MemoryPolices: " + dfltPlcName);
        }
    }

    /**
     * @param plcCfg MemoryPolicyConfiguration to validate.
     * @throws IgniteCheckedException If config is invalid.
     */
    private void checkPolicySize(MemoryPolicyConfiguration plcCfg) throws IgniteCheckedException {
        if (plcCfg.getInitialSize() < MIN_PAGE_MEMORY_SIZE)
            throw new IgniteCheckedException("MemoryPolicy must have size more than 10MB (use " +
                "MemoryPolicyConfiguration.initialSize property to set correct size in bytes) " +
                "[name=" + plcCfg.getName() + ", size=" + U.readableSize(plcCfg.getInitialSize(), true) + "]"
            );

<<<<<<< HEAD
        if (plcCfg.getMaxSize() < plcCfg.getInitialSize()) {
            // We will know for sure if initialSize has been changed if we compare Longs by "==".
            if (plcCfg.getInitialSize() == DFLT_MEMORY_POLICY_INITIAL_SIZE) {
                plcCfg.setInitialSize(plcCfg.getMaxSize());

                LT.warn(log, "MemoryPolicy maxSize=" + U.readableSize(plcCfg.getMaxSize(), true) +
                    " is smaller than defaultInitialSize=" +
                    U.readableSize(MemoryConfiguration.DFLT_MEMORY_POLICY_INITIAL_SIZE, true) +
                    ", setting initialSize to " + U.readableSize(plcCfg.getMaxSize(), true));
            } else {
                throw new IgniteCheckedException("MemoryPolicy maxSize must not be smaller than " +
                    "initialSize [name=" + plcCfg.getName() +
                    ", initSize=" + U.readableSize(plcCfg.getInitialSize(), true) +
                    ", maxSize=" + U.readableSize(plcCfg.getMaxSize(), true) + ']');
            }
        }
=======
        if (plcCfg.getMaxSize() < plcCfg.getInitialSize())
            throw new IgniteCheckedException("MemoryPolicy maxSize must not be smaller than " +
                "initialSize [name=" + plcCfg.getName() +
                ", initSize=" + U.readableSize(plcCfg.getInitialSize(), true) +
                ", maxSize=" + U.readableSize(plcCfg.getMaxSize(), true) + ']');

        if (U.jvm32Bit() && plcCfg.getInitialSize() > MAX_PAGE_MEMORY_INIT_SIZE_32_BIT)
            throw new IgniteCheckedException("MemoryPolicy initialSize exceeds 2GB on 32-bit JVM (use " +
                "MemoryPolicyConfiguration.initialSize property to set correct size in bytes or use 64-bit JVM) " +
                "[name=" + plcCfg.getName() +
                ", size=" + U.readableSize(plcCfg.getInitialSize(), true) + "]");
>>>>>>> c5a04da7
    }

    /**
     * @param plcCfg MemoryPolicyConfiguration to validate.
     * @param dbCfg Memory configuration.
     * @throws IgniteCheckedException If config is invalid.
     */
    protected void checkPolicyEvictionProperties(MemoryPolicyConfiguration plcCfg, MemoryConfiguration dbCfg)
        throws IgniteCheckedException {
        if (plcCfg.getPageEvictionMode() == DataPageEvictionMode.DISABLED)
            return;

        if (plcCfg.getEvictionThreshold() < 0.5 || plcCfg.getEvictionThreshold() > 0.999) {
            throw new IgniteCheckedException("Page eviction threshold must be between 0.5 and 0.999: " +
                plcCfg.getName());
        }

        if (plcCfg.getEmptyPagesPoolSize() <= 10)
            throw new IgniteCheckedException("Evicted pages pool size should be greater than 10: " + plcCfg.getName());

        long maxPoolSize = plcCfg.getMaxSize() / dbCfg.getPageSize() / 10;

        if (plcCfg.getEmptyPagesPoolSize() >= maxPoolSize) {
            throw new IgniteCheckedException("Evicted pages pool size should be lesser than " + maxPoolSize +
                ": " + plcCfg.getName());
        }
    }

    /**
     * @param plcName MemoryPolicy name to validate.
     * @param observedNames Names of MemoryPolicies observed before.
     * @throws IgniteCheckedException If config is invalid.
     */
    private static void checkPolicyName(String plcName, Collection<String> observedNames)
        throws IgniteCheckedException {
        if (plcName == null || plcName.isEmpty())
            throw new IgniteCheckedException("User-defined MemoryPolicyConfiguration must have non-null and " +
                "non-empty name.");

        if (observedNames.contains(plcName))
            throw new IgniteCheckedException("Two MemoryPolicies have the same name: " + plcName);

        if (SYSTEM_MEMORY_POLICY_NAME.equals(plcName))
            throw new IgniteCheckedException("'sysMemPlc' policy name is reserved for internal use.");

        observedNames.add(plcName);
    }

    /**
     * @param log Logger.
     */
    public void dumpStatistics(IgniteLogger log) {
        if (freeListMap != null) {
            for (FreeListImpl freeList : freeListMap.values())
                freeList.dumpStatistics(log);
        }
    }

    /**
     * @throws IgniteCheckedException If failed.
     */
    public void initDataBase() throws IgniteCheckedException{
        // No-op.
    }

    /**
     * @return collection of all configured {@link MemoryPolicy policies}.
     */
    public Collection<MemoryPolicy> memoryPolicies() {
        return memPlcMap != null ? memPlcMap.values() : null;
    }

    /**
     * @return MemoryMetrics for all MemoryPolicies configured in Ignite instance.
     */
    public Collection<MemoryMetrics> memoryMetrics() {
        if (!F.isEmpty(memMetricsMap)) {
            // Intentionally return a collection copy to make it explicitly serializable.
            Collection<MemoryMetrics> res = new ArrayList<>(memMetricsMap.size());

            for (MemoryMetrics metrics : memMetricsMap.values())
                res.add(new MemoryMetricsSnapshot(metrics));

            return res;
        }
        else
            return Collections.emptyList();
    }

    /**
     * @param memPlcName Memory policy name.
     * @return {@link MemoryPolicy} instance associated with a given {@link MemoryPolicyConfiguration}.
     * @throws IgniteCheckedException in case of request for unknown MemoryPolicy.
     */
    public MemoryPolicy memoryPolicy(String memPlcName) throws IgniteCheckedException {
        if (memPlcName == null)
            return dfltMemPlc;

        if (memPlcMap == null)
            return null;

        MemoryPolicy plc;

        if ((plc = memPlcMap.get(memPlcName)) == null)
            throw new IgniteCheckedException("Requested MemoryPolicy is not configured: " + memPlcName);

        return plc;
    }

    /**
     * @param memPlcName MemoryPolicyConfiguration name.
     * @return {@link FreeList} instance associated with a given {@link MemoryPolicyConfiguration}.
     */
    public FreeList freeList(String memPlcName) {
        if (memPlcName == null)
            return dfltFreeList;

        return freeListMap != null ? freeListMap.get(memPlcName) : null;
    }

    /**
     * @param memPlcName MemoryPolicyConfiguration name.
     * @return {@link ReuseList} instance associated with a given {@link MemoryPolicyConfiguration}.
     */
    public ReuseList reuseList(String memPlcName) {
        if (memPlcName == null)
            return dfltFreeList;

        return freeListMap != null ? freeListMap.get(memPlcName) : null;
    }

    /** {@inheritDoc} */
    @Override protected void stop0(boolean cancel) {
        if (memPlcMap != null) {
            for (MemoryPolicy memPlc : memPlcMap.values()) {
                memPlc.pageMemory().stop();

                memPlc.evictionTracker().stop();

                IgniteConfiguration cfg = cctx.gridConfig();

                try {
                    cfg.getMBeanServer().unregisterMBean(
                        U.makeMBeanName(
                            cfg.getIgniteInstanceName(),
                            "MemoryMetrics",
                            memPlc.memoryMetrics().getName()));
                }
                catch (JMException e) {
                    U.error(log, "Failed to unregister MBean for memory metrics: " +
                        memPlc.memoryMetrics().getName(), e);
                }
            }
        }
    }

    /**
     *
     */
    public boolean persistenceEnabled() {
        return false;
    }

    /**
     *
     */
    public void lock() throws IgniteCheckedException {

    }

    /**
     *
     */
    public void unLock(){

    }

    /**
     * No-op for non-persistent storage.
     */
    public void checkpointReadLock() {
        // No-op.
    }

    /**
     * No-op for non-persistent storage.
     */
    public void checkpointReadUnlock() {
        // No-op.
    }

    /**
     *
     */
    @Nullable public IgniteInternalFuture wakeupForCheckpoint(String reason) {
        return null;
    }

    /**
     * Waits until current state is checkpointed.
     *
     * @throws IgniteCheckedException If failed.
     */
    public void waitForCheckpoint(String reason) throws IgniteCheckedException {
        // No-op
    }

    /**
     *
     */
    @Nullable public IgniteInternalFuture wakeupForSnapshot(long snapshotId, UUID snapshotNodeId,
        Collection<String> cacheNames) {
        return null;
    }

    /**
     * @param discoEvt Before exchange for the given discovery event.
     */
    public void beforeExchange(GridDhtPartitionsExchangeFuture discoEvt) throws IgniteCheckedException {
        // No-op.
    }

    /**
     * @throws IgniteCheckedException If failed.
     */
    public void beforeCachesStop() throws IgniteCheckedException {
        // No-op.
    }

    /**
     * @param cctx Stopped cache context.
     */
    public void onCacheStop(GridCacheContext cctx) {
        // No-op
    }

    /**
     * @param snapshotMsg Snapshot message.
     * @param initiator Initiator node.
     * @param msg message to log
     * @return Snapshot creation init future or {@code null} if snapshot is not available.
     * @throws IgniteCheckedException If failed.
     */
    @Nullable public IgniteInternalFuture startLocalSnapshotCreation(StartFullSnapshotAckDiscoveryMessage snapshotMsg,
        ClusterNode initiator, String msg)
        throws IgniteCheckedException {
        return null;
    }

    /**
     * @return Future that will be completed when indexes for given cache are restored.
     */
    @Nullable public IgniteInternalFuture indexRebuildFuture(int cacheId) {
        return null;
    }

    /**
     * See {@link GridCacheMapEntry#ensureFreeSpace()}
     *
     * @param memPlc Memory policy.
     */
    public void ensureFreeSpace(MemoryPolicy memPlc) throws IgniteCheckedException {
        if (memPlc == null)
            return;

        MemoryPolicyConfiguration plcCfg = memPlc.config();

        if (plcCfg.getPageEvictionMode() == DataPageEvictionMode.DISABLED)
            return;

        long memorySize = plcCfg.getMaxSize();

        PageMemory pageMem = memPlc.pageMemory();

        int sysPageSize = pageMem.systemPageSize();

        FreeListImpl freeListImpl = freeListMap.get(plcCfg.getName());

        for (;;) {
            long allocatedPagesCnt = pageMem.loadedPages();

            int emptyDataPagesCnt = freeListImpl.emptyDataPages();

            boolean shouldEvict = allocatedPagesCnt > (memorySize / sysPageSize * plcCfg.getEvictionThreshold()) &&
                emptyDataPagesCnt < plcCfg.getEmptyPagesPoolSize();

            if (shouldEvict)
                memPlc.evictionTracker().evictDataPage();
            else
                break;
        }
    }

    /**
     * @param memCfg memory configuration with common parameters.
     * @param plcCfg memory policy with PageMemory specific parameters.
     * @param memMetrics {@link MemoryMetrics} object to collect memory usage metrics.
     * @return Memory policy instance.
     */
    private MemoryPolicy initMemory(MemoryConfiguration memCfg, MemoryPolicyConfiguration plcCfg,
        MemoryMetricsImpl memMetrics) {
        File allocPath = buildAllocPath(plcCfg);

        DirectMemoryProvider memProvider = allocPath == null ?
            new UnsafeMemoryProvider(log) :
            new MappedFileMemoryProvider(
                log,
                allocPath);

        PageMemory pageMem = createPageMemory(memProvider, memCfg, plcCfg, memMetrics);

        return new MemoryPolicy(pageMem, plcCfg, memMetrics, createPageEvictionTracker(plcCfg, pageMem));
    }

    /**
     * @param plc Memory Policy Configuration.
     * @param pageMem Page memory.
     */
    private PageEvictionTracker createPageEvictionTracker(MemoryPolicyConfiguration plc, PageMemory pageMem) {
        if (plc.getPageEvictionMode() == DataPageEvictionMode.DISABLED)
            return new NoOpPageEvictionTracker();

        assert pageMem instanceof PageMemoryNoStoreImpl : pageMem.getClass();

        PageMemoryNoStoreImpl pageMem0 = (PageMemoryNoStoreImpl)pageMem;

        if (Boolean.getBoolean("override.fair.fifo.page.eviction.tracker"))
            return new FairFifoPageEvictionTracker(pageMem0, plc, cctx);

        switch (plc.getPageEvictionMode()) {
            case RANDOM_LRU:
                return new RandomLruPageEvictionTracker(pageMem0, plc, cctx);
            case RANDOM_2_LRU:
                return new Random2LruPageEvictionTracker(pageMem0, plc, cctx);
            default:
                return new NoOpPageEvictionTracker();
        }
    }

    /**
     * Builds allocation path for memory mapped file to be used with PageMemory.
     *
     * @param plc MemoryPolicyConfiguration.
     */
    @Nullable protected File buildAllocPath(MemoryPolicyConfiguration plc) {
        String path = plc.getSwapFilePath();

        if (path == null)
            return null;

        String consId = String.valueOf(cctx.discovery().consistentId());

        consId = consId.replaceAll("[:,\\.]", "_");

        return buildPath(path, consId);
    }

    /**
     * Creates PageMemory with given size and memory provider.
     *
     * @param memProvider Memory provider.
     * @param memCfg Memory configuartion.
     * @param memPlcCfg Memory policy configuration.
     * @param memMetrics MemoryMetrics to collect memory usage metrics.
     * @return PageMemory instance.
     */
    protected PageMemory createPageMemory(
        DirectMemoryProvider memProvider,
        MemoryConfiguration memCfg,
        MemoryPolicyConfiguration memPlcCfg,
        MemoryMetricsImpl memMetrics
    ) {
        return new PageMemoryNoStoreImpl(log, memProvider, cctx, memCfg.getPageSize(), memPlcCfg, memMetrics, false);
    }

    /**
     * @param path Path to the working directory.
     * @param consId Consistent ID of the local node.
     * @return DB storage path.
     */
    protected File buildPath(String path, String consId) {
        String igniteHomeStr = U.getIgniteHome();

        File igniteHome = igniteHomeStr != null ? new File(igniteHomeStr) : null;

        File workDir = igniteHome == null ? new File(path) : new File(igniteHome, path);

        return new File(workDir, consId);
    }

    /** {@inheritDoc} */
    @Override public void onActivate(GridKernalContext kctx) throws IgniteCheckedException {
        // No-op.
    }

    /** {@inheritDoc} */
    @Override public void onDeActivate(GridKernalContext kctx) throws IgniteCheckedException {
        // No-op.
    }

    /**
     * @return Name of MemoryPolicyConfiguration for internal caches.
     */
    public String systemMemoryPolicyName() {
        return SYSTEM_MEMORY_POLICY_NAME;
    }
}<|MERGE_RESOLUTION|>--- conflicted
+++ resolved
@@ -428,7 +428,6 @@
                 "[name=" + plcCfg.getName() + ", size=" + U.readableSize(plcCfg.getInitialSize(), true) + "]"
             );
 
-<<<<<<< HEAD
         if (plcCfg.getMaxSize() < plcCfg.getInitialSize()) {
             // We will know for sure if initialSize has been changed if we compare Longs by "==".
             if (plcCfg.getInitialSize() == DFLT_MEMORY_POLICY_INITIAL_SIZE) {
@@ -445,19 +444,12 @@
                     ", maxSize=" + U.readableSize(plcCfg.getMaxSize(), true) + ']');
             }
         }
-=======
-        if (plcCfg.getMaxSize() < plcCfg.getInitialSize())
-            throw new IgniteCheckedException("MemoryPolicy maxSize must not be smaller than " +
-                "initialSize [name=" + plcCfg.getName() +
-                ", initSize=" + U.readableSize(plcCfg.getInitialSize(), true) +
-                ", maxSize=" + U.readableSize(plcCfg.getMaxSize(), true) + ']');
 
         if (U.jvm32Bit() && plcCfg.getInitialSize() > MAX_PAGE_MEMORY_INIT_SIZE_32_BIT)
             throw new IgniteCheckedException("MemoryPolicy initialSize exceeds 2GB on 32-bit JVM (use " +
                 "MemoryPolicyConfiguration.initialSize property to set correct size in bytes or use 64-bit JVM) " +
                 "[name=" + plcCfg.getName() +
                 ", size=" + U.readableSize(plcCfg.getInitialSize(), true) + "]");
->>>>>>> c5a04da7
     }
 
     /**
