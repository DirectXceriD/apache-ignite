--- conflicted
+++ resolved
@@ -168,14 +168,8 @@
 
             pageMemMap.put(memPlc.getName(), pageMem);
 
-<<<<<<< HEAD
-            evictionTracker = new RandomLruPageEvictionTracker(pageMem, cctx);
-
-            initDataStructures();
-=======
             if (memPlc.isDefault())
                 dfltPageMem = pageMem;
->>>>>>> db1087e2
         }
 
         pageMemMap.put(
@@ -324,13 +318,6 @@
      */
     public boolean persistenceEnabled() {
         return false;
-    }
-
-    /**
-     *
-     */
-    public PageEvictionTracker evictionTracker() {
-        return evictionTracker;
     }
 
     /**
