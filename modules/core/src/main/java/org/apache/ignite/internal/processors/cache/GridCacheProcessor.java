/*
 * Licensed to the Apache Software Foundation (ASF) under one or more
 * contributor license agreements.  See the NOTICE file distributed with
 * this work for additional information regarding copyright ownership.
 * The ASF licenses this file to You under the Apache License, Version 2.0
 * (the "License"); you may not use this file except in compliance with
 * the License.  You may obtain a copy of the License at
 *
 *      http://www.apache.org/licenses/LICENSE-2.0
 *
 * Unless required by applicable law or agreed to in writing, software
 * distributed under the License is distributed on an "AS IS" BASIS,
 * WITHOUT WARRANTIES OR CONDITIONS OF ANY KIND, either express or implied.
 * See the License for the specific language governing permissions and
 * limitations under the License.
 */

package org.apache.ignite.internal.processors.cache;

import java.util.ArrayList;
import java.util.Collection;
import java.util.Collections;
import java.util.Comparator;
import java.util.Deque;
import java.util.HashMap;
import java.util.HashSet;
import java.util.IdentityHashMap;
import java.util.LinkedList;
import java.util.List;
import java.util.ListIterator;
import java.util.Map;
import java.util.Set;
import java.util.UUID;
import java.util.concurrent.ConcurrentHashMap;
import java.util.concurrent.ConcurrentMap;
import java.util.concurrent.CountDownLatch;
import javax.management.MBeanServer;
import org.apache.ignite.IgniteCheckedException;
import org.apache.ignite.IgniteException;
import org.apache.ignite.IgniteSystemProperties;
import org.apache.ignite.cache.CacheExistsException;
import org.apache.ignite.cache.CacheMode;
import org.apache.ignite.cache.CacheRebalanceMode;
import org.apache.ignite.cache.QueryEntity;
import org.apache.ignite.cache.affinity.AffinityFunction;
import org.apache.ignite.cache.affinity.AffinityFunctionContext;
import org.apache.ignite.cache.affinity.rendezvous.RendezvousAffinityFunction;
import org.apache.ignite.cache.store.CacheStore;
import org.apache.ignite.cache.store.CacheStoreSessionListener;
import org.apache.ignite.cluster.ClusterNode;
import org.apache.ignite.configuration.CacheConfiguration;
import org.apache.ignite.configuration.DataStorageConfiguration;
import org.apache.ignite.configuration.DeploymentMode;
import org.apache.ignite.configuration.FileSystemConfiguration;
import org.apache.ignite.configuration.IgniteConfiguration;
import org.apache.ignite.configuration.MemoryConfiguration;
import org.apache.ignite.configuration.NearCacheConfiguration;
import org.apache.ignite.configuration.TransactionConfiguration;
import org.apache.ignite.events.EventType;
import org.apache.ignite.internal.GridKernalContext;
import org.apache.ignite.internal.IgniteClientDisconnectedCheckedException;
import org.apache.ignite.internal.IgniteComponentType;
import org.apache.ignite.internal.IgniteInternalFuture;
import org.apache.ignite.internal.IgniteNodeAttributes;
import org.apache.ignite.internal.IgniteTransactionsEx;
import org.apache.ignite.internal.binary.BinaryContext;
import org.apache.ignite.internal.binary.BinaryMarshaller;
import org.apache.ignite.internal.binary.GridBinaryMarshaller;
import org.apache.ignite.internal.managers.discovery.DiscoveryCustomMessage;
import org.apache.ignite.internal.pagemem.store.IgnitePageStoreManager;
import org.apache.ignite.internal.pagemem.wal.IgniteWriteAheadLogManager;
import org.apache.ignite.internal.processors.GridProcessorAdapter;
import org.apache.ignite.internal.processors.affinity.AffinityTopologyVersion;
import org.apache.ignite.internal.processors.affinity.GridAffinityAssignmentCache;
import org.apache.ignite.internal.processors.cache.CacheJoinNodeDiscoveryData.CacheInfo;
import org.apache.ignite.internal.processors.cache.binary.CacheObjectBinaryProcessorImpl;
import org.apache.ignite.internal.processors.cache.datastructures.CacheDataStructuresManager;
import org.apache.ignite.internal.processors.cache.distributed.dht.GridDhtCache;
import org.apache.ignite.internal.processors.cache.distributed.dht.GridDhtCacheAdapter;
import org.apache.ignite.internal.processors.cache.distributed.dht.GridDhtLocalPartition;
import org.apache.ignite.internal.processors.cache.distributed.dht.GridDhtPartitionTopology;
import org.apache.ignite.internal.processors.cache.distributed.dht.atomic.GridDhtAtomicCache;
import org.apache.ignite.internal.processors.cache.distributed.dht.colocated.GridDhtColocatedCache;
import org.apache.ignite.internal.processors.cache.distributed.dht.preloader.StopCachesOnClientReconnectExchangeTask;
import org.apache.ignite.internal.processors.cache.distributed.near.GridNearAtomicCache;
import org.apache.ignite.internal.processors.cache.distributed.near.GridNearTransactionalCache;
import org.apache.ignite.internal.processors.cache.dr.GridCacheDrManager;
import org.apache.ignite.internal.processors.cache.jta.CacheJtaManagerAdapter;
import org.apache.ignite.internal.processors.cache.local.GridLocalCache;
import org.apache.ignite.internal.processors.cache.local.atomic.GridLocalAtomicCache;
import org.apache.ignite.internal.processors.cache.persistence.DataRegion;
import org.apache.ignite.internal.processors.cache.persistence.GridCacheDatabaseSharedManager;
import org.apache.ignite.internal.processors.cache.persistence.IgniteCacheDatabaseSharedManager;
import org.apache.ignite.internal.processors.cache.persistence.file.FilePageStoreManager;
import org.apache.ignite.internal.processors.cache.persistence.freelist.FreeList;
import org.apache.ignite.internal.processors.cache.persistence.metastorage.MetaStorage;
import org.apache.ignite.internal.processors.cache.persistence.snapshot.IgniteCacheSnapshotManager;
import org.apache.ignite.internal.processors.cache.persistence.snapshot.SnapshotDiscoveryMessage;
import org.apache.ignite.internal.processors.cache.persistence.tree.reuse.ReuseList;
import org.apache.ignite.internal.processors.cache.persistence.wal.FileWriteAheadLogManager;
import org.apache.ignite.internal.processors.cache.query.GridCacheDistributedQueryManager;
import org.apache.ignite.internal.processors.cache.query.GridCacheLocalQueryManager;
import org.apache.ignite.internal.processors.cache.query.GridCacheQueryManager;
import org.apache.ignite.internal.processors.cache.query.continuous.CacheContinuousQueryManager;
import org.apache.ignite.internal.processors.cache.store.CacheStoreManager;
import org.apache.ignite.internal.processors.cache.transactions.IgniteTransactionsImpl;
import org.apache.ignite.internal.processors.cache.transactions.IgniteTxManager;
import org.apache.ignite.internal.processors.cache.version.GridCacheVersionManager;
import org.apache.ignite.internal.processors.cacheobject.IgniteCacheObjectProcessor;
import org.apache.ignite.internal.processors.cluster.ChangeGlobalStateFinishMessage;
import org.apache.ignite.internal.processors.cluster.ChangeGlobalStateMessage;
import org.apache.ignite.internal.processors.cluster.DiscoveryDataClusterState;
import org.apache.ignite.internal.processors.datastructures.DataStructuresProcessor;
import org.apache.ignite.internal.processors.plugin.CachePluginManager;
import org.apache.ignite.internal.processors.query.QuerySchema;
import org.apache.ignite.internal.processors.query.QueryUtils;
import org.apache.ignite.internal.processors.query.schema.SchemaExchangeWorkerTask;
import org.apache.ignite.internal.processors.query.schema.SchemaNodeLeaveExchangeWorkerTask;
import org.apache.ignite.internal.processors.query.schema.message.SchemaAbstractDiscoveryMessage;
import org.apache.ignite.internal.processors.query.schema.message.SchemaProposeDiscoveryMessage;
import org.apache.ignite.internal.processors.timeout.GridTimeoutObject;
import org.apache.ignite.internal.suggestions.GridPerformanceSuggestions;
import org.apache.ignite.internal.util.F0;
import org.apache.ignite.internal.util.future.GridCompoundFuture;
import org.apache.ignite.internal.util.future.GridFinishedFuture;
import org.apache.ignite.internal.util.future.GridFutureAdapter;
import org.apache.ignite.internal.util.lang.IgniteOutClosureX;
import org.apache.ignite.internal.util.tostring.GridToStringInclude;
import org.apache.ignite.internal.util.typedef.CIX1;
import org.apache.ignite.internal.util.typedef.F;
import org.apache.ignite.internal.util.typedef.T2;
import org.apache.ignite.internal.util.typedef.X;
import org.apache.ignite.internal.util.typedef.internal.A;
import org.apache.ignite.internal.util.typedef.internal.CU;
import org.apache.ignite.internal.util.typedef.internal.S;
import org.apache.ignite.internal.util.typedef.internal.U;
import org.apache.ignite.lang.IgniteBiTuple;
import org.apache.ignite.lang.IgniteClosure;
import org.apache.ignite.lang.IgniteFuture;
import org.apache.ignite.lang.IgnitePredicate;
import org.apache.ignite.lang.IgniteUuid;
import org.apache.ignite.lifecycle.LifecycleAware;
import org.apache.ignite.marshaller.Marshaller;
import org.apache.ignite.marshaller.MarshallerUtils;
import org.apache.ignite.marshaller.jdk.JdkMarshaller;
import org.apache.ignite.mxbean.CacheGroupMetricsMXBean;
import org.apache.ignite.mxbean.IgniteMBeanAware;
import org.apache.ignite.spi.IgniteNodeValidationResult;
import org.apache.ignite.spi.discovery.DiscoveryDataBag;
import org.apache.ignite.spi.discovery.DiscoveryDataBag.GridDiscoveryData;
import org.apache.ignite.spi.discovery.DiscoveryDataBag.JoiningNodeDiscoveryData;
import org.jetbrains.annotations.NotNull;
import org.jetbrains.annotations.Nullable;

import static org.apache.ignite.IgniteSystemProperties.IGNITE_CACHE_REMOVED_ENTRIES_TTL;
import static org.apache.ignite.IgniteSystemProperties.IGNITE_SKIP_CONFIGURATION_CONSISTENCY_CHECK;
import static org.apache.ignite.IgniteSystemProperties.getBoolean;
import static org.apache.ignite.cache.CacheAtomicityMode.ATOMIC;
import static org.apache.ignite.cache.CacheMode.LOCAL;
import static org.apache.ignite.cache.CacheMode.PARTITIONED;
import static org.apache.ignite.cache.CacheMode.REPLICATED;
import static org.apache.ignite.cache.CacheRebalanceMode.SYNC;
import static org.apache.ignite.cache.CacheWriteSynchronizationMode.FULL_ASYNC;
import static org.apache.ignite.cache.CacheWriteSynchronizationMode.FULL_SYNC;
import static org.apache.ignite.configuration.DeploymentMode.CONTINUOUS;
import static org.apache.ignite.configuration.DeploymentMode.ISOLATED;
import static org.apache.ignite.configuration.DeploymentMode.PRIVATE;
import static org.apache.ignite.configuration.DeploymentMode.SHARED;
import static org.apache.ignite.internal.GridComponent.DiscoveryDataExchangeType.CACHE_PROC;
import static org.apache.ignite.internal.IgniteComponentType.JTA;
import static org.apache.ignite.internal.IgniteNodeAttributes.ATTR_CONSISTENCY_CHECK_SKIPPED;
import static org.apache.ignite.internal.IgniteNodeAttributes.ATTR_TX_CONFIG;
import static org.apache.ignite.internal.processors.cache.GridCacheUtils.isNearEnabled;

/**
 * Cache processor.
 */
@SuppressWarnings({"unchecked", "TypeMayBeWeakened", "deprecation"})
public class GridCacheProcessor extends GridProcessorAdapter {
    /** */
    private final boolean startClientCaches =
        IgniteSystemProperties.getBoolean(IgniteSystemProperties.IGNITE_START_CACHES_ON_JOIN, false);

    /** Shared cache context. */
    private GridCacheSharedContext<?, ?> sharedCtx;

    /** */
    private final ConcurrentMap<Integer, CacheGroupContext> cacheGrps = new ConcurrentHashMap<>();

    /** */
    private final Map<String, GridCacheAdapter<?, ?>> caches;

    /** Caches stopped from onKernalStop callback. */
    private final Map<String, GridCacheAdapter> stoppedCaches = new ConcurrentHashMap<>();

    /** Map of proxies. */
    private final ConcurrentHashMap<String, IgniteCacheProxyImpl<?, ?>> jCacheProxies;

    /** Caches stop sequence. */
    private final Deque<String> stopSeq;

    /** Transaction interface implementation. */
    private IgniteTransactionsImpl transactions;

    /** Pending cache starts. */
    private ConcurrentMap<UUID, IgniteInternalFuture> pendingFuts = new ConcurrentHashMap<>();

    /** Template configuration add futures. */
    private ConcurrentMap<String, IgniteInternalFuture> pendingTemplateFuts = new ConcurrentHashMap<>();

    /** Enable/disable cache statistics futures. */
    private ConcurrentMap<UUID, EnableStatisticsFuture> enableStatisticsFuts = new ConcurrentHashMap<>();

    /** */
    private ClusterCachesInfo cachesInfo;

    /** */
    private IdentityHashMap<CacheStore, ThreadLocal> sesHolders = new IdentityHashMap<>();

    /** Must use JDK marsh since it is used by discovery to fire custom events. */
    private final Marshaller marsh;

    /** Count down latch for caches. */
    private final CountDownLatch cacheStartedLatch = new CountDownLatch(1);

    /** Internal cache names. */
    private final Set<String> internalCaches;

    /** MBean group for cache group metrics */
    private final String CACHE_GRP_METRICS_MBEAN_GRP = "Cache groups";

    /**
     * @param ctx Kernal context.
     */
    public GridCacheProcessor(GridKernalContext ctx) {
        super(ctx);

        caches = new ConcurrentHashMap<>();
        jCacheProxies = new ConcurrentHashMap<>();
        stopSeq = new LinkedList<>();
        internalCaches = new HashSet<>();

        marsh = MarshallerUtils.jdkMarshaller(ctx.igniteInstanceName());
    }

    /**
     * @param cfg Initializes cache configuration with proper defaults.
     * @param cacheObjCtx Cache object context.
     * @throws IgniteCheckedException If configuration is not valid.
     */
    private void initialize(CacheConfiguration cfg, CacheObjectContext cacheObjCtx)
        throws IgniteCheckedException {
        CU.initializeConfigDefaults(log, cfg, cacheObjCtx);

        ctx.igfsHelper().preProcessCacheConfiguration(cfg);
    }

    /**
     * @param cfg Configuration to check for possible performance issues.
     * @param hasStore {@code True} if store is configured.
     */
    private void suggestOptimizations(CacheConfiguration cfg, boolean hasStore) {
        GridPerformanceSuggestions perf = ctx.performance();

        String msg = "Disable eviction policy (remove from configuration)";

        if (cfg.getEvictionPolicyFactory() != null || cfg.getEvictionPolicy() != null)
            perf.add(msg, false);
        else
            perf.add(msg, true);

        if (cfg.getCacheMode() == PARTITIONED) {
            perf.add("Disable near cache (set 'nearConfiguration' to null)", cfg.getNearConfiguration() == null);

            if (cfg.getAffinity() != null)
                perf.add("Decrease number of backups (set 'backups' to 0)", cfg.getBackups() == 0);
        }

        // Suppress warning if at least one ATOMIC cache found.
        perf.add("Enable ATOMIC mode if not using transactions (set 'atomicityMode' to ATOMIC)",
            cfg.getAtomicityMode() == ATOMIC);

        // Suppress warning if at least one non-FULL_SYNC mode found.
        perf.add("Disable fully synchronous writes (set 'writeSynchronizationMode' to PRIMARY_SYNC or FULL_ASYNC)",
            cfg.getWriteSynchronizationMode() != FULL_SYNC);

        if (hasStore && cfg.isWriteThrough())
            perf.add("Enable write-behind to persistent store (set 'writeBehindEnabled' to true)",
                cfg.isWriteBehindEnabled());
    }

    /**
     * Start cache rebalance.
     */
    public void enableRebalance() {
        for (IgniteCacheProxy c : publicCaches())
            c.rebalance();
    }

    /**
     * Create exchange worker task for custom discovery message.
     *
     * @param msg Custom discovery message.
     * @return Task or {@code null} if message doesn't require any special processing.
     */
    public CachePartitionExchangeWorkerTask exchangeTaskForCustomDiscoveryMessage(DiscoveryCustomMessage msg) {
        if (msg instanceof SchemaAbstractDiscoveryMessage) {
            SchemaAbstractDiscoveryMessage msg0 = (SchemaAbstractDiscoveryMessage)msg;

            if (msg0.exchange())
                return new SchemaExchangeWorkerTask(msg0);
        }
        else if (msg instanceof ClientCacheChangeDummyDiscoveryMessage) {
            ClientCacheChangeDummyDiscoveryMessage msg0 = (ClientCacheChangeDummyDiscoveryMessage)msg;

            return msg0;
        }
        else if (msg instanceof CacheStatisticsModeChangeMessage) {
            CacheStatisticsModeChangeMessage msg0 = (CacheStatisticsModeChangeMessage)msg;

            if (msg0.initial())
                return new CacheStatisticsModeChangeTask(msg0);
        }

        return null;
    }

    /**
     * Process custom exchange task.
     *
     * @param task Task.
     */
    void processCustomExchangeTask(CachePartitionExchangeWorkerTask task) {
        if (task instanceof SchemaExchangeWorkerTask) {
            SchemaAbstractDiscoveryMessage msg = ((SchemaExchangeWorkerTask)task).message();

            if (msg instanceof SchemaProposeDiscoveryMessage) {
                SchemaProposeDiscoveryMessage msg0 = (SchemaProposeDiscoveryMessage)msg;

                ctx.query().onSchemaPropose(msg0);
            }
            else
                U.warn(log, "Unsupported schema discovery message: " + msg);
        }
        else if (task instanceof SchemaNodeLeaveExchangeWorkerTask) {
            SchemaNodeLeaveExchangeWorkerTask task0 = (SchemaNodeLeaveExchangeWorkerTask)task;

            ctx.query().onNodeLeave(task0.node());
        }
        else if (task instanceof ClientCacheChangeDummyDiscoveryMessage) {
            ClientCacheChangeDummyDiscoveryMessage task0 = (ClientCacheChangeDummyDiscoveryMessage)task;

            sharedCtx.affinity().processClientCachesChanges(task0);
        }
        else if (task instanceof ClientCacheUpdateTimeout) {
            ClientCacheUpdateTimeout task0 = (ClientCacheUpdateTimeout)task;

            sharedCtx.affinity().sendClientCacheChangesMessage(task0);
        }
        else if (task instanceof CacheStatisticsModeChangeTask) {
            CacheStatisticsModeChangeTask task0 = (CacheStatisticsModeChangeTask)task;

            processStatisticsModeChange(task0.message());
        }
        else if (task instanceof StopCachesOnClientReconnectExchangeTask) {
            StopCachesOnClientReconnectExchangeTask task0 = (StopCachesOnClientReconnectExchangeTask)task;

            stopCachesOnClientReconnect(task0.stoppedCaches());

            task0.onDone();
        }
        else
            U.warn(log, "Unsupported custom exchange task: " + task);
    }

    /**
     * @param c Ignite Configuration.
     * @param cc Cache Configuration.
     * @return {@code true} if cache is starting on client node and this node is affinity node for the cache.
     */
    private boolean storesLocallyOnClient(IgniteConfiguration c, CacheConfiguration cc) {
        if (c.isClientMode() && c.getDataStorageConfiguration() == null) {
            if (cc.getCacheMode() == LOCAL)
                return true;

            return ctx.discovery().cacheAffinityNode(ctx.discovery().localNode(), cc.getName());

        }
        else
            return false;
    }

    /**
     * @param c Ignite configuration.
     * @param cc Configuration to validate.
     * @param cacheType Cache type.
     * @param cfgStore Cache store.
     * @throws IgniteCheckedException If failed.
     */
    private void validate(IgniteConfiguration c,
        CacheConfiguration cc,
        CacheType cacheType,
        @Nullable CacheStore cfgStore) throws IgniteCheckedException {
        assertParameter(cc.getName() != null && !cc.getName().isEmpty(), "name is null or empty");

        if (cc.getCacheMode() == REPLICATED) {
            if (cc.getNearConfiguration() != null &&
                ctx.discovery().cacheAffinityNode(ctx.discovery().localNode(), cc.getName())) {
                U.warn(log, "Near cache cannot be used with REPLICATED cache, " +
                    "will be ignored [cacheName=" + U.maskName(cc.getName()) + ']');

                cc.setNearConfiguration(null);
            }
        }

        if (storesLocallyOnClient(c, cc))
            throw new IgniteCheckedException("DataRegion for client caches must be explicitly configured " +
                "on client node startup. Use DataStorageConfiguration to configure DataRegion.");

        if (cc.getCacheMode() == LOCAL && !cc.getAffinity().getClass().equals(LocalAffinityFunction.class))
            U.warn(log, "AffinityFunction configuration parameter will be ignored for local cache [cacheName=" +
                U.maskName(cc.getName()) + ']');

        if (cc.getAffinity().partitions() > CacheConfiguration.MAX_PARTITIONS_COUNT)
            throw new IgniteCheckedException("Cannot have more than " + CacheConfiguration.MAX_PARTITIONS_COUNT +
                " partitions [cacheName=" + cc.getName() + ", partitions=" + cc.getAffinity().partitions() + ']');

        if (cc.getRebalanceMode() != CacheRebalanceMode.NONE)
            assertParameter(cc.getRebalanceBatchSize() > 0, "rebalanceBatchSize > 0");

        if (cc.getCacheMode() == PARTITIONED || cc.getCacheMode() == REPLICATED) {
            if (cc.getAtomicityMode() == ATOMIC && cc.getWriteSynchronizationMode() == FULL_ASYNC)
                U.warn(log, "Cache write synchronization mode is set to FULL_ASYNC. All single-key 'put' and " +
                    "'remove' operations will return 'null', all 'putx' and 'removex' operations will return" +
                    " 'true' [cacheName=" + U.maskName(cc.getName()) + ']');
        }

        DeploymentMode depMode = c.getDeploymentMode();

        if (c.isPeerClassLoadingEnabled() && (depMode == PRIVATE || depMode == ISOLATED) &&
            !CU.isSystemCache(cc.getName()) && !(c.getMarshaller() instanceof BinaryMarshaller))
            throw new IgniteCheckedException("Cache can be started in PRIVATE or ISOLATED deployment mode only when" +
                " BinaryMarshaller is used [depMode=" + ctx.config().getDeploymentMode() + ", marshaller=" +
                c.getMarshaller().getClass().getName() + ']');

        if (cc.getAffinity().partitions() > CacheConfiguration.MAX_PARTITIONS_COUNT)
            throw new IgniteCheckedException("Affinity function must return at most " +
                CacheConfiguration.MAX_PARTITIONS_COUNT + " partitions [actual=" + cc.getAffinity().partitions() +
                ", affFunction=" + cc.getAffinity() + ", cacheName=" + cc.getName() + ']');

        if (cc.isWriteBehindEnabled()) {
            if (cfgStore == null)
                throw new IgniteCheckedException("Cannot enable write-behind (writer or store is not provided) " +
                    "for cache: " + U.maskName(cc.getName()));

            assertParameter(cc.getWriteBehindBatchSize() > 0, "writeBehindBatchSize > 0");
            assertParameter(cc.getWriteBehindFlushSize() >= 0, "writeBehindFlushSize >= 0");
            assertParameter(cc.getWriteBehindFlushFrequency() >= 0, "writeBehindFlushFrequency >= 0");
            assertParameter(cc.getWriteBehindFlushThreadCount() > 0, "writeBehindFlushThreadCount > 0");

            if (cc.getWriteBehindFlushSize() == 0 && cc.getWriteBehindFlushFrequency() == 0)
                throw new IgniteCheckedException("Cannot set both 'writeBehindFlushFrequency' and " +
                    "'writeBehindFlushSize' parameters to 0 for cache: " + U.maskName(cc.getName()));
        }

        if (cc.isReadThrough() && cfgStore == null)
            throw new IgniteCheckedException("Cannot enable read-through (loader or store is not provided) " +
                "for cache: " + U.maskName(cc.getName()));

        if (cc.isWriteThrough() && cfgStore == null)
            throw new IgniteCheckedException("Cannot enable write-through (writer or store is not provided) " +
                "for cache: " + U.maskName(cc.getName()));

        long delay = cc.getRebalanceDelay();

        if (delay != 0) {
            if (cc.getCacheMode() != PARTITIONED)
                U.warn(log, "Rebalance delay is supported only for partitioned caches (will ignore): " + (cc.getName()),
                    "Will ignore rebalance delay for cache: " + U.maskName(cc.getName()));
            else if (cc.getRebalanceMode() == SYNC) {
                if (delay < 0) {
                    U.warn(log, "Ignoring SYNC rebalance mode with manual rebalance start (node will not wait for " +
                            "rebalancing to be finished): " + U.maskName(cc.getName()),
                        "Node will not wait for rebalance in SYNC mode: " + U.maskName(cc.getName()));
                }
                else {
                    U.warn(log, "Using SYNC rebalance mode with rebalance delay (node will wait until rebalancing is " +
                            "initiated for " + delay + "ms) for cache: " + U.maskName(cc.getName()),
                        "Node will wait until rebalancing is initiated for " + delay + "ms for cache: " + U.maskName(cc.getName()));
                }
            }
        }

        ctx.igfsHelper().validateCacheConfiguration(cc);

        if (cc.getAtomicityMode() == ATOMIC)
            assertParameter(cc.getTransactionManagerLookupClassName() == null,
                "transaction manager can not be used with ATOMIC cache");

        if ((cc.getEvictionPolicyFactory() != null || cc.getEvictionPolicy() != null)&& !cc.isOnheapCacheEnabled())
            throw new IgniteCheckedException("Onheap cache must be enabled if eviction policy is configured [cacheName="
                + U.maskName(cc.getName()) + "]");

        if (cacheType != CacheType.DATA_STRUCTURES && DataStructuresProcessor.isDataStructureCache(cc.getName()))
            throw new IgniteCheckedException("Using cache names reserved for datastructures is not allowed for " +
                "other cache types [cacheName=" + cc.getName() + ", cacheType=" + cacheType + "]");

        if (cacheType != CacheType.DATA_STRUCTURES && DataStructuresProcessor.isReservedGroup(cc.getGroupName()))
            throw new IgniteCheckedException("Using cache group names reserved for datastructures is not allowed for " +
                "other cache types [cacheName=" + cc.getName() + ", groupName=" + cc.getGroupName() +
                ", cacheType=" + cacheType + "]");
    }

    /**
     * @param ctx Context.
     * @return DHT managers.
     */
    private List<GridCacheManager> dhtManagers(GridCacheContext ctx) {
        return F.asList(ctx.store(), ctx.events(), ctx.evicts(), ctx.queries(), ctx.continuousQueries(),
            ctx.dr());
    }

    /**
     * @param ctx Context.
     * @return Managers present in both, DHT and Near caches.
     */
    @SuppressWarnings("IfMayBeConditional")
    private Collection<GridCacheManager> dhtExcludes(GridCacheContext ctx) {
        if (ctx.config().getCacheMode() == LOCAL || !isNearEnabled(ctx))
            return Collections.emptyList();
        else
            return F.asList(ctx.queries(), ctx.continuousQueries(), ctx.store());
    }

    /**
     * @param cfg Configuration.
     * @param objs Extra components.
     * @throws IgniteCheckedException If failed to inject.
     */
    private void prepare(CacheConfiguration cfg, Collection<Object> objs) throws IgniteCheckedException {
        prepare(cfg, cfg.getEvictionPolicyFactory(), false);
        prepare(cfg, cfg.getEvictionPolicy(), false);
        prepare(cfg, cfg.getAffinity(), false);
        prepare(cfg, cfg.getAffinityMapper(), false);
        prepare(cfg, cfg.getEvictionFilter(), false);
        prepare(cfg, cfg.getInterceptor(), false);

        NearCacheConfiguration nearCfg = cfg.getNearConfiguration();

        if (nearCfg != null) {
            prepare(cfg, nearCfg.getNearEvictionPolicyFactory(), true);
            prepare(cfg, nearCfg.getNearEvictionPolicy(), true);
        }

        for (Object obj : objs)
            prepare(cfg, obj, false);
    }

    /**
     * @param cfg Cache configuration.
     * @param rsrc Resource.
     * @param near Near flag.
     * @throws IgniteCheckedException If failed.
     */
    private void prepare(CacheConfiguration cfg, @Nullable Object rsrc, boolean near) throws IgniteCheckedException {
        if (rsrc != null) {
            ctx.resource().injectGeneric(rsrc);

            ctx.resource().injectCacheName(rsrc, cfg.getName());

            registerMbean(rsrc, cfg.getName(), near);
        }
    }

    /**
     * @param cctx Cache context.
     */
    private void cleanup(GridCacheContext cctx) {
        CacheConfiguration cfg = cctx.config();

        cleanup(cfg, cfg.getEvictionPolicyFactory(), false);
        cleanup(cfg, cfg.getEvictionPolicy(), false);
        cleanup(cfg, cfg.getAffinity(), false);
        cleanup(cfg, cfg.getAffinityMapper(), false);
        cleanup(cfg, cfg.getEvictionFilter(), false);
        cleanup(cfg, cfg.getInterceptor(), false);
        cleanup(cfg, cctx.store().configuredStore(), false);

        if (!CU.isUtilityCache(cfg.getName()) && !CU.isSystemCache(cfg.getName())) {
            unregisterMbean(cctx.cache().localMxBean(), cfg.getName(), false);
            unregisterMbean(cctx.cache().clusterMxBean(), cfg.getName(), false);
        }

        NearCacheConfiguration nearCfg = cfg.getNearConfiguration();

        if (nearCfg != null) {
            cleanup(cfg, nearCfg.getNearEvictionPolicyFactory(), true);
            cleanup(cfg, nearCfg.getNearEvictionPolicy(), true);
        }

        cctx.cleanup();
    }

    /**
     * @param grp Cache group.
     */
    private void cleanup(CacheGroupContext grp) {
        CacheConfiguration cfg = grp.config();

        for (Object obj : grp.configuredUserObjects())
            cleanup(cfg, obj, false);

        if (!grp.systemCache()) {
            try {
                ctx.config().getMBeanServer().unregisterMBean(U.makeMBeanName(ctx.igniteInstanceName(),
                    CACHE_GRP_METRICS_MBEAN_GRP, grp.cacheOrGroupName()));
            }
            catch (Throwable e) {
                U.error(log, "Failed to unregister MBean for cache group: " + grp.name(), e);
            }
        }
    }

    /**
     * @param cfg Cache configuration.
     * @param rsrc Resource.
     * @param near Near flag.
     */
    private void cleanup(CacheConfiguration cfg, @Nullable Object rsrc, boolean near) {
        if (rsrc != null) {
            unregisterMbean(rsrc, cfg.getName(), near);

            try {
                ctx.resource().cleanupGeneric(rsrc);
            }
            catch (IgniteCheckedException e) {
                U.error(log, "Failed to cleanup resource: " + rsrc, e);
            }
        }
    }

    /** {@inheritDoc} */
    @SuppressWarnings({"unchecked"})
    @Override public void start() throws IgniteCheckedException {
        cachesInfo = new ClusterCachesInfo(ctx);

        DeploymentMode depMode = ctx.config().getDeploymentMode();

        if (!F.isEmpty(ctx.config().getCacheConfiguration())) {
            if (depMode != CONTINUOUS && depMode != SHARED)
                U.warn(log, "Deployment mode for cache is not CONTINUOUS or SHARED " +
                        "(it is recommended that you change deployment mode and restart): " + depMode,
                    "Deployment mode for cache is not CONTINUOUS or SHARED.");
        }

        initializeInternalCacheNames();

        Collection<CacheStoreSessionListener> sessionListeners =
            CU.startStoreSessionListeners(ctx, ctx.config().getCacheStoreSessionListenerFactories());

        sharedCtx = createSharedContext(ctx, sessionListeners);

        transactions = new IgniteTransactionsImpl(sharedCtx);

        // Start shared managers.
        for (GridCacheSharedManager mgr : sharedCtx.managers())
            mgr.start(sharedCtx);

        if (!ctx.isDaemon()) {
            Map<String, CacheInfo> caches = new HashMap<>();

            Map<String, CacheInfo> templates = new HashMap<>();

            addCacheOnJoinFromConfig(caches, templates);

            CacheJoinNodeDiscoveryData discoData = new CacheJoinNodeDiscoveryData(
                IgniteUuid.randomUuid(),
                caches,
                templates,
                startAllCachesOnClientStart()
            );

            cachesInfo.onStart(discoData);

            if (log.isDebugEnabled())
                log.debug("Started cache processor.");
        }

        ctx.state().cacheProcessorStarted();
    }

    /**
     * @param cfg Cache configuration.
     * @param sql SQL flag.
     * @param caches Caches map.
     * @param templates Templates map.
     * @throws IgniteCheckedException If failed.
     */
    private void addCacheOnJoin(CacheConfiguration<?, ?> cfg, boolean sql,
        Map<String, CacheInfo> caches,
        Map<String, CacheInfo> templates) throws IgniteCheckedException {
        String cacheName = cfg.getName();

        CU.validateCacheName(cacheName);

        cloneCheckSerializable(cfg);

        CacheObjectContext cacheObjCtx = ctx.cacheObjects().contextForCache(cfg);

        // Initialize defaults.
        initialize(cfg, cacheObjCtx);

        StoredCacheData cacheData = new StoredCacheData(cfg);

        cacheData.sql(sql);

        boolean template = cacheName.endsWith("*");

        if (!template) {
            if (caches.containsKey(cacheName)) {
                throw new IgniteCheckedException("Duplicate cache name found (check configuration and " +
                    "assign unique name to each cache): " + cacheName);
            }

            CacheType cacheType = cacheType(cacheName);

            if (cacheType != CacheType.USER && cfg.getDataRegionName() == null)
                cfg.setDataRegionName(sharedCtx.database().systemDateRegionName());

            if (!cacheType.userCache())
                stopSeq.addLast(cacheName);
            else
                stopSeq.addFirst(cacheName);

            caches.put(cacheName, new CacheJoinNodeDiscoveryData.CacheInfo(cacheData, cacheType, cacheData.sql(), 0));
        }
        else
            templates.put(cacheName, new CacheJoinNodeDiscoveryData.CacheInfo(cacheData, CacheType.USER, false, 0));
    }

    /**
     * @param caches Caches map.
     * @param templates Templates map.
     * @throws IgniteCheckedException If failed.
     */
    private void addCacheOnJoinFromConfig(
        Map<String, CacheInfo> caches,
        Map<String, CacheInfo> templates
    ) throws IgniteCheckedException {
        assert !ctx.config().isDaemon();

        CacheConfiguration[] cfgs = ctx.config().getCacheConfiguration();

        for (int i = 0; i < cfgs.length; i++) {
            CacheConfiguration<?, ?> cfg = new CacheConfiguration(cfgs[i]);

            // Replace original configuration value.
            cfgs[i] = cfg;

            addCacheOnJoin(cfg, false, caches, templates);
        }
    }

    /**
     * Initialize internal cache names
     */
    private void initializeInternalCacheNames() {
        FileSystemConfiguration[] igfsCfgs = ctx.grid().configuration().getFileSystemConfiguration();

        if (igfsCfgs != null) {
            for (FileSystemConfiguration igfsCfg : igfsCfgs) {
                internalCaches.add(igfsCfg.getMetaCacheConfiguration().getName());
                internalCaches.add(igfsCfg.getDataCacheConfiguration().getName());
            }
        }

        if (IgniteComponentType.HADOOP.inClassPath())
            internalCaches.add(CU.SYS_CACHE_HADOOP_MR);
    }

    /**
     * @param grpId Group ID.
     * @return Cache group.
     */
    @Nullable public CacheGroupContext cacheGroup(int grpId) {
        return cacheGrps.get(grpId);
    }

    /**
     * @return Cache groups.
     */
    public Collection<CacheGroupContext> cacheGroups() {
        return cacheGrps.values();
    }

    /** {@inheritDoc} */
    @SuppressWarnings("unchecked")
    @Override public void onKernalStart(boolean active) throws IgniteCheckedException {
        if (ctx.isDaemon())
            return;

        try {
            boolean checkConsistency = !getBoolean(IGNITE_SKIP_CONFIGURATION_CONSISTENCY_CHECK);

            if (checkConsistency)
                checkConsistency();

            cachesInfo.onKernalStart(checkConsistency);

            ctx.query().onCacheKernalStart();

            sharedCtx.exchange().onKernalStart(active, false);
        }
        finally {
            cacheStartedLatch.countDown();
        }

        if (!ctx.clientNode())
            addRemovedItemsCleanupTask(Long.getLong(IGNITE_CACHE_REMOVED_ENTRIES_TTL, 10_000));

        // Escape if cluster inactive.
        if (!active)
            return;

        ctx.service().onUtilityCacheStarted();

        final AffinityTopologyVersion startTopVer = ctx.discovery().localJoin().joinTopologyVersion();

        final List<IgniteInternalFuture> syncFuts = new ArrayList<>(caches.size());

        sharedCtx.forAllCaches(new CIX1<GridCacheContext>() {
            @Override public void applyx(GridCacheContext cctx) {
                CacheConfiguration cfg = cctx.config();

                if (cctx.affinityNode() &&
                    cfg.getRebalanceMode() == SYNC &&
                    startTopVer.equals(cctx.startTopologyVersion())) {
                    CacheMode cacheMode = cfg.getCacheMode();

                    if (cacheMode == REPLICATED || (cacheMode == PARTITIONED && cfg.getRebalanceDelay() >= 0))
                        // Need to wait outside to avoid a deadlock
                        syncFuts.add(cctx.preloader().syncFuture());
                }
            }
        });

        for (int i = 0, size = syncFuts.size(); i < size; i++)
            syncFuts.get(i).get();
    }

    /**
     * @param timeout Cleanup timeout.
     */
    private void addRemovedItemsCleanupTask(long timeout) {
        ctx.timeout().addTimeoutObject(new RemovedItemsCleanupTask(timeout));
    }

    /**
     * @throws IgniteCheckedException if check failed.
     */
    private void checkConsistency() throws IgniteCheckedException {
        for (ClusterNode n : ctx.discovery().remoteNodes()) {
            if (Boolean.TRUE.equals(n.attribute(ATTR_CONSISTENCY_CHECK_SKIPPED)))
                continue;

            checkTransactionConfiguration(n);

            checkMemoryConfiguration(n);

            DeploymentMode locDepMode = ctx.config().getDeploymentMode();
            DeploymentMode rmtDepMode = n.attribute(IgniteNodeAttributes.ATTR_DEPLOYMENT_MODE);

            CU.checkAttributeMismatch(log, null, n.id(), "deploymentMode", "Deployment mode",
                locDepMode, rmtDepMode, true);
        }
    }

    /** {@inheritDoc} */
    @SuppressWarnings("unchecked")
    @Override public void stop(boolean cancel) throws IgniteCheckedException {
        stopCaches(cancel);

        List<? extends GridCacheSharedManager<?, ?>> mgrs = sharedCtx.managers();

        for (ListIterator<? extends GridCacheSharedManager<?, ?>> it = mgrs.listIterator(mgrs.size()); it.hasPrevious(); ) {
            GridCacheSharedManager<?, ?> mgr = it.previous();

            mgr.stop(cancel);
        }

        CU.stopStoreSessionListeners(ctx, sharedCtx.storeSessionListeners());

        sharedCtx.cleanup();

        if (log.isDebugEnabled())
            log.debug("Stopped cache processor.");
    }

    /**
     * @param cancel Cancel.
     */
    public void stopCaches(boolean cancel) {
        for (String cacheName : stopSeq) {
            GridCacheAdapter<?, ?> cache = stoppedCaches.remove(cacheName);

            if (cache != null)
                stopCache(cache, cancel, false);
        }

        for (GridCacheAdapter<?, ?> cache : stoppedCaches.values()) {
            if (cache == stoppedCaches.remove(cache.name()))
                stopCache(cache, cancel, false);
        }

        for (CacheGroupContext grp : cacheGrps.values())
            stopCacheGroup(grp.groupId());
    }

    /**
     * Blocks all available gateways
     */
    public void blockGateways() {
        for (IgniteCacheProxy<?, ?> proxy : jCacheProxies.values())
            proxy.context().gate().onStopped();
    }

    /** {@inheritDoc} */
    @SuppressWarnings("unchecked")
    @Override public void onKernalStop(boolean cancel) {
        cacheStartedLatch.countDown();

        GridCachePartitionExchangeManager<Object, Object> exch = context().exchange();

        // Stop exchange manager first so that we call onKernalStop on all caches.
        // No new caches should be added after this point.
        exch.onKernalStop(cancel);

        sharedCtx.mvcc().onStop();

        for (CacheGroupContext grp : cacheGrps.values())
            grp.onKernalStop();

        onKernalStopCaches(cancel);

        cancelFutures();

        List<? extends GridCacheSharedManager<?, ?>> sharedMgrs = sharedCtx.managers();

        for (ListIterator<? extends GridCacheSharedManager<?, ?>> it = sharedMgrs.listIterator(sharedMgrs.size());
            it.hasPrevious(); ) {
            GridCacheSharedManager<?, ?> mgr = it.previous();

            if (mgr != exch)
                mgr.onKernalStop(cancel);
        }
    }

    /**
     * @param cancel Cancel.
     */
    public void onKernalStopCaches(boolean cancel) {
        IgniteCheckedException affErr =
            new IgniteCheckedException("Failed to wait for topology update, node is stopping.");

        for (CacheGroupContext grp : cacheGrps.values()) {
            GridAffinityAssignmentCache aff = grp.affinity();

            aff.cancelFutures(affErr);
        }

        for (String cacheName : stopSeq) {
            GridCacheAdapter<?, ?> cache = caches.remove(cacheName);

            if (cache != null) {
                stoppedCaches.put(cacheName, cache);

                onKernalStop(cache, cancel);
            }
        }

        for (Map.Entry<String, GridCacheAdapter<?, ?>> entry : caches.entrySet()) {
            GridCacheAdapter<?, ?> cache = entry.getValue();

            if (cache == caches.remove(entry.getKey())) {
                stoppedCaches.put(entry.getKey(), cache);

                onKernalStop(entry.getValue(), cancel);
            }
        }
    }

    /** {@inheritDoc} */
    @Override public void onDisconnected(IgniteFuture<?> reconnectFut) throws IgniteCheckedException {
        IgniteClientDisconnectedCheckedException err = new IgniteClientDisconnectedCheckedException(
            ctx.cluster().clientReconnectFuture(),
            "Failed to execute dynamic cache change request, client node disconnected.");

        for (IgniteInternalFuture fut : pendingFuts.values())
            ((GridFutureAdapter)fut).onDone(err);

        for (IgniteInternalFuture fut : pendingTemplateFuts.values())
            ((GridFutureAdapter)fut).onDone(err);

        for (EnableStatisticsFuture fut : enableStatisticsFuts.values())
            fut.onDone(err);

        for (CacheGroupContext grp : cacheGrps.values())
            grp.onDisconnected(reconnectFut);

        for (GridCacheAdapter cache : caches.values()) {
            GridCacheContext cctx = cache.context();

            cctx.gate().onDisconnected(reconnectFut);

            List<GridCacheManager> mgrs = cache.context().managers();

            for (ListIterator<GridCacheManager> it = mgrs.listIterator(mgrs.size()); it.hasPrevious(); ) {
                GridCacheManager mgr = it.previous();

                mgr.onDisconnected(reconnectFut);
            }
        }

        sharedCtx.onDisconnected(reconnectFut);

        cachesInfo.onDisconnected();
    }

    /**
     * @param cctx Cache context.
     * @param stoppedCaches List where stopped cache should be added.
     */
    private void stopCacheOnReconnect(GridCacheContext cctx, List<GridCacheAdapter> stoppedCaches) {
        cctx.gate().reconnected(true);

        sharedCtx.removeCacheContext(cctx);

        caches.remove(cctx.name());
        jCacheProxies.remove(cctx.name());

        stoppedCaches.add(cctx.cache());
    }

    /** {@inheritDoc} */
    @Override public IgniteInternalFuture<?> onReconnected(boolean clusterRestarted) throws IgniteCheckedException {
        List<GridCacheAdapter> reconnected = new ArrayList<>(caches.size());

        DiscoveryDataClusterState state = ctx.state().clusterState();

        boolean active = state.active() && !state.transition();

        ClusterCachesReconnectResult reconnectRes = cachesInfo.onReconnected(active, state.transition());

        final List<GridCacheAdapter> stoppedCaches = new ArrayList<>();

        for (final GridCacheAdapter cache : caches.values()) {
            boolean stopped = reconnectRes.stoppedCacheGroups().contains(cache.context().groupId())
                || reconnectRes.stoppedCaches().contains(cache.name());

            if (stopped)
                stopCacheOnReconnect(cache.context(), stoppedCaches);
            else {
                cache.onReconnected();

                reconnected.add(cache);

                if (cache.context().userCache()) {
                    // Re-create cache structures inside indexing in order to apply recent schema changes.
                    GridCacheContext cctx = cache.context();

                    DynamicCacheDescriptor desc = cacheDescriptor(cctx.name());

                    assert desc != null : cctx.name();

                    boolean rmvIdx = !cache.context().group().persistenceEnabled();

                    ctx.query().onCacheStop0(cctx, rmvIdx);
                    ctx.query().onCacheStart0(cctx, desc.schema());
                }
            }
        }

        final Set<Integer> stoppedGrps = reconnectRes.stoppedCacheGroups();

        for (CacheGroupContext grp : cacheGrps.values()) {
            if (stoppedGrps.contains(grp.groupId()))
                cacheGrps.remove(grp.groupId());
            else
                grp.onReconnected();
        }

        sharedCtx.onReconnected(active);

        for (GridCacheAdapter cache : reconnected)
            cache.context().gate().reconnected(false);

        if (!stoppedCaches.isEmpty())
            return sharedCtx.exchange().deferStopCachesOnClientReconnect(stoppedCaches);

        return null;
    }

    /**
     * @param cache Cache to start.
     * @param schema Cache schema.
     * @throws IgniteCheckedException If failed to start cache.
     */
    @SuppressWarnings({"TypeMayBeWeakened", "unchecked"})
    private void startCache(GridCacheAdapter<?, ?> cache, QuerySchema schema) throws IgniteCheckedException {
        GridCacheContext<?, ?> cacheCtx = cache.context();

        CacheConfiguration cfg = cacheCtx.config();

        // Intentionally compare Boolean references using '!=' below to check if the flag has been explicitly set.
        if (cfg.isStoreKeepBinary() && cfg.isStoreKeepBinary() != CacheConfiguration.DFLT_STORE_KEEP_BINARY
            && !(ctx.config().getMarshaller() instanceof BinaryMarshaller))
            U.warn(log, "CacheConfiguration.isStoreKeepBinary() configuration property will be ignored because " +
                "BinaryMarshaller is not used");

        // Start managers.
        for (GridCacheManager mgr : F.view(cacheCtx.managers(), F.notContains(dhtExcludes(cacheCtx))))
            mgr.start(cacheCtx);

        cacheCtx.initConflictResolver();

        if (cfg.getCacheMode() != LOCAL && GridCacheUtils.isNearEnabled(cfg)) {
            GridCacheContext<?, ?> dhtCtx = cacheCtx.near().dht().context();

            // Start DHT managers.
            for (GridCacheManager mgr : dhtManagers(dhtCtx))
                mgr.start(dhtCtx);

            dhtCtx.initConflictResolver();

            // Start DHT cache.
            dhtCtx.cache().start();

            if (log.isDebugEnabled())
                log.debug("Started DHT cache: " + dhtCtx.cache().name());
        }

        ctx.continuous().onCacheStart(cacheCtx);

        cacheCtx.cache().start();

        ctx.query().onCacheStart(cacheCtx, schema);

        cacheCtx.onStarted();

        String memPlcName = cfg.getDataRegionName();

        if (memPlcName == null && ctx.config().getDataStorageConfiguration() != null)
            memPlcName = ctx.config().getDataStorageConfiguration().getDefaultDataRegionConfiguration().getName();

        if (log.isInfoEnabled()) {
            log.info("Started cache [name=" + cfg.getName() +
                ", id="+cacheCtx.cacheId() +
                (cfg.getGroupName() != null ? ", group=" + cfg.getGroupName() : "") +
                ", memoryPolicyName=" + memPlcName +
                ", mode=" + cfg.getCacheMode() +
                ", atomicity=" + cfg.getAtomicityMode() +
<<<<<<< HEAD
                ", backups=" + cfg.getBackups() +
                ", mvcc=" + cacheCtx.mvccEnabled() + ']');
=======
                ", backups=" + cfg.getBackups() +']');
>>>>>>> 6f7aba85
        }
    }

    /**
     * @param cache Cache to stop.
     * @param cancel Cancel flag.
     * @param destroy Destroy data flag. Setting to <code>true</code> will remove all cache data.
     */
    @SuppressWarnings({"TypeMayBeWeakened", "unchecked"})
    private void stopCache(GridCacheAdapter<?, ?> cache, boolean cancel, boolean destroy) {
        GridCacheContext ctx = cache.context();

        try {
            if (!cache.isNear() && ctx.shared().wal() != null) {
                try {
                    ctx.shared().wal().fsync(null);
                } catch (IgniteCheckedException e) {
                    U.error(log, "Failed to flush write-ahead log on cache stop " +
                            "[cache=" + ctx.name() + "]", e);
                }
            }

            sharedCtx.removeCacheContext(ctx);

            cache.stop();

            ctx.kernalContext().query().onCacheStop(ctx, !cache.context().group().persistenceEnabled() || destroy);

            if (isNearEnabled(ctx)) {
                GridDhtCacheAdapter dht = ctx.near().dht();

                // Check whether dht cache has been started.
                if (dht != null) {
                    dht.stop();

                    GridCacheContext<?, ?> dhtCtx = dht.context();

                    List<GridCacheManager> dhtMgrs = dhtManagers(dhtCtx);

                    for (ListIterator<GridCacheManager> it = dhtMgrs.listIterator(dhtMgrs.size()); it.hasPrevious(); ) {
                        GridCacheManager mgr = it.previous();

                        mgr.stop(cancel, destroy);
                    }
                }
            }

            List<GridCacheManager> mgrs = ctx.managers();

            Collection<GridCacheManager> excludes = dhtExcludes(ctx);

            // Reverse order.
            for (ListIterator<GridCacheManager> it = mgrs.listIterator(mgrs.size()); it.hasPrevious(); ) {
                GridCacheManager mgr = it.previous();

                if (!excludes.contains(mgr))
                    mgr.stop(cancel, destroy);
            }

            ctx.kernalContext().continuous().onCacheStop(ctx);

            ctx.kernalContext().cache().context().snapshot().onCacheStop(ctx);

            ctx.group().stopCache(ctx, destroy);

            U.stopLifecycleAware(log, lifecycleAwares(ctx.group(), cache.configuration(), ctx.store().configuredStore()));

            if (log.isInfoEnabled()) {
                if (ctx.group().sharedGroup())
                    log.info("Stopped cache [cacheName=" + cache.name() + ", group=" + ctx.group().name() + ']');
                else
                    log.info("Stopped cache [cacheName=" + cache.name() + ']');
            }
        }
        finally {
            cleanup(ctx);
        }
    }

    /**
     * @throws IgniteCheckedException If failed to wait.
     */
    public void awaitStarted() throws IgniteCheckedException {
        U.await(cacheStartedLatch);
    }

    /**
     * @param cache Cache.
     * @throws IgniteCheckedException If failed.
     */
    @SuppressWarnings("unchecked")
    private void onKernalStart(GridCacheAdapter<?, ?> cache) throws IgniteCheckedException {
        GridCacheContext<?, ?> ctx = cache.context();

        // Start DHT cache as well.
        if (isNearEnabled(ctx)) {
            GridDhtCacheAdapter dht = ctx.near().dht();

            GridCacheContext<?, ?> dhtCtx = dht.context();

            for (GridCacheManager mgr : dhtManagers(dhtCtx))
                mgr.onKernalStart();

            dht.onKernalStart();

            if (log.isDebugEnabled())
                log.debug("Executed onKernalStart() callback for DHT cache: " + dht.name());
        }

        for (GridCacheManager mgr : F.view(ctx.managers(), F0.notContains(dhtExcludes(ctx))))
            mgr.onKernalStart();

        cache.onKernalStart();

        if (ctx.events().isRecordable(EventType.EVT_CACHE_STARTED))
            ctx.events().addEvent(EventType.EVT_CACHE_STARTED);

        if (log.isDebugEnabled())
            log.debug("Executed onKernalStart() callback for cache [name=" + cache.name() + ", mode=" +
                cache.configuration().getCacheMode() + ']');
    }

    /**
     * @param cache Cache to stop.
     * @param cancel Cancel flag.
     */
    @SuppressWarnings("unchecked")
    private void onKernalStop(GridCacheAdapter<?, ?> cache, boolean cancel) {
        GridCacheContext ctx = cache.context();

        if (isNearEnabled(ctx)) {
            GridDhtCacheAdapter dht = ctx.near().dht();

            if (dht != null) {
                GridCacheContext<?, ?> dhtCtx = dht.context();

                for (GridCacheManager mgr : dhtManagers(dhtCtx))
                    mgr.onKernalStop(cancel);

                dht.onKernalStop();
            }
        }

        List<GridCacheManager> mgrs = ctx.managers();

        Collection<GridCacheManager> excludes = dhtExcludes(ctx);

        // Reverse order.
        for (ListIterator<GridCacheManager> it = mgrs.listIterator(mgrs.size()); it.hasPrevious(); ) {
            GridCacheManager mgr = it.previous();

            if (!excludes.contains(mgr))
                mgr.onKernalStop(cancel);
        }

        cache.onKernalStop();

        if (ctx.events().isRecordable(EventType.EVT_CACHE_STOPPED))
            ctx.events().addEvent(EventType.EVT_CACHE_STOPPED);
    }

    /**
     * @param cfg Cache configuration to use to create cache.
     * @param grp Cache group.
     * @param pluginMgr Cache plugin manager.
     * @param desc Cache descriptor.
     * @param locStartTopVer Current topology version.
     * @param cacheObjCtx Cache object context.
     * @param affNode {@code True} if local node affinity node.
     * @param updatesAllowed Updates allowed flag.
     * @param disabledAfterStart If true, then we will discard restarting state from proxies. If false then we will change
     *  state of proxies to restarting
     * @return Cache context.
     * @throws IgniteCheckedException If failed to create cache.
     */
    private GridCacheContext createCache(CacheConfiguration<?, ?> cfg,
        CacheGroupContext grp,
        @Nullable CachePluginManager pluginMgr,
        DynamicCacheDescriptor desc,
        AffinityTopologyVersion locStartTopVer,
        CacheObjectContext cacheObjCtx,
        boolean affNode,
        boolean updatesAllowed,
        boolean disabledAfterStart)
        throws IgniteCheckedException {
        assert cfg != null;

        if (cfg.getCacheStoreFactory() instanceof GridCacheLoaderWriterStoreFactory) {
            GridCacheLoaderWriterStoreFactory factory = (GridCacheLoaderWriterStoreFactory)cfg.getCacheStoreFactory();

            prepare(cfg, factory.loaderFactory(), false);
            prepare(cfg, factory.writerFactory(), false);
        }
        else
            prepare(cfg, cfg.getCacheStoreFactory(), false);

        CacheStore cfgStore = cfg.getCacheStoreFactory() != null ? cfg.getCacheStoreFactory().create() : null;

        validate(ctx.config(), cfg, desc.cacheType(), cfgStore);

        if (pluginMgr == null)
            pluginMgr = new CachePluginManager(ctx, cfg);

        pluginMgr.validate();

        sharedCtx.jta().registerCache(cfg);

        // Skip suggestions for internal caches.
        if (desc.cacheType().userCache())
            suggestOptimizations(cfg, cfgStore != null);

        Collection<Object> toPrepare = new ArrayList<>();

        if (cfgStore instanceof GridCacheLoaderWriterStore) {
            toPrepare.add(((GridCacheLoaderWriterStore)cfgStore).loader());
            toPrepare.add(((GridCacheLoaderWriterStore)cfgStore).writer());
        }
        else
            toPrepare.add(cfgStore);

        prepare(cfg, toPrepare);

        U.startLifecycleAware(lifecycleAwares(grp, cfg, cfgStore));

        boolean nearEnabled = GridCacheUtils.isNearEnabled(cfg);

        GridCacheAffinityManager affMgr = new GridCacheAffinityManager();
        GridCacheEventManager evtMgr = new GridCacheEventManager();
        CacheEvictionManager evictMgr = (nearEnabled || cfg.isOnheapCacheEnabled()) ? new GridCacheEvictionManager() : new CacheOffheapEvictionManager();
        GridCacheQueryManager qryMgr = queryManager(cfg);
        CacheContinuousQueryManager contQryMgr = new CacheContinuousQueryManager();
        CacheDataStructuresManager dataStructuresMgr = new CacheDataStructuresManager();
        GridCacheTtlManager ttlMgr = new GridCacheTtlManager();

        CacheConflictResolutionManager rslvrMgr = pluginMgr.createComponent(CacheConflictResolutionManager.class);
        GridCacheDrManager drMgr = pluginMgr.createComponent(GridCacheDrManager.class);
        CacheStoreManager storeMgr = pluginMgr.createComponent(CacheStoreManager.class);

        storeMgr.initialize(cfgStore, sesHolders);

        GridCacheContext<?, ?> cacheCtx = new GridCacheContext(
            ctx,
            sharedCtx,
            cfg,
            grp,
            desc.cacheType(),
            locStartTopVer,
            affNode,
            updatesAllowed,
            /*
             * Managers in starting order!
             * ===========================
             */
            evtMgr,
            storeMgr,
            evictMgr,
            qryMgr,
            contQryMgr,
            dataStructuresMgr,
            ttlMgr,
            drMgr,
            rslvrMgr,
            pluginMgr,
            affMgr
        );

        cacheCtx.statisticsEnabled(desc.cacheConfiguration().isStatisticsEnabled());

        cacheCtx.cacheObjectContext(cacheObjCtx);

        GridCacheAdapter cache = null;

        switch (cfg.getCacheMode()) {
            case LOCAL: {
                switch (cfg.getAtomicityMode()) {
                    case TRANSACTIONAL: {
                        cache = new GridLocalCache(cacheCtx);

                        break;
                    }
                    case ATOMIC: {
                        cache = new GridLocalAtomicCache(cacheCtx);

                        break;
                    }

                    default: {
                        assert false : "Invalid cache atomicity mode: " + cfg.getAtomicityMode();
                    }
                }

                break;
            }
            case PARTITIONED:
            case REPLICATED: {
                if (nearEnabled) {
                    switch (cfg.getAtomicityMode()) {
                        case TRANSACTIONAL: {
                            cache = new GridNearTransactionalCache(cacheCtx);

                            break;
                        }
                        case ATOMIC: {
                            cache = new GridNearAtomicCache(cacheCtx);

                            break;
                        }

                        default: {
                            assert false : "Invalid cache atomicity mode: " + cfg.getAtomicityMode();
                        }
                    }
                }
                else {
                    switch (cfg.getAtomicityMode()) {
                        case TRANSACTIONAL: {
                            cache = cacheCtx.affinityNode() ?
                                new GridDhtColocatedCache(cacheCtx) :
                                new GridDhtColocatedCache(cacheCtx, new GridNoStorageCacheMap());

                            break;
                        }
                        case ATOMIC: {
                            cache = cacheCtx.affinityNode() ?
                                new GridDhtAtomicCache(cacheCtx) :
                                new GridDhtAtomicCache(cacheCtx, new GridNoStorageCacheMap());

                            break;
                        }

                        default: {
                            assert false : "Invalid cache atomicity mode: " + cfg.getAtomicityMode();
                        }
                    }
                }

                break;
            }

            default: {
                assert false : "Invalid cache mode: " + cfg.getCacheMode();
            }
        }

        cache.active(!disabledAfterStart);

        cacheCtx.cache(cache);

        GridCacheContext<?, ?> ret = cacheCtx;

        /*
         * Create DHT cache.
         * ================
         */
        if (cfg.getCacheMode() != LOCAL && nearEnabled) {
            /*
             * Specifically don't create the following managers
             * here and reuse the one from Near cache:
             * 1. GridCacheVersionManager
             * 2. GridCacheIoManager
             * 3. GridCacheDeploymentManager
             * 4. GridCacheQueryManager (note, that we start it for DHT cache though).
             * 5. CacheContinuousQueryManager (note, that we start it for DHT cache though).
             * 6. GridCacheDgcManager
             * 7. GridCacheTtlManager.
             * ===============================================
             */
            evictMgr = cfg.isOnheapCacheEnabled() ? new GridCacheEvictionManager() : new CacheOffheapEvictionManager();
            evtMgr = new GridCacheEventManager();
            pluginMgr = new CachePluginManager(ctx, cfg);
            drMgr = pluginMgr.createComponent(GridCacheDrManager.class);

            cacheCtx = new GridCacheContext(
                ctx,
                sharedCtx,
                cfg,
                grp,
                desc.cacheType(),
                locStartTopVer,
                affNode,
                true,
                /*
                 * Managers in starting order!
                 * ===========================
                 */
                evtMgr,
                storeMgr,
                evictMgr,
                qryMgr,
                contQryMgr,
                dataStructuresMgr,
                ttlMgr,
                drMgr,
                rslvrMgr,
                pluginMgr,
                affMgr
            );

            cacheCtx.statisticsEnabled(desc.cacheConfiguration().isStatisticsEnabled());

            cacheCtx.cacheObjectContext(cacheObjCtx);

            GridDhtCacheAdapter dht = null;

            switch (cfg.getAtomicityMode()) {
                case TRANSACTIONAL: {
                    assert cache instanceof GridNearTransactionalCache;

                    GridNearTransactionalCache near = (GridNearTransactionalCache)cache;

                    GridDhtCache dhtCache = cacheCtx.affinityNode() ?
                        new GridDhtCache(cacheCtx) :
                        new GridDhtCache(cacheCtx, new GridNoStorageCacheMap());

                    dhtCache.near(near);

                    near.dht(dhtCache);

                    dht = dhtCache;

                    break;
                }
                case ATOMIC: {
                    assert cache instanceof GridNearAtomicCache;

                    GridNearAtomicCache near = (GridNearAtomicCache)cache;

                    GridDhtAtomicCache dhtCache = cacheCtx.affinityNode() ?
                        new GridDhtAtomicCache(cacheCtx) :
                        new GridDhtAtomicCache(cacheCtx, new GridNoStorageCacheMap());

                    dhtCache.near(near);

                    near.dht(dhtCache);

                    dht = dhtCache;

                    break;
                }

                default: {
                    assert false : "Invalid cache atomicity mode: " + cfg.getAtomicityMode();
                }
            }

            cacheCtx.cache(dht);
        }

        if (!CU.isUtilityCache(cache.name()) && !CU.isSystemCache(cache.name())) {
            registerMbean(cache.localMxBean(), cache.name(), false);
            registerMbean(cache.clusterMxBean(), cache.name(), false);
        }

        return ret;
    }

    /**
     * Gets a collection of currently started caches.
     *
     * @return Collection of started cache names.
     */
    public Collection<String> cacheNames() {
        return F.viewReadOnly(cacheDescriptors().values(),
            new IgniteClosure<DynamicCacheDescriptor, String>() {
                @Override public String apply(DynamicCacheDescriptor desc) {
                    return desc.cacheConfiguration().getName();
                }
            });
    }

    /**
     * Gets public cache that can be used for query execution.
     * If cache isn't created on current node it will be started.
     *
     * @param start Start cache.
     * @param inclLoc Include local caches.
     * @return Cache or {@code null} if there is no suitable cache.
     */
    public IgniteCacheProxy<?, ?> getOrStartPublicCache(boolean start, boolean inclLoc) throws IgniteCheckedException {
        // Try to find started cache first.
        for (Map.Entry<String, GridCacheAdapter<?, ?>> e : caches.entrySet()) {
            if (!e.getValue().context().userCache())
                continue;

            CacheConfiguration ccfg = e.getValue().configuration();

            String cacheName = ccfg.getName();

            if ((inclLoc || ccfg.getCacheMode() != LOCAL))
                return publicJCache(cacheName);
        }

        if (start) {
            for (Map.Entry<String, DynamicCacheDescriptor> e : cachesInfo.registeredCaches().entrySet()) {
                DynamicCacheDescriptor desc = e.getValue();

                if (!desc.cacheType().userCache())
                    continue;

                CacheConfiguration ccfg = desc.cacheConfiguration();

                if (ccfg.getCacheMode() != LOCAL) {
                    dynamicStartCache(null, ccfg.getName(), null, false, true, true).get();

                    return publicJCache(ccfg.getName());
                }
            }
        }

        return null;
    }

    /**
     * Gets a collection of currently started public cache names.
     *
     * @return Collection of currently started public cache names
     */
    public Collection<String> publicCacheNames() {
        return F.viewReadOnly(cacheDescriptors().values(),
            new IgniteClosure<DynamicCacheDescriptor, String>() {
                @Override public String apply(DynamicCacheDescriptor desc) {
                    return desc.cacheConfiguration().getName();
                }
            },
            new IgnitePredicate<DynamicCacheDescriptor>() {
                @Override public boolean apply(DynamicCacheDescriptor desc) {
                    return desc.cacheType().userCache();
                }
            }
        );
    }

    /**
     * Gets a collection of currently started public cache names.
     *
     * @return Collection of currently started public cache names
     */
    public Collection<String> publicAndDsCacheNames() {
        return F.viewReadOnly(cacheDescriptors().values(),
            new IgniteClosure<DynamicCacheDescriptor, String>() {
                @Override public String apply(DynamicCacheDescriptor desc) {
                    return desc.cacheConfiguration().getName();
                }
            },
            new IgnitePredicate<DynamicCacheDescriptor>() {
                @Override public boolean apply(DynamicCacheDescriptor desc) {
                    return desc.cacheType().userCache() || desc.cacheType() == CacheType.DATA_STRUCTURES;
                }
            }
        );
    }

    /**
     * Gets cache mode.
     *
     * @param cacheName Cache name to check.
     * @return Cache mode.
     */
    public CacheMode cacheMode(String cacheName) {
        assert cacheName != null;

        DynamicCacheDescriptor desc = cacheDescriptor(cacheName);

        return desc != null ? desc.cacheConfiguration().getCacheMode() : null;
    }

    /**
     * @return Caches to be started when this node starts.
     */
    @Nullable public LocalJoinCachesContext localJoinCachesContext() {
        return cachesInfo.localJoinCachesContext();
    }

    /**
     * @param locJoinCtx Local join cache context.
     * @param exchTopVer Current exchange version.
     * @throws IgniteCheckedException If failed.
     */
    public void startCachesOnLocalJoin(
        LocalJoinCachesContext locJoinCtx,
        AffinityTopologyVersion exchTopVer
    ) throws IgniteCheckedException {
        if (locJoinCtx != null) {
            sharedCtx.affinity().initCachesOnLocalJoin(
                locJoinCtx.cacheGroupDescriptors(), locJoinCtx.cacheDescriptors());

            for (T2<DynamicCacheDescriptor, NearCacheConfiguration> t : locJoinCtx.caches()) {
                DynamicCacheDescriptor desc = t.get1();

                prepareCacheStart(
                    desc.cacheConfiguration(),
                    desc,
                    t.get2(),
                    exchTopVer,
                    false);
            }
        }
    }

    /**
     * @param node Joined node.
     * @return {@code True} if there are new caches received from joined node.
     */
    boolean hasCachesReceivedFromJoin(ClusterNode node) {
        return cachesInfo.hasCachesReceivedFromJoin(node.id());
    }

    /**
     * Starts statically configured caches received from remote nodes during exchange.
     *
     * @param nodeId Joining node ID.
     * @param exchTopVer Current exchange version.
     * @return Started caches descriptors.
     * @throws IgniteCheckedException If failed.
     */
    public Collection<DynamicCacheDescriptor> startReceivedCaches(UUID nodeId, AffinityTopologyVersion exchTopVer)
        throws IgniteCheckedException {
        List<DynamicCacheDescriptor> started = cachesInfo.cachesReceivedFromJoin(nodeId);

        for (DynamicCacheDescriptor desc : started) {
            IgnitePredicate<ClusterNode> filter = desc.groupDescriptor().config().getNodeFilter();

            if (CU.affinityNode(ctx.discovery().localNode(), filter)) {
                prepareCacheStart(
                    desc.cacheConfiguration(),
                    desc,
                    null,
                    exchTopVer,
                    false);
            }
        }

        return started;
    }

    /**
     * @param startCfg Cache configuration to use.
     * @param desc Cache descriptor.
     * @param reqNearCfg Near configuration if specified for client cache start request.
     * @param exchTopVer Current exchange version.
     * @param disabledAfterStart If true, then we will discard restarting state from proxies. If false then we will change
     *  state of proxies to restarting
     * @throws IgniteCheckedException If failed.
     */
    void prepareCacheStart(
        CacheConfiguration startCfg,
        DynamicCacheDescriptor desc,
        @Nullable NearCacheConfiguration reqNearCfg,
        AffinityTopologyVersion exchTopVer,
        boolean disabledAfterStart
    ) throws IgniteCheckedException {
        assert !caches.containsKey(startCfg.getName()) : startCfg.getName();

        CacheConfiguration ccfg = new CacheConfiguration(startCfg);

        CacheObjectContext cacheObjCtx = ctx.cacheObjects().contextForCache(ccfg);

        boolean affNode;

        if (ccfg.getCacheMode() == LOCAL) {
            affNode = true;

            ccfg.setNearConfiguration(null);
        }
        else if (CU.affinityNode(ctx.discovery().localNode(), desc.groupDescriptor().config().getNodeFilter()))
            affNode = true;
        else {
            affNode = false;

            ccfg.setNearConfiguration(reqNearCfg);
        }

        StoredCacheData cacheData = toStoredData(desc);

        if (sharedCtx.pageStore() != null && affNode)
            sharedCtx.pageStore().initializeForCache(desc.groupDescriptor(), cacheData);

        String grpName = startCfg.getGroupName();

        CacheGroupContext grp = null;

        if (grpName != null) {
            for (CacheGroupContext grp0 : cacheGrps.values()) {
                if (grp0.sharedGroup() && grpName.equals(grp0.name())) {
                    grp = grp0;

                    break;
                }
            }

            if (grp == null) {
                grp = startCacheGroup(desc.groupDescriptor(),
                    desc.cacheType(),
                    affNode,
                    cacheObjCtx,
                    exchTopVer);
            }
        }
        else {
            grp = startCacheGroup(desc.groupDescriptor(),
                desc.cacheType(),
                affNode,
                cacheObjCtx,
                exchTopVer);
        }

        GridCacheContext cacheCtx = createCache(ccfg,
            grp,
            null,
            desc,
            exchTopVer,
            cacheObjCtx,
            affNode,
            true,
            disabledAfterStart
        );

        cacheCtx.dynamicDeploymentId(desc.deploymentId());

        GridCacheAdapter cache = cacheCtx.cache();

        sharedCtx.addCacheContext(cacheCtx);

        caches.put(cacheCtx.name(), cache);

        startCache(cache, desc.schema() != null ? desc.schema() : new QuerySchema());

        grp.onCacheStarted(cacheCtx);

        onKernalStart(cache);

        IgniteCacheProxyImpl<?, ?> proxy = jCacheProxies.get(ccfg.getName());

        if (!disabledAfterStart && proxy != null && proxy.isRestarting()) {
            proxy.onRestarted(cacheCtx, cache);

            if (cacheCtx.dataStructuresCache())
                ctx.dataStructures().restart(proxy.internalProxy());
        }
    }

    /**
     * Restarts proxies of caches if they was marked as restarting.
     * Requires external synchronization - shouldn't be called concurrently with another caches restart.
     */
    public void restartProxies() {
        for (IgniteCacheProxyImpl<?, ?> proxy : jCacheProxies.values()) {
            if (proxy == null)
                continue;

             GridCacheContext<?, ?> cacheCtx = sharedCtx.cacheContext(CU.cacheId(proxy.getName()));

            if (cacheCtx == null)
                continue;

            if (proxy.isRestarting()) {
                caches.get(proxy.getName()).active(true);

                proxy.onRestarted(cacheCtx, cacheCtx.cache());

                if (cacheCtx.dataStructuresCache())
                    ctx.dataStructures().restart(proxy.internalProxy());
            }
        }
    }

    /**
     * @param desc Group descriptor.
     * @param cacheType Cache type.
     * @param affNode Affinity node flag.
     * @param cacheObjCtx Cache object context.
     * @param exchTopVer Current topology version.
     * @return Started cache group.
     * @throws IgniteCheckedException If failed.
     */
    private CacheGroupContext startCacheGroup(
        CacheGroupDescriptor desc,
        CacheType cacheType,
        boolean affNode,
        CacheObjectContext cacheObjCtx,
        AffinityTopologyVersion exchTopVer)
        throws IgniteCheckedException {
        CacheConfiguration cfg = new CacheConfiguration(desc.config());

        String memPlcName = cfg.getDataRegionName();

        DataRegion memPlc = sharedCtx.database().dataRegion(memPlcName);
        FreeList freeList = sharedCtx.database().freeList(memPlcName);
        ReuseList reuseList = sharedCtx.database().reuseList(memPlcName);

        CacheGroupContext grp = new CacheGroupContext(sharedCtx,
            desc.groupId(),
            desc.receivedFrom(),
            cacheType,
            cfg,
            affNode,
            memPlc,
            cacheObjCtx,
            freeList,
            reuseList,
            exchTopVer);

        for (Object obj : grp.configuredUserObjects())
            prepare(cfg, obj, false);

        U.startLifecycleAware(grp.configuredUserObjects());

        grp.start();

        CacheGroupContext old = cacheGrps.put(desc.groupId(), grp);

        if (!grp.systemCache()) {
            try {
                U.registerMBean(ctx.config().getMBeanServer(), ctx.igniteInstanceName(), CACHE_GRP_METRICS_MBEAN_GRP,
                    grp.cacheOrGroupName(), grp.mxBean(), CacheGroupMetricsMXBean.class);
            }
            catch (Throwable e) {
                U.error(log, "Failed to register MBean for cache group: " + grp.name(), e);
            }
        }

        assert old == null : old.name();

        return grp;
    }

    /**
     * @param cacheName Cache name.
     * @param stop {@code True} for stop cache, {@code false} for close cache.
     * @param restart Restart flag.
     */
    void blockGateway(String cacheName, boolean stop, boolean restart) {
        // Break the proxy before exchange future is done.
        IgniteCacheProxyImpl<?, ?> proxy = jCacheProxies.get(cacheName);

        if (restart) {
            GridCacheAdapter<?, ?> cache = caches.get(cacheName);

            if (cache != null)
                cache.active(false);
        }

        if (proxy != null) {
            if (stop) {
                if (restart)
                    proxy.restart();

                proxy.context().gate().stopped();
            }
            else
                proxy.closeProxy();

        }
    }

    /**
     * @param req Request.
     */
    private void stopGateway(DynamicCacheChangeRequest req) {
        assert req.stop() : req;

        IgniteCacheProxyImpl<?, ?> proxy;

        // Break the proxy before exchange future is done.
        if (req.restart()) {
            if (DataStructuresProcessor.isDataStructureCache(req.cacheName()))
                ctx.dataStructures().suspend(req.cacheName());

            GridCacheAdapter<?, ?> cache = caches.get(req.cacheName());

            if (cache != null)
                cache.active(false);

            proxy = jCacheProxies.get(req.cacheName());

            if (proxy != null)
                proxy.restart();
        }
        else
            proxy = jCacheProxies.remove(req.cacheName());

        if (proxy != null)
            proxy.context().gate().onStopped();
    }

    /**
     * @param cacheName Cache name.
     * @param destroy Cache data destroy flag. Setting to <code>true</code> will remove all cache data.
     * @return Stopped cache context.
     */
    private GridCacheContext<?, ?> prepareCacheStop(String cacheName, boolean destroy) {
        GridCacheAdapter<?, ?> cache = caches.remove(cacheName);

        if (cache != null) {
            GridCacheContext<?, ?> ctx = cache.context();

            sharedCtx.removeCacheContext(ctx);

            onKernalStop(cache, true);

            stopCache(cache, true, destroy);

            return ctx;
        }

        return null;
    }

    /**
     * @param startTopVer Cache start version.
     * @param err Cache start error if any.
     */
    void initCacheProxies(AffinityTopologyVersion startTopVer, @Nullable Throwable err) {
        for (GridCacheAdapter<?, ?> cache : caches.values()) {
            GridCacheContext<?, ?> cacheCtx = cache.context();

            if (cacheCtx.startTopologyVersion().equals(startTopVer) ) {
                if (!jCacheProxies.containsKey(cacheCtx.name())) {
                    IgniteCacheProxyImpl newProxy = new IgniteCacheProxyImpl(cache.context(), cache, false);

                    if (!cache.active())
                        newProxy.restart();

                    jCacheProxies.putIfAbsent(cacheCtx.name(), newProxy);
                }

                if (cacheCtx.preloader() != null)
                    cacheCtx.preloader().onInitialExchangeComplete(err);
            }
        }
    }

    /**
     * @param cachesToClose Caches to close.
     * @param retClientCaches {@code True} if return IDs of closed client caches.
     * @return Closed client caches' IDs.
     */
    Set<Integer> closeCaches(Set<String> cachesToClose, boolean retClientCaches) {
        Set<Integer> ids = null;

        boolean locked = false;

        try {
            for (String cacheName : cachesToClose) {
                blockGateway(cacheName, false, false);

                GridCacheContext ctx = sharedCtx.cacheContext(CU.cacheId(cacheName));

                if (ctx == null)
                    continue;

                if (retClientCaches && !ctx.affinityNode()) {
                    if (ids == null)
                        ids = U.newHashSet(cachesToClose.size());

                    ids.add(ctx.cacheId());
                }

                if (!ctx.affinityNode() && !locked) {
                    // Do not close client cache while requests processing is in progress.
                    sharedCtx.io().writeLock();

                    locked = true;
                }

                if (!ctx.affinityNode() && ctx.transactional())
                    sharedCtx.tm().rollbackTransactionsForCache(ctx.cacheId());

                closeCache(ctx, false);
            }

            return ids;
        }
        finally {
            if (locked)
                sharedCtx.io().writeUnlock();
        }
    }

    /**
     * @param cctx Cache context.
     * @param destroy Destroy flag.
     */
    private void closeCache(GridCacheContext cctx, boolean destroy) {
        if (cctx.affinityNode()) {
            GridCacheAdapter<?, ?> cache = caches.get(cctx.name());

            assert cache != null : cctx.name();

            jCacheProxies.put(cctx.name(), new IgniteCacheProxyImpl(cache.context(), cache, false));
        }
        else {
            jCacheProxies.remove(cctx.name());

            cctx.gate().onStopped();

            prepareCacheStop(cctx.name(), destroy);

            if (!cctx.group().hasCaches())
                stopCacheGroup(cctx.group().groupId());
        }
    }

    /**
     * Callback invoked when first exchange future for dynamic cache is completed.
     *
     * @param cacheStartVer Started caches version to create proxy for.
     * @param exchActions Change requests.
     * @param err Error.
     */
    @SuppressWarnings("unchecked")
    public void onExchangeDone(
        AffinityTopologyVersion cacheStartVer,
        @Nullable ExchangeActions exchActions,
        @Nullable Throwable err
    ) {
        initCacheProxies(cacheStartVer, err);

        if (exchActions == null)
            return;

        if (exchActions.systemCachesStarting() && exchActions.stateChangeRequest() == null) {
            ctx.dataStructures().restoreStructuresState(ctx);

            ctx.service().updateUtilityCache();
        }

        if (err == null) {
            // Force checkpoint if there is any cache stop request
            if (exchActions.cacheStopRequests().size() > 0) {
                try {
                    sharedCtx.database().waitForCheckpoint("caches stop");
                }
                catch (IgniteCheckedException e) {
                    U.error(log, "Failed to wait for checkpoint finish during cache stop.", e);
                }
            }

            for (ExchangeActions.CacheActionData action : exchActions.cacheStopRequests()) {
                CacheGroupContext gctx = cacheGrps.get(action.descriptor().groupId());

                // Cancel all operations blocking gateway
                if (gctx != null) {
                    final String msg = "Failed to wait for topology update, cache group is stopping.";

                    // If snapshot operation in progress we must throw CacheStoppedException
                    // for correct cache proxy restart. For more details see
                    // IgniteCacheProxy.cacheException()
                    gctx.affinity().cancelFutures(new CacheStoppedException(msg));
                }

                stopGateway(action.request());

                sharedCtx.database().checkpointReadLock();

                try {
                    prepareCacheStop(action.request().cacheName(), action.request().destroy());
                }
                finally {
                    sharedCtx.database().checkpointReadUnlock();
                }
            }

            List<IgniteBiTuple<CacheGroupContext, Boolean>> stoppedGroups = new ArrayList<>();

            for (ExchangeActions.CacheGroupActionData action : exchActions.cacheGroupsToStop()) {
                Integer groupId = action.descriptor().groupId();

                if (cacheGrps.containsKey(groupId)) {
                    stoppedGroups.add(F.t(cacheGrps.get(groupId), action.destroy()));

                    stopCacheGroup(groupId);
                }
            }

            if (!sharedCtx.kernalContext().clientNode())
                sharedCtx.database().onCacheGroupsStopped(stoppedGroups);

            if (exchActions.deactivate())
                sharedCtx.deactivate();
        }
    }

    /**
     * @param grpId Group ID.
     */
    private void stopCacheGroup(int grpId) {
        CacheGroupContext grp = cacheGrps.remove(grpId);

        if (grp != null)
            stopCacheGroup(grp);
    }

    /**
     * @param grp Cache group.
     */
    private void stopCacheGroup(CacheGroupContext grp) {
        grp.stopGroup();

        U.stopLifecycleAware(log, grp.configuredUserObjects());

        cleanup(grp);
    }

    /**
     * @param cacheName Cache name.
     * @param deploymentId Future deployment ID.
     */
    void completeTemplateAddFuture(String cacheName, IgniteUuid deploymentId) {
        GridCacheProcessor.TemplateConfigurationFuture fut =
            (GridCacheProcessor.TemplateConfigurationFuture)pendingTemplateFuts.get(cacheName);

        if (fut != null && fut.deploymentId().equals(deploymentId))
            fut.onDone();
    }

    /**
     * @param req Request to complete future for.
     * @param success Future result.
     * @param err Error if any.
     */
    void completeCacheStartFuture(DynamicCacheChangeRequest req, boolean success, @Nullable Throwable err) {
        if (ctx.localNodeId().equals(req.initiatingNodeId())) {
            DynamicCacheStartFuture fut = (DynamicCacheStartFuture)pendingFuts.get(req.requestId());

            if (fut != null)
                fut.onDone(success, err);
        }
    }

    /**
     * @param reqId Request ID.
     * @param err Error if any.
     */
    void completeClientCacheChangeFuture(UUID reqId, @Nullable Exception err) {
        DynamicCacheStartFuture fut = (DynamicCacheStartFuture)pendingFuts.get(reqId);

        if (fut != null)
            fut.onDone(false, err);
    }

    /**
     * Creates shared context.
     *
     * @param kernalCtx Kernal context.
     * @param storeSesLsnrs Store session listeners.
     * @return Shared context.
     * @throws IgniteCheckedException If failed.
     */
    @SuppressWarnings("unchecked")
    private GridCacheSharedContext createSharedContext(GridKernalContext kernalCtx,
        Collection<CacheStoreSessionListener> storeSesLsnrs) throws IgniteCheckedException {
        IgniteTxManager tm = new IgniteTxManager();
        GridCacheMvccManager mvccMgr = new GridCacheMvccManager();
        GridCacheVersionManager verMgr = new GridCacheVersionManager();
        GridCacheDeploymentManager depMgr = new GridCacheDeploymentManager();
        GridCachePartitionExchangeManager exchMgr = new GridCachePartitionExchangeManager();

        IgniteCacheDatabaseSharedManager dbMgr;
        IgnitePageStoreManager pageStoreMgr = null;
        IgniteWriteAheadLogManager walMgr = null;

        if (CU.isPersistenceEnabled(ctx.config()) && !ctx.clientNode()) {
            if (ctx.clientNode()) {
                U.warn(log, "Persistent Store is not supported on client nodes (Persistent Store's" +
                    " configuration will be ignored).");
            }

            dbMgr = new GridCacheDatabaseSharedManager(ctx);

            pageStoreMgr = new FilePageStoreManager(ctx);

            walMgr = new FileWriteAheadLogManager(ctx);
        }
        else
            dbMgr = new IgniteCacheDatabaseSharedManager();

        IgniteCacheSnapshotManager snpMgr = ctx.plugins().createComponent(IgniteCacheSnapshotManager.class);

        if (snpMgr == null)
            snpMgr = new IgniteCacheSnapshotManager();

        GridCacheIoManager ioMgr = new GridCacheIoManager();
        CacheAffinitySharedManager topMgr = new CacheAffinitySharedManager();
        GridCacheSharedTtlCleanupManager ttl = new GridCacheSharedTtlCleanupManager();

        CacheJtaManagerAdapter jta = JTA.createOptional();

        return new GridCacheSharedContext(
            kernalCtx,
            tm,
            verMgr,
            mvccMgr,
            pageStoreMgr,
            walMgr,
            dbMgr,
            snpMgr,
            depMgr,
            exchMgr,
            topMgr,
            ioMgr,
            ttl,
            jta,
            storeSesLsnrs
        );
    }

    /** {@inheritDoc} */
    @Nullable @Override public DiscoveryDataExchangeType discoveryDataType() {
        return CACHE_PROC;
    }

    /** {@inheritDoc} */
    @Override public void collectJoiningNodeData(DiscoveryDataBag dataBag) {
        cachesInfo.collectJoiningNodeData(dataBag);
    }

    /** {@inheritDoc} */
    @Override public void collectGridNodeData(DiscoveryDataBag dataBag) {
        cachesInfo.collectGridNodeData(dataBag);
    }

    /** {@inheritDoc} */
    @Override public void onJoiningNodeDataReceived(JoiningNodeDiscoveryData data) {
        cachesInfo.onJoiningNodeDataReceived(data);
    }

    /** {@inheritDoc} */
    @Override public void onGridDataReceived(GridDiscoveryData data) {
        cachesInfo.onGridDataReceived(data);
    }

    /**
     * @param msg Message.
     */
    public void onStateChangeFinish(ChangeGlobalStateFinishMessage msg) {
        cachesInfo.onStateChangeFinish(msg);
    }

    /**
     * @param msg Message.
     * @param topVer Current topology version.
     * @param curState Current cluster state.
     * @throws IgniteCheckedException If configuration validation failed.
     * @return Exchange actions.
     */
    public ExchangeActions onStateChangeRequest(
        ChangeGlobalStateMessage msg,
        AffinityTopologyVersion topVer,
        DiscoveryDataClusterState curState
    ) throws IgniteCheckedException {
        return cachesInfo.onStateChangeRequest(msg, topVer, curState);
    }

    /**
     * Cache statistics flag change message received.
     *
     * @param msg Message.
     */
    public void onCacheStatisticsModeChange(CacheStatisticsModeChangeMessage msg) {
        assert msg != null;

        if (msg.initial()) {
            EnableStatisticsFuture fut = enableStatisticsFuts.get(msg.requestId());

            if (fut != null && !cacheNames().containsAll(msg.caches())) {
                fut.onDone(new IgniteCheckedException("One or more cache descriptors not found [caches="
                    + caches + ']'));

                return;
            }

            for (String cacheName : msg.caches()) {
                DynamicCacheDescriptor desc = cachesInfo.registeredCaches().get(cacheName);

                if (desc != null) {
                    if (desc.cacheConfiguration().isStatisticsEnabled() != msg.enabled()) {
                        desc.cacheConfiguration().setStatisticsEnabled(msg.enabled());

                        try {
                            ctx.cache().saveCacheConfiguration(desc);
                        }
                        catch (IgniteCheckedException e) {
                            log.error("Error while saving cache configuration to disk, cfg = "
                                + desc.cacheConfiguration(), e);
                        }
                    }
                }
                else
                    log.warning("Failed to change cache descriptor configuration, cache not found [cacheName="
                        + cacheName + ']');
            }
        }
        else {
            EnableStatisticsFuture fut = enableStatisticsFuts.get(msg.requestId());

            if (fut != null)
                fut.onDone();
        }
    }

    /**
     * Cache statistics flag change task processed by exchange worker.
     *
     * @param msg Message.
     */
    public void processStatisticsModeChange(CacheStatisticsModeChangeMessage msg) {
        assert msg != null;

        for (String cacheName : msg.caches()) {
            IgniteInternalCache<Object, Object> cache = cache(cacheName);

            if (cache != null)
                cache.context().statisticsEnabled(msg.enabled());
            else
                log.warning("Failed to change cache configuration, cache not found [cacheName=" + cacheName + ']');
        }
    }

    /**
     * @param stoppedCaches Stopped caches.
     */
    private void stopCachesOnClientReconnect(Collection<GridCacheAdapter> stoppedCaches) {
        assert ctx.discovery().localNode().isClient();

        for (GridCacheAdapter cache : stoppedCaches) {
            CacheGroupContext grp = cache.context().group();

            onKernalStop(cache, true);
            stopCache(cache, true, false);

            sharedCtx.affinity().stopCacheOnReconnect(cache.context());

            if (!grp.hasCaches()) {
                stopCacheGroup(grp);

                sharedCtx.affinity().stopCacheGroupOnReconnect(grp);
            }
        }
    }

    /**
     * @return {@code True} if need locally start all existing caches on client node start.
     */
    private boolean startAllCachesOnClientStart() {
        return startClientCaches && ctx.clientNode();
    }

    /**
     * Dynamically starts cache using template configuration.
     *
     * @param cacheName Cache name.
     * @return Future that will be completed when cache is deployed.
     */
    public IgniteInternalFuture<?> createFromTemplate(String cacheName) {
        try {
            CacheConfiguration cfg = getOrCreateConfigFromTemplate(cacheName);

            return dynamicStartCache(cfg, cacheName, null, true, true, true);
        }
        catch (IgniteCheckedException e) {
            throw U.convertException(e);
        }
    }

    /**
     * Dynamically starts cache using template configuration.
     *
     * @param cacheName Cache name.
     * @param checkThreadTx If {@code true} checks that current thread does not have active transactions.
     * @return Future that will be completed when cache is deployed.
     */
    public IgniteInternalFuture<?> getOrCreateFromTemplate(String cacheName, boolean checkThreadTx) {
        assert cacheName != null;

        try {
            if (publicJCache(cacheName, false, checkThreadTx) != null) // Cache with given name already started.
                return new GridFinishedFuture<>();

            CacheConfiguration cfg = getOrCreateConfigFromTemplate(cacheName);

            return dynamicStartCache(cfg, cacheName, null, false, true, checkThreadTx);
        }
        catch (IgniteCheckedException e) {
            return new GridFinishedFuture<>(e);
        }
    }

    /**
     * @param cacheName Cache name.
     * @return Cache configuration, or {@code null} if no template with matching name found.
     * @throws IgniteCheckedException If failed.
     */
    public CacheConfiguration getConfigFromTemplate(String cacheName) throws IgniteCheckedException {
        CacheConfiguration cfgTemplate = null;

        CacheConfiguration dfltCacheCfg = null;

        List<CacheConfiguration> wildcardNameCfgs = null;

        for (DynamicCacheDescriptor desc : cachesInfo.registeredTemplates().values()) {
            assert desc.template();

            CacheConfiguration cfg = desc.cacheConfiguration();

            assert cfg != null;

            if (F.eq(cacheName, cfg.getName())) {
                cfgTemplate = cfg;

                break;
            }

            if (cfg.getName() != null) {
                if (cfg.getName().endsWith("*")) {
                    if (cfg.getName().length() > 1) {
                        if (wildcardNameCfgs == null)
                            wildcardNameCfgs = new ArrayList<>();

                        wildcardNameCfgs.add(cfg);
                    }
                    else
                        dfltCacheCfg = cfg; // Template with name '*'.
                }
            }
            else if (dfltCacheCfg == null)
                dfltCacheCfg = cfg;
        }

        if (cfgTemplate == null && cacheName != null && wildcardNameCfgs != null) {
            Collections.sort(wildcardNameCfgs, new Comparator<CacheConfiguration>() {
                @Override public int compare(CacheConfiguration cfg1, CacheConfiguration cfg2) {
                    Integer len1 = cfg1.getName() != null ? cfg1.getName().length() : 0;
                    Integer len2 = cfg2.getName() != null ? cfg2.getName().length() : 0;

                    return len2.compareTo(len1);
                }
            });

            for (CacheConfiguration cfg : wildcardNameCfgs) {
                if (cacheName.startsWith(cfg.getName().substring(0, cfg.getName().length() - 1))) {
                    cfgTemplate = cfg;

                    break;
                }
            }
        }

        if (cfgTemplate == null)
            cfgTemplate = dfltCacheCfg;

        if (cfgTemplate == null)
            return null;

        cfgTemplate = cloneCheckSerializable(cfgTemplate);

        CacheConfiguration cfg = new CacheConfiguration(cfgTemplate);

        cfg.setName(cacheName);

        return cfg;
    }

    /**
     * @param cacheName Cache name.
     * @return Cache configuration.
     * @throws IgniteCheckedException If failed.
     */
    private CacheConfiguration getOrCreateConfigFromTemplate(String cacheName) throws IgniteCheckedException {
        CacheConfiguration cfg = getConfigFromTemplate(cacheName);

        return cfg != null ? cfg : new CacheConfiguration(cacheName);
    }

    /**
     * Dynamically starts cache.
     *
     * @param ccfg Cache configuration.
     * @param cacheName Cache name.
     * @param nearCfg Near cache configuration.
     * @param failIfExists Fail if exists flag.
     * @param failIfNotStarted If {@code true} fails if cache is not started.
     * @param checkThreadTx If {@code true} checks that current thread does not have active transactions.
     * @return Future that will be completed when cache is deployed.
     */
    @SuppressWarnings("IfMayBeConditional")
    public IgniteInternalFuture<Boolean> dynamicStartCache(
        @Nullable CacheConfiguration ccfg,
        String cacheName,
        @Nullable NearCacheConfiguration nearCfg,
        boolean failIfExists,
        boolean failIfNotStarted,
        boolean checkThreadTx
    ) {
        return dynamicStartCache(ccfg,
            cacheName,
            nearCfg,
            CacheType.USER,
            false,
            failIfExists,
            failIfNotStarted,
            checkThreadTx);
    }

    /**
     * Dynamically starts cache as a result of SQL {@code CREATE TABLE} command.
     *
     * @param ccfg Cache configuration.
     */
    @SuppressWarnings("IfMayBeConditional")
    public IgniteInternalFuture<Boolean> dynamicStartSqlCache(
        CacheConfiguration ccfg
    ) {
        A.notNull(ccfg, "ccfg");

        return dynamicStartCache(ccfg,
            ccfg.getName(),
            ccfg.getNearConfiguration(),
            CacheType.USER,
            true,
            false,
            true,
            true);
    }

    /**
     * Dynamically starts cache.
     *
     * @param ccfg Cache configuration.
     * @param cacheName Cache name.
     * @param nearCfg Near cache configuration.
     * @param cacheType Cache type.
     * @param sql If the cache needs to be created as the result of SQL {@code CREATE TABLE} command.
     * @param failIfExists Fail if exists flag.
     * @param failIfNotStarted If {@code true} fails if cache is not started.
     * @param checkThreadTx If {@code true} checks that current thread does not have active transactions.
     * @return Future that will be completed when cache is deployed.
     */
    @SuppressWarnings("IfMayBeConditional")
    public IgniteInternalFuture<Boolean> dynamicStartCache(
        @Nullable CacheConfiguration ccfg,
        String cacheName,
        @Nullable NearCacheConfiguration nearCfg,
        CacheType cacheType,
        boolean sql,
        boolean failIfExists,
        boolean failIfNotStarted,
        boolean checkThreadTx
    ) {
        assert cacheName != null;

        if (checkThreadTx)
            checkEmptyTransactions();

        try {
            DynamicCacheChangeRequest req = prepareCacheChangeRequest(
                ccfg,
                cacheName,
                nearCfg,
                cacheType,
                sql,
                failIfExists,
                failIfNotStarted,
                false);

            if (req != null) {
                if (req.clientStartOnly())
                    return startClientCacheChange(F.asMap(req.cacheName(), req), null);

                return F.first(initiateCacheChanges(F.asList(req)));
            }
            else
                return new GridFinishedFuture<>();
        }
        catch (Exception e) {
            return new GridFinishedFuture<>(e);
        }
    }

    /**
     * @param startReqs Start requests.
     * @param cachesToClose Cache tp close.
     * @return Future for cache change operation.
     */
    private IgniteInternalFuture<Boolean> startClientCacheChange(
        @Nullable Map<String, DynamicCacheChangeRequest> startReqs, @Nullable Set<String> cachesToClose) {
        assert startReqs != null ^ cachesToClose != null;

        DynamicCacheStartFuture fut = new DynamicCacheStartFuture(UUID.randomUUID());

        IgniteInternalFuture old = pendingFuts.put(fut.id, fut);

        assert old == null : old;

        ctx.discovery().clientCacheStartEvent(fut.id, startReqs, cachesToClose);

        IgniteCheckedException err = checkNodeState();

        if (err != null)
            fut.onDone(err);

        return fut;
    }

    /**
     * Dynamically starts multiple caches.
     *
     * @param ccfgList Collection of cache configuration.
     * @param failIfExists Fail if exists flag.
     * @param checkThreadTx If {@code true} checks that current thread does not have active transactions.
     * @param disabledAfterStart If true, cache proxies will be only activated after {@link #restartProxies()}.
     * @return Future that will be completed when all caches are deployed.
     */
    public IgniteInternalFuture<?> dynamicStartCaches(Collection<CacheConfiguration> ccfgList, boolean failIfExists,
        boolean checkThreadTx, boolean disabledAfterStart) {
        return dynamicStartCaches(ccfgList, null, failIfExists, checkThreadTx, disabledAfterStart);
    }

    /**
     * Dynamically starts multiple caches.
     *
     * @param ccfgList Collection of cache configuration.
     * @param cacheType Cache type.
     * @param failIfExists Fail if exists flag.
     * @param checkThreadTx If {@code true} checks that current thread does not have active transactions.
     * @param disabledAfterStart If true, cache proxies will be only activated after {@link #restartProxies()}.
     * @return Future that will be completed when all caches are deployed.
     */
    private IgniteInternalFuture<?> dynamicStartCaches(
        Collection<CacheConfiguration> ccfgList,
        CacheType cacheType,
        boolean failIfExists,
        boolean checkThreadTx,
        boolean disabledAfterStart
    ) {
        if (checkThreadTx)
            checkEmptyTransactions();

        List<DynamicCacheChangeRequest> srvReqs = null;
        Map<String, DynamicCacheChangeRequest> clientReqs = null;

        try {
            for (CacheConfiguration ccfg : ccfgList) {
                CacheType ct = cacheType;

                if (ct == null) {
                    if (CU.isUtilityCache(ccfg.getName()))
                        ct = CacheType.UTILITY;
                    else if (internalCaches.contains(ccfg.getName()))
                        ct = CacheType.INTERNAL;
                    else if (DataStructuresProcessor.isDataStructureCache(ccfg.getName()))
                        ct = CacheType.DATA_STRUCTURES;
                    else
                        ct = CacheType.USER;
                }

                DynamicCacheChangeRequest req = prepareCacheChangeRequest(
                    ccfg,
                    ccfg.getName(),
                    null,
                    ct,
                    false,
                    failIfExists,
                    true,
                    disabledAfterStart);

                if (req != null) {
                    if (req.clientStartOnly()) {
                        if (clientReqs == null)
                            clientReqs = U.newLinkedHashMap(ccfgList.size());

                        clientReqs.put(req.cacheName(), req);
                    }
                    else {
                        if (srvReqs == null)
                            srvReqs = new ArrayList<>(ccfgList.size());

                        srvReqs.add(req);
                    }
                }
            }
        }
        catch (Exception e) {
            return new GridFinishedFuture<>(e);
        }

        if (srvReqs != null || clientReqs != null) {
            if (clientReqs != null && srvReqs == null)
                return startClientCacheChange(clientReqs, null);

            GridCompoundFuture<?, ?> compoundFut = new GridCompoundFuture<>();

            for (DynamicCacheStartFuture fut : initiateCacheChanges(srvReqs))
                compoundFut.add((IgniteInternalFuture)fut);

            if (clientReqs != null) {
                IgniteInternalFuture<Boolean> clientStartFut = startClientCacheChange(clientReqs, null);

                compoundFut.add((IgniteInternalFuture)clientStartFut);
            }

            compoundFut.markInitialized();

            return compoundFut;
        }
        else
            return new GridFinishedFuture<>();
    }

    /**
     * @param cacheName Cache name to destroy.
     * @param sql If the cache needs to be destroyed only if it was created as the result of SQL {@code CREATE TABLE}
     * command.
     * @param checkThreadTx If {@code true} checks that current thread does not have active transactions.
     * @param restart Restart flag.
     * @return Future that will be completed when cache is destroyed.
     */
    public IgniteInternalFuture<Boolean> dynamicDestroyCache(String cacheName, boolean sql, boolean checkThreadTx,
        boolean restart) {
        assert cacheName != null;

        if (checkThreadTx)
            checkEmptyTransactions();

        DynamicCacheChangeRequest req = DynamicCacheChangeRequest.stopRequest(ctx, cacheName, sql, true);

        req.stop(true);
        req.destroy(true);
        req.restart(restart);

        return F.first(initiateCacheChanges(F.asList(req)));
    }

    /**
     * @param cacheNames Collection of cache names to destroy.
     * @param checkThreadTx If {@code true} checks that current thread does not have active transactions.
     * @param restart Restart flag.
     * @return Future that will be completed when cache is destroyed.
     */
    public IgniteInternalFuture<?> dynamicDestroyCaches(Collection<String> cacheNames, boolean checkThreadTx,
        boolean restart) {
        return dynamicDestroyCaches(cacheNames, checkThreadTx, restart, true);
    }

    /**
     * @param cacheNames Collection of cache names to destroy.
     * @param checkThreadTx If {@code true} checks that current thread does not have active transactions.
     * @param restart Restart flag.
     * @param destroy Cache data destroy flag. Setting to <code>true</code> will cause removing all cache data
     * @return Future that will be completed when cache is destroyed.
     */
    public IgniteInternalFuture<?> dynamicDestroyCaches(Collection<String> cacheNames, boolean checkThreadTx,
        boolean restart, boolean destroy) {
        if (checkThreadTx)
            checkEmptyTransactions();

        List<DynamicCacheChangeRequest> reqs = new ArrayList<>(cacheNames.size());

        for (String cacheName : cacheNames) {
            reqs.add(createStopRequest(cacheName, restart, destroy));
        }

        return dynamicChangeCaches(reqs);
    }

    /**
     * Prepares cache stop request.
     * @param cacheName Cache names to destroy.
     * @param restart Restart flag.
     * @param destroy Cache data destroy flag. Setting to {@code true} will cause removing all cache data from store.
     * @return Future that will be completed when cache is destroyed.
     */
    @NotNull public DynamicCacheChangeRequest createStopRequest(String cacheName, boolean restart, boolean destroy) {
        DynamicCacheChangeRequest req = DynamicCacheChangeRequest.stopRequest(ctx, cacheName, false, true);

        req.stop(true);
        req.destroy(destroy);
        req.restart(restart);

        return req;
    }

    /**
     * Starts cache stop request as cache change batch.
     * @param reqs cache stop requests.
     * @return compound future.
     */
    @NotNull public IgniteInternalFuture<?> dynamicChangeCaches(List<DynamicCacheChangeRequest> reqs) {
        GridCompoundFuture<?, ?> compoundFut = new GridCompoundFuture<>();

        for (DynamicCacheStartFuture fut : initiateCacheChanges(reqs))
            compoundFut.add((IgniteInternalFuture)fut);

        compoundFut.markInitialized();

        return compoundFut;
    }

    /**
     * @param cacheName Cache name to close.
     * @return Future that will be completed when cache is closed.
     */
    IgniteInternalFuture<?> dynamicCloseCache(String cacheName) {
        assert cacheName != null;

        IgniteCacheProxy<?, ?> proxy = jCacheProxies.get(cacheName);

        if (proxy == null || proxy.isProxyClosed())
            return new GridFinishedFuture<>(); // No-op.

        checkEmptyTransactions();

        if (proxy.context().isLocal())
            return dynamicDestroyCache(cacheName, false, true, false);

        return startClientCacheChange(null, Collections.singleton(cacheName));
    }

    /**
     * Resets cache state after the cache has been moved to recovery state.
     *
     * @param cacheNames Cache names.
     * @return Future that will be completed when state is changed for all caches.
     */
    public IgniteInternalFuture<?> resetCacheState(Collection<String> cacheNames) {
        checkEmptyTransactions();

        if (F.isEmpty(cacheNames))
            cacheNames = cachesInfo.registeredCaches().keySet();

        Collection<DynamicCacheChangeRequest> reqs = new ArrayList<>(cacheNames.size());

        for (String cacheName : cacheNames) {
            DynamicCacheDescriptor desc = cacheDescriptor(cacheName);

            if (desc == null) {
                U.warn(log, "Failed to find cache for reset lost partition request, cache does not exist: " + cacheName);

                continue;
            }

            DynamicCacheChangeRequest req = DynamicCacheChangeRequest.resetLostPartitions(ctx, cacheName);

            reqs.add(req);
        }

        GridCompoundFuture fut = new GridCompoundFuture();

        for (DynamicCacheStartFuture f : initiateCacheChanges(reqs))
            fut.add(f);

        fut.markInitialized();

        return fut;
    }

    public CacheType cacheType(String cacheName ) {
        if (CU.isUtilityCache(cacheName))
            return CacheType.UTILITY;
        else if (internalCaches.contains(cacheName))
            return CacheType.INTERNAL;
        else if (DataStructuresProcessor.isDataStructureCache(cacheName))
            return CacheType.DATA_STRUCTURES;
        else
            return CacheType.USER;
    }

    /**
     * Save cache configuration to persistent store if necessary.
     *
     * @param desc Cache descriptor.
     */
    public void saveCacheConfiguration(DynamicCacheDescriptor desc) throws IgniteCheckedException {
        assert desc != null;

        if (sharedCtx.pageStore() != null && !sharedCtx.kernalContext().clientNode() &&
            CU.isPersistentCache(desc.cacheConfiguration(), sharedCtx.gridConfig().getDataStorageConfiguration())) {
            StoredCacheData data = toStoredData(desc);

            sharedCtx.pageStore().storeCacheData(data, true);
        }
    }

    /**
     * Form a {@link StoredCacheData} with all data to correctly restore cache params when its configuration
     * is read from page store. Essentially, this method takes from {@link DynamicCacheDescriptor} all that's
     * needed to start cache correctly, leaving out everything else.
     *
     * @param desc Cache descriptor to process.
     * @return {@link StoredCacheData} based on {@code desc}.
     */
    private static StoredCacheData toStoredData(DynamicCacheDescriptor desc) {
        A.notNull(desc, "desc");

        StoredCacheData res = new StoredCacheData(desc.cacheConfiguration());

        res.queryEntities(desc.schema() == null ? Collections.<QueryEntity>emptyList() : desc.schema().entities());
        res.sql(desc.sql());

        return res;
    }

    /**
     * @param reqs Requests.
     * @return Collection of futures.
     */
    @SuppressWarnings("TypeMayBeWeakened")
    private Collection<DynamicCacheStartFuture> initiateCacheChanges(
        Collection<DynamicCacheChangeRequest> reqs
    ) {
        Collection<DynamicCacheStartFuture> res = new ArrayList<>(reqs.size());

        Collection<DynamicCacheChangeRequest> sndReqs = new ArrayList<>(reqs.size());

        for (DynamicCacheChangeRequest req : reqs) {
            DynamicCacheStartFuture fut = new DynamicCacheStartFuture(req.requestId());

            try {
                if (req.stop()) {
                    DynamicCacheDescriptor desc = cacheDescriptor(req.cacheName());

                    if (desc == null)
                        // No-op.
                        fut.onDone(false);
                }

                if (req.start() && req.startCacheConfiguration() != null) {
                    CacheConfiguration ccfg = req.startCacheConfiguration();

                    try {
                        cachesInfo.validateStartCacheConfiguration(ccfg, req.cacheType());
                    }
                    catch (IgniteCheckedException e) {
                        fut.onDone(e);
                    }
                }

                if (fut.isDone())
                    continue;

                DynamicCacheStartFuture old = (DynamicCacheStartFuture)pendingFuts.putIfAbsent(
                    req.requestId(), fut);

                assert old == null;

                if (fut.isDone())
                    continue;

                sndReqs.add(req);
            }
            catch (Exception e) {
                fut.onDone(e);
            }
            finally {
                res.add(fut);
            }
        }

        Exception err = null;

        if (!sndReqs.isEmpty()) {
            try {
                ctx.discovery().sendCustomEvent(new DynamicCacheChangeBatch(sndReqs));

                err = checkNodeState();
            }
            catch (IgniteCheckedException e) {
                err = e;
            }
        }

        if (err != null) {
            for (DynamicCacheStartFuture fut : res)
                fut.onDone(err);
        }

        return res;
    }

    /**
     * @return Non null exception if node is stopping or disconnected.
     */
    @Nullable private IgniteCheckedException checkNodeState() {
        if (ctx.isStopping()) {
            return new IgniteCheckedException("Failed to execute dynamic cache change request, " +
                "node is stopping.");
        }
        else if (ctx.clientDisconnected()) {
            return new IgniteClientDisconnectedCheckedException(ctx.cluster().clientReconnectFuture(),
                "Failed to execute dynamic cache change request, client node disconnected.");
        }

        return null;
    }

    /**
     * @param type Event type.
     * @param customMsg Custom message instance.
     * @param node Event node.
     * @param topVer Topology version.
     * @param state Cluster state.
     */
    public void onDiscoveryEvent(int type,
        @Nullable DiscoveryCustomMessage customMsg,
        ClusterNode node,
        AffinityTopologyVersion topVer,
        DiscoveryDataClusterState state) {
        cachesInfo.onDiscoveryEvent(type, node, topVer);

        sharedCtx.affinity().onDiscoveryEvent(type, customMsg, node, topVer, state);
    }

    /**
     * Callback invoked from discovery thread when discovery custom message is received.
     *
     * @param msg Customer message.
     * @param topVer Current topology version.
     * @param node Node sent message.
     * @return {@code True} if minor topology version should be increased.
     */
    public boolean onCustomEvent(DiscoveryCustomMessage msg, AffinityTopologyVersion topVer, ClusterNode node) {
        if (msg instanceof SchemaAbstractDiscoveryMessage) {
            ctx.query().onDiscovery((SchemaAbstractDiscoveryMessage)msg);

            return false;
        }

        if (msg instanceof CacheAffinityChangeMessage)
            return sharedCtx.affinity().onCustomEvent(((CacheAffinityChangeMessage)msg));

        if (msg instanceof SnapshotDiscoveryMessage &&
            ((SnapshotDiscoveryMessage)msg).needExchange())
            return true;

        if (msg instanceof DynamicCacheChangeBatch)
            return cachesInfo.onCacheChangeRequested((DynamicCacheChangeBatch)msg, topVer);

        if (msg instanceof ClientCacheChangeDiscoveryMessage)
            cachesInfo.onClientCacheChange((ClientCacheChangeDiscoveryMessage)msg, node);

        if (msg instanceof CacheStatisticsModeChangeMessage)
            onCacheStatisticsModeChange((CacheStatisticsModeChangeMessage)msg);

        return false;
    }

    /**
     * Checks that preload-order-dependant caches has SYNC or ASYNC preloading mode.
     *
     * @param cfgs Caches.
     * @return Maximum detected preload order.
     * @throws IgniteCheckedException If validation failed.
     */
    private int validatePreloadOrder(CacheConfiguration[] cfgs) throws IgniteCheckedException {
        int maxOrder = 0;

        for (CacheConfiguration cfg : cfgs) {
            int rebalanceOrder = cfg.getRebalanceOrder();

            if (rebalanceOrder > 0) {
                if (cfg.getCacheMode() == LOCAL)
                    throw new IgniteCheckedException("Rebalance order set for local cache (fix configuration and restart the " +
                        "node): " + U.maskName(cfg.getName()));

                if (cfg.getRebalanceMode() == CacheRebalanceMode.NONE)
                    throw new IgniteCheckedException("Only caches with SYNC or ASYNC rebalance mode can be set as rebalance " +
                        "dependency for other caches [cacheName=" + U.maskName(cfg.getName()) +
                        ", rebalanceMode=" + cfg.getRebalanceMode() + ", rebalanceOrder=" + cfg.getRebalanceOrder() + ']');

                maxOrder = Math.max(maxOrder, rebalanceOrder);
            }
            else if (rebalanceOrder < 0)
                throw new IgniteCheckedException("Rebalance order cannot be negative for cache (fix configuration and restart " +
                    "the node) [cacheName=" + cfg.getName() + ", rebalanceOrder=" + rebalanceOrder + ']');
        }

        return maxOrder;
    }

    /** {@inheritDoc} */
    @Nullable @Override public IgniteNodeValidationResult validateNode(ClusterNode node) {
        IgniteNodeValidationResult res = validateHashIdResolvers(node);

        if (res == null)
            res = validateRestartingCaches(node);

        return res;
    }

    /**
     * Reset restarting caches.
     */
    public void resetRestartingCaches(){
        cachesInfo.restartingCaches().clear();
    }

    /**
     * @param node Joining node to validate.
     * @return Node validation result if there was an issue with the joining node, {@code null} otherwise.
     */
    private IgniteNodeValidationResult validateRestartingCaches(ClusterNode node) {
        if (cachesInfo.hasRestartingCaches()) {
            String msg = "Joining node during caches restart is not allowed [joiningNodeId=" + node.id() +
                ", restartingCaches=" + new HashSet<>(cachesInfo.restartingCaches()) + ']';

            return new IgniteNodeValidationResult(node.id(), msg, msg);
        }

        return null;
    }

    /**
     * @param node Joining node.
     * @return Validation result or {@code null} in case of success.
     */
    @Nullable private IgniteNodeValidationResult validateHashIdResolvers(ClusterNode node) {
        if (!node.isClient()) {
            for (DynamicCacheDescriptor desc : cacheDescriptors().values()) {
                CacheConfiguration cfg = desc.cacheConfiguration();

                if (cfg.getAffinity() instanceof RendezvousAffinityFunction) {
                    RendezvousAffinityFunction aff = (RendezvousAffinityFunction)cfg.getAffinity();

                    Object nodeHashObj = aff.resolveNodeHash(node);

                    for (ClusterNode topNode : ctx.discovery().allNodes()) {
                        Object topNodeHashObj = aff.resolveNodeHash(topNode);

                        if (nodeHashObj.hashCode() == topNodeHashObj.hashCode()) {
                            String errMsg = "Failed to add node to topology because it has the same hash code for " +
                                "partitioned affinity as one of existing nodes [cacheName=" +
                                cfg.getName() + ", existingNodeId=" + topNode.id() + ']';

                            String sndMsg = "Failed to add node to topology because it has the same hash code for " +
                                "partitioned affinity as one of existing nodes [cacheName=" +
                                cfg.getName() + ", existingNodeId=" + topNode.id() + ']';

                            return new IgniteNodeValidationResult(topNode.id(), errMsg, sndMsg);
                        }
                    }
                }
            }
        }

        return null;
    }

    /**
     * @param rmt Remote node to check.
     * @throws IgniteCheckedException If check failed.
     */
    private void checkTransactionConfiguration(ClusterNode rmt) throws IgniteCheckedException {
        TransactionConfiguration txCfg = rmt.attribute(ATTR_TX_CONFIG);

        if (txCfg != null) {
            TransactionConfiguration locTxCfg = ctx.config().getTransactionConfiguration();

            if (locTxCfg.isTxSerializableEnabled() != txCfg.isTxSerializableEnabled())
                throw new IgniteCheckedException("Serializable transactions enabled mismatch " +
                    "(fix txSerializableEnabled property or set -D" + IGNITE_SKIP_CONFIGURATION_CONSISTENCY_CHECK + "=true " +
                    "system property) [rmtNodeId=" + rmt.id() +
                    ", locTxSerializableEnabled=" + locTxCfg.isTxSerializableEnabled() +
                    ", rmtTxSerializableEnabled=" + txCfg.isTxSerializableEnabled() + ']');
        }
    }

    /**
     * @param rmt Remote node to check.
     * @throws IgniteCheckedException If check failed.
     */
    private void checkMemoryConfiguration(ClusterNode rmt) throws IgniteCheckedException {
        ClusterNode locNode = ctx.discovery().localNode();

        if (ctx.config().isClientMode() || locNode.isDaemon() || rmt.isClient() || rmt.isDaemon())
            return;

        DataStorageConfiguration dsCfg = null;

        Object dsCfgBytes = rmt.attribute(IgniteNodeAttributes.ATTR_DATA_STORAGE_CONFIG);

        if (dsCfgBytes instanceof byte[])
            dsCfg = new JdkMarshaller().unmarshal((byte[])dsCfgBytes, U.resolveClassLoader(ctx.config()));

        if (dsCfg == null) {
            // Try to use legacy memory configuration.
            MemoryConfiguration memCfg = rmt.attribute(IgniteNodeAttributes.ATTR_MEMORY_CONFIG);

            if (memCfg != null) {
                dsCfg = new DataStorageConfiguration();

                // All properties that are used in validation should be converted here.
                dsCfg.setPageSize(memCfg.getPageSize());
            }
        }

        if (dsCfg != null) {
            DataStorageConfiguration locDsCfg = ctx.config().getDataStorageConfiguration();

            if (dsCfg.getPageSize() != locDsCfg.getPageSize()) {
                throw new IgniteCheckedException("Memory configuration mismatch (fix configuration or set -D" +
                    IGNITE_SKIP_CONFIGURATION_CONSISTENCY_CHECK + "=true system property) [rmtNodeId=" + rmt.id() +
                    ", locPageSize = " + locDsCfg.getPageSize() + ", rmtPageSize = " + dsCfg.getPageSize() + "]");
            }
        }
    }

    /**
     * @param cfg Cache configuration.
     * @return Query manager.
     */
    private GridCacheQueryManager queryManager(CacheConfiguration cfg) {
        return cfg.getCacheMode() == LOCAL ? new GridCacheLocalQueryManager() : new GridCacheDistributedQueryManager();
    }

    /**
     * @return Last data version.
     */
    public long lastDataVersion() {
        long max = 0;

        for (GridCacheAdapter<?, ?> cache : caches.values()) {
            GridCacheContext<?, ?> ctx = cache.context();

            if (ctx.versions().last().order() > max)
                max = ctx.versions().last().order();

            if (ctx.isNear()) {
                ctx = ctx.near().dht().context();

                if (ctx.versions().last().order() > max)
                    max = ctx.versions().last().order();
            }
        }

        return max;
    }

    /**
     * @param name Cache name.
     * @param <K> type of keys.
     * @param <V> type of values.
     * @return Cache instance for given name.
     */
    @SuppressWarnings("unchecked")
    public <K, V> IgniteInternalCache<K, V> cache(String name) {
        assert name != null;

        if (log.isDebugEnabled())
            log.debug("Getting cache for name: " + name);

        IgniteCacheProxy<K, V> jcache = (IgniteCacheProxy<K, V>)jCacheProxies.get(name);

        return jcache == null ? null : jcache.internalProxy();
    }

    /**
     * @param name Cache name.
     * @return Cache instance for given name.
     * @throws IgniteCheckedException If failed.
     */
    @SuppressWarnings("unchecked")
    public <K, V> IgniteInternalCache<K, V> getOrStartCache(String name) throws IgniteCheckedException {
        return getOrStartCache(name, null);
    }

    /**
     * @param name Cache name.
     * @return Cache instance for given name.
     * @throws IgniteCheckedException If failed.
     */
    @SuppressWarnings("unchecked")
    public <K, V> IgniteInternalCache<K, V> getOrStartCache(String name, CacheConfiguration ccfg) throws IgniteCheckedException {
        assert name != null;

        if (log.isDebugEnabled())
            log.debug("Getting cache for name: " + name);

        IgniteCacheProxy<?, ?> cache = jCacheProxies.get(name);

        if (cache == null) {
            dynamicStartCache(ccfg, name, null, false, ccfg == null, true).get();

            cache = jCacheProxies.get(name);
        }

        return cache == null ? null : (IgniteInternalCache<K, V>)cache.internalProxy();
    }

    /**
     * @return All configured cache instances.
     */
    public Collection<IgniteInternalCache<?, ?>> caches() {
        return F.viewReadOnly(jCacheProxies.values(), new IgniteClosure<IgniteCacheProxy<?, ?>,
            IgniteInternalCache<?, ?>>() {
            @Override public IgniteInternalCache<?, ?> apply(IgniteCacheProxy<?, ?> entries) {
                return entries.internalProxy();
            }
        });
    }

    /**
     * @return All configured cache instances.
     */
    public Collection<IgniteCacheProxy<?, ?>> jcaches() {
        return F.viewReadOnly(jCacheProxies.values(), new IgniteClosure<IgniteCacheProxyImpl<?, ?>, IgniteCacheProxy<?, ?>>() {
            @Override public IgniteCacheProxy<?, ?> apply(IgniteCacheProxyImpl<?, ?> proxy) {
                return proxy.gatewayWrapper();
            }
        });
    }

    /**
     * Gets utility cache.
     *
     * @return Utility cache.
     */
    public <K, V> IgniteInternalCache<K, V> utilityCache() {
        return internalCacheEx(CU.UTILITY_CACHE_NAME);
    }

    /**
     * @param name Cache name.
     * @return Cache.
     */
    private <K, V> IgniteInternalCache<K, V> internalCacheEx(String name) {
        if (ctx.discovery().localNode().isClient()) {
            IgniteCacheProxy<K, V> proxy = (IgniteCacheProxy<K, V>)jCacheProxies.get(name);

            if (proxy == null) {
                GridCacheAdapter<?, ?> cacheAdapter = caches.get(name);

                if (cacheAdapter != null)
                    proxy = new IgniteCacheProxyImpl(cacheAdapter.context(), cacheAdapter, false);
            }

            assert proxy != null : name;

            return proxy.internalProxy();
        }

        return internalCache(name);
    }

    /**
     * @param name Cache name.
     * @param <K> type of keys.
     * @param <V> type of values.
     * @return Cache instance for given name.
     */
    @SuppressWarnings("unchecked")
    public <K, V> IgniteInternalCache<K, V> publicCache(String name) {
        assert name != null;

        if (log.isDebugEnabled())
            log.debug("Getting public cache for name: " + name);

        DynamicCacheDescriptor desc = cacheDescriptor(name);

        if (desc == null)
            throw new IllegalArgumentException("Cache is not started: " + name);

        if (!desc.cacheType().userCache())
            throw new IllegalStateException("Failed to get cache because it is a system cache: " + name);

        IgniteCacheProxy<K, V> jcache = (IgniteCacheProxy<K, V>)jCacheProxies.get(name);

        if (jcache == null)
            throw new IllegalArgumentException("Cache is not started: " + name);

        return jcache.internalProxy();
    }

    /**
     * @param cacheName Cache name.
     * @param <K> type of keys.
     * @param <V> type of values.
     * @return Cache instance for given name.
     * @throws IgniteCheckedException If failed.
     */
    public <K, V> IgniteCacheProxy<K, V> publicJCache(String cacheName) throws IgniteCheckedException {
        return publicJCache(cacheName, true, true);
    }

    /**
     * @param cacheName Cache name.
     * @param failIfNotStarted If {@code true} throws {@link IllegalArgumentException} if cache is not started,
     * otherwise returns {@code null} in this case.
     * @param checkThreadTx If {@code true} checks that current thread does not have active transactions.
     * @return Cache instance for given name.
     * @throws IgniteCheckedException If failed.
     */
    @SuppressWarnings({"unchecked", "ConstantConditions"})
    @Nullable public <K, V> IgniteCacheProxy<K, V> publicJCache(String cacheName,
        boolean failIfNotStarted,
        boolean checkThreadTx) throws IgniteCheckedException {
        assert cacheName != null;

        if (log.isDebugEnabled())
            log.debug("Getting public cache for name: " + cacheName);

        DynamicCacheDescriptor desc = cacheDescriptor(cacheName);

        if (desc != null && !desc.cacheType().userCache())
            throw new IllegalStateException("Failed to get cache because it is a system cache: " + cacheName);

        IgniteCacheProxyImpl<?, ?> cache = jCacheProxies.get(cacheName);

        // Try to start cache, there is no guarantee that cache will be instantiated.
        if (cache == null) {
            dynamicStartCache(null, cacheName, null, false, failIfNotStarted, checkThreadTx).get();

            cache = jCacheProxies.get(cacheName);
        }

        return cache != null ? (IgniteCacheProxy<K, V>) cache.gatewayWrapper() : null;
    }

    /**
     * Get configuration for the given cache.
     *
     * @param name Cache name.
     * @return Cache configuration.
     */
    public CacheConfiguration cacheConfiguration(String name) {
        assert name != null;

        DynamicCacheDescriptor desc = cacheDescriptor(name);

        if (desc == null)
            throw new IllegalStateException("Cache doesn't exist: " + name);
        else
            return desc.cacheConfiguration();
    }

    /**
     * Get registered cache descriptor.
     *
     * @param name Name.
     * @return Descriptor.
     */
    public DynamicCacheDescriptor cacheDescriptor(String name) {
        return cachesInfo.registeredCaches().get(name);
    }

    /**
     * @return Cache descriptors.
     */
    public Map<String, DynamicCacheDescriptor> cacheDescriptors() {
        return cachesInfo.registeredCaches();
    }

    /**
     * @return Cache group descriptors.
     */
    public Map<Integer, CacheGroupDescriptor> cacheGroupDescriptors() {
        return cachesInfo.registeredCacheGroups();
    }

    /**
     * @param cacheId Cache ID.
     * @return Cache descriptor.
     */
    @Nullable public DynamicCacheDescriptor cacheDescriptor(int cacheId) {
        for (DynamicCacheDescriptor cacheDesc : cacheDescriptors().values()) {
            CacheConfiguration ccfg = cacheDesc.cacheConfiguration();

            assert ccfg != null : cacheDesc;

            if (CU.cacheId(ccfg.getName()) == cacheId)
                return cacheDesc;
        }

        return null;
    }

    /**
     * @param cacheCfg Cache configuration template.
     * @throws IgniteCheckedException If failed.
     */
    public void addCacheConfiguration(CacheConfiguration cacheCfg) throws IgniteCheckedException {
        assert cacheCfg.getName() != null;

        String name = cacheCfg.getName();

        DynamicCacheDescriptor desc = cachesInfo.registeredTemplates().get(name);

        if (desc != null)
            return;

        DynamicCacheChangeRequest req = DynamicCacheChangeRequest.addTemplateRequest(ctx, cacheCfg);

        TemplateConfigurationFuture fut = new TemplateConfigurationFuture(req.cacheName(), req.deploymentId());

        TemplateConfigurationFuture old =
            (TemplateConfigurationFuture)pendingTemplateFuts.putIfAbsent(cacheCfg.getName(), fut);

        if (old != null)
            fut = old;

        Exception err = null;

        try {
            ctx.discovery().sendCustomEvent(new DynamicCacheChangeBatch(Collections.singleton(req)));

            if (ctx.isStopping()) {
                err = new IgniteCheckedException("Failed to execute dynamic cache change request, " +
                    "node is stopping.");
            }
            else if (ctx.clientDisconnected()) {
                err = new IgniteClientDisconnectedCheckedException(ctx.cluster().clientReconnectFuture(),
                    "Failed to execute dynamic cache change request, client node disconnected.");
            }
        }
        catch (IgniteCheckedException e) {
            err = e;
        }

        if (err != null)
            fut.onDone(err);

        fut.get();
    }

    /**
     * @param name Cache name.
     * @return Cache instance for given name.
     */
    @SuppressWarnings("unchecked")
    public <K, V> IgniteCacheProxy<K, V> jcache(String name) {
        assert name != null;

        IgniteCacheProxy<K, V> cache = (IgniteCacheProxy<K, V>) jCacheProxies.get(name);

        if (cache == null)
            throw new IllegalArgumentException("Cache is not configured: " + name);

        return cache;
    }

    /**
     * @param name Cache name.
     * @return Cache proxy.
     */
    @Nullable public IgniteCacheProxy jcacheProxy(String name) {
        return jCacheProxies.get(name);
    }

    /**
     * @return All configured public cache instances.
     */
    public Collection<IgniteCacheProxy<?, ?>> publicCaches() {
        Collection<IgniteCacheProxy<?, ?>> res = new ArrayList<>(jCacheProxies.size());

        for (IgniteCacheProxyImpl<?, ?> proxy : jCacheProxies.values()) {
            if (proxy.context().userCache())
                res.add(proxy.gatewayWrapper());
        }

        return res;
    }

    /**
     * @param name Cache name.
     * @param <K> type of keys.
     * @param <V> type of values.
     * @return Cache instance for given name.
     */
    @SuppressWarnings("unchecked")
    public <K, V> GridCacheAdapter<K, V> internalCache(String name) {
        assert name != null;

        if (log.isDebugEnabled())
            log.debug("Getting internal cache adapter: " + name);

        return (GridCacheAdapter<K, V>)caches.get(name);
    }

    /**
     * Cancel all user operations.
     */
    private void cancelFutures() {
        sharedCtx.mvcc().onStop();

        Exception err = new IgniteCheckedException("Operation has been cancelled (node is stopping).");

        for (IgniteInternalFuture fut : pendingFuts.values())
            ((GridFutureAdapter)fut).onDone(err);

        for (IgniteInternalFuture fut : pendingTemplateFuts.values())
            ((GridFutureAdapter)fut).onDone(err);

        for (EnableStatisticsFuture fut : enableStatisticsFuts.values())
            fut.onDone(err);
    }

    /**
     * @return All internal cache instances.
     */
    public Collection<GridCacheAdapter<?, ?>> internalCaches() {
        return caches.values();
    }

    /**
     * @param name Cache name.
     * @return {@code True} if specified cache is system, {@code false} otherwise.
     */
    public boolean systemCache(String name) {
        assert name != null;

        DynamicCacheDescriptor desc = cacheDescriptor(name);

        return desc != null && !desc.cacheType().userCache();
    }

    /** {@inheritDoc} */
    @Override public void printMemoryStats() {
        X.println(">>> ");

        for (GridCacheAdapter c : caches.values()) {
            X.println(">>> Cache memory stats [igniteInstanceName=" + ctx.igniteInstanceName() +
                ", cache=" + c.name() + ']');

            c.context().printMemoryStats();
        }
    }

    /**
     * Callback invoked by deployment manager for whenever a class loader gets undeployed.
     *
     * @param ldr Class loader.
     */
    public void onUndeployed(ClassLoader ldr) {
        if (!ctx.isStopping()) {
            for (GridCacheAdapter<?, ?> cache : caches.values()) {
                // Do not notify system caches and caches for which deployment is disabled.
                if (cache.context().userCache() && cache.context().deploymentEnabled())
                    cache.onUndeploy(ldr);
            }
        }
    }

    /**
     * @return Shared context.
     */
    public <K, V> GridCacheSharedContext<K, V> context() {
        return (GridCacheSharedContext<K, V>)sharedCtx;
    }

    /**
     * @return Transactions interface implementation.
     */
    public IgniteTransactionsEx transactions() {
        return transactions;
    }

    /**
     * Starts client caches that do not exist yet.
     *
     * @throws IgniteCheckedException In case of error.
     */
    public void createMissingQueryCaches() throws IgniteCheckedException {
        for (Map.Entry<String, DynamicCacheDescriptor> e : cachesInfo.registeredCaches().entrySet()) {
            DynamicCacheDescriptor desc = e.getValue();

            if (isMissingQueryCache(desc))
                dynamicStartCache(null, desc.cacheConfiguration().getName(), null, false, true, true).get();
        }
    }

    /**
     * Whether cache defined by provided descriptor is not yet started and has queries enabled.
     *
     * @param desc Descriptor.
     * @return {@code True} if this is missing query cache.
     */
    private boolean isMissingQueryCache(DynamicCacheDescriptor desc) {
        CacheConfiguration ccfg = desc.cacheConfiguration();

        return !caches.containsKey(ccfg.getName()) && QueryUtils.isEnabled(ccfg);
    }

    /**
     * Registers MBean for cache components.
     *
     * @param obj Cache component.
     * @param cacheName Cache name.
     * @param near Near flag.
     * @throws IgniteCheckedException If registration failed.
     */
    @SuppressWarnings("unchecked")
    private void registerMbean(Object obj, @Nullable String cacheName, boolean near)
        throws IgniteCheckedException {
        if(U.IGNITE_MBEANS_DISABLED)
            return;

        assert obj != null;

        MBeanServer srvr = ctx.config().getMBeanServer();

        assert srvr != null;

        cacheName = U.maskName(cacheName);

        cacheName = near ? cacheName + "-near" : cacheName;

        final Object mbeanImpl = (obj instanceof IgniteMBeanAware) ? ((IgniteMBeanAware)obj).getMBean() : obj;

        for (Class<?> itf : mbeanImpl.getClass().getInterfaces()) {
            if (itf.getName().endsWith("MBean") || itf.getName().endsWith("MXBean")) {
                try {
                    U.registerMBean(srvr, ctx.igniteInstanceName(), cacheName, obj.getClass().getName(), mbeanImpl,
                        (Class<Object>)itf);
                }
                catch (Throwable e) {
                    throw new IgniteCheckedException("Failed to register MBean for component: " + obj, e);
                }

                break;
            }
        }
    }

    /**
     * Unregisters MBean for cache components.
     *
     * @param o Cache component.
     * @param cacheName Cache name.
     * @param near Near flag.
     */
    private void unregisterMbean(Object o, @Nullable String cacheName, boolean near) {
        if(U.IGNITE_MBEANS_DISABLED)
            return;

        assert o != null;

        MBeanServer srvr = ctx.config().getMBeanServer();

        assert srvr != null;

        cacheName = U.maskName(cacheName);

        cacheName = near ? cacheName + "-near" : cacheName;

        boolean needToUnregister = o instanceof IgniteMBeanAware;

        if (!needToUnregister) {
            for (Class<?> itf : o.getClass().getInterfaces()) {
                if (itf.getName().endsWith("MBean") || itf.getName().endsWith("MXBean")) {
                    needToUnregister = true;

                    break;
                }
            }
        }

        if (needToUnregister) {
            try {
                srvr.unregisterMBean(U.makeMBeanName(ctx.igniteInstanceName(), cacheName, o.getClass().getName()));
            }
            catch (Throwable e) {
                U.error(log, "Failed to unregister MBean for component: " + o, e);
            }
        }
    }

    /**
     * @param grp Cache group.
     * @param ccfg Cache configuration.
     * @param objs Extra components.
     * @return Components provided in cache configuration which can implement {@link LifecycleAware} interface.
     */
    private Iterable<Object> lifecycleAwares(CacheGroupContext grp, CacheConfiguration ccfg, Object... objs) {
        Collection<Object> ret = new ArrayList<>(7 + objs.length);

        if (grp.affinityFunction() != ccfg.getAffinity())
            ret.add(ccfg.getAffinity());

        ret.add(ccfg.getAffinityMapper());
        ret.add(ccfg.getEvictionFilter());
        ret.add(ccfg.getEvictionPolicyFactory());
        ret.add(ccfg.getEvictionPolicy());
        ret.add(ccfg.getInterceptor());

        NearCacheConfiguration nearCfg = ccfg.getNearConfiguration();

        if (nearCfg != null) {
            ret.add(nearCfg.getNearEvictionPolicyFactory());
            ret.add(nearCfg.getNearEvictionPolicy());
        }

        Collections.addAll(ret, objs);

        return ret;
    }

    /**
     * Method checks that current thread does not have active transactions.
     *
     * @throws IgniteException If transaction exist.
     */
    public void checkEmptyTransactions() throws IgniteException {
        if (transactions().tx() != null || sharedCtx.lockedTopologyVersion(null) != null)
            throw new IgniteException("Cannot start/stop cache within lock or transaction.");
    }

    /**
     * @param val Object to check.
     * @return Configuration copy.
     * @throws IgniteCheckedException If validation failed.
     */
    private CacheConfiguration cloneCheckSerializable(final CacheConfiguration val) throws IgniteCheckedException {
        if (val == null)
            return null;

        return withBinaryContext(new IgniteOutClosureX<CacheConfiguration>() {
            @Override public CacheConfiguration applyx() throws IgniteCheckedException {
                if (val.getCacheStoreFactory() != null) {
                    try {
                        ClassLoader ldr = ctx.config().getClassLoader();

                        if (ldr == null)
                            ldr = val.getCacheStoreFactory().getClass().getClassLoader();

                        U.unmarshal(marsh, U.marshal(marsh, val.getCacheStoreFactory()),
                            U.resolveClassLoader(ldr, ctx.config()));
                    }
                    catch (IgniteCheckedException e) {
                        throw new IgniteCheckedException("Failed to validate cache configuration. " +
                            "Cache store factory is not serializable. Cache name: " + U.maskName(val.getName()), e);
                    }
                }

                try {
                    return U.unmarshal(marsh, U.marshal(marsh, val), U.resolveClassLoader(ctx.config()));
                }
                catch (IgniteCheckedException e) {
                    throw new IgniteCheckedException("Failed to validate cache configuration " +
                        "(make sure all objects in cache configuration are serializable): " + U.maskName(val.getName()), e);
                }
            }
        });
    }

    /**
     * @param c Closure.
     * @return Closure result.
     * @throws IgniteCheckedException If failed.
     */
    private <T> T withBinaryContext(IgniteOutClosureX<T> c) throws IgniteCheckedException {
        IgniteCacheObjectProcessor objProc = ctx.cacheObjects();
        BinaryContext oldCtx = null;

        if (objProc instanceof CacheObjectBinaryProcessorImpl) {
            GridBinaryMarshaller binMarsh = ((CacheObjectBinaryProcessorImpl)objProc).marshaller();

            oldCtx = binMarsh == null ? null : binMarsh.pushContext();
        }

        try {
            return c.applyx();
        }
        finally {
            if (objProc instanceof CacheObjectBinaryProcessorImpl)
                GridBinaryMarshaller.popContext(oldCtx);
        }
    }

    /**
     * Prepares DynamicCacheChangeRequest for cache creation.
     *
     * @param ccfg Cache configuration
     * @param cacheName Cache name
     * @param nearCfg Near cache configuration
     * @param cacheType Cache type
     * @param sql Whether the cache needs to be created as the result of SQL {@code CREATE TABLE} command.
     * @param failIfExists Fail if exists flag.
     * @param failIfNotStarted If {@code true} fails if cache is not started.
     * @param disabledAfterStart If true, cache proxies will be only activated after {@link #restartProxies()}.
     * @return Request or {@code null} if cache already exists.
     * @throws IgniteCheckedException if some of pre-checks failed
     * @throws CacheExistsException if cache exists and failIfExists flag is {@code true}
     */
    private DynamicCacheChangeRequest prepareCacheChangeRequest(
        @Nullable CacheConfiguration ccfg,
        String cacheName,
        @Nullable NearCacheConfiguration nearCfg,
        CacheType cacheType,
        boolean sql,
        boolean failIfExists,
        boolean failIfNotStarted,
        boolean disabledAfterStart
    ) throws IgniteCheckedException {
        DynamicCacheDescriptor desc = cacheDescriptor(cacheName);

        DynamicCacheChangeRequest req = new DynamicCacheChangeRequest(UUID.randomUUID(), cacheName, ctx.localNodeId());

        req.sql(sql);

        req.failIfExists(failIfExists);

        req.disabledAfterStart(disabledAfterStart);

        if (ccfg != null) {
            cloneCheckSerializable(ccfg);

            if (desc != null || MetaStorage.METASTORAGE_CACHE_NAME.equals(cacheName)) {
                if (failIfExists) {
                    throw new CacheExistsException("Failed to start cache " +
                        "(a cache with the same name is already started): " + cacheName);
                }
                else {
                    CacheConfiguration descCfg = desc.cacheConfiguration();

                    // Check if we were asked to start a near cache.
                    if (nearCfg != null) {
                        if (CU.affinityNode(ctx.discovery().localNode(), descCfg.getNodeFilter())) {
                            // If we are on a data node and near cache was enabled, return success, else - fail.
                            if (descCfg.getNearConfiguration() != null)
                                return null;
                            else
                                throw new IgniteCheckedException("Failed to start near " +
                                    "cache (local node is an affinity node for cache): " + cacheName);
                        }
                        else
                            // If local node has near cache, return success.
                            req.clientStartOnly(true);
                    }
                    else if (!CU.affinityNode(ctx.discovery().localNode(), descCfg.getNodeFilter()))
                        req.clientStartOnly(true);

                    req.deploymentId(desc.deploymentId());
                    req.startCacheConfiguration(descCfg);
                    req.schema(desc.schema());
                }
            }
            else {
                req.deploymentId(IgniteUuid.randomUuid());

                CacheConfiguration cfg = new CacheConfiguration(ccfg);

                CacheObjectContext cacheObjCtx = ctx.cacheObjects().contextForCache(cfg);

                initialize(cfg, cacheObjCtx);

                req.startCacheConfiguration(cfg);
                req.schema(new QuerySchema(cfg.getQueryEntities()));
            }
        }
        else {
            req.clientStartOnly(true);

            if (desc != null)
                ccfg = desc.cacheConfiguration();

            if (ccfg == null) {
                if (failIfNotStarted) {
                    throw new CacheExistsException("Failed to start client cache " +
                        "(a cache with the given name is not started): " + cacheName);
                }
                else
                    return null;
            }

            req.deploymentId(desc.deploymentId());
            req.startCacheConfiguration(ccfg);
            req.schema(desc.schema());
        }

        if (nearCfg != null)
            req.nearCacheConfiguration(nearCfg);

        req.cacheType(cacheType);

        return req;
    }

    /**
     * Enable/disable statistics globally for the caches
     *
     * @param caches Collection of cache names.
     * @param enabled Statistics enabled flag.
     */
    public void enableStatistics(Collection<String> caches, boolean enabled) throws IgniteCheckedException {
        assert caches != null;

        Collection<String> globalCaches = new ArrayList<>(caches.size());

        if (!cacheNames().containsAll(caches))
            throw new IgniteCheckedException("One or more cache descriptors not found [caches=" + caches + ']');

        for (String cacheName : caches) {
            IgniteInternalCache cache = cache(cacheName);

            if (cache == null)
                throw new IgniteCheckedException("Cache not found [cacheName=" + cacheName + ']');

            cache.context().statisticsEnabled(enabled);

            if (!cache.context().isLocal())
                globalCaches.add(cacheName);
        }

        if (globalCaches.isEmpty())
            return;

        UUID reqId = UUID.randomUUID();

        EnableStatisticsFuture fut = new EnableStatisticsFuture(reqId);

        enableStatisticsFuts.put(reqId, fut);

        CacheStatisticsModeChangeMessage msg = new CacheStatisticsModeChangeMessage(reqId, globalCaches, enabled);

        ctx.grid().context().discovery().sendCustomEvent(msg);

        fut.get();
    }

    /**
     * @param obj Object to clone.
     * @return Object copy.
     * @throws IgniteCheckedException If failed.
     */
    public <T> T clone(final T obj) throws IgniteCheckedException {
        return withBinaryContext(new IgniteOutClosureX<T>() {
            @Override public T applyx() throws IgniteCheckedException {
                return U.unmarshal(marsh, U.marshal(marsh, obj), U.resolveClassLoader(ctx.config()));
            }
        });
    }

    /**
     *
     */
    @SuppressWarnings("ExternalizableWithoutPublicNoArgConstructor")
    private class DynamicCacheStartFuture extends GridFutureAdapter<Boolean> {
        /** */
        private UUID id;

        /**
         * @param id Future ID.
         */
        private DynamicCacheStartFuture(UUID id) {
            this.id = id;
        }

        /** {@inheritDoc} */
        @Override public boolean onDone(@Nullable Boolean res, @Nullable Throwable err) {
            // Make sure to remove future before completion.
            pendingFuts.remove(id, this);

            return super.onDone(res, err);
        }

        /** {@inheritDoc} */
        @Override public String toString() {
            return S.toString(DynamicCacheStartFuture.class, this);
        }
    }

    /**
     *
     */
    @SuppressWarnings("ExternalizableWithoutPublicNoArgConstructor")
    private class TemplateConfigurationFuture extends GridFutureAdapter<Object> {
        /** Start ID. */
        @GridToStringInclude
        private IgniteUuid deploymentId;

        /** Cache name. */
        private String cacheName;

        /**
         * @param cacheName Cache name.
         * @param deploymentId Deployment ID.
         */
        private TemplateConfigurationFuture(String cacheName, IgniteUuid deploymentId) {
            this.deploymentId = deploymentId;
            this.cacheName = cacheName;
        }

        /**
         * @return Start ID.
         */
        public IgniteUuid deploymentId() {
            return deploymentId;
        }

        /** {@inheritDoc} */
        @Override public boolean onDone(@Nullable Object res, @Nullable Throwable err) {
            // Make sure to remove future before completion.
            pendingTemplateFuts.remove(cacheName, this);

            return super.onDone(res, err);
        }

        /** {@inheritDoc} */
        @Override public String toString() {
            return S.toString(TemplateConfigurationFuture.class, this);
        }
    }

    /**
     *
     */
    static class LocalAffinityFunction implements AffinityFunction {
        /** */
        private static final long serialVersionUID = 0L;

        /** {@inheritDoc} */
        @Override public List<List<ClusterNode>> assignPartitions(AffinityFunctionContext affCtx) {
            ClusterNode locNode = null;

            for (ClusterNode n : affCtx.currentTopologySnapshot()) {
                if (n.isLocal()) {
                    locNode = n;

                    break;
                }
            }

            if (locNode == null)
                throw new IgniteException("Local node is not included into affinity nodes for 'LOCAL' cache");

            List<List<ClusterNode>> res = new ArrayList<>(partitions());

            for (int part = 0; part < partitions(); part++)
                res.add(Collections.singletonList(locNode));

            return Collections.unmodifiableList(res);
        }

        /** {@inheritDoc} */
        @Override public void reset() {
            // No-op.
        }

        /** {@inheritDoc} */
        @Override public int partitions() {
            return 1;
        }

        /** {@inheritDoc} */
        @Override public int partition(Object key) {
            return 0;
        }

        /** {@inheritDoc} */
        @Override public void removeNode(UUID nodeId) {
            // No-op.
        }
    }

    /**
     *
     */
    private class RemovedItemsCleanupTask implements GridTimeoutObject {
        /** */
        private final IgniteUuid id = IgniteUuid.randomUuid();

        /** */
        private final long endTime;

        /** */
        private final long timeout;

        /**
         * @param timeout Timeout.
         */
        RemovedItemsCleanupTask(long timeout) {
            this.timeout = timeout;

            endTime = U.currentTimeMillis() + timeout;
        }

        /** {@inheritDoc} */
        @Override public IgniteUuid timeoutId() {
            return id;
        }

        /** {@inheritDoc} */
        @Override public long endTime() {
            return endTime;
        }

        /** {@inheritDoc} */
        @Override public void onTimeout() {
            ctx.closure().runLocalSafe(new Runnable() {
                @Override public void run() {
                    try {
                        for (CacheGroupContext grp : sharedCtx.cache().cacheGroups()) {
                            if (!grp.isLocal() && grp.affinityNode()) {
                                GridDhtPartitionTopology top = null;

                                try {
                                    top = grp.topology();
                                }
                                catch (IllegalStateException ignore) {
                                    // Cache stopped.
                                }

                                if (top != null) {
                                    for (GridDhtLocalPartition part : top.currentLocalPartitions())
                                        part.cleanupRemoveQueue();
                                }

                                if (ctx.isStopping())
                                    return;
                            }
                        }
                    }
                    catch (Exception e) {
                        U.error(log, "Failed to cleanup removed cache items: " + e, e);
                    }

                    if (ctx.isStopping())
                        return;

                    addRemovedItemsCleanupTask(timeout);
                }
            }, true);
        }
    }

    /**
     * Enable statistics future.
     */
    private class EnableStatisticsFuture extends GridFutureAdapter<Void> {
        /** */
        private UUID id;

        /**
         * @param id Future ID.
         */
        private EnableStatisticsFuture(UUID id) {
            this.id = id;
        }

        /** {@inheritDoc} */
        @Override public boolean onDone(@Nullable Void res, @Nullable Throwable err) {
            // Make sure to remove future before completion.
            enableStatisticsFuts.remove(id, this);

            return super.onDone(res, err);
        }

        /** {@inheritDoc} */
        @Override public String toString() {
            return S.toString(EnableStatisticsFuture.class, this);
        }
    }
}<|MERGE_RESOLUTION|>--- conflicted
+++ resolved
@@ -1159,12 +1159,8 @@
                 ", memoryPolicyName=" + memPlcName +
                 ", mode=" + cfg.getCacheMode() +
                 ", atomicity=" + cfg.getAtomicityMode() +
-<<<<<<< HEAD
                 ", backups=" + cfg.getBackups() +
                 ", mvcc=" + cacheCtx.mvccEnabled() + ']');
-=======
-                ", backups=" + cfg.getBackups() +']');
->>>>>>> 6f7aba85
         }
     }
 
