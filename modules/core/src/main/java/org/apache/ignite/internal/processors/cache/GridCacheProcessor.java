/*
 * Licensed to the Apache Software Foundation (ASF) under one or more
 * contributor license agreements.  See the NOTICE file distributed with
 * this work for additional information regarding copyright ownership.
 * The ASF licenses this file to You under the Apache License, Version 2.0
 * (the "License"); you may not use this file except in compliance with
 * the License.  You may obtain a copy of the License at
 *
 *      http://www.apache.org/licenses/LICENSE-2.0
 *
 * Unless required by applicable law or agreed to in writing, software
 * distributed under the License is distributed on an "AS IS" BASIS,
 * WITHOUT WARRANTIES OR CONDITIONS OF ANY KIND, either express or implied.
 * See the License for the specific language governing permissions and
 * limitations under the License.
 */

package org.apache.ignite.internal.processors.cache;

import java.util.ArrayList;
import java.util.Collection;
import java.util.Collections;
import java.util.Comparator;
import java.util.Deque;
import java.util.HashMap;
import java.util.HashSet;
import java.util.IdentityHashMap;
import java.util.Iterator;
import java.util.LinkedList;
import java.util.List;
import java.util.ListIterator;
import java.util.Map;
import java.util.Set;
import java.util.UUID;
import java.util.concurrent.ConcurrentHashMap;
import java.util.concurrent.ConcurrentMap;
import java.util.concurrent.CountDownLatch;
import java.util.concurrent.TimeUnit;
import java.util.stream.Collectors;
import javax.cache.configuration.FactoryBuilder;
import javax.cache.expiry.EternalExpiryPolicy;
import javax.cache.expiry.ExpiryPolicy;
import javax.management.MBeanServer;
import org.apache.ignite.IgniteCheckedException;
import org.apache.ignite.IgniteException;
import org.apache.ignite.IgniteSystemProperties;
import org.apache.ignite.cache.CacheExistsException;
import org.apache.ignite.cache.CacheMode;
import org.apache.ignite.cache.CacheRebalanceMode;
import org.apache.ignite.cache.QueryEntity;
import org.apache.ignite.cache.affinity.AffinityFunction;
import org.apache.ignite.cache.affinity.AffinityFunctionContext;
import org.apache.ignite.cache.affinity.rendezvous.RendezvousAffinityFunction;
import org.apache.ignite.cache.store.CacheStore;
import org.apache.ignite.cache.store.CacheStoreSessionListener;
import org.apache.ignite.cluster.ClusterNode;
import org.apache.ignite.configuration.CacheConfiguration;
import org.apache.ignite.configuration.DataStorageConfiguration;
import org.apache.ignite.configuration.DeploymentMode;
import org.apache.ignite.configuration.FileSystemConfiguration;
import org.apache.ignite.configuration.IgniteConfiguration;
import org.apache.ignite.configuration.MemoryConfiguration;
import org.apache.ignite.configuration.NearCacheConfiguration;
import org.apache.ignite.configuration.TransactionConfiguration;
import org.apache.ignite.configuration.WALMode;
import org.apache.ignite.events.EventType;
import org.apache.ignite.internal.GridKernalContext;
import org.apache.ignite.internal.IgniteClientDisconnectedCheckedException;
import org.apache.ignite.internal.IgniteComponentType;
import org.apache.ignite.internal.IgniteInternalFuture;
import org.apache.ignite.internal.IgniteInterruptedCheckedException;
import org.apache.ignite.internal.IgniteNodeAttributes;
import org.apache.ignite.internal.IgniteTransactionsEx;
import org.apache.ignite.internal.binary.BinaryContext;
import org.apache.ignite.internal.binary.BinaryMarshaller;
import org.apache.ignite.internal.binary.GridBinaryMarshaller;
import org.apache.ignite.internal.managers.discovery.DiscoveryCustomMessage;
import org.apache.ignite.internal.pagemem.store.IgnitePageStoreManager;
import org.apache.ignite.internal.pagemem.wal.IgniteWriteAheadLogManager;
import org.apache.ignite.internal.processors.GridProcessorAdapter;
import org.apache.ignite.internal.processors.affinity.AffinityTopologyVersion;
import org.apache.ignite.internal.processors.affinity.GridAffinityAssignmentCache;
import org.apache.ignite.internal.processors.cache.CacheJoinNodeDiscoveryData.CacheInfo;
import org.apache.ignite.internal.processors.cache.binary.CacheObjectBinaryProcessorImpl;
import org.apache.ignite.internal.processors.cache.datastructures.CacheDataStructuresManager;
import org.apache.ignite.internal.processors.cache.distributed.dht.GridDhtCache;
import org.apache.ignite.internal.processors.cache.distributed.dht.GridDhtCacheAdapter;
import org.apache.ignite.internal.processors.cache.distributed.dht.atomic.GridDhtAtomicCache;
import org.apache.ignite.internal.processors.cache.distributed.dht.colocated.GridDhtColocatedCache;
import org.apache.ignite.internal.processors.cache.distributed.dht.preloader.StopCachesOnClientReconnectExchangeTask;
import org.apache.ignite.internal.processors.cache.distributed.dht.topology.GridDhtLocalPartition;
import org.apache.ignite.internal.processors.cache.distributed.dht.topology.GridDhtPartitionTopology;
import org.apache.ignite.internal.processors.cache.distributed.dht.topology.PartitionsEvictManager;
import org.apache.ignite.internal.processors.cache.distributed.near.GridNearAtomicCache;
import org.apache.ignite.internal.processors.cache.distributed.near.GridNearTransactionalCache;
import org.apache.ignite.internal.processors.cache.dr.GridCacheDrManager;
import org.apache.ignite.internal.processors.cache.jta.CacheJtaManagerAdapter;
import org.apache.ignite.internal.processors.cache.local.GridLocalCache;
import org.apache.ignite.internal.processors.cache.local.atomic.GridLocalAtomicCache;
import org.apache.ignite.internal.processors.cache.mvcc.MvccCachingManager;
import org.apache.ignite.internal.processors.cache.persistence.DataRegion;
import org.apache.ignite.internal.processors.cache.persistence.DbCheckpointListener;
import org.apache.ignite.internal.processors.cache.persistence.GridCacheDatabaseSharedManager;
import org.apache.ignite.internal.processors.cache.persistence.IgniteCacheDatabaseSharedManager;
import org.apache.ignite.internal.processors.cache.persistence.file.FilePageStoreManager;
import org.apache.ignite.internal.processors.cache.persistence.freelist.FreeList;
import org.apache.ignite.internal.processors.cache.persistence.metastorage.MetastorageLifecycleListener;
import org.apache.ignite.internal.processors.cache.persistence.metastorage.ReadOnlyMetastorage;
import org.apache.ignite.internal.processors.cache.persistence.metastorage.ReadWriteMetastorage;
import org.apache.ignite.internal.processors.cache.persistence.snapshot.IgniteCacheSnapshotManager;
import org.apache.ignite.internal.processors.cache.persistence.snapshot.SnapshotDiscoveryMessage;
import org.apache.ignite.internal.processors.cache.persistence.tree.reuse.ReuseList;
import org.apache.ignite.internal.processors.cache.persistence.wal.FileWriteAheadLogManager;
import org.apache.ignite.internal.processors.cache.persistence.wal.FsyncModeFileWriteAheadLogManager;
import org.apache.ignite.internal.processors.cache.query.GridCacheDistributedQueryManager;
import org.apache.ignite.internal.processors.cache.query.GridCacheLocalQueryManager;
import org.apache.ignite.internal.processors.cache.query.GridCacheQueryManager;
import org.apache.ignite.internal.processors.cache.query.continuous.CacheContinuousQueryManager;
import org.apache.ignite.internal.processors.cache.store.CacheStoreManager;
import org.apache.ignite.internal.processors.cache.transactions.IgniteTransactionsImpl;
import org.apache.ignite.internal.processors.cache.transactions.IgniteTxManager;
import org.apache.ignite.internal.processors.cache.version.GridCacheVersionManager;
import org.apache.ignite.internal.processors.cacheobject.IgniteCacheObjectProcessor;
import org.apache.ignite.internal.processors.cluster.ChangeGlobalStateFinishMessage;
import org.apache.ignite.internal.processors.cluster.ChangeGlobalStateMessage;
import org.apache.ignite.internal.processors.cluster.DiscoveryDataClusterState;
import org.apache.ignite.internal.processors.datastructures.DataStructuresProcessor;
import org.apache.ignite.internal.processors.plugin.CachePluginManager;
import org.apache.ignite.internal.processors.query.QuerySchema;
import org.apache.ignite.internal.processors.query.QuerySchemaPatch;
import org.apache.ignite.internal.processors.query.QueryUtils;
import org.apache.ignite.internal.processors.query.schema.SchemaExchangeWorkerTask;
import org.apache.ignite.internal.processors.query.schema.SchemaNodeLeaveExchangeWorkerTask;
import org.apache.ignite.internal.processors.query.schema.message.SchemaAbstractDiscoveryMessage;
import org.apache.ignite.internal.processors.query.schema.message.SchemaProposeDiscoveryMessage;
import org.apache.ignite.internal.processors.security.SecurityContext;
import org.apache.ignite.internal.processors.timeout.GridTimeoutObject;
import org.apache.ignite.internal.suggestions.GridPerformanceSuggestions;
import org.apache.ignite.internal.util.F0;
import org.apache.ignite.internal.util.InitializationProtector;
import org.apache.ignite.internal.util.future.GridCompoundFuture;
import org.apache.ignite.internal.util.future.GridFinishedFuture;
import org.apache.ignite.internal.util.future.GridFutureAdapter;
import org.apache.ignite.internal.util.lang.GridPlainClosure;
import org.apache.ignite.internal.util.lang.IgniteOutClosureX;
import org.apache.ignite.internal.util.lang.IgniteThrowableConsumer;
import org.apache.ignite.internal.util.tostring.GridToStringInclude;
import org.apache.ignite.internal.util.typedef.CIX1;
import org.apache.ignite.internal.util.typedef.F;
import org.apache.ignite.internal.util.typedef.X;
import org.apache.ignite.internal.util.typedef.internal.A;
import org.apache.ignite.internal.util.typedef.internal.CU;
import org.apache.ignite.internal.util.typedef.internal.S;
import org.apache.ignite.internal.util.typedef.internal.U;
import org.apache.ignite.lang.IgniteBiTuple;
import org.apache.ignite.lang.IgniteClosure;
import org.apache.ignite.lang.IgniteFuture;
import org.apache.ignite.lang.IgniteInClosure;
import org.apache.ignite.lang.IgnitePredicate;
import org.apache.ignite.lang.IgniteUuid;
import org.apache.ignite.lifecycle.LifecycleAware;
import org.apache.ignite.marshaller.Marshaller;
import org.apache.ignite.marshaller.MarshallerUtils;
import org.apache.ignite.marshaller.jdk.JdkMarshaller;
import org.apache.ignite.mxbean.CacheGroupMetricsMXBean;
import org.apache.ignite.mxbean.IgniteMBeanAware;
import org.apache.ignite.plugin.security.SecurityException;
import org.apache.ignite.plugin.security.SecurityPermission;
import org.apache.ignite.spi.IgniteNodeValidationResult;
import org.apache.ignite.spi.discovery.DiscoveryDataBag;
import org.apache.ignite.spi.discovery.DiscoveryDataBag.GridDiscoveryData;
import org.apache.ignite.spi.discovery.DiscoveryDataBag.JoiningNodeDiscoveryData;
import org.apache.ignite.spi.encryption.EncryptionSpi;
import org.jetbrains.annotations.NotNull;
import org.jetbrains.annotations.Nullable;

import static org.apache.ignite.IgniteSystemProperties.IGNITE_CACHE_REMOVED_ENTRIES_TTL;
import static org.apache.ignite.IgniteSystemProperties.IGNITE_SKIP_CONFIGURATION_CONSISTENCY_CHECK;
import static org.apache.ignite.IgniteSystemProperties.getBoolean;
import static org.apache.ignite.cache.CacheAtomicityMode.ATOMIC;
import static org.apache.ignite.cache.CacheAtomicityMode.TRANSACTIONAL_SNAPSHOT;
import static org.apache.ignite.cache.CacheMode.LOCAL;
import static org.apache.ignite.cache.CacheMode.PARTITIONED;
import static org.apache.ignite.cache.CacheMode.REPLICATED;
import static org.apache.ignite.cache.CacheRebalanceMode.SYNC;
import static org.apache.ignite.cache.CacheWriteSynchronizationMode.FULL_ASYNC;
import static org.apache.ignite.cache.CacheWriteSynchronizationMode.FULL_SYNC;
import static org.apache.ignite.configuration.DeploymentMode.CONTINUOUS;
import static org.apache.ignite.configuration.DeploymentMode.ISOLATED;
import static org.apache.ignite.configuration.DeploymentMode.PRIVATE;
import static org.apache.ignite.configuration.DeploymentMode.SHARED;
import static org.apache.ignite.internal.GridComponent.DiscoveryDataExchangeType.CACHE_PROC;
import static org.apache.ignite.internal.IgniteComponentType.JTA;
import static org.apache.ignite.internal.IgniteNodeAttributes.ATTR_CONSISTENCY_CHECK_SKIPPED;
import static org.apache.ignite.internal.IgniteNodeAttributes.ATTR_TX_CONFIG;
import static org.apache.ignite.internal.processors.cache.GridCacheUtils.isNearEnabled;
import static org.apache.ignite.internal.processors.cache.GridCacheUtils.isPersistentCache;
import static org.apache.ignite.internal.util.IgniteUtils.doInParallel;

/**
 * Cache processor.
 */
@SuppressWarnings({"unchecked", "TypeMayBeWeakened", "deprecation"})
public class GridCacheProcessor extends GridProcessorAdapter implements MetastorageLifecycleListener {
    /** Template of message of conflicts during configuration merge*/
    private static final String MERGE_OF_CONFIG_CONFLICTS_MESSAGE =
        "Conflicts during configuration merge for cache '%s' : \n%s";

    /** Template of message of node join was fail because it requires to merge of config */
    private static final String MERGE_OF_CONFIG_REQUIRED_MESSAGE = "Failed to join node to the active cluster " +
        "(the config of the cache '%s' has to be merged which is impossible on active grid). " +
        "Deactivate grid and retry node join or clean the joining node.";
    /** */
    private final boolean startClientCaches =
        IgniteSystemProperties.getBoolean(IgniteSystemProperties.IGNITE_START_CACHES_ON_JOIN, false);

    private final boolean walFsyncWithDedicatedWorker =
        IgniteSystemProperties.getBoolean(IgniteSystemProperties.IGNITE_WAL_FSYNC_WITH_DEDICATED_WORKER, false);

    /** Enables start caches in parallel. */
    private final boolean IGNITE_ALLOW_START_CACHES_IN_PARALLEL =
        IgniteSystemProperties.getBoolean(IgniteSystemProperties.IGNITE_ALLOW_START_CACHES_IN_PARALLEL, true);

    /** Shared cache context. */
    private GridCacheSharedContext<?, ?> sharedCtx;

    /** */
    private final ConcurrentMap<Integer, CacheGroupContext> cacheGrps = new ConcurrentHashMap<>();

    /** */
    private final Map<String, GridCacheAdapter<?, ?>> caches;

    /** Caches stopped from onKernalStop callback. */
    private final Map<String, GridCacheAdapter> stoppedCaches = new ConcurrentHashMap<>();

    /** Map of proxies. */
    private final ConcurrentHashMap<String, IgniteCacheProxyImpl<?, ?>> jCacheProxies;

    /** Caches stop sequence. */
    private final Deque<String> stopSeq;

    /** Transaction interface implementation. */
    private IgniteTransactionsImpl transactions;

    /** Pending cache starts. */
    private ConcurrentMap<UUID, IgniteInternalFuture> pendingFuts = new ConcurrentHashMap<>();

    /** Template configuration add futures. */
    private ConcurrentMap<String, IgniteInternalFuture> pendingTemplateFuts = new ConcurrentHashMap<>();

    /** Enable/disable cache statistics futures. */
    private ConcurrentMap<UUID, EnableStatisticsFuture> manageStatisticsFuts = new ConcurrentHashMap<>();

    /** The futures for changing transaction timeout on partition map exchange. */
    private ConcurrentMap<UUID, TxTimeoutOnPartitionMapExchangeChangeFuture> txTimeoutOnPartitionMapExchangeFuts =
        new ConcurrentHashMap<>();

    /** */
    private ClusterCachesInfo cachesInfo;

    /** */
    private IdentityHashMap<CacheStore, ThreadLocal> sesHolders = new IdentityHashMap<>();

    /** Must use JDK marsh since it is used by discovery to fire custom events. */
    private final Marshaller marsh;

    /** Count down latch for caches. */
    private final CountDownLatch cacheStartedLatch = new CountDownLatch(1);

    /** Internal cache names. */
    private final Set<String> internalCaches;

    /** MBean group for cache group metrics */
    private final String CACHE_GRP_METRICS_MBEAN_GRP = "Cache groups";

    /** Protector of initialization of specific value. */
    private final InitializationProtector initializationProtector = new InitializationProtector();

    /**
     * @param ctx Kernal context.
     */
    public GridCacheProcessor(GridKernalContext ctx) {
        super(ctx);

        caches = new ConcurrentHashMap<>();
        jCacheProxies = new ConcurrentHashMap<>();
        stopSeq = new LinkedList<>();
        internalCaches = new HashSet<>();

        marsh = MarshallerUtils.jdkMarshaller(ctx.igniteInstanceName());
    }

    /**
     * @param cfg Initializes cache configuration with proper defaults.
     * @param cacheObjCtx Cache object context.
     * @throws IgniteCheckedException If configuration is not valid.
     */
    private void initialize(CacheConfiguration cfg, CacheObjectContext cacheObjCtx)
        throws IgniteCheckedException {
        CU.initializeConfigDefaults(log, cfg, cacheObjCtx);

        ctx.coordinators().preProcessCacheConfiguration(cfg);
        ctx.igfsHelper().preProcessCacheConfiguration(cfg);
    }

    /**
     * @param cfg Configuration to check for possible performance issues.
     * @param hasStore {@code True} if store is configured.
     */
    private void suggestOptimizations(CacheConfiguration cfg, boolean hasStore) {
        GridPerformanceSuggestions perf = ctx.performance();

        String msg = "Disable eviction policy (remove from configuration)";

        if (cfg.getEvictionPolicyFactory() != null || cfg.getEvictionPolicy() != null)
            perf.add(msg, false);
        else
            perf.add(msg, true);

        if (cfg.getCacheMode() == PARTITIONED) {
            perf.add("Disable near cache (set 'nearConfiguration' to null)", cfg.getNearConfiguration() == null);

            if (cfg.getAffinity() != null)
                perf.add("Decrease number of backups (set 'backups' to 0)", cfg.getBackups() == 0);
        }

        // Suppress warning if at least one ATOMIC cache found.
        perf.add("Enable ATOMIC mode if not using transactions (set 'atomicityMode' to ATOMIC)",
            cfg.getAtomicityMode() == ATOMIC);

        // Suppress warning if at least one non-FULL_SYNC mode found.
        perf.add("Disable fully synchronous writes (set 'writeSynchronizationMode' to PRIMARY_SYNC or FULL_ASYNC)",
            cfg.getWriteSynchronizationMode() != FULL_SYNC);

        if (hasStore && cfg.isWriteThrough())
            perf.add("Enable write-behind to persistent store (set 'writeBehindEnabled' to true)",
                cfg.isWriteBehindEnabled());
    }

    /**
     * Start cache rebalance.
     */
    public void enableRebalance() {
        for (IgniteCacheProxy c : publicCaches())
            c.rebalance();
    }

    /**
     * Create exchange worker task for custom discovery message.
     *
     * @param msg Custom discovery message.
     * @return Task or {@code null} if message doesn't require any special processing.
     */
    public CachePartitionExchangeWorkerTask exchangeTaskForCustomDiscoveryMessage(DiscoveryCustomMessage msg) {
        if (msg instanceof SchemaAbstractDiscoveryMessage) {
            SchemaAbstractDiscoveryMessage msg0 = (SchemaAbstractDiscoveryMessage)msg;

            if (msg0.exchange())
                return new SchemaExchangeWorkerTask(msg0);
        }
        else if (msg instanceof ClientCacheChangeDummyDiscoveryMessage) {
            ClientCacheChangeDummyDiscoveryMessage msg0 = (ClientCacheChangeDummyDiscoveryMessage)msg;

            return msg0;
        }
        else if (msg instanceof CacheStatisticsModeChangeMessage) {
            CacheStatisticsModeChangeMessage msg0 = (CacheStatisticsModeChangeMessage)msg;

            if (msg0.initial())
                return new CacheStatisticsModeChangeTask(msg0);
        }

        return null;
    }

    /**
     * Process custom exchange task.
     *
     * @param task Task.
     */
    void processCustomExchangeTask(CachePartitionExchangeWorkerTask task) {
        if (task instanceof SchemaExchangeWorkerTask) {
            SchemaAbstractDiscoveryMessage msg = ((SchemaExchangeWorkerTask)task).message();

            if (msg instanceof SchemaProposeDiscoveryMessage) {
                SchemaProposeDiscoveryMessage msg0 = (SchemaProposeDiscoveryMessage)msg;

                ctx.query().onSchemaPropose(msg0);
            }
            else
                U.warn(log, "Unsupported schema discovery message: " + msg);
        }
        else if (task instanceof SchemaNodeLeaveExchangeWorkerTask) {
            SchemaNodeLeaveExchangeWorkerTask task0 = (SchemaNodeLeaveExchangeWorkerTask)task;

            ctx.query().onNodeLeave(task0.node());
        }
        else if (task instanceof ClientCacheChangeDummyDiscoveryMessage) {
            ClientCacheChangeDummyDiscoveryMessage task0 = (ClientCacheChangeDummyDiscoveryMessage)task;

            sharedCtx.affinity().processClientCachesChanges(task0);
        }
        else if (task instanceof ClientCacheUpdateTimeout) {
            ClientCacheUpdateTimeout task0 = (ClientCacheUpdateTimeout)task;

            sharedCtx.affinity().sendClientCacheChangesMessage(task0);
        }
        else if (task instanceof CacheStatisticsModeChangeTask) {
            CacheStatisticsModeChangeTask task0 = (CacheStatisticsModeChangeTask)task;

            processStatisticsModeChange(task0.message());
        }
        else if (task instanceof TxTimeoutOnPartitionMapExchangeChangeTask) {
            TxTimeoutOnPartitionMapExchangeChangeTask task0 = (TxTimeoutOnPartitionMapExchangeChangeTask)task;

            processTxTimeoutOnPartitionMapExchangeChange(task0.message());
        }
        else if (task instanceof StopCachesOnClientReconnectExchangeTask) {
            StopCachesOnClientReconnectExchangeTask task0 = (StopCachesOnClientReconnectExchangeTask)task;

            stopCachesOnClientReconnect(task0.stoppedCaches());

            task0.onDone();
        }
        else if (task instanceof WalStateNodeLeaveExchangeTask) {
            WalStateNodeLeaveExchangeTask task0 = (WalStateNodeLeaveExchangeTask)task;

            sharedCtx.walState().onNodeLeft(task0.node().id());
        }
        else
            U.warn(log, "Unsupported custom exchange task: " + task);
    }

    /**
     * @param c Ignite Configuration.
     * @param cc Cache Configuration.
     * @return {@code true} if cache is starting on client node and this node is affinity node for the cache.
     */
    private boolean storesLocallyOnClient(IgniteConfiguration c, CacheConfiguration cc) {
        if (c.isClientMode() && c.getDataStorageConfiguration() == null) {
            if (cc.getCacheMode() == LOCAL)
                return true;

            return ctx.discovery().cacheAffinityNode(ctx.discovery().localNode(), cc.getName());

        }
        else
            return false;
    }

    /**
     * @param c Ignite configuration.
     * @param cc Configuration to validate.
     * @param cacheType Cache type.
     * @param cfgStore Cache store.
     * @throws IgniteCheckedException If failed.
     */
    private void validate(IgniteConfiguration c,
        CacheConfiguration cc,
        CacheType cacheType,
        @Nullable CacheStore cfgStore) throws IgniteCheckedException {
        assertParameter(cc.getName() != null && !cc.getName().isEmpty(), "name is null or empty");

        if (cc.getCacheMode() == REPLICATED) {
            if (cc.getNearConfiguration() != null &&
                ctx.discovery().cacheAffinityNode(ctx.discovery().localNode(), cc.getName())) {
                U.warn(log, "Near cache cannot be used with REPLICATED cache, " +
                    "will be ignored [cacheName=" + U.maskName(cc.getName()) + ']');

                cc.setNearConfiguration(null);
            }
        }

        if (storesLocallyOnClient(c, cc))
            throw new IgniteCheckedException("DataRegion for client caches must be explicitly configured " +
                "on client node startup. Use DataStorageConfiguration to configure DataRegion.");

        if (cc.getCacheMode() == LOCAL && !cc.getAffinity().getClass().equals(LocalAffinityFunction.class))
            U.warn(log, "AffinityFunction configuration parameter will be ignored for local cache [cacheName=" +
                U.maskName(cc.getName()) + ']');

        if (cc.getAffinity().partitions() > CacheConfiguration.MAX_PARTITIONS_COUNT)
            throw new IgniteCheckedException("Cannot have more than " + CacheConfiguration.MAX_PARTITIONS_COUNT +
                " partitions [cacheName=" + cc.getName() + ", partitions=" + cc.getAffinity().partitions() + ']');

        if (cc.getRebalanceMode() != CacheRebalanceMode.NONE)
            assertParameter(cc.getRebalanceBatchSize() > 0, "rebalanceBatchSize > 0");

        if (cc.getCacheMode() == PARTITIONED || cc.getCacheMode() == REPLICATED) {
            if (cc.getAtomicityMode() == ATOMIC && cc.getWriteSynchronizationMode() == FULL_ASYNC)
                U.warn(log, "Cache write synchronization mode is set to FULL_ASYNC. All single-key 'put' and " +
                    "'remove' operations will return 'null', all 'putx' and 'removex' operations will return" +
                    " 'true' [cacheName=" + U.maskName(cc.getName()) + ']');
        }

        DeploymentMode depMode = c.getDeploymentMode();

        if (c.isPeerClassLoadingEnabled() && (depMode == PRIVATE || depMode == ISOLATED) &&
            !CU.isSystemCache(cc.getName()) && !(c.getMarshaller() instanceof BinaryMarshaller))
            throw new IgniteCheckedException("Cache can be started in PRIVATE or ISOLATED deployment mode only when" +
                " BinaryMarshaller is used [depMode=" + ctx.config().getDeploymentMode() + ", marshaller=" +
                c.getMarshaller().getClass().getName() + ']');

        if (cc.getAffinity().partitions() > CacheConfiguration.MAX_PARTITIONS_COUNT)
            throw new IgniteCheckedException("Affinity function must return at most " +
                CacheConfiguration.MAX_PARTITIONS_COUNT + " partitions [actual=" + cc.getAffinity().partitions() +
                ", affFunction=" + cc.getAffinity() + ", cacheName=" + cc.getName() + ']');

        if (cc.getAtomicityMode() == TRANSACTIONAL_SNAPSHOT) {
            assertParameter(cc.getCacheMode() != LOCAL,
                "LOCAL cache mode cannot be used with TRANSACTIONAL_SNAPSHOT atomicity mode");

            assertParameter(cc.getNearConfiguration() == null,
                "near cache cannot be used with TRANSACTIONAL_SNAPSHOT atomicity mode");

            assertParameter(!cc.isReadThrough(),
                "readThrough cannot be used with TRANSACTIONAL_SNAPSHOT atomicity mode");

            assertParameter(!cc.isWriteThrough(),
                "writeThrough cannot be used with TRANSACTIONAL_SNAPSHOT atomicity mode");

            assertParameter(!cc.isWriteBehindEnabled(),
                "writeBehindEnabled cannot be used with TRANSACTIONAL_SNAPSHOT atomicity mode");

            ExpiryPolicy expPlc = null;

            if (cc.getExpiryPolicyFactory() instanceof FactoryBuilder.SingletonFactory)
                expPlc = (ExpiryPolicy)cc.getExpiryPolicyFactory().create();

            if (!(expPlc instanceof EternalExpiryPolicy)) {
                assertParameter(cc.getExpiryPolicyFactory() == null,
                    "expiry policy cannot be used with TRANSACTIONAL_SNAPSHOT atomicity mode");
            }

            assertParameter(cc.getInterceptor() == null,
                "interceptor cannot be used with TRANSACTIONAL_SNAPSHOT atomicity mode");
        }

        if (cc.isWriteBehindEnabled()) {
            if (cfgStore == null)
                throw new IgniteCheckedException("Cannot enable write-behind (writer or store is not provided) " +
                    "for cache: " + U.maskName(cc.getName()));

            assertParameter(cc.getWriteBehindBatchSize() > 0, "writeBehindBatchSize > 0");
            assertParameter(cc.getWriteBehindFlushSize() >= 0, "writeBehindFlushSize >= 0");
            assertParameter(cc.getWriteBehindFlushFrequency() >= 0, "writeBehindFlushFrequency >= 0");
            assertParameter(cc.getWriteBehindFlushThreadCount() > 0, "writeBehindFlushThreadCount > 0");

            if (cc.getWriteBehindFlushSize() == 0 && cc.getWriteBehindFlushFrequency() == 0)
                throw new IgniteCheckedException("Cannot set both 'writeBehindFlushFrequency' and " +
                    "'writeBehindFlushSize' parameters to 0 for cache: " + U.maskName(cc.getName()));
        }

        if (cc.isReadThrough() && cfgStore == null)
            throw new IgniteCheckedException("Cannot enable read-through (loader or store is not provided) " +
                "for cache: " + U.maskName(cc.getName()));

        if (cc.isWriteThrough() && cfgStore == null)
            throw new IgniteCheckedException("Cannot enable write-through (writer or store is not provided) " +
                "for cache: " + U.maskName(cc.getName()));

        long delay = cc.getRebalanceDelay();

        if (delay != 0) {
            if (cc.getCacheMode() != PARTITIONED)
                U.warn(log, "Rebalance delay is supported only for partitioned caches (will ignore): " + (cc.getName()));
            else if (cc.getRebalanceMode() == SYNC) {
                if (delay < 0) {
                    U.warn(log, "Ignoring SYNC rebalance mode with manual rebalance start (node will not wait for " +
                        "rebalancing to be finished): " + U.maskName(cc.getName()));
                }
                else {
                    U.warn(log, "Using SYNC rebalance mode with rebalance delay (node will wait until rebalancing is " +
                        "initiated for " + delay + "ms) for cache: " + U.maskName(cc.getName()));
                }
            }
        }

        ctx.igfsHelper().validateCacheConfiguration(cc);
        ctx.coordinators().validateCacheConfiguration(cc);

        if (cc.getAtomicityMode() == ATOMIC)
            assertParameter(cc.getTransactionManagerLookupClassName() == null,
                "transaction manager can not be used with ATOMIC cache");

        if ((cc.getEvictionPolicyFactory() != null || cc.getEvictionPolicy() != null) && !cc.isOnheapCacheEnabled())
            throw new IgniteCheckedException("Onheap cache must be enabled if eviction policy is configured [cacheName="
                + U.maskName(cc.getName()) + "]");

        if (cacheType != CacheType.DATA_STRUCTURES && DataStructuresProcessor.isDataStructureCache(cc.getName()))
            throw new IgniteCheckedException("Using cache names reserved for datastructures is not allowed for " +
                "other cache types [cacheName=" + cc.getName() + ", cacheType=" + cacheType + "]");

        if (cacheType != CacheType.DATA_STRUCTURES && DataStructuresProcessor.isReservedGroup(cc.getGroupName()))
            throw new IgniteCheckedException("Using cache group names reserved for datastructures is not allowed for " +
                "other cache types [cacheName=" + cc.getName() + ", groupName=" + cc.getGroupName() +
                ", cacheType=" + cacheType + "]");

        // Make sure we do not use sql schema for system views.
        if (ctx.query().moduleEnabled()) {
            String schema = QueryUtils.normalizeSchemaName(cc.getName(), cc.getSqlSchema());

            if (F.eq(schema, QueryUtils.SCHEMA_SYS)) {
                if (cc.getSqlSchema() == null) {
                    // Conflict on cache name.
                    throw new IgniteCheckedException("SQL schema name derived from cache name is reserved (" +
                        "please set explicit SQL schema name through CacheConfiguration.setSqlSchema() or choose " +
                        "another cache name) [cacheName=" + cc.getName() + ", schemaName=" + cc.getSqlSchema() + "]");
                }
                else {
                    // Conflict on schema name.
                    throw new IgniteCheckedException("SQL schema name is reserved (please choose another one) [" +
                        "cacheName=" + cc.getName() + ", schemaName=" + cc.getSqlSchema() + ']');
                }
            }
        }

        if (cc.isEncryptionEnabled() && !ctx.clientNode()) {
            if (!CU.isPersistentCache(cc, c.getDataStorageConfiguration())) {
                throw new IgniteCheckedException("Using encryption is not allowed" +
                    " for not persistent cache  [cacheName=" + cc.getName() + ", groupName=" + cc.getGroupName() +
                    ", cacheType=" + cacheType + "]");
            }

            EncryptionSpi encSpi = c.getEncryptionSpi();

            if (encSpi == null) {
                throw new IgniteCheckedException("EncryptionSpi should be configured to use encrypted cache " +
                    "[cacheName=" + cc.getName() + ", groupName=" + cc.getGroupName() +
                    ", cacheType=" + cacheType + "]");
            }
        }
    }

    /**
     * @param ctx Context.
     * @return DHT managers.
     */
    private List<GridCacheManager> dhtManagers(GridCacheContext ctx) {
        return F.asList(ctx.store(), ctx.events(), ctx.evicts(), ctx.queries(), ctx.continuousQueries(),
            ctx.dr());
    }

    /**
     * @param ctx Context.
     * @return Managers present in both, DHT and Near caches.
     */
    @SuppressWarnings("IfMayBeConditional")
    private Collection<GridCacheManager> dhtExcludes(GridCacheContext ctx) {
        if (ctx.config().getCacheMode() == LOCAL || !isNearEnabled(ctx))
            return Collections.emptyList();
        else
            return F.asList(ctx.queries(), ctx.continuousQueries(), ctx.store());
    }

    /**
     * @param cfg Configuration.
     * @param objs Extra components.
     * @throws IgniteCheckedException If failed to inject.
     */
    private void prepare(CacheConfiguration cfg, Collection<Object> objs) throws IgniteCheckedException {
        prepare(cfg, cfg.getAffinity(), false);
        prepare(cfg, cfg.getAffinityMapper(), false);
        prepare(cfg, cfg.getEvictionFilter(), false);
        prepare(cfg, cfg.getInterceptor(), false);

        for (Object obj : objs)
            prepare(cfg, obj, false);
    }

    /**
     * @param cfg Cache configuration.
     * @param rsrc Resource.
     * @param near Near flag.
     * @throws IgniteCheckedException If failed.
     */
    private void prepare(CacheConfiguration cfg, @Nullable Object rsrc, boolean near) throws IgniteCheckedException {
        if (rsrc != null) {
            ctx.resource().injectGeneric(rsrc);

            ctx.resource().injectCacheName(rsrc, cfg.getName());

            registerMbean(rsrc, cfg.getName(), near);
        }
    }

    /**
     * @param cctx Cache context.
     */
    private void cleanup(GridCacheContext cctx) {
        CacheConfiguration cfg = cctx.config();

        cleanup(cfg, cfg.getAffinity(), false);
        cleanup(cfg, cfg.getAffinityMapper(), false);
        cleanup(cfg, cfg.getEvictionFilter(), false);
        cleanup(cfg, cfg.getInterceptor(), false);
        cleanup(cfg, cctx.store().configuredStore(), false);

        if (!CU.isUtilityCache(cfg.getName()) && !CU.isSystemCache(cfg.getName())) {
            unregisterMbean(cctx.cache().localMxBean(), cfg.getName(), false);
            unregisterMbean(cctx.cache().clusterMxBean(), cfg.getName(), false);
        }

        cctx.cleanup();
    }

    /**
     * @param grp Cache group.
     */
    private void cleanup(CacheGroupContext grp) {
        CacheConfiguration cfg = grp.config();

        for (Object obj : grp.configuredUserObjects())
            cleanup(cfg, obj, false);

        if (!grp.systemCache() && !U.IGNITE_MBEANS_DISABLED) {
            try {
                ctx.config().getMBeanServer().unregisterMBean(U.makeMBeanName(ctx.igniteInstanceName(),
                    CACHE_GRP_METRICS_MBEAN_GRP, grp.cacheOrGroupName()));
            }
            catch (Throwable e) {
                U.error(log, "Failed to unregister MBean for cache group: " + grp.name(), e);
            }
        }
    }

    /**
     * @param cfg Cache configuration.
     * @param rsrc Resource.
     * @param near Near flag.
     */
    private void cleanup(CacheConfiguration cfg, @Nullable Object rsrc, boolean near) {
        if (rsrc != null) {
            unregisterMbean(rsrc, cfg.getName(), near);

            try {
                ctx.resource().cleanupGeneric(rsrc);
            }
            catch (IgniteCheckedException e) {
                U.error(log, "Failed to cleanup resource: " + rsrc, e);
            }
        }
    }

    /** {@inheritDoc} */
    @Override public void onReadyForRead(ReadOnlyMetastorage metastorage) throws IgniteCheckedException {
        startCachesOnStart();
    }

    /** {@inheritDoc} */
    @Override public void onReadyForReadWrite(ReadWriteMetastorage metastorage) throws IgniteCheckedException {
    }

    /**
     * @throws IgniteCheckedException If failed.
     */
    private void startCachesOnStart() throws IgniteCheckedException {
        if (!ctx.isDaemon()) {
            Map<String, CacheInfo> caches = new HashMap<>();

            Map<String, CacheInfo> templates = new HashMap<>();

            addCacheOnJoinFromConfig(caches, templates);

            CacheJoinNodeDiscoveryData discoData = new CacheJoinNodeDiscoveryData(
                IgniteUuid.randomUuid(),
                caches,
                templates,
                startAllCachesOnClientStart()
            );

            cachesInfo.onStart(discoData);
        }
    }

    /** {@inheritDoc} */
    @SuppressWarnings({"unchecked"})
    @Override public void start() throws IgniteCheckedException {
        ctx.internalSubscriptionProcessor().registerMetastorageListener(this);

        cachesInfo = new ClusterCachesInfo(ctx);

        DeploymentMode depMode = ctx.config().getDeploymentMode();

        if (!F.isEmpty(ctx.config().getCacheConfiguration())) {
            if (depMode != CONTINUOUS && depMode != SHARED)
                U.warn(log, "Deployment mode for cache is not CONTINUOUS or SHARED " +
                    "(it is recommended that you change deployment mode and restart): " + depMode);
        }

        initializeInternalCacheNames();

        Collection<CacheStoreSessionListener> sessionListeners =
            CU.startStoreSessionListeners(ctx, ctx.config().getCacheStoreSessionListenerFactories());

        sharedCtx = createSharedContext(ctx, sessionListeners);

        transactions = new IgniteTransactionsImpl(sharedCtx, null);

        // Start shared managers.
        for (GridCacheSharedManager mgr : sharedCtx.managers())
            mgr.start(sharedCtx);

        if (!ctx.isDaemon() && (!CU.isPersistenceEnabled(ctx.config())) || ctx.config().isClientMode())
            startCachesOnStart();

        if (log.isDebugEnabled())
            log.debug("Started cache processor.");

        ctx.state().cacheProcessorStarted();
        ctx.authentication().cacheProcessorStarted();
    }

    /**
     * @param cfg Cache configuration.
     * @param sql SQL flag.
     * @param caches Caches map.
     * @param templates Templates map.
     * @throws IgniteCheckedException If failed.
     */
    private void addCacheOnJoin(CacheConfiguration<?, ?> cfg, boolean sql,
        Map<String, CacheInfo> caches,
        Map<String, CacheInfo> templates) throws IgniteCheckedException {
        String cacheName = cfg.getName();

        CU.validateCacheName(cacheName);

        cloneCheckSerializable(cfg);

        CacheObjectContext cacheObjCtx = ctx.cacheObjects().contextForCache(cfg);

        // Initialize defaults.
        initialize(cfg, cacheObjCtx);

        StoredCacheData cacheData = new StoredCacheData(cfg);

        cacheData.sql(sql);

        if (GridCacheUtils.isCacheTemplateName(cacheName))
            templates.put(cacheName, new CacheInfo(cacheData, CacheType.USER, false, 0, true));
        else {
            if (caches.containsKey(cacheName)) {
                throw new IgniteCheckedException("Duplicate cache name found (check configuration and " +
                    "assign unique name to each cache): " + cacheName);
            }

            CacheType cacheType = cacheType(cacheName);

            if (cacheType != CacheType.USER && cfg.getDataRegionName() == null)
                cfg.setDataRegionName(sharedCtx.database().systemDateRegionName());

            addStoredCache(caches, cacheData, cacheName, cacheType, true);
        }
    }

    /**
     * Add stored cache data to caches storage.
     *
     * @param caches Cache storage.
     * @param cacheData Cache data to add.
     * @param cacheName Cache name.
     * @param cacheType Cache type.
     * @param isStaticalyConfigured Statically configured flag.
     */
    private void addStoredCache(Map<String, CacheInfo> caches, StoredCacheData cacheData, String cacheName,
        CacheType cacheType, boolean isStaticalyConfigured) {
        if (!cacheType.userCache())
            stopSeq.addLast(cacheName);
        else
            stopSeq.addFirst(cacheName);

        caches.put(cacheName, new CacheInfo(cacheData, cacheType, cacheData.sql(), 0, isStaticalyConfigured));
    }

    /**
     * @param caches Caches map.
     * @param templates Templates map.
     * @throws IgniteCheckedException If failed.
     */
    private void addCacheOnJoinFromConfig(
        Map<String, CacheInfo> caches,
        Map<String, CacheInfo> templates
    ) throws IgniteCheckedException {
        assert !ctx.config().isDaemon();

        CacheConfiguration[] cfgs = ctx.config().getCacheConfiguration();

        for (int i = 0; i < cfgs.length; i++) {
            CacheConfiguration<?, ?> cfg = new CacheConfiguration(cfgs[i]);

            // Replace original configuration value.
            cfgs[i] = cfg;

            addCacheOnJoin(cfg, false, caches, templates);
        }

        if (CU.isPersistenceEnabled(ctx.config()) && ctx.cache().context().pageStore() != null) {
            Map<String, StoredCacheData> storedCaches = ctx.cache().context().pageStore().readCacheConfigurations();

            if (!F.isEmpty(storedCaches)) {
                for (StoredCacheData storedCacheData : storedCaches.values()) {
                    String cacheName = storedCacheData.config().getName();

                    //Ignore stored caches if it already added by static config(static config has higher priority).
                    if (!caches.containsKey(cacheName))
                        addStoredCache(caches, storedCacheData, cacheName, cacheType(cacheName), false);
                    else {
                        CacheConfiguration cfg = caches.get(cacheName).cacheData().config();
                        CacheConfiguration cfgFromStore = storedCacheData.config();

                        validateCacheConfigurationOnRestore(cfg, cfgFromStore);
                    }
                }
            }
        }
    }

    /**
     * Validates cache configuration against stored cache configuration when persistence is enabled.
     *
     * @param cfg Configured cache configuration.
     * @param cfgFromStore Stored cache configuration
     * @throws IgniteCheckedException If validation failed.
     */
    private void validateCacheConfigurationOnRestore(CacheConfiguration cfg, CacheConfiguration cfgFromStore)
        throws IgniteCheckedException {
        assert cfg != null && cfgFromStore != null;

        if ((cfg.getAtomicityMode() == TRANSACTIONAL_SNAPSHOT ||
            cfgFromStore.getAtomicityMode() == TRANSACTIONAL_SNAPSHOT)
            && cfg.getAtomicityMode() != cfgFromStore.getAtomicityMode()) {
            throw new IgniteCheckedException("Cannot start cache. Statically configured atomicity mode differs from " +
                "previously stored configuration. Please check your configuration: [cacheName=" + cfg.getName() +
                ", configuredAtomicityMode=" + cfg.getAtomicityMode() +
                ", storedAtomicityMode=" + cfgFromStore.getAtomicityMode() + "]");
        }

        boolean staticCfgVal = cfg.isEncryptionEnabled();

        boolean storedVal = cfgFromStore.isEncryptionEnabled();

        if (storedVal != staticCfgVal) {
            throw new IgniteCheckedException("Encrypted flag value differs. Static config value is '" + staticCfgVal +
                "' and value stored on the disk is '" + storedVal + "'");
        }
    }

    /**
     * Initialize internal cache names
     */
    private void initializeInternalCacheNames() {
        FileSystemConfiguration[] igfsCfgs = ctx.grid().configuration().getFileSystemConfiguration();

        if (igfsCfgs != null) {
            for (FileSystemConfiguration igfsCfg : igfsCfgs) {
                internalCaches.add(igfsCfg.getMetaCacheConfiguration().getName());
                internalCaches.add(igfsCfg.getDataCacheConfiguration().getName());
            }
        }

        if (IgniteComponentType.HADOOP.inClassPath())
            internalCaches.add(CU.SYS_CACHE_HADOOP_MR);
    }

    /**
     * @param grpId Group ID.
     * @return Cache group.
     */
    @Nullable public CacheGroupContext cacheGroup(int grpId) {
        return cacheGrps.get(grpId);
    }

    /**
     * @return Cache groups.
     */
    public Collection<CacheGroupContext> cacheGroups() {
        return cacheGrps.values();
    }

    /** {@inheritDoc} */
    @SuppressWarnings("unchecked")
    @Override public void onKernalStart(boolean active) throws IgniteCheckedException {
        if (ctx.isDaemon())
            return;

        try {
            boolean checkConsistency = !getBoolean(IGNITE_SKIP_CONFIGURATION_CONSISTENCY_CHECK);

            if (checkConsistency)
                checkConsistency();

            cachesInfo.onKernalStart(checkConsistency);

            sharedCtx.walState().onKernalStart();

            ctx.query().onCacheKernalStart();

            sharedCtx.exchange().onKernalStart(active, false);
        }
        finally {
            cacheStartedLatch.countDown();
        }

        if (!ctx.clientNode())
            addRemovedItemsCleanupTask(Long.getLong(IGNITE_CACHE_REMOVED_ENTRIES_TTL, 10_000));

        // Escape if cluster inactive.
        if (!active)
            return;

        ctx.service().onUtilityCacheStarted();

        final AffinityTopologyVersion startTopVer = ctx.discovery().localJoin().joinTopologyVersion();

        final List<IgniteInternalFuture> syncFuts = new ArrayList<>(caches.size());

        sharedCtx.forAllCaches(new CIX1<GridCacheContext>() {
            @Override public void applyx(GridCacheContext cctx) {
                CacheConfiguration cfg = cctx.config();

                if (cctx.affinityNode() &&
                    cfg.getRebalanceMode() == SYNC &&
                    startTopVer.equals(cctx.startTopologyVersion())) {
                    CacheMode cacheMode = cfg.getCacheMode();

                    if (cacheMode == REPLICATED || (cacheMode == PARTITIONED && cfg.getRebalanceDelay() >= 0))
                        // Need to wait outside to avoid a deadlock
                        syncFuts.add(cctx.preloader().syncFuture());
                }
            }
        });

        for (int i = 0, size = syncFuts.size(); i < size; i++)
            syncFuts.get(i).get();
    }

    /**
     * @param timeout Cleanup timeout.
     */
    private void addRemovedItemsCleanupTask(long timeout) {
        ctx.timeout().addTimeoutObject(new RemovedItemsCleanupTask(timeout));
    }

    /**
     * @throws IgniteCheckedException if check failed.
     */
    private void checkConsistency() throws IgniteCheckedException {
        for (ClusterNode n : ctx.discovery().remoteNodes()) {
            if (Boolean.TRUE.equals(n.attribute(ATTR_CONSISTENCY_CHECK_SKIPPED)))
                continue;

            checkRebalanceConfiguration(n);

            checkTransactionConfiguration(n);

            checkMemoryConfiguration(n);

            DeploymentMode locDepMode = ctx.config().getDeploymentMode();
            DeploymentMode rmtDepMode = n.attribute(IgniteNodeAttributes.ATTR_DEPLOYMENT_MODE);

            CU.checkAttributeMismatch(log, null, n.id(), "deploymentMode", "Deployment mode",
                locDepMode, rmtDepMode, true);
        }
    }

    /** {@inheritDoc} */
    @SuppressWarnings("unchecked")
    @Override public void stop(boolean cancel) throws IgniteCheckedException {
        stopCaches(cancel);

        List<? extends GridCacheSharedManager<?, ?>> mgrs = sharedCtx.managers();

        for (ListIterator<? extends GridCacheSharedManager<?, ?>> it = mgrs.listIterator(mgrs.size()); it.hasPrevious(); ) {
            GridCacheSharedManager<?, ?> mgr = it.previous();

            mgr.stop(cancel);
        }

        CU.stopStoreSessionListeners(ctx, sharedCtx.storeSessionListeners());

        sharedCtx.cleanup();

        if (log.isDebugEnabled())
            log.debug("Stopped cache processor.");
    }

    /**
     * @param cancel Cancel.
     */
    public void stopCaches(boolean cancel) {
        for (String cacheName : stopSeq) {
            GridCacheAdapter<?, ?> cache = stoppedCaches.remove(cacheName);

            if (cache != null)
                stopCache(cache, cancel, false);
        }

        for (GridCacheAdapter<?, ?> cache : stoppedCaches.values()) {
            if (cache == stoppedCaches.remove(cache.name()))
                stopCache(cache, cancel, false);
        }

        for (CacheGroupContext grp : cacheGrps.values())
            stopCacheGroup(grp.groupId());
    }

    /**
     * Blocks all available gateways
     */
    public void blockGateways() {
        for (IgniteCacheProxy<?, ?> proxy : jCacheProxies.values())
            proxy.context().gate().onStopped();
    }

    /** {@inheritDoc} */
    @SuppressWarnings("unchecked")
    @Override public void onKernalStop(boolean cancel) {
        cacheStartedLatch.countDown();

        GridCachePartitionExchangeManager<Object, Object> exch = context().exchange();

        // Stop exchange manager first so that we call onKernalStop on all caches.
        // No new caches should be added after this point.
        exch.onKernalStop(cancel);

        sharedCtx.mvcc().onStop();

        for (CacheGroupContext grp : cacheGrps.values())
            grp.onKernalStop();

        onKernalStopCaches(cancel);

        cancelFutures();

        List<? extends GridCacheSharedManager<?, ?>> sharedMgrs = sharedCtx.managers();

        for (ListIterator<? extends GridCacheSharedManager<?, ?>> it = sharedMgrs.listIterator(sharedMgrs.size());
            it.hasPrevious(); ) {
            GridCacheSharedManager<?, ?> mgr = it.previous();

            if (mgr != exch)
                mgr.onKernalStop(cancel);
        }
    }

    /**
     * @param cancel Cancel.
     */
    public void onKernalStopCaches(boolean cancel) {
        IgniteCheckedException affErr =
            new IgniteCheckedException("Failed to wait for topology update, node is stopping.");

        for (CacheGroupContext grp : cacheGrps.values()) {
            GridAffinityAssignmentCache aff = grp.affinity();

            aff.cancelFutures(affErr);
        }

        for (String cacheName : stopSeq) {
            GridCacheAdapter<?, ?> cache = caches.remove(cacheName);

            if (cache != null) {
                stoppedCaches.put(cacheName, cache);

                onKernalStop(cache, cancel);
            }
        }

        for (Map.Entry<String, GridCacheAdapter<?, ?>> entry : caches.entrySet()) {
            GridCacheAdapter<?, ?> cache = entry.getValue();

            if (cache == caches.remove(entry.getKey())) {
                stoppedCaches.put(entry.getKey(), cache);

                onKernalStop(entry.getValue(), cancel);
            }
        }
    }

    /** {@inheritDoc} */
    @Override public void onDisconnected(IgniteFuture<?> reconnectFut) throws IgniteCheckedException {
        IgniteClientDisconnectedCheckedException err = new IgniteClientDisconnectedCheckedException(
            ctx.cluster().clientReconnectFuture(),
            "Failed to execute dynamic cache change request, client node disconnected.");

        for (IgniteInternalFuture fut : pendingFuts.values())
            ((GridFutureAdapter)fut).onDone(err);

        for (IgniteInternalFuture fut : pendingTemplateFuts.values())
            ((GridFutureAdapter)fut).onDone(err);

        for (EnableStatisticsFuture fut : manageStatisticsFuts.values())
            fut.onDone(err);

        for (TxTimeoutOnPartitionMapExchangeChangeFuture fut : txTimeoutOnPartitionMapExchangeFuts.values())
            fut.onDone(err);

        for (CacheGroupContext grp : cacheGrps.values())
            grp.onDisconnected(reconnectFut);

        for (GridCacheAdapter cache : caches.values()) {
            GridCacheContext cctx = cache.context();

            cctx.gate().onDisconnected(reconnectFut);

            List<GridCacheManager> mgrs = cache.context().managers();

            for (ListIterator<GridCacheManager> it = mgrs.listIterator(mgrs.size()); it.hasPrevious(); ) {
                GridCacheManager mgr = it.previous();

                mgr.onDisconnected(reconnectFut);
            }
        }

        sharedCtx.onDisconnected(reconnectFut);

        cachesInfo.onDisconnected();
    }

    /**
     * @param cctx Cache context.
     * @param stoppedCaches List where stopped cache should be added.
     */
    private void stopCacheOnReconnect(GridCacheContext cctx, List<GridCacheAdapter> stoppedCaches) {
        cctx.gate().reconnected(true);

        sharedCtx.removeCacheContext(cctx);

        caches.remove(cctx.name());

        completeProxyInitialize(cctx.name());

        jCacheProxies.remove(cctx.name());

        stoppedCaches.add(cctx.cache());
    }

    /** {@inheritDoc} */
    @Override public IgniteInternalFuture<?> onReconnected(boolean clusterRestarted) throws IgniteCheckedException {
        List<GridCacheAdapter> reconnected = new ArrayList<>(caches.size());

        DiscoveryDataClusterState state = ctx.state().clusterState();

        boolean active = state.active() && !state.transition();

        ClusterCachesReconnectResult reconnectRes = cachesInfo.onReconnected(active, state.transition());

        final List<GridCacheAdapter> stoppedCaches = new ArrayList<>();

        for (final GridCacheAdapter cache : caches.values()) {
            boolean stopped = reconnectRes.stoppedCacheGroups().contains(cache.context().groupId())
                || reconnectRes.stoppedCaches().contains(cache.name());

            if (stopped)
                stopCacheOnReconnect(cache.context(), stoppedCaches);
            else {
                cache.onReconnected();

                reconnected.add(cache);

                if (cache.context().userCache()) {
                    // Re-create cache structures inside indexing in order to apply recent schema changes.
                    GridCacheContext cctx = cache.context();

                    DynamicCacheDescriptor desc = cacheDescriptor(cctx.name());

                    assert desc != null : cctx.name();

                    boolean rmvIdx = !cache.context().group().persistenceEnabled();

                    ctx.query().onCacheStop0(cctx, rmvIdx);
                    ctx.query().onCacheStart0(cctx, desc.schema(), desc.sql());
                }
            }
        }

        final Set<Integer> stoppedGrps = reconnectRes.stoppedCacheGroups();

        for (CacheGroupContext grp : cacheGrps.values()) {
            if (stoppedGrps.contains(grp.groupId()))
                cacheGrps.remove(grp.groupId());
            else
                grp.onReconnected();
        }

        sharedCtx.onReconnected(active);

        for (GridCacheAdapter cache : reconnected)
            cache.context().gate().reconnected(false);

        if (!stoppedCaches.isEmpty())
            return sharedCtx.exchange().deferStopCachesOnClientReconnect(stoppedCaches);

        return null;
    }

    /**
<<<<<<< HEAD
     * @param cache Cache to start.
     * @param schema Cache schema.
     * @param isSql {@code true} in case create cache initialized from SQL.
     * @throws IgniteCheckedException If failed to start cache.
     */
    @SuppressWarnings({"TypeMayBeWeakened", "unchecked"})
    private void startCache(GridCacheAdapter<?, ?> cache, QuerySchema schema, boolean isSql) throws IgniteCheckedException {
        GridCacheContext<?, ?> cacheCtx = cache.context();

        CacheConfiguration cfg = cacheCtx.config();

        // Intentionally compare Boolean references using '!=' below to check if the flag has been explicitly set.
        if (cfg.isStoreKeepBinary() && cfg.isStoreKeepBinary() != CacheConfiguration.DFLT_STORE_KEEP_BINARY
            && !(ctx.config().getMarshaller() instanceof BinaryMarshaller))
            U.warn(log, "CacheConfiguration.isStoreKeepBinary() configuration property will be ignored because " +
                "BinaryMarshaller is not used");

        // Start managers.
        for (GridCacheManager mgr : F.view(cacheCtx.managers(), F.notContains(dhtExcludes(cacheCtx))))
            mgr.start(cacheCtx);

        cacheCtx.initConflictResolver();

        if (cfg.getCacheMode() != LOCAL && GridCacheUtils.isNearEnabled(cfg)) {
            GridCacheContext<?, ?> dhtCtx = cacheCtx.near().dht().context();

            // Start DHT managers.
            for (GridCacheManager mgr : dhtManagers(dhtCtx))
                mgr.start(dhtCtx);

            dhtCtx.initConflictResolver();

            // Start DHT cache.
            dhtCtx.cache().start();

            if (log.isDebugEnabled())
                log.debug("Started DHT cache: " + dhtCtx.cache().name());
        }

        ctx.continuous().onCacheStart(cacheCtx);

        cacheCtx.cache().start();

        ctx.query().onCacheStart(cacheCtx, schema, isSql);

        cacheCtx.onStarted();

        String memPlcName = cfg.getDataRegionName();

        if (memPlcName == null && ctx.config().getDataStorageConfiguration() != null)
            memPlcName = ctx.config().getDataStorageConfiguration().getDefaultDataRegionConfiguration().getName();

        if (log.isInfoEnabled()) {
            log.info("Started cache [name=" + cfg.getName() +
                ", id=" + cacheCtx.cacheId() +
                (cfg.getGroupName() != null ? ", group=" + cfg.getGroupName() : "") +
                ", memoryPolicyName=" + memPlcName +
                ", mode=" + cfg.getCacheMode() +
                ", atomicity=" + cfg.getAtomicityMode() +
                ", backups=" + cfg.getBackups() +
                ", mvcc=" + cacheCtx.mvccEnabled() +']');
        }
    }

    /**
=======
>>>>>>> 92af5389
     * @param cache Cache to stop.
     * @param cancel Cancel flag.
     * @param destroy Destroy data flag. Setting to <code>true</code> will remove all cache data.
     */
    @SuppressWarnings({"TypeMayBeWeakened", "unchecked"})
    private void stopCache(GridCacheAdapter<?, ?> cache, boolean cancel, boolean destroy) {
        GridCacheContext ctx = cache.context();

        try {
            if (!cache.isNear() && ctx.shared().wal() != null) {
                try {
                    ctx.shared().wal().flush(null, false);
                }
                catch (IgniteCheckedException e) {
                    U.error(log, "Failed to flush write-ahead log on cache stop " +
                        "[cache=" + ctx.name() + "]", e);
                }
            }

            sharedCtx.removeCacheContext(ctx);

            cache.stop();

            ctx.kernalContext().query().onCacheStop(ctx, !cache.context().group().persistenceEnabled() || destroy);

            if (isNearEnabled(ctx)) {
                GridDhtCacheAdapter dht = ctx.near().dht();

                // Check whether dht cache has been started.
                if (dht != null) {
                    dht.stop();

                    GridCacheContext<?, ?> dhtCtx = dht.context();

                    List<GridCacheManager> dhtMgrs = dhtManagers(dhtCtx);

                    for (ListIterator<GridCacheManager> it = dhtMgrs.listIterator(dhtMgrs.size()); it.hasPrevious(); ) {
                        GridCacheManager mgr = it.previous();

                        mgr.stop(cancel, destroy);
                    }
                }
            }

            List<GridCacheManager> mgrs = ctx.managers();

            Collection<GridCacheManager> excludes = dhtExcludes(ctx);

            // Reverse order.
            for (ListIterator<GridCacheManager> it = mgrs.listIterator(mgrs.size()); it.hasPrevious(); ) {
                GridCacheManager mgr = it.previous();

                if (!excludes.contains(mgr))
                    mgr.stop(cancel, destroy);
            }

            ctx.kernalContext().continuous().onCacheStop(ctx);

            ctx.kernalContext().cache().context().snapshot().onCacheStop(ctx);

            ctx.group().stopCache(ctx, destroy);

            U.stopLifecycleAware(log, lifecycleAwares(ctx.group(), cache.configuration(), ctx.store().configuredStore()));

            IgnitePageStoreManager pageStore;

            if (destroy && (pageStore = sharedCtx.pageStore()) != null) {
                try {
                    pageStore.removeCacheData(new StoredCacheData(ctx.config()));
                }
                catch (IgniteCheckedException e) {
                    U.error(log, "Failed to delete cache configuration data while destroying cache" +
                        "[cache=" + ctx.name() + "]", e);
                }
            }

            if (log.isInfoEnabled()) {
                if (ctx.group().sharedGroup())
                    log.info("Stopped cache [cacheName=" + cache.name() + ", group=" + ctx.group().name() + ']');
                else
                    log.info("Stopped cache [cacheName=" + cache.name() + ']');
            }
        }
        finally {
            cleanup(ctx);
        }
    }

    /**
     * @throws IgniteCheckedException If failed to wait.
     */
    public void awaitStarted() throws IgniteCheckedException {
        U.await(cacheStartedLatch);
    }

    /**
     * @param cache Cache.
     * @throws IgniteCheckedException If failed.
     */
    @SuppressWarnings("unchecked")
    private void onKernalStart(GridCacheAdapter<?, ?> cache) throws IgniteCheckedException {
        GridCacheContext<?, ?> ctx = cache.context();

        // Start DHT cache as well.
        if (isNearEnabled(ctx)) {
            GridDhtCacheAdapter dht = ctx.near().dht();

            GridCacheContext<?, ?> dhtCtx = dht.context();

            for (GridCacheManager mgr : dhtManagers(dhtCtx))
                mgr.onKernalStart();

            dht.onKernalStart();

            if (log.isDebugEnabled())
                log.debug("Executed onKernalStart() callback for DHT cache: " + dht.name());
        }

        for (GridCacheManager mgr : F.view(ctx.managers(), F0.notContains(dhtExcludes(ctx))))
            mgr.onKernalStart();

        cache.onKernalStart();

        if (ctx.events().isRecordable(EventType.EVT_CACHE_STARTED))
            ctx.events().addEvent(EventType.EVT_CACHE_STARTED);

        if (log.isDebugEnabled())
            log.debug("Executed onKernalStart() callback for cache [name=" + cache.name() + ", mode=" +
                cache.configuration().getCacheMode() + ']');
    }

    /**
     * @param cache Cache to stop.
     * @param cancel Cancel flag.
     */
    @SuppressWarnings("unchecked")
    private void onKernalStop(GridCacheAdapter<?, ?> cache, boolean cancel) {
        GridCacheContext ctx = cache.context();

        if (isNearEnabled(ctx)) {
            GridDhtCacheAdapter dht = ctx.near().dht();

            if (dht != null) {
                GridCacheContext<?, ?> dhtCtx = dht.context();

                for (GridCacheManager mgr : dhtManagers(dhtCtx))
                    mgr.onKernalStop(cancel);

                dht.onKernalStop();
            }
        }

        List<GridCacheManager> mgrs = ctx.managers();

        Collection<GridCacheManager> excludes = dhtExcludes(ctx);

        // Reverse order.
        for (ListIterator<GridCacheManager> it = mgrs.listIterator(mgrs.size()); it.hasPrevious(); ) {
            GridCacheManager mgr = it.previous();

            if (!excludes.contains(mgr))
                mgr.onKernalStop(cancel);
        }

        cache.onKernalStop();

        if (ctx.events().isRecordable(EventType.EVT_CACHE_STOPPED))
            ctx.events().addEvent(EventType.EVT_CACHE_STOPPED);
    }

    /**
     * @param cfg Cache configuration to use to create cache.
     * @param grp Cache group.
     * @param pluginMgr Cache plugin manager.
     * @param desc Cache descriptor.
     * @param locStartTopVer Current topology version.
     * @param cacheObjCtx Cache object context.
     * @param affNode {@code True} if local node affinity node.
     * @param updatesAllowed Updates allowed flag.
     * @param disabledAfterStart If true, then we will discard restarting state from proxies. If false then we will
     * change state of proxies to restarting
     * @return Cache context.
     * @throws IgniteCheckedException If failed to create cache.
     */
    private GridCacheContext createCache(CacheConfiguration<?, ?> cfg,
        CacheGroupContext grp,
        @Nullable CachePluginManager pluginMgr,
        DynamicCacheDescriptor desc,
        AffinityTopologyVersion locStartTopVer,
        CacheObjectContext cacheObjCtx,
        boolean affNode,
        boolean updatesAllowed,
        boolean disabledAfterStart)
        throws IgniteCheckedException {
        assert cfg != null;

        if (cfg.getCacheStoreFactory() instanceof GridCacheLoaderWriterStoreFactory) {
            GridCacheLoaderWriterStoreFactory factory = (GridCacheLoaderWriterStoreFactory)cfg.getCacheStoreFactory();

            prepare(cfg, factory.loaderFactory(), false);
            prepare(cfg, factory.writerFactory(), false);
        }
        else
            prepare(cfg, cfg.getCacheStoreFactory(), false);

        CacheStore cfgStore = cfg.getCacheStoreFactory() != null ? cfg.getCacheStoreFactory().create() : null;

        validate(ctx.config(), cfg, desc.cacheType(), cfgStore);

        if (pluginMgr == null)
            pluginMgr = new CachePluginManager(ctx, cfg);

        pluginMgr.validate();

        if (cfg.getAtomicityMode() == TRANSACTIONAL_SNAPSHOT)
            sharedCtx.coordinators().ensureStarted();

        sharedCtx.jta().registerCache(cfg);

        // Skip suggestions for internal caches.
        if (desc.cacheType().userCache())
            suggestOptimizations(cfg, cfgStore != null);

        Collection<Object> toPrepare = new ArrayList<>();

        if (cfgStore instanceof GridCacheLoaderWriterStore) {
            toPrepare.add(((GridCacheLoaderWriterStore)cfgStore).loader());
            toPrepare.add(((GridCacheLoaderWriterStore)cfgStore).writer());
        }
        else
            toPrepare.add(cfgStore);

        prepare(cfg, toPrepare);

        U.startLifecycleAware(lifecycleAwares(grp, cfg, cfgStore));

        boolean nearEnabled = GridCacheUtils.isNearEnabled(cfg);

        GridCacheAffinityManager affMgr = new GridCacheAffinityManager();
        GridCacheEventManager evtMgr = new GridCacheEventManager();
        CacheEvictionManager evictMgr = (nearEnabled || cfg.isOnheapCacheEnabled()) ? new GridCacheEvictionManager() : new CacheOffheapEvictionManager();
        GridCacheQueryManager qryMgr = queryManager(cfg);
        CacheContinuousQueryManager contQryMgr = new CacheContinuousQueryManager();
        CacheDataStructuresManager dataStructuresMgr = new CacheDataStructuresManager();
        GridCacheTtlManager ttlMgr = new GridCacheTtlManager();

        CacheConflictResolutionManager rslvrMgr = pluginMgr.createComponent(CacheConflictResolutionManager.class);
        GridCacheDrManager drMgr = pluginMgr.createComponent(GridCacheDrManager.class);
        CacheStoreManager storeMgr = pluginMgr.createComponent(CacheStoreManager.class);

        if (cfgStore == null)
            storeMgr.initialize(cfgStore, sesHolders);
        else
            initializationProtector.protect(
                cfgStore,
                () -> storeMgr.initialize(cfgStore, sesHolders)
            );

        GridCacheContext<?, ?> cacheCtx = new GridCacheContext(
            ctx,
            sharedCtx,
            cfg,
            grp,
            desc.cacheType(),
            locStartTopVer,
            affNode,
            updatesAllowed,
            /*
             * Managers in starting order!
             * ===========================
             */
            evtMgr,
            storeMgr,
            evictMgr,
            qryMgr,
            contQryMgr,
            dataStructuresMgr,
            ttlMgr,
            drMgr,
            rslvrMgr,
            pluginMgr,
            affMgr
        );

        cacheCtx.statisticsEnabled(desc.cacheConfiguration().isStatisticsEnabled());

        cacheCtx.cacheObjectContext(cacheObjCtx);

        GridCacheAdapter cache = null;

        switch (cfg.getCacheMode()) {
            case LOCAL: {
                switch (cfg.getAtomicityMode()) {
                    case TRANSACTIONAL:
                    case TRANSACTIONAL_SNAPSHOT: {
                        cache = new GridLocalCache(cacheCtx);

                        break;
                    }
                    case ATOMIC: {
                        cache = new GridLocalAtomicCache(cacheCtx);

                        break;
                    }

                    default: {
                        assert false : "Invalid cache atomicity mode: " + cfg.getAtomicityMode();
                    }
                }

                break;
            }
            case PARTITIONED:
            case REPLICATED: {
                if (nearEnabled) {
                    switch (cfg.getAtomicityMode()) {
                        case TRANSACTIONAL:
                        case TRANSACTIONAL_SNAPSHOT: {
                            cache = new GridNearTransactionalCache(cacheCtx);

                            break;
                        }
                        case ATOMIC: {
                            cache = new GridNearAtomicCache(cacheCtx);

                            break;
                        }

                        default: {
                            assert false : "Invalid cache atomicity mode: " + cfg.getAtomicityMode();
                        }
                    }
                }
                else {
                    switch (cfg.getAtomicityMode()) {
                        case TRANSACTIONAL:
                        case TRANSACTIONAL_SNAPSHOT: {
                            cache = cacheCtx.affinityNode() ?
                                new GridDhtColocatedCache(cacheCtx) :
                                new GridDhtColocatedCache(cacheCtx, new GridNoStorageCacheMap());

                            break;
                        }
                        case ATOMIC: {
                            cache = cacheCtx.affinityNode() ?
                                new GridDhtAtomicCache(cacheCtx) :
                                new GridDhtAtomicCache(cacheCtx, new GridNoStorageCacheMap());

                            break;
                        }

                        default: {
                            assert false : "Invalid cache atomicity mode: " + cfg.getAtomicityMode();
                        }
                    }
                }

                break;
            }

            default: {
                assert false : "Invalid cache mode: " + cfg.getCacheMode();
            }
        }

        cache.active(!disabledAfterStart);

        cacheCtx.cache(cache);

        GridCacheContext<?, ?> ret = cacheCtx;

        /*
         * Create DHT cache.
         * ================
         */
        if (cfg.getCacheMode() != LOCAL && nearEnabled) {
            /*
             * Specifically don't create the following managers
             * here and reuse the one from Near cache:
             * 1. GridCacheVersionManager
             * 2. GridCacheIoManager
             * 3. GridCacheDeploymentManager
             * 4. GridCacheQueryManager (note, that we start it for DHT cache though).
             * 5. CacheContinuousQueryManager (note, that we start it for DHT cache though).
             * 6. GridCacheDgcManager
             * 7. GridCacheTtlManager.
             * ===============================================
             */
            evictMgr = cfg.isOnheapCacheEnabled() ? new GridCacheEvictionManager() : new CacheOffheapEvictionManager();
            evtMgr = new GridCacheEventManager();
            pluginMgr = new CachePluginManager(ctx, cfg);
            drMgr = pluginMgr.createComponent(GridCacheDrManager.class);

            cacheCtx = new GridCacheContext(
                ctx,
                sharedCtx,
                cfg,
                grp,
                desc.cacheType(),
                locStartTopVer,
                affNode,
                true,
                /*
                 * Managers in starting order!
                 * ===========================
                 */
                evtMgr,
                storeMgr,
                evictMgr,
                qryMgr,
                contQryMgr,
                dataStructuresMgr,
                ttlMgr,
                drMgr,
                rslvrMgr,
                pluginMgr,
                affMgr
            );

            cacheCtx.statisticsEnabled(desc.cacheConfiguration().isStatisticsEnabled());

            cacheCtx.cacheObjectContext(cacheObjCtx);

            GridDhtCacheAdapter dht = null;

            switch (cfg.getAtomicityMode()) {
                case TRANSACTIONAL:
                case TRANSACTIONAL_SNAPSHOT: {
                    assert cache instanceof GridNearTransactionalCache;

                    GridNearTransactionalCache near = (GridNearTransactionalCache)cache;

                    GridDhtCache dhtCache = cacheCtx.affinityNode() ?
                        new GridDhtCache(cacheCtx) :
                        new GridDhtCache(cacheCtx, new GridNoStorageCacheMap());

                    dhtCache.near(near);

                    near.dht(dhtCache);

                    dht = dhtCache;

                    break;
                }
                case ATOMIC: {
                    assert cache instanceof GridNearAtomicCache;

                    GridNearAtomicCache near = (GridNearAtomicCache)cache;

                    GridDhtAtomicCache dhtCache = cacheCtx.affinityNode() ?
                        new GridDhtAtomicCache(cacheCtx) :
                        new GridDhtAtomicCache(cacheCtx, new GridNoStorageCacheMap());

                    dhtCache.near(near);

                    near.dht(dhtCache);

                    dht = dhtCache;

                    break;
                }

                default: {
                    assert false : "Invalid cache atomicity mode: " + cfg.getAtomicityMode();
                }
            }

            cacheCtx.cache(dht);
        }

        if (!CU.isUtilityCache(cache.name()) && !CU.isSystemCache(cache.name())) {
            registerMbean(cache.localMxBean(), cache.name(), false);
            registerMbean(cache.clusterMxBean(), cache.name(), false);
        }

        return ret;
    }

    /**
     *
     * @param reqs Cache requests to start.
     * @param fut Completable future.
     */
    public void registrateProxyRestart(Map<String, DynamicCacheChangeRequest> reqs, GridFutureAdapter<?> fut) {
        for (IgniteCacheProxyImpl<?, ?> proxy : jCacheProxies.values()) {
            if (reqs.containsKey(proxy.getName()) &&
                proxy.isRestarting() &&
                !reqs.get(proxy.getName()).disabledAfterStart()
            )
                proxy.registrateFutureRestart(fut);
        }
    }

    /**
     *
     * @param reqs Cache requests to start.
     * @param initVer Init exchange version.
     * @param doneVer Finish excahnge vertison.
     */
    public void completeProxyRestart(
        Map<String, DynamicCacheChangeRequest> reqs,
        AffinityTopologyVersion initVer,
        AffinityTopologyVersion doneVer
    ) {
        if (initVer == null || doneVer == null)
            return;

        for (GridCacheAdapter<?, ?> cache : caches.values()) {
            GridCacheContext<?, ?> cacheCtx = cache.context();

            if (reqs.containsKey(cache.name()) ||
                (cacheCtx.startTopologyVersion().compareTo(initVer) <= 0 ||
                    cacheCtx.startTopologyVersion().compareTo(doneVer) <= 0))
                completeProxyInitialize(cache.name());

            if (
                cacheCtx.startTopologyVersion().compareTo(initVer) >= 0 &&
                    cacheCtx.startTopologyVersion().compareTo(doneVer) <= 0
            ) {
                IgniteCacheProxyImpl<?, ?> proxy = jCacheProxies.get(cache.name());

                boolean canRestart = true;

                DynamicCacheChangeRequest req = reqs.get(cache.name());

                if (req != null) {
                    canRestart = !req.disabledAfterStart();
                }

                if (proxy != null && proxy.isRestarting() && canRestart) {
                    proxy.onRestarted(cacheCtx, cache);

                    if (cacheCtx.dataStructuresCache())
                        ctx.dataStructures().restart(proxy.internalProxy());
                }
            }
        }
    }

    /**
     * Gets a collection of currently started caches.
     *
     * @return Collection of started cache names.
     */
    public Collection<String> cacheNames() {
        return F.viewReadOnly(cacheDescriptors().values(),
            new IgniteClosure<DynamicCacheDescriptor, String>() {
                @Override public String apply(DynamicCacheDescriptor desc) {
                    return desc.cacheConfiguration().getName();
                }
            });
    }

    /**
     * Gets public cache that can be used for query execution. If cache isn't created on current node it will be
     * started.
     *
     * @param start Start cache.
     * @param inclLoc Include local caches.
     * @return Cache or {@code null} if there is no suitable cache.
     */
    public IgniteCacheProxy<?, ?> getOrStartPublicCache(boolean start, boolean inclLoc) throws IgniteCheckedException {
        // Try to find started cache first.
        for (Map.Entry<String, GridCacheAdapter<?, ?>> e : caches.entrySet()) {
            if (!e.getValue().context().userCache())
                continue;

            CacheConfiguration ccfg = e.getValue().configuration();

            String cacheName = ccfg.getName();

            if ((inclLoc || ccfg.getCacheMode() != LOCAL))
                return publicJCache(cacheName);
        }

        if (start) {
            for (Map.Entry<String, DynamicCacheDescriptor> e : cachesInfo.registeredCaches().entrySet()) {
                DynamicCacheDescriptor desc = e.getValue();

                if (!desc.cacheType().userCache())
                    continue;

                CacheConfiguration ccfg = desc.cacheConfiguration();

                if (ccfg.getCacheMode() != LOCAL) {
                    dynamicStartCache(null, ccfg.getName(), null, false, true, true).get();

                    return publicJCache(ccfg.getName());
                }
            }
        }

        return null;
    }

    /**
     * Gets a collection of currently started public cache names.
     *
     * @return Collection of currently started public cache names
     */
    public Collection<String> publicCacheNames() {
        return F.viewReadOnly(cacheDescriptors().values(),
            new IgniteClosure<DynamicCacheDescriptor, String>() {
                @Override public String apply(DynamicCacheDescriptor desc) {
                    return desc.cacheConfiguration().getName();
                }
            },
            new IgnitePredicate<DynamicCacheDescriptor>() {
                @Override public boolean apply(DynamicCacheDescriptor desc) {
                    return desc.cacheType().userCache();
                }
            }
        );
    }

    /**
     * Gets a collection of currently started public cache names.
     *
     * @return Collection of currently started public cache names
     */
    public Collection<String> publicAndDsCacheNames() {
        return F.viewReadOnly(cacheDescriptors().values(),
            new IgniteClosure<DynamicCacheDescriptor, String>() {
                @Override public String apply(DynamicCacheDescriptor desc) {
                    return desc.cacheConfiguration().getName();
                }
            },
            new IgnitePredicate<DynamicCacheDescriptor>() {
                @Override public boolean apply(DynamicCacheDescriptor desc) {
                    return desc.cacheType().userCache() || desc.cacheType() == CacheType.DATA_STRUCTURES;
                }
            }
        );
    }

    /**
     * Gets cache mode.
     *
     * @param cacheName Cache name to check.
     * @return Cache mode.
     */
    public CacheMode cacheMode(String cacheName) {
        assert cacheName != null;

        DynamicCacheDescriptor desc = cacheDescriptor(cacheName);

        return desc != null ? desc.cacheConfiguration().getCacheMode() : null;
    }

    /**
     * @return Caches to be started when this node starts.
     */
    @Nullable public LocalJoinCachesContext localJoinCachesContext() {
        return cachesInfo.localJoinCachesContext();
    }

    /**
     * @param exchTopVer Local join exchange future version.
     * @param locJoinCtx Local join cache context.
     * @throws IgniteCheckedException If failed.
     */
    public IgniteInternalFuture<?> startCachesOnLocalJoin(
        AffinityTopologyVersion exchTopVer,
        LocalJoinCachesContext locJoinCtx
    ) throws IgniteCheckedException {
        long time = System.currentTimeMillis();

        if (locJoinCtx == null)
            return new GridFinishedFuture<>();

        IgniteInternalFuture<?> res = sharedCtx.affinity().initCachesOnLocalJoin(
            locJoinCtx.cacheGroupDescriptors(), locJoinCtx.cacheDescriptors());

        List<StartCacheInfo> startCacheInfos = locJoinCtx.caches().stream()
            .map(cacheInfo -> new StartCacheInfo(cacheInfo.get1(), cacheInfo.get2(), exchTopVer, false))
            .collect(Collectors.toList());

        prepareStartCaches(startCacheInfos);

        context().exchange().exchangerUpdateHeartbeat();

        if (log.isInfoEnabled())
            log.info("Starting caches on local join performed in " + (System.currentTimeMillis() - time) + " ms.");

        return res;
    }

    /**
     * @param node Joined node.
     * @return {@code True} if there are new caches received from joined node.
     */
    boolean hasCachesReceivedFromJoin(ClusterNode node) {
        return cachesInfo.hasCachesReceivedFromJoin(node.id());
    }

    /**
     * Starts statically configured caches received from remote nodes during exchange.
     *
     * @param nodeId Joining node ID.
     * @param exchTopVer Current exchange version.
     * @return Started caches descriptors.
     * @throws IgniteCheckedException If failed.
     */
    public Collection<DynamicCacheDescriptor> startReceivedCaches(UUID nodeId, AffinityTopologyVersion exchTopVer)
        throws IgniteCheckedException {
        List<DynamicCacheDescriptor> receivedCaches = cachesInfo.cachesReceivedFromJoin(nodeId);

        List<StartCacheInfo> startCacheInfos = receivedCaches.stream()
            .filter(desc -> isLocalAffinity(desc.groupDescriptor().config()))
            .map(desc -> new StartCacheInfo(desc, null, exchTopVer, false))
            .collect(Collectors.toList());

        prepareStartCaches(startCacheInfos);

        return receivedCaches;
    }

    /**
     * @param cacheConfiguration Checked configuration.
     * @return {@code true} if local node is affinity node for cache.
     */
    private boolean isLocalAffinity(CacheConfiguration cacheConfiguration) {
        return CU.affinityNode(ctx.discovery().localNode(), cacheConfiguration.getNodeFilter());
    }

    /**
     * Start all input caches in parallel.
     *
     * @param startCacheInfos All caches information for start.
     */
    void prepareStartCaches(Collection<StartCacheInfo> startCacheInfos) throws IgniteCheckedException {
        prepareStartCaches(startCacheInfos, (data, operation) -> {
            operation.accept(data);// PROXY
        });
    }

    /**
     * Trying to start all input caches in parallel and skip failed caches.
     *
     * @param startCacheInfos Caches info for start.
     * @return Caches which was failed.
     * @throws IgniteCheckedException if failed.
     */
    Map<StartCacheInfo, IgniteCheckedException> prepareStartCachesIfPossible(Collection<StartCacheInfo> startCacheInfos) throws IgniteCheckedException {
        HashMap<StartCacheInfo, IgniteCheckedException> failedCaches = new HashMap<>();

        prepareStartCaches(startCacheInfos, (data, operation) -> {
            try {
                operation.accept(data);
            }
            catch (IgniteInterruptedCheckedException e) {
                throw e;
            }
            catch (IgniteCheckedException e) {
                log.warning("Cache can not be started : cache=" + data.getStartedConfiguration().getName());

                failedCaches.put(data, e);
            }
        });

        return failedCaches;
    }

    /**
     * Start all input caches in parallel.
     *
     * @param startCacheInfos All caches information for start.
     * @param cacheStartFailHandler Fail handler for one cache start.
     */
    private void prepareStartCaches(
        Collection<StartCacheInfo> startCacheInfos,
        StartCacheFailHandler<StartCacheInfo> cacheStartFailHandler
    ) throws IgniteCheckedException {
        if (!IGNITE_ALLOW_START_CACHES_IN_PARALLEL || startCacheInfos.size() <= 1) {
            for (StartCacheInfo startCacheInfo : startCacheInfos) {
                cacheStartFailHandler.handle(
                    startCacheInfo,
                    cacheInfo -> prepareCacheStart(
                        cacheInfo.getCacheDescriptor().cacheConfiguration(),
                        cacheInfo.getCacheDescriptor(),
                        cacheInfo.getReqNearCfg(),
                        cacheInfo.getExchangeTopVer(),
                        cacheInfo.isDisabledAfterStart()
                    )
                );

                context().exchange().exchangerUpdateHeartbeat();
            }
        }
        else {
            Map<StartCacheInfo, GridCacheContext> cacheContexts = new ConcurrentHashMap<>();

            int parallelismLvl = sharedCtx.kernalContext().config().getSystemThreadPoolSize();

            // Reserve at least 2 threads for system operations.
            parallelismLvl = Math.max(1, parallelismLvl - 2);

            doInParallel(
                parallelismLvl,
                sharedCtx.kernalContext().getSystemExecutorService(),
                startCacheInfos,
                startCacheInfo ->
                    cacheStartFailHandler.handle(
                        startCacheInfo,
                        cacheInfo -> {
                            GridCacheContext cacheCtx = prepareCacheContext(
                                cacheInfo.getCacheDescriptor().cacheConfiguration(),
                                cacheInfo.getCacheDescriptor(),
                                cacheInfo.getReqNearCfg(),
                                cacheInfo.getExchangeTopVer(),
                                cacheInfo.isDisabledAfterStart()
                            );
                            cacheContexts.put(cacheInfo, cacheCtx);

                            context().exchange().exchangerUpdateHeartbeat();
                        }
                    )
            );

            /*
             * This hack required because we can't start sql schema in parallel by folowing reasons:
             * * checking index to duplicate(and other checking) require one order on every nodes.
             * * onCacheStart and createSchema contains a lot of mutex.
             *
             * TODO IGNITE-9729
             */
            Set<StartCacheInfo> successfullyPreparedCaches = cacheContexts.keySet();

            List<StartCacheInfo> cacheInfosInOriginalOrder = startCacheInfos.stream()
                .filter(successfullyPreparedCaches::contains)
                .collect(Collectors.toList());

            for (StartCacheInfo startCacheInfo : cacheInfosInOriginalOrder) {
                cacheStartFailHandler.handle(
                    startCacheInfo,
                    cacheInfo -> {
                        ctx.query().onCacheStart(
                            cacheContexts.get(cacheInfo),
                            cacheInfo.getCacheDescriptor().schema() != null
                                ? cacheInfo.getCacheDescriptor().schema()
                                : new QuerySchema()
                        );

                        context().exchange().exchangerUpdateHeartbeat();
                    }
                );
            }

            doInParallel(
                parallelismLvl,
                sharedCtx.kernalContext().getSystemExecutorService(),
                cacheContexts.entrySet(),
                cacheCtxEntry ->
                    cacheStartFailHandler.handle(
                        cacheCtxEntry.getKey(),
                        cacheInfo -> {
                            onCacheStarted(cacheCtxEntry.getValue());

                            context().exchange().exchangerUpdateHeartbeat();
                        }
                    )
            );
        }
    }

    /**
     * @param startCfg Cache configuration to use.
     * @param desc Cache descriptor.
     * @param reqNearCfg Near configuration if specified for client cache start request.
     * @param exchTopVer Current exchange version.
     * @param disabledAfterStart If true, then we will discard restarting state from proxies. If false then we will
     * change state of proxies to restarting
     * @throws IgniteCheckedException If failed.
     */
    void prepareCacheStart(
        CacheConfiguration startCfg,
        DynamicCacheDescriptor desc,
        @Nullable NearCacheConfiguration reqNearCfg,
        AffinityTopologyVersion exchTopVer,
        boolean disabledAfterStart
    ) throws IgniteCheckedException {
        GridCacheContext cacheCtx = prepareCacheContext(startCfg, desc, reqNearCfg, exchTopVer, disabledAfterStart);

        ctx.query().onCacheStart(cacheCtx, desc.schema() != null ? desc.schema() : new QuerySchema());

        onCacheStarted(cacheCtx);
    }

    /**
     * Preparing cache context to start.
     *
     * @param startCfg Cache configuration to use.
     * @param desc Cache descriptor.
     * @param reqNearCfg Near configuration if specified for client cache start request.
     * @param exchTopVer Current exchange version.
     * @param disabledAfterStart If true, then we will discard restarting state from proxies. If false then we will change
     *  state of proxies to restarting
     * @return Created {@link GridCacheContext}.
     * @throws IgniteCheckedException if failed.
     */
    private GridCacheContext prepareCacheContext(
        CacheConfiguration startCfg,
        DynamicCacheDescriptor desc,
        @Nullable NearCacheConfiguration reqNearCfg,
        AffinityTopologyVersion exchTopVer,
        boolean disabledAfterStart
    ) throws IgniteCheckedException {
        assert !caches.containsKey(startCfg.getName()) : startCfg.getName();

        CacheConfiguration ccfg = new CacheConfiguration(startCfg);

        CacheObjectContext cacheObjCtx = ctx.cacheObjects().contextForCache(ccfg);

        boolean affNode = checkForAffinityNode(desc, reqNearCfg, ccfg);

        preparePageStore(desc, affNode);

        CacheGroupContext grp = prepareCacheGroup(desc, exchTopVer, cacheObjCtx, affNode, startCfg.getGroupName());

        GridCacheContext cacheCtx = createCache(ccfg,
            grp,
            null,
            desc,
            exchTopVer,
            cacheObjCtx,
            affNode,
            true,
            disabledAfterStart
        );

        initCacheContext(cacheCtx, ccfg, desc.deploymentId());

        return cacheCtx;
    }

    /**
     * Check for affinity node and customize near configuration if needed.
     *
     * @param desc Cache descriptor.
     * @param reqNearCfg Near configuration if specified for client cache start request.
     * @param ccfg Cache configuration to use.
     * @return {@code true} if it is affinity node for cache.
     */
    private boolean checkForAffinityNode(
        DynamicCacheDescriptor desc,
        @Nullable NearCacheConfiguration reqNearCfg,
        CacheConfiguration ccfg
    ) {
        if (ccfg.getCacheMode() == LOCAL) {
            ccfg.setNearConfiguration(null);

            return true;
        }

        if (isLocalAffinity(desc.groupDescriptor().config()))
            return true;

        ccfg.setNearConfiguration(reqNearCfg);

        return false;
    }

    /**
     * Prepare page store for start cache.
     *
     * @param desc Cache descriptor.
     * @param affNode {@code true} if it is affinity node for cache.
     * @throws IgniteCheckedException if failed.
     */
    public void preparePageStore(DynamicCacheDescriptor desc, boolean affNode) throws IgniteCheckedException {
        if (sharedCtx.pageStore() != null && affNode)
            initializationProtector.protect(
                desc.groupDescriptor().groupId(),
                () -> sharedCtx.pageStore().initializeForCache(desc.groupDescriptor(), desc.toStoredData())
            );
    }

    /**
     * Prepare cache group to start cache.
     *
     * @param desc Cache descriptor.
     * @param exchTopVer Current exchange version.
     * @param cacheObjCtx Cache object context.
     * @param affNode {@code true} if it is affinity node for cache.
     * @param grpName Group name.
     * @return Prepared cache group context.
     * @throws IgniteCheckedException if failed.
     */
    private CacheGroupContext prepareCacheGroup(
        DynamicCacheDescriptor desc,
        AffinityTopologyVersion exchTopVer,
        CacheObjectContext cacheObjCtx,
        boolean affNode,
        String grpName
    ) throws IgniteCheckedException {
        if (grpName != null) {
            return initializationProtector.protect(
                desc.groupId(),
                () -> findCacheGroup(grpName),
                () -> startCacheGroup(
                    desc.groupDescriptor(),
                    desc.cacheType(),
                    affNode,
                    cacheObjCtx,
                    exchTopVer
                )
            );
        }

        return startCacheGroup(desc.groupDescriptor(),
            desc.cacheType(),
            affNode,
            cacheObjCtx,
            exchTopVer
        );
    }

    /**
     * Initialize created cache context.
     *
     * @param cacheCtx Cache context to initializtion.
     * @param cfg Cache configuration.
     * @param deploymentId Dynamic deployment ID.
     * @throws IgniteCheckedException if failed.
     */
    private void initCacheContext(
        GridCacheContext<?, ?> cacheCtx,
        CacheConfiguration cfg,
        IgniteUuid deploymentId
    ) throws IgniteCheckedException {
        cacheCtx.dynamicDeploymentId(deploymentId);

        GridCacheAdapter cache = cacheCtx.cache();

        sharedCtx.addCacheContext(cacheCtx);

        caches.put(cacheCtx.name(), cache);

<<<<<<< HEAD
        startCache(cache, desc.schema() != null ? desc.schema() : new QuerySchema(), desc.sql());
=======
        // Intentionally compare Boolean references using '!=' below to check if the flag has been explicitly set.
        if (cfg.isStoreKeepBinary() && cfg.isStoreKeepBinary() != CacheConfiguration.DFLT_STORE_KEEP_BINARY
            && !(ctx.config().getMarshaller() instanceof BinaryMarshaller))
            U.warn(log, "CacheConfiguration.isStoreKeepBinary() configuration property will be ignored because " +
                "BinaryMarshaller is not used");
>>>>>>> 92af5389

        // Start managers.
        for (GridCacheManager mgr : F.view(cacheCtx.managers(), F.notContains(dhtExcludes(cacheCtx))))
            mgr.start(cacheCtx);

        cacheCtx.initConflictResolver();

        if (cfg.getCacheMode() != LOCAL && GridCacheUtils.isNearEnabled(cfg)) {
            GridCacheContext<?, ?> dhtCtx = cacheCtx.near().dht().context();

            // Start DHT managers.
            for (GridCacheManager mgr : dhtManagers(dhtCtx))
                mgr.start(dhtCtx);

            dhtCtx.initConflictResolver();

            // Start DHT cache.
            dhtCtx.cache().start();

            if (log.isDebugEnabled())
                log.debug("Started DHT cache: " + dhtCtx.cache().name());
        }

        ctx.continuous().onCacheStart(cacheCtx);

        cacheCtx.cache().start();
    }

    /**
     * Handle of cache context which was fully prepared.
     *
     * @param cacheCtx Fully prepared context.
     * @throws IgniteCheckedException if failed.
     */
    private void onCacheStarted(GridCacheContext cacheCtx) throws IgniteCheckedException {
        GridCacheAdapter cache = cacheCtx.cache();
        CacheConfiguration cfg = cacheCtx.config();
        CacheGroupContext grp = cacheGrps.get(cacheCtx.groupId());

        cacheCtx.onStarted();

        String dataRegion = cfg.getDataRegionName();

        if (dataRegion == null && ctx.config().getDataStorageConfiguration() != null)
            dataRegion = ctx.config().getDataStorageConfiguration().getDefaultDataRegionConfiguration().getName();

        if (log.isInfoEnabled()) {
            log.info("Started cache [name=" + cfg.getName() +
                ", id=" + cacheCtx.cacheId() +
                (cfg.getGroupName() != null ? ", group=" + cfg.getGroupName() : "") +
                ", dataRegionName=" + dataRegion +
                ", mode=" + cfg.getCacheMode() +
                ", atomicity=" + cfg.getAtomicityMode() +
                ", backups=" + cfg.getBackups() +
                ", mvcc=" + cacheCtx.mvccEnabled() + ']');
        }

        grp.onCacheStarted(cacheCtx);

        onKernalStart(cache);
    }

    /**
     * @param grpName Group name.
     * @return Found group or null.
     */
    private CacheGroupContext findCacheGroup(String grpName) {
        return cacheGrps.values().stream()
            .filter(grp -> grp.sharedGroup() && grpName.equals(grp.name()))
            .findAny()
            .orElse(null);
    }

    /**
     * Restarts proxies of caches if they was marked as restarting. Requires external synchronization - shouldn't be
     * called concurrently with another caches restart.
     */
    public void restartProxies() {
        for (IgniteCacheProxyImpl<?, ?> proxy : jCacheProxies.values()) {
            if (proxy == null)
                continue;

            GridCacheContext<?, ?> cacheCtx = sharedCtx.cacheContext(CU.cacheId(proxy.getName()));

            if (cacheCtx == null)
                continue;

            if (proxy.isRestarting()) {
                caches.get(proxy.getName()).active(true);

                proxy.onRestarted(cacheCtx, cacheCtx.cache());

                if (cacheCtx.dataStructuresCache())
                    ctx.dataStructures().restart(proxy.internalProxy());
            }
        }
    }

    /**
     * @param desc Group descriptor.
     * @param cacheType Cache type.
     * @param affNode Affinity node flag.
     * @param cacheObjCtx Cache object context.
     * @param exchTopVer Current topology version.
     * @return Started cache group.
     * @throws IgniteCheckedException If failed.
     */
    private CacheGroupContext startCacheGroup(
        CacheGroupDescriptor desc,
        CacheType cacheType,
        boolean affNode,
        CacheObjectContext cacheObjCtx,
        AffinityTopologyVersion exchTopVer)
        throws IgniteCheckedException {
        CacheConfiguration cfg = new CacheConfiguration(desc.config());

        String memPlcName = cfg.getDataRegionName();

        DataRegion dataRegion = sharedCtx.database().dataRegion(memPlcName);
        FreeList freeList = sharedCtx.database().freeList(memPlcName);
        ReuseList reuseList = sharedCtx.database().reuseList(memPlcName);

        boolean persistenceEnabled = sharedCtx.localNode().isClient() ? desc.persistenceEnabled() :
            dataRegion != null && dataRegion.config().isPersistenceEnabled();

        CacheGroupContext grp = new CacheGroupContext(sharedCtx,
            desc.groupId(),
            desc.receivedFrom(),
            cacheType,
            cfg,
            affNode,
            dataRegion,
            cacheObjCtx,
            freeList,
            reuseList,
            exchTopVer,
            persistenceEnabled,
            desc.walEnabled()
        );

        for (Object obj : grp.configuredUserObjects())
            prepare(cfg, obj, false);

        U.startLifecycleAware(grp.configuredUserObjects());

        grp.start();

        CacheGroupContext old = cacheGrps.put(desc.groupId(), grp);

        if (!grp.systemCache() && !U.IGNITE_MBEANS_DISABLED) {
            try {
                U.registerMBean(ctx.config().getMBeanServer(), ctx.igniteInstanceName(), CACHE_GRP_METRICS_MBEAN_GRP,
                    grp.cacheOrGroupName(), grp.mxBean(), CacheGroupMetricsMXBean.class);
            }
            catch (Throwable e) {
                U.error(log, "Failed to register MBean for cache group: " + grp.name(), e);
            }
        }

        assert old == null : old.name();

        return grp;
    }

    /**
     * @param cacheName Cache name.
     * @param stop {@code True} for stop cache, {@code false} for close cache.
     * @param restart Restart flag.
     */
    void blockGateway(String cacheName, boolean stop, boolean restart) {
        // Break the proxy before exchange future is done.
        IgniteCacheProxyImpl<?, ?> proxy = jcacheProxy(cacheName, false);

        if (restart) {
            GridCacheAdapter<?, ?> cache = caches.get(cacheName);

            if (cache != null)
                cache.active(false);
        }

        if (proxy != null) {
            if (stop) {
                if (restart)
                    proxy.restart();

                proxy.context().gate().stopped();
            }
            else
                proxy.closeProxy();
        }
    }

    /**
     * @param req Request.
     */
    private void stopGateway(DynamicCacheChangeRequest req) {
        assert req.stop() : req;

        IgniteCacheProxyImpl<?, ?> proxy;

        // Break the proxy before exchange future is done.
        if (req.restart()) {
            if (DataStructuresProcessor.isDataStructureCache(req.cacheName()))
                ctx.dataStructures().suspend(req.cacheName());

            GridCacheAdapter<?, ?> cache = caches.get(req.cacheName());

            if (cache != null)
                cache.active(false);

            proxy = jCacheProxies.get(req.cacheName());

            if (proxy != null)
                proxy.restart();
        }
        else {
            completeProxyInitialize(req.cacheName());

            proxy = jCacheProxies.remove(req.cacheName());
        }

        if (proxy != null)
            proxy.context().gate().onStopped();
    }

    /**
     * @param cacheName Cache name.
     * @param destroy Cache data destroy flag. Setting to <code>true</code> will remove all cache data.
     * @return Stopped cache context.
     */
    private GridCacheContext<?, ?> prepareCacheStop(String cacheName, boolean destroy) {
        assert sharedCtx.database().checkpointLockIsHeldByThread();

        GridCacheAdapter<?, ?> cache = caches.remove(cacheName);

        if (cache != null) {
            GridCacheContext<?, ?> ctx = cache.context();

            sharedCtx.removeCacheContext(ctx);

            onKernalStop(cache, true);

            stopCache(cache, true, destroy);

            return ctx;
        }

        return null;
    }

    /**
     * @param startTopVer Cache start version.
     * @param err Cache start error if any.
     */
    void initCacheProxies(AffinityTopologyVersion startTopVer, @Nullable Throwable err) {
        for (GridCacheAdapter<?, ?> cache : caches.values()) {
            GridCacheContext<?, ?> cacheCtx = cache.context();

            if (cacheCtx.startTopologyVersion().equals(startTopVer)) {
                if (!jCacheProxies.containsKey(cacheCtx.name())) {
                    IgniteCacheProxyImpl<?, ?> newProxy = new IgniteCacheProxyImpl(cache.context(), cache, false);

                    if (!cache.active())
                        newProxy.restart();

                    addjCacheProxy(cacheCtx.name(), newProxy);
                }

                if (cacheCtx.preloader() != null)
                    cacheCtx.preloader().onInitialExchangeComplete(err);
            }
        }
    }

    /**
     * @param cachesToClose Caches to close.
     * @param retClientCaches {@code True} if return IDs of closed client caches.
     * @return Closed client caches' IDs.
     */
    Set<Integer> closeCaches(Set<String> cachesToClose, boolean retClientCaches) {
        Set<Integer> ids = null;

        for (String cacheName : cachesToClose) {
            completeProxyInitialize(cacheName);

            blockGateway(cacheName, false, false);

            GridCacheContext ctx = sharedCtx.cacheContext(CU.cacheId(cacheName));

            if (ctx == null)
                continue;

            if (retClientCaches && !ctx.affinityNode()) {
                if (ids == null)
                    ids = U.newHashSet(cachesToClose.size());

                ids.add(ctx.cacheId());
            }

            closeCache(ctx);
        }

        return ids;
    }

    /**
     * @param cctx Cache context.
     */
    private void closeCache(GridCacheContext cctx) {
        if (cctx.affinityNode()) {
            GridCacheAdapter<?, ?> cache = caches.get(cctx.name());

            assert cache != null : cctx.name();

            jCacheProxies.put(cctx.name(), new IgniteCacheProxyImpl(cache.context(), cache, false));

            completeProxyInitialize(cctx.name());
        }
        else {
            cctx.gate().onStopped();

            // Do not close client cache while requests processing is in progress.
            sharedCtx.io().writeLock();

            try {
                if (!cctx.affinityNode() && cctx.transactional())
                    sharedCtx.tm().rollbackTransactionsForCache(cctx.cacheId());

                completeProxyInitialize(cctx.name());

                jCacheProxies.remove(cctx.name());

                sharedCtx.database().checkpointReadLock();

                try {
                    prepareCacheStop(cctx.name(), false);
                }
                finally {
                    sharedCtx.database().checkpointReadUnlock();
                }

                if (!cctx.group().hasCaches())
                    stopCacheGroup(cctx.group().groupId());
            }
            finally {
                sharedCtx.io().writeUnlock();
            }
        }
    }

    /**
     * Called during the rollback of the exchange partitions procedure in order to stop the given cache even if it's not
     * fully initialized (e.g. failed on cache init stage).
     *
     * @param exchActions Stop requests.
     */
    void forceCloseCaches(ExchangeActions exchActions) {
        assert exchActions != null && !exchActions.cacheStopRequests().isEmpty();

        processCacheStopRequestOnExchangeDone(exchActions);
    }

    /**
     * @param exchActions Change requests.
     */
    private void processCacheStopRequestOnExchangeDone(ExchangeActions exchActions) {
        // Force checkpoint if there is any cache stop request
        if (!exchActions.cacheStopRequests().isEmpty()) {
            try {
                sharedCtx.database().waitForCheckpoint("caches stop");
            }
            catch (IgniteCheckedException e) {
                U.error(log, "Failed to wait for checkpoint finish during cache stop.", e);
            }
        }

        for (ExchangeActions.CacheActionData action : exchActions.cacheStopRequests()) {
            CacheGroupContext gctx = cacheGrps.get(action.descriptor().groupId());

            // Cancel all operations blocking gateway
            if (gctx != null) {
                final String msg = "Failed to wait for topology update, cache group is stopping.";

                // If snapshot operation in progress we must throw CacheStoppedException
                // for correct cache proxy restart. For more details see
                // IgniteCacheProxy.cacheException()
                gctx.affinity().cancelFutures(new CacheStoppedException(msg));
            }

            stopGateway(action.request());

            sharedCtx.database().checkpointReadLock();

            try {
                prepareCacheStop(action.request().cacheName(), action.request().destroy());
            }
            finally {
                sharedCtx.database().checkpointReadUnlock();
            }
        }

        sharedCtx.database().checkpointReadLock();

        try {
            // Do not invoke checkpoint listeners for groups are going to be destroyed to prevent metadata corruption.
            for (ExchangeActions.CacheGroupActionData action : exchActions.cacheGroupsToStop()) {
                Integer groupId = action.descriptor().groupId();
                CacheGroupContext grp = cacheGrps.get(groupId);

                if (grp != null && grp.persistenceEnabled() && sharedCtx.database() instanceof GridCacheDatabaseSharedManager) {
                    GridCacheDatabaseSharedManager mngr = (GridCacheDatabaseSharedManager)sharedCtx.database();
                    mngr.removeCheckpointListener((DbCheckpointListener)grp.offheap());
                }
            }
        }
        finally {
            sharedCtx.database().checkpointReadUnlock();
        }

        List<IgniteBiTuple<CacheGroupContext, Boolean>> stoppedGroups = new ArrayList<>();

        for (ExchangeActions.CacheGroupActionData action : exchActions.cacheGroupsToStop()) {
            Integer groupId = action.descriptor().groupId();

            if (cacheGrps.containsKey(groupId)) {
                stoppedGroups.add(F.t(cacheGrps.get(groupId), action.destroy()));

                stopCacheGroup(groupId);
            }
        }

        if (!sharedCtx.kernalContext().clientNode())
            sharedCtx.database().onCacheGroupsStopped(stoppedGroups);

        if (exchActions.deactivate())
            sharedCtx.deactivate();
    }

    /**
     * Callback invoked when first exchange future for dynamic cache is completed.
     *
     * @param cacheStartVer Started caches version to create proxy for.
     * @param exchActions Change requests.
     * @param err Error.
     */
    @SuppressWarnings("unchecked")
    public void onExchangeDone(
        AffinityTopologyVersion cacheStartVer,
        @Nullable ExchangeActions exchActions,
        @Nullable Throwable err
    ) {
        initCacheProxies(cacheStartVer, err);

        if (exchActions == null)
            return;

        if (exchActions.systemCachesStarting() && exchActions.stateChangeRequest() == null) {
            ctx.dataStructures().restoreStructuresState(ctx);

            ctx.service().updateUtilityCache();
        }

        if (err == null)
            processCacheStopRequestOnExchangeDone(exchActions);
    }

    /**
     * @param grpId Group ID.
     */
    private void stopCacheGroup(int grpId) {
        CacheGroupContext grp = cacheGrps.remove(grpId);

        if (grp != null)
            stopCacheGroup(grp);
    }

    /**
     * @param grp Cache group.
     */
    private void stopCacheGroup(CacheGroupContext grp) {
        grp.stopGroup();

        U.stopLifecycleAware(log, grp.configuredUserObjects());

        cleanup(grp);
    }

    /**
     * @param cacheName Cache name.
     * @param deploymentId Future deployment ID.
     */
    void completeTemplateAddFuture(String cacheName, IgniteUuid deploymentId) {
        GridCacheProcessor.TemplateConfigurationFuture fut =
            (GridCacheProcessor.TemplateConfigurationFuture)pendingTemplateFuts.get(cacheName);

        if (fut != null && fut.deploymentId().equals(deploymentId))
            fut.onDone();
    }

    /**
     * @param req Request to complete future for.
     * @param success Future result.
     * @param err Error if any.
     */
    void completeCacheStartFuture(DynamicCacheChangeRequest req, boolean success, @Nullable Throwable err) {
        if (ctx.localNodeId().equals(req.initiatingNodeId())) {
            DynamicCacheStartFuture fut = (DynamicCacheStartFuture)pendingFuts.get(req.requestId());

            if (fut != null)
                fut.onDone(success, err);
        }
    }

    /**
     * @param reqId Request ID.
     * @param err Error if any.
     */
    void completeClientCacheChangeFuture(UUID reqId, @Nullable Exception err) {
        DynamicCacheStartFuture fut = (DynamicCacheStartFuture)pendingFuts.get(reqId);

        if (fut != null)
            fut.onDone(false, err);
    }

    /**
     * Creates shared context.
     *
     * @param kernalCtx Kernal context.
     * @param storeSesLsnrs Store session listeners.
     * @return Shared context.
     * @throws IgniteCheckedException If failed.
     */
    @SuppressWarnings("unchecked")
    private GridCacheSharedContext createSharedContext(GridKernalContext kernalCtx,
        Collection<CacheStoreSessionListener> storeSesLsnrs) throws IgniteCheckedException {
        IgniteTxManager tm = new IgniteTxManager();
        GridCacheMvccManager mvccMgr = new GridCacheMvccManager();
        GridCacheVersionManager verMgr = new GridCacheVersionManager();
        GridCacheDeploymentManager depMgr = new GridCacheDeploymentManager();
        GridCachePartitionExchangeManager exchMgr = new GridCachePartitionExchangeManager();

        IgniteCacheDatabaseSharedManager dbMgr;
        IgnitePageStoreManager pageStoreMgr = null;
        IgniteWriteAheadLogManager walMgr = null;

        if (CU.isPersistenceEnabled(ctx.config()) && !ctx.clientNode()) {
            dbMgr = new GridCacheDatabaseSharedManager(ctx);

            pageStoreMgr = ctx.plugins().createComponent(IgnitePageStoreManager.class);

            if (pageStoreMgr == null)
                pageStoreMgr = new FilePageStoreManager(ctx);

            walMgr = ctx.plugins().createComponent(IgniteWriteAheadLogManager.class);

            if (walMgr == null) {
                if (ctx.config().getDataStorageConfiguration().getWalMode() == WALMode.FSYNC &&
                    !walFsyncWithDedicatedWorker)
                    walMgr = new FsyncModeFileWriteAheadLogManager(ctx);
                else
                    walMgr = new FileWriteAheadLogManager(ctx);
            }
        }
        else {
            if (CU.isPersistenceEnabled(ctx.config()) && ctx.clientNode()) {
                U.warn(log, "Persistent Store is not supported on client nodes (Persistent Store's" +
                    " configuration will be ignored).");
            }

            dbMgr = new IgniteCacheDatabaseSharedManager();
        }

        WalStateManager walStateMgr = new WalStateManager(ctx);

        IgniteCacheSnapshotManager snpMgr = ctx.plugins().createComponent(IgniteCacheSnapshotManager.class);

        if (snpMgr == null)
            snpMgr = new IgniteCacheSnapshotManager();

        GridCacheIoManager ioMgr = new GridCacheIoManager();
        CacheAffinitySharedManager topMgr = new CacheAffinitySharedManager();
        GridCacheSharedTtlCleanupManager ttl = new GridCacheSharedTtlCleanupManager();
        PartitionsEvictManager evict = new PartitionsEvictManager();

        CacheJtaManagerAdapter jta = JTA.createOptional();

        MvccCachingManager mvccCachingMgr = new MvccCachingManager();

        return new GridCacheSharedContext(
            kernalCtx,
            tm,
            verMgr,
            mvccMgr,
            pageStoreMgr,
            walMgr,
            walStateMgr,
            dbMgr,
            snpMgr,
            depMgr,
            exchMgr,
            topMgr,
            ioMgr,
            ttl,
            evict,
            jta,
            storeSesLsnrs,
            mvccCachingMgr
        );
    }

    /** {@inheritDoc} */
    @Nullable @Override public DiscoveryDataExchangeType discoveryDataType() {
        return CACHE_PROC;
    }

    /** {@inheritDoc} */
    @Override public void collectJoiningNodeData(DiscoveryDataBag dataBag) {
        cachesInfo.collectJoiningNodeData(dataBag);
    }

    /** {@inheritDoc} */
    @Override public void collectGridNodeData(DiscoveryDataBag dataBag) {
        cachesInfo.collectGridNodeData(dataBag);
    }

    /** {@inheritDoc} */
    @Override public void onJoiningNodeDataReceived(JoiningNodeDiscoveryData data) {
        cachesInfo.onJoiningNodeDataReceived(data);
    }

    /** {@inheritDoc} */
    @Override public void onGridDataReceived(GridDiscoveryData data) {
        cachesInfo.onGridDataReceived(data);

        sharedCtx.walState().onCachesInfoCollected();
    }

    /** {@inheritDoc} */
    @Nullable @Override public IgniteNodeValidationResult validateNode(
        ClusterNode node, JoiningNodeDiscoveryData discoData
    ) {
        if(!cachesInfo.isMergeConfigSupports(node))
            return null;

        if (discoData.hasJoiningNodeData() && discoData.joiningNodeData() instanceof CacheJoinNodeDiscoveryData) {
            CacheJoinNodeDiscoveryData nodeData = (CacheJoinNodeDiscoveryData)discoData.joiningNodeData();

            boolean isGridActive = ctx.state().clusterState().active();

            StringBuilder errorMessage = new StringBuilder();

            for (CacheJoinNodeDiscoveryData.CacheInfo cacheInfo : nodeData.caches().values()) {
                try {
                    byte[] secCtxBytes = node.attribute(IgniteNodeAttributes.ATTR_SECURITY_SUBJECT_V2);

                    if (secCtxBytes != null) {
                        SecurityContext secCtx = U.unmarshal(marsh, secCtxBytes, U.resolveClassLoader(ctx.config()));

                        if (secCtx != null && cacheInfo.cacheType() == CacheType.USER)
                            authorizeCacheCreate(cacheInfo.cacheData().config(), secCtx);
                    }
                }
                catch (SecurityException | IgniteCheckedException ex) {
                    if (errorMessage.length() > 0)
                        errorMessage.append("\n");

                    errorMessage.append(ex.getMessage());
                }

                DynamicCacheDescriptor localDesc = cacheDescriptor(cacheInfo.cacheData().config().getName());

                if (localDesc == null)
                    continue;

                QuerySchemaPatch schemaPatch = localDesc.makeSchemaPatch(cacheInfo.cacheData().queryEntities());

                if (schemaPatch.hasConflicts() || (isGridActive && !schemaPatch.isEmpty())) {
                    if (errorMessage.length() > 0)
                        errorMessage.append("\n");

                    if (schemaPatch.hasConflicts())
                        errorMessage.append(String.format(MERGE_OF_CONFIG_CONFLICTS_MESSAGE,
                            localDesc.cacheName(), schemaPatch.getConflictsMessage()));
                    else
                        errorMessage.append(String.format(MERGE_OF_CONFIG_REQUIRED_MESSAGE, localDesc.cacheName()));
                }
            }

            if (errorMessage.length() > 0) {
                String msg = errorMessage.toString();

                return new IgniteNodeValidationResult(node.id(), msg, msg);
            }
        }

        return null;
    }

    /**
     * @param msg Message.
     */
    public void onStateChangeFinish(ChangeGlobalStateFinishMessage msg) {
        cachesInfo.onStateChangeFinish(msg);
    }

    /**
     * @param msg Message.
     * @param topVer Current topology version.
     * @param curState Current cluster state.
     * @return Exchange actions.
     * @throws IgniteCheckedException If configuration validation failed.
     */
    public ExchangeActions onStateChangeRequest(
        ChangeGlobalStateMessage msg,
        AffinityTopologyVersion topVer,
        DiscoveryDataClusterState curState
    ) throws IgniteCheckedException {
        return cachesInfo.onStateChangeRequest(msg, topVer, curState);
    }

    /**
     * Cache statistics flag change message received.
     *
     * @param msg Message.
     */
    public void onCacheStatisticsModeChange(CacheStatisticsModeChangeMessage msg) {
        assert msg != null;

        if (msg.initial()) {
            EnableStatisticsFuture fut = manageStatisticsFuts.get(msg.requestId());

            if (fut != null && !cacheNames().containsAll(msg.caches())) {
                fut.onDone(new IgniteCheckedException("One or more cache descriptors not found [caches="
                    + caches + ']'));

                return;
            }

            for (String cacheName : msg.caches()) {
                DynamicCacheDescriptor desc = cachesInfo.registeredCaches().get(cacheName);

                if (desc != null) {
                    if (desc.cacheConfiguration().isStatisticsEnabled() != msg.enabled()) {
                        desc.cacheConfiguration().setStatisticsEnabled(msg.enabled());

                        try {
                            ctx.cache().saveCacheConfiguration(desc);
                        }
                        catch (IgniteCheckedException e) {
                            log.error("Error while saving cache configuration to disk, cfg = "
                                + desc.cacheConfiguration(), e);
                        }
                    }
                }
                else
                    log.warning("Failed to change cache descriptor configuration, cache not found [cacheName="
                        + cacheName + ']');
            }
        }
        else {
            EnableStatisticsFuture fut = manageStatisticsFuts.get(msg.requestId());

            if (fut != null)
                fut.onDone();
        }
    }

    /**
     * Cache statistics clear message received.
     *
     * @param msg Message.
     */
    private void onCacheStatisticsClear(CacheStatisticsClearMessage msg) {
        assert msg != null;

        if (msg.initial()) {
            EnableStatisticsFuture fut = manageStatisticsFuts.get(msg.requestId());

            if (fut != null && !cacheNames().containsAll(msg.caches())) {
                fut.onDone(new IgniteCheckedException("One or more cache descriptors not found [caches="
                    + caches + ']'));

                return;
            }

            for (String cacheName : msg.caches()) {
                IgniteInternalCache<?, ?> cache = ctx.cache().cache(cacheName);

                if (cache != null)
                    cache.localMxBean().clear();
                else
                    log.warning("Failed to clear cache statistics, cache not found [cacheName="
                        + cacheName + ']');
            }
        }
        else {
            EnableStatisticsFuture fut = manageStatisticsFuts.get(msg.requestId());

            if (fut != null)
                fut.onDone();
        }
    }

    /**
     * Cache statistics flag change task processed by exchange worker.
     *
     * @param msg Message.
     */
    public void processStatisticsModeChange(CacheStatisticsModeChangeMessage msg) {
        assert msg != null;

        for (String cacheName : msg.caches()) {
            IgniteInternalCache<Object, Object> cache = cache(cacheName);

            if (cache != null)
                cache.context().statisticsEnabled(msg.enabled());
            else
                log.warning("Failed to change cache configuration, cache not found [cacheName=" + cacheName + ']');
        }
    }

    /**
     * Callback invoked from discovery thread when discovery custom message is received.
     *
     * @param msg Discovery message for changing transaction timeout on partition map exchange.
     */
    public void onTxTimeoutOnPartitionMapExchangeChange(TxTimeoutOnPartitionMapExchangeChangeMessage msg) {
        assert msg != null;

        if (msg.isInit()) {
            TransactionConfiguration cfg = ctx.config().getTransactionConfiguration();

            if (cfg.getTxTimeoutOnPartitionMapExchange() != msg.getTimeout())
                cfg.setTxTimeoutOnPartitionMapExchange(msg.getTimeout());
        }
        else {
            TxTimeoutOnPartitionMapExchangeChangeFuture fut = txTimeoutOnPartitionMapExchangeFuts.get(
                msg.getRequestId());

            if (fut != null)
                fut.onDone();
        }
    }

    /**
     * The task for changing transaction timeout on partition map exchange processed by exchange worker.
     *
     * @param msg Message.
     */
    public void processTxTimeoutOnPartitionMapExchangeChange(TxTimeoutOnPartitionMapExchangeChangeMessage msg) {
        assert msg != null;

        long timeout = ctx.config().getTransactionConfiguration().getTxTimeoutOnPartitionMapExchange();

        if (timeout != msg.getTimeout())
            ctx.config().getTransactionConfiguration().setTxTimeoutOnPartitionMapExchange(msg.getTimeout());
    }

    /**
     * @param stoppedCaches Stopped caches.
     */
    private void stopCachesOnClientReconnect(Collection<GridCacheAdapter> stoppedCaches) {
        assert ctx.discovery().localNode().isClient();

        for (GridCacheAdapter cache : stoppedCaches) {
            CacheGroupContext grp = cache.context().group();

            onKernalStop(cache, true);
            stopCache(cache, true, false);

            sharedCtx.affinity().stopCacheOnReconnect(cache.context());

            if (!grp.hasCaches()) {
                stopCacheGroup(grp);

                sharedCtx.affinity().stopCacheGroupOnReconnect(grp);
            }
        }
    }

    /**
     * @return {@code True} if need locally start all existing caches on client node start.
     */
    private boolean startAllCachesOnClientStart() {
        return startClientCaches && ctx.clientNode();
    }

    /**
     * Dynamically starts cache using template configuration.
     *
     * @param cacheName Cache name.
     * @return Future that will be completed when cache is deployed.
     */
    public IgniteInternalFuture<?> createFromTemplate(String cacheName) {
        try {
            CacheConfiguration cfg = getOrCreateConfigFromTemplate(cacheName);

            return dynamicStartCache(cfg, cacheName, null, true, true, true);
        }
        catch (IgniteCheckedException e) {
            throw U.convertException(e);
        }
    }

    /**
     * Dynamically starts cache using template configuration.
     *
     * @param cacheName Cache name.
     * @param checkThreadTx If {@code true} checks that current thread does not have active transactions.
     * @return Future that will be completed when cache is deployed.
     */
    public IgniteInternalFuture<?> getOrCreateFromTemplate(String cacheName, boolean checkThreadTx) {
        return getOrCreateFromTemplate(cacheName, cacheName, null, checkThreadTx);
    }

    /**
     * Dynamically starts cache using template configuration.
     *
     * @param cacheName Cache name.
     * @param templateName Cache template name.
     * @param cfgOverride Cache config properties to override.
     * @param checkThreadTx If {@code true} checks that current thread does not have active transactions.
     * @return Future that will be completed when cache is deployed.
     */
    public IgniteInternalFuture<?> getOrCreateFromTemplate(String cacheName, String templateName,
        CacheConfigurationOverride cfgOverride, boolean checkThreadTx) {
        assert cacheName != null;

        try {
            if (publicJCache(cacheName, false, checkThreadTx) != null) // Cache with given name already started.
                return new GridFinishedFuture<>();

            CacheConfiguration ccfg = F.isEmpty(templateName)
                ? getOrCreateConfigFromTemplate(cacheName)
                : getOrCreateConfigFromTemplate(templateName);

            ccfg.setName(cacheName);

            if (cfgOverride != null)
                cfgOverride.apply(ccfg);

            return dynamicStartCache(ccfg, cacheName, null, false, true, checkThreadTx);
        }
        catch (IgniteCheckedException e) {
            return new GridFinishedFuture<>(e);
        }
    }

    /**
     * @param cacheName Cache name.
     * @return Cache configuration, or {@code null} if no template with matching name found.
     * @throws IgniteCheckedException If failed.
     */
    public CacheConfiguration getConfigFromTemplate(String cacheName) throws IgniteCheckedException {
        CacheConfiguration cfgTemplate = null;

        CacheConfiguration dfltCacheCfg = null;

        List<CacheConfiguration> wildcardNameCfgs = null;

        for (DynamicCacheDescriptor desc : cachesInfo.registeredTemplates().values()) {
            assert desc.template();

            CacheConfiguration cfg = desc.cacheConfiguration();

            assert cfg != null;

            if (F.eq(cacheName, cfg.getName())) {
                cfgTemplate = cfg;

                break;
            }

            if (cfg.getName() != null) {
                if (GridCacheUtils.isCacheTemplateName(cfg.getName())) {
                    if (cfg.getName().length() > 1) {
                        if (wildcardNameCfgs == null)
                            wildcardNameCfgs = new ArrayList<>();

                        wildcardNameCfgs.add(cfg);
                    }
                    else
                        dfltCacheCfg = cfg; // Template with name '*'.
                }
            }
            else if (dfltCacheCfg == null)
                dfltCacheCfg = cfg;
        }

        if (cfgTemplate == null && cacheName != null && wildcardNameCfgs != null) {
            Collections.sort(wildcardNameCfgs, new Comparator<CacheConfiguration>() {
                @Override public int compare(CacheConfiguration cfg1, CacheConfiguration cfg2) {
                    Integer len1 = cfg1.getName() != null ? cfg1.getName().length() : 0;
                    Integer len2 = cfg2.getName() != null ? cfg2.getName().length() : 0;

                    return len2.compareTo(len1);
                }
            });

            for (CacheConfiguration cfg : wildcardNameCfgs) {
                if (cacheName.startsWith(cfg.getName().substring(0, cfg.getName().length() - 1))) {
                    cfgTemplate = cfg;

                    break;
                }
            }
        }

        if (cfgTemplate == null)
            cfgTemplate = dfltCacheCfg;

        if (cfgTemplate == null)
            return null;

        cfgTemplate = cloneCheckSerializable(cfgTemplate);

        CacheConfiguration cfg = new CacheConfiguration(cfgTemplate);

        cfg.setName(cacheName);

        return cfg;
    }

    /**
     * @param cacheName Cache name.
     * @return Cache configuration.
     * @throws IgniteCheckedException If failed.
     */
    private CacheConfiguration getOrCreateConfigFromTemplate(String cacheName) throws IgniteCheckedException {
        CacheConfiguration cfg = getConfigFromTemplate(cacheName);

        return cfg != null ? cfg : new CacheConfiguration(cacheName);
    }

    /**
     * Dynamically starts cache.
     *
     * @param ccfg Cache configuration.
     * @param cacheName Cache name.
     * @param nearCfg Near cache configuration.
     * @param failIfExists Fail if exists flag.
     * @param failIfNotStarted If {@code true} fails if cache is not started.
     * @param checkThreadTx If {@code true} checks that current thread does not have active transactions.
     * @return Future that will be completed when cache is deployed.
     */
    @SuppressWarnings("IfMayBeConditional")
    public IgniteInternalFuture<Boolean> dynamicStartCache(
        @Nullable CacheConfiguration ccfg,
        String cacheName,
        @Nullable NearCacheConfiguration nearCfg,
        boolean failIfExists,
        boolean failIfNotStarted,
        boolean checkThreadTx
    ) {
        return dynamicStartCache(ccfg,
            cacheName,
            nearCfg,
            CacheType.USER,
            false,
            failIfExists,
            failIfNotStarted,
            checkThreadTx);
    }

    /**
     * Dynamically starts cache as a result of SQL {@code CREATE TABLE} command.
     *
     * @param ccfg Cache configuration.
     */
    @SuppressWarnings("IfMayBeConditional")
    public IgniteInternalFuture<Boolean> dynamicStartSqlCache(
        CacheConfiguration ccfg
    ) {
        A.notNull(ccfg, "ccfg");

        return dynamicStartCache(ccfg,
            ccfg.getName(),
            ccfg.getNearConfiguration(),
            CacheType.USER,
            true,
            false,
            true,
            true);
    }

    /**
     * Dynamically starts cache.
     *
     * @param ccfg Cache configuration.
     * @param cacheName Cache name.
     * @param nearCfg Near cache configuration.
     * @param cacheType Cache type.
     * @param sql If the cache needs to be created as the result of SQL {@code CREATE TABLE} command.
     * @param failIfExists Fail if exists flag.
     * @param failIfNotStarted If {@code true} fails if cache is not started.
     * @param checkThreadTx If {@code true} checks that current thread does not have active transactions.
     * @return Future that will be completed when cache is deployed.
     */
    @SuppressWarnings("IfMayBeConditional")
    public IgniteInternalFuture<Boolean> dynamicStartCache(
        @Nullable CacheConfiguration ccfg,
        String cacheName,
        @Nullable NearCacheConfiguration nearCfg,
        CacheType cacheType,
        boolean sql,
        boolean failIfExists,
        boolean failIfNotStarted,
        boolean checkThreadTx
    ) {
        assert cacheName != null;

        if (checkThreadTx)
            checkEmptyTransactions();

        GridPlainClosure<Collection<byte[]>, IgniteInternalFuture<Boolean>> startCacheClsr = (grpKeys) -> {
            assert ccfg == null || !ccfg.isEncryptionEnabled() || !grpKeys.isEmpty();

            DynamicCacheChangeRequest req = prepareCacheChangeRequest(
                ccfg,
                cacheName,
                nearCfg,
                cacheType,
                sql,
                failIfExists,
                failIfNotStarted,
                false,
                null,
                ccfg != null && ccfg.isEncryptionEnabled() ? grpKeys.iterator().next() : null);

            if (req != null) {
                if (req.clientStartOnly())
                    return startClientCacheChange(F.asMap(req.cacheName(), req), null);

                return F.first(initiateCacheChanges(F.asList(req)));
            }
            else
                return new GridFinishedFuture<>();
        };

        try {
            if (ccfg != null && ccfg.isEncryptionEnabled()) {
                ctx.encryption().checkEncryptedCacheSupported();

                return generateEncryptionKeysAndStartCacheAfter(1, startCacheClsr);
            }

            return startCacheClsr.apply(Collections.EMPTY_SET);
        }
        catch (Exception e) {
            return new GridFinishedFuture<>(e);
        }
    }

    /**
     * Send {@code GenerateEncryptionKeyRequest} and execute {@code after} closure if succeed.
     *
     * @param keyCnt Count of keys to generate.
     * @param after Closure to execute after encryption keys would be generated.
     */
    private IgniteInternalFuture<Boolean> generateEncryptionKeysAndStartCacheAfter(int keyCnt,
        GridPlainClosure<Collection<byte[]>, IgniteInternalFuture<Boolean>> after) {
        IgniteInternalFuture<Collection<byte[]>> genEncKeyFut = ctx.encryption().generateKeys(keyCnt);

        GridFutureAdapter<Boolean> res = new GridFutureAdapter<>();

        genEncKeyFut.listen(new IgniteInClosure<IgniteInternalFuture<Collection<byte[]>>>() {
            @Override public void apply(IgniteInternalFuture<Collection<byte[]>> fut) {
                try {
                    Collection<byte[]> grpKeys = fut.result();

                    if (F.size(grpKeys, F.alwaysTrue()) != keyCnt)
                        res.onDone(false, fut.error());

                    IgniteInternalFuture<Boolean> dynStartCacheFut = after.apply(grpKeys);

                    dynStartCacheFut.listen(new IgniteInClosure<IgniteInternalFuture<Boolean>>() {
                        @Override public void apply(IgniteInternalFuture<Boolean> fut) {
                            try {
                                res.onDone(fut.get(), fut.error());
                            }
                            catch (IgniteCheckedException e) {
                                res.onDone(false, e);
                            }
                        }
                    });
                }
                catch (Exception e) {
                    res.onDone(false, e);
                }
            }
        });

        return res;
    }

    /**
     * @param startReqs Start requests.
     * @param cachesToClose Cache tp close.
     * @return Future for cache change operation.
     */
    private IgniteInternalFuture<Boolean> startClientCacheChange(
        @Nullable Map<String, DynamicCacheChangeRequest> startReqs, @Nullable Set<String> cachesToClose) {
        assert startReqs != null ^ cachesToClose != null;

        DynamicCacheStartFuture fut = new DynamicCacheStartFuture(UUID.randomUUID());

        IgniteInternalFuture old = pendingFuts.put(fut.id, fut);

        assert old == null : old;

        ctx.discovery().clientCacheStartEvent(fut.id, startReqs, cachesToClose);

        IgniteCheckedException err = checkNodeState();

        if (err != null)
            fut.onDone(err);

        return fut;
    }

    /**
     * Dynamically starts multiple caches.
     *
     * @param ccfgList Collection of cache configuration.
     * @param failIfExists Fail if exists flag.
     * @param checkThreadTx If {@code true} checks that current thread does not have active transactions.
     * @param disabledAfterStart If true, cache proxies will be only activated after {@link #restartProxies()}.
     * @return Future that will be completed when all caches are deployed.
     */
    public IgniteInternalFuture<Boolean> dynamicStartCaches(Collection<CacheConfiguration> ccfgList, boolean failIfExists,
        boolean checkThreadTx, boolean disabledAfterStart) {
        return dynamicStartCachesByStoredConf(
            ccfgList.stream().map(StoredCacheData::new).collect(Collectors.toList()),
            failIfExists,
            checkThreadTx,
            disabledAfterStart
        );
    }

    /**
     * Dynamically starts multiple caches.
     *
     * @param storedCacheDataList Collection of stored cache data.
     * @param failIfExists Fail if exists flag.
     * @param checkThreadTx If {@code true} checks that current thread does not have active transactions.
     * @param disabledAfterStart If true, cache proxies will be only activated after {@link #restartProxies()}.
     * @return Future that will be completed when all caches are deployed.
     */
    public IgniteInternalFuture<Boolean> dynamicStartCachesByStoredConf(
        Collection<StoredCacheData> storedCacheDataList,
        boolean failIfExists,
        boolean checkThreadTx,
        boolean disabledAfterStart) {
        if (checkThreadTx)
            checkEmptyTransactions();

        GridPlainClosure<Collection<byte[]>, IgniteInternalFuture<Boolean>> startCacheClsr = (grpKeys) -> {
            List<DynamicCacheChangeRequest> srvReqs = null;
            Map<String, DynamicCacheChangeRequest> clientReqs = null;

            Iterator<byte[]> grpKeysIter = grpKeys.iterator();

            for (StoredCacheData ccfg : storedCacheDataList) {
                assert !ccfg.config().isEncryptionEnabled() || grpKeysIter.hasNext();

                DynamicCacheChangeRequest req = prepareCacheChangeRequest(
                    ccfg.config(),
                    ccfg.config().getName(),
                    null,
                    resolveCacheType(ccfg.config()),
                    ccfg.sql(),
                    failIfExists,
                    true,
                    disabledAfterStart,
                    ccfg.queryEntities(),
                    ccfg.config().isEncryptionEnabled() ? grpKeysIter.next() : null);

                if (req != null) {
                    if (req.clientStartOnly()) {
                        if (clientReqs == null)
                            clientReqs = U.newLinkedHashMap(storedCacheDataList.size());

                        clientReqs.put(req.cacheName(), req);
                    }
                    else {
                        if (srvReqs == null)
                            srvReqs = new ArrayList<>(storedCacheDataList.size());

                        srvReqs.add(req);
                    }
                }
            }

            if (srvReqs == null && clientReqs == null)
                return new GridFinishedFuture<>();

            if (clientReqs != null && srvReqs == null)
                return startClientCacheChange(clientReqs, null);

            GridCompoundFuture<?, Boolean> compoundFut = new GridCompoundFuture<>();

            for (DynamicCacheStartFuture fut : initiateCacheChanges(srvReqs))
                compoundFut.add((IgniteInternalFuture)fut);

            if (clientReqs != null) {
                IgniteInternalFuture<Boolean> clientStartFut = startClientCacheChange(clientReqs, null);

                compoundFut.add((IgniteInternalFuture)clientStartFut);
            }

            compoundFut.markInitialized();

            return compoundFut;
        };

        int encGrpCnt = 0;

        for (StoredCacheData ccfg : storedCacheDataList) {
            if (ccfg.config().isEncryptionEnabled())
                encGrpCnt++;
        }

        return generateEncryptionKeysAndStartCacheAfter(encGrpCnt, startCacheClsr);
    }

    /** Resolve cache type for input cacheType */
    @NotNull private CacheType resolveCacheType(CacheConfiguration ccfg) {
        if (CU.isUtilityCache(ccfg.getName()))
            return CacheType.UTILITY;
        else if (internalCaches.contains(ccfg.getName()))
            return CacheType.INTERNAL;
        else if (DataStructuresProcessor.isDataStructureCache(ccfg.getName()))
            return CacheType.DATA_STRUCTURES;
        else
            return CacheType.USER;
    }

    /**
     * @param cacheName Cache name to destroy.
     * @param sql If the cache needs to be destroyed only if it was created as the result of SQL {@code CREATE TABLE}
     * command.
     * @param checkThreadTx If {@code true} checks that current thread does not have active transactions.
     * @param restart Restart flag.
     * @return Future that will be completed when cache is destroyed.
     */
    public IgniteInternalFuture<Boolean> dynamicDestroyCache(String cacheName, boolean sql, boolean checkThreadTx,
        boolean restart) {
        assert cacheName != null;

        if (checkThreadTx)
            checkEmptyTransactions();

        DynamicCacheChangeRequest req = DynamicCacheChangeRequest.stopRequest(ctx, cacheName, sql, true);

        req.stop(true);
        req.destroy(true);
        req.restart(restart);

        return F.first(initiateCacheChanges(F.asList(req)));
    }

    /**
     * @param cacheNames Collection of cache names to destroy.
     * @param checkThreadTx If {@code true} checks that current thread does not have active transactions.
     * @param restart Restart flag.
     * @return Future that will be completed when cache is destroyed.
     */
    public IgniteInternalFuture<?> dynamicDestroyCaches(Collection<String> cacheNames, boolean checkThreadTx,
        boolean restart) {
        return dynamicDestroyCaches(cacheNames, checkThreadTx, restart, true);
    }

    /**
     * @param cacheNames Collection of cache names to destroy.
     * @param checkThreadTx If {@code true} checks that current thread does not have active transactions.
     * @param restart Restart flag.
     * @param destroy Cache data destroy flag. Setting to <code>true</code> will cause removing all cache data
     * @return Future that will be completed when cache is destroyed.
     */
    public IgniteInternalFuture<?> dynamicDestroyCaches(Collection<String> cacheNames, boolean checkThreadTx,
        boolean restart, boolean destroy) {
        if (checkThreadTx)
            checkEmptyTransactions();

        List<DynamicCacheChangeRequest> reqs = new ArrayList<>(cacheNames.size());

        for (String cacheName : cacheNames) {
            reqs.add(createStopRequest(cacheName, restart, destroy));
        }

        return dynamicChangeCaches(reqs);
    }

    /**
     * Prepares cache stop request.
     *
     * @param cacheName Cache names to destroy.
     * @param restart Restart flag.
     * @param destroy Cache data destroy flag. Setting to {@code true} will cause removing all cache data from store.
     * @return Future that will be completed when cache is destroyed.
     */
    @NotNull public DynamicCacheChangeRequest createStopRequest(String cacheName, boolean restart, boolean destroy) {
        DynamicCacheChangeRequest req = DynamicCacheChangeRequest.stopRequest(ctx, cacheName, false, true);

        req.stop(true);
        req.destroy(destroy);
        req.restart(restart);

        return req;
    }

    /**
     * Starts cache stop request as cache change batch.
     *
     * @param reqs cache stop requests.
     * @return compound future.
     */
    @NotNull public IgniteInternalFuture<?> dynamicChangeCaches(List<DynamicCacheChangeRequest> reqs) {
        GridCompoundFuture<?, ?> compoundFut = new GridCompoundFuture<>();

        for (DynamicCacheStartFuture fut : initiateCacheChanges(reqs))
            compoundFut.add((IgniteInternalFuture)fut);

        compoundFut.markInitialized();

        return compoundFut;
    }

    /**
     * Change WAL mode.
     *
     * @param cacheNames Cache names.
     * @param enabled Enabled flag.
     * @return Future completed when operation finished.
     */
    public IgniteInternalFuture<Boolean> changeWalMode(Collection<String> cacheNames, boolean enabled) {
        if (transactions().tx() != null || sharedCtx.lockedTopologyVersion(null) != null)
            throw new IgniteException("Cache WAL mode cannot be changed within lock or transaction.");

        return sharedCtx.walState().init(cacheNames, enabled);
    }

    /**
     * @param cacheName Cache name.
     */
    public boolean walEnabled(String cacheName) {
        DynamicCacheDescriptor desc = ctx.cache().cacheDescriptor(cacheName);

        if (desc == null)
            throw new IgniteException("Cache not found: " + cacheName);

        return desc.groupDescriptor().walEnabled();
    }

    /**
     * @param cacheName Cache name to close.
     * @return Future that will be completed when cache is closed.
     */
    IgniteInternalFuture<?> dynamicCloseCache(String cacheName) {
        assert cacheName != null;

        IgniteCacheProxy<?, ?> proxy = jcacheProxy(cacheName, false);

        if (proxy == null || proxy.isProxyClosed())
            return new GridFinishedFuture<>(); // No-op.

        checkEmptyTransactions();

        if (proxy.context().isLocal())
            return dynamicDestroyCache(cacheName, false, true, false);

        return startClientCacheChange(null, Collections.singleton(cacheName));
    }

    /**
     * Resets cache state after the cache has been moved to recovery state.
     *
     * @param cacheNames Cache names.
     * @return Future that will be completed when state is changed for all caches.
     */
    public IgniteInternalFuture<?> resetCacheState(Collection<String> cacheNames) {
        checkEmptyTransactions();

        if (F.isEmpty(cacheNames))
            cacheNames = cachesInfo.registeredCaches().keySet();

        Collection<DynamicCacheChangeRequest> reqs = new ArrayList<>(cacheNames.size());

        for (String cacheName : cacheNames) {
            DynamicCacheDescriptor desc = cacheDescriptor(cacheName);

            if (desc == null) {
                U.warn(log, "Failed to find cache for reset lost partition request, cache does not exist: " + cacheName);

                continue;
            }

            DynamicCacheChangeRequest req = DynamicCacheChangeRequest.resetLostPartitions(ctx, cacheName);

            reqs.add(req);
        }

        GridCompoundFuture fut = new GridCompoundFuture();

        for (DynamicCacheStartFuture f : initiateCacheChanges(reqs))
            fut.add(f);

        fut.markInitialized();

        return fut;
    }

    /**
     * @param cacheName Cache name.
     * @return Cache type.
     */
    public CacheType cacheType(String cacheName) {
        if (CU.isUtilityCache(cacheName))
            return CacheType.UTILITY;
        else if (internalCaches.contains(cacheName))
            return CacheType.INTERNAL;
        else if (DataStructuresProcessor.isDataStructureCache(cacheName))
            return CacheType.DATA_STRUCTURES;
        else
            return CacheType.USER;
    }

    /**
     * Save cache configuration to persistent store if necessary.
     *
     * @param desc Cache descriptor.
     */
    public void saveCacheConfiguration(DynamicCacheDescriptor desc) throws IgniteCheckedException {
        assert desc != null;

        if (sharedCtx.pageStore() != null && !sharedCtx.kernalContext().clientNode() &&
            isPersistentCache(desc.cacheConfiguration(), sharedCtx.gridConfig().getDataStorageConfiguration()))
            sharedCtx.pageStore().storeCacheData(desc.toStoredData(), true);
    }

    /**
     * Remove all persistent files for all registered caches.
     */
    public void cleanupCachesDirectories() throws IgniteCheckedException {
        if (sharedCtx.pageStore() == null || sharedCtx.kernalContext().clientNode())
            return;

        for (DynamicCacheDescriptor desc : cacheDescriptors().values()) {
            if (isPersistentCache(desc.cacheConfiguration(), sharedCtx.gridConfig().getDataStorageConfiguration()))
                sharedCtx.pageStore().cleanupPersistentSpace(desc.cacheConfiguration());
        }
    }

    /**
     * @param reqs Requests.
     * @return Collection of futures.
     */
    @SuppressWarnings("TypeMayBeWeakened")
    private Collection<DynamicCacheStartFuture> initiateCacheChanges(
        Collection<DynamicCacheChangeRequest> reqs
    ) {
        Collection<DynamicCacheStartFuture> res = new ArrayList<>(reqs.size());

        Collection<DynamicCacheChangeRequest> sndReqs = new ArrayList<>(reqs.size());

        for (DynamicCacheChangeRequest req : reqs) {
            authorizeCacheChange(req);

            DynamicCacheStartFuture fut = new DynamicCacheStartFuture(req.requestId());

            try {
                if (req.stop()) {
                    DynamicCacheDescriptor desc = cacheDescriptor(req.cacheName());

                    if (desc == null)
                        // No-op.
                        fut.onDone(false);
                }

                if (req.start() && req.startCacheConfiguration() != null) {
                    CacheConfiguration ccfg = req.startCacheConfiguration();

                    try {
                        cachesInfo.validateStartCacheConfiguration(ccfg);
                    }
                    catch (IgniteCheckedException e) {
                        fut.onDone(e);
                    }
                }

                if (fut.isDone())
                    continue;

                DynamicCacheStartFuture old = (DynamicCacheStartFuture)pendingFuts.putIfAbsent(
                    req.requestId(), fut);

                assert old == null;

                if (fut.isDone())
                    continue;

                sndReqs.add(req);
            }
            catch (Exception e) {
                fut.onDone(e);
            }
            finally {
                res.add(fut);
            }
        }

        Exception err = null;

        if (!sndReqs.isEmpty()) {
            try {
                ctx.discovery().sendCustomEvent(new DynamicCacheChangeBatch(sndReqs));

                err = checkNodeState();
            }
            catch (IgniteCheckedException e) {
                err = e;
            }
        }

        if (err != null) {
            for (DynamicCacheStartFuture fut : res)
                fut.onDone(err);
        }

        return res;
    }

    /**
     * Authorize creating cache.
     *
     * @param cfg Cache configuration.
     * @param secCtx Optional security context.
     */
    private void authorizeCacheCreate(CacheConfiguration cfg, SecurityContext secCtx) {
        ctx.security().authorize(null, SecurityPermission.CACHE_CREATE, secCtx);

        if (cfg != null && cfg.isOnheapCacheEnabled() &&
            IgniteSystemProperties.getBoolean(IgniteSystemProperties.IGNITE_DISABLE_ONHEAP_CACHE))
            throw new SecurityException("Authorization failed for enabling on-heap cache.");
    }

    /**
     * Authorize dynamic cache management for this node.
     *
     * @param req start/stop cache request.
     */
    private void authorizeCacheChange(DynamicCacheChangeRequest req) {
        // Null security context means authorize this node.
        if (req.cacheType() == null || req.cacheType() == CacheType.USER) {
            if (req.stop())
                ctx.security().authorize(null, SecurityPermission.CACHE_DESTROY, null);
            else
                authorizeCacheCreate(req.startCacheConfiguration(), null);
        }
    }

    /**
     * @return Non null exception if node is stopping or disconnected.
     */
    @Nullable private IgniteCheckedException checkNodeState() {
        if (ctx.isStopping()) {
            return new IgniteCheckedException("Failed to execute dynamic cache change request, " +
                "node is stopping.");
        }
        else if (ctx.clientDisconnected()) {
            return new IgniteClientDisconnectedCheckedException(ctx.cluster().clientReconnectFuture(),
                "Failed to execute dynamic cache change request, client node disconnected.");
        }

        return null;
    }

    /**
     * @param type Event type.
     * @param customMsg Custom message instance.
     * @param node Event node.
     * @param topVer Topology version.
     * @param state Cluster state.
     */
    public void onDiscoveryEvent(int type,
        @Nullable DiscoveryCustomMessage customMsg,
        ClusterNode node,
        AffinityTopologyVersion topVer,
        DiscoveryDataClusterState state) {
        cachesInfo.onDiscoveryEvent(type, node, topVer);

        sharedCtx.affinity().onDiscoveryEvent(type, customMsg, node, topVer, state);
    }

    /**
     * Callback invoked from discovery thread when discovery custom message is received.
     *
     * @param msg Customer message.
     * @param topVer Current topology version.
     * @param node Node sent message.
     * @return {@code True} if minor topology version should be increased.
     */
    public boolean onCustomEvent(DiscoveryCustomMessage msg, AffinityTopologyVersion topVer, ClusterNode node) {
        if (msg instanceof SchemaAbstractDiscoveryMessage) {
            ctx.query().onDiscovery((SchemaAbstractDiscoveryMessage)msg);

            return false;
        }

        if (msg instanceof CacheAffinityChangeMessage)
            return sharedCtx.affinity().onCustomEvent(((CacheAffinityChangeMessage)msg));

        if (msg instanceof SnapshotDiscoveryMessage &&
            ((SnapshotDiscoveryMessage)msg).needExchange())
            return true;

        if (msg instanceof WalStateAbstractMessage) {
            WalStateAbstractMessage msg0 = (WalStateAbstractMessage)msg;

            if (msg0 instanceof WalStateProposeMessage)
                sharedCtx.walState().onProposeDiscovery((WalStateProposeMessage)msg);
            else if (msg0 instanceof WalStateFinishMessage)
                sharedCtx.walState().onFinishDiscovery((WalStateFinishMessage)msg);

            return msg0.needExchange();
        }

        if (msg instanceof DynamicCacheChangeBatch)
            return cachesInfo.onCacheChangeRequested((DynamicCacheChangeBatch)msg, topVer);

        if (msg instanceof DynamicCacheChangeFailureMessage)
            cachesInfo.onCacheChangeRequested((DynamicCacheChangeFailureMessage)msg, topVer);

        if (msg instanceof ClientCacheChangeDiscoveryMessage)
            cachesInfo.onClientCacheChange((ClientCacheChangeDiscoveryMessage)msg, node);

        if (msg instanceof CacheStatisticsModeChangeMessage)
            onCacheStatisticsModeChange((CacheStatisticsModeChangeMessage)msg);

        if (msg instanceof CacheStatisticsClearMessage)
            onCacheStatisticsClear((CacheStatisticsClearMessage)msg);

        if (msg instanceof TxTimeoutOnPartitionMapExchangeChangeMessage)
            onTxTimeoutOnPartitionMapExchangeChange((TxTimeoutOnPartitionMapExchangeChangeMessage)msg);

        return false;
    }

    /**
     * Checks that preload-order-dependant caches has SYNC or ASYNC preloading mode.
     *
     * @param cfgs Caches.
     * @return Maximum detected preload order.
     * @throws IgniteCheckedException If validation failed.
     */
    private int validatePreloadOrder(CacheConfiguration[] cfgs) throws IgniteCheckedException {
        int maxOrder = 0;

        for (CacheConfiguration cfg : cfgs) {
            int rebalanceOrder = cfg.getRebalanceOrder();

            if (rebalanceOrder > 0) {
                if (cfg.getCacheMode() == LOCAL)
                    throw new IgniteCheckedException("Rebalance order set for local cache (fix configuration and restart the " +
                        "node): " + U.maskName(cfg.getName()));

                if (cfg.getRebalanceMode() == CacheRebalanceMode.NONE)
                    throw new IgniteCheckedException("Only caches with SYNC or ASYNC rebalance mode can be set as rebalance " +
                        "dependency for other caches [cacheName=" + U.maskName(cfg.getName()) +
                        ", rebalanceMode=" + cfg.getRebalanceMode() + ", rebalanceOrder=" + cfg.getRebalanceOrder() + ']');

                maxOrder = Math.max(maxOrder, rebalanceOrder);
            }
            else if (rebalanceOrder < 0)
                throw new IgniteCheckedException("Rebalance order cannot be negative for cache (fix configuration and restart " +
                    "the node) [cacheName=" + cfg.getName() + ", rebalanceOrder=" + rebalanceOrder + ']');
        }

        return maxOrder;
    }

    /** {@inheritDoc} */
    @Nullable @Override public IgniteNodeValidationResult validateNode(ClusterNode node) {
        IgniteNodeValidationResult res = validateHashIdResolvers(node);

        if (res == null)
            res = validateRestartingCaches(node);

        return res;
    }

    /**
     * Reset restarting caches.
     */
    public void resetRestartingCaches() {
        cachesInfo.restartingCaches().clear();
    }

    /**
     * @param node Joining node to validate.
     * @return Node validation result if there was an issue with the joining node, {@code null} otherwise.
     */
    private IgniteNodeValidationResult validateRestartingCaches(ClusterNode node) {
        if (cachesInfo.hasRestartingCaches()) {
            String msg = "Joining node during caches restart is not allowed [joiningNodeId=" + node.id() +
                ", restartingCaches=" + new HashSet<>(cachesInfo.restartingCaches()) + ']';

            return new IgniteNodeValidationResult(node.id(), msg, msg);
        }

        return null;
    }

    /**
     * @param node Joining node.
     * @return Validation result or {@code null} in case of success.
     */
    @Nullable private IgniteNodeValidationResult validateHashIdResolvers(ClusterNode node) {
        if (!node.isClient()) {
            for (DynamicCacheDescriptor desc : cacheDescriptors().values()) {
                CacheConfiguration cfg = desc.cacheConfiguration();

                if (cfg.getAffinity() instanceof RendezvousAffinityFunction) {
                    RendezvousAffinityFunction aff = (RendezvousAffinityFunction)cfg.getAffinity();

                    Object nodeHashObj = aff.resolveNodeHash(node);

                    for (ClusterNode topNode : ctx.discovery().aliveServerNodes()) {
                        Object topNodeHashObj = aff.resolveNodeHash(topNode);

                        if (nodeHashObj.hashCode() == topNodeHashObj.hashCode()) {
                            String errMsg = "Failed to add node to topology because it has the same hash code for " +
                                "partitioned affinity as one of existing nodes [cacheName=" +
                                cfg.getName() + ", existingNodeId=" + topNode.id() + ']';

                            String sndMsg = "Failed to add node to topology because it has the same hash code for " +
                                "partitioned affinity as one of existing nodes [cacheName=" +
                                cfg.getName() + ", existingNodeId=" + topNode.id() + ']';

                            return new IgniteNodeValidationResult(topNode.id(), errMsg, sndMsg);
                        }
                    }
                }
            }
        }

        return null;
    }

    /**
     * @param rmt Remote node to check.
     * @throws IgniteCheckedException If check failed.
     */
    private void checkTransactionConfiguration(ClusterNode rmt) throws IgniteCheckedException {
        TransactionConfiguration txCfg = rmt.attribute(ATTR_TX_CONFIG);

        if (txCfg != null) {
            TransactionConfiguration locTxCfg = ctx.config().getTransactionConfiguration();

            if (locTxCfg.isTxSerializableEnabled() != txCfg.isTxSerializableEnabled())
                throw new IgniteCheckedException("Serializable transactions enabled mismatch " +
                    "(fix txSerializableEnabled property or set -D" + IGNITE_SKIP_CONFIGURATION_CONSISTENCY_CHECK + "=true " +
                    "system property) [rmtNodeId=" + rmt.id() +
                    ", locTxSerializableEnabled=" + locTxCfg.isTxSerializableEnabled() +
                    ", rmtTxSerializableEnabled=" + txCfg.isTxSerializableEnabled() + ']');
        }
    }

    /**
     * @param rmt Remote node to check.
     * @throws IgniteCheckedException If check failed.
     */
    private void checkMemoryConfiguration(ClusterNode rmt) throws IgniteCheckedException {
        ClusterNode locNode = ctx.discovery().localNode();

        if (ctx.config().isClientMode() || locNode.isDaemon() || rmt.isClient() || rmt.isDaemon())
            return;

        DataStorageConfiguration dsCfg = null;

        Object dsCfgBytes = rmt.attribute(IgniteNodeAttributes.ATTR_DATA_STORAGE_CONFIG);

        if (dsCfgBytes instanceof byte[])
            dsCfg = new JdkMarshaller().unmarshal((byte[])dsCfgBytes, U.resolveClassLoader(ctx.config()));

        if (dsCfg == null) {
            // Try to use legacy memory configuration.
            MemoryConfiguration memCfg = rmt.attribute(IgniteNodeAttributes.ATTR_MEMORY_CONFIG);

            if (memCfg != null) {
                dsCfg = new DataStorageConfiguration();

                // All properties that are used in validation should be converted here.
                dsCfg.setPageSize(memCfg.getPageSize());
            }
        }

        if (dsCfg != null) {
            DataStorageConfiguration locDsCfg = ctx.config().getDataStorageConfiguration();

            if (dsCfg.getPageSize() != locDsCfg.getPageSize()) {
                throw new IgniteCheckedException("Memory configuration mismatch (fix configuration or set -D" +
                    IGNITE_SKIP_CONFIGURATION_CONSISTENCY_CHECK + "=true system property) [rmtNodeId=" + rmt.id() +
                    ", locPageSize = " + locDsCfg.getPageSize() + ", rmtPageSize = " + dsCfg.getPageSize() + "]");
            }
        }
    }

    /**
     * @param rmt Remote node to check.
     * @throws IgniteCheckedException If check failed.
     */
    private void checkRebalanceConfiguration(ClusterNode rmt) throws IgniteCheckedException {
        ClusterNode locNode = ctx.discovery().localNode();

        if (ctx.config().isClientMode() || locNode.isDaemon() || rmt.isClient() || rmt.isDaemon())
            return;

        Integer rebalanceThreadPoolSize = rmt.attribute(IgniteNodeAttributes.ATTR_REBALANCE_POOL_SIZE);

        if (rebalanceThreadPoolSize != null && rebalanceThreadPoolSize != ctx.config().getRebalanceThreadPoolSize()) {
            throw new IgniteCheckedException("Rebalance configuration mismatch (fix configuration or set -D" +
                IGNITE_SKIP_CONFIGURATION_CONSISTENCY_CHECK + "=true system property)." +
                " Different values of such parameter may lead to rebalance process instability and hanging. " +
                " [rmtNodeId=" + rmt.id() +
                ", locRebalanceThreadPoolSize = " + ctx.config().getRebalanceThreadPoolSize() +
                ", rmtRebalanceThreadPoolSize = " + rebalanceThreadPoolSize + "]");
        }
    }

    /**
     * @param cfg Cache configuration.
     * @return Query manager.
     */
    private GridCacheQueryManager queryManager(CacheConfiguration cfg) {
        return cfg.getCacheMode() == LOCAL ? new GridCacheLocalQueryManager() : new GridCacheDistributedQueryManager();
    }

    /**
     * @return Last data version.
     */
    public long lastDataVersion() {
        long max = 0;

        for (GridCacheAdapter<?, ?> cache : caches.values()) {
            GridCacheContext<?, ?> ctx = cache.context();

            if (ctx.versions().last().order() > max)
                max = ctx.versions().last().order();

            if (ctx.isNear()) {
                ctx = ctx.near().dht().context();

                if (ctx.versions().last().order() > max)
                    max = ctx.versions().last().order();
            }
        }

        return max;
    }

    /**
     * @param name Cache name.
     * @param <K> type of keys.
     * @param <V> type of values.
     * @return Cache instance for given name.
     */
    @SuppressWarnings("unchecked")
    public <K, V> IgniteInternalCache<K, V> cache(String name) {
        assert name != null;

        if (log.isDebugEnabled())
            log.debug("Getting cache for name: " + name);

        IgniteCacheProxy<K, V> jcache = (IgniteCacheProxy<K, V>)jcacheProxy(name, true);

        return jcache == null ? null : jcache.internalProxy();
    }

    /**
     * Await proxy initialization.
     *
     * @param jcache Cache proxy.
     */
    private void awaitInitializeProxy(IgniteCacheProxyImpl<?, ?> jcache) {
        if (jcache != null) {
            CountDownLatch initLatch = jcache.getInitLatch();

            try {
                while (initLatch.getCount() > 0) {
                    initLatch.await(2000, TimeUnit.MILLISECONDS);

                    if (log.isInfoEnabled())
                        log.info("Failed to wait proxy initialization, cache=" + jcache.getName() +
                            ", localNodeId=" + ctx.localNodeId());
                }
            }
            catch (InterruptedException e) {
                Thread.currentThread().interrupt();
                // Ignore intteruption.
            }
        }
    }

    /**
     * @param name Cache name.
     */
    public void completeProxyInitialize(String name) {
        IgniteCacheProxyImpl<?, ?> jcache = jCacheProxies.get(name);

        if (jcache != null) {
            CountDownLatch proxyInitLatch = jcache.getInitLatch();

            if (proxyInitLatch.getCount() > 0) {
                if (log.isInfoEnabled())
                    log.info("Finish proxy initialization, cacheName=" + name +
                        ", localNodeId=" + ctx.localNodeId());

                proxyInitLatch.countDown();
            }
        }
        else {
            if (log.isInfoEnabled())
                log.info("Can not finish proxy initialization because proxy does not exist, cacheName=" + name +
                    ", localNodeId=" + ctx.localNodeId());
        }
    }

    /**
     * @param name Cache name.
     * @return Cache instance for given name.
     * @throws IgniteCheckedException If failed.
     */
    @SuppressWarnings("unchecked")
    public <K, V> IgniteInternalCache<K, V> getOrStartCache(String name) throws IgniteCheckedException {
        return getOrStartCache(name, null);
    }

    /**
     * @param name Cache name.
     * @return Cache instance for given name.
     * @throws IgniteCheckedException If failed.
     */
    @SuppressWarnings("unchecked")
    public <K, V> IgniteInternalCache<K, V> getOrStartCache(
        String name,
        CacheConfiguration ccfg
    ) throws IgniteCheckedException {
        assert name != null;

        if (log.isDebugEnabled())
            log.debug("Getting cache for name: " + name);

        IgniteCacheProxy<?, ?> cache = jcacheProxy(name, true);

        if (cache == null) {
            dynamicStartCache(ccfg, name, null, false, ccfg == null, true).get();

            cache = jcacheProxy(name, true);
        }

        return cache == null ? null : (IgniteInternalCache<K, V>)cache.internalProxy();
    }

    /**
     * @return All configured cache instances.
     */
    public Collection<IgniteInternalCache<?, ?>> caches() {
        return F.viewReadOnly(jCacheProxies.values(), new IgniteClosure<IgniteCacheProxy<?, ?>,
            IgniteInternalCache<?, ?>>() {
            @Override public IgniteInternalCache<?, ?> apply(IgniteCacheProxy<?, ?> entries) {
                return entries.internalProxy();
            }
        });
    }

    /**
     * @return All configured cache instances.
     */
    public Collection<IgniteCacheProxy<?, ?>> jcaches() {
        return F.viewReadOnly(jCacheProxies.values(), new IgniteClosure<IgniteCacheProxyImpl<?, ?>, IgniteCacheProxy<?, ?>>() {
            @Override public IgniteCacheProxy<?, ?> apply(IgniteCacheProxyImpl<?, ?> proxy) {
                return proxy.gatewayWrapper();
            }
        });
    }

    /**
     * Gets utility cache.
     *
     * @return Utility cache.
     */
    public <K, V> IgniteInternalCache<K, V> utilityCache() {
        return internalCacheEx(CU.UTILITY_CACHE_NAME);
    }

    /**
     * @param name Cache name.
     * @return Cache.
     */
    private <K, V> IgniteInternalCache<K, V> internalCacheEx(String name) {
        if (ctx.discovery().localNode().isClient()) {
            IgniteCacheProxy<K, V> proxy = (IgniteCacheProxy<K, V>)jcacheProxy(name, true);

            if (proxy == null) {
                GridCacheAdapter<?, ?> cacheAdapter = caches.get(name);

                if (cacheAdapter != null) {
                    proxy = new IgniteCacheProxyImpl(cacheAdapter.context(), cacheAdapter, false);

                    IgniteCacheProxyImpl<?, ?> prev = addjCacheProxy(name, (IgniteCacheProxyImpl<?, ?>)proxy);

                    if (prev != null)
                        proxy = (IgniteCacheProxy<K, V>)prev;

                    completeProxyInitialize(proxy.getName());
                }
            }

            assert proxy != null : name;

            return proxy.internalProxy();
        }

        return internalCache(name);
    }

    /**
     * @param name Cache name.
     * @param <K> type of keys.
     * @param <V> type of values.
     * @return Cache instance for given name.
     */
    @SuppressWarnings("unchecked")
    public <K, V> IgniteInternalCache<K, V> publicCache(String name) {
        assert name != null;

        if (log.isDebugEnabled())
            log.debug("Getting public cache for name: " + name);

        DynamicCacheDescriptor desc = cacheDescriptor(name);

        if (desc == null)
            throw new IllegalArgumentException("Cache is not started: " + name);

        if (!desc.cacheType().userCache())
            throw new IllegalStateException("Failed to get cache because it is a system cache: " + name);

        IgniteCacheProxy<K, V> jcache = (IgniteCacheProxy<K, V>)jcacheProxy(name, true);

        if (jcache == null)
            throw new IllegalArgumentException("Cache is not started: " + name);

        return jcache.internalProxy();
    }

    /**
     * @param cacheName Cache name.
     * @param <K> type of keys.
     * @param <V> type of values.
     * @return Cache instance for given name.
     * @throws IgniteCheckedException If failed.
     */
    public <K, V> IgniteCacheProxy<K, V> publicJCache(String cacheName) throws IgniteCheckedException {
        return publicJCache(cacheName, true, true);
    }

    /**
     * @param cacheName Cache name.
     * @param failIfNotStarted If {@code true} throws {@link IllegalArgumentException} if cache is not started,
     * otherwise returns {@code null} in this case.
     * @param checkThreadTx If {@code true} checks that current thread does not have active transactions.
     * @return Cache instance for given name.
     * @throws IgniteCheckedException If failed.
     */
    @SuppressWarnings({"unchecked", "ConstantConditions"})
    @Nullable public <K, V> IgniteCacheProxy<K, V> publicJCache(String cacheName,
        boolean failIfNotStarted,
        boolean checkThreadTx) throws IgniteCheckedException {
        assert cacheName != null;

        if (log.isDebugEnabled())
            log.debug("Getting public cache for name: " + cacheName);

        DynamicCacheDescriptor desc = cacheDescriptor(cacheName);

        if (desc != null && !desc.cacheType().userCache())
            throw new IllegalStateException("Failed to get cache because it is a system cache: " + cacheName);

        IgniteCacheProxyImpl<?, ?> proxy = jcacheProxy(cacheName, true);

        // Try to start cache, there is no guarantee that cache will be instantiated.
        if (proxy == null) {
            dynamicStartCache(null, cacheName, null, false, failIfNotStarted, checkThreadTx).get();

            proxy = jcacheProxy(cacheName, true);
        }

        return proxy != null ? (IgniteCacheProxy<K, V>)proxy.gatewayWrapper() : null;
    }

    /**
     * Get configuration for the given cache.
     *
     * @param name Cache name.
     * @return Cache configuration.
     */
    public CacheConfiguration cacheConfiguration(String name) {
        assert name != null;

        DynamicCacheDescriptor desc = cacheDescriptor(name);

        if (desc == null)
            throw new IllegalStateException("Cache doesn't exist: " + name);
        else
            return desc.cacheConfiguration();
    }

    /**
     * Get registered cache descriptor.
     *
     * @param name Name.
     * @return Descriptor.
     */
    public DynamicCacheDescriptor cacheDescriptor(String name) {
        return cachesInfo.registeredCaches().get(name);
    }

    /**
     * @return Cache descriptors.
     */
    public Map<String, DynamicCacheDescriptor> cacheDescriptors() {
        return cachesInfo.registeredCaches();
    }

    /**
     * @return Cache group descriptors.
     */
    public Map<Integer, CacheGroupDescriptor> cacheGroupDescriptors() {
        return cachesInfo.registeredCacheGroups();
    }

    /**
     * @param cacheId Cache ID.
     * @return Cache descriptor.
     */
    @Nullable public DynamicCacheDescriptor cacheDescriptor(int cacheId) {
        for (DynamicCacheDescriptor cacheDesc : cacheDescriptors().values()) {
            CacheConfiguration ccfg = cacheDesc.cacheConfiguration();

            assert ccfg != null : cacheDesc;

            if (CU.cacheId(ccfg.getName()) == cacheId)
                return cacheDesc;
        }

        return null;
    }

    /**
     * @param cacheCfg Cache configuration template.
     * @throws IgniteCheckedException If failed.
     */
    public void addCacheConfiguration(CacheConfiguration cacheCfg) throws IgniteCheckedException {
        assert cacheCfg.getName() != null;

        String name = cacheCfg.getName();

        DynamicCacheDescriptor desc = cachesInfo.registeredTemplates().get(name);

        if (desc != null)
            return;

        DynamicCacheChangeRequest req = DynamicCacheChangeRequest.addTemplateRequest(ctx, cacheCfg);

        TemplateConfigurationFuture fut = new TemplateConfigurationFuture(req.cacheName(), req.deploymentId());

        TemplateConfigurationFuture old =
            (TemplateConfigurationFuture)pendingTemplateFuts.putIfAbsent(cacheCfg.getName(), fut);

        if (old != null)
            fut = old;

        Exception err = null;

        try {
            ctx.discovery().sendCustomEvent(new DynamicCacheChangeBatch(Collections.singleton(req)));

            if (ctx.isStopping()) {
                err = new IgniteCheckedException("Failed to execute dynamic cache change request, " +
                    "node is stopping.");
            }
            else if (ctx.clientDisconnected()) {
                err = new IgniteClientDisconnectedCheckedException(ctx.cluster().clientReconnectFuture(),
                    "Failed to execute dynamic cache change request, client node disconnected.");
            }
        }
        catch (IgniteCheckedException e) {
            err = e;
        }

        if (err != null)
            fut.onDone(err);

        fut.get();
    }

    /**
     * @param name Cache name.
     * @return Cache instance for given name.
     */
    @SuppressWarnings("unchecked")
    public <K, V> IgniteCacheProxy<K, V> jcache(String name) {
        assert name != null;

        IgniteCacheProxy<K, V> cache = (IgniteCacheProxy<K, V>)jcacheProxy(name, true);

        if (cache == null) {
            GridCacheAdapter<?, ?> cacheAdapter = caches.get(name);

            if (cacheAdapter != null) {
                cache = new IgniteCacheProxyImpl(cacheAdapter.context(), cacheAdapter, false);

                IgniteCacheProxyImpl<?, ?> prev = addjCacheProxy(name, (IgniteCacheProxyImpl<?, ?>)cache);

                if (prev != null)
                    cache = (IgniteCacheProxy<K, V>)prev;

                completeProxyInitialize(cache.getName());
            }
        }

        if (cache == null)
            throw new IllegalArgumentException("Cache is not configured: " + name);

        return cache;
    }

    /**
     * @param name Cache name.
     * @param awaitInit Await proxy initialization.
     * @return Cache proxy.
     */
    @Nullable public IgniteCacheProxyImpl<?, ?> jcacheProxy(String name, boolean awaitInit) {
        IgniteCacheProxyImpl<?, ?> cache = jCacheProxies.get(name);

        if (awaitInit)
            awaitInitializeProxy(cache);

        return cache;
    }

    /**
     * @param name Cache name.
     * @param proxy Cache proxy.
     * @return Previous cache proxy.
     */
    @Nullable public IgniteCacheProxyImpl<?, ?> addjCacheProxy(String name, IgniteCacheProxyImpl<?, ?> proxy) {
        return jCacheProxies.putIfAbsent(name, proxy);
    }

    /**
     * @return All configured public cache instances.
     */
    public Collection<IgniteCacheProxy<?, ?>> publicCaches() {
        Collection<IgniteCacheProxy<?, ?>> res = new ArrayList<>(jCacheProxies.size());

        for (IgniteCacheProxyImpl<?, ?> proxy : jCacheProxies.values()) {
            if (proxy.context().userCache())
                res.add(proxy.gatewayWrapper());
        }

        return res;
    }

    /**
     * @param name Cache name.
     * @param <K> type of keys.
     * @param <V> type of values.
     * @return Cache instance for given name.
     */
    @SuppressWarnings("unchecked")
    public <K, V> GridCacheAdapter<K, V> internalCache(String name) {
        assert name != null;

        if (log.isDebugEnabled())
            log.debug("Getting internal cache adapter: " + name);

        return (GridCacheAdapter<K, V>)caches.get(name);
    }

    /**
     * Cancel all user operations.
     */
    private void cancelFutures() {
        sharedCtx.mvcc().onStop();

        Exception err = new IgniteCheckedException("Operation has been cancelled (node is stopping).");

        for (IgniteInternalFuture fut : pendingFuts.values())
            ((GridFutureAdapter)fut).onDone(err);

        for (IgniteInternalFuture fut : pendingTemplateFuts.values())
            ((GridFutureAdapter)fut).onDone(err);

        for (EnableStatisticsFuture fut : manageStatisticsFuts.values())
            fut.onDone(err);

        for (TxTimeoutOnPartitionMapExchangeChangeFuture fut : txTimeoutOnPartitionMapExchangeFuts.values())
            fut.onDone(err);
    }

    /**
     * @return All internal cache instances.
     */
    public Collection<GridCacheAdapter<?, ?>> internalCaches() {
        return caches.values();
    }

    /**
     * @param name Cache name.
     * @return {@code True} if specified cache is system, {@code false} otherwise.
     */
    public boolean systemCache(String name) {
        assert name != null;

        DynamicCacheDescriptor desc = cacheDescriptor(name);

        return desc != null && !desc.cacheType().userCache();
    }

    /** {@inheritDoc} */
    @Override public void printMemoryStats() {
        X.println(">>> ");

        for (GridCacheAdapter c : caches.values()) {
            X.println(">>> Cache memory stats [igniteInstanceName=" + ctx.igniteInstanceName() +
                ", cache=" + c.name() + ']');

            c.context().printMemoryStats();
        }
    }

    /**
     * Callback invoked by deployment manager for whenever a class loader gets undeployed.
     *
     * @param ldr Class loader.
     */
    public void onUndeployed(ClassLoader ldr) {
        if (!ctx.isStopping()) {
            for (GridCacheAdapter<?, ?> cache : caches.values()) {
                // Do not notify system caches and caches for which deployment is disabled.
                if (cache.context().userCache() && cache.context().deploymentEnabled())
                    cache.onUndeploy(ldr);
            }
        }
    }

    /**
     * @return Shared context.
     */
    public <K, V> GridCacheSharedContext<K, V> context() {
        return (GridCacheSharedContext<K, V>)sharedCtx;
    }

    /**
     * @return Transactions interface implementation.
     */
    public IgniteTransactionsEx transactions() {
        return transactions;
    }

    /**
     * Starts client caches that do not exist yet.
     *
     * @throws IgniteCheckedException In case of error.
     */
    public void createMissingQueryCaches() throws IgniteCheckedException {
        for (Map.Entry<String, DynamicCacheDescriptor> e : cachesInfo.registeredCaches().entrySet()) {
            DynamicCacheDescriptor desc = e.getValue();

            if (isMissingQueryCache(desc))
                dynamicStartCache(null, desc.cacheConfiguration().getName(), null, false, true, true).get();
        }
    }

    /**
     * Whether cache defined by provided descriptor is not yet started and has queries enabled.
     *
     * @param desc Descriptor.
     * @return {@code True} if this is missing query cache.
     */
    private boolean isMissingQueryCache(DynamicCacheDescriptor desc) {
        CacheConfiguration ccfg = desc.cacheConfiguration();

        return !caches.containsKey(ccfg.getName()) && QueryUtils.isEnabled(ccfg);
    }

    /**
     * Registers MBean for cache components.
     *
     * @param obj Cache component.
     * @param cacheName Cache name.
     * @param near Near flag.
     * @throws IgniteCheckedException If registration failed.
     */
    @SuppressWarnings("unchecked")
    private void registerMbean(Object obj, @Nullable String cacheName, boolean near)
        throws IgniteCheckedException {
        if (U.IGNITE_MBEANS_DISABLED)
            return;

        assert obj != null;

        MBeanServer srvr = ctx.config().getMBeanServer();

        assert srvr != null;

        cacheName = U.maskName(cacheName);

        cacheName = near ? cacheName + "-near" : cacheName;

        final Object mbeanImpl = (obj instanceof IgniteMBeanAware) ? ((IgniteMBeanAware)obj).getMBean() : obj;

        for (Class<?> itf : mbeanImpl.getClass().getInterfaces()) {
            if (itf.getName().endsWith("MBean") || itf.getName().endsWith("MXBean")) {
                try {
                    U.registerMBean(srvr, ctx.igniteInstanceName(), cacheName, obj.getClass().getName(), mbeanImpl,
                        (Class<Object>)itf);
                }
                catch (Throwable e) {
                    throw new IgniteCheckedException("Failed to register MBean for component: " + obj, e);
                }

                break;
            }
        }
    }

    /**
     * Unregisters MBean for cache components.
     *
     * @param o Cache component.
     * @param cacheName Cache name.
     * @param near Near flag.
     */
    private void unregisterMbean(Object o, @Nullable String cacheName, boolean near) {
        if (U.IGNITE_MBEANS_DISABLED)
            return;

        assert o != null;

        MBeanServer srvr = ctx.config().getMBeanServer();

        assert srvr != null;

        cacheName = U.maskName(cacheName);

        cacheName = near ? cacheName + "-near" : cacheName;

        boolean needToUnregister = o instanceof IgniteMBeanAware;

        if (!needToUnregister) {
            for (Class<?> itf : o.getClass().getInterfaces()) {
                if (itf.getName().endsWith("MBean") || itf.getName().endsWith("MXBean")) {
                    needToUnregister = true;

                    break;
                }
            }
        }

        if (needToUnregister) {
            try {
                srvr.unregisterMBean(U.makeMBeanName(ctx.igniteInstanceName(), cacheName, o.getClass().getName()));
            }
            catch (Throwable e) {
                U.error(log, "Failed to unregister MBean for component: " + o, e);
            }
        }
    }

    /**
     * @param grp Cache group.
     * @param ccfg Cache configuration.
     * @param objs Extra components.
     * @return Components provided in cache configuration which can implement {@link LifecycleAware} interface.
     */
    private Iterable<Object> lifecycleAwares(CacheGroupContext grp, CacheConfiguration ccfg, Object... objs) {
        Collection<Object> ret = new ArrayList<>(7 + objs.length);

        if (grp.affinityFunction() != ccfg.getAffinity())
            ret.add(ccfg.getAffinity());

        ret.add(ccfg.getAffinityMapper());
        ret.add(ccfg.getEvictionFilter());
        ret.add(ccfg.getEvictionPolicyFactory());
        ret.add(ccfg.getEvictionPolicy());
        ret.add(ccfg.getInterceptor());

        NearCacheConfiguration nearCfg = ccfg.getNearConfiguration();

        if (nearCfg != null) {
            ret.add(nearCfg.getNearEvictionPolicyFactory());
            ret.add(nearCfg.getNearEvictionPolicy());
        }

        Collections.addAll(ret, objs);

        return ret;
    }

    /**
     * Method checks that current thread does not have active transactions.
     *
     * @throws IgniteException If transaction exist.
     */
    public void checkEmptyTransactions() throws IgniteException {
        if (transactions().tx() != null || sharedCtx.lockedTopologyVersion(null) != null)
            throw new IgniteException("Cannot start/stop cache within lock or transaction.");
    }

    /**
     * @param val Object to check.
     * @return Configuration copy.
     * @throws IgniteCheckedException If validation failed.
     */
    private CacheConfiguration cloneCheckSerializable(final CacheConfiguration val) throws IgniteCheckedException {
        if (val == null)
            return null;

        return withBinaryContext(new IgniteOutClosureX<CacheConfiguration>() {
            @Override public CacheConfiguration applyx() throws IgniteCheckedException {
                if (val.getCacheStoreFactory() != null) {
                    try {
                        ClassLoader ldr = ctx.config().getClassLoader();

                        if (ldr == null)
                            ldr = val.getCacheStoreFactory().getClass().getClassLoader();

                        U.unmarshal(marsh, U.marshal(marsh, val.getCacheStoreFactory()),
                            U.resolveClassLoader(ldr, ctx.config()));
                    }
                    catch (IgniteCheckedException e) {
                        throw new IgniteCheckedException("Failed to validate cache configuration. " +
                            "Cache store factory is not serializable. Cache name: " + U.maskName(val.getName()), e);
                    }
                }

                try {
                    return U.unmarshal(marsh, U.marshal(marsh, val), U.resolveClassLoader(ctx.config()));
                }
                catch (IgniteCheckedException e) {
                    throw new IgniteCheckedException("Failed to validate cache configuration " +
                        "(make sure all objects in cache configuration are serializable): " + U.maskName(val.getName()), e);
                }
            }
        });
    }

    /**
     * @param c Closure.
     * @return Closure result.
     * @throws IgniteCheckedException If failed.
     */
    private <T> T withBinaryContext(IgniteOutClosureX<T> c) throws IgniteCheckedException {
        IgniteCacheObjectProcessor objProc = ctx.cacheObjects();
        BinaryContext oldCtx = null;

        if (objProc instanceof CacheObjectBinaryProcessorImpl) {
            GridBinaryMarshaller binMarsh = ((CacheObjectBinaryProcessorImpl)objProc).marshaller();

            oldCtx = binMarsh == null ? null : binMarsh.pushContext();
        }

        try {
            return c.applyx();
        }
        finally {
            if (objProc instanceof CacheObjectBinaryProcessorImpl)
                GridBinaryMarshaller.popContext(oldCtx);
        }
    }

    /**
     * Prepares DynamicCacheChangeRequest for cache creation.
     *
     * @param ccfg Cache configuration
     * @param cacheName Cache name
     * @param nearCfg Near cache configuration
     * @param cacheType Cache type
     * @param sql Whether the cache needs to be created as the result of SQL {@code CREATE TABLE} command.
     * @param failIfExists Fail if exists flag.
     * @param failIfNotStarted If {@code true} fails if cache is not started.
     * @param disabledAfterStart If true, cache proxies will be only activated after {@link #restartProxies()}.
     * @param qryEntities Query entities.
     * @param encKey Encryption key.
     * @return Request or {@code null} if cache already exists.
     * @throws IgniteCheckedException if some of pre-checks failed
     * @throws CacheExistsException if cache exists and failIfExists flag is {@code true}
     */
    private DynamicCacheChangeRequest prepareCacheChangeRequest(
        @Nullable CacheConfiguration ccfg,
        String cacheName,
        @Nullable NearCacheConfiguration nearCfg,
        CacheType cacheType,
        boolean sql,
        boolean failIfExists,
        boolean failIfNotStarted,
        boolean disabledAfterStart,
        @Nullable Collection<QueryEntity> qryEntities,
        @Nullable byte[] encKey
    ) throws IgniteCheckedException {
        DynamicCacheDescriptor desc = cacheDescriptor(cacheName);

        DynamicCacheChangeRequest req = new DynamicCacheChangeRequest(UUID.randomUUID(), cacheName, ctx.localNodeId());

        req.sql(sql);

        req.failIfExists(failIfExists);

        req.disabledAfterStart(disabledAfterStart);

        req.encryptionKey(encKey);

        if (ccfg != null) {
            cloneCheckSerializable(ccfg);

            if (desc != null) {
                if (failIfExists) {
                    throw new CacheExistsException("Failed to start cache " +
                        "(a cache with the same name is already started): " + cacheName);
                }
                else {
                    CacheConfiguration descCfg = desc.cacheConfiguration();

                    // Check if we were asked to start a near cache.
                    if (nearCfg != null) {
                        if (isLocalAffinity(descCfg)) {
                            // If we are on a data node and near cache was enabled, return success, else - fail.
                            if (descCfg.getNearConfiguration() != null)
                                return null;
                            else
                                throw new IgniteCheckedException("Failed to start near " +
                                    "cache (local node is an affinity node for cache): " + cacheName);
                        }
                        else
                            // If local node has near cache, return success.
                            req.clientStartOnly(true);
                    }
                    else if (!isLocalAffinity(descCfg))
                        req.clientStartOnly(true);

                    req.deploymentId(desc.deploymentId());
                    req.startCacheConfiguration(descCfg);
                    req.schema(desc.schema());
                }
            }
            else {
                req.deploymentId(IgniteUuid.randomUuid());

                CacheConfiguration cfg = new CacheConfiguration(ccfg);

                CacheObjectContext cacheObjCtx = ctx.cacheObjects().contextForCache(cfg);

                initialize(cfg, cacheObjCtx);

                req.startCacheConfiguration(cfg);
                req.schema(new QuerySchema(qryEntities != null ? QueryUtils.normalizeQueryEntities(qryEntities, cfg)
                    : cfg.getQueryEntities()));
            }
        }
        else {
            req.clientStartOnly(true);

            if (desc != null)
                ccfg = desc.cacheConfiguration();

            if (ccfg == null) {
                if (failIfNotStarted) {
                    throw new CacheExistsException("Failed to start client cache " +
                        "(a cache with the given name is not started): " + cacheName);
                }
                else
                    return null;
            }

            req.deploymentId(desc.deploymentId());
            req.startCacheConfiguration(ccfg);
            req.schema(desc.schema());
        }

        if (nearCfg != null)
            req.nearCacheConfiguration(nearCfg);

        req.cacheType(cacheType);

        return req;
    }

    /**
     * Enable/disable statistics globally for the caches
     *
     * @param cacheNames Collection of cache names.
     * @param enabled Statistics enabled flag.
     */
    public void enableStatistics(Collection<String> cacheNames, boolean enabled) throws IgniteCheckedException {
        Collection<IgniteInternalCache> caches = manageStatisticsCaches(cacheNames);

        Collection<String> globalCaches = new HashSet<>(U.capacity(caches.size()));

        for (IgniteInternalCache cache : caches) {
            cache.context().statisticsEnabled(enabled);

            if (!cache.context().isLocal())
                globalCaches.add(cache.name());
        }

        if (globalCaches.isEmpty())
            return;

        CacheStatisticsModeChangeMessage msg = new CacheStatisticsModeChangeMessage(UUID.randomUUID(), globalCaches, enabled);

        EnableStatisticsFuture fut = new EnableStatisticsFuture(msg.requestId());

        manageStatisticsFuts.put(msg.requestId(), fut);

        ctx.grid().context().discovery().sendCustomEvent(msg);

        fut.get();
    }

    /**
     * Clear statistics globally for the caches
     *
     * @param cacheNames Collection of cache names.
     */
    public void clearStatistics(Collection<String> cacheNames) throws IgniteCheckedException {
        Collection<IgniteInternalCache> caches = manageStatisticsCaches(cacheNames);

        Collection<String> globalCaches = new HashSet<>(U.capacity(caches.size()));

        for (IgniteInternalCache cache : caches) {
            if (!cache.context().isLocal())
                globalCaches.add(cache.name());
        }

        if (globalCaches.isEmpty())
            return;

        CacheStatisticsClearMessage msg = new CacheStatisticsClearMessage(UUID.randomUUID(), globalCaches);

        EnableStatisticsFuture fut = new EnableStatisticsFuture(msg.requestId());

        manageStatisticsFuts.put(msg.requestId(), fut);

        ctx.grid().context().discovery().sendCustomEvent(msg);

        fut.get();
    }

    /**
     *
     */
    private Collection<IgniteInternalCache> manageStatisticsCaches(Collection<String> caches)
        throws IgniteCheckedException {
        assert caches != null;

        Collection<IgniteInternalCache> res = new ArrayList<>(caches.size());

        if (!cacheNames().containsAll(caches))
            throw new IgniteCheckedException("One or more cache descriptors not found [caches=" + caches + ']');

        for (String cacheName : caches) {
            IgniteInternalCache cache = cache(cacheName);

            if (cache == null)
                throw new IgniteCheckedException("Cache not found [cacheName=" + cacheName + ']');

            res.add(cache);
        }

        return res;
    }

    /**
     * Sets transaction timeout on partition map exchange.
     *
     * @param timeout Transaction timeout on partition map exchange in milliseconds.
     */
    public void setTxTimeoutOnPartitionMapExchange(long timeout) throws IgniteCheckedException {
        UUID requestId = UUID.randomUUID();

        TxTimeoutOnPartitionMapExchangeChangeFuture fut = new TxTimeoutOnPartitionMapExchangeChangeFuture(requestId);

        txTimeoutOnPartitionMapExchangeFuts.put(requestId, fut);

        TxTimeoutOnPartitionMapExchangeChangeMessage msg = new TxTimeoutOnPartitionMapExchangeChangeMessage(
            requestId, timeout);

        ctx.grid().context().discovery().sendCustomEvent(msg);

        fut.get();
    }

    /**
     * @param obj Object to clone.
     * @return Object copy.
     * @throws IgniteCheckedException If failed.
     */
    public <T> T clone(final T obj) throws IgniteCheckedException {
        return withBinaryContext(new IgniteOutClosureX<T>() {
            @Override public T applyx() throws IgniteCheckedException {
                return U.unmarshal(marsh, U.marshal(marsh, obj), U.resolveClassLoader(ctx.config()));
            }
        });
    }

    /**
     * Handle of fail during cache start.
     *
     * @param <T> Type of started data.
     */
    private static interface StartCacheFailHandler<T> {
        /**
         * Handle of fail.
         *
         * @param data Start data.
         * @param startCacheOperation Operation for start cache.
         * @throws IgniteCheckedException if failed.
         */
        void handle(T data, IgniteThrowableConsumer<T> startCacheOperation) throws IgniteCheckedException;
    }

    /**
     *
     */
    @SuppressWarnings("ExternalizableWithoutPublicNoArgConstructor")
    private class DynamicCacheStartFuture extends GridFutureAdapter<Boolean> {
        /** */
        private UUID id;

        /**
         * @param id Future ID.
         */
        private DynamicCacheStartFuture(UUID id) {
            this.id = id;
        }

        /** {@inheritDoc} */
        @Override public boolean onDone(@Nullable Boolean res, @Nullable Throwable err) {
            // Make sure to remove future before completion.
            pendingFuts.remove(id, this);

            context().exchange().exchangerUpdateHeartbeat();

            return super.onDone(res, err);
        }

        /** {@inheritDoc} */
        @Override public String toString() {
            return S.toString(DynamicCacheStartFuture.class, this);
        }
    }

    /**
     *
     */
    @SuppressWarnings("ExternalizableWithoutPublicNoArgConstructor")
    private class TemplateConfigurationFuture extends GridFutureAdapter<Object> {
        /** Start ID. */
        @GridToStringInclude
        private IgniteUuid deploymentId;

        /** Cache name. */
        private String cacheName;

        /**
         * @param cacheName Cache name.
         * @param deploymentId Deployment ID.
         */
        private TemplateConfigurationFuture(String cacheName, IgniteUuid deploymentId) {
            this.deploymentId = deploymentId;
            this.cacheName = cacheName;
        }

        /**
         * @return Start ID.
         */
        public IgniteUuid deploymentId() {
            return deploymentId;
        }

        /** {@inheritDoc} */
        @Override public boolean onDone(@Nullable Object res, @Nullable Throwable err) {
            // Make sure to remove future before completion.
            pendingTemplateFuts.remove(cacheName, this);

            return super.onDone(res, err);
        }

        /** {@inheritDoc} */
        @Override public String toString() {
            return S.toString(TemplateConfigurationFuture.class, this);
        }
    }

    /**
     *
     */
    static class LocalAffinityFunction implements AffinityFunction {
        /** */
        private static final long serialVersionUID = 0L;

        /** {@inheritDoc} */
        @Override public List<List<ClusterNode>> assignPartitions(AffinityFunctionContext affCtx) {
            ClusterNode locNode = null;

            for (ClusterNode n : affCtx.currentTopologySnapshot()) {
                if (n.isLocal()) {
                    locNode = n;

                    break;
                }
            }

            if (locNode == null)
                throw new IgniteException("Local node is not included into affinity nodes for 'LOCAL' cache");

            List<List<ClusterNode>> res = new ArrayList<>(partitions());

            for (int part = 0; part < partitions(); part++)
                res.add(Collections.singletonList(locNode));

            return Collections.unmodifiableList(res);
        }

        /** {@inheritDoc} */
        @Override public void reset() {
            // No-op.
        }

        /** {@inheritDoc} */
        @Override public int partitions() {
            return 1;
        }

        /** {@inheritDoc} */
        @Override public int partition(Object key) {
            return 0;
        }

        /** {@inheritDoc} */
        @Override public void removeNode(UUID nodeId) {
            // No-op.
        }
    }

    /**
     *
     */
    private class RemovedItemsCleanupTask implements GridTimeoutObject {
        /** */
        private final IgniteUuid id = IgniteUuid.randomUuid();

        /** */
        private final long endTime;

        /** */
        private final long timeout;

        /**
         * @param timeout Timeout.
         */
        RemovedItemsCleanupTask(long timeout) {
            this.timeout = timeout;

            endTime = U.currentTimeMillis() + timeout;
        }

        /** {@inheritDoc} */
        @Override public IgniteUuid timeoutId() {
            return id;
        }

        /** {@inheritDoc} */
        @Override public long endTime() {
            return endTime;
        }

        /** {@inheritDoc} */
        @Override public void onTimeout() {
            ctx.closure().runLocalSafe(new Runnable() {
                @Override public void run() {
                    try {
                        for (CacheGroupContext grp : sharedCtx.cache().cacheGroups()) {
                            if (!grp.isLocal() && grp.affinityNode()) {
                                GridDhtPartitionTopology top = null;

                                try {
                                    top = grp.topology();
                                }
                                catch (IllegalStateException ignore) {
                                    // Cache stopped.
                                }

                                if (top != null) {
                                    for (GridDhtLocalPartition part : top.currentLocalPartitions())
                                        part.cleanupRemoveQueue();
                                }

                                if (ctx.isStopping())
                                    return;
                            }
                        }
                    }
                    catch (Exception e) {
                        U.error(log, "Failed to cleanup removed cache items: " + e, e);
                    }

                    if (ctx.isStopping())
                        return;

                    addRemovedItemsCleanupTask(timeout);
                }
            }, true);
        }
    }

    /**
     * Enable statistics future.
     */
    private class EnableStatisticsFuture extends GridFutureAdapter<Void> {
        /** */
        private UUID id;

        /**
         * @param id Future ID.
         */
        private EnableStatisticsFuture(UUID id) {
            this.id = id;
        }

        /** {@inheritDoc} */
        @Override public boolean onDone(@Nullable Void res, @Nullable Throwable err) {
            // Make sure to remove future before completion.
            manageStatisticsFuts.remove(id, this);

            return super.onDone(res, err);
        }

        /** {@inheritDoc} */
        @Override public String toString() {
            return S.toString(EnableStatisticsFuture.class, this);
        }
    }

    /**
     * The future for changing transaction timeout on partition map exchange.
     */
    private class TxTimeoutOnPartitionMapExchangeChangeFuture extends GridFutureAdapter<Void> {
        /** */
        private UUID id;

        /**
         * @param id Future ID.
         */
        private TxTimeoutOnPartitionMapExchangeChangeFuture(UUID id) {
            this.id = id;
        }

        /** {@inheritDoc} */
        @Override public boolean onDone(@Nullable Void res, @Nullable Throwable err) {
            txTimeoutOnPartitionMapExchangeFuts.remove(id, this);
            return super.onDone(res, err);
        }

        /** {@inheritDoc} */
        @Override public String toString() {
            return S.toString(TxTimeoutOnPartitionMapExchangeChangeFuture.class, this);
        }
    }
}<|MERGE_RESOLUTION|>--- conflicted
+++ resolved
@@ -1295,74 +1295,6 @@
     }
 
     /**
-<<<<<<< HEAD
-     * @param cache Cache to start.
-     * @param schema Cache schema.
-     * @param isSql {@code true} in case create cache initialized from SQL.
-     * @throws IgniteCheckedException If failed to start cache.
-     */
-    @SuppressWarnings({"TypeMayBeWeakened", "unchecked"})
-    private void startCache(GridCacheAdapter<?, ?> cache, QuerySchema schema, boolean isSql) throws IgniteCheckedException {
-        GridCacheContext<?, ?> cacheCtx = cache.context();
-
-        CacheConfiguration cfg = cacheCtx.config();
-
-        // Intentionally compare Boolean references using '!=' below to check if the flag has been explicitly set.
-        if (cfg.isStoreKeepBinary() && cfg.isStoreKeepBinary() != CacheConfiguration.DFLT_STORE_KEEP_BINARY
-            && !(ctx.config().getMarshaller() instanceof BinaryMarshaller))
-            U.warn(log, "CacheConfiguration.isStoreKeepBinary() configuration property will be ignored because " +
-                "BinaryMarshaller is not used");
-
-        // Start managers.
-        for (GridCacheManager mgr : F.view(cacheCtx.managers(), F.notContains(dhtExcludes(cacheCtx))))
-            mgr.start(cacheCtx);
-
-        cacheCtx.initConflictResolver();
-
-        if (cfg.getCacheMode() != LOCAL && GridCacheUtils.isNearEnabled(cfg)) {
-            GridCacheContext<?, ?> dhtCtx = cacheCtx.near().dht().context();
-
-            // Start DHT managers.
-            for (GridCacheManager mgr : dhtManagers(dhtCtx))
-                mgr.start(dhtCtx);
-
-            dhtCtx.initConflictResolver();
-
-            // Start DHT cache.
-            dhtCtx.cache().start();
-
-            if (log.isDebugEnabled())
-                log.debug("Started DHT cache: " + dhtCtx.cache().name());
-        }
-
-        ctx.continuous().onCacheStart(cacheCtx);
-
-        cacheCtx.cache().start();
-
-        ctx.query().onCacheStart(cacheCtx, schema, isSql);
-
-        cacheCtx.onStarted();
-
-        String memPlcName = cfg.getDataRegionName();
-
-        if (memPlcName == null && ctx.config().getDataStorageConfiguration() != null)
-            memPlcName = ctx.config().getDataStorageConfiguration().getDefaultDataRegionConfiguration().getName();
-
-        if (log.isInfoEnabled()) {
-            log.info("Started cache [name=" + cfg.getName() +
-                ", id=" + cacheCtx.cacheId() +
-                (cfg.getGroupName() != null ? ", group=" + cfg.getGroupName() : "") +
-                ", memoryPolicyName=" + memPlcName +
-                ", mode=" + cfg.getCacheMode() +
-                ", atomicity=" + cfg.getAtomicityMode() +
-                ", backups=" + cfg.getBackups() +
-                ", mvcc=" + cacheCtx.mvccEnabled() +']');
-        }
-    }
-
-    /**
-=======
->>>>>>> 92af5389
      * @param cache Cache to stop.
      * @param cancel Cancel flag.
      * @param destroy Destroy data flag. Setting to <code>true</code> will remove all cache data.
@@ -2401,15 +2333,11 @@
 
         caches.put(cacheCtx.name(), cache);
 
-<<<<<<< HEAD
-        startCache(cache, desc.schema() != null ? desc.schema() : new QuerySchema(), desc.sql());
-=======
         // Intentionally compare Boolean references using '!=' below to check if the flag has been explicitly set.
         if (cfg.isStoreKeepBinary() && cfg.isStoreKeepBinary() != CacheConfiguration.DFLT_STORE_KEEP_BINARY
             && !(ctx.config().getMarshaller() instanceof BinaryMarshaller))
             U.warn(log, "CacheConfiguration.isStoreKeepBinary() configuration property will be ignored because " +
                 "BinaryMarshaller is not used");
->>>>>>> 92af5389
 
         // Start managers.
         for (GridCacheManager mgr : F.view(cacheCtx.managers(), F.notContains(dhtExcludes(cacheCtx))))
