--- conflicted
+++ resolved
@@ -1251,24 +1251,20 @@
 
         cacheCtx.onStarted();
 
-<<<<<<< HEAD
         String memPlcName = cfg.getMemoryPolicyName();
 
-        if (memPlcName == null && ctx.config().getMemoryConfiguration() != null)
+        if (memPlcName == null
+            && ctx.config().getMemoryConfiguration() != null)
             memPlcName = ctx.config().getMemoryConfiguration().getDefaultMemoryPolicyName();
 
-        if (log.isInfoEnabled())
-            log.info("Started cache [name=" + U.maskName(cfg.getName()) + ", memoryPolicyName=" + memPlcName + ", mode=" + cfg.getCacheMode() + ']');
-=======
 
         if (log.isInfoEnabled()) {
             log.info("Started cache [name=" + cfg.getName() +
                 (cfg.getGroupName() != null ? ", group=" + cfg.getGroupName() : "") +
-                ", memoryPolicyName=" + cfg.getMemoryPolicyName() +
+                ", memoryPolicyName=" + memPlcName +
                 ", mode=" + cfg.getCacheMode() +
                 ", atomicity=" + cfg.getAtomicityMode() + ']');
 }
->>>>>>> f6cbba3f
     }
 
     /**
