--- conflicted
+++ resolved
@@ -466,15 +466,7 @@
 
         ctx.igfsHelper().validateCacheConfiguration(cc);
 
-<<<<<<< HEAD
-        if (cc.getEvictionPolicy() != null && !cc.isOnheapCacheEnabled())
-=======
-        if (cc.getAtomicityMode() == ATOMIC)
-            assertParameter(cc.getTransactionManagerLookupClassName() == null,
-                "transaction manager can not be used with ATOMIC cache");
-
         if ((cc.getEvictionPolicyFactory() != null || cc.getEvictionPolicy() != null)&& !cc.isOnheapCacheEnabled())
->>>>>>> 85027e7f
             throw new IgniteCheckedException("Onheap cache must be enabled if eviction policy is configured [cacheName="
                 + U.maskName(cc.getName()) + "]");
 
