/*
 * Licensed to the Apache Software Foundation (ASF) under one or more
 * contributor license agreements.  See the NOTICE file distributed with
 * this work for additional information regarding copyright ownership.
 * The ASF licenses this file to You under the Apache License, Version 2.0
 * (the "License"); you may not use this file except in compliance with
 * the License.  You may obtain a copy of the License at
 *
 *      http://www.apache.org/licenses/LICENSE-2.0
 *
 * Unless required by applicable law or agreed to in writing, software
 * distributed under the License is distributed on an "AS IS" BASIS,
 * WITHOUT WARRANTIES OR CONDITIONS OF ANY KIND, either express or implied.
 * See the License for the specific language governing permissions and
 * limitations under the License.
 */

package org.apache.ignite.internal.processors.cache;

import java.util.ArrayList;
import java.util.Collection;
import java.util.Collections;
import java.util.Comparator;
import java.util.Deque;
import java.util.HashMap;
import java.util.HashSet;
import java.util.IdentityHashMap;
import java.util.Iterator;
import java.util.LinkedList;
import java.util.List;
import java.util.ListIterator;
import java.util.Map;
import java.util.Set;
import java.util.UUID;
import java.util.concurrent.ConcurrentHashMap;
import java.util.concurrent.ConcurrentMap;
import java.util.concurrent.CountDownLatch;
import java.util.concurrent.TimeUnit;
import java.util.stream.Collectors;
import javax.cache.configuration.FactoryBuilder;
import javax.cache.expiry.EternalExpiryPolicy;
import javax.cache.expiry.ExpiryPolicy;
import javax.management.MBeanServer;
import org.apache.ignite.IgniteCheckedException;
import org.apache.ignite.IgniteException;
import org.apache.ignite.IgniteSystemProperties;
import org.apache.ignite.cache.CacheExistsException;
import org.apache.ignite.cache.CacheMode;
import org.apache.ignite.cache.CacheRebalanceMode;
import org.apache.ignite.cache.QueryEntity;
import org.apache.ignite.cache.affinity.AffinityFunction;
import org.apache.ignite.cache.affinity.AffinityFunctionContext;
import org.apache.ignite.cache.affinity.rendezvous.RendezvousAffinityFunction;
import org.apache.ignite.cache.store.CacheStore;
import org.apache.ignite.cache.store.CacheStoreSessionListener;
import org.apache.ignite.cluster.ClusterNode;
import org.apache.ignite.configuration.CacheConfiguration;
import org.apache.ignite.configuration.DataStorageConfiguration;
import org.apache.ignite.configuration.DeploymentMode;
import org.apache.ignite.configuration.FileSystemConfiguration;
import org.apache.ignite.configuration.IgniteConfiguration;
import org.apache.ignite.configuration.MemoryConfiguration;
import org.apache.ignite.configuration.NearCacheConfiguration;
import org.apache.ignite.configuration.TransactionConfiguration;
import org.apache.ignite.events.EventType;
import org.apache.ignite.internal.GridKernalContext;
import org.apache.ignite.internal.IgniteClientDisconnectedCheckedException;
import org.apache.ignite.internal.IgniteComponentType;
import org.apache.ignite.internal.IgniteInternalFuture;
import org.apache.ignite.internal.IgniteInterruptedCheckedException;
import org.apache.ignite.internal.IgniteNodeAttributes;
import org.apache.ignite.internal.IgniteTransactionsEx;
import org.apache.ignite.internal.binary.BinaryContext;
import org.apache.ignite.internal.binary.BinaryMarshaller;
import org.apache.ignite.internal.binary.GridBinaryMarshaller;
import org.apache.ignite.internal.managers.discovery.DiscoveryCustomMessage;
import org.apache.ignite.internal.pagemem.store.IgnitePageStoreManager;
import org.apache.ignite.internal.pagemem.wal.IgniteWriteAheadLogManager;
import org.apache.ignite.internal.processors.GridProcessorAdapter;
import org.apache.ignite.internal.processors.affinity.AffinityTopologyVersion;
import org.apache.ignite.internal.processors.affinity.GridAffinityAssignmentCache;
import org.apache.ignite.internal.processors.cache.CacheJoinNodeDiscoveryData.CacheInfo;
import org.apache.ignite.internal.processors.cache.binary.CacheObjectBinaryProcessorImpl;
import org.apache.ignite.internal.processors.cache.datastructures.CacheDataStructuresManager;
import org.apache.ignite.internal.processors.cache.distributed.dht.GridDhtCache;
import org.apache.ignite.internal.processors.cache.distributed.dht.GridDhtCacheAdapter;
import org.apache.ignite.internal.processors.cache.distributed.dht.atomic.GridDhtAtomicCache;
import org.apache.ignite.internal.processors.cache.distributed.dht.colocated.GridDhtColocatedCache;
import org.apache.ignite.internal.processors.cache.distributed.dht.preloader.StopCachesOnClientReconnectExchangeTask;
import org.apache.ignite.internal.processors.cache.distributed.dht.topology.GridDhtLocalPartition;
import org.apache.ignite.internal.processors.cache.distributed.dht.topology.GridDhtPartitionTopology;
import org.apache.ignite.internal.processors.cache.distributed.dht.topology.PartitionsEvictManager;
import org.apache.ignite.internal.processors.cache.distributed.near.GridNearAtomicCache;
import org.apache.ignite.internal.processors.cache.distributed.near.GridNearTransactionalCache;
import org.apache.ignite.internal.processors.cache.dr.GridCacheDrManager;
import org.apache.ignite.internal.processors.cache.jta.CacheJtaManagerAdapter;
import org.apache.ignite.internal.processors.cache.local.GridLocalCache;
import org.apache.ignite.internal.processors.cache.local.atomic.GridLocalAtomicCache;
import org.apache.ignite.internal.processors.cache.mvcc.MvccCachingManager;
import org.apache.ignite.internal.processors.cache.persistence.DataRegion;
import org.apache.ignite.internal.processors.cache.persistence.DatabaseLifecycleListener;
import org.apache.ignite.internal.processors.cache.persistence.DbCheckpointListener;
import org.apache.ignite.internal.processors.cache.persistence.GridCacheDatabaseSharedManager;
import org.apache.ignite.internal.processors.cache.persistence.IgniteCacheDatabaseSharedManager;
import org.apache.ignite.internal.processors.cache.persistence.file.FilePageStoreManager;
import org.apache.ignite.internal.processors.cache.persistence.freelist.FreeList;
import org.apache.ignite.internal.processors.cache.persistence.metastorage.MetastorageLifecycleListener;
import org.apache.ignite.internal.processors.cache.persistence.metastorage.ReadOnlyMetastorage;
import org.apache.ignite.internal.processors.cache.persistence.partstate.GroupPartitionId;
import org.apache.ignite.internal.processors.cache.persistence.partstate.PartitionRecoverState;
import org.apache.ignite.internal.processors.cache.persistence.snapshot.IgniteCacheSnapshotManager;
import org.apache.ignite.internal.processors.cache.persistence.snapshot.SnapshotDiscoveryMessage;
import org.apache.ignite.internal.processors.cache.persistence.tree.reuse.ReuseList;
import org.apache.ignite.internal.processors.cache.persistence.wal.FileWriteAheadLogManager;
import org.apache.ignite.internal.processors.cache.query.GridCacheDistributedQueryManager;
import org.apache.ignite.internal.processors.cache.query.GridCacheLocalQueryManager;
import org.apache.ignite.internal.processors.cache.query.GridCacheQueryManager;
import org.apache.ignite.internal.processors.cache.query.continuous.CacheContinuousQueryManager;
import org.apache.ignite.internal.processors.cache.store.CacheStoreManager;
import org.apache.ignite.internal.processors.cache.transactions.IgniteTransactionsImpl;
import org.apache.ignite.internal.processors.cache.transactions.IgniteTxManager;
import org.apache.ignite.internal.processors.cache.version.GridCacheVersionManager;
import org.apache.ignite.internal.processors.cacheobject.IgniteCacheObjectProcessor;
import org.apache.ignite.internal.processors.cluster.ChangeGlobalStateFinishMessage;
import org.apache.ignite.internal.processors.cluster.ChangeGlobalStateMessage;
import org.apache.ignite.internal.processors.cluster.DiscoveryDataClusterState;
import org.apache.ignite.internal.processors.datastructures.DataStructuresProcessor;
import org.apache.ignite.internal.processors.plugin.CachePluginManager;
import org.apache.ignite.internal.processors.query.QuerySchema;
import org.apache.ignite.internal.processors.query.QuerySchemaPatch;
import org.apache.ignite.internal.processors.query.QueryUtils;
import org.apache.ignite.internal.processors.query.schema.SchemaExchangeWorkerTask;
import org.apache.ignite.internal.processors.query.schema.SchemaNodeLeaveExchangeWorkerTask;
import org.apache.ignite.internal.processors.query.schema.message.SchemaAbstractDiscoveryMessage;
import org.apache.ignite.internal.processors.query.schema.message.SchemaProposeDiscoveryMessage;
import org.apache.ignite.internal.processors.security.SecurityContext;
import org.apache.ignite.internal.processors.timeout.GridTimeoutObject;
import org.apache.ignite.internal.suggestions.GridPerformanceSuggestions;
import org.apache.ignite.internal.util.F0;
import org.apache.ignite.internal.util.InitializationProtector;
import org.apache.ignite.internal.util.future.GridCompoundFuture;
import org.apache.ignite.internal.util.future.GridFinishedFuture;
import org.apache.ignite.internal.util.future.GridFutureAdapter;
import org.apache.ignite.internal.util.lang.GridPlainClosure;
import org.apache.ignite.internal.util.lang.IgniteOutClosureX;
import org.apache.ignite.internal.util.lang.IgniteThrowableConsumer;
import org.apache.ignite.internal.util.tostring.GridToStringInclude;
import org.apache.ignite.internal.util.typedef.CIX1;
import org.apache.ignite.internal.util.typedef.F;
import org.apache.ignite.internal.util.typedef.X;
import org.apache.ignite.internal.util.typedef.internal.A;
import org.apache.ignite.internal.util.typedef.internal.CU;
import org.apache.ignite.internal.util.typedef.internal.S;
import org.apache.ignite.internal.util.typedef.internal.U;
import org.apache.ignite.lang.IgniteBiTuple;
import org.apache.ignite.lang.IgniteClosure;
import org.apache.ignite.lang.IgniteFuture;
import org.apache.ignite.lang.IgniteInClosure;
import org.apache.ignite.lang.IgnitePredicate;
import org.apache.ignite.lang.IgniteUuid;
import org.apache.ignite.lifecycle.LifecycleAware;
import org.apache.ignite.marshaller.Marshaller;
import org.apache.ignite.marshaller.MarshallerUtils;
import org.apache.ignite.marshaller.jdk.JdkMarshaller;
import org.apache.ignite.mxbean.CacheGroupMetricsMXBean;
import org.apache.ignite.mxbean.IgniteMBeanAware;
import org.apache.ignite.plugin.security.SecurityException;
import org.apache.ignite.plugin.security.SecurityPermission;
import org.apache.ignite.spi.IgniteNodeValidationResult;
import org.apache.ignite.spi.discovery.DiscoveryDataBag;
import org.apache.ignite.spi.discovery.DiscoveryDataBag.GridDiscoveryData;
import org.apache.ignite.spi.discovery.DiscoveryDataBag.JoiningNodeDiscoveryData;
import org.apache.ignite.spi.encryption.EncryptionSpi;
import org.jetbrains.annotations.NotNull;
import org.jetbrains.annotations.Nullable;

import static org.apache.ignite.IgniteSystemProperties.IGNITE_CACHE_REMOVED_ENTRIES_TTL;
import static org.apache.ignite.IgniteSystemProperties.IGNITE_SKIP_CONFIGURATION_CONSISTENCY_CHECK;
import static org.apache.ignite.IgniteSystemProperties.getBoolean;
import static org.apache.ignite.cache.CacheAtomicityMode.ATOMIC;
import static org.apache.ignite.cache.CacheAtomicityMode.TRANSACTIONAL_SNAPSHOT;
import static org.apache.ignite.cache.CacheMode.LOCAL;
import static org.apache.ignite.cache.CacheMode.PARTITIONED;
import static org.apache.ignite.cache.CacheMode.REPLICATED;
import static org.apache.ignite.cache.CacheRebalanceMode.SYNC;
import static org.apache.ignite.cache.CacheWriteSynchronizationMode.FULL_ASYNC;
import static org.apache.ignite.cache.CacheWriteSynchronizationMode.FULL_SYNC;
import static org.apache.ignite.configuration.DeploymentMode.CONTINUOUS;
import static org.apache.ignite.configuration.DeploymentMode.ISOLATED;
import static org.apache.ignite.configuration.DeploymentMode.PRIVATE;
import static org.apache.ignite.configuration.DeploymentMode.SHARED;
import static org.apache.ignite.internal.GridComponent.DiscoveryDataExchangeType.CACHE_PROC;
import static org.apache.ignite.internal.IgniteComponentType.JTA;
import static org.apache.ignite.internal.IgniteNodeAttributes.ATTR_CONSISTENCY_CHECK_SKIPPED;
import static org.apache.ignite.internal.IgniteNodeAttributes.ATTR_TX_CONFIG;
import static org.apache.ignite.internal.processors.cache.GridCacheUtils.isNearEnabled;
import static org.apache.ignite.internal.processors.cache.GridCacheUtils.isPersistentCache;
import static org.apache.ignite.internal.util.IgniteUtils.doInParallel;

/**
 * Cache processor.
 */
@SuppressWarnings({"unchecked", "TypeMayBeWeakened", "deprecation"})
public class GridCacheProcessor extends GridProcessorAdapter {
    /** Template of message of conflicts during configuration merge*/
    private static final String MERGE_OF_CONFIG_CONFLICTS_MESSAGE =
        "Conflicts during configuration merge for cache '%s' : \n%s";

    /** Template of message of node join was fail because it requires to merge of config */
    private static final String MERGE_OF_CONFIG_REQUIRED_MESSAGE = "Failed to join node to the active cluster " +
        "(the config of the cache '%s' has to be merged which is impossible on active grid). " +
        "Deactivate grid and retry node join or clean the joining node.";
    /** */
    private final boolean startClientCaches =
        IgniteSystemProperties.getBoolean(IgniteSystemProperties.IGNITE_START_CACHES_ON_JOIN, false);

    /** Enables start caches in parallel. */
    private final boolean IGNITE_ALLOW_START_CACHES_IN_PARALLEL =
        IgniteSystemProperties.getBoolean(IgniteSystemProperties.IGNITE_ALLOW_START_CACHES_IN_PARALLEL, true);

    /** Shared cache context. */
    private GridCacheSharedContext<?, ?> sharedCtx;

    /** */
    private final ConcurrentMap<Integer, CacheGroupContext> cacheGrps = new ConcurrentHashMap<>();

    /** */
    private final Map<String, GridCacheAdapter<?, ?>> caches;

    /** Caches stopped from onKernalStop callback. */
    private final Map<String, GridCacheAdapter> stoppedCaches = new ConcurrentHashMap<>();

    /** Map of proxies. */
    private final ConcurrentHashMap<String, IgniteCacheProxyImpl<?, ?>> jCacheProxies;

    /** Caches stop sequence. */
    private final Deque<String> stopSeq;

    /** Transaction interface implementation. */
    private IgniteTransactionsImpl transactions;

    /** Pending cache starts. */
    private ConcurrentMap<UUID, IgniteInternalFuture> pendingFuts = new ConcurrentHashMap<>();

    /** Template configuration add futures. */
    private ConcurrentMap<String, IgniteInternalFuture> pendingTemplateFuts = new ConcurrentHashMap<>();

    /** Enable/disable cache statistics futures. */
    private ConcurrentMap<UUID, EnableStatisticsFuture> manageStatisticsFuts = new ConcurrentHashMap<>();

    /** The futures for changing transaction timeout on partition map exchange. */
    private ConcurrentMap<UUID, TxTimeoutOnPartitionMapExchangeChangeFuture> txTimeoutOnPartitionMapExchangeFuts =
        new ConcurrentHashMap<>();

    /** */
    private ClusterCachesInfo cachesInfo;

    /** */
    private IdentityHashMap<CacheStore, ThreadLocal> sesHolders = new IdentityHashMap<>();

    /** Must use JDK marsh since it is used by discovery to fire custom events. */
    private final Marshaller marsh;

    /** Count down latch for caches. */
    private final CountDownLatch cacheStartedLatch = new CountDownLatch(1);

    /** Internal cache names. */
    private final Set<String> internalCaches;

    /** MBean group for cache group metrics */
    private final String CACHE_GRP_METRICS_MBEAN_GRP = "Cache groups";

    /** Protector of initialization of specific value. */
    private final InitializationProtector initializationProtector = new InitializationProtector();

    /** Cache recovery lifecycle state and actions. */
    private final CacheRecoveryLifecycle recovery = new CacheRecoveryLifecycle();

    /** Lazy caches map, contains not started client caches */
    private final Map<Integer, GridCacheContextInfo> lazyCacheMap = new ConcurrentHashMap<>();

    /**
     * @param ctx Kernal context.
     */
    public GridCacheProcessor(GridKernalContext ctx) {
        super(ctx);

        caches = new ConcurrentHashMap<>();
        jCacheProxies = new ConcurrentHashMap<>();
        stopSeq = new LinkedList<>();
        internalCaches = new HashSet<>();

        marsh = MarshallerUtils.jdkMarshaller(ctx.igniteInstanceName());
    }

    /**
     * @param cfg Initializes cache configuration with proper defaults.
     * @param cacheObjCtx Cache object context.
     * @throws IgniteCheckedException If configuration is not valid.
     */
    private void initialize(CacheConfiguration cfg, CacheObjectContext cacheObjCtx)
        throws IgniteCheckedException {
        CU.initializeConfigDefaults(log, cfg, cacheObjCtx);

        ctx.coordinators().preProcessCacheConfiguration(cfg);
        ctx.igfsHelper().preProcessCacheConfiguration(cfg);
    }

    /**
     * @param cfg Configuration to check for possible performance issues.
     * @param hasStore {@code True} if store is configured.
     */
    private void suggestOptimizations(CacheConfiguration cfg, boolean hasStore) {
        GridPerformanceSuggestions perf = ctx.performance();

        String msg = "Disable eviction policy (remove from configuration)";

        if (cfg.getEvictionPolicyFactory() != null || cfg.getEvictionPolicy() != null)
            perf.add(msg, false);
        else
            perf.add(msg, true);

        if (cfg.getCacheMode() == PARTITIONED) {
            perf.add("Disable near cache (set 'nearConfiguration' to null)", cfg.getNearConfiguration() == null);

            if (cfg.getAffinity() != null)
                perf.add("Decrease number of backups (set 'backups' to 0)", cfg.getBackups() == 0);
        }

        // Suppress warning if at least one ATOMIC cache found.
        perf.add("Enable ATOMIC mode if not using transactions (set 'atomicityMode' to ATOMIC)",
            cfg.getAtomicityMode() == ATOMIC);

        // Suppress warning if at least one non-FULL_SYNC mode found.
        perf.add("Disable fully synchronous writes (set 'writeSynchronizationMode' to PRIMARY_SYNC or FULL_ASYNC)",
            cfg.getWriteSynchronizationMode() != FULL_SYNC);

        if (hasStore && cfg.isWriteThrough())
            perf.add("Enable write-behind to persistent store (set 'writeBehindEnabled' to true)",
                cfg.isWriteBehindEnabled());
    }

    /**
     * Start cache rebalance.
     */
    public void enableRebalance() {
        for (IgniteCacheProxy c : publicCaches())
            c.rebalance();
    }

    /**
     * Create exchange worker task for custom discovery message.
     *
     * @param msg Custom discovery message.
     * @return Task or {@code null} if message doesn't require any special processing.
     */
    public CachePartitionExchangeWorkerTask exchangeTaskForCustomDiscoveryMessage(DiscoveryCustomMessage msg) {
        if (msg instanceof SchemaAbstractDiscoveryMessage) {
            SchemaAbstractDiscoveryMessage msg0 = (SchemaAbstractDiscoveryMessage)msg;

            if (msg0.exchange())
                return new SchemaExchangeWorkerTask(msg0);
        }
        else if (msg instanceof ClientCacheChangeDummyDiscoveryMessage) {
            ClientCacheChangeDummyDiscoveryMessage msg0 = (ClientCacheChangeDummyDiscoveryMessage)msg;

            return msg0;
        }
        else if (msg instanceof CacheStatisticsModeChangeMessage) {
            CacheStatisticsModeChangeMessage msg0 = (CacheStatisticsModeChangeMessage)msg;

            if (msg0.initial())
                return new CacheStatisticsModeChangeTask(msg0);
        }

        return null;
    }

    /**
     * Process custom exchange task.
     *
     * @param task Task.
     */
    void processCustomExchangeTask(CachePartitionExchangeWorkerTask task) {
        if (task instanceof SchemaExchangeWorkerTask) {
            SchemaAbstractDiscoveryMessage msg = ((SchemaExchangeWorkerTask)task).message();

            if (msg instanceof SchemaProposeDiscoveryMessage) {
                SchemaProposeDiscoveryMessage msg0 = (SchemaProposeDiscoveryMessage)msg;

                ctx.query().onSchemaPropose(msg0);
            }
            else
                U.warn(log, "Unsupported schema discovery message: " + msg);
        }
        else if (task instanceof SchemaNodeLeaveExchangeWorkerTask) {
            SchemaNodeLeaveExchangeWorkerTask task0 = (SchemaNodeLeaveExchangeWorkerTask)task;

            ctx.query().onNodeLeave(task0.node());
        }
        else if (task instanceof ClientCacheChangeDummyDiscoveryMessage) {
            ClientCacheChangeDummyDiscoveryMessage task0 = (ClientCacheChangeDummyDiscoveryMessage)task;

            sharedCtx.affinity().processClientCachesChanges(task0);
        }
        else if (task instanceof ClientCacheUpdateTimeout) {
            ClientCacheUpdateTimeout task0 = (ClientCacheUpdateTimeout)task;

            sharedCtx.affinity().sendClientCacheChangesMessage(task0);
        }
        else if (task instanceof CacheStatisticsModeChangeTask) {
            CacheStatisticsModeChangeTask task0 = (CacheStatisticsModeChangeTask)task;

            processStatisticsModeChange(task0.message());
        }
        else if (task instanceof TxTimeoutOnPartitionMapExchangeChangeTask) {
            TxTimeoutOnPartitionMapExchangeChangeTask task0 = (TxTimeoutOnPartitionMapExchangeChangeTask)task;

            processTxTimeoutOnPartitionMapExchangeChange(task0.message());
        }
        else if (task instanceof StopCachesOnClientReconnectExchangeTask) {
            StopCachesOnClientReconnectExchangeTask task0 = (StopCachesOnClientReconnectExchangeTask)task;

            stopCachesOnClientReconnect(task0.stoppedCaches());

            task0.onDone();
        }
        else if (task instanceof WalStateNodeLeaveExchangeTask) {
            WalStateNodeLeaveExchangeTask task0 = (WalStateNodeLeaveExchangeTask)task;

            sharedCtx.walState().onNodeLeft(task0.node().id());
        }
        else
            U.warn(log, "Unsupported custom exchange task: " + task);
    }

    /**
     * @param c Ignite Configuration.
     * @param cc Cache Configuration.
     * @return {@code true} if cache is starting on client node and this node is affinity node for the cache.
     */
    private boolean storesLocallyOnClient(IgniteConfiguration c, CacheConfiguration cc) {
        if (c.isClientMode() && c.getDataStorageConfiguration() == null) {
            if (cc.getCacheMode() == LOCAL)
                return true;

            return ctx.discovery().cacheAffinityNode(ctx.discovery().localNode(), cc.getName());

        }
        else
            return false;
    }

    /**
     * @param c Ignite configuration.
     * @param cc Configuration to validate.
     * @param cacheType Cache type.
     * @param cfgStore Cache store.
     * @throws IgniteCheckedException If failed.
     */
    private void validate(IgniteConfiguration c,
        CacheConfiguration cc,
        CacheType cacheType,
        @Nullable CacheStore cfgStore) throws IgniteCheckedException {
        assertParameter(cc.getName() != null && !cc.getName().isEmpty(), "name is null or empty");

        if (cc.getCacheMode() == REPLICATED) {
            if (cc.getNearConfiguration() != null &&
                ctx.discovery().cacheAffinityNode(ctx.discovery().localNode(), cc.getName())) {
                U.warn(log, "Near cache cannot be used with REPLICATED cache, " +
                    "will be ignored [cacheName=" + U.maskName(cc.getName()) + ']');

                cc.setNearConfiguration(null);
            }
        }

        if (storesLocallyOnClient(c, cc))
            throw new IgniteCheckedException("DataRegion for client caches must be explicitly configured " +
                "on client node startup. Use DataStorageConfiguration to configure DataRegion.");

        if (cc.getCacheMode() == LOCAL && !cc.getAffinity().getClass().equals(LocalAffinityFunction.class))
            U.warn(log, "AffinityFunction configuration parameter will be ignored for local cache [cacheName=" +
                U.maskName(cc.getName()) + ']');

        if (cc.getAffinity().partitions() > CacheConfiguration.MAX_PARTITIONS_COUNT)
            throw new IgniteCheckedException("Cannot have more than " + CacheConfiguration.MAX_PARTITIONS_COUNT +
                " partitions [cacheName=" + cc.getName() + ", partitions=" + cc.getAffinity().partitions() + ']');

        if (cc.getRebalanceMode() != CacheRebalanceMode.NONE)
            assertParameter(cc.getRebalanceBatchSize() > 0, "rebalanceBatchSize > 0");

        if (cc.getCacheMode() == PARTITIONED || cc.getCacheMode() == REPLICATED) {
            if (cc.getAtomicityMode() == ATOMIC && cc.getWriteSynchronizationMode() == FULL_ASYNC)
                U.warn(log, "Cache write synchronization mode is set to FULL_ASYNC. All single-key 'put' and " +
                    "'remove' operations will return 'null', all 'putx' and 'removex' operations will return" +
                    " 'true' [cacheName=" + U.maskName(cc.getName()) + ']');
        }

        DeploymentMode depMode = c.getDeploymentMode();

        if (c.isPeerClassLoadingEnabled() && (depMode == PRIVATE || depMode == ISOLATED) &&
            !CU.isSystemCache(cc.getName()) && !(c.getMarshaller() instanceof BinaryMarshaller))
            throw new IgniteCheckedException("Cache can be started in PRIVATE or ISOLATED deployment mode only when" +
                " BinaryMarshaller is used [depMode=" + ctx.config().getDeploymentMode() + ", marshaller=" +
                c.getMarshaller().getClass().getName() + ']');

        if (cc.getAffinity().partitions() > CacheConfiguration.MAX_PARTITIONS_COUNT)
            throw new IgniteCheckedException("Affinity function must return at most " +
                CacheConfiguration.MAX_PARTITIONS_COUNT + " partitions [actual=" + cc.getAffinity().partitions() +
                ", affFunction=" + cc.getAffinity() + ", cacheName=" + cc.getName() + ']');

        if (cc.getAtomicityMode() == TRANSACTIONAL_SNAPSHOT) {
            assertParameter(cc.getCacheMode() != LOCAL,
                "LOCAL cache mode cannot be used with TRANSACTIONAL_SNAPSHOT atomicity mode");

            assertParameter(cc.getNearConfiguration() == null,
                "near cache cannot be used with TRANSACTIONAL_SNAPSHOT atomicity mode");

            assertParameter(!cc.isReadThrough(),
                "readThrough cannot be used with TRANSACTIONAL_SNAPSHOT atomicity mode");

            assertParameter(!cc.isWriteThrough(),
                "writeThrough cannot be used with TRANSACTIONAL_SNAPSHOT atomicity mode");

            assertParameter(!cc.isWriteBehindEnabled(),
                "writeBehindEnabled cannot be used with TRANSACTIONAL_SNAPSHOT atomicity mode");

            ExpiryPolicy expPlc = null;

            if (cc.getExpiryPolicyFactory() instanceof FactoryBuilder.SingletonFactory)
                expPlc = (ExpiryPolicy)cc.getExpiryPolicyFactory().create();

            if (!(expPlc instanceof EternalExpiryPolicy)) {
                assertParameter(cc.getExpiryPolicyFactory() == null,
                    "expiry policy cannot be used with TRANSACTIONAL_SNAPSHOT atomicity mode");
            }

            assertParameter(cc.getInterceptor() == null,
                "interceptor cannot be used with TRANSACTIONAL_SNAPSHOT atomicity mode");
        }

        if (cc.isWriteBehindEnabled()) {
            if (cfgStore == null)
                throw new IgniteCheckedException("Cannot enable write-behind (writer or store is not provided) " +
                    "for cache: " + U.maskName(cc.getName()));

            assertParameter(cc.getWriteBehindBatchSize() > 0, "writeBehindBatchSize > 0");
            assertParameter(cc.getWriteBehindFlushSize() >= 0, "writeBehindFlushSize >= 0");
            assertParameter(cc.getWriteBehindFlushFrequency() >= 0, "writeBehindFlushFrequency >= 0");
            assertParameter(cc.getWriteBehindFlushThreadCount() > 0, "writeBehindFlushThreadCount > 0");

            if (cc.getWriteBehindFlushSize() == 0 && cc.getWriteBehindFlushFrequency() == 0)
                throw new IgniteCheckedException("Cannot set both 'writeBehindFlushFrequency' and " +
                    "'writeBehindFlushSize' parameters to 0 for cache: " + U.maskName(cc.getName()));
        }

        if (cc.isReadThrough() && cfgStore == null)
            throw new IgniteCheckedException("Cannot enable read-through (loader or store is not provided) " +
                "for cache: " + U.maskName(cc.getName()));

        if (cc.isWriteThrough() && cfgStore == null)
            throw new IgniteCheckedException("Cannot enable write-through (writer or store is not provided) " +
                "for cache: " + U.maskName(cc.getName()));

        long delay = cc.getRebalanceDelay();

        if (delay != 0) {
            if (cc.getCacheMode() != PARTITIONED)
                U.warn(log, "Rebalance delay is supported only for partitioned caches (will ignore): " + (cc.getName()));
            else if (cc.getRebalanceMode() == SYNC) {
                if (delay < 0) {
                    U.warn(log, "Ignoring SYNC rebalance mode with manual rebalance start (node will not wait for " +
                        "rebalancing to be finished): " + U.maskName(cc.getName()));
                }
                else {
                    U.warn(log, "Using SYNC rebalance mode with rebalance delay (node will wait until rebalancing is " +
                        "initiated for " + delay + "ms) for cache: " + U.maskName(cc.getName()));
                }
            }
        }

        ctx.igfsHelper().validateCacheConfiguration(cc);
        ctx.coordinators().validateCacheConfiguration(cc);

        if (cc.getAtomicityMode() == ATOMIC)
            assertParameter(cc.getTransactionManagerLookupClassName() == null,
                "transaction manager can not be used with ATOMIC cache");

        if ((cc.getEvictionPolicyFactory() != null || cc.getEvictionPolicy() != null) && !cc.isOnheapCacheEnabled())
            throw new IgniteCheckedException("Onheap cache must be enabled if eviction policy is configured [cacheName="
                + U.maskName(cc.getName()) + "]");

        if (cacheType != CacheType.DATA_STRUCTURES && DataStructuresProcessor.isDataStructureCache(cc.getName()))
            throw new IgniteCheckedException("Using cache names reserved for datastructures is not allowed for " +
                "other cache types [cacheName=" + cc.getName() + ", cacheType=" + cacheType + "]");

        if (cacheType != CacheType.DATA_STRUCTURES && DataStructuresProcessor.isReservedGroup(cc.getGroupName()))
            throw new IgniteCheckedException("Using cache group names reserved for datastructures is not allowed for " +
                "other cache types [cacheName=" + cc.getName() + ", groupName=" + cc.getGroupName() +
                ", cacheType=" + cacheType + "]");

        // Make sure we do not use sql schema for system views.
        if (ctx.query().moduleEnabled()) {
            String schema = QueryUtils.normalizeSchemaName(cc.getName(), cc.getSqlSchema());

            if (F.eq(schema, QueryUtils.SCHEMA_SYS)) {
                if (cc.getSqlSchema() == null) {
                    // Conflict on cache name.
                    throw new IgniteCheckedException("SQL schema name derived from cache name is reserved (" +
                        "please set explicit SQL schema name through CacheConfiguration.setSqlSchema() or choose " +
                        "another cache name) [cacheName=" + cc.getName() + ", schemaName=" + cc.getSqlSchema() + "]");
                }
                else {
                    // Conflict on schema name.
                    throw new IgniteCheckedException("SQL schema name is reserved (please choose another one) [" +
                        "cacheName=" + cc.getName() + ", schemaName=" + cc.getSqlSchema() + ']');
                }
            }
        }

        if (cc.isEncryptionEnabled() && !ctx.clientNode()) {
            if (!CU.isPersistentCache(cc, c.getDataStorageConfiguration())) {
                throw new IgniteCheckedException("Using encryption is not allowed" +
                    " for not persistent cache  [cacheName=" + cc.getName() + ", groupName=" + cc.getGroupName() +
                    ", cacheType=" + cacheType + "]");
            }

            EncryptionSpi encSpi = c.getEncryptionSpi();

            if (encSpi == null) {
                throw new IgniteCheckedException("EncryptionSpi should be configured to use encrypted cache " +
                    "[cacheName=" + cc.getName() + ", groupName=" + cc.getGroupName() +
                    ", cacheType=" + cacheType + "]");
            }
        }
    }

    /**
     * @param ctx Context.
     * @return DHT managers.
     */
    private List<GridCacheManager> dhtManagers(GridCacheContext ctx) {
        return F.asList(ctx.store(), ctx.events(), ctx.evicts(), ctx.queries(), ctx.continuousQueries(),
            ctx.dr());
    }

    /**
     * @param ctx Context.
     * @return Managers present in both, DHT and Near caches.
     */
    @SuppressWarnings("IfMayBeConditional")
    private Collection<GridCacheManager> dhtExcludes(GridCacheContext ctx) {
        if (ctx.config().getCacheMode() == LOCAL || !isNearEnabled(ctx))
            return Collections.emptyList();
        else
            return F.asList(ctx.queries(), ctx.continuousQueries(), ctx.store());
    }

    /**
     * @param cfg Configuration.
     * @param objs Extra components.
     * @throws IgniteCheckedException If failed to inject.
     */
    private void prepare(CacheConfiguration cfg, Collection<Object> objs) throws IgniteCheckedException {
        prepare(cfg, cfg.getAffinity(), false);
        prepare(cfg, cfg.getAffinityMapper(), false);
        prepare(cfg, cfg.getEvictionFilter(), false);
        prepare(cfg, cfg.getInterceptor(), false);

        for (Object obj : objs)
            prepare(cfg, obj, false);
    }

    /**
     * @param cfg Cache configuration.
     * @param rsrc Resource.
     * @param near Near flag.
     * @throws IgniteCheckedException If failed.
     */
    private void prepare(CacheConfiguration cfg, @Nullable Object rsrc, boolean near) throws IgniteCheckedException {
        if (rsrc != null) {
            ctx.resource().injectGeneric(rsrc);

            ctx.resource().injectCacheName(rsrc, cfg.getName());

            registerMbean(rsrc, cfg.getName(), near);
        }
    }

    /**
     * @param cctx Cache context.
     */
    private void cleanup(GridCacheContext cctx) {
        CacheConfiguration cfg = cctx.config();

        cleanup(cfg, cfg.getAffinity(), false);
        cleanup(cfg, cfg.getAffinityMapper(), false);
        cleanup(cfg, cfg.getEvictionFilter(), false);
        cleanup(cfg, cfg.getInterceptor(), false);
        cleanup(cfg, cctx.store().configuredStore(), false);

        if (!CU.isUtilityCache(cfg.getName()) && !CU.isSystemCache(cfg.getName())) {
            unregisterMbean(cctx.cache().localMxBean(), cfg.getName(), false);
            unregisterMbean(cctx.cache().clusterMxBean(), cfg.getName(), false);
        }

        cctx.cleanup();
    }

    /**
     * @param grp Cache group.
     */
    private void cleanup(CacheGroupContext grp) {
        CacheConfiguration cfg = grp.config();

        for (Object obj : grp.configuredUserObjects())
            cleanup(cfg, obj, false);

        if (!grp.systemCache() && !U.IGNITE_MBEANS_DISABLED) {
            try {
                ctx.config().getMBeanServer().unregisterMBean(U.makeMBeanName(ctx.igniteInstanceName(),
                    CACHE_GRP_METRICS_MBEAN_GRP, grp.cacheOrGroupName()));
            }
            catch (Throwable e) {
                U.error(log, "Failed to unregister MBean for cache group: " + grp.name(), e);
            }
        }
    }

    /**
     * @param cfg Cache configuration.
     * @param rsrc Resource.
     * @param near Near flag.
     */
    private void cleanup(CacheConfiguration cfg, @Nullable Object rsrc, boolean near) {
        if (rsrc != null) {
            unregisterMbean(rsrc, cfg.getName(), near);

            try {
                ctx.resource().cleanupGeneric(rsrc);
            }
            catch (IgniteCheckedException e) {
                U.error(log, "Failed to cleanup resource: " + rsrc, e);
            }
        }
    }

    /**
     * @throws IgniteCheckedException If failed.
     */
    private void restoreCacheConfigurations() throws IgniteCheckedException {
        if (ctx.isDaemon())
            return;

        Map<String, CacheInfo> caches = new HashMap<>();

        Map<String, CacheInfo> templates = new HashMap<>();

        addCacheOnJoinFromConfig(caches, templates);

        CacheJoinNodeDiscoveryData discoData = new CacheJoinNodeDiscoveryData(
            IgniteUuid.randomUuid(),
            caches,
            templates,
            startAllCachesOnClientStart()
        );

        cachesInfo.onStart(discoData);
    }

    /** {@inheritDoc} */
    @SuppressWarnings({"unchecked"})
    @Override public void start() throws IgniteCheckedException {
        ctx.internalSubscriptionProcessor().registerMetastorageListener(recovery);
        ctx.internalSubscriptionProcessor().registerDatabaseListener(recovery);

        cachesInfo = new ClusterCachesInfo(ctx);

        DeploymentMode depMode = ctx.config().getDeploymentMode();

        if (!F.isEmpty(ctx.config().getCacheConfiguration())) {
            if (depMode != CONTINUOUS && depMode != SHARED)
                U.warn(log, "Deployment mode for cache is not CONTINUOUS or SHARED " +
                    "(it is recommended that you change deployment mode and restart): " + depMode);
        }

        initializeInternalCacheNames();

        Collection<CacheStoreSessionListener> sessionListeners =
            CU.startStoreSessionListeners(ctx, ctx.config().getCacheStoreSessionListenerFactories());

        sharedCtx = createSharedContext(ctx, sessionListeners);

        transactions = new IgniteTransactionsImpl(sharedCtx, null);

        // Start shared managers.
        for (GridCacheSharedManager mgr : sharedCtx.managers())
            mgr.start(sharedCtx);

        if (!ctx.isDaemon() && (!CU.isPersistenceEnabled(ctx.config())) || ctx.config().isClientMode())
            restoreCacheConfigurations();

        if (log.isDebugEnabled())
            log.debug("Started cache processor.");

        ctx.state().cacheProcessorStarted();
        ctx.authentication().cacheProcessorStarted();
    }

    /**
     * @param cfg Cache configuration.
     * @param sql SQL flag.
     * @param caches Caches map.
     * @param templates Templates map.
     * @throws IgniteCheckedException If failed.
     */
    private void addCacheOnJoin(CacheConfiguration<?, ?> cfg, boolean sql,
        Map<String, CacheInfo> caches,
        Map<String, CacheInfo> templates) throws IgniteCheckedException {
        String cacheName = cfg.getName();

        CU.validateCacheName(cacheName);

        cloneCheckSerializable(cfg);

        CacheObjectContext cacheObjCtx = ctx.cacheObjects().contextForCache(cfg);

        // Initialize defaults.
        initialize(cfg, cacheObjCtx);

        StoredCacheData cacheData = new StoredCacheData(cfg);

        cacheData.sql(sql);

        if (GridCacheUtils.isCacheTemplateName(cacheName))
            templates.put(cacheName, new CacheInfo(cacheData, CacheType.USER, false, 0, true));
        else {
            if (caches.containsKey(cacheName)) {
                throw new IgniteCheckedException("Duplicate cache name found (check configuration and " +
                    "assign unique name to each cache): " + cacheName);
            }

            CacheType cacheType = cacheType(cacheName);

            if (cacheType != CacheType.USER && cfg.getDataRegionName() == null)
                cfg.setDataRegionName(sharedCtx.database().systemDateRegionName());

            addStoredCache(caches, cacheData, cacheName, cacheType, true);
        }
    }

    /**
     * Add stored cache data to caches storage.
     *
     * @param caches Cache storage.
     * @param cacheData Cache data to add.
     * @param cacheName Cache name.
     * @param cacheType Cache type.
     * @param isStaticalyConfigured Statically configured flag.
     */
    private void addStoredCache(Map<String, CacheInfo> caches, StoredCacheData cacheData, String cacheName,
        CacheType cacheType, boolean isStaticalyConfigured) {
        if (!cacheType.userCache())
            stopSeq.addLast(cacheName);
        else
            stopSeq.addFirst(cacheName);

        caches.put(cacheName, new CacheInfo(cacheData, cacheType, cacheData.sql(), 0, isStaticalyConfigured));
    }

    /**
     * @param caches Caches map.
     * @param templates Templates map.
     * @throws IgniteCheckedException If failed.
     */
    private void addCacheOnJoinFromConfig(
        Map<String, CacheInfo> caches,
        Map<String, CacheInfo> templates
    ) throws IgniteCheckedException {
        assert !ctx.config().isDaemon();

        CacheConfiguration[] cfgs = ctx.config().getCacheConfiguration();

        for (int i = 0; i < cfgs.length; i++) {
            CacheConfiguration<?, ?> cfg = new CacheConfiguration(cfgs[i]);

            // Replace original configuration value.
            cfgs[i] = cfg;

            addCacheOnJoin(cfg, false, caches, templates);
        }

        if (CU.isPersistenceEnabled(ctx.config()) && ctx.cache().context().pageStore() != null) {
            Map<String, StoredCacheData> storedCaches = ctx.cache().context().pageStore().readCacheConfigurations();

            if (!F.isEmpty(storedCaches)) {
                for (StoredCacheData storedCacheData : storedCaches.values()) {
                    String cacheName = storedCacheData.config().getName();

                    //Ignore stored caches if it already added by static config(static config has higher priority).
                    if (!caches.containsKey(cacheName))
                        addStoredCache(caches, storedCacheData, cacheName, cacheType(cacheName), false);
                    else {
                        CacheConfiguration cfg = caches.get(cacheName).cacheData().config();
                        CacheConfiguration cfgFromStore = storedCacheData.config();

                        validateCacheConfigurationOnRestore(cfg, cfgFromStore);
                    }
                }
            }
        }
    }

    /**
     * Validates cache configuration against stored cache configuration when persistence is enabled.
     *
     * @param cfg Configured cache configuration.
     * @param cfgFromStore Stored cache configuration
     * @throws IgniteCheckedException If validation failed.
     */
    private void validateCacheConfigurationOnRestore(CacheConfiguration cfg, CacheConfiguration cfgFromStore)
        throws IgniteCheckedException {
        assert cfg != null && cfgFromStore != null;

        if ((cfg.getAtomicityMode() == TRANSACTIONAL_SNAPSHOT ||
            cfgFromStore.getAtomicityMode() == TRANSACTIONAL_SNAPSHOT)
            && cfg.getAtomicityMode() != cfgFromStore.getAtomicityMode()) {
            throw new IgniteCheckedException("Cannot start cache. Statically configured atomicity mode differs from " +
                "previously stored configuration. Please check your configuration: [cacheName=" + cfg.getName() +
                ", configuredAtomicityMode=" + cfg.getAtomicityMode() +
                ", storedAtomicityMode=" + cfgFromStore.getAtomicityMode() + "]");
        }

        boolean staticCfgVal = cfg.isEncryptionEnabled();

        boolean storedVal = cfgFromStore.isEncryptionEnabled();

        if (storedVal != staticCfgVal) {
            throw new IgniteCheckedException("Encrypted flag value differs. Static config value is '" + staticCfgVal +
                "' and value stored on the disk is '" + storedVal + "'");
        }
    }

    /**
     * Initialize internal cache names
     */
    private void initializeInternalCacheNames() {
        FileSystemConfiguration[] igfsCfgs = ctx.grid().configuration().getFileSystemConfiguration();

        if (igfsCfgs != null) {
            for (FileSystemConfiguration igfsCfg : igfsCfgs) {
                internalCaches.add(igfsCfg.getMetaCacheConfiguration().getName());
                internalCaches.add(igfsCfg.getDataCacheConfiguration().getName());
            }
        }

        if (IgniteComponentType.HADOOP.inClassPath())
            internalCaches.add(CU.SYS_CACHE_HADOOP_MR);
    }

    /**
     * @param grpId Group ID.
     * @return Cache group.
     */
    @Nullable public CacheGroupContext cacheGroup(int grpId) {
        return cacheGrps.get(grpId);
    }

    /**
     * @return Cache groups.
     */
    public Collection<CacheGroupContext> cacheGroups() {
        return cacheGrps.values();
    }

    /** {@inheritDoc} */
    @Override public void onKernalStart(boolean active) throws IgniteCheckedException {
        if (ctx.isDaemon())
            return;

        try {
            boolean checkConsistency = !getBoolean(IGNITE_SKIP_CONFIGURATION_CONSISTENCY_CHECK);

            if (checkConsistency)
                checkConsistency();

            cachesInfo.onKernalStart(checkConsistency);

            sharedCtx.walState().onKernalStart();

            ctx.query().onCacheKernalStart();

            sharedCtx.exchange().onKernalStart(active, false);
        }
        finally {
            cacheStartedLatch.countDown();
        }

        if (!ctx.clientNode())
            addRemovedItemsCleanupTask(Long.getLong(IGNITE_CACHE_REMOVED_ENTRIES_TTL, 10_000));

        // Escape if cluster inactive.
        if (!active)
            return;

        ctx.service().onUtilityCacheStarted();

        final AffinityTopologyVersion startTopVer = ctx.discovery().localJoin().joinTopologyVersion();

        final List<IgniteInternalFuture> syncFuts = new ArrayList<>(caches.size());

        sharedCtx.forAllCaches(new CIX1<GridCacheContext>() {
            @Override public void applyx(GridCacheContext cctx) {
                CacheConfiguration cfg = cctx.config();

                if (cctx.affinityNode() &&
                    cfg.getRebalanceMode() == SYNC &&
                    startTopVer.equals(cctx.startTopologyVersion())) {
                    CacheMode cacheMode = cfg.getCacheMode();

                    if (cacheMode == REPLICATED || (cacheMode == PARTITIONED && cfg.getRebalanceDelay() >= 0))
                        // Need to wait outside to avoid a deadlock
                        syncFuts.add(cctx.preloader().syncFuture());
                }
            }
        });

        for (int i = 0, size = syncFuts.size(); i < size; i++)
            syncFuts.get(i).get();
    }

    /**
     * @param timeout Cleanup timeout.
     */
    private void addRemovedItemsCleanupTask(long timeout) {
        ctx.timeout().addTimeoutObject(new RemovedItemsCleanupTask(timeout));
    }

    /**
     * @throws IgniteCheckedException if check failed.
     */
    private void checkConsistency() throws IgniteCheckedException {
        for (ClusterNode n : ctx.discovery().remoteNodes()) {
            if (Boolean.TRUE.equals(n.attribute(ATTR_CONSISTENCY_CHECK_SKIPPED)))
                continue;

            checkRebalanceConfiguration(n);

            checkTransactionConfiguration(n);

            checkMemoryConfiguration(n);

            DeploymentMode locDepMode = ctx.config().getDeploymentMode();
            DeploymentMode rmtDepMode = n.attribute(IgniteNodeAttributes.ATTR_DEPLOYMENT_MODE);

            CU.checkAttributeMismatch(log, null, n.id(), "deploymentMode", "Deployment mode",
                locDepMode, rmtDepMode, true);
        }
    }

    /** {@inheritDoc} */
    @Override public void stop(boolean cancel) throws IgniteCheckedException {
        stopCaches(cancel);

        List<? extends GridCacheSharedManager<?, ?>> mgrs = sharedCtx.managers();

        for (ListIterator<? extends GridCacheSharedManager<?, ?>> it = mgrs.listIterator(mgrs.size()); it.hasPrevious(); ) {
            GridCacheSharedManager<?, ?> mgr = it.previous();

            mgr.stop(cancel);
        }

        CU.stopStoreSessionListeners(ctx, sharedCtx.storeSessionListeners());

        sharedCtx.cleanup();

        if (log.isDebugEnabled())
            log.debug("Stopped cache processor.");
    }

    /**
     * @param cancel Cancel.
     */
    public void stopCaches(boolean cancel) {
        for (String cacheName : stopSeq) {
            GridCacheAdapter<?, ?> cache = stoppedCaches.remove(cacheName);

            if (cache != null)
                stopCache(cache, cancel, false);
        }

        for (GridCacheAdapter<?, ?> cache : stoppedCaches.values()) {
            if (cache == stoppedCaches.remove(cache.name()))
                stopCache(cache, cancel, false);
        }

        for (CacheGroupContext grp : cacheGrps.values())
            stopCacheGroup(grp.groupId());
    }

    /**
     * Blocks all available gateways
     */
    public void blockGateways() {
        for (IgniteCacheProxy<?, ?> proxy : jCacheProxies.values())
            proxy.context().gate().onStopped();
    }

    /** {@inheritDoc} */
    @Override public void onKernalStop(boolean cancel) {
        cacheStartedLatch.countDown();

        GridCachePartitionExchangeManager<Object, Object> exch = context().exchange();

        // Stop exchange manager first so that we call onKernalStop on all caches.
        // No new caches should be added after this point.
        exch.onKernalStop(cancel);

        sharedCtx.mvcc().onStop();

        for (CacheGroupContext grp : cacheGrps.values())
            grp.onKernalStop();

        onKernalStopCaches(cancel);

        cancelFutures();

        List<? extends GridCacheSharedManager<?, ?>> sharedMgrs = sharedCtx.managers();

        for (ListIterator<? extends GridCacheSharedManager<?, ?>> it = sharedMgrs.listIterator(sharedMgrs.size());
            it.hasPrevious(); ) {
            GridCacheSharedManager<?, ?> mgr = it.previous();

            if (mgr != exch)
                mgr.onKernalStop(cancel);
        }
    }

    /**
     * @param cancel Cancel.
     */
    public void onKernalStopCaches(boolean cancel) {
        IgniteCheckedException affErr =
            new IgniteCheckedException("Failed to wait for topology update, node is stopping.");

        for (CacheGroupContext grp : cacheGrps.values()) {
            GridAffinityAssignmentCache aff = grp.affinity();

            aff.cancelFutures(affErr);
        }

        for (String cacheName : stopSeq) {
            GridCacheAdapter<?, ?> cache = caches.remove(cacheName);

            if (cache != null) {
                stoppedCaches.put(cacheName, cache);

                onKernalStop(cache, cancel);
            }
        }

        for (Map.Entry<String, GridCacheAdapter<?, ?>> entry : caches.entrySet()) {
            GridCacheAdapter<?, ?> cache = entry.getValue();

            if (cache == caches.remove(entry.getKey())) {
                stoppedCaches.put(entry.getKey(), cache);

                onKernalStop(entry.getValue(), cancel);
            }
        }
    }

    /** {@inheritDoc} */
    @Override public void onDisconnected(IgniteFuture<?> reconnectFut) throws IgniteCheckedException {
        IgniteClientDisconnectedCheckedException err = new IgniteClientDisconnectedCheckedException(
            ctx.cluster().clientReconnectFuture(),
            "Failed to execute dynamic cache change request, client node disconnected.");

        for (IgniteInternalFuture fut : pendingFuts.values())
            ((GridFutureAdapter)fut).onDone(err);

        for (IgniteInternalFuture fut : pendingTemplateFuts.values())
            ((GridFutureAdapter)fut).onDone(err);

        for (EnableStatisticsFuture fut : manageStatisticsFuts.values())
            fut.onDone(err);

        for (TxTimeoutOnPartitionMapExchangeChangeFuture fut : txTimeoutOnPartitionMapExchangeFuts.values())
            fut.onDone(err);

        for (CacheGroupContext grp : cacheGrps.values())
            grp.onDisconnected(reconnectFut);

        for (GridCacheAdapter cache : caches.values()) {
            GridCacheContext cctx = cache.context();

            cctx.gate().onDisconnected(reconnectFut);

            List<GridCacheManager> mgrs = cache.context().managers();

            for (ListIterator<GridCacheManager> it = mgrs.listIterator(mgrs.size()); it.hasPrevious(); ) {
                GridCacheManager mgr = it.previous();

                mgr.onDisconnected(reconnectFut);
            }
        }

        sharedCtx.onDisconnected(reconnectFut);

        cachesInfo.onDisconnected();
    }

    /**
     * @param cctx Cache context.
     * @param stoppedCaches List where stopped cache should be added.
     */
    private void stopCacheOnReconnect(GridCacheContext cctx, List<GridCacheAdapter> stoppedCaches) {
        cctx.gate().reconnected(true);

        sharedCtx.removeCacheContext(cctx);

        caches.remove(cctx.name());

        completeProxyInitialize(cctx.name());

        jCacheProxies.remove(cctx.name());

        stoppedCaches.add(cctx.cache());
    }

    /** {@inheritDoc} */
    @Override public IgniteInternalFuture<?> onReconnected(boolean clusterRestarted) throws IgniteCheckedException {
        List<GridCacheAdapter> reconnected = new ArrayList<>(caches.size());

        DiscoveryDataClusterState state = ctx.state().clusterState();

        boolean active = state.active() && !state.transition();

        ClusterCachesReconnectResult reconnectRes = cachesInfo.onReconnected(active, state.transition());

        final List<GridCacheAdapter> stoppedCaches = new ArrayList<>();

        for (final GridCacheAdapter cache : caches.values()) {
            boolean stopped = reconnectRes.stoppedCacheGroups().contains(cache.context().groupId())
                || reconnectRes.stoppedCaches().contains(cache.name());

            if (stopped)
                stopCacheOnReconnect(cache.context(), stoppedCaches);
            else {
                cache.onReconnected();

                reconnected.add(cache);

                if (cache.context().userCache()) {
                    // Re-create cache structures inside indexing in order to apply recent schema changes.
                    GridCacheContextInfo cctx = new GridCacheContextInfo(cache.context());

                    DynamicCacheDescriptor desc = cacheDescriptor(cctx.name());

                    assert desc != null : cctx.name();

                    boolean rmvIdx = !cache.context().group().persistenceEnabled();

                    ctx.query().onCacheStop0(cctx, rmvIdx);
                    ctx.query().onCacheStart0(cctx, desc.schema(), desc.sql());
                }
            }
        }

        final Set<Integer> stoppedGrps = reconnectRes.stoppedCacheGroups();

        for (CacheGroupContext grp : cacheGrps.values()) {
            if (stoppedGrps.contains(grp.groupId()))
                cacheGrps.remove(grp.groupId());
            else
                grp.onReconnected();
        }

        sharedCtx.onReconnected(active);

        for (GridCacheAdapter cache : reconnected)
            cache.context().gate().reconnected(false);

        if (!stoppedCaches.isEmpty())
            return sharedCtx.exchange().deferStopCachesOnClientReconnect(stoppedCaches);

        return null;
    }

    /**
     * Unregister lazy cache if it present.
     *
     * @param cacheName Name of lazy cache which need to unregister.
     */
    public void unregisterLazyCache(String cacheName) {
        GridCacheContextInfo lazyCacheCtx = lazyCacheMap.remove(CU.cacheId(cacheName));

        if (lazyCacheCtx != null)
            ctx.query().onCacheStop0(lazyCacheCtx, true);

    }

    /**
     * Check given cache for lazy state.
     *
     * @param cacheName Name of cache which need to check on lazy state.
     * @return {@code true} in case cache is lazy
     */
    public boolean isCacheLazy(String cacheName) {
        Integer cacheId = CU.cacheId(cacheName);

        return lazyCacheMap.containsKey(cacheId);
    }

    /**
     * Initialize and start lazy cache.
     *
     * @param cacheName Name of lazy cache.
     * @return {@code true} in case cash has been fully inited and started.
     */
    public boolean initializeLazyCache(String cacheName) {
        assert isCacheLazy(cacheName) : cacheName;

        try {
            Boolean res = dynamicStartCache(null, cacheName, null, false, true, true).get();

            return U.firstNotNull(res, Boolean.FALSE);
        }
        catch (IgniteCheckedException ex) {
            throw U.convertException(ex);
        }
    }

    /**
     * Create cache without full initialization and start.
     *
     * @param cacheDesc Cache descriptor for create cache.
     * @throws IgniteCheckedException If failed.
     */
    public void createLazyCache(DynamicCacheDescriptor cacheDesc) throws IgniteCheckedException {
        QuerySchema schema = cacheDesc.schema() != null ? cacheDesc.schema() : new QuerySchema();

        GridCacheContextInfo cacheCtx = new GridCacheContextInfo(cacheDesc, ctx);

        Integer lazyCacheKey = cacheCtx.cacheId();

        GridCacheContextInfo prevCtx = lazyCacheMap.putIfAbsent(lazyCacheKey, cacheCtx);

        if (prevCtx == null) {
            try {
                ctx.query().onCacheStart(cacheCtx, schema, cacheDesc.sql());
            }
            catch (IgniteCheckedException ex) {
                lazyCacheMap.remove(lazyCacheKey, cacheCtx);

                throw ex;
            }
        }
    }

    /**
     * @param cache Cache to stop.
     * @param cancel Cancel flag.
     * @param destroy Destroy data flag. Setting to <code>true</code> will remove all cache data.
     */
    @SuppressWarnings({"unchecked"})
    private void stopCache(GridCacheAdapter<?, ?> cache, boolean cancel, boolean destroy) {
        GridCacheContext ctx = cache.context();

        try {
            if (!cache.isNear() && ctx.shared().wal() != null) {
                try {
                    ctx.shared().wal().flush(null, false);
                }
                catch (IgniteCheckedException e) {
                    U.error(log, "Failed to flush write-ahead log on cache stop " +
                        "[cache=" + ctx.name() + "]", e);
                }
            }

            sharedCtx.removeCacheContext(ctx);

            cache.stop();

            GridCacheContextInfo cctx = new GridCacheContextInfo(ctx);

            ctx.kernalContext().query().onCacheStop(cctx, !cache.context().group().persistenceEnabled() || destroy);

            if (isNearEnabled(ctx)) {
                GridDhtCacheAdapter dht = ctx.near().dht();

                // Check whether dht cache has been started.
                if (dht != null) {
                    dht.stop();

                    GridCacheContext<?, ?> dhtCtx = dht.context();

                    List<GridCacheManager> dhtMgrs = dhtManagers(dhtCtx);

                    for (ListIterator<GridCacheManager> it = dhtMgrs.listIterator(dhtMgrs.size()); it.hasPrevious(); ) {
                        GridCacheManager mgr = it.previous();

                        mgr.stop(cancel, destroy);
                    }
                }
            }

            List<GridCacheManager> mgrs = ctx.managers();

            Collection<GridCacheManager> excludes = dhtExcludes(ctx);

            // Reverse order.
            for (ListIterator<GridCacheManager> it = mgrs.listIterator(mgrs.size()); it.hasPrevious(); ) {
                GridCacheManager mgr = it.previous();

                if (!excludes.contains(mgr))
                    mgr.stop(cancel, destroy);
            }

            ctx.kernalContext().continuous().onCacheStop(ctx);

            ctx.kernalContext().cache().context().snapshot().onCacheStop(ctx);

            ctx.group().stopCache(ctx, destroy);

            U.stopLifecycleAware(log, lifecycleAwares(ctx.group(), cache.configuration(), ctx.store().configuredStore()));

            IgnitePageStoreManager pageStore;

            if (destroy && (pageStore = sharedCtx.pageStore()) != null) {
                try {
                    pageStore.removeCacheData(new StoredCacheData(ctx.config()));
                }
                catch (IgniteCheckedException e) {
                    U.error(log, "Failed to delete cache configuration data while destroying cache" +
                        "[cache=" + ctx.name() + "]", e);
                }
            }

            if (log.isInfoEnabled()) {
                if (ctx.group().sharedGroup())
                    log.info("Stopped cache [cacheName=" + cache.name() + ", group=" + ctx.group().name() + ']');
                else
                    log.info("Stopped cache [cacheName=" + cache.name() + ']');
            }
        }
        finally {
            cleanup(ctx);
        }
    }

    /**
     * @throws IgniteCheckedException If failed to wait.
     */
    public void awaitStarted() throws IgniteCheckedException {
        U.await(cacheStartedLatch);
    }

    /**
     * @param cache Cache.
     * @throws IgniteCheckedException If failed.
     */
    private void onKernalStart(GridCacheAdapter<?, ?> cache) throws IgniteCheckedException {
        GridCacheContext<?, ?> ctx = cache.context();

        // Start DHT cache as well.
        if (isNearEnabled(ctx)) {
            GridDhtCacheAdapter dht = ctx.near().dht();

            GridCacheContext<?, ?> dhtCtx = dht.context();

            for (GridCacheManager mgr : dhtManagers(dhtCtx))
                mgr.onKernalStart();

            dht.onKernalStart();

            if (log.isDebugEnabled())
                log.debug("Executed onKernalStart() callback for DHT cache: " + dht.name());
        }

        for (GridCacheManager mgr : F.view(ctx.managers(), F0.notContains(dhtExcludes(ctx))))
            mgr.onKernalStart();

        cache.onKernalStart();

        if (ctx.events().isRecordable(EventType.EVT_CACHE_STARTED))
            ctx.events().addEvent(EventType.EVT_CACHE_STARTED);

        if (log.isDebugEnabled())
            log.debug("Executed onKernalStart() callback for cache [name=" + cache.name() + ", mode=" +
                cache.configuration().getCacheMode() + ']');
    }

    /**
     * @param cache Cache to stop.
     * @param cancel Cancel flag.
     */
    @SuppressWarnings("unchecked")
    private void onKernalStop(GridCacheAdapter<?, ?> cache, boolean cancel) {
        GridCacheContext ctx = cache.context();

        if (isNearEnabled(ctx)) {
            GridDhtCacheAdapter dht = ctx.near().dht();

            if (dht != null) {
                GridCacheContext<?, ?> dhtCtx = dht.context();

                for (GridCacheManager mgr : dhtManagers(dhtCtx))
                    mgr.onKernalStop(cancel);

                dht.onKernalStop();
            }
        }

        List<GridCacheManager> mgrs = ctx.managers();

        Collection<GridCacheManager> excludes = dhtExcludes(ctx);

        // Reverse order.
        for (ListIterator<GridCacheManager> it = mgrs.listIterator(mgrs.size()); it.hasPrevious(); ) {
            GridCacheManager mgr = it.previous();

            if (!excludes.contains(mgr))
                mgr.onKernalStop(cancel);
        }

        cache.onKernalStop();

        if (!ctx.isRecoveryMode() && ctx.events().isRecordable(EventType.EVT_CACHE_STOPPED))
            ctx.events().addEvent(EventType.EVT_CACHE_STOPPED);
    }

    /**
     * @param cfg Cache configuration to use to create cache.
     * @param grp Cache group.
     * @param pluginMgr Cache plugin manager.
     * @param desc Cache descriptor.
     * @param locStartTopVer Current topology version.
     * @param cacheObjCtx Cache object context.
     * @param affNode {@code True} if local node affinity node.
     * @param updatesAllowed Updates allowed flag.
     * @param disabledAfterStart If true, then we will discard restarting state from proxies. If false then we will
     * change state of proxies to restarting
     * @return Cache context.
     * @throws IgniteCheckedException If failed to create cache.
     */
    private GridCacheContext<?, ?> createCacheContext(
        CacheConfiguration<?, ?> cfg,
        CacheGroupContext grp,
        @Nullable CachePluginManager pluginMgr,
        DynamicCacheDescriptor desc,
        AffinityTopologyVersion locStartTopVer,
        CacheObjectContext cacheObjCtx,
        boolean affNode,
        boolean updatesAllowed,
        boolean disabledAfterStart,
        boolean recoveryMode
    ) throws IgniteCheckedException {
        assert cfg != null;

        if (cfg.getCacheStoreFactory() instanceof GridCacheLoaderWriterStoreFactory) {
            GridCacheLoaderWriterStoreFactory factory = (GridCacheLoaderWriterStoreFactory)cfg.getCacheStoreFactory();

            prepare(cfg, factory.loaderFactory(), false);
            prepare(cfg, factory.writerFactory(), false);
        }
        else
            prepare(cfg, cfg.getCacheStoreFactory(), false);

        CacheStore cfgStore = cfg.getCacheStoreFactory() != null ? cfg.getCacheStoreFactory().create() : null;

        validate(ctx.config(), cfg, desc.cacheType(), cfgStore);

        if (pluginMgr == null)
            pluginMgr = new CachePluginManager(ctx, cfg);

        pluginMgr.validate();

        if (!recoveryMode && cfg.getAtomicityMode() == TRANSACTIONAL_SNAPSHOT)
            sharedCtx.coordinators().ensureStarted();

        sharedCtx.jta().registerCache(cfg);

        // Skip suggestions for internal caches.
        if (desc.cacheType().userCache())
            suggestOptimizations(cfg, cfgStore != null);

        Collection<Object> toPrepare = new ArrayList<>();

        if (cfgStore instanceof GridCacheLoaderWriterStore) {
            toPrepare.add(((GridCacheLoaderWriterStore)cfgStore).loader());
            toPrepare.add(((GridCacheLoaderWriterStore)cfgStore).writer());
        }
        else
            toPrepare.add(cfgStore);

        prepare(cfg, toPrepare);

        U.startLifecycleAware(lifecycleAwares(grp, cfg, cfgStore));

        boolean nearEnabled = GridCacheUtils.isNearEnabled(cfg);

        GridCacheAffinityManager affMgr = new GridCacheAffinityManager();
        GridCacheEventManager evtMgr = new GridCacheEventManager();
        CacheEvictionManager evictMgr = (nearEnabled || cfg.isOnheapCacheEnabled()) ? new GridCacheEvictionManager() : new CacheOffheapEvictionManager();
        GridCacheQueryManager qryMgr = queryManager(cfg);
        CacheContinuousQueryManager contQryMgr = new CacheContinuousQueryManager();
        CacheDataStructuresManager dataStructuresMgr = new CacheDataStructuresManager();
        GridCacheTtlManager ttlMgr = new GridCacheTtlManager();

        CacheConflictResolutionManager rslvrMgr = pluginMgr.createComponent(CacheConflictResolutionManager.class);
        GridCacheDrManager drMgr = pluginMgr.createComponent(GridCacheDrManager.class);
        CacheStoreManager storeMgr = pluginMgr.createComponent(CacheStoreManager.class);

        if (cfgStore == null)
            storeMgr.initialize(cfgStore, sesHolders);
        else
            initializationProtector.protect(
                cfgStore,
                () -> storeMgr.initialize(cfgStore, sesHolders)
            );

        GridCacheContext<?, ?> cacheCtx = new GridCacheContext(
            ctx,
            sharedCtx,
            cfg,
            grp,
            desc.cacheType(),
            locStartTopVer,
            affNode,
            updatesAllowed,
            recoveryMode,
            /*
             * Managers in starting order!
             * ===========================
             */
            evtMgr,
            storeMgr,
            evictMgr,
            qryMgr,
            contQryMgr,
            dataStructuresMgr,
            ttlMgr,
            drMgr,
            rslvrMgr,
            pluginMgr,
            affMgr
        );

        cacheCtx.statisticsEnabled(desc.cacheConfiguration().isStatisticsEnabled());

        cacheCtx.cacheObjectContext(cacheObjCtx);

        GridCacheAdapter cache = null;

        switch (cfg.getCacheMode()) {
            case LOCAL: {
                switch (cfg.getAtomicityMode()) {
                    case TRANSACTIONAL:
                    case TRANSACTIONAL_SNAPSHOT: {
                        cache = new GridLocalCache(cacheCtx);

                        break;
                    }
                    case ATOMIC: {
                        cache = new GridLocalAtomicCache(cacheCtx);

                        break;
                    }

                    default: {
                        assert false : "Invalid cache atomicity mode: " + cfg.getAtomicityMode();
                    }
                }

                break;
            }
            case PARTITIONED:
            case REPLICATED: {
                if (nearEnabled) {
                    switch (cfg.getAtomicityMode()) {
                        case TRANSACTIONAL:
                        case TRANSACTIONAL_SNAPSHOT: {
                            cache = new GridNearTransactionalCache(cacheCtx);

                            break;
                        }
                        case ATOMIC: {
                            cache = new GridNearAtomicCache(cacheCtx);

                            break;
                        }

                        default: {
                            assert false : "Invalid cache atomicity mode: " + cfg.getAtomicityMode();
                        }
                    }
                }
                else {
                    switch (cfg.getAtomicityMode()) {
                        case TRANSACTIONAL:
                        case TRANSACTIONAL_SNAPSHOT: {
                            cache = cacheCtx.affinityNode() ?
                                new GridDhtColocatedCache(cacheCtx) :
                                new GridDhtColocatedCache(cacheCtx, new GridNoStorageCacheMap());

                            break;
                        }
                        case ATOMIC: {
                            cache = cacheCtx.affinityNode() ?
                                new GridDhtAtomicCache(cacheCtx) :
                                new GridDhtAtomicCache(cacheCtx, new GridNoStorageCacheMap());

                            break;
                        }

                        default: {
                            assert false : "Invalid cache atomicity mode: " + cfg.getAtomicityMode();
                        }
                    }
                }

                break;
            }

            default: {
                assert false : "Invalid cache mode: " + cfg.getCacheMode();
            }
        }

        cache.active(!disabledAfterStart);

        cacheCtx.cache(cache);

        GridCacheContext<?, ?> ret = cacheCtx;

        /*
         * Create DHT cache.
         * ================
         */
        if (cfg.getCacheMode() != LOCAL && nearEnabled) {
            /*
             * Specifically don't create the following managers
             * here and reuse the one from Near cache:
             * 1. GridCacheVersionManager
             * 2. GridCacheIoManager
             * 3. GridCacheDeploymentManager
             * 4. GridCacheQueryManager (note, that we start it for DHT cache though).
             * 5. CacheContinuousQueryManager (note, that we start it for DHT cache though).
             * 6. GridCacheDgcManager
             * 7. GridCacheTtlManager.
             * ===============================================
             */
            evictMgr = cfg.isOnheapCacheEnabled() ? new GridCacheEvictionManager() : new CacheOffheapEvictionManager();
            evtMgr = new GridCacheEventManager();
            pluginMgr = new CachePluginManager(ctx, cfg);
            drMgr = pluginMgr.createComponent(GridCacheDrManager.class);

            cacheCtx = new GridCacheContext(
                ctx,
                sharedCtx,
                cfg,
                grp,
                desc.cacheType(),
                locStartTopVer,
                affNode,
                true,
                recoveryMode,
                /*
                 * Managers in starting order!
                 * ===========================
                 */
                evtMgr,
                storeMgr,
                evictMgr,
                qryMgr,
                contQryMgr,
                dataStructuresMgr,
                ttlMgr,
                drMgr,
                rslvrMgr,
                pluginMgr,
                affMgr
            );

            cacheCtx.statisticsEnabled(desc.cacheConfiguration().isStatisticsEnabled());

            cacheCtx.cacheObjectContext(cacheObjCtx);

            GridDhtCacheAdapter dht = null;

            switch (cfg.getAtomicityMode()) {
                case TRANSACTIONAL:
                case TRANSACTIONAL_SNAPSHOT: {
                    assert cache instanceof GridNearTransactionalCache;

                    GridNearTransactionalCache near = (GridNearTransactionalCache)cache;

                    GridDhtCache dhtCache = cacheCtx.affinityNode() ?
                        new GridDhtCache(cacheCtx) :
                        new GridDhtCache(cacheCtx, new GridNoStorageCacheMap());

                    dhtCache.near(near);

                    near.dht(dhtCache);

                    dht = dhtCache;

                    break;
                }
                case ATOMIC: {
                    assert cache instanceof GridNearAtomicCache;

                    GridNearAtomicCache near = (GridNearAtomicCache)cache;

                    GridDhtAtomicCache dhtCache = cacheCtx.affinityNode() ?
                        new GridDhtAtomicCache(cacheCtx) :
                        new GridDhtAtomicCache(cacheCtx, new GridNoStorageCacheMap());

                    dhtCache.near(near);

                    near.dht(dhtCache);

                    dht = dhtCache;

                    break;
                }

                default: {
                    assert false : "Invalid cache atomicity mode: " + cfg.getAtomicityMode();
                }
            }

            cacheCtx.cache(dht);
        }

        if (!CU.isUtilityCache(cache.name()) && !CU.isSystemCache(cache.name())) {
            registerMbean(cache.localMxBean(), cache.name(), false);
            registerMbean(cache.clusterMxBean(), cache.name(), false);
        }

        return ret;
    }

    /**
     * @param reqs Cache requests to start.
     * @param fut Completable future.
     */
    public void registrateProxyRestart(Map<String, DynamicCacheChangeRequest> reqs, GridFutureAdapter<?> fut) {
        for (IgniteCacheProxyImpl<?, ?> proxy : jCacheProxies.values()) {
            if (reqs.containsKey(proxy.getName()) &&
                proxy.isRestarting() &&
                !reqs.get(proxy.getName()).disabledAfterStart()
            )
                proxy.registrateFutureRestart(fut);
        }
    }

    /**
     * @param reqs Cache requests to start.
     * @param initVer Init exchange version.
     * @param doneVer Finish excahnge vertison.
     */
    public void completeProxyRestart(
        Map<String, DynamicCacheChangeRequest> reqs,
        AffinityTopologyVersion initVer,
        AffinityTopologyVersion doneVer
    ) {
        if (initVer == null || doneVer == null)
            return;

        for (GridCacheAdapter<?, ?> cache : caches.values()) {
            GridCacheContext<?, ?> cacheCtx = cache.context();

            if (reqs.containsKey(cache.name()) ||
                (cacheCtx.startTopologyVersion().compareTo(initVer) <= 0 ||
                    cacheCtx.startTopologyVersion().compareTo(doneVer) <= 0))
                completeProxyInitialize(cache.name());

            if (
                cacheCtx.startTopologyVersion().compareTo(initVer) >= 0 &&
                    cacheCtx.startTopologyVersion().compareTo(doneVer) <= 0
            ) {
                IgniteCacheProxyImpl<?, ?> proxy = jCacheProxies.get(cache.name());

                boolean canRestart = true;

                DynamicCacheChangeRequest req = reqs.get(cache.name());

                if (req != null) {
                    canRestart = !req.disabledAfterStart();
                }

                if (proxy != null && proxy.isRestarting() && canRestart) {
                    proxy.onRestarted(cacheCtx, cache);

                    if (cacheCtx.dataStructuresCache())
                        ctx.dataStructures().restart(proxy.internalProxy());
                }
            }
        }
    }

    /**
     * Gets a collection of currently started caches.
     *
     * @return Collection of started cache names.
     */
    public Collection<String> cacheNames() {
        return F.viewReadOnly(cacheDescriptors().values(),
            new IgniteClosure<DynamicCacheDescriptor, String>() {
                @Override public String apply(DynamicCacheDescriptor desc) {
                    return desc.cacheConfiguration().getName();
                }
            });
    }

    /**
     * Gets public cache that can be used for query execution. If cache isn't created on current node it will be
     * started.
     *
     * @param start Start cache.
     * @param inclLoc Include local caches.
     * @return Cache or {@code null} if there is no suitable cache.
     */
    public IgniteCacheProxy<?, ?> getOrStartPublicCache(boolean start, boolean inclLoc) throws IgniteCheckedException {
        // Try to find started cache first.
        for (Map.Entry<String, GridCacheAdapter<?, ?>> e : caches.entrySet()) {
            if (!e.getValue().context().userCache())
                continue;

            CacheConfiguration ccfg = e.getValue().configuration();

            String cacheName = ccfg.getName();

            if ((inclLoc || ccfg.getCacheMode() != LOCAL))
                return publicJCache(cacheName);
        }

        if (start) {
            for (Map.Entry<String, DynamicCacheDescriptor> e : cachesInfo.registeredCaches().entrySet()) {
                DynamicCacheDescriptor desc = e.getValue();

                if (!desc.cacheType().userCache())
                    continue;

                CacheConfiguration ccfg = desc.cacheConfiguration();

                if (ccfg.getCacheMode() != LOCAL) {
                    dynamicStartCache(null, ccfg.getName(), null, false, true, true).get();

                    return publicJCache(ccfg.getName());
                }
            }
        }

        return null;
    }

    /**
     * Gets a collection of currently started public cache names.
     *
     * @return Collection of currently started public cache names
     */
    public Collection<String> publicCacheNames() {
        return F.viewReadOnly(cacheDescriptors().values(),
            new IgniteClosure<DynamicCacheDescriptor, String>() {
                @Override public String apply(DynamicCacheDescriptor desc) {
                    return desc.cacheConfiguration().getName();
                }
            },
            new IgnitePredicate<DynamicCacheDescriptor>() {
                @Override public boolean apply(DynamicCacheDescriptor desc) {
                    return desc.cacheType().userCache();
                }
            }
        );
    }

    /**
     * Gets a collection of currently started public cache names.
     *
     * @return Collection of currently started public cache names
     */
    public Collection<String> publicAndDsCacheNames() {
        return F.viewReadOnly(cacheDescriptors().values(),
            new IgniteClosure<DynamicCacheDescriptor, String>() {
                @Override public String apply(DynamicCacheDescriptor desc) {
                    return desc.cacheConfiguration().getName();
                }
            },
            new IgnitePredicate<DynamicCacheDescriptor>() {
                @Override public boolean apply(DynamicCacheDescriptor desc) {
                    return desc.cacheType().userCache() || desc.cacheType() == CacheType.DATA_STRUCTURES;
                }
            }
        );
    }

    /**
     * Gets cache mode.
     *
     * @param cacheName Cache name to check.
     * @return Cache mode.
     */
    public CacheMode cacheMode(String cacheName) {
        assert cacheName != null;

        DynamicCacheDescriptor desc = cacheDescriptor(cacheName);

        return desc != null ? desc.cacheConfiguration().getCacheMode() : null;
    }

    /**
     * @return Caches to be started when this node starts.
     */
    @Nullable public LocalJoinCachesContext localJoinCachesContext() {
        return cachesInfo.localJoinCachesContext();
    }

    /**
     * @param exchTopVer Local join exchange future version.
     * @param locJoinCtx Local join cache context.
     * @throws IgniteCheckedException If failed.
     */
    public IgniteInternalFuture<?> startCachesOnLocalJoin(
        AffinityTopologyVersion exchTopVer,
        LocalJoinCachesContext locJoinCtx
    ) throws IgniteCheckedException {
        long time = U.currentTimeMillis();

        if (locJoinCtx == null)
            return new GridFinishedFuture<>();

        IgniteInternalFuture<?> res = sharedCtx.affinity().initCachesOnLocalJoin(
            locJoinCtx.cacheGroupDescriptors(), locJoinCtx.cacheDescriptors());

        List<StartCacheInfo> startCacheInfos = locJoinCtx.caches().stream()
            .map(cacheInfo -> new StartCacheInfo(cacheInfo.get1(), cacheInfo.get2(), exchTopVer, false))
            .collect(Collectors.toList());

        prepareStartCaches(startCacheInfos);

        context().exchange().exchangerUpdateHeartbeat();

        if (log.isInfoEnabled())
            log.info("Starting caches on local join performed in " + (U.currentTimeMillis() - time) + " ms.");

        return res;
    }

    /**
     * @param node Joined node.
     * @return {@code True} if there are new caches received from joined node.
     */
    boolean hasCachesReceivedFromJoin(ClusterNode node) {
        return cachesInfo.hasCachesReceivedFromJoin(node.id());
    }

    /**
     * Starts statically configured caches received from remote nodes during exchange.
     *
     * @param nodeId Joining node ID.
     * @param exchTopVer Current exchange version.
     * @return Started caches descriptors.
     * @throws IgniteCheckedException If failed.
     */
    public Collection<DynamicCacheDescriptor> startReceivedCaches(UUID nodeId, AffinityTopologyVersion exchTopVer)
        throws IgniteCheckedException {
        List<DynamicCacheDescriptor> receivedCaches = cachesInfo.cachesReceivedFromJoin(nodeId);

        List<StartCacheInfo> startCacheInfos = receivedCaches.stream()
            .filter(desc -> isLocalAffinity(desc.groupDescriptor().config()))
            .map(desc -> new StartCacheInfo(desc, null, exchTopVer, false))
            .collect(Collectors.toList());

        prepareStartCaches(startCacheInfos);

        return receivedCaches;
    }

    /**
     * @param cacheConfiguration Checked configuration.
     * @return {@code true} if local node is affinity node for cache.
     */
    private boolean isLocalAffinity(CacheConfiguration cacheConfiguration) {
        return CU.affinityNode(ctx.discovery().localNode(), cacheConfiguration.getNodeFilter());
    }

    /**
     * Start all input caches in parallel.
     *
     * @param startCacheInfos All caches information for start.
     */
    void prepareStartCaches(Collection<StartCacheInfo> startCacheInfos) throws IgniteCheckedException {
        prepareStartCaches(startCacheInfos, (data, operation) -> {
            operation.accept(data);// PROXY
        });
    }

    /**
     * Trying to start all input caches in parallel and skip failed caches.
     *
     * @param startCacheInfos Caches info for start.
     * @return Caches which was failed.
     * @throws IgniteCheckedException if failed.
     */
    Map<StartCacheInfo, IgniteCheckedException> prepareStartCachesIfPossible(
        Collection<StartCacheInfo> startCacheInfos) throws IgniteCheckedException {
        HashMap<StartCacheInfo, IgniteCheckedException> failedCaches = new HashMap<>();

        prepareStartCaches(startCacheInfos, (data, operation) -> {
            try {
                operation.accept(data);
            }
            catch (IgniteInterruptedCheckedException e) {
                throw e;
            }
            catch (IgniteCheckedException e) {
                log.warning("Cache can not be started : cache=" + data.getStartedConfiguration().getName());

                failedCaches.put(data, e);
            }
        });

        return failedCaches;
    }

    /**
     * Start all input caches in parallel.
     *
     * @param startCacheInfos All caches information for start.
     * @param cacheStartFailHandler Fail handler for one cache start.
     */
    private void prepareStartCaches(
        Collection<StartCacheInfo> startCacheInfos,
        StartCacheFailHandler<StartCacheInfo, Void> cacheStartFailHandler
    ) throws IgniteCheckedException {
        if (!IGNITE_ALLOW_START_CACHES_IN_PARALLEL || startCacheInfos.size() <= 1) {
            for (StartCacheInfo startCacheInfo : startCacheInfos) {
                cacheStartFailHandler.handle(
                    startCacheInfo,
                    cacheInfo -> {
                        prepareCacheStart(
                            cacheInfo.getCacheDescriptor().cacheConfiguration(),
                            cacheInfo.getCacheDescriptor(),
                            cacheInfo.getReqNearCfg(),
                            cacheInfo.getExchangeTopVer(),
                            cacheInfo.isDisabledAfterStart()
                        );

                        return null;
                    }
                );

                context().exchange().exchangerUpdateHeartbeat();
            }
        }
        else {
            Map<StartCacheInfo, GridCacheContext> cacheContexts = new ConcurrentHashMap<>();

            int parallelismLvl = sharedCtx.kernalContext().config().getSystemThreadPoolSize();

            // Reserve at least 2 threads for system operations.
            parallelismLvl = Math.max(1, parallelismLvl - 2);

            doInParallel(
                parallelismLvl,
                sharedCtx.kernalContext().getSystemExecutorService(),
                startCacheInfos,
                startCacheInfo -> {
                    cacheStartFailHandler.handle(
                        startCacheInfo,
                        cacheInfo -> {
                            GridCacheContext cacheCtx = prepareCacheContext(
                                cacheInfo.getCacheDescriptor().cacheConfiguration(),
                                cacheInfo.getCacheDescriptor(),
                                cacheInfo.getReqNearCfg(),
                                cacheInfo.getExchangeTopVer(),
                                cacheInfo.isDisabledAfterStart()
                            );
                            cacheContexts.put(cacheInfo, cacheCtx);

                            context().exchange().exchangerUpdateHeartbeat();

                            return null;
                        }
                    );

                    return null;
                }
            );

            /*
             * This hack required because we can't start sql schema in parallel by folowing reasons:
             * * checking index to duplicate(and other checking) require one order on every nodes.
             * * onCacheStart and createSchema contains a lot of mutex.
             *
             * TODO IGNITE-9729
             */
            Set<StartCacheInfo> successfullyPreparedCaches = cacheContexts.keySet();

            List<StartCacheInfo> cacheInfosInOriginalOrder = startCacheInfos.stream()
                .filter(successfullyPreparedCaches::contains)
                .collect(Collectors.toList());

            for (StartCacheInfo startCacheInfo : cacheInfosInOriginalOrder) {
                cacheStartFailHandler.handle(
                    startCacheInfo,
                    cacheInfo -> {
                        GridCacheContext cctx = cacheContexts.get(cacheInfo);

                        if (!cctx.isRecoveryMode()) {
                            GridCacheContextInfo lazyCacheCtx = lazyCacheMap.remove(cctx.cacheId());

                            if (lazyCacheCtx != null)
                                lazyCacheCtx.initLazyCacheContext(cctx);
                            else
                                ctx.query().onCacheStart(
                                    new GridCacheContextInfo(cctx),
                                    cacheInfo.getCacheDescriptor().schema() != null
                                        ? cacheInfo.getCacheDescriptor().schema()
                                        : new QuerySchema(),
                                    cacheInfo.getCacheDescriptor().sql()
                                );
                        }

                        context().exchange().exchangerUpdateHeartbeat();

                        return null;
                    }
                );
            }

            doInParallel(
                parallelismLvl,
                sharedCtx.kernalContext().getSystemExecutorService(),
                cacheContexts.entrySet(),
                cacheCtxEntry -> {
                    cacheStartFailHandler.handle(
                        cacheCtxEntry.getKey(),
                        cacheInfo -> {
                            GridCacheContext<?, ?> cacheContext = cacheCtxEntry.getValue();

                            if (cacheContext.isRecoveryMode())
                                finishRecovery(cacheInfo.getExchangeTopVer(), cacheContext);
                            else
                                onCacheStarted(cacheCtxEntry.getValue());

                            context().exchange().exchangerUpdateHeartbeat();

                            return null;
                        }
                    );

                    return null;
                }
            );
        }
    }

    /**
     * @param startCfg Cache configuration to use.
     * @param desc Cache descriptor.
     * @param reqNearCfg Near configuration if specified for client cache start request.
     * @param exchTopVer Current exchange version.
     * @param disabledAfterStart If true, then we will discard restarting state from proxies. If false then we will
     * change state of proxies to restarting
     * @throws IgniteCheckedException If failed.
     */
    public void prepareCacheStart(
        CacheConfiguration startCfg,
        DynamicCacheDescriptor desc,
        @Nullable NearCacheConfiguration reqNearCfg,
        AffinityTopologyVersion exchTopVer,
        boolean disabledAfterStart
    ) throws IgniteCheckedException {
        GridCacheContext cacheCtx = prepareCacheContext(startCfg, desc, reqNearCfg, exchTopVer, disabledAfterStart);

        if (cacheCtx.isRecoveryMode())
            finishRecovery(exchTopVer, cacheCtx);
        else {
            GridCacheContextInfo lazyCacheCtx = lazyCacheMap.remove(cacheCtx.cacheId());

            if (lazyCacheCtx != null)
                lazyCacheCtx.initLazyCacheContext(cacheCtx);
            else
                ctx.query().onCacheStart(new GridCacheContextInfo(cacheCtx), desc.schema() != null ? desc.schema() : new QuerySchema(), desc.sql());

            onCacheStarted(cacheCtx);
        }
    }

    /**
     * Preparing cache context to start.
     *
     * @param startCfg Cache configuration to use.
     * @param desc Cache descriptor.
     * @param reqNearCfg Near configuration if specified for client cache start request.
     * @param exchTopVer Current exchange version.
     * @param disabledAfterStart If true, then we will discard restarting state from proxies. If false then we will change
     *  state of proxies to restarting
     * @return Created {@link GridCacheContext}.
     * @throws IgniteCheckedException if failed.
     */
    private GridCacheContext prepareCacheContext(
        CacheConfiguration startCfg,
        DynamicCacheDescriptor desc,
        @Nullable NearCacheConfiguration reqNearCfg,
        AffinityTopologyVersion exchTopVer,
        boolean disabledAfterStart
    ) throws IgniteCheckedException {
        if (caches.containsKey(startCfg.getName())) {
            GridCacheAdapter<?, ?> existingCache = caches.get(startCfg.getName());

            GridCacheContext<?, ?> cctx = existingCache.context();

            assert cctx.isRecoveryMode();

            QuerySchema localSchema = recovery.querySchemas.get(desc.cacheId());

            QuerySchemaPatch localSchemaPatch = localSchema.makePatch(desc.schema().entities());

            // Cache schema is changed after restart, workaround is stop existing cache and start new.
            if (!localSchemaPatch.isEmpty() || localSchemaPatch.hasConflicts())
                stopCacheSafely(cctx);
            else
                return existingCache.context();
        }

        assert !caches.containsKey(startCfg.getName()) : startCfg.getName();

        CacheConfiguration ccfg = new CacheConfiguration(startCfg);

        CacheObjectContext cacheObjCtx = ctx.cacheObjects().contextForCache(ccfg);

        boolean affNode = checkForAffinityNode(desc, reqNearCfg, ccfg);

        CacheGroupContext grp = getOrCreateCacheGroupContext(desc, exchTopVer, cacheObjCtx, affNode, startCfg.getGroupName(), false);

        GridCacheContext cacheCtx = createCacheContext(ccfg,
            grp,
            null,
            desc,
            exchTopVer,
            cacheObjCtx,
            affNode,
            true,
            disabledAfterStart,
            false
        );

        initCacheContext(cacheCtx, ccfg, desc.deploymentId());

        return cacheCtx;
    }

    /**
     * Stops cache under checkpoint lock.
     *
     * @param cctx Cache context.
     */
    private void stopCacheSafely(GridCacheContext<?, ?> cctx) {
        sharedCtx.database().checkpointReadLock();

        try {
            prepareCacheStop(cctx.name(), false);

            if (!cctx.group().hasCaches())
                stopCacheGroup(cctx.group().groupId());
        }
        finally {
            sharedCtx.database().checkpointReadUnlock();
        }

    }

    /**
     * Finishes recovery for given cache context.
     *
     * @param cacheStartVer Cache join to topology version.
     * @param cacheContext Cache context.
     * @throws IgniteCheckedException If failed.
     */
    private void finishRecovery(AffinityTopologyVersion cacheStartVer,
        GridCacheContext<?, ?> cacheContext) throws IgniteCheckedException {

        CacheGroupContext groupContext = cacheContext.group();

        // Take cluster-wide cache descriptor and try to update local cache and cache group parameters.
        DynamicCacheDescriptor updatedDescriptor = cacheDescriptor(cacheContext.cacheId());

        groupContext.finishRecovery(
            cacheStartVer,
            updatedDescriptor.receivedFrom(),
            isLocalAffinity(updatedDescriptor.cacheConfiguration())
        );

        cacheContext.finishRecovery(cacheStartVer, updatedDescriptor.cacheConfiguration().isStatisticsEnabled());

        if (cacheContext.config().getAtomicityMode() == TRANSACTIONAL_SNAPSHOT)
            sharedCtx.coordinators().ensureStarted();

        onKernalStart(cacheContext.cache());

        if (log.isInfoEnabled())
            log.info("Finished recovery for cache [cache=" + cacheContext.name()
                + ", grp=" + groupContext.cacheOrGroupName() + ", startVer=" + cacheStartVer + "]");
    }

    /**
     * Stops all caches and groups, that was recovered, but not activated on node join. Such caches can remain only if
     * it was filtered by node filter on current node. It's impossible to check whether current node is affinity node
     * for given cache before join to topology.
     */
    public void shutdownNotFinishedRecoveryCaches() {
        for (GridCacheAdapter cacheAdapter : caches.values()) {
            GridCacheContext cacheContext = cacheAdapter.context();

            if (cacheContext.isLocal())
                continue;

            if (cacheContext.isRecoveryMode()) {
                assert !isLocalAffinity(cacheContext.config())
                    : "Cache " + cacheAdapter.context() + " is still in recovery mode after start, but not activated.";

                stopCacheSafely(cacheContext);
            }
        }
    }

    /**
     * Check for affinity node and customize near configuration if needed.
     *
     * @param desc Cache descriptor.
     * @param reqNearCfg Near configuration if specified for client cache start request.
     * @param ccfg Cache configuration to use.
     * @return {@code true} if it is affinity node for cache.
     */
    private boolean checkForAffinityNode(
        DynamicCacheDescriptor desc,
        @Nullable NearCacheConfiguration reqNearCfg,
        CacheConfiguration ccfg
    ) {
        if (ccfg.getCacheMode() == LOCAL) {
            ccfg.setNearConfiguration(null);

            return true;
        }

        if (isLocalAffinity(desc.groupDescriptor().config()))
            return true;

        ccfg.setNearConfiguration(reqNearCfg);

        return false;
    }

    /**
     * Prepare page store for start cache.
     *
     * @param desc Cache descriptor.
     * @param affNode {@code true} if it is affinity node for cache.
     * @throws IgniteCheckedException if failed.
     */
    public void preparePageStore(DynamicCacheDescriptor desc, boolean affNode) throws IgniteCheckedException {
        if (sharedCtx.pageStore() != null && affNode)
            initializationProtector.protect(
                desc.groupDescriptor().groupId(),
                () -> sharedCtx.pageStore().initializeForCache(desc.groupDescriptor(), desc.toStoredData())
            );
    }

    /**
     * Prepare cache group to start cache.
     *
     * @param desc Cache descriptor.
     * @param exchTopVer Current exchange version.
     * @param cacheObjCtx Cache object context.
     * @param affNode {@code true} if it is affinity node for cache.
     * @param grpName Group name.
     * @return Prepared cache group context.
     * @throws IgniteCheckedException if failed.
     */
    private CacheGroupContext getOrCreateCacheGroupContext(
        DynamicCacheDescriptor desc,
        AffinityTopologyVersion exchTopVer,
        CacheObjectContext cacheObjCtx,
        boolean affNode,
        String grpName,
        boolean recoveryMode
    ) throws IgniteCheckedException {
        if (grpName != null) {
            return initializationProtector.protect(
                desc.groupId(),
                () -> findCacheGroup(grpName),
                () -> startCacheGroup(
                    desc.groupDescriptor(),
                    desc.cacheType(),
                    affNode,
                    cacheObjCtx,
                    exchTopVer,
                    recoveryMode
                )
            );
        }

        return startCacheGroup(desc.groupDescriptor(),
            desc.cacheType(),
            affNode,
            cacheObjCtx,
            exchTopVer,
            recoveryMode
        );
    }

    /**
     * Initialize created cache context.
     *
     * @param cacheCtx Cache context to initializtion.
     * @param cfg Cache configuration.
     * @param deploymentId Dynamic deployment ID.
     * @throws IgniteCheckedException if failed.
     */
    private void initCacheContext(
        GridCacheContext<?, ?> cacheCtx,
        CacheConfiguration cfg,
        IgniteUuid deploymentId
    ) throws IgniteCheckedException {
        cacheCtx.dynamicDeploymentId(deploymentId);

        GridCacheAdapter cache = cacheCtx.cache();

        sharedCtx.addCacheContext(cacheCtx);

        caches.put(cacheCtx.name(), cache);

        // Intentionally compare Boolean references using '!=' below to check if the flag has been explicitly set.
        if (cfg.isStoreKeepBinary() && cfg.isStoreKeepBinary() != CacheConfiguration.DFLT_STORE_KEEP_BINARY
            && !(ctx.config().getMarshaller() instanceof BinaryMarshaller))
            U.warn(log, "CacheConfiguration.isStoreKeepBinary() configuration property will be ignored because " +
                "BinaryMarshaller is not used");

        // Start managers.
        for (GridCacheManager mgr : F.view(cacheCtx.managers(), F.notContains(dhtExcludes(cacheCtx))))
            mgr.start(cacheCtx);

        cacheCtx.initConflictResolver();

        if (cfg.getCacheMode() != LOCAL && GridCacheUtils.isNearEnabled(cfg)) {
            GridCacheContext<?, ?> dhtCtx = cacheCtx.near().dht().context();

            // Start DHT managers.
            for (GridCacheManager mgr : dhtManagers(dhtCtx))
                mgr.start(dhtCtx);

            dhtCtx.initConflictResolver();

            // Start DHT cache.
            dhtCtx.cache().start();

            if (log.isDebugEnabled())
                log.debug("Started DHT cache: " + dhtCtx.cache().name());
        }

        ctx.continuous().onCacheStart(cacheCtx);

        cacheCtx.cache().start();
    }

    /**
     * Handle of cache context which was fully prepared.
     *
     * @param cacheCtx Fully prepared context.
     * @throws IgniteCheckedException if failed.
     */
    private void onCacheStarted(GridCacheContext cacheCtx) throws IgniteCheckedException {
        GridCacheAdapter cache = cacheCtx.cache();
        CacheConfiguration cfg = cacheCtx.config();
        CacheGroupContext grp = cacheGrps.get(cacheCtx.groupId());

        cacheCtx.onStarted();

        String dataRegion = cfg.getDataRegionName();

        if (dataRegion == null && ctx.config().getDataStorageConfiguration() != null)
            dataRegion = ctx.config().getDataStorageConfiguration().getDefaultDataRegionConfiguration().getName();

        if (log.isInfoEnabled()) {
            log.info("Started cache [name=" + cfg.getName() +
                ", id=" + cacheCtx.cacheId() +
                (cfg.getGroupName() != null ? ", group=" + cfg.getGroupName() : "") +
                ", dataRegionName=" + dataRegion +
                ", mode=" + cfg.getCacheMode() +
                ", atomicity=" + cfg.getAtomicityMode() +
                ", backups=" + cfg.getBackups() +
                ", mvcc=" + cacheCtx.mvccEnabled() + ']');
        }

        grp.onCacheStarted(cacheCtx);

        onKernalStart(cache);
    }

    /**
     * @param desc Cache descriptor.
     * @throws IgniteCheckedException If failed.
     */
    private GridCacheContext<?, ?> startCacheInRecoveryMode(
        DynamicCacheDescriptor desc
    ) throws IgniteCheckedException {
        CacheConfiguration cfg = desc.cacheConfiguration();

        CacheObjectContext cacheObjCtx = ctx.cacheObjects().contextForCache(cfg);

        preparePageStore(desc, true);

        CacheGroupContext grp = getOrCreateCacheGroupContext(
            desc,
            AffinityTopologyVersion.NONE,
            cacheObjCtx,
            true,
            cfg.getGroupName(),
            true
        );

        GridCacheContext cacheCtx = createCacheContext(cfg,
            grp,
            null,
            desc,
            AffinityTopologyVersion.NONE,
            cacheObjCtx,
            true,
            true,
            false,
            true
        );

        initCacheContext(cacheCtx, cfg, desc.deploymentId());

        cacheCtx.onStarted();

        String dataRegion = cfg.getDataRegionName();

        if (dataRegion == null && ctx.config().getDataStorageConfiguration() != null)
            dataRegion = ctx.config().getDataStorageConfiguration().getDefaultDataRegionConfiguration().getName();

        grp.onCacheStarted(cacheCtx);

        ctx.query().onCacheStart(new GridCacheContextInfo(cacheCtx),
            desc.schema() != null ? desc.schema() : new QuerySchema(), desc.sql());

        if (log.isInfoEnabled()) {
            log.info("Started cache in recovery mode [name=" + cfg.getName() +
                ", id=" + cacheCtx.cacheId() +
                (cfg.getGroupName() != null ? ", group=" + cfg.getGroupName() : "") +
                ", dataRegionName=" + dataRegion +
                ", mode=" + cfg.getCacheMode() +
                ", atomicity=" + cfg.getAtomicityMode() +
                ", backups=" + cfg.getBackups() +
                ", mvcc=" + cacheCtx.mvccEnabled() + ']');
        }

        return cacheCtx;
    }

    /**
     * @param grpName Group name.
     * @return Found group or null.
     */
    private CacheGroupContext findCacheGroup(String grpName) {
        return cacheGrps.values().stream()
            .filter(grp -> grp.sharedGroup() && grpName.equals(grp.name()))
            .findAny()
            .orElse(null);
    }

    /**
     * Restarts proxies of caches if they was marked as restarting. Requires external synchronization - shouldn't be
     * called concurrently with another caches restart.
     */
    public void restartProxies() {
        for (IgniteCacheProxyImpl<?, ?> proxy : jCacheProxies.values()) {
            if (proxy == null)
                continue;

            GridCacheContext<?, ?> cacheCtx = sharedCtx.cacheContext(CU.cacheId(proxy.getName()));

            if (cacheCtx == null)
                continue;

            if (proxy.isRestarting()) {
                caches.get(proxy.getName()).active(true);

                proxy.onRestarted(cacheCtx, cacheCtx.cache());

                if (cacheCtx.dataStructuresCache())
                    ctx.dataStructures().restart(proxy.internalProxy());
            }
        }
    }

    /**
     * @param desc Group descriptor.
     * @param cacheType Cache type.
     * @param affNode Affinity node flag.
     * @param cacheObjCtx Cache object context.
     * @param exchTopVer Current topology version.
     * @return Started cache group.
     * @throws IgniteCheckedException If failed.
     */
    private CacheGroupContext startCacheGroup(
        CacheGroupDescriptor desc,
        CacheType cacheType,
        boolean affNode,
        CacheObjectContext cacheObjCtx,
        AffinityTopologyVersion exchTopVer,
        boolean recoveryMode
    ) throws IgniteCheckedException {
        CacheConfiguration cfg = new CacheConfiguration(desc.config());

        String memPlcName = cfg.getDataRegionName();

        DataRegion dataRegion = sharedCtx.database().dataRegion(memPlcName);
        FreeList freeList = sharedCtx.database().freeList(memPlcName);
        ReuseList reuseList = sharedCtx.database().reuseList(memPlcName);

        boolean persistenceEnabled = recoveryMode || sharedCtx.localNode().isClient() ? desc.persistenceEnabled() :
            dataRegion != null && dataRegion.config().isPersistenceEnabled();

        CacheGroupContext grp = new CacheGroupContext(sharedCtx,
            desc.groupId(),
            desc.receivedFrom(),
            cacheType,
            cfg,
            affNode,
            dataRegion,
            cacheObjCtx,
            freeList,
            reuseList,
            exchTopVer,
            persistenceEnabled,
            desc.walEnabled(),
            recoveryMode
        );

        for (Object obj : grp.configuredUserObjects())
            prepare(cfg, obj, false);

        U.startLifecycleAware(grp.configuredUserObjects());

        grp.start();

        CacheGroupContext old = cacheGrps.put(desc.groupId(), grp);

        if (!grp.systemCache() && !U.IGNITE_MBEANS_DISABLED) {
            try {
                U.registerMBean(ctx.config().getMBeanServer(), ctx.igniteInstanceName(), CACHE_GRP_METRICS_MBEAN_GRP,
                    grp.cacheOrGroupName(), grp.mxBean(), CacheGroupMetricsMXBean.class);
            }
            catch (Throwable e) {
                U.error(log, "Failed to register MBean for cache group: " + grp.name(), e);
            }
        }

        assert old == null : old.name();

        return grp;
    }

    /**
     * @param cacheName Cache name.
     * @param stop {@code True} for stop cache, {@code false} for close cache.
     * @param restart Restart flag.
     */
    void blockGateway(String cacheName, boolean stop, boolean restart) {
        // Break the proxy before exchange future is done.
        IgniteCacheProxyImpl<?, ?> proxy = jcacheProxy(cacheName, false);

        if (restart) {
            GridCacheAdapter<?, ?> cache = caches.get(cacheName);

            if (cache != null)
                cache.active(false);
        }

        if (proxy != null) {
            if (stop) {
                if (restart)
                    proxy.restart();

                proxy.context().gate().stopped();
            }
            else
                proxy.closeProxy();
        }
    }

    /**
     * @param req Request.
     */
    private void stopGateway(DynamicCacheChangeRequest req) {
        assert req.stop() : req;

        IgniteCacheProxyImpl<?, ?> proxy;

        // Break the proxy before exchange future is done.
        if (req.restart()) {
            if (DataStructuresProcessor.isDataStructureCache(req.cacheName()))
                ctx.dataStructures().suspend(req.cacheName());

            GridCacheAdapter<?, ?> cache = caches.get(req.cacheName());

            if (cache != null)
                cache.active(false);

            proxy = jCacheProxies.get(req.cacheName());

            if (proxy != null)
                proxy.restart();
        }
        else {
            completeProxyInitialize(req.cacheName());

            proxy = jCacheProxies.remove(req.cacheName());
        }

        if (proxy != null)
            proxy.context().gate().onStopped();
    }

    /**
     * @param cacheName Cache name.
     * @param destroy Cache data destroy flag. Setting to <code>true</code> will remove all cache data.
     * @return Stopped cache context.
     */
    public GridCacheContext<?, ?> prepareCacheStop(String cacheName, boolean destroy) {
        assert sharedCtx.database().checkpointLockIsHeldByThread();

        GridCacheAdapter<?, ?> cache = caches.remove(cacheName);

        if (cache != null) {
            GridCacheContext<?, ?> ctx = cache.context();

            sharedCtx.removeCacheContext(ctx);

            onKernalStop(cache, true);

            stopCache(cache, true, destroy);

            return ctx;
        }
        else
            unregisterLazyCache(cacheName);

        return null;
    }

    /**
     * @param startTopVer Cache start version.
     * @param err Cache start error if any.
     */
    void initCacheProxies(AffinityTopologyVersion startTopVer, @Nullable Throwable err) {
        for (GridCacheAdapter<?, ?> cache : caches.values()) {
            GridCacheContext<?, ?> cacheCtx = cache.context();

            if (cacheCtx.startTopologyVersion().equals(startTopVer)) {
                if (!jCacheProxies.containsKey(cacheCtx.name())) {
                    IgniteCacheProxyImpl<?, ?> newProxy = new IgniteCacheProxyImpl(cache.context(), cache, false);

                    if (!cache.active())
                        newProxy.restart();

                    addjCacheProxy(cacheCtx.name(), newProxy);
                }

                if (cacheCtx.preloader() != null)
                    cacheCtx.preloader().onInitialExchangeComplete(err);
            }
        }
    }

    /**
     * @param cachesToClose Caches to close.
     * @param retClientCaches {@code True} if return IDs of closed client caches.
     * @return Closed client caches' IDs.
     */
    Set<Integer> closeCaches(Set<String> cachesToClose, boolean retClientCaches) {
        Set<Integer> ids = null;

        for (String cacheName : cachesToClose) {
            completeProxyInitialize(cacheName);

            blockGateway(cacheName, false, false);

            GridCacheContext ctx = sharedCtx.cacheContext(CU.cacheId(cacheName));

            if (ctx == null)
                continue;

            if (retClientCaches && !ctx.affinityNode()) {
                if (ids == null)
                    ids = U.newHashSet(cachesToClose.size());

                ids.add(ctx.cacheId());
            }

            closeCache(ctx);
        }

        return ids;
    }

    /**
     * @param cctx Cache context.
     */
    private void closeCache(GridCacheContext cctx) {
        if (cctx.affinityNode()) {
            GridCacheAdapter<?, ?> cache = caches.get(cctx.name());

            assert cache != null : cctx.name();

            jCacheProxies.put(cctx.name(), new IgniteCacheProxyImpl(cache.context(), cache, false));

            completeProxyInitialize(cctx.name());
        }
        else {
            cctx.gate().onStopped();

            // Do not close client cache while requests processing is in progress.
            sharedCtx.io().writeLock();

            try {
                if (!cctx.affinityNode() && cctx.transactional())
                    sharedCtx.tm().rollbackTransactionsForCache(cctx.cacheId());

                completeProxyInitialize(cctx.name());

                jCacheProxies.remove(cctx.name());

                stopCacheSafely(cctx);
            }
            finally {
                sharedCtx.io().writeUnlock();
            }
        }
    }

    /**
     * Called during the rollback of the exchange partitions procedure in order to stop the given cache even if it's not
     * fully initialized (e.g. failed on cache init stage).
     *
     * @param exchActions Stop requests.
     */
    void forceCloseCaches(ExchangeActions exchActions) {
        assert exchActions != null && !exchActions.cacheStopRequests().isEmpty();

        processCacheStopRequestOnExchangeDone(exchActions);
    }

    /**
     * @param exchActions Change requests.
     */
    private void processCacheStopRequestOnExchangeDone(ExchangeActions exchActions) {
        // Force checkpoint if there is any cache stop request
        if (!exchActions.cacheStopRequests().isEmpty()) {
            try {
                sharedCtx.database().waitForCheckpoint("caches stop");
            }
            catch (IgniteCheckedException e) {
                U.error(log, "Failed to wait for checkpoint finish during cache stop.", e);
            }
        }

        for (ExchangeActions.CacheActionData action : exchActions.cacheStopRequests()) {
            CacheGroupContext gctx = cacheGrps.get(action.descriptor().groupId());

            // Cancel all operations blocking gateway
            if (gctx != null) {
                final String msg = "Failed to wait for topology update, cache group is stopping.";

                // If snapshot operation in progress we must throw CacheStoppedException
                // for correct cache proxy restart. For more details see
                // IgniteCacheProxy.cacheException()
                gctx.affinity().cancelFutures(new CacheStoppedException(msg));
            }

            stopGateway(action.request());

            sharedCtx.database().checkpointReadLock();

            try {
                prepareCacheStop(action.request().cacheName(), action.request().destroy());
            }
            finally {
                sharedCtx.database().checkpointReadUnlock();
            }
        }

        sharedCtx.database().checkpointReadLock();

        try {
            // Do not invoke checkpoint listeners for groups are going to be destroyed to prevent metadata corruption.
            for (ExchangeActions.CacheGroupActionData action : exchActions.cacheGroupsToStop()) {
                Integer groupId = action.descriptor().groupId();
                CacheGroupContext grp = cacheGrps.get(groupId);

                if (grp != null && grp.persistenceEnabled() && sharedCtx.database() instanceof GridCacheDatabaseSharedManager) {
                    GridCacheDatabaseSharedManager mngr = (GridCacheDatabaseSharedManager)sharedCtx.database();
                    mngr.removeCheckpointListener((DbCheckpointListener)grp.offheap());
                }
            }
        }
        finally {
            sharedCtx.database().checkpointReadUnlock();
        }

        List<IgniteBiTuple<CacheGroupContext, Boolean>> stoppedGroups = new ArrayList<>();

        for (ExchangeActions.CacheGroupActionData action : exchActions.cacheGroupsToStop()) {
            Integer groupId = action.descriptor().groupId();

            if (cacheGrps.containsKey(groupId)) {
                stoppedGroups.add(F.t(cacheGrps.get(groupId), action.destroy()));

                stopCacheGroup(groupId);
            }
        }

        if (!sharedCtx.kernalContext().clientNode())
            sharedCtx.database().onCacheGroupsStopped(stoppedGroups);

        if (exchActions.deactivate())
            sharedCtx.deactivate();
    }

    /**
     * Callback invoked when first exchange future for dynamic cache is completed.
     *
     * @param cacheStartVer Started caches version to create proxy for.
     * @param exchActions Change requests.
     * @param err Error.
     */
    public void onExchangeDone(
        AffinityTopologyVersion cacheStartVer,
        @Nullable ExchangeActions exchActions,
        @Nullable Throwable err
    ) {
        initCacheProxies(cacheStartVer, err);

        if (exchActions == null)
            return;

        if (exchActions.systemCachesStarting() && exchActions.stateChangeRequest() == null) {
            ctx.dataStructures().restoreStructuresState(ctx);

            ctx.service().updateUtilityCache();
        }

        if (err == null)
            processCacheStopRequestOnExchangeDone(exchActions);
    }

    /**
     * @param grpId Group ID.
     */
    private void stopCacheGroup(int grpId) {
        CacheGroupContext grp = cacheGrps.remove(grpId);

        if (grp != null)
            stopCacheGroup(grp);
    }

    /**
     * @param grp Cache group.
     */
    private void stopCacheGroup(CacheGroupContext grp) {
        grp.stopGroup();

        U.stopLifecycleAware(log, grp.configuredUserObjects());

        cleanup(grp);
    }

    /**
     * @param cacheName Cache name.
     * @param deploymentId Future deployment ID.
     */
    void completeTemplateAddFuture(String cacheName, IgniteUuid deploymentId) {
        GridCacheProcessor.TemplateConfigurationFuture fut =
            (GridCacheProcessor.TemplateConfigurationFuture)pendingTemplateFuts.get(cacheName);

        if (fut != null && fut.deploymentId().equals(deploymentId))
            fut.onDone();
    }

    /**
     * @param req Request to complete future for.
     * @param success Future result.
     * @param err Error if any.
     */
    void completeCacheStartFuture(DynamicCacheChangeRequest req, boolean success, @Nullable Throwable err) {
        if (ctx.localNodeId().equals(req.initiatingNodeId())) {
            DynamicCacheStartFuture fut = (DynamicCacheStartFuture)pendingFuts.get(req.requestId());

            if (fut != null)
                fut.onDone(success, err);
        }
    }

    /**
     * @param reqId Request ID.
     * @param err Error if any.
     */
    void completeClientCacheChangeFuture(UUID reqId, @Nullable Exception err) {
        DynamicCacheStartFuture fut = (DynamicCacheStartFuture)pendingFuts.get(reqId);

        if (fut != null)
            fut.onDone(false, err);
    }

    /**
     * Creates shared context.
     *
     * @param kernalCtx Kernal context.
     * @param storeSesLsnrs Store session listeners.
     * @return Shared context.
     * @throws IgniteCheckedException If failed.
     */
    @SuppressWarnings("unchecked")
    private GridCacheSharedContext createSharedContext(GridKernalContext kernalCtx,
        Collection<CacheStoreSessionListener> storeSesLsnrs) throws IgniteCheckedException {
        IgniteTxManager tm = new IgniteTxManager();
        GridCacheMvccManager mvccMgr = new GridCacheMvccManager();
        GridCacheVersionManager verMgr = new GridCacheVersionManager();
        GridCacheDeploymentManager depMgr = new GridCacheDeploymentManager();
        GridCachePartitionExchangeManager exchMgr = new GridCachePartitionExchangeManager();

        IgniteCacheDatabaseSharedManager dbMgr;
        IgnitePageStoreManager pageStoreMgr = null;
        IgniteWriteAheadLogManager walMgr = null;

        if (CU.isPersistenceEnabled(ctx.config()) && !ctx.clientNode()) {
            dbMgr = new GridCacheDatabaseSharedManager(ctx);

            pageStoreMgr = ctx.plugins().createComponent(IgnitePageStoreManager.class);

            if (pageStoreMgr == null)
                pageStoreMgr = new FilePageStoreManager(ctx);

            walMgr = ctx.plugins().createComponent(IgniteWriteAheadLogManager.class);

            if (walMgr == null)
                walMgr = new FileWriteAheadLogManager(ctx);
        }
        else {
            if (CU.isPersistenceEnabled(ctx.config()) && ctx.clientNode()) {
                U.warn(log, "Persistent Store is not supported on client nodes (Persistent Store's" +
                    " configuration will be ignored).");
            }

            dbMgr = new IgniteCacheDatabaseSharedManager();
        }

        WalStateManager walStateMgr = new WalStateManager(ctx);

        IgniteCacheSnapshotManager snpMgr = ctx.plugins().createComponent(IgniteCacheSnapshotManager.class);

        if (snpMgr == null)
            snpMgr = new IgniteCacheSnapshotManager();

        GridCacheIoManager ioMgr = new GridCacheIoManager();
        CacheAffinitySharedManager topMgr = new CacheAffinitySharedManager();
        GridCacheSharedTtlCleanupManager ttl = new GridCacheSharedTtlCleanupManager();
        PartitionsEvictManager evict = new PartitionsEvictManager();

        CacheJtaManagerAdapter jta = JTA.createOptional();

        MvccCachingManager mvccCachingMgr = new MvccCachingManager();

        return new GridCacheSharedContext(
            kernalCtx,
            tm,
            verMgr,
            mvccMgr,
            pageStoreMgr,
            walMgr,
            walStateMgr,
            dbMgr,
            snpMgr,
            depMgr,
            exchMgr,
            topMgr,
            ioMgr,
            ttl,
            evict,
            jta,
            storeSesLsnrs,
            mvccCachingMgr
        );
    }

    /** {@inheritDoc} */
    @Nullable @Override public DiscoveryDataExchangeType discoveryDataType() {
        return CACHE_PROC;
    }

    /** {@inheritDoc} */
    @Override public void collectJoiningNodeData(DiscoveryDataBag dataBag) {
        cachesInfo.collectJoiningNodeData(dataBag);
    }

    /** {@inheritDoc} */
    @Override public void collectGridNodeData(DiscoveryDataBag dataBag) {
        cachesInfo.collectGridNodeData(dataBag);
    }

    /** {@inheritDoc} */
    @Override public void onJoiningNodeDataReceived(JoiningNodeDiscoveryData data) {
        cachesInfo.onJoiningNodeDataReceived(data);
    }

    /** {@inheritDoc} */
    @Override public void onGridDataReceived(GridDiscoveryData data) {
        cachesInfo.onGridDataReceived(data);

        sharedCtx.walState().onCachesInfoCollected();
    }

    /** {@inheritDoc} */
    @Nullable @Override public IgniteNodeValidationResult validateNode(
        ClusterNode node, JoiningNodeDiscoveryData discoData
    ) {
        if(!cachesInfo.isMergeConfigSupports(node))
            return null;

        if (discoData.hasJoiningNodeData() && discoData.joiningNodeData() instanceof CacheJoinNodeDiscoveryData) {
            CacheJoinNodeDiscoveryData nodeData = (CacheJoinNodeDiscoveryData)discoData.joiningNodeData();

            boolean isGridActive = ctx.state().clusterState().active();

            StringBuilder errorMessage = new StringBuilder();

            for (CacheJoinNodeDiscoveryData.CacheInfo cacheInfo : nodeData.caches().values()) {
                try {
                    byte[] secCtxBytes = node.attribute(IgniteNodeAttributes.ATTR_SECURITY_SUBJECT_V2);

                    if (secCtxBytes != null) {
                        SecurityContext secCtx = U.unmarshal(marsh, secCtxBytes, U.resolveClassLoader(ctx.config()));

                        if (secCtx != null && cacheInfo.cacheType() == CacheType.USER)
                            authorizeCacheCreate(cacheInfo.cacheData().config(), secCtx);
                    }
                }
                catch (SecurityException | IgniteCheckedException ex) {
                    if (errorMessage.length() > 0)
                        errorMessage.append("\n");

                    errorMessage.append(ex.getMessage());
                }

                DynamicCacheDescriptor localDesc = cacheDescriptor(cacheInfo.cacheData().config().getName());

                if (localDesc == null)
                    continue;

                QuerySchemaPatch schemaPatch = localDesc.makeSchemaPatch(cacheInfo.cacheData().queryEntities());

                if (schemaPatch.hasConflicts() || (isGridActive && !schemaPatch.isEmpty())) {
                    if (errorMessage.length() > 0)
                        errorMessage.append("\n");

                    if (schemaPatch.hasConflicts())
                        errorMessage.append(String.format(MERGE_OF_CONFIG_CONFLICTS_MESSAGE,
                            localDesc.cacheName(), schemaPatch.getConflictsMessage()));
                    else
                        errorMessage.append(String.format(MERGE_OF_CONFIG_REQUIRED_MESSAGE, localDesc.cacheName()));
                }
            }

            if (errorMessage.length() > 0) {
                String msg = errorMessage.toString();

                return new IgniteNodeValidationResult(node.id(), msg, msg);
            }
        }

        return null;
    }

    /**
     * @param msg Message.
     */
    public void onStateChangeFinish(ChangeGlobalStateFinishMessage msg) {
        cachesInfo.onStateChangeFinish(msg);
    }

    /**
     * @param msg Message.
     * @param topVer Current topology version.
     * @param curState Current cluster state.
     * @return Exchange actions.
     * @throws IgniteCheckedException If configuration validation failed.
     */
    public ExchangeActions onStateChangeRequest(
        ChangeGlobalStateMessage msg,
        AffinityTopologyVersion topVer,
        DiscoveryDataClusterState curState
    ) throws IgniteCheckedException {
        return cachesInfo.onStateChangeRequest(msg, topVer, curState);
    }

    /**
     * Cache statistics flag change message received.
     *
     * @param msg Message.
     */
    public void onCacheStatisticsModeChange(CacheStatisticsModeChangeMessage msg) {
        assert msg != null;

        if (msg.initial()) {
            EnableStatisticsFuture fut = manageStatisticsFuts.get(msg.requestId());

            if (fut != null && !cacheNames().containsAll(msg.caches())) {
                fut.onDone(new IgniteCheckedException("One or more cache descriptors not found [caches="
                    + caches + ']'));

                return;
            }

            for (String cacheName : msg.caches()) {
                DynamicCacheDescriptor desc = cachesInfo.registeredCaches().get(cacheName);

                if (desc != null) {
                    if (desc.cacheConfiguration().isStatisticsEnabled() != msg.enabled()) {
                        desc.cacheConfiguration().setStatisticsEnabled(msg.enabled());

                        try {
                            ctx.cache().saveCacheConfiguration(desc);
                        }
                        catch (IgniteCheckedException e) {
                            log.error("Error while saving cache configuration to disk, cfg = "
                                + desc.cacheConfiguration(), e);
                        }
                    }
                }
                else
                    log.warning("Failed to change cache descriptor configuration, cache not found [cacheName="
                        + cacheName + ']');
            }
        }
        else {
            EnableStatisticsFuture fut = manageStatisticsFuts.get(msg.requestId());

            if (fut != null)
                fut.onDone();
        }
    }

    /**
     * Cache statistics clear message received.
     *
     * @param msg Message.
     */
    private void onCacheStatisticsClear(CacheStatisticsClearMessage msg) {
        assert msg != null;

        if (msg.initial()) {
            EnableStatisticsFuture fut = manageStatisticsFuts.get(msg.requestId());

            if (fut != null && !cacheNames().containsAll(msg.caches())) {
                fut.onDone(new IgniteCheckedException("One or more cache descriptors not found [caches="
                    + caches + ']'));

                return;
            }

            for (String cacheName : msg.caches()) {
                IgniteInternalCache<?, ?> cache = ctx.cache().cache(cacheName);

                if (cache != null)
                    cache.localMxBean().clear();
                else
                    log.warning("Failed to clear cache statistics, cache not found [cacheName="
                        + cacheName + ']');
            }
        }
        else {
            EnableStatisticsFuture fut = manageStatisticsFuts.get(msg.requestId());

            if (fut != null)
                fut.onDone();
        }
    }

    /**
     * Cache statistics flag change task processed by exchange worker.
     *
     * @param msg Message.
     */
    public void processStatisticsModeChange(CacheStatisticsModeChangeMessage msg) {
        assert msg != null;

        for (String cacheName : msg.caches()) {
            IgniteInternalCache<Object, Object> cache = cache(cacheName);

            if (cache != null)
                cache.context().statisticsEnabled(msg.enabled());
            else
                log.warning("Failed to change cache configuration, cache not found [cacheName=" + cacheName + ']');
        }
    }

    /**
     * Callback invoked from discovery thread when discovery custom message is received.
     *
     * @param msg Discovery message for changing transaction timeout on partition map exchange.
     */
    public void onTxTimeoutOnPartitionMapExchangeChange(TxTimeoutOnPartitionMapExchangeChangeMessage msg) {
        assert msg != null;

        if (msg.isInit()) {
            TransactionConfiguration cfg = ctx.config().getTransactionConfiguration();

            if (cfg.getTxTimeoutOnPartitionMapExchange() != msg.getTimeout())
                cfg.setTxTimeoutOnPartitionMapExchange(msg.getTimeout());
        }
        else {
            TxTimeoutOnPartitionMapExchangeChangeFuture fut = txTimeoutOnPartitionMapExchangeFuts.get(
                msg.getRequestId());

            if (fut != null)
                fut.onDone();
        }
    }

    /**
     * The task for changing transaction timeout on partition map exchange processed by exchange worker.
     *
     * @param msg Message.
     */
    public void processTxTimeoutOnPartitionMapExchangeChange(TxTimeoutOnPartitionMapExchangeChangeMessage msg) {
        assert msg != null;

        long timeout = ctx.config().getTransactionConfiguration().getTxTimeoutOnPartitionMapExchange();

        if (timeout != msg.getTimeout())
            ctx.config().getTransactionConfiguration().setTxTimeoutOnPartitionMapExchange(msg.getTimeout());
    }

    /**
     * @param stoppedCaches Stopped caches.
     */
    private void stopCachesOnClientReconnect(Collection<GridCacheAdapter> stoppedCaches) {
        assert ctx.discovery().localNode().isClient();

        for (GridCacheAdapter cache : stoppedCaches) {
            CacheGroupContext grp = cache.context().group();

            onKernalStop(cache, true);
            stopCache(cache, true, false);

            sharedCtx.affinity().stopCacheOnReconnect(cache.context());

            if (!grp.hasCaches()) {
                stopCacheGroup(grp);

                sharedCtx.affinity().stopCacheGroupOnReconnect(grp);
            }
        }
    }

    /**
     * @return {@code True} if need locally start all existing caches on client node start.
     */
    private boolean startAllCachesOnClientStart() {
        return startClientCaches && ctx.clientNode();
    }

    /**
     * Dynamically starts cache using template configuration.
     *
     * @param cacheName Cache name.
     * @return Future that will be completed when cache is deployed.
     */
    public IgniteInternalFuture<?> createFromTemplate(String cacheName) {
        try {
            CacheConfiguration cfg = getOrCreateConfigFromTemplate(cacheName);

            return dynamicStartCache(cfg, cacheName, null, true, true, true);
        }
        catch (IgniteCheckedException e) {
            throw U.convertException(e);
        }
    }

    /**
     * Dynamically starts cache using template configuration.
     *
     * @param cacheName Cache name.
     * @param checkThreadTx If {@code true} checks that current thread does not have active transactions.
     * @return Future that will be completed when cache is deployed.
     */
    public IgniteInternalFuture<?> getOrCreateFromTemplate(String cacheName, boolean checkThreadTx) {
        return getOrCreateFromTemplate(cacheName, cacheName, null, checkThreadTx);
    }

    /**
     * Dynamically starts cache using template configuration.
     *
     * @param cacheName Cache name.
     * @param templateName Cache template name.
     * @param cfgOverride Cache config properties to override.
     * @param checkThreadTx If {@code true} checks that current thread does not have active transactions.
     * @return Future that will be completed when cache is deployed.
     */
    public IgniteInternalFuture<?> getOrCreateFromTemplate(String cacheName, String templateName,
        CacheConfigurationOverride cfgOverride, boolean checkThreadTx) {
        assert cacheName != null;

        try {
            if (publicJCache(cacheName, false, checkThreadTx) != null) // Cache with given name already started.
                return new GridFinishedFuture<>();

            CacheConfiguration ccfg = F.isEmpty(templateName)
                ? getOrCreateConfigFromTemplate(cacheName)
                : getOrCreateConfigFromTemplate(templateName);

            ccfg.setName(cacheName);

            if (cfgOverride != null)
                cfgOverride.apply(ccfg);

            return dynamicStartCache(ccfg, cacheName, null, false, true, checkThreadTx);
        }
        catch (IgniteCheckedException e) {
            return new GridFinishedFuture<>(e);
        }
    }

    /**
     * @param cacheName Cache name.
     * @return Cache configuration, or {@code null} if no template with matching name found.
     * @throws IgniteCheckedException If failed.
     */
    public CacheConfiguration getConfigFromTemplate(String cacheName) throws IgniteCheckedException {
        CacheConfiguration cfgTemplate = null;

        CacheConfiguration dfltCacheCfg = null;

        List<CacheConfiguration> wildcardNameCfgs = null;

        for (DynamicCacheDescriptor desc : cachesInfo.registeredTemplates().values()) {
            assert desc.template();

            CacheConfiguration cfg = desc.cacheConfiguration();

            assert cfg != null;

            if (F.eq(cacheName, cfg.getName())) {
                cfgTemplate = cfg;

                break;
            }

            if (cfg.getName() != null) {
                if (GridCacheUtils.isCacheTemplateName(cfg.getName())) {
                    if (cfg.getName().length() > 1) {
                        if (wildcardNameCfgs == null)
                            wildcardNameCfgs = new ArrayList<>();

                        wildcardNameCfgs.add(cfg);
                    }
                    else
                        dfltCacheCfg = cfg; // Template with name '*'.
                }
            }
            else if (dfltCacheCfg == null)
                dfltCacheCfg = cfg;
        }

        if (cfgTemplate == null && cacheName != null && wildcardNameCfgs != null) {
            Collections.sort(wildcardNameCfgs, new Comparator<CacheConfiguration>() {
                @Override public int compare(CacheConfiguration cfg1, CacheConfiguration cfg2) {
                    Integer len1 = cfg1.getName() != null ? cfg1.getName().length() : 0;
                    Integer len2 = cfg2.getName() != null ? cfg2.getName().length() : 0;

                    return len2.compareTo(len1);
                }
            });

            for (CacheConfiguration cfg : wildcardNameCfgs) {
                if (cacheName.startsWith(cfg.getName().substring(0, cfg.getName().length() - 1))) {
                    cfgTemplate = cfg;

                    break;
                }
            }
        }

        if (cfgTemplate == null)
            cfgTemplate = dfltCacheCfg;

        if (cfgTemplate == null)
            return null;

        cfgTemplate = cloneCheckSerializable(cfgTemplate);

        CacheConfiguration cfg = new CacheConfiguration(cfgTemplate);

        cfg.setName(cacheName);

        return cfg;
    }

    /**
     * @param cacheName Cache name.
     * @return Cache configuration.
     * @throws IgniteCheckedException If failed.
     */
    private CacheConfiguration getOrCreateConfigFromTemplate(String cacheName) throws IgniteCheckedException {
        CacheConfiguration cfg = getConfigFromTemplate(cacheName);

        return cfg != null ? cfg : new CacheConfiguration(cacheName);
    }

    /**
     * Dynamically starts cache.
     *
     * @param ccfg Cache configuration.
     * @param cacheName Cache name.
     * @param nearCfg Near cache configuration.
     * @param failIfExists Fail if exists flag.
     * @param failIfNotStarted If {@code true} fails if cache is not started.
     * @param checkThreadTx If {@code true} checks that current thread does not have active transactions.
     * @return Future that will be completed when cache is deployed.
     */
    public IgniteInternalFuture<Boolean> dynamicStartCache(
        @Nullable CacheConfiguration ccfg,
        String cacheName,
        @Nullable NearCacheConfiguration nearCfg,
        boolean failIfExists,
        boolean failIfNotStarted,
        boolean checkThreadTx
    ) {
        return dynamicStartCache(ccfg,
            cacheName,
            nearCfg,
            CacheType.USER,
            false,
            failIfExists,
            failIfNotStarted,
            checkThreadTx);
    }

    /**
     * Dynamically starts cache as a result of SQL {@code CREATE TABLE} command.
     *
     * @param ccfg Cache configuration.
     */
    public IgniteInternalFuture<Boolean> dynamicStartSqlCache(
        CacheConfiguration ccfg
    ) {
        A.notNull(ccfg, "ccfg");

        return dynamicStartCache(ccfg,
            ccfg.getName(),
            ccfg.getNearConfiguration(),
            CacheType.USER,
            true,
            false,
            true,
            true);
    }

    /**
     * Dynamically starts cache.
     *
     * @param ccfg Cache configuration.
     * @param cacheName Cache name.
     * @param nearCfg Near cache configuration.
     * @param cacheType Cache type.
     * @param sql If the cache needs to be created as the result of SQL {@code CREATE TABLE} command.
     * @param failIfExists Fail if exists flag.
     * @param failIfNotStarted If {@code true} fails if cache is not started.
     * @param checkThreadTx If {@code true} checks that current thread does not have active transactions.
     * @return Future that will be completed when cache is deployed.
     */
    public IgniteInternalFuture<Boolean> dynamicStartCache(
        @Nullable CacheConfiguration ccfg,
        String cacheName,
        @Nullable NearCacheConfiguration nearCfg,
        CacheType cacheType,
        boolean sql,
        boolean failIfExists,
        boolean failIfNotStarted,
        boolean checkThreadTx
    ) {
        assert cacheName != null;

        if (checkThreadTx)
            checkEmptyTransactions();

        GridPlainClosure<Collection<byte[]>, IgniteInternalFuture<Boolean>> startCacheClsr = (grpKeys) -> {
            assert ccfg == null || !ccfg.isEncryptionEnabled() || !grpKeys.isEmpty();

            DynamicCacheChangeRequest req = prepareCacheChangeRequest(
                ccfg,
                cacheName,
                nearCfg,
                cacheType,
                sql,
                failIfExists,
                failIfNotStarted,
                false,
                null,
                ccfg != null && ccfg.isEncryptionEnabled() ? grpKeys.iterator().next() : null);

            if (req != null) {
                if (req.clientStartOnly())
                    return startClientCacheChange(F.asMap(req.cacheName(), req), null);

                return F.first(initiateCacheChanges(F.asList(req)));
            }
            else
                return new GridFinishedFuture<>();
        };

        try {
            if (ccfg != null && ccfg.isEncryptionEnabled()) {
                ctx.encryption().checkEncryptedCacheSupported();

                return generateEncryptionKeysAndStartCacheAfter(1, startCacheClsr);
            }

            return startCacheClsr.apply(Collections.EMPTY_SET);
        }
        catch (Exception e) {
            return new GridFinishedFuture<>(e);
        }
    }

    /**
     * Send {@code GenerateEncryptionKeyRequest} and execute {@code after} closure if succeed.
     *
     * @param keyCnt Count of keys to generate.
     * @param after Closure to execute after encryption keys would be generated.
     */
    private IgniteInternalFuture<Boolean> generateEncryptionKeysAndStartCacheAfter(int keyCnt,
        GridPlainClosure<Collection<byte[]>, IgniteInternalFuture<Boolean>> after) {
        IgniteInternalFuture<Collection<byte[]>> genEncKeyFut = ctx.encryption().generateKeys(keyCnt);

        GridFutureAdapter<Boolean> res = new GridFutureAdapter<>();

        genEncKeyFut.listen(new IgniteInClosure<IgniteInternalFuture<Collection<byte[]>>>() {
            @Override public void apply(IgniteInternalFuture<Collection<byte[]>> fut) {
                try {
                    Collection<byte[]> grpKeys = fut.result();

                    if (F.size(grpKeys, F.alwaysTrue()) != keyCnt)
                        res.onDone(false, fut.error());

                    IgniteInternalFuture<Boolean> dynStartCacheFut = after.apply(grpKeys);

                    dynStartCacheFut.listen(new IgniteInClosure<IgniteInternalFuture<Boolean>>() {
                        @Override public void apply(IgniteInternalFuture<Boolean> fut) {
                            try {
                                res.onDone(fut.get(), fut.error());
                            }
                            catch (IgniteCheckedException e) {
                                res.onDone(false, e);
                            }
                        }
                    });
                }
                catch (Exception e) {
                    res.onDone(false, e);
                }
            }
        });

        return res;
    }

    /**
     * @param startReqs Start requests.
     * @param cachesToClose Cache tp close.
     * @return Future for cache change operation.
     */
    private IgniteInternalFuture<Boolean> startClientCacheChange(
        @Nullable Map<String, DynamicCacheChangeRequest> startReqs, @Nullable Set<String> cachesToClose) {
        assert startReqs != null ^ cachesToClose != null;

        DynamicCacheStartFuture fut = new DynamicCacheStartFuture(UUID.randomUUID());

        IgniteInternalFuture old = pendingFuts.put(fut.id, fut);

        assert old == null : old;

        ctx.discovery().clientCacheStartEvent(fut.id, startReqs, cachesToClose);

        IgniteCheckedException err = checkNodeState();

        if (err != null)
            fut.onDone(err);

        return fut;
    }

    /**
     * Dynamically starts multiple caches.
     *
     * @param ccfgList Collection of cache configuration.
     * @param failIfExists Fail if exists flag.
     * @param checkThreadTx If {@code true} checks that current thread does not have active transactions.
     * @param disabledAfterStart If true, cache proxies will be only activated after {@link #restartProxies()}.
     * @return Future that will be completed when all caches are deployed.
     */
    public IgniteInternalFuture<Boolean> dynamicStartCaches(Collection<CacheConfiguration> ccfgList,
        boolean failIfExists,
        boolean checkThreadTx, boolean disabledAfterStart) {
        return dynamicStartCachesByStoredConf(
            ccfgList.stream().map(StoredCacheData::new).collect(Collectors.toList()),
            failIfExists,
            checkThreadTx,
            disabledAfterStart
        );
    }

    /**
     * Dynamically starts multiple caches.
     *
     * @param storedCacheDataList Collection of stored cache data.
     * @param failIfExists Fail if exists flag.
     * @param checkThreadTx If {@code true} checks that current thread does not have active transactions.
     * @param disabledAfterStart If true, cache proxies will be only activated after {@link #restartProxies()}.
     * @return Future that will be completed when all caches are deployed.
     */
    public IgniteInternalFuture<Boolean> dynamicStartCachesByStoredConf(
        Collection<StoredCacheData> storedCacheDataList,
        boolean failIfExists,
        boolean checkThreadTx,
        boolean disabledAfterStart) {
        if (checkThreadTx)
            checkEmptyTransactions();

        GridPlainClosure<Collection<byte[]>, IgniteInternalFuture<Boolean>> startCacheClsr = (grpKeys) -> {
            List<DynamicCacheChangeRequest> srvReqs = null;
            Map<String, DynamicCacheChangeRequest> clientReqs = null;

            Iterator<byte[]> grpKeysIter = grpKeys.iterator();

            for (StoredCacheData ccfg : storedCacheDataList) {
                assert !ccfg.config().isEncryptionEnabled() || grpKeysIter.hasNext();

                DynamicCacheChangeRequest req = prepareCacheChangeRequest(
                    ccfg.config(),
                    ccfg.config().getName(),
                    null,
                    resolveCacheType(ccfg.config()),
                    ccfg.sql(),
                    failIfExists,
                    true,
                    disabledAfterStart,
                    ccfg.queryEntities(),
                    ccfg.config().isEncryptionEnabled() ? grpKeysIter.next() : null);

                if (req != null) {
                    if (req.clientStartOnly()) {
                        if (clientReqs == null)
                            clientReqs = U.newLinkedHashMap(storedCacheDataList.size());

                        clientReqs.put(req.cacheName(), req);
                    }
                    else {
                        if (srvReqs == null)
                            srvReqs = new ArrayList<>(storedCacheDataList.size());

                        srvReqs.add(req);
                    }
                }
            }

            if (srvReqs == null && clientReqs == null)
                return new GridFinishedFuture<>();

            if (clientReqs != null && srvReqs == null)
                return startClientCacheChange(clientReqs, null);

            GridCompoundFuture<?, Boolean> compoundFut = new GridCompoundFuture<>();

            for (DynamicCacheStartFuture fut : initiateCacheChanges(srvReqs))
                compoundFut.add((IgniteInternalFuture)fut);

            if (clientReqs != null) {
                IgniteInternalFuture<Boolean> clientStartFut = startClientCacheChange(clientReqs, null);

                compoundFut.add((IgniteInternalFuture)clientStartFut);
            }

            compoundFut.markInitialized();

            return compoundFut;
        };

        int encGrpCnt = 0;

        for (StoredCacheData ccfg : storedCacheDataList) {
            if (ccfg.config().isEncryptionEnabled())
                encGrpCnt++;
        }

        return generateEncryptionKeysAndStartCacheAfter(encGrpCnt, startCacheClsr);
    }

    /** Resolve cache type for input cacheType */
    @NotNull private CacheType resolveCacheType(CacheConfiguration ccfg) {
        if (CU.isUtilityCache(ccfg.getName()))
            return CacheType.UTILITY;
        else if (internalCaches.contains(ccfg.getName()))
            return CacheType.INTERNAL;
        else if (DataStructuresProcessor.isDataStructureCache(ccfg.getName()))
            return CacheType.DATA_STRUCTURES;
        else
            return CacheType.USER;
    }

    /**
     * @param cacheName Cache name to destroy.
     * @param sql If the cache needs to be destroyed only if it was created as the result of SQL {@code CREATE TABLE}
     * command.
     * @param checkThreadTx If {@code true} checks that current thread does not have active transactions.
     * @param restart Restart flag.
     * @return Future that will be completed when cache is destroyed.
     */
    public IgniteInternalFuture<Boolean> dynamicDestroyCache(String cacheName, boolean sql, boolean checkThreadTx,
        boolean restart) {
        assert cacheName != null;

        if (checkThreadTx)
            checkEmptyTransactions();

        DynamicCacheChangeRequest req = DynamicCacheChangeRequest.stopRequest(ctx, cacheName, sql, true);

        req.stop(true);
        req.destroy(true);
        req.restart(restart);

        return F.first(initiateCacheChanges(F.asList(req)));
    }

    /**
     * @param cacheNames Collection of cache names to destroy.
     * @param checkThreadTx If {@code true} checks that current thread does not have active transactions.
     * @param restart Restart flag.
     * @return Future that will be completed when cache is destroyed.
     */
    public IgniteInternalFuture<?> dynamicDestroyCaches(Collection<String> cacheNames, boolean checkThreadTx,
        boolean restart) {
        return dynamicDestroyCaches(cacheNames, checkThreadTx, restart, true);
    }

    /**
     * @param cacheNames Collection of cache names to destroy.
     * @param checkThreadTx If {@code true} checks that current thread does not have active transactions.
     * @param restart Restart flag.
     * @param destroy Cache data destroy flag. Setting to <code>true</code> will cause removing all cache data
     * @return Future that will be completed when cache is destroyed.
     */
    public IgniteInternalFuture<?> dynamicDestroyCaches(Collection<String> cacheNames, boolean checkThreadTx,
        boolean restart, boolean destroy) {
        if (checkThreadTx)
            checkEmptyTransactions();

        List<DynamicCacheChangeRequest> reqs = new ArrayList<>(cacheNames.size());

        for (String cacheName : cacheNames) {
            reqs.add(createStopRequest(cacheName, restart, destroy));
        }

        return dynamicChangeCaches(reqs);
    }

    /**
     * Prepares cache stop request.
     *
     * @param cacheName Cache names to destroy.
     * @param restart Restart flag.
     * @param destroy Cache data destroy flag. Setting to {@code true} will cause removing all cache data from store.
     * @return Future that will be completed when cache is destroyed.
     */
    @NotNull public DynamicCacheChangeRequest createStopRequest(String cacheName, boolean restart, boolean destroy) {
        DynamicCacheChangeRequest req = DynamicCacheChangeRequest.stopRequest(ctx, cacheName, false, true);

        req.stop(true);
        req.destroy(destroy);
        req.restart(restart);

        return req;
    }

    /**
     * Starts cache stop request as cache change batch.
     *
     * @param reqs cache stop requests.
     * @return compound future.
     */
    @NotNull public IgniteInternalFuture<?> dynamicChangeCaches(List<DynamicCacheChangeRequest> reqs) {
        GridCompoundFuture<?, ?> compoundFut = new GridCompoundFuture<>();

        for (DynamicCacheStartFuture fut : initiateCacheChanges(reqs))
            compoundFut.add((IgniteInternalFuture)fut);

        compoundFut.markInitialized();

        return compoundFut;
    }

    /**
     * Change WAL mode.
     *
     * @param cacheNames Cache names.
     * @param enabled Enabled flag.
     * @return Future completed when operation finished.
     */
    public IgniteInternalFuture<Boolean> changeWalMode(Collection<String> cacheNames, boolean enabled) {
        if (transactions().tx() != null || sharedCtx.lockedTopologyVersion(null) != null)
            throw new IgniteException("Cache WAL mode cannot be changed within lock or transaction.");

        return sharedCtx.walState().init(cacheNames, enabled);
    }

    /**
     * @param cacheName Cache name.
     */
    public boolean walEnabled(String cacheName) {
        DynamicCacheDescriptor desc = ctx.cache().cacheDescriptor(cacheName);

        if (desc == null)
            throw new IgniteException("Cache not found: " + cacheName);

        return desc.groupDescriptor().walEnabled();
    }

    /**
     * @param cacheName Cache name to close.
     * @return Future that will be completed when cache is closed.
     */
    IgniteInternalFuture<?> dynamicCloseCache(String cacheName) {
        assert cacheName != null;

        IgniteCacheProxy<?, ?> proxy = jcacheProxy(cacheName, false);

        if (proxy == null || proxy.isProxyClosed())
            return new GridFinishedFuture<>(); // No-op.

        checkEmptyTransactions();

        if (proxy.context().isLocal())
            return dynamicDestroyCache(cacheName, false, true, false);

        return startClientCacheChange(null, Collections.singleton(cacheName));
    }

    /**
     * Resets cache state after the cache has been moved to recovery state.
     *
     * @param cacheNames Cache names.
     * @return Future that will be completed when state is changed for all caches.
     */
    public IgniteInternalFuture<?> resetCacheState(Collection<String> cacheNames) {
        checkEmptyTransactions();

        if (F.isEmpty(cacheNames))
            cacheNames = cachesInfo.registeredCaches().keySet();

        Collection<DynamicCacheChangeRequest> reqs = new ArrayList<>(cacheNames.size());

        for (String cacheName : cacheNames) {
            DynamicCacheDescriptor desc = cacheDescriptor(cacheName);

            if (desc == null) {
                U.warn(log, "Failed to find cache for reset lost partition request, cache does not exist: " + cacheName);

                continue;
            }

            DynamicCacheChangeRequest req = DynamicCacheChangeRequest.resetLostPartitions(ctx, cacheName);

            reqs.add(req);
        }

        GridCompoundFuture fut = new GridCompoundFuture();

        for (DynamicCacheStartFuture f : initiateCacheChanges(reqs))
            fut.add(f);

        fut.markInitialized();

        return fut;
    }

    /**
     * @param cacheName Cache name.
     * @return Cache type.
     */
    public CacheType cacheType(String cacheName) {
        if (CU.isUtilityCache(cacheName))
            return CacheType.UTILITY;
        else if (internalCaches.contains(cacheName))
            return CacheType.INTERNAL;
        else if (DataStructuresProcessor.isDataStructureCache(cacheName))
            return CacheType.DATA_STRUCTURES;
        else
            return CacheType.USER;
    }

    /**
     * Save cache configuration to persistent store if necessary.
     *
     * @param desc Cache descriptor.
     */
    public void saveCacheConfiguration(DynamicCacheDescriptor desc) throws IgniteCheckedException {
        assert desc != null;

        if (sharedCtx.pageStore() != null && !sharedCtx.kernalContext().clientNode() &&
            isPersistentCache(desc.cacheConfiguration(), sharedCtx.gridConfig().getDataStorageConfiguration()))
            sharedCtx.pageStore().storeCacheData(desc.toStoredData(), true);
    }

    /**
     * Remove all persistent files for all registered caches.
     */
    public void cleanupCachesDirectories() throws IgniteCheckedException {
        if (sharedCtx.pageStore() == null || sharedCtx.kernalContext().clientNode())
            return;

        for (DynamicCacheDescriptor desc : cacheDescriptors().values()) {
            if (isPersistentCache(desc.cacheConfiguration(), sharedCtx.gridConfig().getDataStorageConfiguration()))
                sharedCtx.pageStore().cleanupPersistentSpace(desc.cacheConfiguration());
        }
    }

    /**
     * @param reqs Requests.
     * @return Collection of futures.
     */
    private Collection<DynamicCacheStartFuture> initiateCacheChanges(
        Collection<DynamicCacheChangeRequest> reqs
    ) {
        Collection<DynamicCacheStartFuture> res = new ArrayList<>(reqs.size());

        Collection<DynamicCacheChangeRequest> sndReqs = new ArrayList<>(reqs.size());

        for (DynamicCacheChangeRequest req : reqs) {
            authorizeCacheChange(req);

            DynamicCacheStartFuture fut = new DynamicCacheStartFuture(req.requestId());

            try {
                if (req.stop()) {
                    DynamicCacheDescriptor desc = cacheDescriptor(req.cacheName());

                    if (desc == null)
                        // No-op.
                        fut.onDone(false);
                }

                if (req.start() && req.startCacheConfiguration() != null) {
                    CacheConfiguration ccfg = req.startCacheConfiguration();

                    try {
                        cachesInfo.validateStartCacheConfiguration(ccfg);
                    }
                    catch (IgniteCheckedException e) {
                        fut.onDone(e);
                    }
                }

                if (fut.isDone())
                    continue;

                DynamicCacheStartFuture old = (DynamicCacheStartFuture)pendingFuts.putIfAbsent(
                    req.requestId(), fut);

                assert old == null;

                if (fut.isDone())
                    continue;

                sndReqs.add(req);
            }
            catch (Exception e) {
                fut.onDone(e);
            }
            finally {
                res.add(fut);
            }
        }

        Exception err = null;

        if (!sndReqs.isEmpty()) {
            try {
                ctx.discovery().sendCustomEvent(new DynamicCacheChangeBatch(sndReqs));

                err = checkNodeState();
            }
            catch (IgniteCheckedException e) {
                err = e;
            }
        }

        if (err != null) {
            for (DynamicCacheStartFuture fut : res)
                fut.onDone(err);
        }

        return res;
    }

    /**
     * Authorize creating cache.
     *
     * @param cfg Cache configuration.
     * @param secCtx Optional security context.
     */
    private void authorizeCacheCreate(CacheConfiguration cfg, SecurityContext secCtx) {
        ctx.security().authorize(null, SecurityPermission.CACHE_CREATE, secCtx);

        if (cfg != null && cfg.isOnheapCacheEnabled() &&
            IgniteSystemProperties.getBoolean(IgniteSystemProperties.IGNITE_DISABLE_ONHEAP_CACHE))
            throw new SecurityException("Authorization failed for enabling on-heap cache.");
    }

    /**
     * Authorize dynamic cache management for this node.
     *
     * @param req start/stop cache request.
     */
    private void authorizeCacheChange(DynamicCacheChangeRequest req) {
        // Null security context means authorize this node.
        if (req.cacheType() == null || req.cacheType() == CacheType.USER) {
            if (req.stop())
                ctx.security().authorize(null, SecurityPermission.CACHE_DESTROY, null);
            else
                authorizeCacheCreate(req.startCacheConfiguration(), null);
        }
    }

    /**
     * @return Non null exception if node is stopping or disconnected.
     */
    @Nullable private IgniteCheckedException checkNodeState() {
        if (ctx.isStopping()) {
            return new IgniteCheckedException("Failed to execute dynamic cache change request, " +
                "node is stopping.");
        }
        else if (ctx.clientDisconnected()) {
            return new IgniteClientDisconnectedCheckedException(ctx.cluster().clientReconnectFuture(),
                "Failed to execute dynamic cache change request, client node disconnected.");
        }

        return null;
    }

    /**
     * @param type Event type.
     * @param customMsg Custom message instance.
     * @param node Event node.
     * @param topVer Topology version.
     * @param state Cluster state.
     */
    public void onDiscoveryEvent(int type,
        @Nullable DiscoveryCustomMessage customMsg,
        ClusterNode node,
        AffinityTopologyVersion topVer,
        DiscoveryDataClusterState state) {
        cachesInfo.onDiscoveryEvent(type, node, topVer);

        sharedCtx.affinity().onDiscoveryEvent(type, customMsg, node, topVer, state);
    }

    /**
     * Callback invoked from discovery thread when discovery custom message is received.
     *
     * @param msg Customer message.
     * @param topVer Current topology version.
     * @param node Node sent message.
     * @return {@code True} if minor topology version should be increased.
     */
    public boolean onCustomEvent(DiscoveryCustomMessage msg, AffinityTopologyVersion topVer, ClusterNode node) {
        if (msg instanceof SchemaAbstractDiscoveryMessage) {
            ctx.query().onDiscovery((SchemaAbstractDiscoveryMessage)msg);

            return false;
        }

        if (msg instanceof CacheAffinityChangeMessage)
            return sharedCtx.affinity().onCustomEvent(((CacheAffinityChangeMessage)msg));

        if (msg instanceof SnapshotDiscoveryMessage &&
            ((SnapshotDiscoveryMessage)msg).needExchange())
            return true;

        if (msg instanceof WalStateAbstractMessage) {
            WalStateAbstractMessage msg0 = (WalStateAbstractMessage)msg;

            if (msg0 instanceof WalStateProposeMessage)
                sharedCtx.walState().onProposeDiscovery((WalStateProposeMessage)msg);
            else if (msg0 instanceof WalStateFinishMessage)
                sharedCtx.walState().onFinishDiscovery((WalStateFinishMessage)msg);

            return msg0.needExchange();
        }

        if (msg instanceof DynamicCacheChangeBatch)
            return cachesInfo.onCacheChangeRequested((DynamicCacheChangeBatch)msg, topVer);

        if (msg instanceof DynamicCacheChangeFailureMessage)
            cachesInfo.onCacheChangeRequested((DynamicCacheChangeFailureMessage)msg, topVer);

        if (msg instanceof ClientCacheChangeDiscoveryMessage)
            cachesInfo.onClientCacheChange((ClientCacheChangeDiscoveryMessage)msg, node);

        if (msg instanceof CacheStatisticsModeChangeMessage)
            onCacheStatisticsModeChange((CacheStatisticsModeChangeMessage)msg);

        if (msg instanceof CacheStatisticsClearMessage)
            onCacheStatisticsClear((CacheStatisticsClearMessage)msg);

        if (msg instanceof TxTimeoutOnPartitionMapExchangeChangeMessage)
            onTxTimeoutOnPartitionMapExchangeChange((TxTimeoutOnPartitionMapExchangeChangeMessage)msg);

        return false;
    }

    /**
     * Checks that preload-order-dependant caches has SYNC or ASYNC preloading mode.
     *
     * @param cfgs Caches.
     * @return Maximum detected preload order.
     * @throws IgniteCheckedException If validation failed.
     */
    private int validatePreloadOrder(CacheConfiguration[] cfgs) throws IgniteCheckedException {
        int maxOrder = 0;

        for (CacheConfiguration cfg : cfgs) {
            int rebalanceOrder = cfg.getRebalanceOrder();

            if (rebalanceOrder > 0) {
                if (cfg.getCacheMode() == LOCAL)
                    throw new IgniteCheckedException("Rebalance order set for local cache (fix configuration and restart the " +
                        "node): " + U.maskName(cfg.getName()));

                if (cfg.getRebalanceMode() == CacheRebalanceMode.NONE)
                    throw new IgniteCheckedException("Only caches with SYNC or ASYNC rebalance mode can be set as rebalance " +
                        "dependency for other caches [cacheName=" + U.maskName(cfg.getName()) +
                        ", rebalanceMode=" + cfg.getRebalanceMode() + ", rebalanceOrder=" + cfg.getRebalanceOrder() + ']');

                maxOrder = Math.max(maxOrder, rebalanceOrder);
            }
            else if (rebalanceOrder < 0)
                throw new IgniteCheckedException("Rebalance order cannot be negative for cache (fix configuration and restart " +
                    "the node) [cacheName=" + cfg.getName() + ", rebalanceOrder=" + rebalanceOrder + ']');
        }

        return maxOrder;
    }

    /** {@inheritDoc} */
    @Nullable @Override public IgniteNodeValidationResult validateNode(ClusterNode node) {
        IgniteNodeValidationResult res = validateHashIdResolvers(node);

        if (res == null)
            res = validateRestartingCaches(node);

        return res;
    }

    /**
     * Reset restarting caches.
     */
    public void resetRestartingCaches() {
        cachesInfo.restartingCaches().clear();
    }

    /**
     * @param node Joining node to validate.
     * @return Node validation result if there was an issue with the joining node, {@code null} otherwise.
     */
    private IgniteNodeValidationResult validateRestartingCaches(ClusterNode node) {
        if (cachesInfo.hasRestartingCaches()) {
            String msg = "Joining node during caches restart is not allowed [joiningNodeId=" + node.id() +
                ", restartingCaches=" + new HashSet<>(cachesInfo.restartingCaches()) + ']';

            return new IgniteNodeValidationResult(node.id(), msg, msg);
        }

        return null;
    }

    /**
     * @param node Joining node.
     * @return Validation result or {@code null} in case of success.
     */
    @Nullable private IgniteNodeValidationResult validateHashIdResolvers(ClusterNode node) {
        if (!node.isClient()) {
            for (DynamicCacheDescriptor desc : cacheDescriptors().values()) {
                CacheConfiguration cfg = desc.cacheConfiguration();

                if (cfg.getAffinity() instanceof RendezvousAffinityFunction) {
                    RendezvousAffinityFunction aff = (RendezvousAffinityFunction)cfg.getAffinity();

                    Object nodeHashObj = aff.resolveNodeHash(node);

                    for (ClusterNode topNode : ctx.discovery().aliveServerNodes()) {
                        Object topNodeHashObj = aff.resolveNodeHash(topNode);

                        if (nodeHashObj.hashCode() == topNodeHashObj.hashCode()) {
                            String errMsg = "Failed to add node to topology because it has the same hash code for " +
                                "partitioned affinity as one of existing nodes [cacheName=" +
                                cfg.getName() + ", existingNodeId=" + topNode.id() + ']';

                            String sndMsg = "Failed to add node to topology because it has the same hash code for " +
                                "partitioned affinity as one of existing nodes [cacheName=" +
                                cfg.getName() + ", existingNodeId=" + topNode.id() + ']';

                            return new IgniteNodeValidationResult(topNode.id(), errMsg, sndMsg);
                        }
                    }
                }
            }
        }

        return null;
    }

    /**
     * @param rmt Remote node to check.
     * @throws IgniteCheckedException If check failed.
     */
    private void checkTransactionConfiguration(ClusterNode rmt) throws IgniteCheckedException {
        TransactionConfiguration txCfg = rmt.attribute(ATTR_TX_CONFIG);

        if (txCfg != null) {
            TransactionConfiguration locTxCfg = ctx.config().getTransactionConfiguration();

            if (locTxCfg.isTxSerializableEnabled() != txCfg.isTxSerializableEnabled())
                throw new IgniteCheckedException("Serializable transactions enabled mismatch " +
                    "(fix txSerializableEnabled property or set -D" + IGNITE_SKIP_CONFIGURATION_CONSISTENCY_CHECK + "=true " +
                    "system property) [rmtNodeId=" + rmt.id() +
                    ", locTxSerializableEnabled=" + locTxCfg.isTxSerializableEnabled() +
                    ", rmtTxSerializableEnabled=" + txCfg.isTxSerializableEnabled() + ']');
        }
    }

    /**
     * @param rmt Remote node to check.
     * @throws IgniteCheckedException If check failed.
     */
    private void checkMemoryConfiguration(ClusterNode rmt) throws IgniteCheckedException {
        ClusterNode locNode = ctx.discovery().localNode();

        if (ctx.config().isClientMode() || locNode.isDaemon() || rmt.isClient() || rmt.isDaemon())
            return;

        DataStorageConfiguration dsCfg = null;

        Object dsCfgBytes = rmt.attribute(IgniteNodeAttributes.ATTR_DATA_STORAGE_CONFIG);

        if (dsCfgBytes instanceof byte[])
            dsCfg = new JdkMarshaller().unmarshal((byte[])dsCfgBytes, U.resolveClassLoader(ctx.config()));

        if (dsCfg == null) {
            // Try to use legacy memory configuration.
            MemoryConfiguration memCfg = rmt.attribute(IgniteNodeAttributes.ATTR_MEMORY_CONFIG);

            if (memCfg != null) {
                dsCfg = new DataStorageConfiguration();

                // All properties that are used in validation should be converted here.
                dsCfg.setPageSize(memCfg.getPageSize());
            }
        }

        if (dsCfg != null) {
            DataStorageConfiguration locDsCfg = ctx.config().getDataStorageConfiguration();

            if (dsCfg.getPageSize() != locDsCfg.getPageSize()) {
                throw new IgniteCheckedException("Memory configuration mismatch (fix configuration or set -D" +
                    IGNITE_SKIP_CONFIGURATION_CONSISTENCY_CHECK + "=true system property) [rmtNodeId=" + rmt.id() +
                    ", locPageSize = " + locDsCfg.getPageSize() + ", rmtPageSize = " + dsCfg.getPageSize() + "]");
            }
        }
    }

    /**
     * @param rmt Remote node to check.
     * @throws IgniteCheckedException If check failed.
     */
    private void checkRebalanceConfiguration(ClusterNode rmt) throws IgniteCheckedException {
        ClusterNode locNode = ctx.discovery().localNode();

        if (ctx.config().isClientMode() || locNode.isDaemon() || rmt.isClient() || rmt.isDaemon())
            return;

        Integer rebalanceThreadPoolSize = rmt.attribute(IgniteNodeAttributes.ATTR_REBALANCE_POOL_SIZE);

        if (rebalanceThreadPoolSize != null && rebalanceThreadPoolSize != ctx.config().getRebalanceThreadPoolSize()) {
            throw new IgniteCheckedException("Rebalance configuration mismatch (fix configuration or set -D" +
                IGNITE_SKIP_CONFIGURATION_CONSISTENCY_CHECK + "=true system property)." +
                " Different values of such parameter may lead to rebalance process instability and hanging. " +
                " [rmtNodeId=" + rmt.id() +
                ", locRebalanceThreadPoolSize = " + ctx.config().getRebalanceThreadPoolSize() +
                ", rmtRebalanceThreadPoolSize = " + rebalanceThreadPoolSize + "]");
        }
    }

    /**
     * @param cfg Cache configuration.
     * @return Query manager.
     */
    private GridCacheQueryManager queryManager(CacheConfiguration cfg) {
        return cfg.getCacheMode() == LOCAL ? new GridCacheLocalQueryManager() : new GridCacheDistributedQueryManager();
    }

    /**
     * @return Last data version.
     */
    public long lastDataVersion() {
        long max = 0;

        for (GridCacheAdapter<?, ?> cache : caches.values()) {
            GridCacheContext<?, ?> ctx = cache.context();

            if (ctx.versions().last().order() > max)
                max = ctx.versions().last().order();

            if (ctx.isNear()) {
                ctx = ctx.near().dht().context();

                if (ctx.versions().last().order() > max)
                    max = ctx.versions().last().order();
            }
        }

        return max;
    }

    /**
     * @param name Cache name.
     * @param <K> type of keys.
     * @param <V> type of values.
     * @return Cache instance for given name.
     */
    @SuppressWarnings("unchecked")
    public <K, V> IgniteInternalCache<K, V> cache(String name) {
        assert name != null;

        if (log.isDebugEnabled())
            log.debug("Getting cache for name: " + name);

        IgniteCacheProxy<K, V> jcache = (IgniteCacheProxy<K, V>)jcacheProxy(name, true);

        return jcache == null ? null : jcache.internalProxy();
    }

    /**
     * Await proxy initialization.
     *
     * @param jcache Cache proxy.
     */
    private void awaitInitializeProxy(IgniteCacheProxyImpl<?, ?> jcache) {
        if (jcache != null) {
            CountDownLatch initLatch = jcache.getInitLatch();

            try {
                while (initLatch.getCount() > 0) {
                    initLatch.await(2000, TimeUnit.MILLISECONDS);

                    if (log.isInfoEnabled())
                        log.info("Failed to wait proxy initialization, cache=" + jcache.getName() +
                            ", localNodeId=" + ctx.localNodeId());
                }
            }
            catch (InterruptedException e) {
                Thread.currentThread().interrupt();
                // Ignore intteruption.
            }
        }
    }

    /**
     * @param name Cache name.
     */
    public void completeProxyInitialize(String name) {
        IgniteCacheProxyImpl<?, ?> jcache = jCacheProxies.get(name);

        if (jcache != null) {
            CountDownLatch proxyInitLatch = jcache.getInitLatch();

            if (proxyInitLatch.getCount() > 0) {
                if (log.isInfoEnabled())
                    log.info("Finish proxy initialization, cacheName=" + name +
                        ", localNodeId=" + ctx.localNodeId());

                proxyInitLatch.countDown();
            }
        }
        else {
            if (log.isInfoEnabled())
                log.info("Can not finish proxy initialization because proxy does not exist, cacheName=" + name +
                    ", localNodeId=" + ctx.localNodeId());
        }
    }

    /**
     * @param name Cache name.
     * @return Cache instance for given name.
     * @throws IgniteCheckedException If failed.
     */
    public <K, V> IgniteInternalCache<K, V> getOrStartCache(String name) throws IgniteCheckedException {
        return getOrStartCache(name, null);
    }

    /**
     * @param name Cache name.
     * @return Cache instance for given name.
     * @throws IgniteCheckedException If failed.
     */
    @SuppressWarnings("unchecked")
    public <K, V> IgniteInternalCache<K, V> getOrStartCache(
        String name,
        CacheConfiguration ccfg
    ) throws IgniteCheckedException {
        assert name != null;

        if (log.isDebugEnabled())
            log.debug("Getting cache for name: " + name);

        IgniteCacheProxy<?, ?> cache = jcacheProxy(name, true);

        if (cache == null) {
            dynamicStartCache(ccfg, name, null, false, ccfg == null, true).get();

            cache = jcacheProxy(name, true);
        }

        return cache == null ? null : (IgniteInternalCache<K, V>)cache.internalProxy();
    }

    /**
     * @return All configured cache instances.
     */
    public Collection<IgniteInternalCache<?, ?>> caches() {
        return F.viewReadOnly(jCacheProxies.values(), new IgniteClosure<IgniteCacheProxy<?, ?>,
            IgniteInternalCache<?, ?>>() {
            @Override public IgniteInternalCache<?, ?> apply(IgniteCacheProxy<?, ?> entries) {
                return entries.internalProxy();
            }
        });
    }

    /**
     * @return All configured cache instances.
     */
    public Collection<IgniteCacheProxy<?, ?>> jcaches() {
        return F.viewReadOnly(jCacheProxies.values(), new IgniteClosure<IgniteCacheProxyImpl<?, ?>, IgniteCacheProxy<?, ?>>() {
            @Override public IgniteCacheProxy<?, ?> apply(IgniteCacheProxyImpl<?, ?> proxy) {
                return proxy.gatewayWrapper();
            }
        });
    }

    /**
     * Gets utility cache.
     *
     * @return Utility cache.
     */
    public <K, V> IgniteInternalCache<K, V> utilityCache() {
        return internalCacheEx(CU.UTILITY_CACHE_NAME);
    }

    /**
     * @param name Cache name.
     * @return Cache.
     */
    private <K, V> IgniteInternalCache<K, V> internalCacheEx(String name) {
        if (ctx.discovery().localNode().isClient()) {
            IgniteCacheProxy<K, V> proxy = (IgniteCacheProxy<K, V>)jcacheProxy(name, true);

            if (proxy == null) {
                GridCacheAdapter<?, ?> cacheAdapter = caches.get(name);

                if (cacheAdapter != null) {
                    proxy = new IgniteCacheProxyImpl(cacheAdapter.context(), cacheAdapter, false);

                    IgniteCacheProxyImpl<?, ?> prev = addjCacheProxy(name, (IgniteCacheProxyImpl<?, ?>)proxy);

                    if (prev != null)
                        proxy = (IgniteCacheProxy<K, V>)prev;

                    completeProxyInitialize(proxy.getName());
                }
            }

            assert proxy != null : name;

            return proxy.internalProxy();
        }

        return internalCache(name);
    }

    /**
     * @param name Cache name.
     * @param <K> type of keys.
     * @param <V> type of values.
     * @return Cache instance for given name.
     */
    @SuppressWarnings("unchecked")
    public <K, V> IgniteInternalCache<K, V> publicCache(String name) {
        assert name != null;

        if (log.isDebugEnabled())
            log.debug("Getting public cache for name: " + name);

        DynamicCacheDescriptor desc = cacheDescriptor(name);

        if (desc == null)
            throw new IllegalArgumentException("Cache is not started: " + name);

        if (!desc.cacheType().userCache())
            throw new IllegalStateException("Failed to get cache because it is a system cache: " + name);

        IgniteCacheProxy<K, V> jcache = (IgniteCacheProxy<K, V>)jcacheProxy(name, true);

        if (jcache == null)
            throw new IllegalArgumentException("Cache is not started: " + name);

        return jcache.internalProxy();
    }

    /**
     * @param cacheName Cache name.
     * @param <K> type of keys.
     * @param <V> type of values.
     * @return Cache instance for given name.
     * @throws IgniteCheckedException If failed.
     */
    public <K, V> IgniteCacheProxy<K, V> publicJCache(String cacheName) throws IgniteCheckedException {
        return publicJCache(cacheName, true, true);
    }

    /**
     * @param cacheName Cache name.
     * @param failIfNotStarted If {@code true} throws {@link IllegalArgumentException} if cache is not started,
     * otherwise returns {@code null} in this case.
     * @param checkThreadTx If {@code true} checks that current thread does not have active transactions.
     * @return Cache instance for given name.
     * @throws IgniteCheckedException If failed.
     */
    @SuppressWarnings({"unchecked", "ConstantConditions"})
    @Nullable public <K, V> IgniteCacheProxy<K, V> publicJCache(String cacheName,
        boolean failIfNotStarted,
        boolean checkThreadTx) throws IgniteCheckedException {
        assert cacheName != null;

        if (log.isDebugEnabled())
            log.debug("Getting public cache for name: " + cacheName);

        DynamicCacheDescriptor desc = cacheDescriptor(cacheName);

        if (desc != null && !desc.cacheType().userCache())
            throw new IllegalStateException("Failed to get cache because it is a system cache: " + cacheName);

        IgniteCacheProxyImpl<?, ?> proxy = jcacheProxy(cacheName, true);

        // Try to start cache, there is no guarantee that cache will be instantiated.
        if (proxy == null) {
            dynamicStartCache(null, cacheName, null, false, failIfNotStarted, checkThreadTx).get();

            proxy = jcacheProxy(cacheName, true);
        }

        return proxy != null ? (IgniteCacheProxy<K, V>)proxy.gatewayWrapper() : null;
    }

    /**
     * Get configuration for the given cache.
     *
     * @param name Cache name.
     * @return Cache configuration.
     */
    public CacheConfiguration cacheConfiguration(String name) {
        assert name != null;

        DynamicCacheDescriptor desc = cacheDescriptor(name);

        if (desc == null)
            throw new IllegalStateException("Cache doesn't exist: " + name);
        else
            return desc.cacheConfiguration();
    }

    /**
     * Get registered cache descriptor.
     *
     * @param name Name.
     * @return Descriptor.
     */
    public DynamicCacheDescriptor cacheDescriptor(String name) {
        return cachesInfo.registeredCaches().get(name);
    }

    /**
     * @return Cache descriptors.
     */
    public Map<String, DynamicCacheDescriptor> cacheDescriptors() {
        return cachesInfo.registeredCaches();
    }

    /**
     * @return Collection of persistent cache descriptors.
     */
    public Collection<DynamicCacheDescriptor> persistentCaches() {
        return cachesInfo.registeredCaches().values()
            .stream()
            .filter(desc -> isPersistentCache(desc.cacheConfiguration(), ctx.config().getDataStorageConfiguration()))
            .collect(Collectors.toList());
    }

    /**
     * @return Collection of persistent cache group descriptors.
     */
    public Collection<CacheGroupDescriptor> persistentGroups() {
        return cachesInfo.registeredCacheGroups().values()
            .stream()
            .filter(CacheGroupDescriptor::persistenceEnabled)
            .collect(Collectors.toList());
    }

    /**
     * @return Cache group descriptors.
     */
    public Map<Integer, CacheGroupDescriptor> cacheGroupDescriptors() {
        return cachesInfo.registeredCacheGroups();
    }

    /**
     * @param cacheId Cache ID.
     * @return Cache descriptor.
     */
    @Nullable public DynamicCacheDescriptor cacheDescriptor(int cacheId) {
        for (DynamicCacheDescriptor cacheDesc : cacheDescriptors().values()) {
            CacheConfiguration ccfg = cacheDesc.cacheConfiguration();

            assert ccfg != null : cacheDesc;

            if (CU.cacheId(ccfg.getName()) == cacheId)
                return cacheDesc;
        }

        return null;
    }

    /**
     * @param cacheCfg Cache configuration template.
     * @throws IgniteCheckedException If failed.
     */
    public void addCacheConfiguration(CacheConfiguration cacheCfg) throws IgniteCheckedException {
        assert cacheCfg.getName() != null;

        String name = cacheCfg.getName();

        DynamicCacheDescriptor desc = cachesInfo.registeredTemplates().get(name);

        if (desc != null)
            return;

        DynamicCacheChangeRequest req = DynamicCacheChangeRequest.addTemplateRequest(ctx, cacheCfg);

        TemplateConfigurationFuture fut = new TemplateConfigurationFuture(req.cacheName(), req.deploymentId());

        TemplateConfigurationFuture old =
            (TemplateConfigurationFuture)pendingTemplateFuts.putIfAbsent(cacheCfg.getName(), fut);

        if (old != null)
            fut = old;

        Exception err = null;

        try {
            ctx.discovery().sendCustomEvent(new DynamicCacheChangeBatch(Collections.singleton(req)));

            if (ctx.isStopping()) {
                err = new IgniteCheckedException("Failed to execute dynamic cache change request, " +
                    "node is stopping.");
            }
            else if (ctx.clientDisconnected()) {
                err = new IgniteClientDisconnectedCheckedException(ctx.cluster().clientReconnectFuture(),
                    "Failed to execute dynamic cache change request, client node disconnected.");
            }
        }
        catch (IgniteCheckedException e) {
            err = e;
        }

        if (err != null)
            fut.onDone(err);

        fut.get();
    }

    /**
     * @param name Cache name.
     * @return Cache instance for given name.
     */
    @SuppressWarnings("unchecked")
    public <K, V> IgniteCacheProxy<K, V> jcache(String name) {
        assert name != null;

        IgniteCacheProxy<K, V> cache = (IgniteCacheProxy<K, V>)jcacheProxy(name, true);

        if (cache == null) {
            GridCacheAdapter<?, ?> cacheAdapter = caches.get(name);

            if (cacheAdapter != null) {
                cache = new IgniteCacheProxyImpl(cacheAdapter.context(), cacheAdapter, false);

                IgniteCacheProxyImpl<?, ?> prev = addjCacheProxy(name, (IgniteCacheProxyImpl<?, ?>)cache);

                if (prev != null)
                    cache = (IgniteCacheProxy<K, V>)prev;

                completeProxyInitialize(cache.getName());
            }
        }

        if (cache == null)
            throw new IllegalArgumentException("Cache is not configured: " + name);

        return cache;
    }

    /**
     * @param name Cache name.
     * @param awaitInit Await proxy initialization.
     * @return Cache proxy.
     */
    @Nullable public IgniteCacheProxyImpl<?, ?> jcacheProxy(String name, boolean awaitInit) {
        IgniteCacheProxyImpl<?, ?> cache = jCacheProxies.get(name);

        if (awaitInit)
            awaitInitializeProxy(cache);

        return cache;
    }

    /**
     * @param name Cache name.
     * @param proxy Cache proxy.
     * @return Previous cache proxy.
     */
    @Nullable public IgniteCacheProxyImpl<?, ?> addjCacheProxy(String name, IgniteCacheProxyImpl<?, ?> proxy) {
        return jCacheProxies.putIfAbsent(name, proxy);
    }

    /**
     * @return All configured public cache instances.
     */
    public Collection<IgniteCacheProxy<?, ?>> publicCaches() {
        Collection<IgniteCacheProxy<?, ?>> res = new ArrayList<>(jCacheProxies.size());

        for (IgniteCacheProxyImpl<?, ?> proxy : jCacheProxies.values()) {
            if (proxy.context().userCache())
                res.add(proxy.gatewayWrapper());
        }

        return res;
    }

    /**
     * @param name Cache name.
     * @param <K> type of keys.
     * @param <V> type of values.
     * @return Cache instance for given name.
     */
    @SuppressWarnings("unchecked")
    public <K, V> GridCacheAdapter<K, V> internalCache(String name) {
        assert name != null;

        if (log.isDebugEnabled())
            log.debug("Getting internal cache adapter: " + name);

        return (GridCacheAdapter<K, V>)caches.get(name);
    }

    /**
     * Cancel all user operations.
     */
    private void cancelFutures() {
        sharedCtx.mvcc().onStop();

        Exception err = new IgniteCheckedException("Operation has been cancelled (node is stopping).");

        for (IgniteInternalFuture fut : pendingFuts.values())
            ((GridFutureAdapter)fut).onDone(err);

        for (IgniteInternalFuture fut : pendingTemplateFuts.values())
            ((GridFutureAdapter)fut).onDone(err);

        for (EnableStatisticsFuture fut : manageStatisticsFuts.values())
            fut.onDone(err);

        for (TxTimeoutOnPartitionMapExchangeChangeFuture fut : txTimeoutOnPartitionMapExchangeFuts.values())
            fut.onDone(err);
    }

    /**
     * @return All internal cache instances.
     */
    public Collection<GridCacheAdapter<?, ?>> internalCaches() {
        return caches.values();
    }

    /**
     * @param name Cache name.
     * @return {@code True} if specified cache is system, {@code false} otherwise.
     */
    public boolean systemCache(String name) {
        assert name != null;

        DynamicCacheDescriptor desc = cacheDescriptor(name);

        return desc != null && !desc.cacheType().userCache();
    }

    /** {@inheritDoc} */
    @Override public void printMemoryStats() {
        X.println(">>> ");

        for (GridCacheAdapter c : caches.values()) {
            X.println(">>> Cache memory stats [igniteInstanceName=" + ctx.igniteInstanceName() +
                ", cache=" + c.name() + ']');

            c.context().printMemoryStats();
        }
    }

    /**
     * Callback invoked by deployment manager for whenever a class loader gets undeployed.
     *
     * @param ldr Class loader.
     */
    public void onUndeployed(ClassLoader ldr) {
        if (!ctx.isStopping()) {
            for (GridCacheAdapter<?, ?> cache : caches.values()) {
                // Do not notify system caches and caches for which deployment is disabled.
                if (cache.context().userCache() && cache.context().deploymentEnabled())
                    cache.onUndeploy(ldr);
            }
        }
    }

    /**
     * @return Shared context.
     */
    public <K, V> GridCacheSharedContext<K, V> context() {
        return (GridCacheSharedContext<K, V>)sharedCtx;
    }

    /**
     * @return Transactions interface implementation.
     */
    public IgniteTransactionsEx transactions() {
        return transactions;
    }

    /**
     * Starts client caches that do not exist yet.
     *
     * @throws IgniteCheckedException In case of error.
     */
    public void createMissingQueryCaches() throws IgniteCheckedException {
        for (Map.Entry<String, DynamicCacheDescriptor> e : cachesInfo.registeredCaches().entrySet()) {
            DynamicCacheDescriptor desc = e.getValue();

            if (isMissingQueryCache(desc))
                dynamicStartCache(null, desc.cacheConfiguration().getName(), null, false, true, true).get();
        }
    }

    /**
     * Whether cache defined by provided descriptor is not yet started and has queries enabled.
     *
     * @param desc Descriptor.
     * @return {@code True} if this is missing query cache.
     */
    private boolean isMissingQueryCache(DynamicCacheDescriptor desc) {
        CacheConfiguration ccfg = desc.cacheConfiguration();

        return !caches.containsKey(ccfg.getName()) && QueryUtils.isEnabled(ccfg);
    }

    /**
     * Registers MBean for cache components.
     *
     * @param obj Cache component.
     * @param cacheName Cache name.
     * @param near Near flag.
     * @throws IgniteCheckedException If registration failed.
     */
    @SuppressWarnings("unchecked")
    private void registerMbean(Object obj, @Nullable String cacheName, boolean near)
        throws IgniteCheckedException {
        if (U.IGNITE_MBEANS_DISABLED)
            return;

        assert obj != null;

        MBeanServer srvr = ctx.config().getMBeanServer();

        assert srvr != null;

        cacheName = U.maskName(cacheName);

        cacheName = near ? cacheName + "-near" : cacheName;

        final Object mbeanImpl = (obj instanceof IgniteMBeanAware) ? ((IgniteMBeanAware)obj).getMBean() : obj;

        for (Class<?> itf : mbeanImpl.getClass().getInterfaces()) {
            if (itf.getName().endsWith("MBean") || itf.getName().endsWith("MXBean")) {
                try {
                    U.registerMBean(srvr, ctx.igniteInstanceName(), cacheName, obj.getClass().getName(), mbeanImpl,
                        (Class<Object>)itf);
                }
                catch (Throwable e) {
                    throw new IgniteCheckedException("Failed to register MBean for component: " + obj, e);
                }

                break;
            }
        }
    }

    /**
     * Unregisters MBean for cache components.
     *
     * @param o Cache component.
     * @param cacheName Cache name.
     * @param near Near flag.
     */
    private void unregisterMbean(Object o, @Nullable String cacheName, boolean near) {
        if (U.IGNITE_MBEANS_DISABLED)
            return;

        assert o != null;

        MBeanServer srvr = ctx.config().getMBeanServer();

        assert srvr != null;

        cacheName = U.maskName(cacheName);

        cacheName = near ? cacheName + "-near" : cacheName;

        boolean needToUnregister = o instanceof IgniteMBeanAware;

        if (!needToUnregister) {
            for (Class<?> itf : o.getClass().getInterfaces()) {
                if (itf.getName().endsWith("MBean") || itf.getName().endsWith("MXBean")) {
                    needToUnregister = true;

                    break;
                }
            }
        }

        if (needToUnregister) {
            try {
                srvr.unregisterMBean(U.makeMBeanName(ctx.igniteInstanceName(), cacheName, o.getClass().getName()));
            }
            catch (Throwable e) {
                U.error(log, "Failed to unregister MBean for component: " + o, e);
            }
        }
    }

    /**
     * @param grp Cache group.
     * @param ccfg Cache configuration.
     * @param objs Extra components.
     * @return Components provided in cache configuration which can implement {@link LifecycleAware} interface.
     */
    private Iterable<Object> lifecycleAwares(CacheGroupContext grp, CacheConfiguration ccfg, Object... objs) {
        Collection<Object> ret = new ArrayList<>(7 + objs.length);

        if (grp.affinityFunction() != ccfg.getAffinity())
            ret.add(ccfg.getAffinity());

        ret.add(ccfg.getAffinityMapper());
        ret.add(ccfg.getEvictionFilter());
        ret.add(ccfg.getEvictionPolicyFactory());
        ret.add(ccfg.getEvictionPolicy());
        ret.add(ccfg.getInterceptor());

        NearCacheConfiguration nearCfg = ccfg.getNearConfiguration();

        if (nearCfg != null) {
            ret.add(nearCfg.getNearEvictionPolicyFactory());
            ret.add(nearCfg.getNearEvictionPolicy());
        }

        Collections.addAll(ret, objs);

        return ret;
    }

    /**
     * Method checks that current thread does not have active transactions.
     *
     * @throws IgniteException If transaction exist.
     */
    public void checkEmptyTransactions() throws IgniteException {
        if (transactions().tx() != null || sharedCtx.lockedTopologyVersion(null) != null)
            throw new IgniteException("Cannot start/stop cache within lock or transaction.");
    }

    /**
     * @param val Object to check.
     * @return Configuration copy.
     * @throws IgniteCheckedException If validation failed.
     */
    private CacheConfiguration cloneCheckSerializable(final CacheConfiguration val) throws IgniteCheckedException {
        if (val == null)
            return null;

        return withBinaryContext(new IgniteOutClosureX<CacheConfiguration>() {
            @Override public CacheConfiguration applyx() throws IgniteCheckedException {
                if (val.getCacheStoreFactory() != null) {
                    try {
                        ClassLoader ldr = ctx.config().getClassLoader();

                        if (ldr == null)
                            ldr = val.getCacheStoreFactory().getClass().getClassLoader();

                        U.unmarshal(marsh, U.marshal(marsh, val.getCacheStoreFactory()),
                            U.resolveClassLoader(ldr, ctx.config()));
                    }
                    catch (IgniteCheckedException e) {
                        throw new IgniteCheckedException("Failed to validate cache configuration. " +
                            "Cache store factory is not serializable. Cache name: " + U.maskName(val.getName()), e);
                    }
                }

                try {
                    return U.unmarshal(marsh, U.marshal(marsh, val), U.resolveClassLoader(ctx.config()));
                }
                catch (IgniteCheckedException e) {
                    throw new IgniteCheckedException("Failed to validate cache configuration " +
                        "(make sure all objects in cache configuration are serializable): " + U.maskName(val.getName()), e);
                }
            }
        });
    }

    /**
     * @param c Closure.
     * @return Closure result.
     * @throws IgniteCheckedException If failed.
     */
    private <T> T withBinaryContext(IgniteOutClosureX<T> c) throws IgniteCheckedException {
        IgniteCacheObjectProcessor objProc = ctx.cacheObjects();
        BinaryContext oldCtx = null;

        if (objProc instanceof CacheObjectBinaryProcessorImpl) {
            GridBinaryMarshaller binMarsh = ((CacheObjectBinaryProcessorImpl)objProc).marshaller();

            oldCtx = binMarsh == null ? null : binMarsh.pushContext();
        }

        try {
            return c.applyx();
        }
        finally {
            if (objProc instanceof CacheObjectBinaryProcessorImpl)
                GridBinaryMarshaller.popContext(oldCtx);
        }
    }

    /**
     * Prepares DynamicCacheChangeRequest for cache creation.
     *
     * @param ccfg Cache configuration
     * @param cacheName Cache name
     * @param nearCfg Near cache configuration
     * @param cacheType Cache type
     * @param sql Whether the cache needs to be created as the result of SQL {@code CREATE TABLE} command.
     * @param failIfExists Fail if exists flag.
     * @param failIfNotStarted If {@code true} fails if cache is not started.
     * @param disabledAfterStart If true, cache proxies will be only activated after {@link #restartProxies()}.
     * @param qryEntities Query entities.
     * @param encKey Encryption key.
     * @return Request or {@code null} if cache already exists.
     * @throws IgniteCheckedException if some of pre-checks failed
     * @throws CacheExistsException if cache exists and failIfExists flag is {@code true}
     */
    private DynamicCacheChangeRequest prepareCacheChangeRequest(
        @Nullable CacheConfiguration ccfg,
        String cacheName,
        @Nullable NearCacheConfiguration nearCfg,
        CacheType cacheType,
        boolean sql,
        boolean failIfExists,
        boolean failIfNotStarted,
        boolean disabledAfterStart,
        @Nullable Collection<QueryEntity> qryEntities,
        @Nullable byte[] encKey
    ) throws IgniteCheckedException {
        DynamicCacheDescriptor desc = cacheDescriptor(cacheName);

        DynamicCacheChangeRequest req = new DynamicCacheChangeRequest(UUID.randomUUID(), cacheName, ctx.localNodeId());

        req.sql(sql);

        req.failIfExists(failIfExists);

        req.disabledAfterStart(disabledAfterStart);

        req.encryptionKey(encKey);

        if (ccfg != null) {
            cloneCheckSerializable(ccfg);

            if (desc != null) {
                if (failIfExists) {
                    throw new CacheExistsException("Failed to start cache " +
                        "(a cache with the same name is already started): " + cacheName);
                }
                else {
                    CacheConfiguration descCfg = desc.cacheConfiguration();

                    // Check if we were asked to start a near cache.
                    if (nearCfg != null) {
                        if (isLocalAffinity(descCfg)) {
                            // If we are on a data node and near cache was enabled, return success, else - fail.
                            if (descCfg.getNearConfiguration() != null)
                                return null;
                            else
                                throw new IgniteCheckedException("Failed to start near " +
                                    "cache (local node is an affinity node for cache): " + cacheName);
                        }
                        else
                            // If local node has near cache, return success.
                            req.clientStartOnly(true);
                    }
                    else if (!isLocalAffinity(descCfg))
                        req.clientStartOnly(true);

                    req.deploymentId(desc.deploymentId());
                    req.startCacheConfiguration(descCfg);
                    req.schema(desc.schema());
                }
            }
            else {
                req.deploymentId(IgniteUuid.randomUuid());

                CacheConfiguration cfg = new CacheConfiguration(ccfg);

                CacheObjectContext cacheObjCtx = ctx.cacheObjects().contextForCache(cfg);

                initialize(cfg, cacheObjCtx);

                req.startCacheConfiguration(cfg);
                req.schema(new QuerySchema(qryEntities != null ? QueryUtils.normalizeQueryEntities(qryEntities, cfg)
                    : cfg.getQueryEntities()));
            }
        }
        else {
            req.clientStartOnly(true);

            if (desc != null)
                ccfg = desc.cacheConfiguration();

            if (ccfg == null) {
                if (failIfNotStarted && !isCacheLazy(cacheName)) {
                    throw new CacheExistsException("Failed to start client cache " +
                        "(a cache with the given name is not started): " + cacheName);
                }
                else
                    return null;
            }

            req.deploymentId(desc.deploymentId());
            req.startCacheConfiguration(ccfg);
            req.schema(desc.schema());
        }

        if (nearCfg != null)
            req.nearCacheConfiguration(nearCfg);

        req.cacheType(cacheType);

        return req;
    }

    /**
     * Enable/disable statistics globally for the caches
     *
     * @param cacheNames Collection of cache names.
     * @param enabled Statistics enabled flag.
     */
    public void enableStatistics(Collection<String> cacheNames, boolean enabled) throws IgniteCheckedException {
        Collection<IgniteInternalCache> caches = manageStatisticsCaches(cacheNames);

        Collection<String> globalCaches = new HashSet<>(U.capacity(caches.size()));

        for (IgniteInternalCache cache : caches) {
            cache.context().statisticsEnabled(enabled);

            if (!cache.context().isLocal())
                globalCaches.add(cache.name());
        }

        if (globalCaches.isEmpty())
            return;

        CacheStatisticsModeChangeMessage msg = new CacheStatisticsModeChangeMessage(UUID.randomUUID(), globalCaches, enabled);

        EnableStatisticsFuture fut = new EnableStatisticsFuture(msg.requestId());

        manageStatisticsFuts.put(msg.requestId(), fut);

        ctx.grid().context().discovery().sendCustomEvent(msg);

        fut.get();
    }

    /**
     * Clear statistics globally for the caches
     *
     * @param cacheNames Collection of cache names.
     */
    public void clearStatistics(Collection<String> cacheNames) throws IgniteCheckedException {
        Collection<IgniteInternalCache> caches = manageStatisticsCaches(cacheNames);

        Collection<String> globalCaches = new HashSet<>(U.capacity(caches.size()));

        for (IgniteInternalCache cache : caches) {
            if (!cache.context().isLocal())
                globalCaches.add(cache.name());
        }

        if (globalCaches.isEmpty())
            return;

        CacheStatisticsClearMessage msg = new CacheStatisticsClearMessage(UUID.randomUUID(), globalCaches);

        EnableStatisticsFuture fut = new EnableStatisticsFuture(msg.requestId());

        manageStatisticsFuts.put(msg.requestId(), fut);

        ctx.grid().context().discovery().sendCustomEvent(msg);

        fut.get();
    }

    /**
     *
     */
    private Collection<IgniteInternalCache> manageStatisticsCaches(Collection<String> caches)
        throws IgniteCheckedException {
        assert caches != null;

        Collection<IgniteInternalCache> res = new ArrayList<>(caches.size());

        if (!cacheNames().containsAll(caches))
            throw new IgniteCheckedException("One or more cache descriptors not found [caches=" + caches + ']');

        for (String cacheName : caches) {
            IgniteInternalCache cache = cache(cacheName);

            if (cache == null)
                throw new IgniteCheckedException("Cache not found [cacheName=" + cacheName + ']');

            res.add(cache);
        }

        return res;
    }

    /**
     * Sets transaction timeout on partition map exchange.
     *
     * @param timeout Transaction timeout on partition map exchange in milliseconds.
     */
    public void setTxTimeoutOnPartitionMapExchange(long timeout) throws IgniteCheckedException {
        UUID requestId = UUID.randomUUID();

        TxTimeoutOnPartitionMapExchangeChangeFuture fut = new TxTimeoutOnPartitionMapExchangeChangeFuture(requestId);

        txTimeoutOnPartitionMapExchangeFuts.put(requestId, fut);

        TxTimeoutOnPartitionMapExchangeChangeMessage msg = new TxTimeoutOnPartitionMapExchangeChangeMessage(
            requestId, timeout);

        ctx.grid().context().discovery().sendCustomEvent(msg);

        fut.get();
    }

    /**
     * @param obj Object to clone.
     * @return Object copy.
     * @throws IgniteCheckedException If failed.
     */
    public <T> T clone(final T obj) throws IgniteCheckedException {
        return withBinaryContext(new IgniteOutClosureX<T>() {
            @Override public T applyx() throws IgniteCheckedException {
                return U.unmarshal(marsh, U.marshal(marsh, obj), U.resolveClassLoader(ctx.config()));
            }
        });
    }

    /**
     * Recovery lifecycle for caches.
     */
    private class CacheRecoveryLifecycle implements MetastorageLifecycleListener, DatabaseLifecycleListener {
        /**
         * Set of QuerySchema's saved on recovery. It's needed if cache query schema has changed after node joined to
         * topology.
         */
        private final Map<Integer, QuerySchema> querySchemas = new ConcurrentHashMap<>();

        /** {@inheritDoc} */
        @Override public void onBaselineChange() {
            onKernalStopCaches(true);

            stopCaches(true);

            sharedCtx.database().cleanupRestoredCaches();
        }

        /** {@inheritDoc} */
        @Override public void onReadyForRead(ReadOnlyMetastorage metastorage) throws IgniteCheckedException {
            restoreCacheConfigurations();
        }

        /** {@inheritDoc} */
        @Override public void beforeBinaryMemoryRestore(
            IgniteCacheDatabaseSharedManager mgr) throws IgniteCheckedException {
            for (DynamicCacheDescriptor cacheDescriptor : persistentCaches())
                preparePageStore(cacheDescriptor, true);
        }

        /** {@inheritDoc} */
<<<<<<< HEAD
        @Override public void afterBinaryMemoryRestore(
            IgniteCacheDatabaseSharedManager mgr) throws IgniteCheckedException {
=======
        @Override public void afterBinaryMemoryRestore(GridCacheDatabaseSharedManager.RestoreBinaryState binaryState) throws IgniteCheckedException {
>>>>>>> e2778462
            for (DynamicCacheDescriptor cacheDescriptor : persistentCaches()) {
                startCacheInRecoveryMode(cacheDescriptor);

                querySchemas.put(cacheDescriptor.cacheId(), cacheDescriptor.schema().copy());
            }
        }

        /** {@inheritDoc} */
        @Override public void afterLogicalUpdatesApplied(GridCacheDatabaseSharedManager.RestoreLogicalState logicalState) throws IgniteCheckedException {
            restorePartitionStates(cacheGroups(), logicalState.partitionRecoveryStates());
        }

        /**
         * @param forGroups Cache groups.
         * @param partitionStates Partition states.
         * @throws IgniteCheckedException If failed.
         */
        private void restorePartitionStates(
            Collection<CacheGroupContext> forGroups,
            Map<GroupPartitionId, PartitionRecoverState> partitionStates
        ) throws IgniteCheckedException {
            long startRestorePart = U.currentTimeMillis();

            if (log.isInfoEnabled())
                log.info("Restoring partition state for local groups.");

            long totalProcessed = 0;

            for (CacheGroupContext grp : forGroups)
                totalProcessed += grp.offheap().restorePartitionStates(partitionStates);

            if (log.isInfoEnabled())
                log.info("Finished restoring partition state for local groups [" +
                    "groupsProcessed=" + forGroups.size() +
                    ", partitionsProcessed=" + totalProcessed +
                    ", time=" + (U.currentTimeMillis() - startRestorePart) + "ms]");
        }
    }

    /**
     * Handle of fail during cache start.
     *
     * @param <T> Type of started data.
     */
    private interface StartCacheFailHandler<T, R> {
        /**
         * Handle of fail.
         *
         * @param data Start data.
         * @param startCacheOperation Operation for start cache.
         * @throws IgniteCheckedException if failed.
         */
        void handle(T data, IgniteThrowableConsumer<T, R> startCacheOperation) throws IgniteCheckedException;
    }

    /**
     *
     */
    private class DynamicCacheStartFuture extends GridFutureAdapter<Boolean> {
        /** */
        private UUID id;

        /**
         * @param id Future ID.
         */
        private DynamicCacheStartFuture(UUID id) {
            this.id = id;
        }

        /** {@inheritDoc} */
        @Override public boolean onDone(@Nullable Boolean res, @Nullable Throwable err) {
            // Make sure to remove future before completion.
            pendingFuts.remove(id, this);

            context().exchange().exchangerUpdateHeartbeat();

            return super.onDone(res, err);
        }

        /** {@inheritDoc} */
        @Override public String toString() {
            return S.toString(DynamicCacheStartFuture.class, this);
        }
    }

    /**
     *
     */
    private class TemplateConfigurationFuture extends GridFutureAdapter<Object> {
        /** Start ID. */
        @GridToStringInclude
        private IgniteUuid deploymentId;

        /** Cache name. */
        private String cacheName;

        /**
         * @param cacheName Cache name.
         * @param deploymentId Deployment ID.
         */
        private TemplateConfigurationFuture(String cacheName, IgniteUuid deploymentId) {
            this.deploymentId = deploymentId;
            this.cacheName = cacheName;
        }

        /**
         * @return Start ID.
         */
        public IgniteUuid deploymentId() {
            return deploymentId;
        }

        /** {@inheritDoc} */
        @Override public boolean onDone(@Nullable Object res, @Nullable Throwable err) {
            // Make sure to remove future before completion.
            pendingTemplateFuts.remove(cacheName, this);

            return super.onDone(res, err);
        }

        /** {@inheritDoc} */
        @Override public String toString() {
            return S.toString(TemplateConfigurationFuture.class, this);
        }
    }

    /**
     *
     */
    static class LocalAffinityFunction implements AffinityFunction {
        /** */
        private static final long serialVersionUID = 0L;

        /** {@inheritDoc} */
        @Override public List<List<ClusterNode>> assignPartitions(AffinityFunctionContext affCtx) {
            ClusterNode locNode = null;

            for (ClusterNode n : affCtx.currentTopologySnapshot()) {
                if (n.isLocal()) {
                    locNode = n;

                    break;
                }
            }

            if (locNode == null)
                throw new IgniteException("Local node is not included into affinity nodes for 'LOCAL' cache");

            List<List<ClusterNode>> res = new ArrayList<>(partitions());

            for (int part = 0; part < partitions(); part++)
                res.add(Collections.singletonList(locNode));

            return Collections.unmodifiableList(res);
        }

        /** {@inheritDoc} */
        @Override public void reset() {
            // No-op.
        }

        /** {@inheritDoc} */
        @Override public int partitions() {
            return 1;
        }

        /** {@inheritDoc} */
        @Override public int partition(Object key) {
            return 0;
        }

        /** {@inheritDoc} */
        @Override public void removeNode(UUID nodeId) {
            // No-op.
        }
    }

    /**
     *
     */
    private class RemovedItemsCleanupTask implements GridTimeoutObject {
        /** */
        private final IgniteUuid id = IgniteUuid.randomUuid();

        /** */
        private final long endTime;

        /** */
        private final long timeout;

        /**
         * @param timeout Timeout.
         */
        RemovedItemsCleanupTask(long timeout) {
            this.timeout = timeout;

            endTime = U.currentTimeMillis() + timeout;
        }

        /** {@inheritDoc} */
        @Override public IgniteUuid timeoutId() {
            return id;
        }

        /** {@inheritDoc} */
        @Override public long endTime() {
            return endTime;
        }

        /** {@inheritDoc} */
        @Override public void onTimeout() {
            ctx.closure().runLocalSafe(new Runnable() {
                @Override public void run() {
                    try {
                        for (CacheGroupContext grp : sharedCtx.cache().cacheGroups()) {
                            if (!grp.isLocal() && grp.affinityNode()) {
                                GridDhtPartitionTopology top = null;

                                try {
                                    top = grp.topology();
                                }
                                catch (IllegalStateException ignore) {
                                    // Cache stopped.
                                }

                                if (top != null) {
                                    for (GridDhtLocalPartition part : top.currentLocalPartitions())
                                        part.cleanupRemoveQueue();
                                }

                                if (ctx.isStopping())
                                    return;
                            }
                        }
                    }
                    catch (Exception e) {
                        U.error(log, "Failed to cleanup removed cache items: " + e, e);
                    }

                    if (ctx.isStopping())
                        return;

                    addRemovedItemsCleanupTask(timeout);
                }
            }, true);
        }
    }

    /**
     * Enable statistics future.
     */
    private class EnableStatisticsFuture extends GridFutureAdapter<Void> {
        /** */
        private UUID id;

        /**
         * @param id Future ID.
         */
        private EnableStatisticsFuture(UUID id) {
            this.id = id;
        }

        /** {@inheritDoc} */
        @Override public boolean onDone(@Nullable Void res, @Nullable Throwable err) {
            // Make sure to remove future before completion.
            manageStatisticsFuts.remove(id, this);

            return super.onDone(res, err);
        }

        /** {@inheritDoc} */
        @Override public String toString() {
            return S.toString(EnableStatisticsFuture.class, this);
        }
    }

    /**
     * The future for changing transaction timeout on partition map exchange.
     */
    private class TxTimeoutOnPartitionMapExchangeChangeFuture extends GridFutureAdapter<Void> {
        /** */
        private UUID id;

        /**
         * @param id Future ID.
         */
        private TxTimeoutOnPartitionMapExchangeChangeFuture(UUID id) {
            this.id = id;
        }

        /** {@inheritDoc} */
        @Override public boolean onDone(@Nullable Void res, @Nullable Throwable err) {
            txTimeoutOnPartitionMapExchangeFuts.remove(id, this);
            return super.onDone(res, err);
        }

        /** {@inheritDoc} */
        @Override public String toString() {
            return S.toString(TxTimeoutOnPartitionMapExchangeChangeFuture.class, this);
        }
    }
}<|MERGE_RESOLUTION|>--- conflicted
+++ resolved
@@ -5556,12 +5556,7 @@
         }
 
         /** {@inheritDoc} */
-<<<<<<< HEAD
-        @Override public void afterBinaryMemoryRestore(
-            IgniteCacheDatabaseSharedManager mgr) throws IgniteCheckedException {
-=======
         @Override public void afterBinaryMemoryRestore(GridCacheDatabaseSharedManager.RestoreBinaryState binaryState) throws IgniteCheckedException {
->>>>>>> e2778462
             for (DynamicCacheDescriptor cacheDescriptor : persistentCaches()) {
                 startCacheInRecoveryMode(cacheDescriptor);
 
