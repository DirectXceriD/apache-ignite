--- conflicted
+++ resolved
@@ -210,12 +210,9 @@
         caches = new ConcurrentHashMap<>();
         jCacheProxies = new ConcurrentHashMap<>();
         stopSeq = new LinkedList<>();
-<<<<<<< HEAD
         internalCaches = new HashSet<>();
-=======
 
         marsh = MarshallerUtils.jdkMarshaller(ctx.gridName());
->>>>>>> ba4f7228
     }
 
     /**
@@ -976,6 +973,19 @@
                 onKernalStop(entry.getValue(), cancel);
             }
         }
+
+        //todo chek it
+        /*cancelFutures();
+
+        List<? extends GridCacheSharedManager<?, ?>> sharedMgrs = sharedCtx.managers();
+
+        for (ListIterator<? extends GridCacheSharedManager<?, ?>> it = sharedMgrs.listIterator(sharedMgrs.size());
+            it.hasPrevious(); ) {
+            GridCacheSharedManager<?, ?> mgr = it.previous();
+
+            if (mgr != exch)
+                mgr.onKernalStop(cancel);
+        }*/
     }
 
     /** {@inheritDoc} */
@@ -2039,6 +2049,9 @@
 
                 req.template(true);
 
+                //todo check why id removed
+               /* req.deploymentId(desc.deploymentId());*/
+
                 reqs.add(req);
             }
 
@@ -2051,6 +2064,7 @@
 
         batch.clientReconnect(reconnect);
 
+        //todo check
         // Reset random batch ID so that serialized batches with the same descriptors will be exactly the same.
         batch.id(null);
 
@@ -2756,7 +2770,6 @@
         return false;
     }
 
-
     /**
      * @param batch Change request batch.
      * @param topVer Current topology version.
