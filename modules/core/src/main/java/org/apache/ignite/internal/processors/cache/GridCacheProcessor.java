--- conflicted
+++ resolved
@@ -1183,12 +1183,6 @@
 
         ctx.continuous().onCacheStart(cacheCtx);
 
-<<<<<<< HEAD
-=======
-        if (sharedCtx.pageStore() != null  && !ctx.clientNode())
-            sharedCtx.pageStore().initializeForCache(cacheCtx.config());
-
->>>>>>> c68b61d3
         CacheConfiguration cfg = cacheCtx.config();
 
         // Intentionally compare Boolean references using '!=' below to check if the flag has been explicitly set.
@@ -1225,20 +1219,12 @@
 
         cacheCtx.onStarted();
 
-<<<<<<< HEAD
         if (log.isInfoEnabled()) {
             log.info("Started cache [name=" + cfg.getName() +
                 (cfg.getGroupName() != null ? ", group=" + cfg.getGroupName() : "") +
                 ", memoryPolicyName=" + cfg.getMemoryPolicyName() +
                 ", mode=" + cfg.getCacheMode() + ", atomicity=" + cfg.getAtomicityMode() + ']');
         }
-=======
-        if (log.isInfoEnabled())
-            log.info("Started cache [name=" + U.maskName(cfg.getName()) +
-                ", memoryPolicyName=" + cfg.getMemoryPolicyName() +
-                ", mode=" + cfg.getCacheMode() + ']'
-            );
->>>>>>> c68b61d3
     }
 
     /**
@@ -1301,15 +1287,9 @@
         ctx.kernalContext().cache().context().database().onCacheStop(ctx);
 
         ctx.kernalContext().cache().context().snapshot().onCacheStop(ctx);
-<<<<<<< HEAD
-=======
-
-        U.stopLifecycleAware(log, lifecycleAwares(cache.configuration(), ctx.store().configuredStore()));
->>>>>>> c68b61d3
 
         ctx.group().stopCache(ctx, destroy);
 
-<<<<<<< HEAD
         U.stopLifecycleAware(log, lifecycleAwares(cache.configuration(), ctx.store().configuredStore()));
 
         if (log.isInfoEnabled()) {
@@ -1319,8 +1299,6 @@
                 log.info("Stopped cache [cacheName=" + cache.name() + ']');
         }
 
-=======
->>>>>>> c68b61d3
         cleanup(ctx);
     }
 
@@ -1481,28 +1459,6 @@
         CacheConflictResolutionManager rslvrMgr = pluginMgr.createComponent(CacheConflictResolutionManager.class);
         GridCacheDrManager drMgr = pluginMgr.createComponent(GridCacheDrManager.class);
         CacheStoreManager storeMgr = pluginMgr.createComponent(CacheStoreManager.class);
-<<<<<<< HEAD
-=======
-
-        IgniteCacheOffheapManager offheapMgr;
-
-        if (ctx.config().getPersistentStoreConfiguration() != null) {
-            ClassLoader clsLdr = U.gridClassLoader();
-
-            try {
-                offheapMgr = (IgniteCacheOffheapManager) clsLdr
-                    .loadClass("org.apache.ignite.internal.processors.cache.database.GridCacheOffheapManager")
-                    .getConstructor()
-                    .newInstance();
-            }
-            catch (Exception e) {
-                throw new IgniteCheckedException("Failed to initialize offheap manager", e);
-            }
-        }
-        else
-            offheapMgr = new IgniteCacheOffheapManagerImpl();
-
->>>>>>> c68b61d3
 
         storeMgr.initialize(cfgStore, sesHolders);
 
@@ -1974,7 +1930,6 @@
 
         if (proxyRestart)
             proxy.onRestarted(cacheCtx, cache);
-<<<<<<< HEAD
     }
 
     /**
@@ -2025,8 +1980,6 @@
         assert old == null : old.name();
 
         return grp;
-=======
->>>>>>> c68b61d3
     }
 
     /**
@@ -2123,11 +2076,7 @@
         }
 
         if (exchActions != null && err == null) {
-<<<<<<< HEAD
             Collection<IgniteBiTuple<CacheGroupInfrastructure, Boolean>> stopped = null;
-=======
-            Collection<IgniteBiTuple<GridCacheContext, Boolean>> stopped = null;
->>>>>>> c68b61d3
 
             GridCacheContext<?, ?> stopCtx = null;
             boolean destroy = false;
@@ -2149,23 +2098,16 @@
                     if (stopped == null)
                         stopped = new ArrayList<>();
 
-<<<<<<< HEAD
                     stopped.add(F.t(stopCtx.group(), destroy));
-=======
-                    stopped.add(F.<GridCacheContext, Boolean>t(stopCtx, destroy));
->>>>>>> c68b61d3
                 }
             }
 
             for (CacheGroupDescriptor grpDesc : exchActions.cacheGroupsToStop())
                 stopCacheGroup(grpDesc.groupId());
 
-<<<<<<< HEAD
             for (ExchangeActions.ActionData req : exchActions.closeRequests(ctx.localNodeId())) {
                 String cacheName = req.request().cacheName();
 
-=======
->>>>>>> c68b61d3
                 IgniteCacheProxy<?, ?> proxy = jCacheProxies.remove(cacheName);
 
                 if (proxy != null) {
@@ -2177,11 +2119,7 @@
                         jCacheProxies.putIfAbsent(cacheName, new IgniteCacheProxy(cache.context(), cache, null, false));
                     }
                     else {
-<<<<<<< HEAD
                         if (req.request().restart())
-=======
-                        if (req.restart())
->>>>>>> c68b61d3
                             proxy.restart();
 
                         proxy.context().gate().onStopped();
@@ -2189,7 +2127,6 @@
                         sharedCtx.database().checkpointReadLock();
 
                         try {
-<<<<<<< HEAD
                             stopCtx = prepareCacheStop(req.request());
 
                             destroy = req.request().destroy();
@@ -2197,10 +2134,6 @@
                             if (stopCtx != null && !stopCtx.group().hasCaches())
                                 stopCacheGroup(stopCtx.groupId());
 
-=======
-                            stopCtx = prepareCacheStop(req);
-                            destroy = req.destroy();
->>>>>>> c68b61d3
                         }
                         finally {
                             sharedCtx.database().checkpointReadUnlock();
@@ -2208,28 +2141,17 @@
                     }
                 }
 
-<<<<<<< HEAD
                 // TODO IGNITE-5075 group descriptors.
-=======
->>>>>>> c68b61d3
                 if (stopCtx != null) {
                     if (stopped == null)
                         stopped = new ArrayList<>();
 
-<<<<<<< HEAD
                     stopped.add(F.t(stopCtx.group(), destroy));
-=======
-                    stopped.add(F.<GridCacheContext, Boolean>t(stopCtx, destroy));
->>>>>>> c68b61d3
                 }
             }
 
             if (stopped != null && !sharedCtx.kernalContext().clientNode())
-<<<<<<< HEAD
                 sharedCtx.database().onCacheGroupsStopped(stopped);
-=======
-                sharedCtx.database().onCachesStopped(stopped);
->>>>>>> c68b61d3
         }
     }
 
@@ -2300,14 +2222,6 @@
         IgnitePageStoreManager pageStoreMgr = null;
         IgniteWriteAheadLogManager walMgr = null;
 
-<<<<<<< HEAD
-        if (ctx.config().isPersistentEnable()) {
-            dbMgr = IgniteComponentType.DATABASE_MANAGER.create(ctx, false);
-
-            pageStoreMgr = IgniteComponentType.PAGE_STORE_MANAGER.create(ctx, false);
-
-            walMgr = IgniteComponentType.WAL_MANAGER.create(ctx, false);
-=======
         if (ctx.config().isPersistentStoreEnabled()) {
             if (ctx.clientNode()) {
                 U.warn(log, "Persistent Store is not supported on client nodes (Persistent Store's" +
@@ -2322,7 +2236,6 @@
 
                 walMgr = IgniteComponentType.WAL_MANAGER.create(ctx, false);
             }
->>>>>>> c68b61d3
         }
         else
             dbMgr = new IgniteCacheDatabaseSharedManager();
@@ -2664,11 +2577,7 @@
      * @param checkThreadTx If {@code true} checks that current thread does not have active transactions.
      * @return Future that will be completed when cache is destroyed.
      */
-<<<<<<< HEAD
     public IgniteInternalFuture<Boolean> dynamicDestroyCache(String cacheName, boolean checkThreadTx, boolean restart) {
-=======
-    public IgniteInternalFuture<?> dynamicDestroyCache(String cacheName, boolean checkThreadTx, boolean restart) {
->>>>>>> c68b61d3
         assert cacheName != null;
 
         if (checkThreadTx)
