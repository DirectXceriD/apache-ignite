--- conflicted
+++ resolved
@@ -2408,24 +2408,17 @@
 
     /**
      * @param msg Message.
-     *            // TODO GG-13223 javadoc
      * @param topVer Current topology version.
      * @param curState Current cluster state.
      * @throws IgniteCheckedException If configuration validation failed.
      * @return Exchange actions.
      */
-<<<<<<< HEAD
-    public ExchangeActions onStateChangeRequest(ChangeGlobalStateMessage msg, DiscoveryDataClusterState prevState, AffinityTopologyVersion topVer)
-        throws IgniteCheckedException {
-        return cachesInfo.onStateChangeRequest(msg, prevState, topVer);
-=======
     public ExchangeActions onStateChangeRequest(
         ChangeGlobalStateMessage msg,
         AffinityTopologyVersion topVer,
         DiscoveryDataClusterState curState
     ) throws IgniteCheckedException {
         return cachesInfo.onStateChangeRequest(msg, topVer, curState);
->>>>>>> 5695898c
     }
 
     /**
