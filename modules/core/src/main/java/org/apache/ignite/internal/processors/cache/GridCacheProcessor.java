/*
 * Licensed to the Apache Software Foundation (ASF) under one or more
 * contributor license agreements.  See the NOTICE file distributed with
 * this work for additional information regarding copyright ownership.
 * The ASF licenses this file to You under the Apache License, Version 2.0
 * (the "License"); you may not use this file except in compliance with
 * the License.  You may obtain a copy of the License at
 *
 *      http://www.apache.org/licenses/LICENSE-2.0
 *
 * Unless required by applicable law or agreed to in writing, software
 * distributed under the License is distributed on an "AS IS" BASIS,
 * WITHOUT WARRANTIES OR CONDITIONS OF ANY KIND, either express or implied.
 * See the License for the specific language governing permissions and
 * limitations under the License.
 */

package org.apache.ignite.internal.processors.cache;

import java.util.ArrayList;
import java.util.Collection;
import java.util.Collections;
import java.util.Comparator;
import java.util.Deque;
import java.util.HashMap;
import java.util.HashSet;
import java.util.IdentityHashMap;
import java.util.LinkedList;
import java.util.List;
import java.util.ListIterator;
import java.util.Map;
import java.util.Set;
import java.util.UUID;
import java.util.concurrent.ConcurrentHashMap;
import java.util.concurrent.ConcurrentMap;
import java.util.concurrent.CountDownLatch;
import java.util.stream.Collectors;
import javax.management.MBeanServer;
import org.apache.ignite.IgniteCheckedException;
import org.apache.ignite.IgniteException;
import org.apache.ignite.IgniteSystemProperties;
import org.apache.ignite.cache.CacheExistsException;
import org.apache.ignite.cache.CacheMode;
import org.apache.ignite.cache.CacheRebalanceMode;
import org.apache.ignite.cache.QueryEntity;
import org.apache.ignite.cache.affinity.AffinityFunction;
import org.apache.ignite.cache.affinity.AffinityFunctionContext;
import org.apache.ignite.cache.affinity.rendezvous.RendezvousAffinityFunction;
import org.apache.ignite.cache.store.CacheStore;
import org.apache.ignite.cache.store.CacheStoreSessionListener;
import org.apache.ignite.cluster.ClusterNode;
import org.apache.ignite.configuration.CacheConfiguration;
import org.apache.ignite.configuration.DataStorageConfiguration;
import org.apache.ignite.configuration.DeploymentMode;
import org.apache.ignite.configuration.FileSystemConfiguration;
import org.apache.ignite.configuration.IgniteConfiguration;
import org.apache.ignite.configuration.MemoryConfiguration;
import org.apache.ignite.configuration.NearCacheConfiguration;
import org.apache.ignite.configuration.TransactionConfiguration;
import org.apache.ignite.configuration.WALMode;
import org.apache.ignite.encryption.EncryptionKey;
import org.apache.ignite.encryption.EncryptionSpi;
import org.apache.ignite.events.EventType;
import org.apache.ignite.internal.GridKernalContext;
import org.apache.ignite.internal.IgniteClientDisconnectedCheckedException;
import org.apache.ignite.internal.IgniteComponentType;
import org.apache.ignite.internal.IgniteInternalFuture;
import org.apache.ignite.internal.IgniteNodeAttributes;
import org.apache.ignite.internal.IgniteTransactionsEx;
import org.apache.ignite.internal.binary.BinaryContext;
import org.apache.ignite.internal.binary.BinaryMarshaller;
import org.apache.ignite.internal.binary.GridBinaryMarshaller;
import org.apache.ignite.internal.managers.discovery.DiscoveryCustomMessage;
import org.apache.ignite.internal.managers.encryption.GridEncryptionManager;
import org.apache.ignite.internal.pagemem.store.IgnitePageStoreManager;
import org.apache.ignite.internal.pagemem.wal.IgniteWriteAheadLogManager;
import org.apache.ignite.internal.processors.GridProcessorAdapter;
import org.apache.ignite.internal.processors.affinity.AffinityTopologyVersion;
import org.apache.ignite.internal.processors.affinity.GridAffinityAssignmentCache;
import org.apache.ignite.internal.processors.cache.CacheJoinNodeDiscoveryData.CacheInfo;
import org.apache.ignite.internal.processors.cache.binary.CacheObjectBinaryProcessorImpl;
import org.apache.ignite.internal.processors.cache.datastructures.CacheDataStructuresManager;
import org.apache.ignite.internal.processors.cache.distributed.dht.GridDhtCache;
import org.apache.ignite.internal.processors.cache.distributed.dht.GridDhtCacheAdapter;
import org.apache.ignite.internal.processors.cache.distributed.dht.GridDhtLocalPartition;
import org.apache.ignite.internal.processors.cache.distributed.dht.GridDhtPartitionTopology;
import org.apache.ignite.internal.processors.cache.distributed.dht.PartitionsEvictManager;
import org.apache.ignite.internal.processors.cache.distributed.dht.atomic.GridDhtAtomicCache;
import org.apache.ignite.internal.processors.cache.distributed.dht.colocated.GridDhtColocatedCache;
import org.apache.ignite.internal.processors.cache.distributed.dht.preloader.StopCachesOnClientReconnectExchangeTask;
import org.apache.ignite.internal.processors.cache.distributed.near.GridNearAtomicCache;
import org.apache.ignite.internal.processors.cache.distributed.near.GridNearTransactionalCache;
import org.apache.ignite.internal.processors.cache.dr.GridCacheDrManager;
import org.apache.ignite.internal.processors.cache.jta.CacheJtaManagerAdapter;
import org.apache.ignite.internal.processors.cache.local.GridLocalCache;
import org.apache.ignite.internal.processors.cache.local.atomic.GridLocalAtomicCache;
import org.apache.ignite.internal.processors.cache.persistence.DataRegion;
import org.apache.ignite.internal.processors.cache.persistence.DbCheckpointListener;
import org.apache.ignite.internal.processors.cache.persistence.GridCacheDatabaseSharedManager;
import org.apache.ignite.internal.processors.cache.persistence.IgniteCacheDatabaseSharedManager;
import org.apache.ignite.internal.processors.cache.persistence.file.FilePageStoreManager;
import org.apache.ignite.internal.processors.cache.persistence.freelist.FreeList;
import org.apache.ignite.internal.processors.cache.persistence.metastorage.MetaStorage;
import org.apache.ignite.internal.processors.cache.persistence.snapshot.IgniteCacheSnapshotManager;
import org.apache.ignite.internal.processors.cache.persistence.snapshot.SnapshotDiscoveryMessage;
import org.apache.ignite.internal.processors.cache.persistence.tree.reuse.ReuseList;
import org.apache.ignite.internal.processors.cache.persistence.wal.FileWriteAheadLogManager;
import org.apache.ignite.internal.processors.cache.persistence.wal.FsyncModeFileWriteAheadLogManager;
import org.apache.ignite.internal.processors.cache.query.GridCacheDistributedQueryManager;
import org.apache.ignite.internal.processors.cache.query.GridCacheLocalQueryManager;
import org.apache.ignite.internal.processors.cache.query.GridCacheQueryManager;
import org.apache.ignite.internal.processors.cache.query.continuous.CacheContinuousQueryManager;
import org.apache.ignite.internal.processors.cache.store.CacheStoreManager;
import org.apache.ignite.internal.processors.cache.transactions.IgniteTransactionsImpl;
import org.apache.ignite.internal.processors.cache.transactions.IgniteTxManager;
import org.apache.ignite.internal.processors.cache.version.GridCacheVersionManager;
import org.apache.ignite.internal.processors.cacheobject.IgniteCacheObjectProcessor;
import org.apache.ignite.internal.processors.cluster.ChangeGlobalStateFinishMessage;
import org.apache.ignite.internal.processors.cluster.ChangeGlobalStateMessage;
import org.apache.ignite.internal.processors.cluster.DiscoveryDataClusterState;
import org.apache.ignite.internal.processors.datastructures.DataStructuresProcessor;
import org.apache.ignite.internal.processors.plugin.CachePluginManager;
import org.apache.ignite.internal.processors.query.QuerySchema;
import org.apache.ignite.internal.processors.query.QuerySchemaPatch;
import org.apache.ignite.internal.processors.query.QueryUtils;
import org.apache.ignite.internal.processors.query.schema.SchemaExchangeWorkerTask;
import org.apache.ignite.internal.processors.query.schema.SchemaNodeLeaveExchangeWorkerTask;
import org.apache.ignite.internal.processors.query.schema.message.SchemaAbstractDiscoveryMessage;
import org.apache.ignite.internal.processors.query.schema.message.SchemaProposeDiscoveryMessage;
import org.apache.ignite.internal.processors.security.SecurityContext;
import org.apache.ignite.internal.processors.timeout.GridTimeoutObject;
import org.apache.ignite.internal.suggestions.GridPerformanceSuggestions;
import org.apache.ignite.internal.util.F0;
import org.apache.ignite.internal.util.future.GridCompoundFuture;
import org.apache.ignite.internal.util.future.GridFinishedFuture;
import org.apache.ignite.internal.util.future.GridFutureAdapter;
import org.apache.ignite.internal.util.lang.GridPlainClosure;
import org.apache.ignite.internal.util.lang.IgniteOutClosureX;
import org.apache.ignite.internal.util.tostring.GridToStringInclude;
import org.apache.ignite.internal.util.typedef.CIX1;
import org.apache.ignite.internal.util.typedef.F;
import org.apache.ignite.internal.util.typedef.T2;
import org.apache.ignite.internal.util.typedef.X;
import org.apache.ignite.internal.util.typedef.internal.A;
import org.apache.ignite.internal.util.typedef.internal.CU;
import org.apache.ignite.internal.util.typedef.internal.S;
import org.apache.ignite.internal.util.typedef.internal.U;
import org.apache.ignite.lang.IgniteBiTuple;
import org.apache.ignite.lang.IgniteClosure;
import org.apache.ignite.lang.IgniteFuture;
import org.apache.ignite.lang.IgniteInClosure;
import org.apache.ignite.lang.IgnitePredicate;
import org.apache.ignite.lang.IgniteUuid;
import org.apache.ignite.lifecycle.LifecycleAware;
import org.apache.ignite.marshaller.Marshaller;
import org.apache.ignite.marshaller.MarshallerUtils;
import org.apache.ignite.marshaller.jdk.JdkMarshaller;
import org.apache.ignite.mxbean.CacheGroupMetricsMXBean;
import org.apache.ignite.mxbean.IgniteMBeanAware;
import org.apache.ignite.plugin.security.SecurityException;
import org.apache.ignite.plugin.security.SecurityPermission;
import org.apache.ignite.spi.IgniteNodeValidationResult;
import org.apache.ignite.spi.discovery.DiscoveryDataBag;
import org.apache.ignite.spi.discovery.DiscoveryDataBag.GridDiscoveryData;
import org.apache.ignite.spi.discovery.DiscoveryDataBag.JoiningNodeDiscoveryData;
import org.apache.ignite.spi.encryption.NoopEncryptionSpi;
import org.jetbrains.annotations.NotNull;
import org.jetbrains.annotations.Nullable;

import static org.apache.ignite.IgniteSystemProperties.IGNITE_CACHE_REMOVED_ENTRIES_TTL;
import static org.apache.ignite.IgniteSystemProperties.IGNITE_SKIP_CONFIGURATION_CONSISTENCY_CHECK;
import static org.apache.ignite.IgniteSystemProperties.getBoolean;
import static org.apache.ignite.cache.CacheAtomicityMode.ATOMIC;
import static org.apache.ignite.cache.CacheMode.LOCAL;
import static org.apache.ignite.cache.CacheMode.PARTITIONED;
import static org.apache.ignite.cache.CacheMode.REPLICATED;
import static org.apache.ignite.cache.CacheRebalanceMode.SYNC;
import static org.apache.ignite.cache.CacheWriteSynchronizationMode.FULL_ASYNC;
import static org.apache.ignite.cache.CacheWriteSynchronizationMode.FULL_SYNC;
import static org.apache.ignite.configuration.DeploymentMode.CONTINUOUS;
import static org.apache.ignite.configuration.DeploymentMode.ISOLATED;
import static org.apache.ignite.configuration.DeploymentMode.PRIVATE;
import static org.apache.ignite.configuration.DeploymentMode.SHARED;
import static org.apache.ignite.internal.GridComponent.DiscoveryDataExchangeType.CACHE_PROC;
import static org.apache.ignite.internal.IgniteComponentType.JTA;
import static org.apache.ignite.internal.IgniteNodeAttributes.ATTR_CONSISTENCY_CHECK_SKIPPED;
import static org.apache.ignite.internal.IgniteNodeAttributes.ATTR_TX_CONFIG;
import static org.apache.ignite.internal.processors.cache.GridCacheUtils.isNearEnabled;
import static org.apache.ignite.internal.processors.cache.GridCacheUtils.isPersistentCache;

/**
 * Cache processor.
 */
@SuppressWarnings({"unchecked", "TypeMayBeWeakened", "deprecation"})
public class GridCacheProcessor extends GridProcessorAdapter {
    /** Template of message of conflicts during configuration merge*/
    private static final String MERGE_OF_CONFIG_CONFLICTS_MESSAGE =
        "Conflicts during configuration merge for cache '%s' : \n%s";

    /** Template of message of node join was fail because it requires to merge of config */
    private static final String MERGE_OF_CONFIG_REQUIRED_MESSAGE = "Failed to join node to the active cluster " +
        "(the config of the cache '%s' has to be merged which is impossible on active grid). " +
        "Deactivate grid and retry node join or clean the joining node.";
    /** */
    private final boolean startClientCaches =
        IgniteSystemProperties.getBoolean(IgniteSystemProperties.IGNITE_START_CACHES_ON_JOIN, false);

    private final boolean walFsyncWithDedicatedWorker =
        IgniteSystemProperties.getBoolean(IgniteSystemProperties.IGNITE_WAL_FSYNC_WITH_DEDICATED_WORKER, false);

    /** Shared cache context. */
    private GridCacheSharedContext<?, ?> sharedCtx;

    /** */
    private final ConcurrentMap<Integer, CacheGroupContext> cacheGrps = new ConcurrentHashMap<>();

    /** */
    private final Map<String, GridCacheAdapter<?, ?>> caches;

    /** Caches stopped from onKernalStop callback. */
    private final Map<String, GridCacheAdapter> stoppedCaches = new ConcurrentHashMap<>();

    /** Map of proxies. */
    private final ConcurrentHashMap<String, IgniteCacheProxyImpl<?, ?>> jCacheProxies;

    /** Caches stop sequence. */
    private final Deque<String> stopSeq;

    /** Transaction interface implementation. */
    private IgniteTransactionsImpl transactions;

    /** Pending cache starts. */
    private ConcurrentMap<UUID, IgniteInternalFuture> pendingFuts = new ConcurrentHashMap<>();

    /** Template configuration add futures. */
    private ConcurrentMap<String, IgniteInternalFuture> pendingTemplateFuts = new ConcurrentHashMap<>();

    /** Pending generate encryption key futures. */
    private ConcurrentMap<IgniteUuid, GenerateEncryptionKeyFuture> genEncKeyFuts = new ConcurrentHashMap<>();

    /** Enable/disable cache statistics futures. */
    private ConcurrentMap<UUID, EnableStatisticsFuture> manageStatisticsFuts = new ConcurrentHashMap<>();

    /** The futures for changing transaction timeout on partition map exchange. */
    private ConcurrentMap<UUID, TxTimeoutOnPartitionMapExchangeChangeFuture> txTimeoutOnPartitionMapExchangeFuts =
        new ConcurrentHashMap<>();

    /** */
    private ClusterCachesInfo cachesInfo;

    /** */
    private IdentityHashMap<CacheStore, ThreadLocal> sesHolders = new IdentityHashMap<>();

    /** Must use JDK marsh since it is used by discovery to fire custom events. */
    private final Marshaller marsh;

    /** Count down latch for caches. */
    private final CountDownLatch cacheStartedLatch = new CountDownLatch(1);

    /** Internal cache names. */
    private final Set<String> internalCaches;

    /** MBean group for cache group metrics */
    private final String CACHE_GRP_METRICS_MBEAN_GRP = "Cache groups";

    /**
     * @param ctx Kernal context.
     */
    public GridCacheProcessor(GridKernalContext ctx) {
        super(ctx);

        caches = new ConcurrentHashMap<>();
        jCacheProxies = new ConcurrentHashMap<>();
        stopSeq = new LinkedList<>();
        internalCaches = new HashSet<>();

        marsh = MarshallerUtils.jdkMarshaller(ctx.igniteInstanceName());
    }

    /**
     * @param cfg Initializes cache configuration with proper defaults.
     * @param cacheObjCtx Cache object context.
     * @throws IgniteCheckedException If configuration is not valid.
     */
    private void initialize(CacheConfiguration cfg, CacheObjectContext cacheObjCtx)
        throws IgniteCheckedException {
        CU.initializeConfigDefaults(log, cfg, cacheObjCtx);

        ctx.igfsHelper().preProcessCacheConfiguration(cfg);
    }

    /**
     * @param cfg Configuration to check for possible performance issues.
     * @param hasStore {@code True} if store is configured.
     */
    private void suggestOptimizations(CacheConfiguration cfg, boolean hasStore) {
        GridPerformanceSuggestions perf = ctx.performance();

        String msg = "Disable eviction policy (remove from configuration)";

        if (cfg.getEvictionPolicyFactory() != null || cfg.getEvictionPolicy() != null)
            perf.add(msg, false);
        else
            perf.add(msg, true);

        if (cfg.getCacheMode() == PARTITIONED) {
            perf.add("Disable near cache (set 'nearConfiguration' to null)", cfg.getNearConfiguration() == null);

            if (cfg.getAffinity() != null)
                perf.add("Decrease number of backups (set 'backups' to 0)", cfg.getBackups() == 0);
        }

        // Suppress warning if at least one ATOMIC cache found.
        perf.add("Enable ATOMIC mode if not using transactions (set 'atomicityMode' to ATOMIC)",
            cfg.getAtomicityMode() == ATOMIC);

        // Suppress warning if at least one non-FULL_SYNC mode found.
        perf.add("Disable fully synchronous writes (set 'writeSynchronizationMode' to PRIMARY_SYNC or FULL_ASYNC)",
            cfg.getWriteSynchronizationMode() != FULL_SYNC);

        if (hasStore && cfg.isWriteThrough())
            perf.add("Enable write-behind to persistent store (set 'writeBehindEnabled' to true)",
                cfg.isWriteBehindEnabled());
    }

    /**
     * Start cache rebalance.
     */
    public void enableRebalance() {
        for (IgniteCacheProxy c : publicCaches())
            c.rebalance();
    }

    /**
     * Create exchange worker task for custom discovery message.
     *
     * @param msg Custom discovery message.
     * @return Task or {@code null} if message doesn't require any special processing.
     */
    public CachePartitionExchangeWorkerTask exchangeTaskForCustomDiscoveryMessage(DiscoveryCustomMessage msg) {
        if (msg instanceof SchemaAbstractDiscoveryMessage) {
            SchemaAbstractDiscoveryMessage msg0 = (SchemaAbstractDiscoveryMessage)msg;

            if (msg0.exchange())
                return new SchemaExchangeWorkerTask(msg0);
        }
        else if (msg instanceof ClientCacheChangeDummyDiscoveryMessage) {
            ClientCacheChangeDummyDiscoveryMessage msg0 = (ClientCacheChangeDummyDiscoveryMessage)msg;

            return msg0;
        }
        else if (msg instanceof CacheStatisticsModeChangeMessage) {
            CacheStatisticsModeChangeMessage msg0 = (CacheStatisticsModeChangeMessage)msg;

            if (msg0.initial())
                return new CacheStatisticsModeChangeTask(msg0);
        }

        return null;
    }

    /**
     * Process custom exchange task.
     *
     * @param task Task.
     */
    void processCustomExchangeTask(CachePartitionExchangeWorkerTask task) {
        if (task instanceof SchemaExchangeWorkerTask) {
            SchemaAbstractDiscoveryMessage msg = ((SchemaExchangeWorkerTask)task).message();

            if (msg instanceof SchemaProposeDiscoveryMessage) {
                SchemaProposeDiscoveryMessage msg0 = (SchemaProposeDiscoveryMessage)msg;

                ctx.query().onSchemaPropose(msg0);
            }
            else
                U.warn(log, "Unsupported schema discovery message: " + msg);
        }
        else if (task instanceof SchemaNodeLeaveExchangeWorkerTask) {
            SchemaNodeLeaveExchangeWorkerTask task0 = (SchemaNodeLeaveExchangeWorkerTask)task;

            ctx.query().onNodeLeave(task0.node());
        }
        else if (task instanceof ClientCacheChangeDummyDiscoveryMessage) {
            ClientCacheChangeDummyDiscoveryMessage task0 = (ClientCacheChangeDummyDiscoveryMessage)task;

            sharedCtx.affinity().processClientCachesChanges(task0);
        }
        else if (task instanceof ClientCacheUpdateTimeout) {
            ClientCacheUpdateTimeout task0 = (ClientCacheUpdateTimeout)task;

            sharedCtx.affinity().sendClientCacheChangesMessage(task0);
        }
        else if (task instanceof CacheStatisticsModeChangeTask) {
            CacheStatisticsModeChangeTask task0 = (CacheStatisticsModeChangeTask)task;

            processStatisticsModeChange(task0.message());
        }
        else if (task instanceof TxTimeoutOnPartitionMapExchangeChangeTask) {
            TxTimeoutOnPartitionMapExchangeChangeTask task0 = (TxTimeoutOnPartitionMapExchangeChangeTask)task;

            processTxTimeoutOnPartitionMapExchangeChange(task0.message());
        }
        else if (task instanceof StopCachesOnClientReconnectExchangeTask) {
            StopCachesOnClientReconnectExchangeTask task0 = (StopCachesOnClientReconnectExchangeTask)task;

            stopCachesOnClientReconnect(task0.stoppedCaches());

            task0.onDone();
        }
        else if (task instanceof WalStateNodeLeaveExchangeTask) {
            WalStateNodeLeaveExchangeTask task0 = (WalStateNodeLeaveExchangeTask)task;

            sharedCtx.walState().onNodeLeft(task0.node().id());
        }
        else
            U.warn(log, "Unsupported custom exchange task: " + task);
    }

    /**
     * @param c Ignite Configuration.
     * @param cc Cache Configuration.
     * @return {@code true} if cache is starting on client node and this node is affinity node for the cache.
     */
    private boolean storesLocallyOnClient(IgniteConfiguration c, CacheConfiguration cc) {
        if (c.isClientMode() && c.getDataStorageConfiguration() == null) {
            if (cc.getCacheMode() == LOCAL)
                return true;

            return ctx.discovery().cacheAffinityNode(ctx.discovery().localNode(), cc.getName());

        }
        else
            return false;
    }

    /**
     * @param c Ignite configuration.
     * @param cc Configuration to validate.
     * @param cacheType Cache type.
     * @param cfgStore Cache store.
     * @throws IgniteCheckedException If failed.
     */
    private void validate(IgniteConfiguration c,
        CacheConfiguration cc,
        CacheType cacheType,
        @Nullable CacheStore cfgStore) throws IgniteCheckedException {
        assertParameter(cc.getName() != null && !cc.getName().isEmpty(), "name is null or empty");

        if (cc.getCacheMode() == REPLICATED) {
            if (cc.getNearConfiguration() != null &&
                ctx.discovery().cacheAffinityNode(ctx.discovery().localNode(), cc.getName())) {
                U.warn(log, "Near cache cannot be used with REPLICATED cache, " +
                    "will be ignored [cacheName=" + U.maskName(cc.getName()) + ']');

                cc.setNearConfiguration(null);
            }
        }

        if (storesLocallyOnClient(c, cc))
            throw new IgniteCheckedException("DataRegion for client caches must be explicitly configured " +
                "on client node startup. Use DataStorageConfiguration to configure DataRegion.");

        if (cc.getCacheMode() == LOCAL && !cc.getAffinity().getClass().equals(LocalAffinityFunction.class))
            U.warn(log, "AffinityFunction configuration parameter will be ignored for local cache [cacheName=" +
                U.maskName(cc.getName()) + ']');

        if (cc.getAffinity().partitions() > CacheConfiguration.MAX_PARTITIONS_COUNT)
            throw new IgniteCheckedException("Cannot have more than " + CacheConfiguration.MAX_PARTITIONS_COUNT +
                " partitions [cacheName=" + cc.getName() + ", partitions=" + cc.getAffinity().partitions() + ']');

        if (cc.getRebalanceMode() != CacheRebalanceMode.NONE)
            assertParameter(cc.getRebalanceBatchSize() > 0, "rebalanceBatchSize > 0");

        if (cc.getCacheMode() == PARTITIONED || cc.getCacheMode() == REPLICATED) {
            if (cc.getAtomicityMode() == ATOMIC && cc.getWriteSynchronizationMode() == FULL_ASYNC)
                U.warn(log, "Cache write synchronization mode is set to FULL_ASYNC. All single-key 'put' and " +
                    "'remove' operations will return 'null', all 'putx' and 'removex' operations will return" +
                    " 'true' [cacheName=" + U.maskName(cc.getName()) + ']');
        }

        DeploymentMode depMode = c.getDeploymentMode();

        if (c.isPeerClassLoadingEnabled() && (depMode == PRIVATE || depMode == ISOLATED) &&
            !CU.isSystemCache(cc.getName()) && !(c.getMarshaller() instanceof BinaryMarshaller))
            throw new IgniteCheckedException("Cache can be started in PRIVATE or ISOLATED deployment mode only when" +
                " BinaryMarshaller is used [depMode=" + ctx.config().getDeploymentMode() + ", marshaller=" +
                c.getMarshaller().getClass().getName() + ']');

        if (cc.getAffinity().partitions() > CacheConfiguration.MAX_PARTITIONS_COUNT)
            throw new IgniteCheckedException("Affinity function must return at most " +
                CacheConfiguration.MAX_PARTITIONS_COUNT + " partitions [actual=" + cc.getAffinity().partitions() +
                ", affFunction=" + cc.getAffinity() + ", cacheName=" + cc.getName() + ']');

        if (cc.isWriteBehindEnabled()) {
            if (cfgStore == null)
                throw new IgniteCheckedException("Cannot enable write-behind (writer or store is not provided) " +
                    "for cache: " + U.maskName(cc.getName()));

            assertParameter(cc.getWriteBehindBatchSize() > 0, "writeBehindBatchSize > 0");
            assertParameter(cc.getWriteBehindFlushSize() >= 0, "writeBehindFlushSize >= 0");
            assertParameter(cc.getWriteBehindFlushFrequency() >= 0, "writeBehindFlushFrequency >= 0");
            assertParameter(cc.getWriteBehindFlushThreadCount() > 0, "writeBehindFlushThreadCount > 0");

            if (cc.getWriteBehindFlushSize() == 0 && cc.getWriteBehindFlushFrequency() == 0)
                throw new IgniteCheckedException("Cannot set both 'writeBehindFlushFrequency' and " +
                    "'writeBehindFlushSize' parameters to 0 for cache: " + U.maskName(cc.getName()));
        }

        if (cc.isReadThrough() && cfgStore == null)
            throw new IgniteCheckedException("Cannot enable read-through (loader or store is not provided) " +
                "for cache: " + U.maskName(cc.getName()));

        if (cc.isWriteThrough() && cfgStore == null)
            throw new IgniteCheckedException("Cannot enable write-through (writer or store is not provided) " +
                "for cache: " + U.maskName(cc.getName()));

        long delay = cc.getRebalanceDelay();

        if (delay != 0) {
            if (cc.getCacheMode() != PARTITIONED)
                U.warn(log, "Rebalance delay is supported only for partitioned caches (will ignore): " + (cc.getName()));
            else if (cc.getRebalanceMode() == SYNC) {
                if (delay < 0) {
                    U.warn(log, "Ignoring SYNC rebalance mode with manual rebalance start (node will not wait for " +
                        "rebalancing to be finished): " + U.maskName(cc.getName()));
                }
                else {
                    U.warn(log, "Using SYNC rebalance mode with rebalance delay (node will wait until rebalancing is " +
                        "initiated for " + delay + "ms) for cache: " + U.maskName(cc.getName()));
                }
            }
        }

        ctx.igfsHelper().validateCacheConfiguration(cc);

        if (cc.getAtomicityMode() == ATOMIC)
            assertParameter(cc.getTransactionManagerLookupClassName() == null,
                "transaction manager can not be used with ATOMIC cache");

        if ((cc.getEvictionPolicyFactory() != null || cc.getEvictionPolicy() != null) && !cc.isOnheapCacheEnabled())
            throw new IgniteCheckedException("Onheap cache must be enabled if eviction policy is configured [cacheName="
                + U.maskName(cc.getName()) + "]");

        if (cacheType != CacheType.DATA_STRUCTURES && DataStructuresProcessor.isDataStructureCache(cc.getName()))
            throw new IgniteCheckedException("Using cache names reserved for datastructures is not allowed for " +
                "other cache types [cacheName=" + cc.getName() + ", cacheType=" + cacheType + "]");

        if (cacheType != CacheType.DATA_STRUCTURES && DataStructuresProcessor.isReservedGroup(cc.getGroupName()))
            throw new IgniteCheckedException("Using cache group names reserved for datastructures is not allowed for " +
                "other cache types [cacheName=" + cc.getName() + ", groupName=" + cc.getGroupName() +
                ", cacheType=" + cacheType + "]");

<<<<<<< HEAD
        if (cc.isEncrypted() && !ctx.clientNode()) {
            if (!CU.isPersistentCache(cc, c.getDataStorageConfiguration())) {
                throw new IgniteCheckedException("Using encryption is not allowed" +
                    " for not persistent cache  [cacheName=" + cc.getName() + ", groupName=" + cc.getGroupName() +
                    ", cacheType=" + cacheType + "]");
            }

            EncryptionSpi encSpi = c.getEncryptionSpi();

            if (encSpi == null || encSpi instanceof NoopEncryptionSpi) {
                throw new IgniteCheckedException("EncryptionSpi should be configured to use encrypted cache " +
                    "[cacheName=" + cc.getName() + ", groupName=" + cc.getGroupName() +
                    ", cacheType=" + cacheType + "]");
=======
        // Make sure we do not use sql schema for system views.
        if (ctx.query().moduleEnabled()) {
            String schema = QueryUtils.normalizeSchemaName(cc.getName(), cc.getSqlSchema());

            if (F.eq(schema, QueryUtils.SCHEMA_SYS)) {
                if (cc.getSqlSchema() == null) {
                    // Conflict on cache name.
                    throw new IgniteCheckedException("SQL schema name derived from cache name is reserved (" +
                        "please set explicit SQL schema name through CacheConfiguration.setSqlSchema() or choose " +
                        "another cache name) [cacheName=" + cc.getName() + ", schemaName=" + cc.getSqlSchema() + "]");
                }
                else {
                    // Conflict on schema name.
                    throw new IgniteCheckedException("SQL schema name is reserved (please choose another one) [" +
                        "cacheName=" + cc.getName() + ", schemaName=" + cc.getSqlSchema() + ']');
                }
>>>>>>> 2eb5d47a
            }
        }
    }

    /**
     * @param ctx Context.
     * @return DHT managers.
     */
    private List<GridCacheManager> dhtManagers(GridCacheContext ctx) {
        return F.asList(ctx.store(), ctx.events(), ctx.evicts(), ctx.queries(), ctx.continuousQueries(),
            ctx.dr());
    }

    /**
     * @param ctx Context.
     * @return Managers present in both, DHT and Near caches.
     */
    @SuppressWarnings("IfMayBeConditional")
    private Collection<GridCacheManager> dhtExcludes(GridCacheContext ctx) {
        if (ctx.config().getCacheMode() == LOCAL || !isNearEnabled(ctx))
            return Collections.emptyList();
        else
            return F.asList(ctx.queries(), ctx.continuousQueries(), ctx.store());
    }

    /**
     * @param cfg Configuration.
     * @param objs Extra components.
     * @throws IgniteCheckedException If failed to inject.
     */
    private void prepare(CacheConfiguration cfg, Collection<Object> objs) throws IgniteCheckedException {
        prepare(cfg, cfg.getAffinity(), false);
        prepare(cfg, cfg.getAffinityMapper(), false);
        prepare(cfg, cfg.getEvictionFilter(), false);
        prepare(cfg, cfg.getInterceptor(), false);

        for (Object obj : objs)
            prepare(cfg, obj, false);
    }

    /**
     * @param cfg Cache configuration.
     * @param rsrc Resource.
     * @param near Near flag.
     * @throws IgniteCheckedException If failed.
     */
    private void prepare(CacheConfiguration cfg, @Nullable Object rsrc, boolean near) throws IgniteCheckedException {
        if (rsrc != null) {
            ctx.resource().injectGeneric(rsrc);

            ctx.resource().injectCacheName(rsrc, cfg.getName());

            registerMbean(rsrc, cfg.getName(), near);
        }
    }

    /**
     * @param cctx Cache context.
     */
    private void cleanup(GridCacheContext cctx) {
        CacheConfiguration cfg = cctx.config();

        cleanup(cfg, cfg.getAffinity(), false);
        cleanup(cfg, cfg.getAffinityMapper(), false);
        cleanup(cfg, cfg.getEvictionFilter(), false);
        cleanup(cfg, cfg.getInterceptor(), false);
        cleanup(cfg, cctx.store().configuredStore(), false);

        if (!CU.isUtilityCache(cfg.getName()) && !CU.isSystemCache(cfg.getName())) {
            unregisterMbean(cctx.cache().localMxBean(), cfg.getName(), false);
            unregisterMbean(cctx.cache().clusterMxBean(), cfg.getName(), false);
        }

        cctx.cleanup();
    }

    /**
     * @param grp Cache group.
     */
    private void cleanup(CacheGroupContext grp) {
        CacheConfiguration cfg = grp.config();

        for (Object obj : grp.configuredUserObjects())
            cleanup(cfg, obj, false);

        if (!grp.systemCache() && !U.IGNITE_MBEANS_DISABLED) {
            try {
                ctx.config().getMBeanServer().unregisterMBean(U.makeMBeanName(ctx.igniteInstanceName(),
                    CACHE_GRP_METRICS_MBEAN_GRP, grp.cacheOrGroupName()));
            }
            catch (Throwable e) {
                U.error(log, "Failed to unregister MBean for cache group: " + grp.name(), e);
            }
        }
    }

    /**
     * @param cfg Cache configuration.
     * @param rsrc Resource.
     * @param near Near flag.
     */
    private void cleanup(CacheConfiguration cfg, @Nullable Object rsrc, boolean near) {
        if (rsrc != null) {
            unregisterMbean(rsrc, cfg.getName(), near);

            try {
                ctx.resource().cleanupGeneric(rsrc);
            }
            catch (IgniteCheckedException e) {
                U.error(log, "Failed to cleanup resource: " + rsrc, e);
            }
        }
    }

    /** {@inheritDoc} */
    @SuppressWarnings({"unchecked"})
    @Override public void start() throws IgniteCheckedException {
        cachesInfo = new ClusterCachesInfo(ctx);

        DeploymentMode depMode = ctx.config().getDeploymentMode();

        if (!F.isEmpty(ctx.config().getCacheConfiguration())) {
            if (depMode != CONTINUOUS && depMode != SHARED)
                U.warn(log, "Deployment mode for cache is not CONTINUOUS or SHARED " +
                    "(it is recommended that you change deployment mode and restart): " + depMode);
        }

        initializeInternalCacheNames();

        Collection<CacheStoreSessionListener> sessionListeners =
            CU.startStoreSessionListeners(ctx, ctx.config().getCacheStoreSessionListenerFactories());

        sharedCtx = createSharedContext(ctx, sessionListeners);

        transactions = new IgniteTransactionsImpl(sharedCtx, null);

        // Start shared managers.
        for (GridCacheSharedManager mgr : sharedCtx.managers())
            mgr.start(sharedCtx);

        if (!ctx.isDaemon()) {
            Map<String, CacheInfo> caches = new HashMap<>();

            Map<String, CacheInfo> templates = new HashMap<>();

            addCacheOnJoinFromConfig(caches, templates);

            CacheJoinNodeDiscoveryData discoData = new CacheJoinNodeDiscoveryData(
                IgniteUuid.randomUuid(),
                caches,
                templates,
                startAllCachesOnClientStart()
            );

            cachesInfo.onStart(discoData);

            if (log.isDebugEnabled())
                log.debug("Started cache processor.");
        }

        ctx.state().cacheProcessorStarted();
        ctx.authentication().cacheProcessorStarted();
    }

    /**
     * @param cfg Cache configuration.
     * @param sql SQL flag.
     * @param caches Caches map.
     * @param templates Templates map.
     * @throws IgniteCheckedException If failed.
     */
    private void addCacheOnJoin(CacheConfiguration<?, ?> cfg, boolean sql,
        Map<String, CacheInfo> caches,
        Map<String, CacheInfo> templates) throws IgniteCheckedException {
        String cacheName = cfg.getName();

        CU.validateCacheName(cacheName);

        cloneCheckSerializable(cfg);

        CacheObjectContext cacheObjCtx = ctx.cacheObjects().contextForCache(cfg);

        // Initialize defaults.
        initialize(cfg, cacheObjCtx);

        StoredCacheData cacheData = new StoredCacheData(cfg);

        cacheData.sql(sql);

        if (GridCacheUtils.isCacheTemplateName(cacheName))
            templates.put(cacheName, new CacheInfo(cacheData, CacheType.USER, false, 0, true));
        else {
            if (caches.containsKey(cacheName)) {
                throw new IgniteCheckedException("Duplicate cache name found (check configuration and " +
                    "assign unique name to each cache): " + cacheName);
            }

            CacheType cacheType = cacheType(cacheName);

            if (cacheType != CacheType.USER && cfg.getDataRegionName() == null)
                cfg.setDataRegionName(sharedCtx.database().systemDateRegionName());

            addStoredCache(caches, cacheData, cacheName, cacheType, true);
        }
    }

    /**
     * Add stored cache data to caches storage.
     *
     * @param caches Cache storage.
     * @param cacheData Cache data to add.
     * @param cacheName Cache name.
     * @param cacheType Cache type.
     * @param isStaticalyConfigured Statically configured flag.
     */
    private void addStoredCache(Map<String, CacheInfo> caches, StoredCacheData cacheData, String cacheName,
        CacheType cacheType, boolean isStaticalyConfigured) {
        if (!cacheType.userCache())
            stopSeq.addLast(cacheName);
        else
            stopSeq.addFirst(cacheName);

        caches.put(cacheName, new CacheInfo(cacheData, cacheType, cacheData.sql(), 0, isStaticalyConfigured));
    }

    /**
     * @param caches Caches map.
     * @param templates Templates map.
     * @throws IgniteCheckedException If failed.
     */
    private void addCacheOnJoinFromConfig(
        Map<String, CacheInfo> caches,
        Map<String, CacheInfo> templates
    ) throws IgniteCheckedException {
        assert !ctx.config().isDaemon();

        CacheConfiguration[] cfgs = ctx.config().getCacheConfiguration();

        for (int i = 0; i < cfgs.length; i++) {
            CacheConfiguration<?, ?> cfg = new CacheConfiguration(cfgs[i]);

            // Replace original configuration value.
            cfgs[i] = cfg;

            addCacheOnJoin(cfg, false, caches, templates);
        }

        if (CU.isPersistenceEnabled(ctx.config()) && ctx.cache().context().pageStore() != null) {
            Map<String, StoredCacheData> storedCaches = ctx.cache().context().pageStore().readCacheConfigurations();

            if (!F.isEmpty(storedCaches))
                for (StoredCacheData storedCacheData : storedCaches.values()) {
                    String cacheName = storedCacheData.config().getName();

                    //Ignore stored caches if it already added by static config(static config has higher priority).
                    if (!caches.containsKey(cacheName))
                        addStoredCache(caches, storedCacheData, cacheName, cacheType(cacheName), false);
                }
        }
    }

    /**
     * Initialize internal cache names
     */
    private void initializeInternalCacheNames() {
        FileSystemConfiguration[] igfsCfgs = ctx.grid().configuration().getFileSystemConfiguration();

        if (igfsCfgs != null) {
            for (FileSystemConfiguration igfsCfg : igfsCfgs) {
                internalCaches.add(igfsCfg.getMetaCacheConfiguration().getName());
                internalCaches.add(igfsCfg.getDataCacheConfiguration().getName());
            }
        }

        if (IgniteComponentType.HADOOP.inClassPath())
            internalCaches.add(CU.SYS_CACHE_HADOOP_MR);
    }

    /**
     * @param grpId Group ID.
     * @return Cache group.
     */
    @Nullable public CacheGroupContext cacheGroup(int grpId) {
        return cacheGrps.get(grpId);
    }

    /**
     * @return Cache groups.
     */
    public Collection<CacheGroupContext> cacheGroups() {
        return cacheGrps.values();
    }

    /** {@inheritDoc} */
    @SuppressWarnings("unchecked")
    @Override public void onKernalStart(boolean active) throws IgniteCheckedException {
        if (ctx.isDaemon())
            return;

        try {
            boolean checkConsistency = !getBoolean(IGNITE_SKIP_CONFIGURATION_CONSISTENCY_CHECK);

            if (checkConsistency)
                checkConsistency();

            cachesInfo.onKernalStart(checkConsistency);

            sharedCtx.walState().onKernalStart();

            ctx.query().onCacheKernalStart();

            sharedCtx.exchange().onKernalStart(active, false);
        }
        finally {
            cacheStartedLatch.countDown();
        }

        if (!ctx.clientNode())
            addRemovedItemsCleanupTask(Long.getLong(IGNITE_CACHE_REMOVED_ENTRIES_TTL, 10_000));

        // Escape if cluster inactive.
        if (!active)
            return;

        ctx.service().onUtilityCacheStarted();

        final AffinityTopologyVersion startTopVer = ctx.discovery().localJoin().joinTopologyVersion();

        final List<IgniteInternalFuture> syncFuts = new ArrayList<>(caches.size());

        sharedCtx.forAllCaches(new CIX1<GridCacheContext>() {
            @Override public void applyx(GridCacheContext cctx) {
                CacheConfiguration cfg = cctx.config();

                if (cctx.affinityNode() &&
                    cfg.getRebalanceMode() == SYNC &&
                    startTopVer.equals(cctx.startTopologyVersion())) {
                    CacheMode cacheMode = cfg.getCacheMode();

                    if (cacheMode == REPLICATED || (cacheMode == PARTITIONED && cfg.getRebalanceDelay() >= 0))
                        // Need to wait outside to avoid a deadlock
                        syncFuts.add(cctx.preloader().syncFuture());
                }
            }
        });

        for (int i = 0, size = syncFuts.size(); i < size; i++)
            syncFuts.get(i).get();
    }

    /**
     * @param timeout Cleanup timeout.
     */
    private void addRemovedItemsCleanupTask(long timeout) {
        ctx.timeout().addTimeoutObject(new RemovedItemsCleanupTask(timeout));
    }

    /**
     * @throws IgniteCheckedException if check failed.
     */
    private void checkConsistency() throws IgniteCheckedException {
        for (ClusterNode n : ctx.discovery().remoteNodes()) {
            if (Boolean.TRUE.equals(n.attribute(ATTR_CONSISTENCY_CHECK_SKIPPED)))
                continue;

            checkRebalanceConfiguration(n);

            checkTransactionConfiguration(n);

            checkMemoryConfiguration(n);

            DeploymentMode locDepMode = ctx.config().getDeploymentMode();
            DeploymentMode rmtDepMode = n.attribute(IgniteNodeAttributes.ATTR_DEPLOYMENT_MODE);

            CU.checkAttributeMismatch(log, null, n.id(), "deploymentMode", "Deployment mode",
                locDepMode, rmtDepMode, true);
        }
    }

    /** {@inheritDoc} */
    @SuppressWarnings("unchecked")
    @Override public void stop(boolean cancel) throws IgniteCheckedException {
        stopCaches(cancel);

        List<? extends GridCacheSharedManager<?, ?>> mgrs = sharedCtx.managers();

        for (ListIterator<? extends GridCacheSharedManager<?, ?>> it = mgrs.listIterator(mgrs.size()); it.hasPrevious(); ) {
            GridCacheSharedManager<?, ?> mgr = it.previous();

            mgr.stop(cancel);
        }

        CU.stopStoreSessionListeners(ctx, sharedCtx.storeSessionListeners());

        sharedCtx.cleanup();

        if (log.isDebugEnabled())
            log.debug("Stopped cache processor.");
    }

    /**
     * @param cancel Cancel.
     */
    public void stopCaches(boolean cancel) {
        for (String cacheName : stopSeq) {
            GridCacheAdapter<?, ?> cache = stoppedCaches.remove(cacheName);

            if (cache != null)
                stopCache(cache, cancel, false);
        }

        for (GridCacheAdapter<?, ?> cache : stoppedCaches.values()) {
            if (cache == stoppedCaches.remove(cache.name()))
                stopCache(cache, cancel, false);
        }

        for (CacheGroupContext grp : cacheGrps.values())
            stopCacheGroup(grp.groupId());
    }

    /**
     * Blocks all available gateways
     */
    public void blockGateways() {
        for (IgniteCacheProxy<?, ?> proxy : jCacheProxies.values())
            proxy.context().gate().onStopped();
    }

    /** {@inheritDoc} */
    @SuppressWarnings("unchecked")
    @Override public void onKernalStop(boolean cancel) {
        cacheStartedLatch.countDown();

        GridCachePartitionExchangeManager<Object, Object> exch = context().exchange();

        // Stop exchange manager first so that we call onKernalStop on all caches.
        // No new caches should be added after this point.
        exch.onKernalStop(cancel);

        sharedCtx.mvcc().onStop();

        for (CacheGroupContext grp : cacheGrps.values())
            grp.onKernalStop();

        onKernalStopCaches(cancel);

        cancelFutures();

        List<? extends GridCacheSharedManager<?, ?>> sharedMgrs = sharedCtx.managers();

        for (ListIterator<? extends GridCacheSharedManager<?, ?>> it = sharedMgrs.listIterator(sharedMgrs.size());
            it.hasPrevious(); ) {
            GridCacheSharedManager<?, ?> mgr = it.previous();

            if (mgr != exch)
                mgr.onKernalStop(cancel);
        }
    }

    /**
     * @param cancel Cancel.
     */
    public void onKernalStopCaches(boolean cancel) {
        IgniteCheckedException affErr =
            new IgniteCheckedException("Failed to wait for topology update, node is stopping.");

        for (CacheGroupContext grp : cacheGrps.values()) {
            GridAffinityAssignmentCache aff = grp.affinity();

            aff.cancelFutures(affErr);
        }

        for (String cacheName : stopSeq) {
            GridCacheAdapter<?, ?> cache = caches.remove(cacheName);

            if (cache != null) {
                stoppedCaches.put(cacheName, cache);

                onKernalStop(cache, cancel);
            }
        }

        for (Map.Entry<String, GridCacheAdapter<?, ?>> entry : caches.entrySet()) {
            GridCacheAdapter<?, ?> cache = entry.getValue();

            if (cache == caches.remove(entry.getKey())) {
                stoppedCaches.put(entry.getKey(), cache);

                onKernalStop(entry.getValue(), cancel);
            }
        }
    }

    /** {@inheritDoc} */
    @Override public void onDisconnected(IgniteFuture<?> reconnectFut) throws IgniteCheckedException {
        IgniteClientDisconnectedCheckedException err = new IgniteClientDisconnectedCheckedException(
            ctx.cluster().clientReconnectFuture(),
            "Failed to execute dynamic cache change request, client node disconnected.");

        for (IgniteInternalFuture fut : pendingFuts.values())
            ((GridFutureAdapter)fut).onDone(err);

        for (IgniteInternalFuture fut : pendingTemplateFuts.values())
            ((GridFutureAdapter)fut).onDone(err);

        for (GenerateEncryptionKeyFuture fut : genEncKeyFuts.values())
            fut.onDone(err);

        for (EnableStatisticsFuture fut : manageStatisticsFuts.values())
            fut.onDone(err);

        for (TxTimeoutOnPartitionMapExchangeChangeFuture fut : txTimeoutOnPartitionMapExchangeFuts.values())
            fut.onDone(err);

        for (CacheGroupContext grp : cacheGrps.values())
            grp.onDisconnected(reconnectFut);

        for (GridCacheAdapter cache : caches.values()) {
            GridCacheContext cctx = cache.context();

            cctx.gate().onDisconnected(reconnectFut);

            List<GridCacheManager> mgrs = cache.context().managers();

            for (ListIterator<GridCacheManager> it = mgrs.listIterator(mgrs.size()); it.hasPrevious(); ) {
                GridCacheManager mgr = it.previous();

                mgr.onDisconnected(reconnectFut);
            }
        }

        sharedCtx.onDisconnected(reconnectFut);

        cachesInfo.onDisconnected();
    }

    /**
     * @param cctx Cache context.
     * @param stoppedCaches List where stopped cache should be added.
     */
    private void stopCacheOnReconnect(GridCacheContext cctx, List<GridCacheAdapter> stoppedCaches) {
        cctx.gate().reconnected(true);

        sharedCtx.removeCacheContext(cctx);

        caches.remove(cctx.name());
        jCacheProxies.remove(cctx.name());

        stoppedCaches.add(cctx.cache());
    }

    /** {@inheritDoc} */
    @Override public IgniteInternalFuture<?> onReconnected(boolean clusterRestarted) throws IgniteCheckedException {
        List<GridCacheAdapter> reconnected = new ArrayList<>(caches.size());

        DiscoveryDataClusterState state = ctx.state().clusterState();

        boolean active = state.active() && !state.transition();

        ClusterCachesReconnectResult reconnectRes = cachesInfo.onReconnected(active, state.transition());

        final List<GridCacheAdapter> stoppedCaches = new ArrayList<>();

        for (final GridCacheAdapter cache : caches.values()) {
            boolean stopped = reconnectRes.stoppedCacheGroups().contains(cache.context().groupId())
                || reconnectRes.stoppedCaches().contains(cache.name());

            if (stopped)
                stopCacheOnReconnect(cache.context(), stoppedCaches);
            else {
                cache.onReconnected();

                reconnected.add(cache);

                if (cache.context().userCache()) {
                    // Re-create cache structures inside indexing in order to apply recent schema changes.
                    GridCacheContext cctx = cache.context();

                    DynamicCacheDescriptor desc = cacheDescriptor(cctx.name());

                    assert desc != null : cctx.name();

                    boolean rmvIdx = !cache.context().group().persistenceEnabled();

                    ctx.query().onCacheStop0(cctx, rmvIdx);
                    ctx.query().onCacheStart0(cctx, desc.schema());
                }
            }
        }

        final Set<Integer> stoppedGrps = reconnectRes.stoppedCacheGroups();

        for (CacheGroupContext grp : cacheGrps.values()) {
            if (stoppedGrps.contains(grp.groupId()))
                cacheGrps.remove(grp.groupId());
            else
                grp.onReconnected();
        }

        sharedCtx.onReconnected(active);

        for (GridCacheAdapter cache : reconnected)
            cache.context().gate().reconnected(false);

        if (!stoppedCaches.isEmpty())
            return sharedCtx.exchange().deferStopCachesOnClientReconnect(stoppedCaches);

        return null;
    }

    /**
     * @param cache Cache to start.
     * @param schema Cache schema.
     * @throws IgniteCheckedException If failed to start cache.
     */
    @SuppressWarnings({"TypeMayBeWeakened", "unchecked"})
    private void startCache(GridCacheAdapter<?, ?> cache, QuerySchema schema) throws IgniteCheckedException {
        GridCacheContext<?, ?> cacheCtx = cache.context();

        CacheConfiguration cfg = cacheCtx.config();

        // Intentionally compare Boolean references using '!=' below to check if the flag has been explicitly set.
        if (cfg.isStoreKeepBinary() && cfg.isStoreKeepBinary() != CacheConfiguration.DFLT_STORE_KEEP_BINARY
            && !(ctx.config().getMarshaller() instanceof BinaryMarshaller))
            U.warn(log, "CacheConfiguration.isStoreKeepBinary() configuration property will be ignored because " +
                "BinaryMarshaller is not used");

        // Start managers.
        for (GridCacheManager mgr : F.view(cacheCtx.managers(), F.notContains(dhtExcludes(cacheCtx))))
            mgr.start(cacheCtx);

        cacheCtx.initConflictResolver();

        if (cfg.getCacheMode() != LOCAL && GridCacheUtils.isNearEnabled(cfg)) {
            GridCacheContext<?, ?> dhtCtx = cacheCtx.near().dht().context();

            // Start DHT managers.
            for (GridCacheManager mgr : dhtManagers(dhtCtx))
                mgr.start(dhtCtx);

            dhtCtx.initConflictResolver();

            // Start DHT cache.
            dhtCtx.cache().start();

            if (log.isDebugEnabled())
                log.debug("Started DHT cache: " + dhtCtx.cache().name());
        }

        ctx.continuous().onCacheStart(cacheCtx);

        cacheCtx.cache().start();

        ctx.query().onCacheStart(cacheCtx, schema);

        cacheCtx.onStarted();

        String memPlcName = cfg.getDataRegionName();

        if (memPlcName == null && ctx.config().getDataStorageConfiguration() != null)
            memPlcName = ctx.config().getDataStorageConfiguration().getDefaultDataRegionConfiguration().getName();

        if (log.isInfoEnabled()) {
            log.info("Started cache [name=" + cfg.getName() +
                ", id=" + cacheCtx.cacheId() +
                (cfg.getGroupName() != null ? ", group=" + cfg.getGroupName() : "") +
                ", memoryPolicyName=" + memPlcName +
                ", mode=" + cfg.getCacheMode() +
                ", atomicity=" + cfg.getAtomicityMode() +
                ", backups=" + cfg.getBackups() + ']');
        }
    }

    /**
     * @param cache Cache to stop.
     * @param cancel Cancel flag.
     * @param destroy Destroy data flag. Setting to <code>true</code> will remove all cache data.
     */
    @SuppressWarnings({"TypeMayBeWeakened", "unchecked"})
    private void stopCache(GridCacheAdapter<?, ?> cache, boolean cancel, boolean destroy) {
        GridCacheContext ctx = cache.context();

        try {
            if (!cache.isNear() && ctx.shared().wal() != null) {
                try {
                    ctx.shared().wal().flush(null, false);
                }
                catch (IgniteCheckedException e) {
                    U.error(log, "Failed to flush write-ahead log on cache stop " +
                        "[cache=" + ctx.name() + "]", e);
                }
            }

            sharedCtx.removeCacheContext(ctx);

            cache.stop();

            ctx.kernalContext().query().onCacheStop(ctx, !cache.context().group().persistenceEnabled() || destroy);

            if (isNearEnabled(ctx)) {
                GridDhtCacheAdapter dht = ctx.near().dht();

                // Check whether dht cache has been started.
                if (dht != null) {
                    dht.stop();

                    GridCacheContext<?, ?> dhtCtx = dht.context();

                    List<GridCacheManager> dhtMgrs = dhtManagers(dhtCtx);

                    for (ListIterator<GridCacheManager> it = dhtMgrs.listIterator(dhtMgrs.size()); it.hasPrevious(); ) {
                        GridCacheManager mgr = it.previous();

                        mgr.stop(cancel, destroy);
                    }
                }
            }

            List<GridCacheManager> mgrs = ctx.managers();

            Collection<GridCacheManager> excludes = dhtExcludes(ctx);

            // Reverse order.
            for (ListIterator<GridCacheManager> it = mgrs.listIterator(mgrs.size()); it.hasPrevious(); ) {
                GridCacheManager mgr = it.previous();

                if (!excludes.contains(mgr))
                    mgr.stop(cancel, destroy);
            }

            ctx.kernalContext().continuous().onCacheStop(ctx);

            ctx.kernalContext().cache().context().snapshot().onCacheStop(ctx);

            ctx.group().stopCache(ctx, destroy);

            U.stopLifecycleAware(log, lifecycleAwares(ctx.group(), cache.configuration(), ctx.store().configuredStore()));

            IgnitePageStoreManager pageStore;

            if (destroy && (pageStore = sharedCtx.pageStore()) != null) {
                try {
                    pageStore.removeCacheData(new StoredCacheData(ctx.config()));
                } catch (IgniteCheckedException e) {
                    U.error(log, "Failed to delete cache configuration data while destroying cache" +
                            "[cache=" + ctx.name() + "]", e);
                }
            }

            if (log.isInfoEnabled()) {
                if (ctx.group().sharedGroup())
                    log.info("Stopped cache [cacheName=" + cache.name() + ", group=" + ctx.group().name() + ']');
                else
                    log.info("Stopped cache [cacheName=" + cache.name() + ']');
            }
        }
        finally {
            cleanup(ctx);
        }
    }

    /**
     * @throws IgniteCheckedException If failed to wait.
     */
    public void awaitStarted() throws IgniteCheckedException {
        U.await(cacheStartedLatch);
    }

    /**
     * @param cache Cache.
     * @throws IgniteCheckedException If failed.
     */
    @SuppressWarnings("unchecked")
    private void onKernalStart(GridCacheAdapter<?, ?> cache) throws IgniteCheckedException {
        GridCacheContext<?, ?> ctx = cache.context();

        // Start DHT cache as well.
        if (isNearEnabled(ctx)) {
            GridDhtCacheAdapter dht = ctx.near().dht();

            GridCacheContext<?, ?> dhtCtx = dht.context();

            for (GridCacheManager mgr : dhtManagers(dhtCtx))
                mgr.onKernalStart();

            dht.onKernalStart();

            if (log.isDebugEnabled())
                log.debug("Executed onKernalStart() callback for DHT cache: " + dht.name());
        }

        for (GridCacheManager mgr : F.view(ctx.managers(), F0.notContains(dhtExcludes(ctx))))
            mgr.onKernalStart();

        cache.onKernalStart();

        if (ctx.events().isRecordable(EventType.EVT_CACHE_STARTED))
            ctx.events().addEvent(EventType.EVT_CACHE_STARTED);

        if (log.isDebugEnabled())
            log.debug("Executed onKernalStart() callback for cache [name=" + cache.name() + ", mode=" +
                cache.configuration().getCacheMode() + ']');
    }

    /**
     * @param cache Cache to stop.
     * @param cancel Cancel flag.
     */
    @SuppressWarnings("unchecked")
    private void onKernalStop(GridCacheAdapter<?, ?> cache, boolean cancel) {
        GridCacheContext ctx = cache.context();

        if (isNearEnabled(ctx)) {
            GridDhtCacheAdapter dht = ctx.near().dht();

            if (dht != null) {
                GridCacheContext<?, ?> dhtCtx = dht.context();

                for (GridCacheManager mgr : dhtManagers(dhtCtx))
                    mgr.onKernalStop(cancel);

                dht.onKernalStop();
            }
        }

        List<GridCacheManager> mgrs = ctx.managers();

        Collection<GridCacheManager> excludes = dhtExcludes(ctx);

        // Reverse order.
        for (ListIterator<GridCacheManager> it = mgrs.listIterator(mgrs.size()); it.hasPrevious(); ) {
            GridCacheManager mgr = it.previous();

            if (!excludes.contains(mgr))
                mgr.onKernalStop(cancel);
        }

        cache.onKernalStop();

        if (ctx.events().isRecordable(EventType.EVT_CACHE_STOPPED))
            ctx.events().addEvent(EventType.EVT_CACHE_STOPPED);
    }

    /**
     * @param cfg Cache configuration to use to create cache.
     * @param grp Cache group.
     * @param pluginMgr Cache plugin manager.
     * @param desc Cache descriptor.
     * @param locStartTopVer Current topology version.
     * @param cacheObjCtx Cache object context.
     * @param affNode {@code True} if local node affinity node.
     * @param updatesAllowed Updates allowed flag.
     * @param disabledAfterStart If true, then we will discard restarting state from proxies. If false then we will
     * change state of proxies to restarting
     * @return Cache context.
     * @throws IgniteCheckedException If failed to create cache.
     */
    private GridCacheContext createCache(CacheConfiguration<?, ?> cfg,
        CacheGroupContext grp,
        @Nullable CachePluginManager pluginMgr,
        DynamicCacheDescriptor desc,
        AffinityTopologyVersion locStartTopVer,
        CacheObjectContext cacheObjCtx,
        boolean affNode,
        boolean updatesAllowed,
        boolean disabledAfterStart)
        throws IgniteCheckedException {
        assert cfg != null;

        if (cfg.getCacheStoreFactory() instanceof GridCacheLoaderWriterStoreFactory) {
            GridCacheLoaderWriterStoreFactory factory = (GridCacheLoaderWriterStoreFactory)cfg.getCacheStoreFactory();

            prepare(cfg, factory.loaderFactory(), false);
            prepare(cfg, factory.writerFactory(), false);
        }
        else
            prepare(cfg, cfg.getCacheStoreFactory(), false);

        CacheStore cfgStore = cfg.getCacheStoreFactory() != null ? cfg.getCacheStoreFactory().create() : null;

        validate(ctx.config(), cfg, desc.cacheType(), cfgStore);

        if (pluginMgr == null)
            pluginMgr = new CachePluginManager(ctx, cfg);

        pluginMgr.validate();

        sharedCtx.jta().registerCache(cfg);

        // Skip suggestions for internal caches.
        if (desc.cacheType().userCache())
            suggestOptimizations(cfg, cfgStore != null);

        Collection<Object> toPrepare = new ArrayList<>();

        if (cfgStore instanceof GridCacheLoaderWriterStore) {
            toPrepare.add(((GridCacheLoaderWriterStore)cfgStore).loader());
            toPrepare.add(((GridCacheLoaderWriterStore)cfgStore).writer());
        }
        else
            toPrepare.add(cfgStore);

        prepare(cfg, toPrepare);

        U.startLifecycleAware(lifecycleAwares(grp, cfg, cfgStore));

        boolean nearEnabled = GridCacheUtils.isNearEnabled(cfg);

        GridCacheAffinityManager affMgr = new GridCacheAffinityManager();
        GridCacheEventManager evtMgr = new GridCacheEventManager();
        CacheEvictionManager evictMgr = (nearEnabled || cfg.isOnheapCacheEnabled()) ? new GridCacheEvictionManager() : new CacheOffheapEvictionManager();
        GridCacheQueryManager qryMgr = queryManager(cfg);
        CacheContinuousQueryManager contQryMgr = new CacheContinuousQueryManager();
        CacheDataStructuresManager dataStructuresMgr = new CacheDataStructuresManager();
        GridCacheTtlManager ttlMgr = new GridCacheTtlManager();

        CacheConflictResolutionManager rslvrMgr = pluginMgr.createComponent(CacheConflictResolutionManager.class);
        GridCacheDrManager drMgr = pluginMgr.createComponent(GridCacheDrManager.class);
        CacheStoreManager storeMgr = pluginMgr.createComponent(CacheStoreManager.class);

        storeMgr.initialize(cfgStore, sesHolders);

        GridCacheContext<?, ?> cacheCtx = new GridCacheContext(
            ctx,
            sharedCtx,
            cfg,
            grp,
            desc.cacheType(),
            locStartTopVer,
            affNode,
            updatesAllowed,
            /*
             * Managers in starting order!
             * ===========================
             */
            evtMgr,
            storeMgr,
            evictMgr,
            qryMgr,
            contQryMgr,
            dataStructuresMgr,
            ttlMgr,
            drMgr,
            rslvrMgr,
            pluginMgr,
            affMgr
        );

        cacheCtx.statisticsEnabled(desc.cacheConfiguration().isStatisticsEnabled());

        cacheCtx.cacheObjectContext(cacheObjCtx);

        GridCacheAdapter cache = null;

        switch (cfg.getCacheMode()) {
            case LOCAL: {
                switch (cfg.getAtomicityMode()) {
                    case TRANSACTIONAL: {
                        cache = new GridLocalCache(cacheCtx);

                        break;
                    }
                    case ATOMIC: {
                        cache = new GridLocalAtomicCache(cacheCtx);

                        break;
                    }

                    default: {
                        assert false : "Invalid cache atomicity mode: " + cfg.getAtomicityMode();
                    }
                }

                break;
            }
            case PARTITIONED:
            case REPLICATED: {
                if (nearEnabled) {
                    switch (cfg.getAtomicityMode()) {
                        case TRANSACTIONAL: {
                            cache = new GridNearTransactionalCache(cacheCtx);

                            break;
                        }
                        case ATOMIC: {
                            cache = new GridNearAtomicCache(cacheCtx);

                            break;
                        }

                        default: {
                            assert false : "Invalid cache atomicity mode: " + cfg.getAtomicityMode();
                        }
                    }
                }
                else {
                    switch (cfg.getAtomicityMode()) {
                        case TRANSACTIONAL: {
                            cache = cacheCtx.affinityNode() ?
                                new GridDhtColocatedCache(cacheCtx) :
                                new GridDhtColocatedCache(cacheCtx, new GridNoStorageCacheMap());

                            break;
                        }
                        case ATOMIC: {
                            cache = cacheCtx.affinityNode() ?
                                new GridDhtAtomicCache(cacheCtx) :
                                new GridDhtAtomicCache(cacheCtx, new GridNoStorageCacheMap());

                            break;
                        }

                        default: {
                            assert false : "Invalid cache atomicity mode: " + cfg.getAtomicityMode();
                        }
                    }
                }

                break;
            }

            default: {
                assert false : "Invalid cache mode: " + cfg.getCacheMode();
            }
        }

        cache.active(!disabledAfterStart);

        cacheCtx.cache(cache);

        GridCacheContext<?, ?> ret = cacheCtx;

        /*
         * Create DHT cache.
         * ================
         */
        if (cfg.getCacheMode() != LOCAL && nearEnabled) {
            /*
             * Specifically don't create the following managers
             * here and reuse the one from Near cache:
             * 1. GridCacheVersionManager
             * 2. GridCacheIoManager
             * 3. GridCacheDeploymentManager
             * 4. GridCacheQueryManager (note, that we start it for DHT cache though).
             * 5. CacheContinuousQueryManager (note, that we start it for DHT cache though).
             * 6. GridCacheDgcManager
             * 7. GridCacheTtlManager.
             * ===============================================
             */
            evictMgr = cfg.isOnheapCacheEnabled() ? new GridCacheEvictionManager() : new CacheOffheapEvictionManager();
            evtMgr = new GridCacheEventManager();
            pluginMgr = new CachePluginManager(ctx, cfg);
            drMgr = pluginMgr.createComponent(GridCacheDrManager.class);

            cacheCtx = new GridCacheContext(
                ctx,
                sharedCtx,
                cfg,
                grp,
                desc.cacheType(),
                locStartTopVer,
                affNode,
                true,
                /*
                 * Managers in starting order!
                 * ===========================
                 */
                evtMgr,
                storeMgr,
                evictMgr,
                qryMgr,
                contQryMgr,
                dataStructuresMgr,
                ttlMgr,
                drMgr,
                rslvrMgr,
                pluginMgr,
                affMgr
            );

            cacheCtx.statisticsEnabled(desc.cacheConfiguration().isStatisticsEnabled());

            cacheCtx.cacheObjectContext(cacheObjCtx);

            GridDhtCacheAdapter dht = null;

            switch (cfg.getAtomicityMode()) {
                case TRANSACTIONAL: {
                    assert cache instanceof GridNearTransactionalCache;

                    GridNearTransactionalCache near = (GridNearTransactionalCache)cache;

                    GridDhtCache dhtCache = cacheCtx.affinityNode() ?
                        new GridDhtCache(cacheCtx) :
                        new GridDhtCache(cacheCtx, new GridNoStorageCacheMap());

                    dhtCache.near(near);

                    near.dht(dhtCache);

                    dht = dhtCache;

                    break;
                }
                case ATOMIC: {
                    assert cache instanceof GridNearAtomicCache;

                    GridNearAtomicCache near = (GridNearAtomicCache)cache;

                    GridDhtAtomicCache dhtCache = cacheCtx.affinityNode() ?
                        new GridDhtAtomicCache(cacheCtx) :
                        new GridDhtAtomicCache(cacheCtx, new GridNoStorageCacheMap());

                    dhtCache.near(near);

                    near.dht(dhtCache);

                    dht = dhtCache;

                    break;
                }

                default: {
                    assert false : "Invalid cache atomicity mode: " + cfg.getAtomicityMode();
                }
            }

            cacheCtx.cache(dht);
        }

        if (!CU.isUtilityCache(cache.name()) && !CU.isSystemCache(cache.name())) {
            registerMbean(cache.localMxBean(), cache.name(), false);
            registerMbean(cache.clusterMxBean(), cache.name(), false);
        }

        return ret;
    }

    /**
     * Gets a collection of currently started caches.
     *
     * @return Collection of started cache names.
     */
    public Collection<String> cacheNames() {
        return F.viewReadOnly(cacheDescriptors().values(),
            new IgniteClosure<DynamicCacheDescriptor, String>() {
                @Override public String apply(DynamicCacheDescriptor desc) {
                    return desc.cacheConfiguration().getName();
                }
            });
    }

    /**
     * Gets public cache that can be used for query execution.
     * If cache isn't created on current node it will be started.
     *
     * @param start Start cache.
     * @param inclLoc Include local caches.
     * @return Cache or {@code null} if there is no suitable cache.
     */
    public IgniteCacheProxy<?, ?> getOrStartPublicCache(boolean start, boolean inclLoc) throws IgniteCheckedException {
        // Try to find started cache first.
        for (Map.Entry<String, GridCacheAdapter<?, ?>> e : caches.entrySet()) {
            if (!e.getValue().context().userCache())
                continue;

            CacheConfiguration ccfg = e.getValue().configuration();

            String cacheName = ccfg.getName();

            if ((inclLoc || ccfg.getCacheMode() != LOCAL))
                return publicJCache(cacheName);
        }

        if (start) {
            for (Map.Entry<String, DynamicCacheDescriptor> e : cachesInfo.registeredCaches().entrySet()) {
                DynamicCacheDescriptor desc = e.getValue();

                if (!desc.cacheType().userCache())
                    continue;

                CacheConfiguration ccfg = desc.cacheConfiguration();

                if (ccfg.getCacheMode() != LOCAL) {
                    dynamicStartCache(null, ccfg.getName(), null, false, true, true).get();

                    return publicJCache(ccfg.getName());
                }
            }
        }

        return null;
    }

    /**
     * Gets a collection of currently started public cache names.
     *
     * @return Collection of currently started public cache names
     */
    public Collection<String> publicCacheNames() {
        return F.viewReadOnly(cacheDescriptors().values(),
            new IgniteClosure<DynamicCacheDescriptor, String>() {
                @Override public String apply(DynamicCacheDescriptor desc) {
                    return desc.cacheConfiguration().getName();
                }
            },
            new IgnitePredicate<DynamicCacheDescriptor>() {
                @Override public boolean apply(DynamicCacheDescriptor desc) {
                    return desc.cacheType().userCache();
                }
            }
        );
    }

    /**
     * Gets a collection of currently started public cache names.
     *
     * @return Collection of currently started public cache names
     */
    public Collection<String> publicAndDsCacheNames() {
        return F.viewReadOnly(cacheDescriptors().values(),
            new IgniteClosure<DynamicCacheDescriptor, String>() {
                @Override public String apply(DynamicCacheDescriptor desc) {
                    return desc.cacheConfiguration().getName();
                }
            },
            new IgnitePredicate<DynamicCacheDescriptor>() {
                @Override public boolean apply(DynamicCacheDescriptor desc) {
                    return desc.cacheType().userCache() || desc.cacheType() == CacheType.DATA_STRUCTURES;
                }
            }
        );
    }

    /**
     * Gets cache mode.
     *
     * @param cacheName Cache name to check.
     * @return Cache mode.
     */
    public CacheMode cacheMode(String cacheName) {
        assert cacheName != null;

        DynamicCacheDescriptor desc = cacheDescriptor(cacheName);

        return desc != null ? desc.cacheConfiguration().getCacheMode() : null;
    }

    /**
     * @return Caches to be started when this node starts.
     */
    @Nullable public LocalJoinCachesContext localJoinCachesContext() {
        return cachesInfo.localJoinCachesContext();
    }

    /**
     * @param locJoinCtx Local join cache context.
     * @param exchTopVer Current exchange version.
     * @throws IgniteCheckedException If failed.
     */
    public void startCachesOnLocalJoin(
        LocalJoinCachesContext locJoinCtx,
        AffinityTopologyVersion exchTopVer
    ) throws IgniteCheckedException {
        if (locJoinCtx != null) {
            sharedCtx.affinity().initCachesOnLocalJoin(
                locJoinCtx.cacheGroupDescriptors(), locJoinCtx.cacheDescriptors());

            for (T2<DynamicCacheDescriptor, NearCacheConfiguration> t : locJoinCtx.caches()) {
                DynamicCacheDescriptor desc = t.get1();

                prepareCacheStart(
                    desc.cacheConfiguration(),
                    desc,
                    t.get2(),
                    exchTopVer,
                    false);
            }
        }
    }

    /**
     * @param node Joined node.
     * @return {@code True} if there are new caches received from joined node.
     */
    boolean hasCachesReceivedFromJoin(ClusterNode node) {
        return cachesInfo.hasCachesReceivedFromJoin(node.id());
    }

    /**
     * Starts statically configured caches received from remote nodes during exchange.
     *
     * @param nodeId Joining node ID.
     * @param exchTopVer Current exchange version.
     * @return Started caches descriptors.
     * @throws IgniteCheckedException If failed.
     */
    public Collection<DynamicCacheDescriptor> startReceivedCaches(UUID nodeId, AffinityTopologyVersion exchTopVer)
        throws IgniteCheckedException {
        List<DynamicCacheDescriptor> started = cachesInfo.cachesReceivedFromJoin(nodeId);

        for (DynamicCacheDescriptor desc : started) {
            IgnitePredicate<ClusterNode> filter = desc.groupDescriptor().config().getNodeFilter();

            if (CU.affinityNode(ctx.discovery().localNode(), filter)) {
                prepareCacheStart(
                    desc.cacheConfiguration(),
                    desc,
                    null,
                    exchTopVer,
                    false);
            }
        }

        return started;
    }

    /**
     * @param startCfg Cache configuration to use.
     * @param desc Cache descriptor.
     * @param reqNearCfg Near configuration if specified for client cache start request.
     * @param exchTopVer Current exchange version.
     * @param disabledAfterStart If true, then we will discard restarting state from proxies. If false then we will change
     *  state of proxies to restarting
     * @throws IgniteCheckedException If failed.
     */
    void prepareCacheStart(
        CacheConfiguration startCfg,
        DynamicCacheDescriptor desc,
        @Nullable NearCacheConfiguration reqNearCfg,
        AffinityTopologyVersion exchTopVer,
        boolean disabledAfterStart
    ) throws IgniteCheckedException {
        assert !caches.containsKey(startCfg.getName()) : startCfg.getName();

        CacheConfiguration ccfg = new CacheConfiguration(startCfg);

        CacheObjectContext cacheObjCtx = ctx.cacheObjects().contextForCache(ccfg);

        boolean affNode;

        if (ccfg.getCacheMode() == LOCAL) {
            affNode = true;

            ccfg.setNearConfiguration(null);
        }
        else if (CU.affinityNode(ctx.discovery().localNode(), desc.groupDescriptor().config().getNodeFilter()))
            affNode = true;
        else {
            affNode = false;

            ccfg.setNearConfiguration(reqNearCfg);
        }

        if (sharedCtx.pageStore() != null && affNode)
            sharedCtx.pageStore().initializeForCache(desc.groupDescriptor(), desc.toStoredData());

        String grpName = startCfg.getGroupName();

        CacheGroupContext grp = null;

        if (grpName != null) {
            for (CacheGroupContext grp0 : cacheGrps.values()) {
                if (grp0.sharedGroup() && grpName.equals(grp0.name())) {
                    grp = grp0;

                    break;
                }
            }

            if (grp == null) {
                grp = startCacheGroup(desc.groupDescriptor(),
                    desc.cacheType(),
                    affNode,
                    cacheObjCtx,
                    exchTopVer);
            }
        }
        else {
            grp = startCacheGroup(desc.groupDescriptor(),
                desc.cacheType(),
                affNode,
                cacheObjCtx,
                exchTopVer);
        }

        GridCacheContext cacheCtx = createCache(ccfg,
            grp,
            null,
            desc,
            exchTopVer,
            cacheObjCtx,
            affNode,
            true,
            disabledAfterStart
        );

        cacheCtx.dynamicDeploymentId(desc.deploymentId());

        GridCacheAdapter cache = cacheCtx.cache();

        sharedCtx.addCacheContext(cacheCtx);

        caches.put(cacheCtx.name(), cache);

        startCache(cache, desc.schema() != null ? desc.schema() : new QuerySchema());

        grp.onCacheStarted(cacheCtx);

        onKernalStart(cache);

        IgniteCacheProxyImpl<?, ?> proxy = jCacheProxies.get(ccfg.getName());

        if (!disabledAfterStart && proxy != null && proxy.isRestarting()) {
            proxy.onRestarted(cacheCtx, cache);

            if (cacheCtx.dataStructuresCache())
                ctx.dataStructures().restart(proxy.internalProxy());
        }
    }

    /**
     * Restarts proxies of caches if they was marked as restarting.
     * Requires external synchronization - shouldn't be called concurrently with another caches restart.
     */
    public void restartProxies() {
        for (IgniteCacheProxyImpl<?, ?> proxy : jCacheProxies.values()) {
            if (proxy == null)
                continue;

            GridCacheContext<?, ?> cacheCtx = sharedCtx.cacheContext(CU.cacheId(proxy.getName()));

            if (cacheCtx == null)
                continue;

            if (proxy.isRestarting()) {
                caches.get(proxy.getName()).active(true);

                proxy.onRestarted(cacheCtx, cacheCtx.cache());

                if (cacheCtx.dataStructuresCache())
                    ctx.dataStructures().restart(proxy.internalProxy());
            }
        }
    }

    /**
     * @param desc Group descriptor.
     * @param cacheType Cache type.
     * @param affNode Affinity node flag.
     * @param cacheObjCtx Cache object context.
     * @param exchTopVer Current topology version.
     * @return Started cache group.
     * @throws IgniteCheckedException If failed.
     */
    private CacheGroupContext startCacheGroup(
        CacheGroupDescriptor desc,
        CacheType cacheType,
        boolean affNode,
        CacheObjectContext cacheObjCtx,
        AffinityTopologyVersion exchTopVer)
        throws IgniteCheckedException {
        CacheConfiguration cfg = new CacheConfiguration(desc.config());

        String memPlcName = cfg.getDataRegionName();

        DataRegion dataRegion = sharedCtx.database().dataRegion(memPlcName);
        FreeList freeList = sharedCtx.database().freeList(memPlcName);
        ReuseList reuseList = sharedCtx.database().reuseList(memPlcName);

        boolean persistenceEnabled = sharedCtx.localNode().isClient() ? desc.persistenceEnabled() :
            dataRegion != null && dataRegion.config().isPersistenceEnabled();

        CacheGroupContext grp = new CacheGroupContext(sharedCtx,
            desc.groupId(),
            desc.receivedFrom(),
            cacheType,
            cfg,
            affNode,
            dataRegion,
            cacheObjCtx,
            freeList,
            reuseList,
            exchTopVer,
            persistenceEnabled,
            desc.walEnabled(),
            desc.config().isEncrypted()
        );

        for (Object obj : grp.configuredUserObjects())
            prepare(cfg, obj, false);

        U.startLifecycleAware(grp.configuredUserObjects());

        grp.start();

        CacheGroupContext old = cacheGrps.put(desc.groupId(), grp);

        if (!grp.systemCache()  && !U.IGNITE_MBEANS_DISABLED) {
            try {
                U.registerMBean(ctx.config().getMBeanServer(), ctx.igniteInstanceName(), CACHE_GRP_METRICS_MBEAN_GRP,
                    grp.cacheOrGroupName(), grp.mxBean(), CacheGroupMetricsMXBean.class);
            }
            catch (Throwable e) {
                U.error(log, "Failed to register MBean for cache group: " + grp.name(), e);
            }
        }

        assert old == null : old.name();

        return grp;
    }

    /**
     * @param cacheName Cache name.
     * @param stop {@code True} for stop cache, {@code false} for close cache.
     * @param restart Restart flag.
     */
    void blockGateway(String cacheName, boolean stop, boolean restart) {
        // Break the proxy before exchange future is done.
        IgniteCacheProxyImpl<?, ?> proxy = jCacheProxies.get(cacheName);

        if (restart) {
            GridCacheAdapter<?, ?> cache = caches.get(cacheName);

            if (cache != null)
                cache.active(false);
        }

        if (proxy != null) {
            if (stop) {
                if (restart)
                    proxy.restart();

                proxy.context().gate().stopped();
            }
            else
                proxy.closeProxy();
        }
    }

    /**
     * @param req Request.
     */
    private void stopGateway(DynamicCacheChangeRequest req) {
        assert req.stop() : req;

        IgniteCacheProxyImpl<?, ?> proxy;

        // Break the proxy before exchange future is done.
        if (req.restart()) {
            if (DataStructuresProcessor.isDataStructureCache(req.cacheName()))
                ctx.dataStructures().suspend(req.cacheName());

            GridCacheAdapter<?, ?> cache = caches.get(req.cacheName());

            if (cache != null)
                cache.active(false);

            proxy = jCacheProxies.get(req.cacheName());

            if (proxy != null)
                proxy.restart();
        }
        else
            proxy = jCacheProxies.remove(req.cacheName());

        if (proxy != null)
            proxy.context().gate().onStopped();
    }

    /**
     * @param cacheName Cache name.
     * @param destroy Cache data destroy flag. Setting to <code>true</code> will remove all cache data.
     * @return Stopped cache context.
     */
    private GridCacheContext<?, ?> prepareCacheStop(String cacheName, boolean destroy) {
        assert sharedCtx.database().checkpointLockIsHeldByThread();

        GridCacheAdapter<?, ?> cache = caches.remove(cacheName);

        if (cache != null) {
            GridCacheContext<?, ?> ctx = cache.context();

            sharedCtx.removeCacheContext(ctx);

            onKernalStop(cache, true);

            stopCache(cache, true, destroy);

            return ctx;
        }

        return null;
    }

    /**
     * @param startTopVer Cache start version.
     * @param err Cache start error if any.
     */
    void initCacheProxies(AffinityTopologyVersion startTopVer, @Nullable Throwable err) {
        for (GridCacheAdapter<?, ?> cache : caches.values()) {
            GridCacheContext<?, ?> cacheCtx = cache.context();

            if (cacheCtx.startTopologyVersion().equals(startTopVer)) {
                if (!jCacheProxies.containsKey(cacheCtx.name())) {
                    IgniteCacheProxyImpl newProxy = new IgniteCacheProxyImpl(cache.context(), cache, false);

                    if (!cache.active())
                        newProxy.restart();

                    jCacheProxies.putIfAbsent(cacheCtx.name(), newProxy);
                }

                if (cacheCtx.preloader() != null)
                    cacheCtx.preloader().onInitialExchangeComplete(err);
            }
        }
    }

    /**
     * @param cachesToClose Caches to close.
     * @param retClientCaches {@code True} if return IDs of closed client caches.
     * @return Closed client caches' IDs.
     */
    Set<Integer> closeCaches(Set<String> cachesToClose, boolean retClientCaches) {
        Set<Integer> ids = null;

        boolean locked = false;

        try {
            for (String cacheName : cachesToClose) {
                blockGateway(cacheName, false, false);

                GridCacheContext ctx = sharedCtx.cacheContext(CU.cacheId(cacheName));

                if (ctx == null)
                    continue;

                if (retClientCaches && !ctx.affinityNode()) {
                    if (ids == null)
                        ids = U.newHashSet(cachesToClose.size());

                    ids.add(ctx.cacheId());
                }

                if (!ctx.affinityNode() && !locked) {
                    // Do not close client cache while requests processing is in progress.
                    sharedCtx.io().writeLock();

                    locked = true;
                }

                if (!ctx.affinityNode() && ctx.transactional())
                    sharedCtx.tm().rollbackTransactionsForCache(ctx.cacheId());

                closeCache(ctx, false);
            }

            return ids;
        }
        finally {
            if (locked)
                sharedCtx.io().writeUnlock();
        }
    }

    /**
     * @param cctx Cache context.
     * @param destroy Destroy flag.
     */
    private void closeCache(GridCacheContext cctx, boolean destroy) {
        if (cctx.affinityNode()) {
            GridCacheAdapter<?, ?> cache = caches.get(cctx.name());

            assert cache != null : cctx.name();

            jCacheProxies.put(cctx.name(), new IgniteCacheProxyImpl(cache.context(), cache, false));
        }
        else {
            jCacheProxies.remove(cctx.name());

            cctx.gate().onStopped();

            sharedCtx.database().checkpointReadLock();

            try {
                prepareCacheStop(cctx.name(), destroy);
            }
            finally {
                sharedCtx.database().checkpointReadUnlock();
            }

            if (!cctx.group().hasCaches())
                stopCacheGroup(cctx.group().groupId());
        }
    }

    /**
     * Called during the rollback of the exchange partitions procedure
     * in order to stop the given cache even if it's not fully initialized (e.g. failed on cache init stage).
     *
     * @param exchActions Stop requests.
     */
    void forceCloseCaches(ExchangeActions exchActions) {
        assert exchActions != null && !exchActions.cacheStopRequests().isEmpty();

        processCacheStopRequestOnExchangeDone(exchActions);
    }

    /**
     * @param exchActions Change requests.
     */
    private void processCacheStopRequestOnExchangeDone(ExchangeActions exchActions) {
        // Force checkpoint if there is any cache stop request
        if (exchActions.cacheStopRequests().size() > 0) {
            try {
                sharedCtx.database().waitForCheckpoint("caches stop");
            }
            catch (IgniteCheckedException e) {
                U.error(log, "Failed to wait for checkpoint finish during cache stop.", e);
            }
        }

        for (ExchangeActions.CacheActionData action : exchActions.cacheStopRequests()) {
            CacheGroupContext gctx = cacheGrps.get(action.descriptor().groupId());

            // Cancel all operations blocking gateway
            if (gctx != null) {
                final String msg = "Failed to wait for topology update, cache group is stopping.";

                // If snapshot operation in progress we must throw CacheStoppedException
                // for correct cache proxy restart. For more details see
                // IgniteCacheProxy.cacheException()
                gctx.affinity().cancelFutures(new CacheStoppedException(msg));
            }

            stopGateway(action.request());

            sharedCtx.database().checkpointReadLock();

            try {
                prepareCacheStop(action.request().cacheName(), action.request().destroy());
            }
            finally {
                sharedCtx.database().checkpointReadUnlock();
            }
        }

        sharedCtx.database().checkpointReadLock();

        try {
            // Do not invoke checkpoint listeners for groups are going to be destroyed to prevent metadata corruption.
            for (ExchangeActions.CacheGroupActionData action : exchActions.cacheGroupsToStop()) {
                Integer groupId = action.descriptor().groupId();
                CacheGroupContext grp = cacheGrps.get(groupId);

                if (grp != null && grp.persistenceEnabled() && sharedCtx.database() instanceof GridCacheDatabaseSharedManager) {
                    GridCacheDatabaseSharedManager mngr = (GridCacheDatabaseSharedManager) sharedCtx.database();
                    mngr.removeCheckpointListener((DbCheckpointListener) grp.offheap());
                }
            }
        }
        finally {
            sharedCtx.database().checkpointReadUnlock();
        }

        List<IgniteBiTuple<CacheGroupContext, Boolean>> stoppedGroups = new ArrayList<>();

        for (ExchangeActions.CacheGroupActionData action : exchActions.cacheGroupsToStop()) {
            Integer groupId = action.descriptor().groupId();

            if (cacheGrps.containsKey(groupId)) {
                stoppedGroups.add(F.t(cacheGrps.get(groupId), action.destroy()));

                stopCacheGroup(groupId);
            }
        }

        if (!sharedCtx.kernalContext().clientNode())
            sharedCtx.database().onCacheGroupsStopped(stoppedGroups);

        if (exchActions.deactivate())
            sharedCtx.deactivate();
    }

    /**
     * Callback invoked when first exchange future for dynamic cache is completed.
     *
     * @param cacheStartVer Started caches version to create proxy for.
     * @param exchActions Change requests.
     * @param err Error.
     */
    @SuppressWarnings("unchecked")
    public void onExchangeDone(
        AffinityTopologyVersion cacheStartVer,
        @Nullable ExchangeActions exchActions,
        @Nullable Throwable err
    ) {
        initCacheProxies(cacheStartVer, err);

        if (exchActions == null)
            return;

        if (exchActions.systemCachesStarting() && exchActions.stateChangeRequest() == null) {
            ctx.dataStructures().restoreStructuresState(ctx);

            ctx.service().updateUtilityCache();
        }

        if (err == null)
            processCacheStopRequestOnExchangeDone(exchActions);
    }

    /**
     * @param grpId Group ID.
     */
    private void stopCacheGroup(int grpId) {
        CacheGroupContext grp = cacheGrps.remove(grpId);

        if (grp != null)
            stopCacheGroup(grp);
    }

    /**
     * @param grp Cache group.
     */
    private void stopCacheGroup(CacheGroupContext grp) {
        grp.stopGroup();

        U.stopLifecycleAware(log, grp.configuredUserObjects());

        cleanup(grp);
    }

    /**
     * @param cacheName Cache name.
     * @param deploymentId Future deployment ID.
     */
    void completeTemplateAddFuture(String cacheName, IgniteUuid deploymentId) {
        GridCacheProcessor.TemplateConfigurationFuture fut =
            (GridCacheProcessor.TemplateConfigurationFuture)pendingTemplateFuts.get(cacheName);

        if (fut != null && fut.deploymentId().equals(deploymentId))
            fut.onDone();
    }

    /**
     * @param req Request to complete future for.
     * @param success Future result.
     * @param err Error if any.
     */
    void completeCacheStartFuture(DynamicCacheChangeRequest req, boolean success, @Nullable Throwable err) {
        if (ctx.localNodeId().equals(req.initiatingNodeId())) {
            DynamicCacheStartFuture fut = (DynamicCacheStartFuture)pendingFuts.get(req.requestId());

            if (fut != null)
                fut.onDone(success, err);
        }
    }

    /**
     * @param reqId Request ID.
     * @param err Error if any.
     */
    void completeClientCacheChangeFuture(UUID reqId, @Nullable Exception err) {
        DynamicCacheStartFuture fut = (DynamicCacheStartFuture)pendingFuts.get(reqId);

        if (fut != null)
            fut.onDone(false, err);
    }

    /**
     * @param req Request to complete future for.
     * @param err Error if any.
     */
    public void completeGenerateEncryptionKeysFuture(GenerateEncryptionKeyRequest req, @Nullable Throwable err) {
        if (genEncKeyFuts.containsKey(req.id())) {
            GenerateEncryptionKeyFuture fut = genEncKeyFuts.get(req.id());
            if (fut != null)
                fut.onDone(req.encGrpKeys(), err);
        }
    }

    /**
     * Creates shared context.
     *
     * @param kernalCtx Kernal context.
     * @param storeSesLsnrs Store session listeners.
     * @return Shared context.
     * @throws IgniteCheckedException If failed.
     */
    @SuppressWarnings("unchecked")
    private GridCacheSharedContext createSharedContext(GridKernalContext kernalCtx,
        Collection<CacheStoreSessionListener> storeSesLsnrs) throws IgniteCheckedException {
        IgniteTxManager tm = new IgniteTxManager();
        GridCacheMvccManager mvccMgr = new GridCacheMvccManager();
        GridCacheVersionManager verMgr = new GridCacheVersionManager();
        GridCacheDeploymentManager depMgr = new GridCacheDeploymentManager();
        GridCachePartitionExchangeManager exchMgr = new GridCachePartitionExchangeManager();

        IgniteCacheDatabaseSharedManager dbMgr;
        IgnitePageStoreManager pageStoreMgr = null;
        IgniteWriteAheadLogManager walMgr = null;

        if (CU.isPersistenceEnabled(ctx.config()) && !ctx.clientNode()) {
            if (ctx.clientNode()) {
                U.warn(log, "Persistent Store is not supported on client nodes (Persistent Store's" +
                    " configuration will be ignored).");
            }

            dbMgr = new GridCacheDatabaseSharedManager(ctx);

            pageStoreMgr = ctx.plugins().createComponent(IgnitePageStoreManager.class);

            if (pageStoreMgr == null)
                pageStoreMgr = new FilePageStoreManager(ctx);

            walMgr = ctx.plugins().createComponent(IgniteWriteAheadLogManager.class);

            if (walMgr == null) {
                if (ctx.config().getDataStorageConfiguration().getWalMode() == WALMode.FSYNC &&
                    !walFsyncWithDedicatedWorker)
                    walMgr = new FsyncModeFileWriteAheadLogManager(ctx);
                else
                    walMgr = new FileWriteAheadLogManager(ctx);
            }
        }
        else
            dbMgr = new IgniteCacheDatabaseSharedManager();

        WalStateManager walStateMgr = new WalStateManager(ctx);

        IgniteCacheSnapshotManager snpMgr = ctx.plugins().createComponent(IgniteCacheSnapshotManager.class);

        if (snpMgr == null)
            snpMgr = new IgniteCacheSnapshotManager();

        GridCacheIoManager ioMgr = new GridCacheIoManager();
        CacheAffinitySharedManager topMgr = new CacheAffinitySharedManager();
        GridCacheSharedTtlCleanupManager ttl = new GridCacheSharedTtlCleanupManager();
        PartitionsEvictManager evict = new PartitionsEvictManager();

        CacheJtaManagerAdapter jta = JTA.createOptional();

        return new GridCacheSharedContext(
            kernalCtx,
            tm,
            verMgr,
            mvccMgr,
            pageStoreMgr,
            walMgr,
            walStateMgr,
            dbMgr,
            snpMgr,
            depMgr,
            exchMgr,
            topMgr,
            ioMgr,
            ttl,
            evict,
            jta,
            storeSesLsnrs
        );
    }

    /** {@inheritDoc} */
    @Nullable @Override public DiscoveryDataExchangeType discoveryDataType() {
        return CACHE_PROC;
    }

    /** {@inheritDoc} */
    @Override public void collectJoiningNodeData(DiscoveryDataBag dataBag) {
        cachesInfo.collectJoiningNodeData(dataBag);
    }

    /** {@inheritDoc} */
    @Override public void collectGridNodeData(DiscoveryDataBag dataBag) {
        cachesInfo.collectGridNodeData(dataBag);
    }

    /** {@inheritDoc} */
    @Override public void onJoiningNodeDataReceived(JoiningNodeDiscoveryData data) {
        cachesInfo.onJoiningNodeDataReceived(data);
    }

    /** {@inheritDoc} */
    @Override public void onGridDataReceived(GridDiscoveryData data) {
        cachesInfo.onGridDataReceived(data);

        sharedCtx.walState().onCachesInfoCollected();
    }

    /** {@inheritDoc} */
    @Nullable @Override public IgniteNodeValidationResult validateNode(
        ClusterNode node, JoiningNodeDiscoveryData discoData
    ) {
        if(!cachesInfo.isMergeConfigSupports(node))
            return null;

        if (discoData.hasJoiningNodeData() && discoData.joiningNodeData() instanceof CacheJoinNodeDiscoveryData) {
            CacheJoinNodeDiscoveryData nodeData = (CacheJoinNodeDiscoveryData)discoData.joiningNodeData();

            boolean isGridActive = ctx.state().clusterState().active();

            StringBuilder errorMessage = new StringBuilder();

            for (CacheJoinNodeDiscoveryData.CacheInfo cacheInfo : nodeData.caches().values()) {
                try {
                    byte[] secCtxBytes = node.attribute(IgniteNodeAttributes.ATTR_SECURITY_SUBJECT_V2);

                    if (secCtxBytes != null) {
                        SecurityContext secCtx = U.unmarshal(marsh, secCtxBytes, U.resolveClassLoader(ctx.config()));

                        if (secCtx != null && cacheInfo.cacheType() == CacheType.USER)
                            authorizeCacheCreate(cacheInfo.cacheData().config(), secCtx);
                    }
                }
                catch (SecurityException | IgniteCheckedException ex) {
                    if (errorMessage.length() > 0)
                        errorMessage.append("\n");

                    errorMessage.append(ex.getMessage());
                }

                DynamicCacheDescriptor localDesc = cacheDescriptor(cacheInfo.cacheData().config().getName());

                if (localDesc == null)
                    continue;

                QuerySchemaPatch schemaPatch = localDesc.makeSchemaPatch(cacheInfo.cacheData().queryEntities());

                if (schemaPatch.hasConflicts() || (isGridActive && !schemaPatch.isEmpty())) {
                    if (errorMessage.length() > 0)
                        errorMessage.append("\n");

                    if (schemaPatch.hasConflicts())
                        errorMessage.append(String.format(MERGE_OF_CONFIG_CONFLICTS_MESSAGE,
                            localDesc.cacheName(), schemaPatch.getConflictsMessage()));
                    else
                        errorMessage.append(String.format(MERGE_OF_CONFIG_REQUIRED_MESSAGE, localDesc.cacheName()));
                }
            }

            if (errorMessage.length() > 0) {
                String msg = errorMessage.toString();

                return new IgniteNodeValidationResult(node.id(), msg, msg);
            }
        }

        return null;
    }

    /**
     * @param msg Message.
     */
    public void onStateChangeFinish(ChangeGlobalStateFinishMessage msg) {
        cachesInfo.onStateChangeFinish(msg);
    }

    /**
     * @param msg Message.
     * @param topVer Current topology version.
     * @param curState Current cluster state.
     * @return Exchange actions.
     * @throws IgniteCheckedException If configuration validation failed.
     */
    public ExchangeActions onStateChangeRequest(
        ChangeGlobalStateMessage msg,
        AffinityTopologyVersion topVer,
        DiscoveryDataClusterState curState
    ) throws IgniteCheckedException {
        return cachesInfo.onStateChangeRequest(msg, topVer, curState);
    }

    /**
     * Cache statistics flag change message received.
     *
     * @param msg Message.
     */
    public void onCacheStatisticsModeChange(CacheStatisticsModeChangeMessage msg) {
        assert msg != null;

        if (msg.initial()) {
            EnableStatisticsFuture fut = manageStatisticsFuts.get(msg.requestId());

            if (fut != null && !cacheNames().containsAll(msg.caches())) {
                fut.onDone(new IgniteCheckedException("One or more cache descriptors not found [caches="
                    + caches + ']'));

                return;
            }

            for (String cacheName : msg.caches()) {
                DynamicCacheDescriptor desc = cachesInfo.registeredCaches().get(cacheName);

                if (desc != null) {
                    if (desc.cacheConfiguration().isStatisticsEnabled() != msg.enabled()) {
                        desc.cacheConfiguration().setStatisticsEnabled(msg.enabled());

                        try {
                            ctx.cache().saveCacheConfiguration(desc);
                        }
                        catch (IgniteCheckedException e) {
                            log.error("Error while saving cache configuration to disk, cfg = "
                                + desc.cacheConfiguration(), e);
                        }
                    }
                }
                else
                    log.warning("Failed to change cache descriptor configuration, cache not found [cacheName="
                        + cacheName + ']');
            }
        }
        else {
            EnableStatisticsFuture fut = manageStatisticsFuts.get(msg.requestId());

            if (fut != null)
                fut.onDone();
        }
    }

    /**
     * Cache statistics clear message received.
     *
     * @param msg Message.
     */
    private void onCacheStatisticsClear(CacheStatisticsClearMessage msg) {
        assert msg != null;

        if (msg.initial()) {
            EnableStatisticsFuture fut = manageStatisticsFuts.get(msg.requestId());

            if (fut != null && !cacheNames().containsAll(msg.caches())) {
                fut.onDone(new IgniteCheckedException("One or more cache descriptors not found [caches="
                    + caches + ']'));

                return;
            }

            for (String cacheName : msg.caches()) {
                IgniteInternalCache<?, ?> cache = ctx.cache().cache(cacheName);

                if (cache != null)
                    cache.localMxBean().clear();
                else
                    log.warning("Failed to clear cache statistics, cache not found [cacheName="
                        + cacheName + ']');
            }
        }
        else {
            EnableStatisticsFuture fut = manageStatisticsFuts.get(msg.requestId());

            if (fut != null)
                fut.onDone();
        }
    }

    /**
     * Cache statistics flag change task processed by exchange worker.
     *
     * @param msg Message.
     */
    public void processStatisticsModeChange(CacheStatisticsModeChangeMessage msg) {
        assert msg != null;

        for (String cacheName : msg.caches()) {
            IgniteInternalCache<Object, Object> cache = cache(cacheName);

            if (cache != null)
                cache.context().statisticsEnabled(msg.enabled());
            else
                log.warning("Failed to change cache configuration, cache not found [cacheName=" + cacheName + ']');
        }
    }

    /**
     * Callback invoked from discovery thread when discovery custom message is received.
     *
     * @param msg Discovery message for changing transaction timeout on partition map exchange.
     */
    public void onTxTimeoutOnPartitionMapExchangeChange(TxTimeoutOnPartitionMapExchangeChangeMessage msg) {
        assert msg != null;

        if (msg.isInit()) {
            TransactionConfiguration cfg = ctx.config().getTransactionConfiguration();

            if (cfg.getTxTimeoutOnPartitionMapExchange() != msg.getTimeout())
                cfg.setTxTimeoutOnPartitionMapExchange(msg.getTimeout());
        }
        else {
            TxTimeoutOnPartitionMapExchangeChangeFuture fut = txTimeoutOnPartitionMapExchangeFuts.get(
                msg.getRequestId());

            if (fut != null)
                fut.onDone();
        }
    }

    /**
     * The task for changing transaction timeout on partition map exchange processed by exchange worker.
     *
     * @param msg Message.
     */
    public void processTxTimeoutOnPartitionMapExchangeChange(TxTimeoutOnPartitionMapExchangeChangeMessage msg) {
        assert msg != null;

        long timeout = ctx.config().getTransactionConfiguration().getTxTimeoutOnPartitionMapExchange();

        if (timeout != msg.getTimeout())
            ctx.config().getTransactionConfiguration().setTxTimeoutOnPartitionMapExchange(msg.getTimeout());
    }

    /**
     * @param stoppedCaches Stopped caches.
     */
    private void stopCachesOnClientReconnect(Collection<GridCacheAdapter> stoppedCaches) {
        assert ctx.discovery().localNode().isClient();

        for (GridCacheAdapter cache : stoppedCaches) {
            CacheGroupContext grp = cache.context().group();

            onKernalStop(cache, true);
            stopCache(cache, true, false);

            sharedCtx.affinity().stopCacheOnReconnect(cache.context());

            if (!grp.hasCaches()) {
                stopCacheGroup(grp);

                sharedCtx.affinity().stopCacheGroupOnReconnect(grp);
            }
        }
    }

    /**
     * @return {@code True} if need locally start all existing caches on client node start.
     */
    private boolean startAllCachesOnClientStart() {
        return startClientCaches && ctx.clientNode();
    }

    /**
     * Dynamically starts cache using template configuration.
     *
     * @param cacheName Cache name.
     * @return Future that will be completed when cache is deployed.
     */
    public IgniteInternalFuture<?> createFromTemplate(String cacheName) {
        try {
            CacheConfiguration cfg = getOrCreateConfigFromTemplate(cacheName);

            return dynamicStartCache(cfg, cacheName, null, true, true, true);
        }
        catch (IgniteCheckedException e) {
            throw U.convertException(e);
        }
    }

    /**
     * Dynamically starts cache using template configuration.
     *
     * @param cacheName Cache name.
     * @param checkThreadTx If {@code true} checks that current thread does not have active transactions.
     * @return Future that will be completed when cache is deployed.
     */
    public IgniteInternalFuture<?> getOrCreateFromTemplate(String cacheName, boolean checkThreadTx) {
        return getOrCreateFromTemplate(cacheName, cacheName, null, checkThreadTx);
    }

    /**
     * Dynamically starts cache using template configuration.
     *
     * @param cacheName Cache name.
     * @param templateName Cache template name.
     * @param cfgOverride Cache config properties to override.
     * @param checkThreadTx If {@code true} checks that current thread does not have active transactions.
     * @return Future that will be completed when cache is deployed.
     */
    public IgniteInternalFuture<?> getOrCreateFromTemplate(String cacheName, String templateName,
        CacheConfigurationOverride cfgOverride, boolean checkThreadTx) {
        assert cacheName != null;

        try {
            if (publicJCache(cacheName, false, checkThreadTx) != null) // Cache with given name already started.
                return new GridFinishedFuture<>();

            CacheConfiguration ccfg = F.isEmpty(templateName)
                ? getOrCreateConfigFromTemplate(cacheName)
                : getOrCreateConfigFromTemplate(templateName);

            ccfg.setName(cacheName);

            if (cfgOverride != null)
                cfgOverride.apply(ccfg);

            return dynamicStartCache(ccfg, cacheName, null, false, true, checkThreadTx);
        }
        catch (IgniteCheckedException e) {
            return new GridFinishedFuture<>(e);
        }
    }

    /**
     * @param cacheName Cache name.
     * @return Cache configuration, or {@code null} if no template with matching name found.
     * @throws IgniteCheckedException If failed.
     */
    public CacheConfiguration getConfigFromTemplate(String cacheName) throws IgniteCheckedException {
        CacheConfiguration cfgTemplate = null;

        CacheConfiguration dfltCacheCfg = null;

        List<CacheConfiguration> wildcardNameCfgs = null;

        for (DynamicCacheDescriptor desc : cachesInfo.registeredTemplates().values()) {
            assert desc.template();

            CacheConfiguration cfg = desc.cacheConfiguration();

            assert cfg != null;

            if (F.eq(cacheName, cfg.getName())) {
                cfgTemplate = cfg;

                break;
            }

            if (cfg.getName() != null) {
                if (GridCacheUtils.isCacheTemplateName(cfg.getName())) {
                    if (cfg.getName().length() > 1) {
                        if (wildcardNameCfgs == null)
                            wildcardNameCfgs = new ArrayList<>();

                        wildcardNameCfgs.add(cfg);
                    }
                    else
                        dfltCacheCfg = cfg; // Template with name '*'.
                }
            }
            else if (dfltCacheCfg == null)
                dfltCacheCfg = cfg;
        }

        if (cfgTemplate == null && cacheName != null && wildcardNameCfgs != null) {
            Collections.sort(wildcardNameCfgs, new Comparator<CacheConfiguration>() {
                @Override public int compare(CacheConfiguration cfg1, CacheConfiguration cfg2) {
                    Integer len1 = cfg1.getName() != null ? cfg1.getName().length() : 0;
                    Integer len2 = cfg2.getName() != null ? cfg2.getName().length() : 0;

                    return len2.compareTo(len1);
                }
            });

            for (CacheConfiguration cfg : wildcardNameCfgs) {
                if (cacheName.startsWith(cfg.getName().substring(0, cfg.getName().length() - 1))) {
                    cfgTemplate = cfg;

                    break;
                }
            }
        }

        if (cfgTemplate == null)
            cfgTemplate = dfltCacheCfg;

        if (cfgTemplate == null)
            return null;

        cfgTemplate = cloneCheckSerializable(cfgTemplate);

        CacheConfiguration cfg = new CacheConfiguration(cfgTemplate);

        cfg.setName(cacheName);

        return cfg;
    }

    /**
     * @param cacheName Cache name.
     * @return Cache configuration.
     * @throws IgniteCheckedException If failed.
     */
    private CacheConfiguration getOrCreateConfigFromTemplate(String cacheName) throws IgniteCheckedException {
        CacheConfiguration cfg = getConfigFromTemplate(cacheName);

        return cfg != null ? cfg : new CacheConfiguration(cacheName);
    }

    /**
     * Dynamically starts cache.
     *
     * @param ccfg Cache configuration.
     * @param cacheName Cache name.
     * @param nearCfg Near cache configuration.
     * @param failIfExists Fail if exists flag.
     * @param failIfNotStarted If {@code true} fails if cache is not started.
     * @param checkThreadTx If {@code true} checks that current thread does not have active transactions.
     * @return Future that will be completed when cache is deployed.
     */
    @SuppressWarnings("IfMayBeConditional")
    public IgniteInternalFuture<Boolean> dynamicStartCache(
        @Nullable CacheConfiguration ccfg,
        String cacheName,
        @Nullable NearCacheConfiguration nearCfg,
        boolean failIfExists,
        boolean failIfNotStarted,
        boolean checkThreadTx
    ) {
        return dynamicStartCache(ccfg,
            cacheName,
            nearCfg,
            CacheType.USER,
            false,
            failIfExists,
            failIfNotStarted,
            checkThreadTx);
    }

    /**
     * Dynamically starts cache as a result of SQL {@code CREATE TABLE} command.
     *
     * @param ccfg Cache configuration.
     */
    @SuppressWarnings("IfMayBeConditional")
    public IgniteInternalFuture<Boolean> dynamicStartSqlCache(
        CacheConfiguration ccfg
    ) {
        A.notNull(ccfg, "ccfg");

        return dynamicStartCache(ccfg,
            ccfg.getName(),
            ccfg.getNearConfiguration(),
            CacheType.USER,
            true,
            false,
            true,
            true);
    }

    /**
     * Dynamically starts cache.
     *
     * @param ccfg Cache configuration.
     * @param cacheName Cache name.
     * @param nearCfg Near cache configuration.
     * @param cacheType Cache type.
     * @param sql If the cache needs to be created as the result of SQL {@code CREATE TABLE} command.
     * @param failIfExists Fail if exists flag.
     * @param failIfNotStarted If {@code true} fails if cache is not started.
     * @param checkThreadTx If {@code true} checks that current thread does not have active transactions.
     * @return Future that will be completed when cache is deployed.
     */
    @SuppressWarnings("IfMayBeConditional")
    public IgniteInternalFuture<Boolean> dynamicStartCache(
        @Nullable CacheConfiguration ccfg,
        String cacheName,
        @Nullable NearCacheConfiguration nearCfg,
        CacheType cacheType,
        boolean sql,
        boolean failIfExists,
        boolean failIfNotStarted,
        boolean checkThreadTx
    ) {
        assert cacheName != null;

        if (checkThreadTx)
            checkEmptyTransactions();

        GridPlainClosure<Map<Integer, byte[]>, IgniteInternalFuture<Boolean>> startCacheClsr = (grpKeys) -> {
            int grpId = cacheGroupId(cacheName, ccfg);

            assert ccfg == null || !ccfg.isEncrypted() || grpKeys.containsKey(grpId);

            DynamicCacheChangeRequest req = prepareCacheChangeRequest(
                ccfg,
                cacheName,
                nearCfg,
                cacheType,
                sql,
                failIfExists,
                failIfNotStarted,
                false,
                null,
                grpKeys.get(grpId));

            if (req != null) {
                if (req.clientStartOnly())
                    return startClientCacheChange(F.asMap(req.cacheName(), req), null);

                return F.first(initiateCacheChanges(F.asList(req)));
            }
            else
                return new GridFinishedFuture<>();
        };

        try {
            if (ccfg != null && ccfg.isEncrypted()) {
                ctx.encryption().checkEncryptedCacheSupported();

                int grpId = cacheGroupId(cacheName, ccfg);

                if (ctx.clientNode())
                    return genEncKeysAndStartCacheAfter(Collections.singleton(grpId), startCacheClsr);
                else {
                    EncryptionSpi encSpi = ctx.config().getEncryptionSpi();

                    EncryptionKey grpKey = ctx.encryption().groupKey(grpId);

                    if (grpKey == null)
                        grpKey = encSpi.create();

                    return startCacheClsr.apply(Collections.singletonMap(grpId, encSpi.encryptKey(grpKey)));
                }
            }

            return startCacheClsr.apply(Collections.EMPTY_MAP);
        }
        catch (Exception e) {
            return new GridFinishedFuture<>(e);
        }
    }

    /**
     * @param cacheName Cache name.
     * @param ccfg Cache configuration.
     * @return Group id.
     */
    private int cacheGroupId(String cacheName, @Nullable CacheConfiguration ccfg) {
        if (ccfg != null)
            return CU.cacheGroupId(cacheName, ccfg.getGroupName());

        DynamicCacheDescriptor desc = cacheDescriptor(cacheName);

        if (desc != null)
            return desc.groupId();

        return CU.cacheGroupId(cacheName, null);
    }

    /**
     * Send {@code GenerateEncryptionKeyRequest} and execute {@code after} closure if succeed.
     *
     * @param grpIds Group ids.
     * @param after Closure to execute after encryption keys would be generated.
     */
    private IgniteInternalFuture<Boolean> genEncKeysAndStartCacheAfter(Collection<Integer> grpIds,
        GridPlainClosure<Map<Integer, byte[]>, IgniteInternalFuture<Boolean>> after) {

        GenerateEncryptionKeyRequest req = new GenerateEncryptionKeyRequest(grpIds);

        GenerateEncryptionKeyFuture genEncKeyFut = new GenerateEncryptionKeyFuture(req.id());

        GenerateEncryptionKeyFuture old = genEncKeyFuts.putIfAbsent(req.id(), genEncKeyFut);

        assert old == null;

        try {
            ctx.discovery().sendCustomEvent(req);
        }
        catch (IgniteCheckedException e) {
            return new GridFinishedFuture<>(e);
        }

        GridFutureAdapter<Boolean> res = new GridFutureAdapter<>();

        genEncKeyFut.listen(new IgniteInClosure<IgniteInternalFuture<Map<Integer, byte[]>>>() {
            @Override public void apply(IgniteInternalFuture<Map<Integer, byte[]>> fut) {
                try {
                    Map<Integer, byte[]> grpKeys = fut.result();

                    if (F.isEmpty(grpKeys))
                        res.onDone(false, fut.error());

                    IgniteInternalFuture<Boolean> dynStartCacheFut = after.apply(grpKeys);

                    dynStartCacheFut.listen(new IgniteInClosure<IgniteInternalFuture<Boolean>>() {
                        @Override public void apply(IgniteInternalFuture<Boolean> fut) {
                            try {
                                res.onDone(fut.get(), fut.error());
                            }
                            catch (IgniteCheckedException e) {
                                res.onDone(false, e);
                            }
                        }
                    });
                }
                catch (Exception e) {
                    res.onDone(false, e);
                }
            }
        });

        return res;
    }

    /**
     * @param startReqs Start requests.
     * @param cachesToClose Cache tp close.
     * @return Future for cache change operation.
     */
    private IgniteInternalFuture<Boolean> startClientCacheChange(
        @Nullable Map<String, DynamicCacheChangeRequest> startReqs, @Nullable Set<String> cachesToClose) {
        assert startReqs != null ^ cachesToClose != null;

        DynamicCacheStartFuture fut = new DynamicCacheStartFuture(UUID.randomUUID());

        IgniteInternalFuture old = pendingFuts.put(fut.id, fut);

        assert old == null : old;

        ctx.discovery().clientCacheStartEvent(fut.id, startReqs, cachesToClose);

        IgniteCheckedException err = checkNodeState();

        if (err != null)
            fut.onDone(err);

        return fut;
    }

    /**
     * Dynamically starts multiple caches.
     *
     * @param ccfgList Collection of cache configuration.
     * @param failIfExists Fail if exists flag.
     * @param checkThreadTx If {@code true} checks that current thread does not have active transactions.
     * @param disabledAfterStart If true, cache proxies will be only activated after {@link #restartProxies()}.
     * @return Future that will be completed when all caches are deployed.
     */
    public IgniteInternalFuture<Boolean> dynamicStartCaches(Collection<CacheConfiguration> ccfgList, boolean failIfExists,
        boolean checkThreadTx, boolean disabledAfterStart) {
        return dynamicStartCachesByStoredConf(
            ccfgList.stream().map(StoredCacheData::new).collect(Collectors.toList()),
            failIfExists,
            checkThreadTx,
            disabledAfterStart
        );
    }

    /**
     * Dynamically starts multiple caches.
     *
     * @param storedCacheDataList Collection of stored cache data.
     * @param failIfExists Fail if exists flag.
     * @param checkThreadTx If {@code true} checks that current thread does not have active transactions.
     * @param disabledAfterStart If true, cache proxies will be only activated after {@link #restartProxies()}.
     * @return Future that will be completed when all caches are deployed.
     */
    public IgniteInternalFuture<Boolean> dynamicStartCachesByStoredConf(
        Collection<StoredCacheData> storedCacheDataList,
        boolean failIfExists,
        boolean checkThreadTx,
        boolean disabledAfterStart) {
        if (checkThreadTx)
            checkEmptyTransactions();

        GridPlainClosure<Map<Integer, byte[]>, IgniteInternalFuture<Boolean>> startCacheClsr = (grpKeys) -> {
            List<DynamicCacheChangeRequest> srvReqs = null;
            Map<String, DynamicCacheChangeRequest> clientReqs = null;

            for (StoredCacheData ccfg : storedCacheDataList) {
                int grpId = cacheGroupId(ccfg.config().getName(), ccfg.config());

                assert !ccfg.config().isEncrypted() || grpKeys.containsKey(grpId);

                DynamicCacheChangeRequest req = prepareCacheChangeRequest(
                    ccfg.config(),
                    ccfg.config().getName(),
                    null,
                    resolveCacheType(ccfg.config()),
                    ccfg.sql(),
                    failIfExists,
                    true,
                    disabledAfterStart,
                    ccfg.queryEntities(),
                    grpKeys.get(grpId));

                if (req != null) {
                    if (req.clientStartOnly()) {
                        if (clientReqs == null)
                            clientReqs = U.newLinkedHashMap(storedCacheDataList.size());

                        clientReqs.put(req.cacheName(), req);
                    }
                    else {
                        if (srvReqs == null)
                            srvReqs = new ArrayList<>(storedCacheDataList.size());

                        srvReqs.add(req);
                    }
                }
            }

            if (srvReqs == null && clientReqs == null)
                return new GridFinishedFuture<>();

            if (clientReqs != null && srvReqs == null)
                return startClientCacheChange(clientReqs, null);

            GridCompoundFuture<?, Boolean> compoundFut = new GridCompoundFuture<>();

            for (DynamicCacheStartFuture fut : initiateCacheChanges(srvReqs))
                compoundFut.add((IgniteInternalFuture)fut);

            if (clientReqs != null) {
                IgniteInternalFuture<Boolean> clientStartFut = startClientCacheChange(clientReqs, null);

                compoundFut.add((IgniteInternalFuture)clientStartFut);
            }

            compoundFut.markInitialized();

            return compoundFut;
        };

        try {
            List<Integer> encGrps = new ArrayList<>();

            for (StoredCacheData ccfg : storedCacheDataList) {
                if (ccfg.config().isEncrypted())
                    encGrps.add(cacheGroupId(ccfg.config().getName(), ccfg.config()));
            }

            if (encGrps.isEmpty())
                return startCacheClsr.apply(Collections.EMPTY_MAP);

            if (ctx.clientNode())
                return genEncKeysAndStartCacheAfter(encGrps, startCacheClsr);
            else {
                Map<Integer, byte[]> encKeys = new HashMap<>(encGrps.size());

                for (Integer grpId : encGrps) {
                    EncryptionKey encKey = ctx.encryption().groupKey(grpId);

                    if (encKey == null)
                        encKey = ctx.config().getEncryptionSpi().create();

                    encKeys.put(grpId, ctx.config().getEncryptionSpi().encryptKey(encKey));
                }

                return startCacheClsr.apply(encKeys);
            }
        }
        catch (Exception e) {
            return new GridFinishedFuture<>(e);
        }
    }

    /** Resolve cache type for input cacheType */
    @NotNull private CacheType resolveCacheType(CacheConfiguration ccfg) {
        if (CU.isUtilityCache(ccfg.getName()))
            return CacheType.UTILITY;
        else if (internalCaches.contains(ccfg.getName()))
            return CacheType.INTERNAL;
        else if (DataStructuresProcessor.isDataStructureCache(ccfg.getName()))
            return CacheType.DATA_STRUCTURES;
        else
            return CacheType.USER;
    }

    /**
     * @param cacheName Cache name to destroy.
     * @param sql If the cache needs to be destroyed only if it was created as the result of SQL {@code CREATE TABLE}
     * command.
     * @param checkThreadTx If {@code true} checks that current thread does not have active transactions.
     * @param restart Restart flag.
     * @return Future that will be completed when cache is destroyed.
     */
    public IgniteInternalFuture<Boolean> dynamicDestroyCache(String cacheName, boolean sql, boolean checkThreadTx,
        boolean restart) {
        assert cacheName != null;

        if (checkThreadTx)
            checkEmptyTransactions();

        DynamicCacheChangeRequest req = DynamicCacheChangeRequest.stopRequest(ctx, cacheName, sql, true);

        req.stop(true);
        req.destroy(true);
        req.restart(restart);

        return F.first(initiateCacheChanges(F.asList(req)));
    }

    /**
     * @param cacheNames Collection of cache names to destroy.
     * @param checkThreadTx If {@code true} checks that current thread does not have active transactions.
     * @param restart Restart flag.
     * @return Future that will be completed when cache is destroyed.
     */
    public IgniteInternalFuture<?> dynamicDestroyCaches(Collection<String> cacheNames, boolean checkThreadTx,
        boolean restart) {
        return dynamicDestroyCaches(cacheNames, checkThreadTx, restart, true);
    }

    /**
     * @param cacheNames Collection of cache names to destroy.
     * @param checkThreadTx If {@code true} checks that current thread does not have active transactions.
     * @param restart Restart flag.
     * @param destroy Cache data destroy flag. Setting to <code>true</code> will cause removing all cache data
     * @return Future that will be completed when cache is destroyed.
     */
    public IgniteInternalFuture<?> dynamicDestroyCaches(Collection<String> cacheNames, boolean checkThreadTx,
        boolean restart, boolean destroy) {
        if (checkThreadTx)
            checkEmptyTransactions();

        List<DynamicCacheChangeRequest> reqs = new ArrayList<>(cacheNames.size());

        for (String cacheName : cacheNames) {
            reqs.add(createStopRequest(cacheName, restart, destroy));
        }

        return dynamicChangeCaches(reqs);
    }

    /**
     * Prepares cache stop request.
     *
     * @param cacheName Cache names to destroy.
     * @param restart Restart flag.
     * @param destroy Cache data destroy flag. Setting to {@code true} will cause removing all cache data from store.
     * @return Future that will be completed when cache is destroyed.
     */
    @NotNull public DynamicCacheChangeRequest createStopRequest(String cacheName, boolean restart, boolean destroy) {
        DynamicCacheChangeRequest req = DynamicCacheChangeRequest.stopRequest(ctx, cacheName, false, true);

        req.stop(true);
        req.destroy(destroy);
        req.restart(restart);

        return req;
    }

    /**
     * Starts cache stop request as cache change batch.
     *
     * @param reqs cache stop requests.
     * @return compound future.
     */
    @NotNull public IgniteInternalFuture<?> dynamicChangeCaches(List<DynamicCacheChangeRequest> reqs) {
        GridCompoundFuture<?, ?> compoundFut = new GridCompoundFuture<>();

        for (DynamicCacheStartFuture fut : initiateCacheChanges(reqs))
            compoundFut.add((IgniteInternalFuture)fut);

        compoundFut.markInitialized();

        return compoundFut;
    }

    /**
     * Change WAL mode.
     *
     * @param cacheNames Cache names.
     * @param enabled Enabled flag.
     * @return Future completed when operation finished.
     */
    public IgniteInternalFuture<Boolean> changeWalMode(Collection<String> cacheNames, boolean enabled) {
        if (transactions().tx() != null || sharedCtx.lockedTopologyVersion(null) != null)
            throw new IgniteException("Cache WAL mode cannot be changed within lock or transaction.");

        return sharedCtx.walState().init(cacheNames, enabled);
    }

    /**
     * @param cacheName Cache name.
     */
    public boolean walEnabled(String cacheName) {
        DynamicCacheDescriptor desc = ctx.cache().cacheDescriptor(cacheName);

        if (desc == null)
            throw new IgniteException("Cache not found: " + cacheName);

        return desc.groupDescriptor().walEnabled();
    }

    /**
     * @param cacheName Cache name to close.
     * @return Future that will be completed when cache is closed.
     */
    IgniteInternalFuture<?> dynamicCloseCache(String cacheName) {
        assert cacheName != null;

        IgniteCacheProxy<?, ?> proxy = jCacheProxies.get(cacheName);

        if (proxy == null || proxy.isProxyClosed())
            return new GridFinishedFuture<>(); // No-op.

        checkEmptyTransactions();

        if (proxy.context().isLocal())
            return dynamicDestroyCache(cacheName, false, true, false);

        return startClientCacheChange(null, Collections.singleton(cacheName));
    }

    /**
     * Resets cache state after the cache has been moved to recovery state.
     *
     * @param cacheNames Cache names.
     * @return Future that will be completed when state is changed for all caches.
     */
    public IgniteInternalFuture<?> resetCacheState(Collection<String> cacheNames) {
        checkEmptyTransactions();

        if (F.isEmpty(cacheNames))
            cacheNames = cachesInfo.registeredCaches().keySet();

        Collection<DynamicCacheChangeRequest> reqs = new ArrayList<>(cacheNames.size());

        for (String cacheName : cacheNames) {
            DynamicCacheDescriptor desc = cacheDescriptor(cacheName);

            if (desc == null) {
                U.warn(log, "Failed to find cache for reset lost partition request, cache does not exist: " + cacheName);

                continue;
            }

            DynamicCacheChangeRequest req = DynamicCacheChangeRequest.resetLostPartitions(ctx, cacheName);

            reqs.add(req);
        }

        GridCompoundFuture fut = new GridCompoundFuture();

        for (DynamicCacheStartFuture f : initiateCacheChanges(reqs))
            fut.add(f);

        fut.markInitialized();

        return fut;
    }

    /**
     * @param cacheName Cache name.
     * @return Cache type.
     */
    public CacheType cacheType(String cacheName) {
        if (CU.isUtilityCache(cacheName))
            return CacheType.UTILITY;
        else if (internalCaches.contains(cacheName))
            return CacheType.INTERNAL;
        else if (DataStructuresProcessor.isDataStructureCache(cacheName))
            return CacheType.DATA_STRUCTURES;
        else
            return CacheType.USER;
    }

    /**
     * Save cache configuration to persistent store if necessary.
     *
     * @param desc Cache descriptor.
     */
    public void saveCacheConfiguration(DynamicCacheDescriptor desc) throws IgniteCheckedException {
        assert desc != null;

        if (sharedCtx.pageStore() != null && !sharedCtx.kernalContext().clientNode() &&
            isPersistentCache(desc.cacheConfiguration(), sharedCtx.gridConfig().getDataStorageConfiguration()))
            sharedCtx.pageStore().storeCacheData(desc.toStoredData(), true);
    }

    /**
     * Remove all persistent files for all registered caches.
     */
    public void cleanupCachesDirectories() throws IgniteCheckedException {
        if (sharedCtx.pageStore() == null || sharedCtx.kernalContext().clientNode())
            return;

        for (DynamicCacheDescriptor desc : cacheDescriptors().values()) {
            if (isPersistentCache(desc.cacheConfiguration(), sharedCtx.gridConfig().getDataStorageConfiguration()))
                sharedCtx.pageStore().cleanupPersistentSpace(desc.cacheConfiguration());
        }
    }

    /**
     * @param reqs Requests.
     * @return Collection of futures.
     */
    @SuppressWarnings("TypeMayBeWeakened")
    private Collection<DynamicCacheStartFuture> initiateCacheChanges(
        Collection<DynamicCacheChangeRequest> reqs
    ) {
        Collection<DynamicCacheStartFuture> res = new ArrayList<>(reqs.size());

        Collection<DynamicCacheChangeRequest> sndReqs = new ArrayList<>(reqs.size());

        for (DynamicCacheChangeRequest req : reqs) {
            authorizeCacheChange(req);

            DynamicCacheStartFuture fut = new DynamicCacheStartFuture(req.requestId());

            try {
                if (req.stop()) {
                    DynamicCacheDescriptor desc = cacheDescriptor(req.cacheName());

                    if (desc == null)
                        // No-op.
                        fut.onDone(false);
                }

                if (req.start() && req.startCacheConfiguration() != null) {
                    CacheConfiguration ccfg = req.startCacheConfiguration();

                    try {
                        cachesInfo.validateStartCacheConfiguration(ccfg);
                    }
                    catch (IgniteCheckedException e) {
                        fut.onDone(e);
                    }
                }

                if (fut.isDone())
                    continue;

                DynamicCacheStartFuture old = (DynamicCacheStartFuture)pendingFuts.putIfAbsent(
                    req.requestId(), fut);

                assert old == null;

                if (fut.isDone())
                    continue;

                sndReqs.add(req);
            }
            catch (Exception e) {
                fut.onDone(e);
            }
            finally {
                res.add(fut);
            }
        }

        Exception err = null;

        if (!sndReqs.isEmpty()) {
            try {
                ctx.discovery().sendCustomEvent(new DynamicCacheChangeBatch(sndReqs));

                err = checkNodeState();
            }
            catch (IgniteCheckedException e) {
                err = e;
            }
        }

        if (err != null) {
            for (DynamicCacheStartFuture fut : res)
                fut.onDone(err);
        }

        return res;
    }

    /**
     * Authorize creating cache.
     * @param cfg Cache configuration.
     * @param secCtx Optional security context.
     */
    private void authorizeCacheCreate(CacheConfiguration cfg, SecurityContext secCtx) {
        ctx.security().authorize(null, SecurityPermission.CACHE_CREATE, secCtx);

        if (cfg != null && cfg.isOnheapCacheEnabled() &&
            IgniteSystemProperties.getBoolean(IgniteSystemProperties.IGNITE_DISABLE_ONHEAP_CACHE))
            throw new SecurityException("Authorization failed for enabling on-heap cache.");
    }

    /**
     * Authorize dynamic cache management for this node.
     * @param req start/stop cache request.
     */
    private void authorizeCacheChange(DynamicCacheChangeRequest req) {
        // Null security context means authorize this node.
        if (req.cacheType() == null || req.cacheType() == CacheType.USER) {
            if (req.stop())
                ctx.security().authorize(null, SecurityPermission.CACHE_DESTROY, null);
            else
                authorizeCacheCreate(req.startCacheConfiguration(), null);
        }
    }

    /**
     * @return Non null exception if node is stopping or disconnected.
     */
    @Nullable private IgniteCheckedException checkNodeState() {
        if (ctx.isStopping()) {
            return new IgniteCheckedException("Failed to execute dynamic cache change request, " +
                "node is stopping.");
        }
        else if (ctx.clientDisconnected()) {
            return new IgniteClientDisconnectedCheckedException(ctx.cluster().clientReconnectFuture(),
                "Failed to execute dynamic cache change request, client node disconnected.");
        }

        return null;
    }

    /**
     * @param type Event type.
     * @param customMsg Custom message instance.
     * @param node Event node.
     * @param topVer Topology version.
     * @param state Cluster state.
     */
    public void onDiscoveryEvent(int type,
        @Nullable DiscoveryCustomMessage customMsg,
        ClusterNode node,
        AffinityTopologyVersion topVer,
        DiscoveryDataClusterState state) {
        cachesInfo.onDiscoveryEvent(type, node, topVer);

        sharedCtx.affinity().onDiscoveryEvent(type, customMsg, node, topVer, state);
    }

    /**
     * Callback invoked from discovery thread when discovery custom message is received.
     *
     * @param msg Customer message.
     * @param topVer Current topology version.
     * @param node Node sent message.
     * @return {@code True} if minor topology version should be increased.
     */
    public boolean onCustomEvent(DiscoveryCustomMessage msg, AffinityTopologyVersion topVer, ClusterNode node) {
        if (msg instanceof SchemaAbstractDiscoveryMessage) {
            ctx.query().onDiscovery((SchemaAbstractDiscoveryMessage)msg);

            return false;
        }

        if (msg instanceof CacheAffinityChangeMessage)
            return sharedCtx.affinity().onCustomEvent(((CacheAffinityChangeMessage)msg));

        if (msg instanceof SnapshotDiscoveryMessage &&
            ((SnapshotDiscoveryMessage)msg).needExchange())
            return true;

        if (msg instanceof WalStateAbstractMessage) {
            WalStateAbstractMessage msg0 = (WalStateAbstractMessage)msg;

            if (msg0 instanceof WalStateProposeMessage)
                sharedCtx.walState().onProposeDiscovery((WalStateProposeMessage)msg);
            else if (msg0 instanceof WalStateFinishMessage)
                sharedCtx.walState().onFinishDiscovery((WalStateFinishMessage)msg);

            return msg0.needExchange();
        }

        if (msg instanceof DynamicCacheChangeBatch)
            return cachesInfo.onCacheChangeRequested((DynamicCacheChangeBatch)msg, topVer);

        if (msg instanceof DynamicCacheChangeFailureMessage)
            cachesInfo.onCacheChangeRequested((DynamicCacheChangeFailureMessage) msg, topVer);

        if (msg instanceof ClientCacheChangeDiscoveryMessage)
            cachesInfo.onClientCacheChange((ClientCacheChangeDiscoveryMessage)msg, node);

        if (msg instanceof CacheStatisticsModeChangeMessage)
            onCacheStatisticsModeChange((CacheStatisticsModeChangeMessage)msg);

        if (msg instanceof CacheStatisticsClearMessage)
            onCacheStatisticsClear((CacheStatisticsClearMessage)msg);

        if (msg instanceof TxTimeoutOnPartitionMapExchangeChangeMessage)
            onTxTimeoutOnPartitionMapExchangeChange((TxTimeoutOnPartitionMapExchangeChangeMessage)msg);

        if (msg instanceof GenerateEncryptionKeyRequest)
            onGenerateEncryptionKeyRequest((GenerateEncryptionKeyRequest)msg);

        return false;
    }

    /**
     * Checks that preload-order-dependant caches has SYNC or ASYNC preloading mode.
     *
     * @param cfgs Caches.
     * @return Maximum detected preload order.
     * @throws IgniteCheckedException If validation failed.
     */
    private int validatePreloadOrder(CacheConfiguration[] cfgs) throws IgniteCheckedException {
        int maxOrder = 0;

        for (CacheConfiguration cfg : cfgs) {
            int rebalanceOrder = cfg.getRebalanceOrder();

            if (rebalanceOrder > 0) {
                if (cfg.getCacheMode() == LOCAL)
                    throw new IgniteCheckedException("Rebalance order set for local cache (fix configuration and restart the " +
                        "node): " + U.maskName(cfg.getName()));

                if (cfg.getRebalanceMode() == CacheRebalanceMode.NONE)
                    throw new IgniteCheckedException("Only caches with SYNC or ASYNC rebalance mode can be set as rebalance " +
                        "dependency for other caches [cacheName=" + U.maskName(cfg.getName()) +
                        ", rebalanceMode=" + cfg.getRebalanceMode() + ", rebalanceOrder=" + cfg.getRebalanceOrder() + ']');

                maxOrder = Math.max(maxOrder, rebalanceOrder);
            }
            else if (rebalanceOrder < 0)
                throw new IgniteCheckedException("Rebalance order cannot be negative for cache (fix configuration and restart " +
                    "the node) [cacheName=" + cfg.getName() + ", rebalanceOrder=" + rebalanceOrder + ']');
        }

        return maxOrder;
    }

    /** {@inheritDoc} */
    @Nullable @Override public IgniteNodeValidationResult validateNode(ClusterNode node) {
        IgniteNodeValidationResult res = validateHashIdResolvers(node);

        if (res == null)
            res = validateRestartingCaches(node);

        return res;
    }

    /**
     * Reset restarting caches.
     */
    public void resetRestartingCaches() {
        cachesInfo.restartingCaches().clear();
    }

    /**
     * @param node Joining node to validate.
     * @return Node validation result if there was an issue with the joining node, {@code null} otherwise.
     */
    private IgniteNodeValidationResult validateRestartingCaches(ClusterNode node) {
        if (cachesInfo.hasRestartingCaches()) {
            String msg = "Joining node during caches restart is not allowed [joiningNodeId=" + node.id() +
                ", restartingCaches=" + new HashSet<>(cachesInfo.restartingCaches()) + ']';

            return new IgniteNodeValidationResult(node.id(), msg, msg);
        }

        return null;
    }

    /**
     * @param node Joining node.
     * @return Validation result or {@code null} in case of success.
     */
    @Nullable private IgniteNodeValidationResult validateHashIdResolvers(ClusterNode node) {
        if (!node.isClient()) {
            for (DynamicCacheDescriptor desc : cacheDescriptors().values()) {
                CacheConfiguration cfg = desc.cacheConfiguration();

                if (cfg.getAffinity() instanceof RendezvousAffinityFunction) {
                    RendezvousAffinityFunction aff = (RendezvousAffinityFunction)cfg.getAffinity();

                    Object nodeHashObj = aff.resolveNodeHash(node);

                    for (ClusterNode topNode : ctx.discovery().aliveServerNodes()) {
                        Object topNodeHashObj = aff.resolveNodeHash(topNode);

                        if (nodeHashObj.hashCode() == topNodeHashObj.hashCode()) {
                            String errMsg = "Failed to add node to topology because it has the same hash code for " +
                                "partitioned affinity as one of existing nodes [cacheName=" +
                                cfg.getName() + ", existingNodeId=" + topNode.id() + ']';

                            String sndMsg = "Failed to add node to topology because it has the same hash code for " +
                                "partitioned affinity as one of existing nodes [cacheName=" +
                                cfg.getName() + ", existingNodeId=" + topNode.id() + ']';

                            return new IgniteNodeValidationResult(topNode.id(), errMsg, sndMsg);
                        }
                    }
                }
            }
        }

        return null;
    }

    /**
     * @param rmt Remote node to check.
     * @throws IgniteCheckedException If check failed.
     */
    private void checkTransactionConfiguration(ClusterNode rmt) throws IgniteCheckedException {
        TransactionConfiguration txCfg = rmt.attribute(ATTR_TX_CONFIG);

        if (txCfg != null) {
            TransactionConfiguration locTxCfg = ctx.config().getTransactionConfiguration();

            if (locTxCfg.isTxSerializableEnabled() != txCfg.isTxSerializableEnabled())
                throw new IgniteCheckedException("Serializable transactions enabled mismatch " +
                    "(fix txSerializableEnabled property or set -D" + IGNITE_SKIP_CONFIGURATION_CONSISTENCY_CHECK + "=true " +
                    "system property) [rmtNodeId=" + rmt.id() +
                    ", locTxSerializableEnabled=" + locTxCfg.isTxSerializableEnabled() +
                    ", rmtTxSerializableEnabled=" + txCfg.isTxSerializableEnabled() + ']');
        }
    }

    /**
     * @param rmt Remote node to check.
     * @throws IgniteCheckedException If check failed.
     */
    private void checkMemoryConfiguration(ClusterNode rmt) throws IgniteCheckedException {
        ClusterNode locNode = ctx.discovery().localNode();

        if (ctx.config().isClientMode() || locNode.isDaemon() || rmt.isClient() || rmt.isDaemon())
            return;

        DataStorageConfiguration dsCfg = null;

        Object dsCfgBytes = rmt.attribute(IgniteNodeAttributes.ATTR_DATA_STORAGE_CONFIG);

        if (dsCfgBytes instanceof byte[])
            dsCfg = new JdkMarshaller().unmarshal((byte[])dsCfgBytes, U.resolveClassLoader(ctx.config()));

        if (dsCfg == null) {
            // Try to use legacy memory configuration.
            MemoryConfiguration memCfg = rmt.attribute(IgniteNodeAttributes.ATTR_MEMORY_CONFIG);

            if (memCfg != null) {
                dsCfg = new DataStorageConfiguration();

                // All properties that are used in validation should be converted here.
                dsCfg.setPageSize(memCfg.getPageSize());
            }
        }

        if (dsCfg != null) {
            DataStorageConfiguration locDsCfg = ctx.config().getDataStorageConfiguration();

            if (dsCfg.getPageSize() != locDsCfg.getPageSize()) {
                throw new IgniteCheckedException("Memory configuration mismatch (fix configuration or set -D" +
                    IGNITE_SKIP_CONFIGURATION_CONSISTENCY_CHECK + "=true system property) [rmtNodeId=" + rmt.id() +
                    ", locPageSize = " + locDsCfg.getPageSize() + ", rmtPageSize = " + dsCfg.getPageSize() + "]");
            }
        }
    }

    /**
     * @param rmt Remote node to check.
     * @throws IgniteCheckedException If check failed.
     */
    private void checkRebalanceConfiguration(ClusterNode rmt) throws IgniteCheckedException {
        ClusterNode locNode = ctx.discovery().localNode();

        if (ctx.config().isClientMode() || locNode.isDaemon() || rmt.isClient() || rmt.isDaemon())
            return;

        Integer rebalanceThreadPoolSize = rmt.attribute(IgniteNodeAttributes.ATTR_REBALANCE_POOL_SIZE);

        if (rebalanceThreadPoolSize != null && rebalanceThreadPoolSize != ctx.config().getRebalanceThreadPoolSize()) {
            throw new IgniteCheckedException("Rebalance configuration mismatch (fix configuration or set -D" +
                IGNITE_SKIP_CONFIGURATION_CONSISTENCY_CHECK + "=true system property)." +
                " Different values of such parameter may lead to rebalance process instability and hanging. " +
                " [rmtNodeId=" + rmt.id() +
                ", locRebalanceThreadPoolSize = " + ctx.config().getRebalanceThreadPoolSize() +
                ", rmtRebalanceThreadPoolSize = " + rebalanceThreadPoolSize + "]");
        }
    }

    /**
     * @param cfg Cache configuration.
     * @return Query manager.
     */
    private GridCacheQueryManager queryManager(CacheConfiguration cfg) {
        return cfg.getCacheMode() == LOCAL ? new GridCacheLocalQueryManager() : new GridCacheDistributedQueryManager();
    }

    /**
     * @return Last data version.
     */
    public long lastDataVersion() {
        long max = 0;

        for (GridCacheAdapter<?, ?> cache : caches.values()) {
            GridCacheContext<?, ?> ctx = cache.context();

            if (ctx.versions().last().order() > max)
                max = ctx.versions().last().order();

            if (ctx.isNear()) {
                ctx = ctx.near().dht().context();

                if (ctx.versions().last().order() > max)
                    max = ctx.versions().last().order();
            }
        }

        return max;
    }

    /**
     * @param name Cache name.
     * @param <K> type of keys.
     * @param <V> type of values.
     * @return Cache instance for given name.
     */
    @SuppressWarnings("unchecked")
    public <K, V> IgniteInternalCache<K, V> cache(String name) {
        assert name != null;

        if (log.isDebugEnabled())
            log.debug("Getting cache for name: " + name);

        IgniteCacheProxy<K, V> jcache = (IgniteCacheProxy<K, V>)jCacheProxies.get(name);

        return jcache == null ? null : jcache.internalProxy();
    }

    /**
     * @param name Cache name.
     * @return Cache instance for given name.
     * @throws IgniteCheckedException If failed.
     */
    @SuppressWarnings("unchecked")
    public <K, V> IgniteInternalCache<K, V> getOrStartCache(String name) throws IgniteCheckedException {
        return getOrStartCache(name, null);
    }

    /**
     * @param name Cache name.
     * @return Cache instance for given name.
     * @throws IgniteCheckedException If failed.
     */
    @SuppressWarnings("unchecked")
    public <K, V> IgniteInternalCache<K, V> getOrStartCache(String name, CacheConfiguration ccfg) throws IgniteCheckedException {
        assert name != null;

        if (log.isDebugEnabled())
            log.debug("Getting cache for name: " + name);

        IgniteCacheProxy<?, ?> cache = jCacheProxies.get(name);

        if (cache == null) {
            dynamicStartCache(ccfg, name, null, false, ccfg == null, true).get();

            cache = jCacheProxies.get(name);
        }

        return cache == null ? null : (IgniteInternalCache<K, V>)cache.internalProxy();
    }

    /**
     * @return All configured cache instances.
     */
    public Collection<IgniteInternalCache<?, ?>> caches() {
        return F.viewReadOnly(jCacheProxies.values(), new IgniteClosure<IgniteCacheProxy<?, ?>,
            IgniteInternalCache<?, ?>>() {
            @Override public IgniteInternalCache<?, ?> apply(IgniteCacheProxy<?, ?> entries) {
                return entries.internalProxy();
            }
        });
    }

    /**
     * @return All configured cache instances.
     */
    public Collection<IgniteCacheProxy<?, ?>> jcaches() {
        return F.viewReadOnly(jCacheProxies.values(), new IgniteClosure<IgniteCacheProxyImpl<?, ?>, IgniteCacheProxy<?, ?>>() {
            @Override public IgniteCacheProxy<?, ?> apply(IgniteCacheProxyImpl<?, ?> proxy) {
                return proxy.gatewayWrapper();
            }
        });
    }

    /**
     * Gets utility cache.
     *
     * @return Utility cache.
     */
    public <K, V> IgniteInternalCache<K, V> utilityCache() {
        return internalCacheEx(CU.UTILITY_CACHE_NAME);
    }

    /**
     * @param name Cache name.
     * @return Cache.
     */
    private <K, V> IgniteInternalCache<K, V> internalCacheEx(String name) {
        if (ctx.discovery().localNode().isClient()) {
            IgniteCacheProxy<K, V> proxy = (IgniteCacheProxy<K, V>)jCacheProxies.get(name);

            if (proxy == null) {
                GridCacheAdapter<?, ?> cacheAdapter = caches.get(name);

                if (cacheAdapter != null)
                    proxy = new IgniteCacheProxyImpl(cacheAdapter.context(), cacheAdapter, false);
            }

            assert proxy != null : name;

            return proxy.internalProxy();
        }

        return internalCache(name);
    }

    /**
     * @param name Cache name.
     * @param <K> type of keys.
     * @param <V> type of values.
     * @return Cache instance for given name.
     */
    @SuppressWarnings("unchecked")
    public <K, V> IgniteInternalCache<K, V> publicCache(String name) {
        assert name != null;

        if (log.isDebugEnabled())
            log.debug("Getting public cache for name: " + name);

        DynamicCacheDescriptor desc = cacheDescriptor(name);

        if (desc == null)
            throw new IllegalArgumentException("Cache is not started: " + name);

        if (!desc.cacheType().userCache())
            throw new IllegalStateException("Failed to get cache because it is a system cache: " + name);

        IgniteCacheProxy<K, V> jcache = (IgniteCacheProxy<K, V>)jCacheProxies.get(name);

        if (jcache == null)
            throw new IllegalArgumentException("Cache is not started: " + name);

        return jcache.internalProxy();
    }

    /**
     * @param cacheName Cache name.
     * @param <K> type of keys.
     * @param <V> type of values.
     * @return Cache instance for given name.
     * @throws IgniteCheckedException If failed.
     */
    public <K, V> IgniteCacheProxy<K, V> publicJCache(String cacheName) throws IgniteCheckedException {
        return publicJCache(cacheName, true, true);
    }

    /**
     * @param cacheName Cache name.
     * @param failIfNotStarted If {@code true} throws {@link IllegalArgumentException} if cache is not started,
     * otherwise returns {@code null} in this case.
     * @param checkThreadTx If {@code true} checks that current thread does not have active transactions.
     * @return Cache instance for given name.
     * @throws IgniteCheckedException If failed.
     */
    @SuppressWarnings({"unchecked", "ConstantConditions"})
    @Nullable public <K, V> IgniteCacheProxy<K, V> publicJCache(String cacheName,
        boolean failIfNotStarted,
        boolean checkThreadTx) throws IgniteCheckedException {
        assert cacheName != null;

        if (log.isDebugEnabled())
            log.debug("Getting public cache for name: " + cacheName);

        DynamicCacheDescriptor desc = cacheDescriptor(cacheName);

        if (desc != null && !desc.cacheType().userCache())
            throw new IllegalStateException("Failed to get cache because it is a system cache: " + cacheName);

        IgniteCacheProxyImpl<?, ?> cache = jCacheProxies.get(cacheName);

        // Try to start cache, there is no guarantee that cache will be instantiated.
        if (cache == null) {
            dynamicStartCache(null, cacheName, null, false, failIfNotStarted, checkThreadTx).get();

            cache = jCacheProxies.get(cacheName);
        }

        return cache != null ? (IgniteCacheProxy<K, V>)cache.gatewayWrapper() : null;
    }

    /**
     * Get configuration for the given cache.
     *
     * @param name Cache name.
     * @return Cache configuration.
     */
    public CacheConfiguration cacheConfiguration(String name) {
        assert name != null;

        DynamicCacheDescriptor desc = cacheDescriptor(name);

        if (desc == null)
            throw new IllegalStateException("Cache doesn't exist: " + name);
        else
            return desc.cacheConfiguration();
    }

    /**
     * Get registered cache descriptor.
     *
     * @param name Name.
     * @return Descriptor.
     */
    public DynamicCacheDescriptor cacheDescriptor(String name) {
        return cachesInfo.registeredCaches().get(name);
    }

    /**
     * @return Cache descriptors.
     */
    public Map<String, DynamicCacheDescriptor> cacheDescriptors() {
        return cachesInfo.registeredCaches();
    }

    /**
     * @return Cache group descriptors.
     */
    public Map<Integer, CacheGroupDescriptor> cacheGroupDescriptors() {
        return cachesInfo.registeredCacheGroups();
    }

    /**
     * @param cacheId Cache ID.
     * @return Cache descriptor.
     */
    @Nullable public DynamicCacheDescriptor cacheDescriptor(int cacheId) {
        for (DynamicCacheDescriptor cacheDesc : cacheDescriptors().values()) {
            CacheConfiguration ccfg = cacheDesc.cacheConfiguration();

            assert ccfg != null : cacheDesc;

            if (CU.cacheId(ccfg.getName()) == cacheId)
                return cacheDesc;
        }

        return null;
    }

    /**
     * @param cacheCfg Cache configuration template.
     * @throws IgniteCheckedException If failed.
     */
    public void addCacheConfiguration(CacheConfiguration cacheCfg) throws IgniteCheckedException {
        assert cacheCfg.getName() != null;

        String name = cacheCfg.getName();

        DynamicCacheDescriptor desc = cachesInfo.registeredTemplates().get(name);

        if (desc != null)
            return;

        DynamicCacheChangeRequest req = DynamicCacheChangeRequest.addTemplateRequest(ctx, cacheCfg);

        TemplateConfigurationFuture fut = new TemplateConfigurationFuture(req.cacheName(), req.deploymentId());

        TemplateConfigurationFuture old =
            (TemplateConfigurationFuture)pendingTemplateFuts.putIfAbsent(cacheCfg.getName(), fut);

        if (old != null)
            fut = old;

        Exception err = null;

        try {
            ctx.discovery().sendCustomEvent(new DynamicCacheChangeBatch(Collections.singleton(req)));

            if (ctx.isStopping()) {
                err = new IgniteCheckedException("Failed to execute dynamic cache change request, " +
                    "node is stopping.");
            }
            else if (ctx.clientDisconnected()) {
                err = new IgniteClientDisconnectedCheckedException(ctx.cluster().clientReconnectFuture(),
                    "Failed to execute dynamic cache change request, client node disconnected.");
            }
        }
        catch (IgniteCheckedException e) {
            err = e;
        }

        if (err != null)
            fut.onDone(err);

        fut.get();
    }

    /**
     * @param name Cache name.
     * @return Cache instance for given name.
     */
    @SuppressWarnings("unchecked")
    public <K, V> IgniteCacheProxy<K, V> jcache(String name) {
        assert name != null;

        IgniteCacheProxy<K, V> cache = (IgniteCacheProxy<K, V>) jCacheProxies.get(name);

        if (cache == null) {
            GridCacheAdapter<?, ?> cacheAdapter = caches.get(name);

            if (cacheAdapter != null)
                cache = new IgniteCacheProxyImpl(cacheAdapter.context(), cacheAdapter, false);
        }

        if (cache == null)
            throw new IllegalArgumentException("Cache is not configured: " + name);

        return cache;
    }

    /**
     * @param name Cache name.
     * @return Cache proxy.
     */
    @Nullable public IgniteCacheProxy jcacheProxy(String name) {
        return jCacheProxies.get(name);
    }

    /**
     * @return All configured public cache instances.
     */
    public Collection<IgniteCacheProxy<?, ?>> publicCaches() {
        Collection<IgniteCacheProxy<?, ?>> res = new ArrayList<>(jCacheProxies.size());

        for (IgniteCacheProxyImpl<?, ?> proxy : jCacheProxies.values()) {
            if (proxy.context().userCache())
                res.add(proxy.gatewayWrapper());
        }

        return res;
    }

    /**
     * @param name Cache name.
     * @param <K> type of keys.
     * @param <V> type of values.
     * @return Cache instance for given name.
     */
    @SuppressWarnings("unchecked")
    public <K, V> GridCacheAdapter<K, V> internalCache(String name) {
        assert name != null;

        if (log.isDebugEnabled())
            log.debug("Getting internal cache adapter: " + name);

        return (GridCacheAdapter<K, V>)caches.get(name);
    }

    /**
     * Cancel all user operations.
     */
    private void cancelFutures() {
        sharedCtx.mvcc().onStop();

        Exception err = new IgniteCheckedException("Operation has been cancelled (node is stopping).");

        for (IgniteInternalFuture fut : pendingFuts.values())
            ((GridFutureAdapter)fut).onDone(err);

        for (IgniteInternalFuture fut : pendingTemplateFuts.values())
            ((GridFutureAdapter)fut).onDone(err);

        for (GenerateEncryptionKeyFuture future : genEncKeyFuts.values())
            future.onDone(err);

        for (EnableStatisticsFuture fut : manageStatisticsFuts.values())
            fut.onDone(err);

        for (TxTimeoutOnPartitionMapExchangeChangeFuture fut : txTimeoutOnPartitionMapExchangeFuts.values())
            fut.onDone(err);
    }

    /**
     * @return All internal cache instances.
     */
    public Collection<GridCacheAdapter<?, ?>> internalCaches() {
        return caches.values();
    }

    /**
     * @param name Cache name.
     * @return {@code True} if specified cache is system, {@code false} otherwise.
     */
    public boolean systemCache(String name) {
        assert name != null;

        DynamicCacheDescriptor desc = cacheDescriptor(name);

        return desc != null && !desc.cacheType().userCache();
    }

    /** {@inheritDoc} */
    @Override public void printMemoryStats() {
        X.println(">>> ");

        for (GridCacheAdapter c : caches.values()) {
            X.println(">>> Cache memory stats [igniteInstanceName=" + ctx.igniteInstanceName() +
                ", cache=" + c.name() + ']');

            c.context().printMemoryStats();
        }
    }

    /**
     * Callback invoked by deployment manager for whenever a class loader gets undeployed.
     *
     * @param ldr Class loader.
     */
    public void onUndeployed(ClassLoader ldr) {
        if (!ctx.isStopping()) {
            for (GridCacheAdapter<?, ?> cache : caches.values()) {
                // Do not notify system caches and caches for which deployment is disabled.
                if (cache.context().userCache() && cache.context().deploymentEnabled())
                    cache.onUndeploy(ldr);
            }
        }
    }

    /**
     * @return Shared context.
     */
    public <K, V> GridCacheSharedContext<K, V> context() {
        return (GridCacheSharedContext<K, V>)sharedCtx;
    }

    /**
     * @return Transactions interface implementation.
     */
    public IgniteTransactionsEx transactions() {
        return transactions;
    }

    /**
     * Starts client caches that do not exist yet.
     *
     * @throws IgniteCheckedException In case of error.
     */
    public void createMissingQueryCaches() throws IgniteCheckedException {
        for (Map.Entry<String, DynamicCacheDescriptor> e : cachesInfo.registeredCaches().entrySet()) {
            DynamicCacheDescriptor desc = e.getValue();

            if (isMissingQueryCache(desc))
                dynamicStartCache(null, desc.cacheConfiguration().getName(), null, false, true, true).get();
        }
    }

    /**
     * Whether cache defined by provided descriptor is not yet started and has queries enabled.
     *
     * @param desc Descriptor.
     * @return {@code True} if this is missing query cache.
     */
    private boolean isMissingQueryCache(DynamicCacheDescriptor desc) {
        CacheConfiguration ccfg = desc.cacheConfiguration();

        return !caches.containsKey(ccfg.getName()) && QueryUtils.isEnabled(ccfg);
    }

    /**
     * Registers MBean for cache components.
     *
     * @param obj Cache component.
     * @param cacheName Cache name.
     * @param near Near flag.
     * @throws IgniteCheckedException If registration failed.
     */
    @SuppressWarnings("unchecked")
    private void registerMbean(Object obj, @Nullable String cacheName, boolean near)
        throws IgniteCheckedException {
        if (U.IGNITE_MBEANS_DISABLED)
            return;

        assert obj != null;

        MBeanServer srvr = ctx.config().getMBeanServer();

        assert srvr != null;

        cacheName = U.maskName(cacheName);

        cacheName = near ? cacheName + "-near" : cacheName;

        final Object mbeanImpl = (obj instanceof IgniteMBeanAware) ? ((IgniteMBeanAware)obj).getMBean() : obj;

        for (Class<?> itf : mbeanImpl.getClass().getInterfaces()) {
            if (itf.getName().endsWith("MBean") || itf.getName().endsWith("MXBean")) {
                try {
                    U.registerMBean(srvr, ctx.igniteInstanceName(), cacheName, obj.getClass().getName(), mbeanImpl,
                        (Class<Object>)itf);
                }
                catch (Throwable e) {
                    throw new IgniteCheckedException("Failed to register MBean for component: " + obj, e);
                }

                break;
            }
        }
    }

    /**
     * Unregisters MBean for cache components.
     *
     * @param o Cache component.
     * @param cacheName Cache name.
     * @param near Near flag.
     */
    private void unregisterMbean(Object o, @Nullable String cacheName, boolean near) {
        if (U.IGNITE_MBEANS_DISABLED)
            return;

        assert o != null;

        MBeanServer srvr = ctx.config().getMBeanServer();

        assert srvr != null;

        cacheName = U.maskName(cacheName);

        cacheName = near ? cacheName + "-near" : cacheName;

        boolean needToUnregister = o instanceof IgniteMBeanAware;

        if (!needToUnregister) {
            for (Class<?> itf : o.getClass().getInterfaces()) {
                if (itf.getName().endsWith("MBean") || itf.getName().endsWith("MXBean")) {
                    needToUnregister = true;

                    break;
                }
            }
        }

        if (needToUnregister) {
            try {
                srvr.unregisterMBean(U.makeMBeanName(ctx.igniteInstanceName(), cacheName, o.getClass().getName()));
            }
            catch (Throwable e) {
                U.error(log, "Failed to unregister MBean for component: " + o, e);
            }
        }
    }

    /**
     * @param grp Cache group.
     * @param ccfg Cache configuration.
     * @param objs Extra components.
     * @return Components provided in cache configuration which can implement {@link LifecycleAware} interface.
     */
    private Iterable<Object> lifecycleAwares(CacheGroupContext grp, CacheConfiguration ccfg, Object... objs) {
        Collection<Object> ret = new ArrayList<>(7 + objs.length);

        if (grp.affinityFunction() != ccfg.getAffinity())
            ret.add(ccfg.getAffinity());

        ret.add(ccfg.getAffinityMapper());
        ret.add(ccfg.getEvictionFilter());
        ret.add(ccfg.getEvictionPolicyFactory());
        ret.add(ccfg.getEvictionPolicy());
        ret.add(ccfg.getInterceptor());

        NearCacheConfiguration nearCfg = ccfg.getNearConfiguration();

        if (nearCfg != null) {
            ret.add(nearCfg.getNearEvictionPolicyFactory());
            ret.add(nearCfg.getNearEvictionPolicy());
        }

        Collections.addAll(ret, objs);

        return ret;
    }

    /**
     * Method checks that current thread does not have active transactions.
     *
     * @throws IgniteException If transaction exist.
     */
    public void checkEmptyTransactions() throws IgniteException {
        if (transactions().tx() != null || sharedCtx.lockedTopologyVersion(null) != null)
            throw new IgniteException("Cannot start/stop cache within lock or transaction.");
    }

    /**
     * @param val Object to check.
     * @return Configuration copy.
     * @throws IgniteCheckedException If validation failed.
     */
    private CacheConfiguration cloneCheckSerializable(final CacheConfiguration val) throws IgniteCheckedException {
        if (val == null)
            return null;

        return withBinaryContext(new IgniteOutClosureX<CacheConfiguration>() {
            @Override public CacheConfiguration applyx() throws IgniteCheckedException {
                if (val.getCacheStoreFactory() != null) {
                    try {
                        ClassLoader ldr = ctx.config().getClassLoader();

                        if (ldr == null)
                            ldr = val.getCacheStoreFactory().getClass().getClassLoader();

                        U.unmarshal(marsh, U.marshal(marsh, val.getCacheStoreFactory()),
                            U.resolveClassLoader(ldr, ctx.config()));
                    }
                    catch (IgniteCheckedException e) {
                        throw new IgniteCheckedException("Failed to validate cache configuration. " +
                            "Cache store factory is not serializable. Cache name: " + U.maskName(val.getName()), e);
                    }
                }

                try {
                    return U.unmarshal(marsh, U.marshal(marsh, val), U.resolveClassLoader(ctx.config()));
                }
                catch (IgniteCheckedException e) {
                    throw new IgniteCheckedException("Failed to validate cache configuration " +
                        "(make sure all objects in cache configuration are serializable): " + U.maskName(val.getName()), e);
                }
            }
        });
    }

    /**
     * @param c Closure.
     * @return Closure result.
     * @throws IgniteCheckedException If failed.
     */
    private <T> T withBinaryContext(IgniteOutClosureX<T> c) throws IgniteCheckedException {
        IgniteCacheObjectProcessor objProc = ctx.cacheObjects();
        BinaryContext oldCtx = null;

        if (objProc instanceof CacheObjectBinaryProcessorImpl) {
            GridBinaryMarshaller binMarsh = ((CacheObjectBinaryProcessorImpl)objProc).marshaller();

            oldCtx = binMarsh == null ? null : binMarsh.pushContext();
        }

        try {
            return c.applyx();
        }
        finally {
            if (objProc instanceof CacheObjectBinaryProcessorImpl)
                GridBinaryMarshaller.popContext(oldCtx);
        }
    }

    /**
     * Prepares DynamicCacheChangeRequest for cache creation.
     *
     * @param ccfg Cache configuration
     * @param cacheName Cache name
     * @param nearCfg Near cache configuration
     * @param cacheType Cache type
     * @param sql Whether the cache needs to be created as the result of SQL {@code CREATE TABLE} command.
     * @param failIfExists Fail if exists flag.
     * @param failIfNotStarted If {@code true} fails if cache is not started.
     * @param disabledAfterStart If true, cache proxies will be only activated after {@link #restartProxies()}.
     * @param qryEntities Query entities.
     * @param encKey Encryption key.
     * @return Request or {@code null} if cache already exists.
     * @throws IgniteCheckedException if some of pre-checks failed
     * @throws CacheExistsException if cache exists and failIfExists flag is {@code true}
     */
    private DynamicCacheChangeRequest prepareCacheChangeRequest(
        @Nullable CacheConfiguration ccfg,
        String cacheName,
        @Nullable NearCacheConfiguration nearCfg,
        CacheType cacheType,
        boolean sql,
        boolean failIfExists,
        boolean failIfNotStarted,
        boolean disabledAfterStart,
        @Nullable Collection<QueryEntity> qryEntities,
        @Nullable byte[] encKey
    ) throws IgniteCheckedException {
        DynamicCacheDescriptor desc = cacheDescriptor(cacheName);

        DynamicCacheChangeRequest req = new DynamicCacheChangeRequest(UUID.randomUUID(), cacheName, ctx.localNodeId());

        req.sql(sql);

        req.failIfExists(failIfExists);

        req.disabledAfterStart(disabledAfterStart);

        req.encryptionKey(encKey);

        if (ccfg != null) {
            cloneCheckSerializable(ccfg);

            if (desc != null || MetaStorage.METASTORAGE_CACHE_NAME.equals(cacheName)) {
                if (failIfExists) {
                    throw new CacheExistsException("Failed to start cache " +
                        "(a cache with the same name is already started): " + cacheName);
                }
                else {
                    CacheConfiguration descCfg = desc.cacheConfiguration();

                    // Check if we were asked to start a near cache.
                    if (nearCfg != null) {
                        if (CU.affinityNode(ctx.discovery().localNode(), descCfg.getNodeFilter())) {
                            // If we are on a data node and near cache was enabled, return success, else - fail.
                            if (descCfg.getNearConfiguration() != null)
                                return null;
                            else
                                throw new IgniteCheckedException("Failed to start near " +
                                    "cache (local node is an affinity node for cache): " + cacheName);
                        }
                        else
                            // If local node has near cache, return success.
                            req.clientStartOnly(true);
                    }
                    else if (!CU.affinityNode(ctx.discovery().localNode(), descCfg.getNodeFilter()))
                        req.clientStartOnly(true);

                    req.deploymentId(desc.deploymentId());
                    req.startCacheConfiguration(descCfg);
                    req.schema(desc.schema());
                }
            }
            else {
                req.deploymentId(IgniteUuid.randomUuid());

                CacheConfiguration cfg = new CacheConfiguration(ccfg);

                CacheObjectContext cacheObjCtx = ctx.cacheObjects().contextForCache(cfg);

                initialize(cfg, cacheObjCtx);

                req.startCacheConfiguration(cfg);
                req.schema(new QuerySchema(qryEntities != null ? QueryUtils.normalizeQueryEntities(qryEntities, cfg)
                    : cfg.getQueryEntities()));
            }
        }
        else {
            req.clientStartOnly(true);

            if (desc != null)
                ccfg = desc.cacheConfiguration();

            if (ccfg == null) {
                if (failIfNotStarted) {
                    throw new CacheExistsException("Failed to start client cache " +
                        "(a cache with the given name is not started): " + cacheName);
                }
                else
                    return null;
            }

            req.deploymentId(desc.deploymentId());
            req.startCacheConfiguration(ccfg);
            req.schema(desc.schema());
        }

        if (nearCfg != null)
            req.nearCacheConfiguration(nearCfg);

        req.cacheType(cacheType);

        return req;
    }

    /**
     * Enable/disable statistics globally for the caches
     *
     * @param cacheNames Collection of cache names.
     * @param enabled Statistics enabled flag.
     */
    public void enableStatistics(Collection<String> cacheNames, boolean enabled) throws IgniteCheckedException {
        Collection<IgniteInternalCache> caches = manageStatisticsCaches(cacheNames);

        Collection<String> globalCaches = new HashSet<>(U.capacity(caches.size()));

        for (IgniteInternalCache cache : caches) {
            cache.context().statisticsEnabled(enabled);

            if (!cache.context().isLocal())
                globalCaches.add(cache.name());
        }

        if (globalCaches.isEmpty())
            return;

        CacheStatisticsModeChangeMessage msg = new CacheStatisticsModeChangeMessage(UUID.randomUUID(), globalCaches, enabled);

        EnableStatisticsFuture fut = new EnableStatisticsFuture(msg.requestId());

        manageStatisticsFuts.put(msg.requestId(), fut);

        ctx.grid().context().discovery().sendCustomEvent(msg);

        fut.get();
    }

    /**
     * Clear statistics globally for the caches
     *
     * @param cacheNames Collection of cache names.
     */
    public void clearStatistics(Collection<String> cacheNames) throws IgniteCheckedException {
        Collection<IgniteInternalCache> caches = manageStatisticsCaches(cacheNames);

        Collection<String> globalCaches = new HashSet<>(U.capacity(caches.size()));

        for (IgniteInternalCache cache : caches) {
            if (!cache.context().isLocal())
                globalCaches.add(cache.name());
        }

        if (globalCaches.isEmpty())
            return;

        CacheStatisticsClearMessage msg = new CacheStatisticsClearMessage(UUID.randomUUID(), globalCaches);

        EnableStatisticsFuture fut = new EnableStatisticsFuture(msg.requestId());

        manageStatisticsFuts.put(msg.requestId(), fut);

        ctx.grid().context().discovery().sendCustomEvent(msg);

        fut.get();
    }

    /**
     *
     */
    private Collection<IgniteInternalCache> manageStatisticsCaches(Collection<String> caches)
        throws IgniteCheckedException {
        assert caches != null;

        Collection<IgniteInternalCache> res = new ArrayList<>(caches.size());

        if (!cacheNames().containsAll(caches))
            throw new IgniteCheckedException("One or more cache descriptors not found [caches=" + caches + ']');

        for (String cacheName : caches) {
            IgniteInternalCache cache = cache(cacheName);

            if (cache == null)
                throw new IgniteCheckedException("Cache not found [cacheName=" + cacheName + ']');

            res.add(cache);
        }

        return res;
    }

    /**
     * Callback for a {@code GenerateEncryptionKeyRequest} request handling.
     *
     * @param req Request.
     */
    private void onGenerateEncryptionKeyRequest(GenerateEncryptionKeyRequest req) {
        GridEncryptionManager encMgr = ctx.encryption();

        EncryptionSpi encSpi = ctx.config().getEncryptionSpi();

        ClusterNode oldest = ctx.discovery().oldestAliveServerNode(AffinityTopologyVersion.NONE);

        boolean isCoordinator = oldest != null && F.eq(ctx.localNodeId(), oldest.id());

        if (isCoordinator) {
            assert req.encGrpKeys() == null;

            assert !F.isEmpty(req.grpIds());

            Map<Integer, byte[]> encGrpKeys = new HashMap<>();

            for (Integer grpId : req.grpIds()) {
                EncryptionKey grpKey = encMgr.groupKey(grpId);

                if (grpKey == null)
                    grpKey = encSpi.create();

                encGrpKeys.put(grpId, encSpi.encryptKey(grpKey));
            }

            req.encGrpKeys(encGrpKeys);
        }

        ctx.cache().completeGenerateEncryptionKeysFuture(req, null);
    }

    /**
     * Sets transaction timeout on partition map exchange.
     *
     * @param timeout Transaction timeout on partition map exchange in milliseconds.
     */
    public void setTxTimeoutOnPartitionMapExchange(long timeout) throws IgniteCheckedException {
        UUID requestId = UUID.randomUUID();

        TxTimeoutOnPartitionMapExchangeChangeFuture fut = new TxTimeoutOnPartitionMapExchangeChangeFuture(requestId);

        txTimeoutOnPartitionMapExchangeFuts.put(requestId, fut);

        TxTimeoutOnPartitionMapExchangeChangeMessage msg = new TxTimeoutOnPartitionMapExchangeChangeMessage(
            requestId, timeout);

        ctx.grid().context().discovery().sendCustomEvent(msg);

        fut.get();
    }

    /**
     * @param obj Object to clone.
     * @return Object copy.
     * @throws IgniteCheckedException If failed.
     */
    public <T> T clone(final T obj) throws IgniteCheckedException {
        return withBinaryContext(new IgniteOutClosureX<T>() {
            @Override public T applyx() throws IgniteCheckedException {
                return U.unmarshal(marsh, U.marshal(marsh, obj), U.resolveClassLoader(ctx.config()));
            }
        });
    }

    /**
     *
     */
    @SuppressWarnings("ExternalizableWithoutPublicNoArgConstructor")
    private class DynamicCacheStartFuture extends GridFutureAdapter<Boolean> {
        /** */
        private UUID id;

        /**
         * @param id Future ID.
         */
        private DynamicCacheStartFuture(UUID id) {
            this.id = id;
        }

        /** {@inheritDoc} */
        @Override public boolean onDone(@Nullable Boolean res, @Nullable Throwable err) {
            // Make sure to remove future before completion.
            pendingFuts.remove(id, this);

            return super.onDone(res, err);
        }

        /** {@inheritDoc} */
        @Override public String toString() {
            return S.toString(DynamicCacheStartFuture.class, this);
        }
    }

    /**
     *
     */
    @SuppressWarnings("ExternalizableWithoutPublicNoArgConstructor")
    private class TemplateConfigurationFuture extends GridFutureAdapter<Object> {
        /** Start ID. */
        @GridToStringInclude
        private IgniteUuid deploymentId;

        /** Cache name. */
        private String cacheName;

        /**
         * @param cacheName Cache name.
         * @param deploymentId Deployment ID.
         */
        private TemplateConfigurationFuture(String cacheName, IgniteUuid deploymentId) {
            this.deploymentId = deploymentId;
            this.cacheName = cacheName;
        }

        /**
         * @return Start ID.
         */
        public IgniteUuid deploymentId() {
            return deploymentId;
        }

        /** {@inheritDoc} */
        @Override public boolean onDone(@Nullable Object res, @Nullable Throwable err) {
            // Make sure to remove future before completion.
            pendingTemplateFuts.remove(cacheName, this);

            return super.onDone(res, err);
        }

        /** {@inheritDoc} */
        @Override public String toString() {
            return S.toString(TemplateConfigurationFuture.class, this);
        }
    }

    /** */
    @SuppressWarnings("ExternalizableWithoutPublicNoArgConstructor")
    private class GenerateEncryptionKeyFuture extends GridFutureAdapter<Map<Integer, byte[]>> {
        /** */
        private IgniteUuid id;

        /**
         * @param id request id.
         */
        private GenerateEncryptionKeyFuture(IgniteUuid id) {
            this.id = id;
        }

        /** {@inheritDoc} */
        @Override public boolean onDone(@Nullable Map<Integer, byte[]> res, @Nullable Throwable err) {
            // Make sure to remove future before completion.
            genEncKeyFuts.remove(id, this);

            return super.onDone(res, err);
        }

        /** {@inheritDoc} */
        @Override public String toString() {
            return S.toString(GenerateEncryptionKeyFuture.class, this);
        }
    }

    /**
     *
     */
    static class LocalAffinityFunction implements AffinityFunction {
        /** */
        private static final long serialVersionUID = 0L;

        /** {@inheritDoc} */
        @Override public List<List<ClusterNode>> assignPartitions(AffinityFunctionContext affCtx) {
            ClusterNode locNode = null;

            for (ClusterNode n : affCtx.currentTopologySnapshot()) {
                if (n.isLocal()) {
                    locNode = n;

                    break;
                }
            }

            if (locNode == null)
                throw new IgniteException("Local node is not included into affinity nodes for 'LOCAL' cache");

            List<List<ClusterNode>> res = new ArrayList<>(partitions());

            for (int part = 0; part < partitions(); part++)
                res.add(Collections.singletonList(locNode));

            return Collections.unmodifiableList(res);
        }

        /** {@inheritDoc} */
        @Override public void reset() {
            // No-op.
        }

        /** {@inheritDoc} */
        @Override public int partitions() {
            return 1;
        }

        /** {@inheritDoc} */
        @Override public int partition(Object key) {
            return 0;
        }

        /** {@inheritDoc} */
        @Override public void removeNode(UUID nodeId) {
            // No-op.
        }
    }

    /**
     *
     */
    private class RemovedItemsCleanupTask implements GridTimeoutObject {
        /** */
        private final IgniteUuid id = IgniteUuid.randomUuid();

        /** */
        private final long endTime;

        /** */
        private final long timeout;

        /**
         * @param timeout Timeout.
         */
        RemovedItemsCleanupTask(long timeout) {
            this.timeout = timeout;

            endTime = U.currentTimeMillis() + timeout;
        }

        /** {@inheritDoc} */
        @Override public IgniteUuid timeoutId() {
            return id;
        }

        /** {@inheritDoc} */
        @Override public long endTime() {
            return endTime;
        }

        /** {@inheritDoc} */
        @Override public void onTimeout() {
            ctx.closure().runLocalSafe(new Runnable() {
                @Override public void run() {
                    try {
                        for (CacheGroupContext grp : sharedCtx.cache().cacheGroups()) {
                            if (!grp.isLocal() && grp.affinityNode()) {
                                GridDhtPartitionTopology top = null;

                                try {
                                    top = grp.topology();
                                }
                                catch (IllegalStateException ignore) {
                                    // Cache stopped.
                                }

                                if (top != null) {
                                    for (GridDhtLocalPartition part : top.currentLocalPartitions())
                                        part.cleanupRemoveQueue();
                                }

                                if (ctx.isStopping())
                                    return;
                            }
                        }
                    }
                    catch (Exception e) {
                        U.error(log, "Failed to cleanup removed cache items: " + e, e);
                    }

                    if (ctx.isStopping())
                        return;

                    addRemovedItemsCleanupTask(timeout);
                }
            }, true);
        }
    }

    /**
     * Enable statistics future.
     */
    private class EnableStatisticsFuture extends GridFutureAdapter<Void> {
        /** */
        private UUID id;

        /**
         * @param id Future ID.
         */
        private EnableStatisticsFuture(UUID id) {
            this.id = id;
        }

        /** {@inheritDoc} */
        @Override public boolean onDone(@Nullable Void res, @Nullable Throwable err) {
            // Make sure to remove future before completion.
            manageStatisticsFuts.remove(id, this);

            return super.onDone(res, err);
        }

        /** {@inheritDoc} */
        @Override public String toString() {
            return S.toString(EnableStatisticsFuture.class, this);
        }
    }

    /**
     * The future for changing transaction timeout on partition map exchange.
     */
    private class TxTimeoutOnPartitionMapExchangeChangeFuture extends GridFutureAdapter<Void> {
        /** */
        private UUID id;

        /**
         * @param id Future ID.
         */
        private TxTimeoutOnPartitionMapExchangeChangeFuture(UUID id) {
            this.id = id;
        }

        /** {@inheritDoc} */
        @Override public boolean onDone(@Nullable Void res, @Nullable Throwable err) {
            txTimeoutOnPartitionMapExchangeFuts.remove(id, this);
            return super.onDone(res, err);
        }

        /** {@inheritDoc} */
        @Override public String toString() {
            return S.toString(TxTimeoutOnPartitionMapExchangeChangeFuture.class, this);
        }
    }
}<|MERGE_RESOLUTION|>--- conflicted
+++ resolved
@@ -551,21 +551,6 @@
                 "other cache types [cacheName=" + cc.getName() + ", groupName=" + cc.getGroupName() +
                 ", cacheType=" + cacheType + "]");
 
-<<<<<<< HEAD
-        if (cc.isEncrypted() && !ctx.clientNode()) {
-            if (!CU.isPersistentCache(cc, c.getDataStorageConfiguration())) {
-                throw new IgniteCheckedException("Using encryption is not allowed" +
-                    " for not persistent cache  [cacheName=" + cc.getName() + ", groupName=" + cc.getGroupName() +
-                    ", cacheType=" + cacheType + "]");
-            }
-
-            EncryptionSpi encSpi = c.getEncryptionSpi();
-
-            if (encSpi == null || encSpi instanceof NoopEncryptionSpi) {
-                throw new IgniteCheckedException("EncryptionSpi should be configured to use encrypted cache " +
-                    "[cacheName=" + cc.getName() + ", groupName=" + cc.getGroupName() +
-                    ", cacheType=" + cacheType + "]");
-=======
         // Make sure we do not use sql schema for system views.
         if (ctx.query().moduleEnabled()) {
             String schema = QueryUtils.normalizeSchemaName(cc.getName(), cc.getSqlSchema());
@@ -582,7 +567,22 @@
                     throw new IgniteCheckedException("SQL schema name is reserved (please choose another one) [" +
                         "cacheName=" + cc.getName() + ", schemaName=" + cc.getSqlSchema() + ']');
                 }
->>>>>>> 2eb5d47a
+            }
+        }
+
+        if (cc.isEncrypted() && !ctx.clientNode()) {
+            if (!CU.isPersistentCache(cc, c.getDataStorageConfiguration())) {
+                throw new IgniteCheckedException("Using encryption is not allowed" +
+                    " for not persistent cache  [cacheName=" + cc.getName() + ", groupName=" + cc.getGroupName() +
+                    ", cacheType=" + cacheType + "]");
+            }
+
+            EncryptionSpi encSpi = c.getEncryptionSpi();
+
+            if (encSpi == null || encSpi instanceof NoopEncryptionSpi) {
+                throw new IgniteCheckedException("EncryptionSpi should be configured to use encrypted cache " +
+                    "[cacheName=" + cc.getName() + ", groupName=" + cc.getGroupName() +
+                    ", cacheType=" + cacheType + "]");
             }
         }
     }
