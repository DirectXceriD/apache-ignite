/*
 * Licensed to the Apache Software Foundation (ASF) under one or more
 * contributor license agreements.  See the NOTICE file distributed with
 * this work for additional information regarding copyright ownership.
 * The ASF licenses this file to You under the Apache License, Version 2.0
 * (the "License"); you may not use this file except in compliance with
 * the License.  You may obtain a copy of the License at
 *
 *      http://www.apache.org/licenses/LICENSE-2.0
 *
 * Unless required by applicable law or agreed to in writing, software
 * distributed under the License is distributed on an "AS IS" BASIS,
 * WITHOUT WARRANTIES OR CONDITIONS OF ANY KIND, either express or implied.
 * See the License for the specific language governing permissions and
 * limitations under the License.
 */

package org.apache.ignite.internal.processors.cache;

import java.util.ArrayList;
import java.util.Collection;
import java.util.Collections;
import java.util.Comparator;
import java.util.Deque;
import java.util.HashMap;
import java.util.HashSet;
import java.util.IdentityHashMap;
import java.util.LinkedList;
import java.util.List;
import java.util.ListIterator;
import java.util.Map;
import java.util.Set;
import java.util.UUID;
import java.util.concurrent.ConcurrentHashMap;
import java.util.concurrent.ConcurrentMap;
import java.util.concurrent.CountDownLatch;
import java.util.stream.Collectors;
import javax.management.MBeanServer;
import org.apache.ignite.IgniteCheckedException;
import org.apache.ignite.IgniteException;
import org.apache.ignite.IgniteSystemProperties;
import org.apache.ignite.cache.CacheExistsException;
import org.apache.ignite.cache.CacheMode;
import org.apache.ignite.cache.CacheRebalanceMode;
import org.apache.ignite.cache.QueryEntity;
import org.apache.ignite.cache.affinity.AffinityFunction;
import org.apache.ignite.cache.affinity.AffinityFunctionContext;
import org.apache.ignite.cache.affinity.rendezvous.RendezvousAffinityFunction;
import org.apache.ignite.cache.store.CacheStore;
import org.apache.ignite.cache.store.CacheStoreSessionListener;
import org.apache.ignite.cluster.ClusterNode;
import org.apache.ignite.configuration.CacheConfiguration;
import org.apache.ignite.configuration.DataStorageConfiguration;
import org.apache.ignite.configuration.DeploymentMode;
import org.apache.ignite.configuration.FileSystemConfiguration;
import org.apache.ignite.configuration.IgniteConfiguration;
import org.apache.ignite.configuration.MemoryConfiguration;
import org.apache.ignite.configuration.NearCacheConfiguration;
import org.apache.ignite.configuration.TransactionConfiguration;
import org.apache.ignite.configuration.WALMode;
import org.apache.ignite.events.EventType;
import org.apache.ignite.internal.GridKernalContext;
import org.apache.ignite.internal.IgniteClientDisconnectedCheckedException;
import org.apache.ignite.internal.IgniteComponentType;
import org.apache.ignite.internal.IgniteInternalFuture;
import org.apache.ignite.internal.IgniteNodeAttributes;
import org.apache.ignite.internal.IgniteTransactionsEx;
import org.apache.ignite.internal.binary.BinaryContext;
import org.apache.ignite.internal.binary.BinaryMarshaller;
import org.apache.ignite.internal.binary.GridBinaryMarshaller;
import org.apache.ignite.internal.managers.discovery.DiscoveryCustomMessage;
import org.apache.ignite.internal.pagemem.store.IgnitePageStoreManager;
import org.apache.ignite.internal.pagemem.wal.IgniteWriteAheadLogManager;
import org.apache.ignite.internal.processors.GridProcessorAdapter;
import org.apache.ignite.internal.processors.affinity.AffinityTopologyVersion;
import org.apache.ignite.internal.processors.affinity.GridAffinityAssignmentCache;
import org.apache.ignite.internal.processors.cache.CacheJoinNodeDiscoveryData.CacheInfo;
import org.apache.ignite.internal.processors.cache.binary.CacheObjectBinaryProcessorImpl;
import org.apache.ignite.internal.processors.cache.datastructures.CacheDataStructuresManager;
import org.apache.ignite.internal.processors.cache.distributed.dht.GridDhtCache;
import org.apache.ignite.internal.processors.cache.distributed.dht.GridDhtCacheAdapter;
import org.apache.ignite.internal.processors.cache.distributed.dht.GridDhtLocalPartition;
import org.apache.ignite.internal.processors.cache.distributed.dht.GridDhtPartitionTopology;
import org.apache.ignite.internal.processors.cache.distributed.dht.atomic.GridDhtAtomicCache;
import org.apache.ignite.internal.processors.cache.distributed.dht.colocated.GridDhtColocatedCache;
import org.apache.ignite.internal.processors.cache.distributed.dht.preloader.StopCachesOnClientReconnectExchangeTask;
import org.apache.ignite.internal.processors.cache.distributed.near.GridNearAtomicCache;
import org.apache.ignite.internal.processors.cache.distributed.near.GridNearTransactionalCache;
import org.apache.ignite.internal.processors.cache.dr.GridCacheDrManager;
import org.apache.ignite.internal.processors.cache.jta.CacheJtaManagerAdapter;
import org.apache.ignite.internal.processors.cache.local.GridLocalCache;
import org.apache.ignite.internal.processors.cache.local.atomic.GridLocalAtomicCache;
import org.apache.ignite.internal.processors.cache.persistence.CheckpointReadLocker;
import org.apache.ignite.internal.processors.cache.persistence.DataRegion;
import org.apache.ignite.internal.processors.cache.persistence.DbCheckpointListener;
import org.apache.ignite.internal.processors.cache.persistence.GridCacheDatabaseSharedManager;
import org.apache.ignite.internal.processors.cache.persistence.IgniteCacheDatabaseSharedManager;
import org.apache.ignite.internal.processors.cache.persistence.file.FilePageStoreManager;
import org.apache.ignite.internal.processors.cache.persistence.freelist.FreeList;
import org.apache.ignite.internal.processors.cache.persistence.metastorage.MetaStorage;
import org.apache.ignite.internal.processors.cache.persistence.snapshot.IgniteCacheSnapshotManager;
import org.apache.ignite.internal.processors.cache.persistence.snapshot.SnapshotDiscoveryMessage;
import org.apache.ignite.internal.processors.cache.persistence.tree.reuse.ReuseList;
import org.apache.ignite.internal.processors.cache.persistence.wal.FileWriteAheadLogManager;
import org.apache.ignite.internal.processors.cache.persistence.wal.FsyncModeFileWriteAheadLogManager;
import org.apache.ignite.internal.processors.cache.query.GridCacheDistributedQueryManager;
import org.apache.ignite.internal.processors.cache.query.GridCacheLocalQueryManager;
import org.apache.ignite.internal.processors.cache.query.GridCacheQueryManager;
import org.apache.ignite.internal.processors.cache.query.continuous.CacheContinuousQueryManager;
import org.apache.ignite.internal.processors.cache.store.CacheStoreManager;
import org.apache.ignite.internal.processors.cache.transactions.IgniteTransactionsImpl;
import org.apache.ignite.internal.processors.cache.transactions.IgniteTxManager;
import org.apache.ignite.internal.processors.cache.version.GridCacheVersionManager;
import org.apache.ignite.internal.processors.cacheobject.IgniteCacheObjectProcessor;
import org.apache.ignite.internal.processors.cluster.ChangeGlobalStateFinishMessage;
import org.apache.ignite.internal.processors.cluster.ChangeGlobalStateMessage;
import org.apache.ignite.internal.processors.cluster.DiscoveryDataClusterState;
import org.apache.ignite.internal.processors.datastructures.DataStructuresProcessor;
import org.apache.ignite.internal.processors.plugin.CachePluginManager;
import org.apache.ignite.internal.processors.query.QuerySchema;
import org.apache.ignite.internal.processors.query.QuerySchemaPatch;
import org.apache.ignite.internal.processors.query.QueryUtils;
import org.apache.ignite.internal.processors.query.schema.SchemaExchangeWorkerTask;
import org.apache.ignite.internal.processors.query.schema.SchemaNodeLeaveExchangeWorkerTask;
import org.apache.ignite.internal.processors.query.schema.message.SchemaAbstractDiscoveryMessage;
import org.apache.ignite.internal.processors.query.schema.message.SchemaProposeDiscoveryMessage;
import org.apache.ignite.internal.processors.security.SecurityContext;
import org.apache.ignite.internal.processors.timeout.GridTimeoutObject;
import org.apache.ignite.internal.suggestions.GridPerformanceSuggestions;
import org.apache.ignite.internal.util.F0;
import org.apache.ignite.internal.util.future.GridCompoundFuture;
import org.apache.ignite.internal.util.future.GridFinishedFuture;
import org.apache.ignite.internal.util.future.GridFutureAdapter;
import org.apache.ignite.internal.util.lang.IgniteOutClosureX;
import org.apache.ignite.internal.util.tostring.GridToStringInclude;
import org.apache.ignite.internal.util.typedef.CIX1;
import org.apache.ignite.internal.util.typedef.F;
import org.apache.ignite.internal.util.typedef.T2;
import org.apache.ignite.internal.util.typedef.X;
import org.apache.ignite.internal.util.typedef.internal.A;
import org.apache.ignite.internal.util.typedef.internal.CU;
import org.apache.ignite.internal.util.typedef.internal.S;
import org.apache.ignite.internal.util.typedef.internal.U;
import org.apache.ignite.lang.IgniteBiTuple;
import org.apache.ignite.lang.IgniteClosure;
import org.apache.ignite.lang.IgniteFuture;
import org.apache.ignite.lang.IgnitePredicate;
import org.apache.ignite.lang.IgniteUuid;
import org.apache.ignite.lifecycle.LifecycleAware;
import org.apache.ignite.marshaller.Marshaller;
import org.apache.ignite.marshaller.MarshallerUtils;
import org.apache.ignite.marshaller.jdk.JdkMarshaller;
import org.apache.ignite.mxbean.CacheGroupMetricsMXBean;
import org.apache.ignite.mxbean.IgniteMBeanAware;
import org.apache.ignite.plugin.security.SecurityException;
import org.apache.ignite.plugin.security.SecurityPermission;
import org.apache.ignite.spi.IgniteNodeValidationResult;
import org.apache.ignite.spi.discovery.DiscoveryDataBag;
import org.apache.ignite.spi.discovery.DiscoveryDataBag.GridDiscoveryData;
import org.apache.ignite.spi.discovery.DiscoveryDataBag.JoiningNodeDiscoveryData;
import org.jetbrains.annotations.NotNull;
import org.jetbrains.annotations.Nullable;

import static org.apache.ignite.IgniteSystemProperties.IGNITE_CACHE_REMOVED_ENTRIES_TTL;
import static org.apache.ignite.IgniteSystemProperties.IGNITE_SKIP_CONFIGURATION_CONSISTENCY_CHECK;
import static org.apache.ignite.IgniteSystemProperties.getBoolean;
import static org.apache.ignite.cache.CacheAtomicityMode.ATOMIC;
import static org.apache.ignite.cache.CacheMode.LOCAL;
import static org.apache.ignite.cache.CacheMode.PARTITIONED;
import static org.apache.ignite.cache.CacheMode.REPLICATED;
import static org.apache.ignite.cache.CacheRebalanceMode.SYNC;
import static org.apache.ignite.cache.CacheWriteSynchronizationMode.FULL_ASYNC;
import static org.apache.ignite.cache.CacheWriteSynchronizationMode.FULL_SYNC;
import static org.apache.ignite.configuration.DeploymentMode.CONTINUOUS;
import static org.apache.ignite.configuration.DeploymentMode.ISOLATED;
import static org.apache.ignite.configuration.DeploymentMode.PRIVATE;
import static org.apache.ignite.configuration.DeploymentMode.SHARED;
import static org.apache.ignite.internal.GridComponent.DiscoveryDataExchangeType.CACHE_PROC;
import static org.apache.ignite.internal.IgniteComponentType.JTA;
import static org.apache.ignite.internal.IgniteNodeAttributes.ATTR_CONSISTENCY_CHECK_SKIPPED;
import static org.apache.ignite.internal.IgniteNodeAttributes.ATTR_TX_CONFIG;
import static org.apache.ignite.internal.processors.cache.GridCacheUtils.isNearEnabled;
import static org.apache.ignite.internal.processors.cache.GridCacheUtils.isPersistentCache;

/**
 * Cache processor.
 */
@SuppressWarnings({"unchecked", "TypeMayBeWeakened", "deprecation"})
public class GridCacheProcessor extends GridProcessorAdapter {
    /** Template of message of conflicts during configuration merge*/
    private static final String MERGE_OF_CONFIG_CONFLICTS_MESSAGE =
        "Conflicts during configuration merge for cache '%s' : \n%s";

    /** Template of message of node join was fail because it requires to merge of config */
    private static final String MERGE_OF_CONFIG_REQUIRED_MESSAGE = "Failed to join node to the active cluster " +
        "(the config of the cache '%s' has to be merged which is impossible on active grid). " +
        "Deactivate grid and retry node join or clean the joining node.";
    /** */
    private final boolean startClientCaches =
        IgniteSystemProperties.getBoolean(IgniteSystemProperties.IGNITE_START_CACHES_ON_JOIN, false);

    private final boolean walFsyncWithDedicatedWorker =
        IgniteSystemProperties.getBoolean(IgniteSystemProperties.IGNITE_WAL_FSYNC_WITH_DEDICATED_WORKER, false);

    /** Shared cache context. */
    private GridCacheSharedContext<?, ?> sharedCtx;

    /** */
    private final ConcurrentMap<Integer, CacheGroupContext> cacheGrps = new ConcurrentHashMap<>();

    /** */
    private final Map<String, GridCacheAdapter<?, ?>> caches;

    /** Caches stopped from onKernalStop callback. */
    private final Map<String, GridCacheAdapter> stoppedCaches = new ConcurrentHashMap<>();

    /** Map of proxies. */
    private final ConcurrentHashMap<String, IgniteCacheProxyImpl<?, ?>> jCacheProxies;

    /** Caches stop sequence. */
    private final Deque<String> stopSeq;

    /** Transaction interface implementation. */
    private IgniteTransactionsImpl transactions;

    /** Pending cache starts. */
    private ConcurrentMap<UUID, IgniteInternalFuture> pendingFuts = new ConcurrentHashMap<>();

    /** Template configuration add futures. */
    private ConcurrentMap<String, IgniteInternalFuture> pendingTemplateFuts = new ConcurrentHashMap<>();

    /** Enable/disable cache statistics futures. */
    private ConcurrentMap<UUID, EnableStatisticsFuture> manageStatisticsFuts = new ConcurrentHashMap<>();

    /** The futures for changing transaction timeout on partition map exchange. */
    private ConcurrentMap<UUID, TxTimeoutOnPartitionMapExchangeChangeFuture> txTimeoutOnPartitionMapExchangeFuts =
        new ConcurrentHashMap<>();

    /** */
    private ClusterCachesInfo cachesInfo;

    /** */
    private IdentityHashMap<CacheStore, ThreadLocal> sesHolders = new IdentityHashMap<>();

    /** Must use JDK marsh since it is used by discovery to fire custom events. */
    private final Marshaller marsh;

    /** Count down latch for caches. */
    private final CountDownLatch cacheStartedLatch = new CountDownLatch(1);

    /** Internal cache names. */
    private final Set<String> internalCaches;

    /** MBean group for cache group metrics */
    private final String CACHE_GRP_METRICS_MBEAN_GRP = "Cache groups";

    /**
     * @param ctx Kernal context.
     */
    public GridCacheProcessor(GridKernalContext ctx) {
        super(ctx);

        caches = new ConcurrentHashMap<>();
        jCacheProxies = new ConcurrentHashMap<>();
        stopSeq = new LinkedList<>();
        internalCaches = new HashSet<>();

        marsh = MarshallerUtils.jdkMarshaller(ctx.igniteInstanceName());
    }

    /**
     * @param cfg Initializes cache configuration with proper defaults.
     * @param cacheObjCtx Cache object context.
     * @throws IgniteCheckedException If configuration is not valid.
     */
    private void initialize(CacheConfiguration cfg, CacheObjectContext cacheObjCtx)
        throws IgniteCheckedException {
        CU.initializeConfigDefaults(log, cfg, cacheObjCtx);

        ctx.igfsHelper().preProcessCacheConfiguration(cfg);
    }

    /**
     * @param cfg Configuration to check for possible performance issues.
     * @param hasStore {@code True} if store is configured.
     */
    private void suggestOptimizations(CacheConfiguration cfg, boolean hasStore) {
        GridPerformanceSuggestions perf = ctx.performance();

        String msg = "Disable eviction policy (remove from configuration)";

        if (cfg.getEvictionPolicyFactory() != null || cfg.getEvictionPolicy() != null)
            perf.add(msg, false);
        else
            perf.add(msg, true);

        if (cfg.getCacheMode() == PARTITIONED) {
            perf.add("Disable near cache (set 'nearConfiguration' to null)", cfg.getNearConfiguration() == null);

            if (cfg.getAffinity() != null)
                perf.add("Decrease number of backups (set 'backups' to 0)", cfg.getBackups() == 0);
        }

        // Suppress warning if at least one ATOMIC cache found.
        perf.add("Enable ATOMIC mode if not using transactions (set 'atomicityMode' to ATOMIC)",
            cfg.getAtomicityMode() == ATOMIC);

        // Suppress warning if at least one non-FULL_SYNC mode found.
        perf.add("Disable fully synchronous writes (set 'writeSynchronizationMode' to PRIMARY_SYNC or FULL_ASYNC)",
            cfg.getWriteSynchronizationMode() != FULL_SYNC);

        if (hasStore && cfg.isWriteThrough())
            perf.add("Enable write-behind to persistent store (set 'writeBehindEnabled' to true)",
                cfg.isWriteBehindEnabled());
    }

    /**
     * Start cache rebalance.
     */
    public void enableRebalance() {
        for (IgniteCacheProxy c : publicCaches())
            c.rebalance();
    }

    /**
     * Create exchange worker task for custom discovery message.
     *
     * @param msg Custom discovery message.
     * @return Task or {@code null} if message doesn't require any special processing.
     */
    public CachePartitionExchangeWorkerTask exchangeTaskForCustomDiscoveryMessage(DiscoveryCustomMessage msg) {
        if (msg instanceof SchemaAbstractDiscoveryMessage) {
            SchemaAbstractDiscoveryMessage msg0 = (SchemaAbstractDiscoveryMessage)msg;

            if (msg0.exchange())
                return new SchemaExchangeWorkerTask(msg0);
        }
        else if (msg instanceof ClientCacheChangeDummyDiscoveryMessage) {
            ClientCacheChangeDummyDiscoveryMessage msg0 = (ClientCacheChangeDummyDiscoveryMessage)msg;

            return msg0;
        }
        else if (msg instanceof CacheStatisticsModeChangeMessage) {
            CacheStatisticsModeChangeMessage msg0 = (CacheStatisticsModeChangeMessage)msg;

            if (msg0.initial())
                return new CacheStatisticsModeChangeTask(msg0);
        }

        return null;
    }

    /**
     * Process custom exchange task.
     *
     * @param task Task.
     */
    void processCustomExchangeTask(CachePartitionExchangeWorkerTask task) {
        if (task instanceof SchemaExchangeWorkerTask) {
            SchemaAbstractDiscoveryMessage msg = ((SchemaExchangeWorkerTask)task).message();

            if (msg instanceof SchemaProposeDiscoveryMessage) {
                SchemaProposeDiscoveryMessage msg0 = (SchemaProposeDiscoveryMessage)msg;

                ctx.query().onSchemaPropose(msg0);
            }
            else
                U.warn(log, "Unsupported schema discovery message: " + msg);
        }
        else if (task instanceof SchemaNodeLeaveExchangeWorkerTask) {
            SchemaNodeLeaveExchangeWorkerTask task0 = (SchemaNodeLeaveExchangeWorkerTask)task;

            ctx.query().onNodeLeave(task0.node());
        }
        else if (task instanceof ClientCacheChangeDummyDiscoveryMessage) {
            ClientCacheChangeDummyDiscoveryMessage task0 = (ClientCacheChangeDummyDiscoveryMessage)task;

            sharedCtx.affinity().processClientCachesChanges(task0);
        }
        else if (task instanceof ClientCacheUpdateTimeout) {
            ClientCacheUpdateTimeout task0 = (ClientCacheUpdateTimeout)task;

            sharedCtx.affinity().sendClientCacheChangesMessage(task0);
        }
        else if (task instanceof CacheStatisticsModeChangeTask) {
            CacheStatisticsModeChangeTask task0 = (CacheStatisticsModeChangeTask)task;

            processStatisticsModeChange(task0.message());
        }
        else if (task instanceof TxTimeoutOnPartitionMapExchangeChangeTask) {
            TxTimeoutOnPartitionMapExchangeChangeTask task0 = (TxTimeoutOnPartitionMapExchangeChangeTask)task;

            processTxTimeoutOnPartitionMapExchangeChange(task0.message());
        }
        else if (task instanceof StopCachesOnClientReconnectExchangeTask) {
            StopCachesOnClientReconnectExchangeTask task0 = (StopCachesOnClientReconnectExchangeTask)task;

            stopCachesOnClientReconnect(task0.stoppedCaches());

            task0.onDone();
        }
        else if (task instanceof WalStateNodeLeaveExchangeTask) {
            WalStateNodeLeaveExchangeTask task0 = (WalStateNodeLeaveExchangeTask)task;

            sharedCtx.walState().onNodeLeft(task0.node().id());
        }
        else
            U.warn(log, "Unsupported custom exchange task: " + task);
    }

    /**
     * @param c Ignite Configuration.
     * @param cc Cache Configuration.
     * @return {@code true} if cache is starting on client node and this node is affinity node for the cache.
     */
    private boolean storesLocallyOnClient(IgniteConfiguration c, CacheConfiguration cc) {
        if (c.isClientMode() && c.getDataStorageConfiguration() == null) {
            if (cc.getCacheMode() == LOCAL)
                return true;

            return ctx.discovery().cacheAffinityNode(ctx.discovery().localNode(), cc.getName());

        }
        else
            return false;
    }

    /**
     * @param c Ignite configuration.
     * @param cc Configuration to validate.
     * @param cacheType Cache type.
     * @param cfgStore Cache store.
     * @throws IgniteCheckedException If failed.
     */
    private void validate(IgniteConfiguration c,
        CacheConfiguration cc,
        CacheType cacheType,
        @Nullable CacheStore cfgStore) throws IgniteCheckedException {
        assertParameter(cc.getName() != null && !cc.getName().isEmpty(), "name is null or empty");

        if (cc.getCacheMode() == REPLICATED) {
            if (cc.getNearConfiguration() != null &&
                ctx.discovery().cacheAffinityNode(ctx.discovery().localNode(), cc.getName())) {
                U.warn(log, "Near cache cannot be used with REPLICATED cache, " +
                    "will be ignored [cacheName=" + U.maskName(cc.getName()) + ']');

                cc.setNearConfiguration(null);
            }
        }

        if (storesLocallyOnClient(c, cc))
            throw new IgniteCheckedException("DataRegion for client caches must be explicitly configured " +
                "on client node startup. Use DataStorageConfiguration to configure DataRegion.");

        if (cc.getCacheMode() == LOCAL && !cc.getAffinity().getClass().equals(LocalAffinityFunction.class))
            U.warn(log, "AffinityFunction configuration parameter will be ignored for local cache [cacheName=" +
                U.maskName(cc.getName()) + ']');

        if (cc.getAffinity().partitions() > CacheConfiguration.MAX_PARTITIONS_COUNT)
            throw new IgniteCheckedException("Cannot have more than " + CacheConfiguration.MAX_PARTITIONS_COUNT +
                " partitions [cacheName=" + cc.getName() + ", partitions=" + cc.getAffinity().partitions() + ']');

        if (cc.getRebalanceMode() != CacheRebalanceMode.NONE)
            assertParameter(cc.getRebalanceBatchSize() > 0, "rebalanceBatchSize > 0");

        if (cc.getCacheMode() == PARTITIONED || cc.getCacheMode() == REPLICATED) {
            if (cc.getAtomicityMode() == ATOMIC && cc.getWriteSynchronizationMode() == FULL_ASYNC)
                U.warn(log, "Cache write synchronization mode is set to FULL_ASYNC. All single-key 'put' and " +
                    "'remove' operations will return 'null', all 'putx' and 'removex' operations will return" +
                    " 'true' [cacheName=" + U.maskName(cc.getName()) + ']');
        }

        DeploymentMode depMode = c.getDeploymentMode();

        if (c.isPeerClassLoadingEnabled() && (depMode == PRIVATE || depMode == ISOLATED) &&
            !CU.isSystemCache(cc.getName()) && !(c.getMarshaller() instanceof BinaryMarshaller))
            throw new IgniteCheckedException("Cache can be started in PRIVATE or ISOLATED deployment mode only when" +
                " BinaryMarshaller is used [depMode=" + ctx.config().getDeploymentMode() + ", marshaller=" +
                c.getMarshaller().getClass().getName() + ']');

        if (cc.getAffinity().partitions() > CacheConfiguration.MAX_PARTITIONS_COUNT)
            throw new IgniteCheckedException("Affinity function must return at most " +
                CacheConfiguration.MAX_PARTITIONS_COUNT + " partitions [actual=" + cc.getAffinity().partitions() +
                ", affFunction=" + cc.getAffinity() + ", cacheName=" + cc.getName() + ']');

        if (cc.isWriteBehindEnabled()) {
            if (cfgStore == null)
                throw new IgniteCheckedException("Cannot enable write-behind (writer or store is not provided) " +
                    "for cache: " + U.maskName(cc.getName()));

            assertParameter(cc.getWriteBehindBatchSize() > 0, "writeBehindBatchSize > 0");
            assertParameter(cc.getWriteBehindFlushSize() >= 0, "writeBehindFlushSize >= 0");
            assertParameter(cc.getWriteBehindFlushFrequency() >= 0, "writeBehindFlushFrequency >= 0");
            assertParameter(cc.getWriteBehindFlushThreadCount() > 0, "writeBehindFlushThreadCount > 0");

            if (cc.getWriteBehindFlushSize() == 0 && cc.getWriteBehindFlushFrequency() == 0)
                throw new IgniteCheckedException("Cannot set both 'writeBehindFlushFrequency' and " +
                    "'writeBehindFlushSize' parameters to 0 for cache: " + U.maskName(cc.getName()));
        }

        if (cc.isReadThrough() && cfgStore == null)
            throw new IgniteCheckedException("Cannot enable read-through (loader or store is not provided) " +
                "for cache: " + U.maskName(cc.getName()));

        if (cc.isWriteThrough() && cfgStore == null)
            throw new IgniteCheckedException("Cannot enable write-through (writer or store is not provided) " +
                "for cache: " + U.maskName(cc.getName()));

        long delay = cc.getRebalanceDelay();

        if (delay != 0) {
            if (cc.getCacheMode() != PARTITIONED)
                U.warn(log, "Rebalance delay is supported only for partitioned caches (will ignore): " + (cc.getName()),
                    "Will ignore rebalance delay for cache: " + U.maskName(cc.getName()));
            else if (cc.getRebalanceMode() == SYNC) {
                if (delay < 0) {
                    U.warn(log, "Ignoring SYNC rebalance mode with manual rebalance start (node will not wait for " +
                            "rebalancing to be finished): " + U.maskName(cc.getName()),
                        "Node will not wait for rebalance in SYNC mode: " + U.maskName(cc.getName()));
                }
                else {
                    U.warn(log, "Using SYNC rebalance mode with rebalance delay (node will wait until rebalancing is " +
                            "initiated for " + delay + "ms) for cache: " + U.maskName(cc.getName()),
                        "Node will wait until rebalancing is initiated for " + delay + "ms for cache: " + U.maskName(cc.getName()));
                }
            }
        }

        ctx.igfsHelper().validateCacheConfiguration(cc);

        if (cc.getAtomicityMode() == ATOMIC)
            assertParameter(cc.getTransactionManagerLookupClassName() == null,
                "transaction manager can not be used with ATOMIC cache");

        if ((cc.getEvictionPolicyFactory() != null || cc.getEvictionPolicy() != null) && !cc.isOnheapCacheEnabled())
            throw new IgniteCheckedException("Onheap cache must be enabled if eviction policy is configured [cacheName="
                + U.maskName(cc.getName()) + "]");

        if (cacheType != CacheType.DATA_STRUCTURES && DataStructuresProcessor.isDataStructureCache(cc.getName()))
            throw new IgniteCheckedException("Using cache names reserved for datastructures is not allowed for " +
                "other cache types [cacheName=" + cc.getName() + ", cacheType=" + cacheType + "]");

        if (cacheType != CacheType.DATA_STRUCTURES && DataStructuresProcessor.isReservedGroup(cc.getGroupName()))
            throw new IgniteCheckedException("Using cache group names reserved for datastructures is not allowed for " +
                "other cache types [cacheName=" + cc.getName() + ", groupName=" + cc.getGroupName() +
                ", cacheType=" + cacheType + "]");
    }

    /**
     * @param ctx Context.
     * @return DHT managers.
     */
    private List<GridCacheManager> dhtManagers(GridCacheContext ctx) {
        return F.asList(ctx.store(), ctx.events(), ctx.evicts(), ctx.queries(), ctx.continuousQueries(),
            ctx.dr());
    }

    /**
     * @param ctx Context.
     * @return Managers present in both, DHT and Near caches.
     */
    @SuppressWarnings("IfMayBeConditional")
    private Collection<GridCacheManager> dhtExcludes(GridCacheContext ctx) {
        if (ctx.config().getCacheMode() == LOCAL || !isNearEnabled(ctx))
            return Collections.emptyList();
        else
            return F.asList(ctx.queries(), ctx.continuousQueries(), ctx.store());
    }

    /**
     * @param cfg Configuration.
     * @param objs Extra components.
     * @throws IgniteCheckedException If failed to inject.
     */
    private void prepare(CacheConfiguration cfg, Collection<Object> objs) throws IgniteCheckedException {
        prepare(cfg, cfg.getAffinity(), false);
        prepare(cfg, cfg.getAffinityMapper(), false);
        prepare(cfg, cfg.getEvictionFilter(), false);
        prepare(cfg, cfg.getInterceptor(), false);

        for (Object obj : objs)
            prepare(cfg, obj, false);
    }

    /**
     * @param cfg Cache configuration.
     * @param rsrc Resource.
     * @param near Near flag.
     * @throws IgniteCheckedException If failed.
     */
    private void prepare(CacheConfiguration cfg, @Nullable Object rsrc, boolean near) throws IgniteCheckedException {
        if (rsrc != null) {
            ctx.resource().injectGeneric(rsrc);

            ctx.resource().injectCacheName(rsrc, cfg.getName());

            registerMbean(rsrc, cfg.getName(), near);
        }
    }

    /**
     * @param cctx Cache context.
     */
    private void cleanup(GridCacheContext cctx) {
        CacheConfiguration cfg = cctx.config();

        cleanup(cfg, cfg.getAffinity(), false);
        cleanup(cfg, cfg.getAffinityMapper(), false);
        cleanup(cfg, cfg.getEvictionFilter(), false);
        cleanup(cfg, cfg.getInterceptor(), false);
        cleanup(cfg, cctx.store().configuredStore(), false);

        if (!CU.isUtilityCache(cfg.getName()) && !CU.isSystemCache(cfg.getName())) {
            unregisterMbean(cctx.cache().localMxBean(), cfg.getName(), false);
            unregisterMbean(cctx.cache().clusterMxBean(), cfg.getName(), false);
        }

        cctx.cleanup();
    }

    /**
     * @param grp Cache group.
     */
    private void cleanup(CacheGroupContext grp) {
        CacheConfiguration cfg = grp.config();

        for (Object obj : grp.configuredUserObjects())
            cleanup(cfg, obj, false);

        if (!grp.systemCache() && !U.IGNITE_MBEANS_DISABLED) {
            try {
                ctx.config().getMBeanServer().unregisterMBean(U.makeMBeanName(ctx.igniteInstanceName(),
                    CACHE_GRP_METRICS_MBEAN_GRP, grp.cacheOrGroupName()));
            }
            catch (Throwable e) {
                U.error(log, "Failed to unregister MBean for cache group: " + grp.name(), e);
            }
        }
    }

    /**
     * @param cfg Cache configuration.
     * @param rsrc Resource.
     * @param near Near flag.
     */
    private void cleanup(CacheConfiguration cfg, @Nullable Object rsrc, boolean near) {
        if (rsrc != null) {
            unregisterMbean(rsrc, cfg.getName(), near);

            try {
                ctx.resource().cleanupGeneric(rsrc);
            }
            catch (IgniteCheckedException e) {
                U.error(log, "Failed to cleanup resource: " + rsrc, e);
            }
        }
    }

    /** {@inheritDoc} */
    @SuppressWarnings({"unchecked"})
    @Override public void start() throws IgniteCheckedException {
        cachesInfo = new ClusterCachesInfo(ctx);

        DeploymentMode depMode = ctx.config().getDeploymentMode();

        if (!F.isEmpty(ctx.config().getCacheConfiguration())) {
            if (depMode != CONTINUOUS && depMode != SHARED)
                U.warn(log, "Deployment mode for cache is not CONTINUOUS or SHARED " +
                        "(it is recommended that you change deployment mode and restart): " + depMode,
                    "Deployment mode for cache is not CONTINUOUS or SHARED.");
        }

        initializeInternalCacheNames();

        Collection<CacheStoreSessionListener> sessionListeners =
            CU.startStoreSessionListeners(ctx, ctx.config().getCacheStoreSessionListenerFactories());

        sharedCtx = createSharedContext(ctx, sessionListeners);

        transactions = new IgniteTransactionsImpl(sharedCtx, null);

        // Start shared managers.
        for (GridCacheSharedManager mgr : sharedCtx.managers())
            mgr.start(sharedCtx);

        if (!ctx.isDaemon()) {
            Map<String, CacheInfo> caches = new HashMap<>();

            Map<String, CacheInfo> templates = new HashMap<>();

            addCacheOnJoinFromConfig(caches, templates);

            CacheJoinNodeDiscoveryData discoData = new CacheJoinNodeDiscoveryData(
                IgniteUuid.randomUuid(),
                caches,
                templates,
                startAllCachesOnClientStart()
            );

            cachesInfo.onStart(discoData);

            if (log.isDebugEnabled())
                log.debug("Started cache processor.");
        }

        ctx.state().cacheProcessorStarted();
        ctx.authentication().cacheProcessorStarted();
    }

    /**
     * @param cfg Cache configuration.
     * @param sql SQL flag.
     * @param caches Caches map.
     * @param templates Templates map.
     * @throws IgniteCheckedException If failed.
     */
    private void addCacheOnJoin(CacheConfiguration<?, ?> cfg, boolean sql,
        Map<String, CacheInfo> caches,
        Map<String, CacheInfo> templates) throws IgniteCheckedException {
        String cacheName = cfg.getName();

        CU.validateCacheName(cacheName);

        cloneCheckSerializable(cfg);

        CacheObjectContext cacheObjCtx = ctx.cacheObjects().contextForCache(cfg);

        // Initialize defaults.
        initialize(cfg, cacheObjCtx);

        StoredCacheData cacheData = new StoredCacheData(cfg);

        cacheData.sql(sql);

        if (GridCacheUtils.isCacheTemplateName(cacheName))
            templates.put(cacheName, new CacheInfo(cacheData, CacheType.USER, false, 0, true));
        else {
            if (caches.containsKey(cacheName)) {
                throw new IgniteCheckedException("Duplicate cache name found (check configuration and " +
                    "assign unique name to each cache): " + cacheName);
            }

            CacheType cacheType = cacheType(cacheName);

            if (cacheType != CacheType.USER && cfg.getDataRegionName() == null)
                cfg.setDataRegionName(sharedCtx.database().systemDateRegionName());

            addStoredCache(caches, cacheData, cacheName, cacheType, true);
        }
    }

    /**
     * Add stored cache data to caches storage.
     *
     * @param caches Cache storage.
     * @param cacheData Cache data to add.
     * @param cacheName Cache name.
     * @param cacheType Cache type.
     * @param isStaticalyConfigured Statically configured flag.
     */
    private void addStoredCache(Map<String, CacheInfo> caches, StoredCacheData cacheData, String cacheName,
        CacheType cacheType, boolean isStaticalyConfigured) {
        if (!cacheType.userCache())
            stopSeq.addLast(cacheName);
        else
            stopSeq.addFirst(cacheName);

        caches.put(cacheName, new CacheInfo(cacheData, cacheType, cacheData.sql(), 0, isStaticalyConfigured));
    }

    /**
     * @param caches Caches map.
     * @param templates Templates map.
     * @throws IgniteCheckedException If failed.
     */
    private void addCacheOnJoinFromConfig(
        Map<String, CacheInfo> caches,
        Map<String, CacheInfo> templates
    ) throws IgniteCheckedException {
        assert !ctx.config().isDaemon();

        CacheConfiguration[] cfgs = ctx.config().getCacheConfiguration();

        for (int i = 0; i < cfgs.length; i++) {
            CacheConfiguration<?, ?> cfg = new CacheConfiguration(cfgs[i]);

            // Replace original configuration value.
            cfgs[i] = cfg;

            addCacheOnJoin(cfg, false, caches, templates);
        }

        if (CU.isPersistenceEnabled(ctx.config()) && ctx.cache().context().pageStore() != null) {
            Map<String, StoredCacheData> storedCaches = ctx.cache().context().pageStore().readCacheConfigurations();

            if (!F.isEmpty(storedCaches))
                for (StoredCacheData storedCacheData : storedCaches.values()) {
                    String cacheName = storedCacheData.config().getName();

                    //Ignore stored caches if it already added by static config(static config has higher priority).
                    if (!caches.containsKey(cacheName))
                        addStoredCache(caches, storedCacheData, cacheName, cacheType(cacheName), false);
                }
        }
    }

    /**
     * Initialize internal cache names
     */
    private void initializeInternalCacheNames() {
        FileSystemConfiguration[] igfsCfgs = ctx.grid().configuration().getFileSystemConfiguration();

        if (igfsCfgs != null) {
            for (FileSystemConfiguration igfsCfg : igfsCfgs) {
                internalCaches.add(igfsCfg.getMetaCacheConfiguration().getName());
                internalCaches.add(igfsCfg.getDataCacheConfiguration().getName());
            }
        }

        if (IgniteComponentType.HADOOP.inClassPath())
            internalCaches.add(CU.SYS_CACHE_HADOOP_MR);
    }

    /**
     * @param grpId Group ID.
     * @return Cache group.
     */
    @Nullable public CacheGroupContext cacheGroup(int grpId) {
        return cacheGrps.get(grpId);
    }

    /**
     * @return Cache groups.
     */
    public Collection<CacheGroupContext> cacheGroups() {
        return cacheGrps.values();
    }

    /** {@inheritDoc} */
    @SuppressWarnings("unchecked")
    @Override public void onKernalStart(boolean active) throws IgniteCheckedException {
        if (ctx.isDaemon())
            return;

        try {
            boolean checkConsistency = !getBoolean(IGNITE_SKIP_CONFIGURATION_CONSISTENCY_CHECK);

            if (checkConsistency)
                checkConsistency();

            cachesInfo.onKernalStart(checkConsistency);

            sharedCtx.walState().onKernalStart();

            ctx.query().onCacheKernalStart();

            sharedCtx.exchange().onKernalStart(active, false);
        }
        finally {
            cacheStartedLatch.countDown();
        }

        if (!ctx.clientNode())
            addRemovedItemsCleanupTask(Long.getLong(IGNITE_CACHE_REMOVED_ENTRIES_TTL, 10_000));

        // Escape if cluster inactive.
        if (!active)
            return;

        ctx.service().onUtilityCacheStarted();

        final AffinityTopologyVersion startTopVer = ctx.discovery().localJoin().joinTopologyVersion();

        final List<IgniteInternalFuture> syncFuts = new ArrayList<>(caches.size());

        sharedCtx.forAllCaches(new CIX1<GridCacheContext>() {
            @Override public void applyx(GridCacheContext cctx) {
                CacheConfiguration cfg = cctx.config();

                if (cctx.affinityNode() &&
                    cfg.getRebalanceMode() == SYNC &&
                    startTopVer.equals(cctx.startTopologyVersion())) {
                    CacheMode cacheMode = cfg.getCacheMode();

                    if (cacheMode == REPLICATED || (cacheMode == PARTITIONED && cfg.getRebalanceDelay() >= 0))
                        // Need to wait outside to avoid a deadlock
                        syncFuts.add(cctx.preloader().syncFuture());
                }
            }
        });

        for (int i = 0, size = syncFuts.size(); i < size; i++)
            syncFuts.get(i).get();
    }

    /**
     * @param timeout Cleanup timeout.
     */
    private void addRemovedItemsCleanupTask(long timeout) {
        ctx.timeout().addTimeoutObject(new RemovedItemsCleanupTask(timeout));
    }

    /**
     * @throws IgniteCheckedException if check failed.
     */
    private void checkConsistency() throws IgniteCheckedException {
        for (ClusterNode n : ctx.discovery().remoteNodes()) {
            if (Boolean.TRUE.equals(n.attribute(ATTR_CONSISTENCY_CHECK_SKIPPED)))
                continue;

            checkRebalanceConfiguration(n);

            checkTransactionConfiguration(n);

            checkMemoryConfiguration(n);

            DeploymentMode locDepMode = ctx.config().getDeploymentMode();
            DeploymentMode rmtDepMode = n.attribute(IgniteNodeAttributes.ATTR_DEPLOYMENT_MODE);

            CU.checkAttributeMismatch(log, null, n.id(), "deploymentMode", "Deployment mode",
                locDepMode, rmtDepMode, true);
        }
    }

    /** {@inheritDoc} */
    @SuppressWarnings("unchecked")
    @Override public void stop(boolean cancel) throws IgniteCheckedException {
        stopCaches(cancel);

        List<? extends GridCacheSharedManager<?, ?>> mgrs = sharedCtx.managers();

        for (ListIterator<? extends GridCacheSharedManager<?, ?>> it = mgrs.listIterator(mgrs.size()); it.hasPrevious(); ) {
            GridCacheSharedManager<?, ?> mgr = it.previous();

            mgr.stop(cancel);
        }

        CU.stopStoreSessionListeners(ctx, sharedCtx.storeSessionListeners());

        sharedCtx.cleanup();

        if (log.isDebugEnabled())
            log.debug("Stopped cache processor.");
    }

    /**
     * @param cancel Cancel.
     */
    public void stopCaches(boolean cancel) {
        for (String cacheName : stopSeq) {
            GridCacheAdapter<?, ?> cache = stoppedCaches.remove(cacheName);

            if (cache != null)
                stopCache(cache, cancel, false);
        }

        for (GridCacheAdapter<?, ?> cache : stoppedCaches.values()) {
            if (cache == stoppedCaches.remove(cache.name()))
                stopCache(cache, cancel, false);
        }

        for (CacheGroupContext grp : cacheGrps.values())
            stopCacheGroup(grp.groupId());
    }

    /**
     * Blocks all available gateways
     */
    public void blockGateways() {
        for (IgniteCacheProxy<?, ?> proxy : jCacheProxies.values())
            proxy.context().gate().onStopped();
    }

    /** {@inheritDoc} */
    @SuppressWarnings("unchecked")
    @Override public void onKernalStop(boolean cancel) {
        cacheStartedLatch.countDown();

        GridCachePartitionExchangeManager<Object, Object> exch = context().exchange();

        // Stop exchange manager first so that we call onKernalStop on all caches.
        // No new caches should be added after this point.
        exch.onKernalStop(cancel);

        sharedCtx.mvcc().onStop();

        for (CacheGroupContext grp : cacheGrps.values())
            grp.onKernalStop();

        onKernalStopCaches(cancel);

        cancelFutures();

        List<? extends GridCacheSharedManager<?, ?>> sharedMgrs = sharedCtx.managers();

        for (ListIterator<? extends GridCacheSharedManager<?, ?>> it = sharedMgrs.listIterator(sharedMgrs.size());
            it.hasPrevious(); ) {
            GridCacheSharedManager<?, ?> mgr = it.previous();

            if (mgr != exch)
                mgr.onKernalStop(cancel);
        }
    }

    /**
     * @param cancel Cancel.
     */
    public void onKernalStopCaches(boolean cancel) {
        IgniteCheckedException affErr =
            new IgniteCheckedException("Failed to wait for topology update, node is stopping.");

        for (CacheGroupContext grp : cacheGrps.values()) {
            GridAffinityAssignmentCache aff = grp.affinity();

            aff.cancelFutures(affErr);
        }

        for (String cacheName : stopSeq) {
            GridCacheAdapter<?, ?> cache = caches.remove(cacheName);

            if (cache != null) {
                stoppedCaches.put(cacheName, cache);

                onKernalStop(cache, cancel);
            }
        }

        for (Map.Entry<String, GridCacheAdapter<?, ?>> entry : caches.entrySet()) {
            GridCacheAdapter<?, ?> cache = entry.getValue();

            if (cache == caches.remove(entry.getKey())) {
                stoppedCaches.put(entry.getKey(), cache);

                onKernalStop(entry.getValue(), cancel);
            }
        }
    }

    /** {@inheritDoc} */
    @Override public void onDisconnected(IgniteFuture<?> reconnectFut) throws IgniteCheckedException {
        IgniteClientDisconnectedCheckedException err = new IgniteClientDisconnectedCheckedException(
            ctx.cluster().clientReconnectFuture(),
            "Failed to execute dynamic cache change request, client node disconnected.");

        for (IgniteInternalFuture fut : pendingFuts.values())
            ((GridFutureAdapter)fut).onDone(err);

        for (IgniteInternalFuture fut : pendingTemplateFuts.values())
            ((GridFutureAdapter)fut).onDone(err);

        for (EnableStatisticsFuture fut : manageStatisticsFuts.values())
            fut.onDone(err);

        for (TxTimeoutOnPartitionMapExchangeChangeFuture fut : txTimeoutOnPartitionMapExchangeFuts.values())
            fut.onDone(err);

        for (CacheGroupContext grp : cacheGrps.values())
            grp.onDisconnected(reconnectFut);

        for (GridCacheAdapter cache : caches.values()) {
            GridCacheContext cctx = cache.context();

            cctx.gate().onDisconnected(reconnectFut);

            List<GridCacheManager> mgrs = cache.context().managers();

            for (ListIterator<GridCacheManager> it = mgrs.listIterator(mgrs.size()); it.hasPrevious(); ) {
                GridCacheManager mgr = it.previous();

                mgr.onDisconnected(reconnectFut);
            }
        }

        sharedCtx.onDisconnected(reconnectFut);

        cachesInfo.onDisconnected();
    }

    /**
     * @param cctx Cache context.
     * @param stoppedCaches List where stopped cache should be added.
     */
    private void stopCacheOnReconnect(GridCacheContext cctx, List<GridCacheAdapter> stoppedCaches) {
        cctx.gate().reconnected(true);

        sharedCtx.removeCacheContext(cctx);

        caches.remove(cctx.name());
        jCacheProxies.remove(cctx.name());

        stoppedCaches.add(cctx.cache());
    }

    /** {@inheritDoc} */
    @Override public IgniteInternalFuture<?> onReconnected(boolean clusterRestarted) throws IgniteCheckedException {
        List<GridCacheAdapter> reconnected = new ArrayList<>(caches.size());

        DiscoveryDataClusterState state = ctx.state().clusterState();

        boolean active = state.active() && !state.transition();

        ClusterCachesReconnectResult reconnectRes = cachesInfo.onReconnected(active, state.transition());

        final List<GridCacheAdapter> stoppedCaches = new ArrayList<>();

        for (final GridCacheAdapter cache : caches.values()) {
            boolean stopped = reconnectRes.stoppedCacheGroups().contains(cache.context().groupId())
                || reconnectRes.stoppedCaches().contains(cache.name());

            if (stopped)
                stopCacheOnReconnect(cache.context(), stoppedCaches);
            else {
                cache.onReconnected();

                reconnected.add(cache);

                if (cache.context().userCache()) {
                    // Re-create cache structures inside indexing in order to apply recent schema changes.
                    GridCacheContext cctx = cache.context();

                    DynamicCacheDescriptor desc = cacheDescriptor(cctx.name());

                    assert desc != null : cctx.name();

                    boolean rmvIdx = !cache.context().group().persistenceEnabled();

                    ctx.query().onCacheStop0(cctx, rmvIdx);
                    ctx.query().onCacheStart0(cctx, desc.schema());
                }
            }
        }

        final Set<Integer> stoppedGrps = reconnectRes.stoppedCacheGroups();

        for (CacheGroupContext grp : cacheGrps.values()) {
            if (stoppedGrps.contains(grp.groupId()))
                cacheGrps.remove(grp.groupId());
            else
                grp.onReconnected();
        }

        sharedCtx.onReconnected(active);

        for (GridCacheAdapter cache : reconnected)
            cache.context().gate().reconnected(false);

        if (!stoppedCaches.isEmpty())
            return sharedCtx.exchange().deferStopCachesOnClientReconnect(stoppedCaches);

        return null;
    }

    /**
     * @param cache Cache to start.
     * @param schema Cache schema.
     * @throws IgniteCheckedException If failed to start cache.
     */
    @SuppressWarnings({"TypeMayBeWeakened", "unchecked"})
    private void startCache(GridCacheAdapter<?, ?> cache, QuerySchema schema) throws IgniteCheckedException {
        GridCacheContext<?, ?> cacheCtx = cache.context();

        CacheConfiguration cfg = cacheCtx.config();

        // Intentionally compare Boolean references using '!=' below to check if the flag has been explicitly set.
        if (cfg.isStoreKeepBinary() && cfg.isStoreKeepBinary() != CacheConfiguration.DFLT_STORE_KEEP_BINARY
            && !(ctx.config().getMarshaller() instanceof BinaryMarshaller))
            U.warn(log, "CacheConfiguration.isStoreKeepBinary() configuration property will be ignored because " +
                "BinaryMarshaller is not used");

        // Start managers.
        for (GridCacheManager mgr : F.view(cacheCtx.managers(), F.notContains(dhtExcludes(cacheCtx))))
            mgr.start(cacheCtx);

        cacheCtx.initConflictResolver();

        if (cfg.getCacheMode() != LOCAL && GridCacheUtils.isNearEnabled(cfg)) {
            GridCacheContext<?, ?> dhtCtx = cacheCtx.near().dht().context();

            // Start DHT managers.
            for (GridCacheManager mgr : dhtManagers(dhtCtx))
                mgr.start(dhtCtx);

            dhtCtx.initConflictResolver();

            // Start DHT cache.
            dhtCtx.cache().start();

            if (log.isDebugEnabled())
                log.debug("Started DHT cache: " + dhtCtx.cache().name());
        }

        ctx.continuous().onCacheStart(cacheCtx);

        cacheCtx.cache().start();

        ctx.query().onCacheStart(cacheCtx, schema);

        cacheCtx.onStarted();

        String memPlcName = cfg.getDataRegionName();

        if (memPlcName == null && ctx.config().getDataStorageConfiguration() != null)
            memPlcName = ctx.config().getDataStorageConfiguration().getDefaultDataRegionConfiguration().getName();

        if (log.isInfoEnabled()) {
            log.info("Started cache [name=" + cfg.getName() +
                ", id=" + cacheCtx.cacheId() +
                (cfg.getGroupName() != null ? ", group=" + cfg.getGroupName() : "") +
                ", memoryPolicyName=" + memPlcName +
                ", mode=" + cfg.getCacheMode() +
                ", atomicity=" + cfg.getAtomicityMode() +
                ", backups=" + cfg.getBackups() + ']');
        }
    }

    /**
     * @param cache Cache to stop.
     * @param cancel Cancel flag.
     * @param destroy Destroy data flag. Setting to <code>true</code> will remove all cache data.
     */
    @SuppressWarnings({"TypeMayBeWeakened", "unchecked"})
    private void stopCache(GridCacheAdapter<?, ?> cache, boolean cancel, boolean destroy) {
        GridCacheContext ctx = cache.context();

        try {
            if (!cache.isNear() && ctx.shared().wal() != null) {
                try {
                    ctx.shared().wal().flush(null, false);
                }
                catch (IgniteCheckedException e) {
                    U.error(log, "Failed to flush write-ahead log on cache stop " +
                        "[cache=" + ctx.name() + "]", e);
                }
            }

            sharedCtx.removeCacheContext(ctx);

            cache.stop();

            ctx.kernalContext().query().onCacheStop(ctx, !cache.context().group().persistenceEnabled() || destroy);

            if (isNearEnabled(ctx)) {
                GridDhtCacheAdapter dht = ctx.near().dht();

                // Check whether dht cache has been started.
                if (dht != null) {
                    dht.stop();

                    GridCacheContext<?, ?> dhtCtx = dht.context();

                    List<GridCacheManager> dhtMgrs = dhtManagers(dhtCtx);

                    for (ListIterator<GridCacheManager> it = dhtMgrs.listIterator(dhtMgrs.size()); it.hasPrevious(); ) {
                        GridCacheManager mgr = it.previous();

                        mgr.stop(cancel, destroy);
                    }
                }
            }

            List<GridCacheManager> mgrs = ctx.managers();

            Collection<GridCacheManager> excludes = dhtExcludes(ctx);

            // Reverse order.
            for (ListIterator<GridCacheManager> it = mgrs.listIterator(mgrs.size()); it.hasPrevious(); ) {
                GridCacheManager mgr = it.previous();

                if (!excludes.contains(mgr))
                    mgr.stop(cancel, destroy);
            }

            ctx.kernalContext().continuous().onCacheStop(ctx);

            ctx.kernalContext().cache().context().snapshot().onCacheStop(ctx);

            ctx.group().stopCache(ctx, destroy);

            U.stopLifecycleAware(log, lifecycleAwares(ctx.group(), cache.configuration(), ctx.store().configuredStore()));

            IgnitePageStoreManager pageStore;

            if (destroy && (pageStore = sharedCtx.pageStore()) != null) {
                try {
                    pageStore.removeCacheData(new StoredCacheData(ctx.config()));
                } catch (IgniteCheckedException e) {
                    U.error(log, "Failed to delete cache configuration data while destroying cache" +
                            "[cache=" + ctx.name() + "]", e);
                }
            }

            if (log.isInfoEnabled()) {
                if (ctx.group().sharedGroup())
                    log.info("Stopped cache [cacheName=" + cache.name() + ", group=" + ctx.group().name() + ']');
                else
                    log.info("Stopped cache [cacheName=" + cache.name() + ']');
            }
        }
        finally {
            cleanup(ctx);
        }
    }

    /**
     * @throws IgniteCheckedException If failed to wait.
     */
    public void awaitStarted() throws IgniteCheckedException {
        U.await(cacheStartedLatch);
    }

    /**
     * @param cache Cache.
     * @throws IgniteCheckedException If failed.
     */
    @SuppressWarnings("unchecked")
    private void onKernalStart(GridCacheAdapter<?, ?> cache) throws IgniteCheckedException {
        GridCacheContext<?, ?> ctx = cache.context();

        // Start DHT cache as well.
        if (isNearEnabled(ctx)) {
            GridDhtCacheAdapter dht = ctx.near().dht();

            GridCacheContext<?, ?> dhtCtx = dht.context();

            for (GridCacheManager mgr : dhtManagers(dhtCtx))
                mgr.onKernalStart();

            dht.onKernalStart();

            if (log.isDebugEnabled())
                log.debug("Executed onKernalStart() callback for DHT cache: " + dht.name());
        }

        for (GridCacheManager mgr : F.view(ctx.managers(), F0.notContains(dhtExcludes(ctx))))
            mgr.onKernalStart();

        cache.onKernalStart();

        if (ctx.events().isRecordable(EventType.EVT_CACHE_STARTED))
            ctx.events().addEvent(EventType.EVT_CACHE_STARTED);

        if (log.isDebugEnabled())
            log.debug("Executed onKernalStart() callback for cache [name=" + cache.name() + ", mode=" +
                cache.configuration().getCacheMode() + ']');
    }

    /**
     * @param cache Cache to stop.
     * @param cancel Cancel flag.
     */
    @SuppressWarnings("unchecked")
    private void onKernalStop(GridCacheAdapter<?, ?> cache, boolean cancel) {
        GridCacheContext ctx = cache.context();

        if (isNearEnabled(ctx)) {
            GridDhtCacheAdapter dht = ctx.near().dht();

            if (dht != null) {
                GridCacheContext<?, ?> dhtCtx = dht.context();

                for (GridCacheManager mgr : dhtManagers(dhtCtx))
                    mgr.onKernalStop(cancel);

                dht.onKernalStop();
            }
        }

        List<GridCacheManager> mgrs = ctx.managers();

        Collection<GridCacheManager> excludes = dhtExcludes(ctx);

        // Reverse order.
        for (ListIterator<GridCacheManager> it = mgrs.listIterator(mgrs.size()); it.hasPrevious(); ) {
            GridCacheManager mgr = it.previous();

            if (!excludes.contains(mgr))
                mgr.onKernalStop(cancel);
        }

        cache.onKernalStop();

        if (ctx.events().isRecordable(EventType.EVT_CACHE_STOPPED))
            ctx.events().addEvent(EventType.EVT_CACHE_STOPPED);
    }

    /**
     * @param cfg Cache configuration to use to create cache.
     * @param grp Cache group.
     * @param pluginMgr Cache plugin manager.
     * @param desc Cache descriptor.
     * @param locStartTopVer Current topology version.
     * @param cacheObjCtx Cache object context.
     * @param affNode {@code True} if local node affinity node.
     * @param updatesAllowed Updates allowed flag.
     * @param disabledAfterStart If true, then we will discard restarting state from proxies. If false then we will
     * change state of proxies to restarting
     * @return Cache context.
     * @throws IgniteCheckedException If failed to create cache.
     */
    private GridCacheContext createCache(CacheConfiguration<?, ?> cfg,
        CacheGroupContext grp,
        @Nullable CachePluginManager pluginMgr,
        DynamicCacheDescriptor desc,
        AffinityTopologyVersion locStartTopVer,
        CacheObjectContext cacheObjCtx,
        boolean affNode,
        boolean updatesAllowed,
        boolean disabledAfterStart)
        throws IgniteCheckedException {
        assert cfg != null;

        if (cfg.getCacheStoreFactory() instanceof GridCacheLoaderWriterStoreFactory) {
            GridCacheLoaderWriterStoreFactory factory = (GridCacheLoaderWriterStoreFactory)cfg.getCacheStoreFactory();

            prepare(cfg, factory.loaderFactory(), false);
            prepare(cfg, factory.writerFactory(), false);
        }
        else
            prepare(cfg, cfg.getCacheStoreFactory(), false);

        CacheStore cfgStore = cfg.getCacheStoreFactory() != null ? cfg.getCacheStoreFactory().create() : null;

        validate(ctx.config(), cfg, desc.cacheType(), cfgStore);

        if (pluginMgr == null)
            pluginMgr = new CachePluginManager(ctx, cfg);

        pluginMgr.validate();

        sharedCtx.jta().registerCache(cfg);

        // Skip suggestions for internal caches.
        if (desc.cacheType().userCache())
            suggestOptimizations(cfg, cfgStore != null);

        Collection<Object> toPrepare = new ArrayList<>();

        if (cfgStore instanceof GridCacheLoaderWriterStore) {
            toPrepare.add(((GridCacheLoaderWriterStore)cfgStore).loader());
            toPrepare.add(((GridCacheLoaderWriterStore)cfgStore).writer());
        }
        else
            toPrepare.add(cfgStore);

        prepare(cfg, toPrepare);

        U.startLifecycleAware(lifecycleAwares(grp, cfg, cfgStore));

        boolean nearEnabled = GridCacheUtils.isNearEnabled(cfg);

        GridCacheAffinityManager affMgr = new GridCacheAffinityManager();
        GridCacheEventManager evtMgr = new GridCacheEventManager();
        CacheEvictionManager evictMgr = (nearEnabled || cfg.isOnheapCacheEnabled()) ? new GridCacheEvictionManager() : new CacheOffheapEvictionManager();
        GridCacheQueryManager qryMgr = queryManager(cfg);
        CacheContinuousQueryManager contQryMgr = new CacheContinuousQueryManager();
        CacheDataStructuresManager dataStructuresMgr = new CacheDataStructuresManager();
        GridCacheTtlManager ttlMgr = new GridCacheTtlManager();

        CacheConflictResolutionManager rslvrMgr = pluginMgr.createComponent(CacheConflictResolutionManager.class);
        GridCacheDrManager drMgr = pluginMgr.createComponent(GridCacheDrManager.class);
        CacheStoreManager storeMgr = pluginMgr.createComponent(CacheStoreManager.class);

        storeMgr.initialize(cfgStore, sesHolders);

        GridCacheContext<?, ?> cacheCtx = new GridCacheContext(
            ctx,
            sharedCtx,
            cfg,
            grp,
            desc.cacheType(),
            locStartTopVer,
            affNode,
            updatesAllowed,
            /*
             * Managers in starting order!
             * ===========================
             */
            evtMgr,
            storeMgr,
            evictMgr,
            qryMgr,
            contQryMgr,
            dataStructuresMgr,
            ttlMgr,
            drMgr,
            rslvrMgr,
            pluginMgr,
            affMgr
        );

        cacheCtx.statisticsEnabled(desc.cacheConfiguration().isStatisticsEnabled());

        cacheCtx.cacheObjectContext(cacheObjCtx);

        GridCacheAdapter cache = null;

        switch (cfg.getCacheMode()) {
            case LOCAL: {
                switch (cfg.getAtomicityMode()) {
                    case TRANSACTIONAL: {
                        cache = new GridLocalCache(cacheCtx);

                        break;
                    }
                    case ATOMIC: {
                        cache = new GridLocalAtomicCache(cacheCtx);

                        break;
                    }

                    default: {
                        assert false : "Invalid cache atomicity mode: " + cfg.getAtomicityMode();
                    }
                }

                break;
            }
            case PARTITIONED:
            case REPLICATED: {
                if (nearEnabled) {
                    switch (cfg.getAtomicityMode()) {
                        case TRANSACTIONAL: {
                            cache = new GridNearTransactionalCache(cacheCtx);

                            break;
                        }
                        case ATOMIC: {
                            cache = new GridNearAtomicCache(cacheCtx);

                            break;
                        }

                        default: {
                            assert false : "Invalid cache atomicity mode: " + cfg.getAtomicityMode();
                        }
                    }
                }
                else {
                    switch (cfg.getAtomicityMode()) {
                        case TRANSACTIONAL: {
                            cache = cacheCtx.affinityNode() ?
                                new GridDhtColocatedCache(cacheCtx) :
                                new GridDhtColocatedCache(cacheCtx, new GridNoStorageCacheMap());

                            break;
                        }
                        case ATOMIC: {
                            cache = cacheCtx.affinityNode() ?
                                new GridDhtAtomicCache(cacheCtx) :
                                new GridDhtAtomicCache(cacheCtx, new GridNoStorageCacheMap());

                            break;
                        }

                        default: {
                            assert false : "Invalid cache atomicity mode: " + cfg.getAtomicityMode();
                        }
                    }
                }

                break;
            }

            default: {
                assert false : "Invalid cache mode: " + cfg.getCacheMode();
            }
        }

        cache.active(!disabledAfterStart);

        cacheCtx.cache(cache);

        GridCacheContext<?, ?> ret = cacheCtx;

        /*
         * Create DHT cache.
         * ================
         */
        if (cfg.getCacheMode() != LOCAL && nearEnabled) {
            /*
             * Specifically don't create the following managers
             * here and reuse the one from Near cache:
             * 1. GridCacheVersionManager
             * 2. GridCacheIoManager
             * 3. GridCacheDeploymentManager
             * 4. GridCacheQueryManager (note, that we start it for DHT cache though).
             * 5. CacheContinuousQueryManager (note, that we start it for DHT cache though).
             * 6. GridCacheDgcManager
             * 7. GridCacheTtlManager.
             * ===============================================
             */
            evictMgr = cfg.isOnheapCacheEnabled() ? new GridCacheEvictionManager() : new CacheOffheapEvictionManager();
            evtMgr = new GridCacheEventManager();
            pluginMgr = new CachePluginManager(ctx, cfg);
            drMgr = pluginMgr.createComponent(GridCacheDrManager.class);

            cacheCtx = new GridCacheContext(
                ctx,
                sharedCtx,
                cfg,
                grp,
                desc.cacheType(),
                locStartTopVer,
                affNode,
                true,
                /*
                 * Managers in starting order!
                 * ===========================
                 */
                evtMgr,
                storeMgr,
                evictMgr,
                qryMgr,
                contQryMgr,
                dataStructuresMgr,
                ttlMgr,
                drMgr,
                rslvrMgr,
                pluginMgr,
                affMgr
            );

            cacheCtx.statisticsEnabled(desc.cacheConfiguration().isStatisticsEnabled());

            cacheCtx.cacheObjectContext(cacheObjCtx);

            GridDhtCacheAdapter dht = null;

            switch (cfg.getAtomicityMode()) {
                case TRANSACTIONAL: {
                    assert cache instanceof GridNearTransactionalCache;

                    GridNearTransactionalCache near = (GridNearTransactionalCache)cache;

                    GridDhtCache dhtCache = cacheCtx.affinityNode() ?
                        new GridDhtCache(cacheCtx) :
                        new GridDhtCache(cacheCtx, new GridNoStorageCacheMap());

                    dhtCache.near(near);

                    near.dht(dhtCache);

                    dht = dhtCache;

                    break;
                }
                case ATOMIC: {
                    assert cache instanceof GridNearAtomicCache;

                    GridNearAtomicCache near = (GridNearAtomicCache)cache;

                    GridDhtAtomicCache dhtCache = cacheCtx.affinityNode() ?
                        new GridDhtAtomicCache(cacheCtx) :
                        new GridDhtAtomicCache(cacheCtx, new GridNoStorageCacheMap());

                    dhtCache.near(near);

                    near.dht(dhtCache);

                    dht = dhtCache;

                    break;
                }

                default: {
                    assert false : "Invalid cache atomicity mode: " + cfg.getAtomicityMode();
                }
            }

            cacheCtx.cache(dht);
        }

        if (!CU.isUtilityCache(cache.name()) && !CU.isSystemCache(cache.name())) {
            registerMbean(cache.localMxBean(), cache.name(), false);
            registerMbean(cache.clusterMxBean(), cache.name(), false);
        }

        return ret;
    }

    /**
     * Gets a collection of currently started caches.
     *
     * @return Collection of started cache names.
     */
    public Collection<String> cacheNames() {
        return F.viewReadOnly(cacheDescriptors().values(),
            new IgniteClosure<DynamicCacheDescriptor, String>() {
                @Override public String apply(DynamicCacheDescriptor desc) {
                    return desc.cacheConfiguration().getName();
                }
            });
    }

    /**
     * Gets public cache that can be used for query execution.
     * If cache isn't created on current node it will be started.
     *
     * @param start Start cache.
     * @param inclLoc Include local caches.
     * @return Cache or {@code null} if there is no suitable cache.
     */
    public IgniteCacheProxy<?, ?> getOrStartPublicCache(boolean start, boolean inclLoc) throws IgniteCheckedException {
        // Try to find started cache first.
        for (Map.Entry<String, GridCacheAdapter<?, ?>> e : caches.entrySet()) {
            if (!e.getValue().context().userCache())
                continue;

            CacheConfiguration ccfg = e.getValue().configuration();

            String cacheName = ccfg.getName();

            if ((inclLoc || ccfg.getCacheMode() != LOCAL))
                return publicJCache(cacheName);
        }

        if (start) {
            for (Map.Entry<String, DynamicCacheDescriptor> e : cachesInfo.registeredCaches().entrySet()) {
                DynamicCacheDescriptor desc = e.getValue();

                if (!desc.cacheType().userCache())
                    continue;

                CacheConfiguration ccfg = desc.cacheConfiguration();

                if (ccfg.getCacheMode() != LOCAL) {
                    dynamicStartCache(null, ccfg.getName(), null, false, true, true).get();

                    return publicJCache(ccfg.getName());
                }
            }
        }

        return null;
    }

    /**
     * Gets a collection of currently started public cache names.
     *
     * @return Collection of currently started public cache names
     */
    public Collection<String> publicCacheNames() {
        return F.viewReadOnly(cacheDescriptors().values(),
            new IgniteClosure<DynamicCacheDescriptor, String>() {
                @Override public String apply(DynamicCacheDescriptor desc) {
                    return desc.cacheConfiguration().getName();
                }
            },
            new IgnitePredicate<DynamicCacheDescriptor>() {
                @Override public boolean apply(DynamicCacheDescriptor desc) {
                    return desc.cacheType().userCache();
                }
            }
        );
    }

    /**
     * Gets a collection of currently started public cache names.
     *
     * @return Collection of currently started public cache names
     */
    public Collection<String> publicAndDsCacheNames() {
        return F.viewReadOnly(cacheDescriptors().values(),
            new IgniteClosure<DynamicCacheDescriptor, String>() {
                @Override public String apply(DynamicCacheDescriptor desc) {
                    return desc.cacheConfiguration().getName();
                }
            },
            new IgnitePredicate<DynamicCacheDescriptor>() {
                @Override public boolean apply(DynamicCacheDescriptor desc) {
                    return desc.cacheType().userCache() || desc.cacheType() == CacheType.DATA_STRUCTURES;
                }
            }
        );
    }

    /**
     * Gets cache mode.
     *
     * @param cacheName Cache name to check.
     * @return Cache mode.
     */
    public CacheMode cacheMode(String cacheName) {
        assert cacheName != null;

        DynamicCacheDescriptor desc = cacheDescriptor(cacheName);

        return desc != null ? desc.cacheConfiguration().getCacheMode() : null;
    }

    /**
     * @return Caches to be started when this node starts.
     */
    @Nullable public LocalJoinCachesContext localJoinCachesContext() {
        return cachesInfo.localJoinCachesContext();
    }

    /**
     * @param locJoinCtx Local join cache context.
     * @param exchTopVer Current exchange version.
     * @throws IgniteCheckedException If failed.
     */
    public void startCachesOnLocalJoin(
        LocalJoinCachesContext locJoinCtx,
        AffinityTopologyVersion exchTopVer
    ) throws IgniteCheckedException {
        if (locJoinCtx != null) {
            sharedCtx.affinity().initCachesOnLocalJoin(
                locJoinCtx.cacheGroupDescriptors(), locJoinCtx.cacheDescriptors());

            for (T2<DynamicCacheDescriptor, NearCacheConfiguration> t : locJoinCtx.caches()) {
                DynamicCacheDescriptor desc = t.get1();

                prepareCacheStart(
                    desc.cacheConfiguration(),
                    desc,
                    t.get2(),
                    exchTopVer,
                    false);
            }
        }
    }

    /**
     * @param node Joined node.
     * @return {@code True} if there are new caches received from joined node.
     */
    boolean hasCachesReceivedFromJoin(ClusterNode node) {
        return cachesInfo.hasCachesReceivedFromJoin(node.id());
    }

    /**
     * Starts statically configured caches received from remote nodes during exchange.
     *
     * @param nodeId Joining node ID.
     * @param exchTopVer Current exchange version.
     * @return Started caches descriptors.
     * @throws IgniteCheckedException If failed.
     */
    public Collection<DynamicCacheDescriptor> startReceivedCaches(UUID nodeId, AffinityTopologyVersion exchTopVer)
        throws IgniteCheckedException {
        List<DynamicCacheDescriptor> started = cachesInfo.cachesReceivedFromJoin(nodeId);

        for (DynamicCacheDescriptor desc : started) {
            IgnitePredicate<ClusterNode> filter = desc.groupDescriptor().config().getNodeFilter();

            if (CU.affinityNode(ctx.discovery().localNode(), filter)) {
                prepareCacheStart(
                    desc.cacheConfiguration(),
                    desc,
                    null,
                    exchTopVer,
                    false);
            }
        }

        return started;
    }

    /**
     * @param startCfg Cache configuration to use.
     * @param desc Cache descriptor.
     * @param reqNearCfg Near configuration if specified for client cache start request.
     * @param exchTopVer Current exchange version.
     * @param disabledAfterStart If true, then we will discard restarting state from proxies. If false then we will change
     *  state of proxies to restarting
     * @throws IgniteCheckedException If failed.
     */
    void prepareCacheStart(
        CacheConfiguration startCfg,
        DynamicCacheDescriptor desc,
        @Nullable NearCacheConfiguration reqNearCfg,
        AffinityTopologyVersion exchTopVer,
        boolean disabledAfterStart
    ) throws IgniteCheckedException {
        assert !caches.containsKey(startCfg.getName()) : startCfg.getName();

        CacheConfiguration ccfg = new CacheConfiguration(startCfg);

        CacheObjectContext cacheObjCtx = ctx.cacheObjects().contextForCache(ccfg);

        boolean affNode;

        if (ccfg.getCacheMode() == LOCAL) {
            affNode = true;

            ccfg.setNearConfiguration(null);
        }
        else if (CU.affinityNode(ctx.discovery().localNode(), desc.groupDescriptor().config().getNodeFilter()))
            affNode = true;
        else {
            affNode = false;

            ccfg.setNearConfiguration(reqNearCfg);
        }

        if (sharedCtx.pageStore() != null && affNode)
            sharedCtx.pageStore().initializeForCache(desc.groupDescriptor(), desc.toStoredData());

        String grpName = startCfg.getGroupName();

        CacheGroupContext grp = null;

        if (grpName != null) {
            for (CacheGroupContext grp0 : cacheGrps.values()) {
                if (grp0.sharedGroup() && grpName.equals(grp0.name())) {
                    grp = grp0;

                    break;
                }
            }

            if (grp == null) {
                grp = startCacheGroup(desc.groupDescriptor(),
                    desc.cacheType(),
                    affNode,
                    cacheObjCtx,
                    exchTopVer);
            }
        }
        else {
            grp = startCacheGroup(desc.groupDescriptor(),
                desc.cacheType(),
                affNode,
                cacheObjCtx,
                exchTopVer);
        }

        GridCacheContext cacheCtx = createCache(ccfg,
            grp,
            null,
            desc,
            exchTopVer,
            cacheObjCtx,
            affNode,
            true,
            disabledAfterStart
        );

        cacheCtx.dynamicDeploymentId(desc.deploymentId());

        GridCacheAdapter cache = cacheCtx.cache();

        sharedCtx.addCacheContext(cacheCtx);

        caches.put(cacheCtx.name(), cache);

        startCache(cache, desc.schema() != null ? desc.schema() : new QuerySchema());

        grp.onCacheStarted(cacheCtx);

        onKernalStart(cache);

        IgniteCacheProxyImpl<?, ?> proxy = jCacheProxies.get(ccfg.getName());

        if (!disabledAfterStart && proxy != null && proxy.isRestarting()) {
            proxy.onRestarted(cacheCtx, cache);

            if (cacheCtx.dataStructuresCache())
                ctx.dataStructures().restart(proxy.internalProxy());
        }
    }

    /**
     * Restarts proxies of caches if they was marked as restarting.
     * Requires external synchronization - shouldn't be called concurrently with another caches restart.
     */
    public void restartProxies() {
        for (IgniteCacheProxyImpl<?, ?> proxy : jCacheProxies.values()) {
            if (proxy == null)
                continue;

            GridCacheContext<?, ?> cacheCtx = sharedCtx.cacheContext(CU.cacheId(proxy.getName()));

            if (cacheCtx == null)
                continue;

            if (proxy.isRestarting()) {
                caches.get(proxy.getName()).active(true);

                proxy.onRestarted(cacheCtx, cacheCtx.cache());

                if (cacheCtx.dataStructuresCache())
                    ctx.dataStructures().restart(proxy.internalProxy());
            }
        }
    }

    /**
     * @param desc Group descriptor.
     * @param cacheType Cache type.
     * @param affNode Affinity node flag.
     * @param cacheObjCtx Cache object context.
     * @param exchTopVer Current topology version.
     * @return Started cache group.
     * @throws IgniteCheckedException If failed.
     */
    private CacheGroupContext startCacheGroup(
        CacheGroupDescriptor desc,
        CacheType cacheType,
        boolean affNode,
        CacheObjectContext cacheObjCtx,
        AffinityTopologyVersion exchTopVer)
        throws IgniteCheckedException {
        CacheConfiguration cfg = new CacheConfiguration(desc.config());

        String memPlcName = cfg.getDataRegionName();

        DataRegion dataRegion = sharedCtx.database().dataRegion(memPlcName);
        FreeList freeList = sharedCtx.database().freeList(memPlcName);
        ReuseList reuseList = sharedCtx.database().reuseList(memPlcName);

        boolean persistenceEnabled = sharedCtx.localNode().isClient() ? desc.persistenceEnabled() :
            dataRegion != null && dataRegion.config().isPersistenceEnabled();

        CacheGroupContext grp = new CacheGroupContext(sharedCtx,
            desc.groupId(),
            desc.receivedFrom(),
            cacheType,
            cfg,
            affNode,
            dataRegion,
            cacheObjCtx,
            freeList,
            reuseList,
            exchTopVer,
            persistenceEnabled,
            desc.walEnabled()
        );

        for (Object obj : grp.configuredUserObjects())
            prepare(cfg, obj, false);

        U.startLifecycleAware(grp.configuredUserObjects());

        grp.start();

        CacheGroupContext old = cacheGrps.put(desc.groupId(), grp);

        if (!grp.systemCache()  && !U.IGNITE_MBEANS_DISABLED) {
            try {
                U.registerMBean(ctx.config().getMBeanServer(), ctx.igniteInstanceName(), CACHE_GRP_METRICS_MBEAN_GRP,
                    grp.cacheOrGroupName(), grp.mxBean(), CacheGroupMetricsMXBean.class);
            }
            catch (Throwable e) {
                U.error(log, "Failed to register MBean for cache group: " + grp.name(), e);
            }
        }

        assert old == null : old.name();

        return grp;
    }

    /**
     * @param cacheName Cache name.
     * @param stop {@code True} for stop cache, {@code false} for close cache.
     * @param restart Restart flag.
     */
    void blockGateway(String cacheName, boolean stop, boolean restart) {
        // Break the proxy before exchange future is done.
        IgniteCacheProxyImpl<?, ?> proxy = jCacheProxies.get(cacheName);

        if (restart) {
            GridCacheAdapter<?, ?> cache = caches.get(cacheName);

            if (cache != null)
                cache.active(false);
        }

        if (proxy != null) {
            if (stop) {
                if (restart)
                    proxy.restart();

                proxy.context().gate().stopped();
            }
            else
                proxy.closeProxy();
        }
    }

    /**
     * @param req Request.
     */
    private void stopGateway(DynamicCacheChangeRequest req) {
        assert req.stop() : req;

        IgniteCacheProxyImpl<?, ?> proxy;

        // Break the proxy before exchange future is done.
        if (req.restart()) {
            if (DataStructuresProcessor.isDataStructureCache(req.cacheName()))
                ctx.dataStructures().suspend(req.cacheName());

            GridCacheAdapter<?, ?> cache = caches.get(req.cacheName());

            if (cache != null)
                cache.active(false);

            proxy = jCacheProxies.get(req.cacheName());

            if (proxy != null)
                proxy.restart();
        }
        else
            proxy = jCacheProxies.remove(req.cacheName());

        if (proxy != null)
            proxy.context().gate().onStopped();
    }

    /**
     * @param cacheName Cache name.
     * @param destroy Cache data destroy flag. Setting to <code>true</code> will remove all cache data.
     * @return Stopped cache context.
     */
    private GridCacheContext<?, ?> prepareCacheStop(String cacheName, boolean destroy) {
        assert sharedCtx.database().checkpointLockIsHeldByThread();

        GridCacheAdapter<?, ?> cache = caches.remove(cacheName);

        if (cache != null) {
            GridCacheContext<?, ?> ctx = cache.context();

            sharedCtx.removeCacheContext(ctx);

            onKernalStop(cache, true);

            stopCache(cache, true, destroy);

            return ctx;
        }

        return null;
    }

    /**
     * @param startTopVer Cache start version.
     * @param err Cache start error if any.
     */
    void initCacheProxies(AffinityTopologyVersion startTopVer, @Nullable Throwable err) {
        for (GridCacheAdapter<?, ?> cache : caches.values()) {
            GridCacheContext<?, ?> cacheCtx = cache.context();

            if (cacheCtx.startTopologyVersion().equals(startTopVer)) {
                if (!jCacheProxies.containsKey(cacheCtx.name())) {
                    IgniteCacheProxyImpl newProxy = new IgniteCacheProxyImpl(cache.context(), cache, false);

                    if (!cache.active())
                        newProxy.restart();

                    jCacheProxies.putIfAbsent(cacheCtx.name(), newProxy);
                }

                if (cacheCtx.preloader() != null)
                    cacheCtx.preloader().onInitialExchangeComplete(err);
            }
        }
    }

    /**
     * @param cachesToClose Caches to close.
     * @param retClientCaches {@code True} if return IDs of closed client caches.
     * @return Closed client caches' IDs.
     */
    Set<Integer> closeCaches(Set<String> cachesToClose, boolean retClientCaches) {
        Set<Integer> ids = null;

        boolean locked = false;

        try {
            for (String cacheName : cachesToClose) {
                blockGateway(cacheName, false, false);

                GridCacheContext ctx = sharedCtx.cacheContext(CU.cacheId(cacheName));

                if (ctx == null)
                    continue;

                if (retClientCaches && !ctx.affinityNode()) {
                    if (ids == null)
                        ids = U.newHashSet(cachesToClose.size());

                    ids.add(ctx.cacheId());
                }

                if (!ctx.affinityNode() && !locked) {
                    // Do not close client cache while requests processing is in progress.
                    sharedCtx.io().writeLock();

                    locked = true;
                }

                if (!ctx.affinityNode() && ctx.transactional())
                    sharedCtx.tm().rollbackTransactionsForCache(ctx.cacheId());

                closeCache(ctx, false);
            }

            return ids;
        }
        finally {
            if (locked)
                sharedCtx.io().writeUnlock();
        }
    }

    /**
     * @param cctx Cache context.
     * @param destroy Destroy flag.
     */
    private void closeCache(GridCacheContext cctx, boolean destroy) {
        if (cctx.affinityNode()) {
            GridCacheAdapter<?, ?> cache = caches.get(cctx.name());

            assert cache != null : cctx.name();

            jCacheProxies.put(cctx.name(), new IgniteCacheProxyImpl(cache.context(), cache, false));
        }
        else {
            jCacheProxies.remove(cctx.name());

            cctx.gate().onStopped();

            sharedCtx.database().checkpointReadLock();

            try {
                prepareCacheStop(cctx.name(), destroy);
            }
            finally {
                sharedCtx.database().checkpointReadUnlock();
            }

            if (!cctx.group().hasCaches())
                stopCacheGroup(cctx.group().groupId());
        }
    }

    /**
     * Called during the rollback of the exchange partitions procedure
     * in order to stop the given cache even if it's not fully initialized (e.g. failed on cache init stage).
     *
     * @param exchActions Stop requests.
     */
    void forceCloseCaches(ExchangeActions exchActions) {
        assert exchActions != null && !exchActions.cacheStopRequests().isEmpty();

        processCacheStopRequestOnExchangeDone(exchActions);
    }

    /**
     * @param exchActions Change requests.
     */
    private void processCacheStopRequestOnExchangeDone(ExchangeActions exchActions) {
        // Force checkpoint if there is any cache stop request
        if (exchActions.cacheStopRequests().size() > 0) {
            try {
                sharedCtx.database().waitForCheckpoint("caches stop");
            }
            catch (IgniteCheckedException e) {
                U.error(log, "Failed to wait for checkpoint finish during cache stop.", e);
            }
        }

<<<<<<< HEAD
            for (ExchangeActions.CacheActionData action : exchActions.cacheStopRequests()) {
                CacheGroupContext gctx = cacheGrps.get(action.descriptor().groupId());

                CheckpointReadLocker checkpointLocker = sharedCtx.database();

                // Cancel all operations blocking gateway
                if (gctx != null) {
                    final String msg = "Failed to wait for topology update, cache group is stopping.";

                    // If snapshot operation in progress we must throw CacheStoppedException
                    // for correct cache proxy restart. For more details see
                    // IgniteCacheProxy.cacheException()
                    gctx.affinity().cancelFutures(new CacheStoppedException(msg));

                    checkpointLocker = gctx.checkpointReadLocker();
                }

                stopGateway(action.request());

                checkpointLocker.checkpointReadLock();

                try {
                    prepareCacheStop(action.request().cacheName(), action.request().destroy());
                }
                finally {
                    checkpointLocker.checkpointReadUnlock();
                }
=======
        for (ExchangeActions.CacheActionData action : exchActions.cacheStopRequests()) {
            CacheGroupContext gctx = cacheGrps.get(action.descriptor().groupId());

            // Cancel all operations blocking gateway
            if (gctx != null) {
                final String msg = "Failed to wait for topology update, cache group is stopping.";

                // If snapshot operation in progress we must throw CacheStoppedException
                // for correct cache proxy restart. For more details see
                // IgniteCacheProxy.cacheException()
                gctx.affinity().cancelFutures(new CacheStoppedException(msg));
>>>>>>> 2f177094
            }

            stopGateway(action.request());

            sharedCtx.database().checkpointReadLock();

            try {
                prepareCacheStop(action.request().cacheName(), action.request().destroy());
            }
            finally {
                sharedCtx.database().checkpointReadUnlock();
            }
        }

        sharedCtx.database().checkpointReadLock();

        try {
            // Do not invoke checkpoint listeners for groups are going to be destroyed to prevent metadata corruption.
            for (ExchangeActions.CacheGroupActionData action : exchActions.cacheGroupsToStop()) {
                Integer groupId = action.descriptor().groupId();
                CacheGroupContext grp = cacheGrps.get(groupId);

                if (grp != null && grp.persistenceEnabled() && sharedCtx.database() instanceof GridCacheDatabaseSharedManager) {
                    GridCacheDatabaseSharedManager mngr = (GridCacheDatabaseSharedManager) sharedCtx.database();
                    mngr.removeCheckpointListener((DbCheckpointListener) grp.offheap());
                }
            }
        }
        finally {
            sharedCtx.database().checkpointReadUnlock();
        }

        List<IgniteBiTuple<CacheGroupContext, Boolean>> stoppedGroups = new ArrayList<>();

        for (ExchangeActions.CacheGroupActionData action : exchActions.cacheGroupsToStop()) {
            Integer groupId = action.descriptor().groupId();

            if (cacheGrps.containsKey(groupId)) {
                stoppedGroups.add(F.t(cacheGrps.get(groupId), action.destroy()));

                stopCacheGroup(groupId);
            }
        }

        if (!sharedCtx.kernalContext().clientNode())
            sharedCtx.database().onCacheGroupsStopped(stoppedGroups);

        if (exchActions.deactivate())
            sharedCtx.deactivate();
    }

    /**
     * Callback invoked when first exchange future for dynamic cache is completed.
     *
     * @param cacheStartVer Started caches version to create proxy for.
     * @param exchActions Change requests.
     * @param err Error.
     */
    @SuppressWarnings("unchecked")
    public void onExchangeDone(
        AffinityTopologyVersion cacheStartVer,
        @Nullable ExchangeActions exchActions,
        @Nullable Throwable err
    ) {
        initCacheProxies(cacheStartVer, err);

        if (exchActions == null)
            return;

        if (exchActions.systemCachesStarting() && exchActions.stateChangeRequest() == null) {
            ctx.dataStructures().restoreStructuresState(ctx);

            ctx.service().updateUtilityCache();
        }

        if (err == null)
            processCacheStopRequestOnExchangeDone(exchActions);
    }

    /**
     * @param grpId Group ID.
     */
    private void stopCacheGroup(int grpId) {
        CacheGroupContext grp = cacheGrps.remove(grpId);

        if (grp != null)
            stopCacheGroup(grp);
    }

    /**
     * @param grp Cache group.
     */
    private void stopCacheGroup(CacheGroupContext grp) {
        grp.stopGroup();

        U.stopLifecycleAware(log, grp.configuredUserObjects());

        cleanup(grp);
    }

    /**
     * @param cacheName Cache name.
     * @param deploymentId Future deployment ID.
     */
    void completeTemplateAddFuture(String cacheName, IgniteUuid deploymentId) {
        GridCacheProcessor.TemplateConfigurationFuture fut =
            (GridCacheProcessor.TemplateConfigurationFuture)pendingTemplateFuts.get(cacheName);

        if (fut != null && fut.deploymentId().equals(deploymentId))
            fut.onDone();
    }

    /**
     * @param req Request to complete future for.
     * @param success Future result.
     * @param err Error if any.
     */
    void completeCacheStartFuture(DynamicCacheChangeRequest req, boolean success, @Nullable Throwable err) {
        if (ctx.localNodeId().equals(req.initiatingNodeId())) {
            DynamicCacheStartFuture fut = (DynamicCacheStartFuture)pendingFuts.get(req.requestId());

            if (fut != null)
                fut.onDone(success, err);
        }
    }

    /**
     * @param reqId Request ID.
     * @param err Error if any.
     */
    void completeClientCacheChangeFuture(UUID reqId, @Nullable Exception err) {
        DynamicCacheStartFuture fut = (DynamicCacheStartFuture)pendingFuts.get(reqId);

        if (fut != null)
            fut.onDone(false, err);
    }

    /**
     * Creates shared context.
     *
     * @param kernalCtx Kernal context.
     * @param storeSesLsnrs Store session listeners.
     * @return Shared context.
     * @throws IgniteCheckedException If failed.
     */
    @SuppressWarnings("unchecked")
    private GridCacheSharedContext createSharedContext(GridKernalContext kernalCtx,
        Collection<CacheStoreSessionListener> storeSesLsnrs) throws IgniteCheckedException {
        IgniteTxManager tm = new IgniteTxManager();
        GridCacheMvccManager mvccMgr = new GridCacheMvccManager();
        GridCacheVersionManager verMgr = new GridCacheVersionManager();
        GridCacheDeploymentManager depMgr = new GridCacheDeploymentManager();
        GridCachePartitionExchangeManager exchMgr = new GridCachePartitionExchangeManager();

        IgniteCacheDatabaseSharedManager dbMgr;
        IgnitePageStoreManager pageStoreMgr = null;
        IgniteWriteAheadLogManager walMgr = null;

        if (!ctx.clientNode() && (CU.isPersistenceEnabled(ctx.config()) || ctx.config().isAuthenticationEnabled())) {
            dbMgr = new GridCacheDatabaseSharedManager(ctx);

            pageStoreMgr = ctx.plugins().createComponent(IgnitePageStoreManager.class);

            if (pageStoreMgr == null)
                pageStoreMgr = new FilePageStoreManager(ctx);

            walMgr = ctx.plugins().createComponent(IgniteWriteAheadLogManager.class);

            if (walMgr == null) {
                if (ctx.config().getDataStorageConfiguration().getWalMode() == WALMode.FSYNC &&
                    !walFsyncWithDedicatedWorker)
                    walMgr = new FsyncModeFileWriteAheadLogManager(ctx);
                else
                    walMgr = new FileWriteAheadLogManager(ctx);
            }
        }
        else
            dbMgr = new IgniteCacheDatabaseSharedManager();

        WalStateManager walStateMgr = new WalStateManager(ctx);

        IgniteCacheSnapshotManager snpMgr = ctx.plugins().createComponent(IgniteCacheSnapshotManager.class);

        if (snpMgr == null)
            snpMgr = new IgniteCacheSnapshotManager();

        GridCacheIoManager ioMgr = new GridCacheIoManager();
        CacheAffinitySharedManager topMgr = new CacheAffinitySharedManager();
        GridCacheSharedTtlCleanupManager ttl = new GridCacheSharedTtlCleanupManager();

        CacheJtaManagerAdapter jta = JTA.createOptional();

        return new GridCacheSharedContext(
            kernalCtx,
            tm,
            verMgr,
            mvccMgr,
            pageStoreMgr,
            walMgr,
            walStateMgr,
            dbMgr,
            snpMgr,
            depMgr,
            exchMgr,
            topMgr,
            ioMgr,
            ttl,
            jta,
            storeSesLsnrs
        );
    }

    /** {@inheritDoc} */
    @Nullable @Override public DiscoveryDataExchangeType discoveryDataType() {
        return CACHE_PROC;
    }

    /** {@inheritDoc} */
    @Override public void collectJoiningNodeData(DiscoveryDataBag dataBag) {
        cachesInfo.collectJoiningNodeData(dataBag);
    }

    /** {@inheritDoc} */
    @Override public void collectGridNodeData(DiscoveryDataBag dataBag) {
        cachesInfo.collectGridNodeData(dataBag);
    }

    /** {@inheritDoc} */
    @Override public void onJoiningNodeDataReceived(JoiningNodeDiscoveryData data) {
        cachesInfo.onJoiningNodeDataReceived(data);
    }

    /** {@inheritDoc} */
    @Override public void onGridDataReceived(GridDiscoveryData data) {
        cachesInfo.onGridDataReceived(data);

        sharedCtx.walState().onCachesInfoCollected();
    }

    /** {@inheritDoc} */
    @Nullable @Override public IgniteNodeValidationResult validateNode(
        ClusterNode node, JoiningNodeDiscoveryData discoData
    ) {
        if(!cachesInfo.isMergeConfigSupports(node))
            return null;

        if (discoData.hasJoiningNodeData() && discoData.joiningNodeData() instanceof CacheJoinNodeDiscoveryData) {
            CacheJoinNodeDiscoveryData nodeData = (CacheJoinNodeDiscoveryData)discoData.joiningNodeData();

            boolean isGridActive = ctx.state().clusterState().active();

            StringBuilder errorMessage = new StringBuilder();

            for (CacheJoinNodeDiscoveryData.CacheInfo cacheInfo : nodeData.caches().values()) {
                try {
                    byte[] secCtxBytes = node.attribute(IgniteNodeAttributes.ATTR_SECURITY_SUBJECT_V2);

                    if (secCtxBytes != null) {
                        SecurityContext secCtx = U.unmarshal(marsh, secCtxBytes, U.resolveClassLoader(ctx.config()));

                        if (secCtx != null && cacheInfo.cacheType() == CacheType.USER)
                            authorizeCacheCreate(cacheInfo.cacheData().config(), secCtx);
                    }
                }
                catch (SecurityException | IgniteCheckedException ex) {
                    if (errorMessage.length() > 0)
                        errorMessage.append("\n");

                    errorMessage.append(ex.getMessage());
                }

                DynamicCacheDescriptor localDesc = cacheDescriptor(cacheInfo.cacheData().config().getName());

                if (localDesc == null)
                    continue;

                QuerySchemaPatch schemaPatch = localDesc.makeSchemaPatch(cacheInfo.cacheData().queryEntities());

                if (schemaPatch.hasConflicts() || (isGridActive && !schemaPatch.isEmpty())) {
                    if (errorMessage.length() > 0)
                        errorMessage.append("\n");

                    if (schemaPatch.hasConflicts())
                        errorMessage.append(String.format(MERGE_OF_CONFIG_CONFLICTS_MESSAGE,
                            localDesc.cacheName(), schemaPatch.getConflictsMessage()));
                    else
                        errorMessage.append(String.format(MERGE_OF_CONFIG_REQUIRED_MESSAGE, localDesc.cacheName()));
                }
            }

            if (errorMessage.length() > 0) {
                String msg = errorMessage.toString();

                return new IgniteNodeValidationResult(node.id(), msg, msg);
            }
        }

        return null;
    }

    /**
     * @param msg Message.
     */
    public void onStateChangeFinish(ChangeGlobalStateFinishMessage msg) {
        cachesInfo.onStateChangeFinish(msg);
    }

    /**
     * @param msg Message.
     * @param topVer Current topology version.
     * @param curState Current cluster state.
     * @return Exchange actions.
     * @throws IgniteCheckedException If configuration validation failed.
     */
    public ExchangeActions onStateChangeRequest(
        ChangeGlobalStateMessage msg,
        AffinityTopologyVersion topVer,
        DiscoveryDataClusterState curState
    ) throws IgniteCheckedException {
        return cachesInfo.onStateChangeRequest(msg, topVer, curState);
    }

    /**
     * Cache statistics flag change message received.
     *
     * @param msg Message.
     */
    public void onCacheStatisticsModeChange(CacheStatisticsModeChangeMessage msg) {
        assert msg != null;

        if (msg.initial()) {
            EnableStatisticsFuture fut = manageStatisticsFuts.get(msg.requestId());

            if (fut != null && !cacheNames().containsAll(msg.caches())) {
                fut.onDone(new IgniteCheckedException("One or more cache descriptors not found [caches="
                    + caches + ']'));

                return;
            }

            for (String cacheName : msg.caches()) {
                DynamicCacheDescriptor desc = cachesInfo.registeredCaches().get(cacheName);

                if (desc != null) {
                    if (desc.cacheConfiguration().isStatisticsEnabled() != msg.enabled()) {
                        desc.cacheConfiguration().setStatisticsEnabled(msg.enabled());

                        try {
                            ctx.cache().saveCacheConfiguration(desc);
                        }
                        catch (IgniteCheckedException e) {
                            log.error("Error while saving cache configuration to disk, cfg = "
                                + desc.cacheConfiguration(), e);
                        }
                    }
                }
                else
                    log.warning("Failed to change cache descriptor configuration, cache not found [cacheName="
                        + cacheName + ']');
            }
        }
        else {
            EnableStatisticsFuture fut = manageStatisticsFuts.get(msg.requestId());

            if (fut != null)
                fut.onDone();
        }
    }

    /**
     * Cache statistics clear message received.
     *
     * @param msg Message.
     */
    private void onCacheStatisticsClear(CacheStatisticsClearMessage msg) {
        assert msg != null;

        if (msg.initial()) {
            EnableStatisticsFuture fut = manageStatisticsFuts.get(msg.requestId());

            if (fut != null && !cacheNames().containsAll(msg.caches())) {
                fut.onDone(new IgniteCheckedException("One or more cache descriptors not found [caches="
                    + caches + ']'));

                return;
            }

            for (String cacheName : msg.caches()) {
                IgniteInternalCache<?, ?> cache = ctx.cache().cache(cacheName);

                if (cache != null)
                    cache.localMxBean().clear();
                else
                    log.warning("Failed to clear cache statistics, cache not found [cacheName="
                        + cacheName + ']');
            }
        }
        else {
            EnableStatisticsFuture fut = manageStatisticsFuts.get(msg.requestId());

            if (fut != null)
                fut.onDone();
        }
    }

    /**
     * Cache statistics flag change task processed by exchange worker.
     *
     * @param msg Message.
     */
    public void processStatisticsModeChange(CacheStatisticsModeChangeMessage msg) {
        assert msg != null;

        for (String cacheName : msg.caches()) {
            IgniteInternalCache<Object, Object> cache = cache(cacheName);

            if (cache != null)
                cache.context().statisticsEnabled(msg.enabled());
            else
                log.warning("Failed to change cache configuration, cache not found [cacheName=" + cacheName + ']');
        }
    }

    /**
     * Callback invoked from discovery thread when discovery custom message is received.
     *
     * @param msg Discovery message for changing transaction timeout on partition map exchange.
     */
    public void onTxTimeoutOnPartitionMapExchangeChange(TxTimeoutOnPartitionMapExchangeChangeMessage msg) {
        assert msg != null;

        if (msg.isInit()) {
            TransactionConfiguration cfg = ctx.config().getTransactionConfiguration();

            if (cfg.getTxTimeoutOnPartitionMapExchange() != msg.getTimeout())
                cfg.setTxTimeoutOnPartitionMapExchange(msg.getTimeout());
        }
        else {
            TxTimeoutOnPartitionMapExchangeChangeFuture fut = txTimeoutOnPartitionMapExchangeFuts.get(
                msg.getRequestId());

            if (fut != null)
                fut.onDone();
        }
    }

    /**
     * The task for changing transaction timeout on partition map exchange processed by exchange worker.
     *
     * @param msg Message.
     */
    public void processTxTimeoutOnPartitionMapExchangeChange(TxTimeoutOnPartitionMapExchangeChangeMessage msg) {
        assert msg != null;

        long timeout = ctx.config().getTransactionConfiguration().getTxTimeoutOnPartitionMapExchange();

        if (timeout != msg.getTimeout())
            ctx.config().getTransactionConfiguration().setTxTimeoutOnPartitionMapExchange(msg.getTimeout());
    }

    /**
     * @param stoppedCaches Stopped caches.
     */
    private void stopCachesOnClientReconnect(Collection<GridCacheAdapter> stoppedCaches) {
        assert ctx.discovery().localNode().isClient();

        for (GridCacheAdapter cache : stoppedCaches) {
            CacheGroupContext grp = cache.context().group();

            onKernalStop(cache, true);
            stopCache(cache, true, false);

            sharedCtx.affinity().stopCacheOnReconnect(cache.context());

            if (!grp.hasCaches()) {
                stopCacheGroup(grp);

                sharedCtx.affinity().stopCacheGroupOnReconnect(grp);
            }
        }
    }

    /**
     * @return {@code True} if need locally start all existing caches on client node start.
     */
    private boolean startAllCachesOnClientStart() {
        return startClientCaches && ctx.clientNode();
    }

    /**
     * Dynamically starts cache using template configuration.
     *
     * @param cacheName Cache name.
     * @return Future that will be completed when cache is deployed.
     */
    public IgniteInternalFuture<?> createFromTemplate(String cacheName) {
        try {
            CacheConfiguration cfg = getOrCreateConfigFromTemplate(cacheName);

            return dynamicStartCache(cfg, cacheName, null, true, true, true);
        }
        catch (IgniteCheckedException e) {
            throw U.convertException(e);
        }
    }

    /**
     * Dynamically starts cache using template configuration.
     *
     * @param cacheName Cache name.
     * @param checkThreadTx If {@code true} checks that current thread does not have active transactions.
     * @return Future that will be completed when cache is deployed.
     */
    public IgniteInternalFuture<?> getOrCreateFromTemplate(String cacheName, boolean checkThreadTx) {
        return getOrCreateFromTemplate(cacheName, cacheName, null, checkThreadTx);
    }

    /**
     * Dynamically starts cache using template configuration.
     *
     * @param cacheName Cache name.
     * @param templateName Cache template name.
     * @param cfgOverride Cache config properties to override.
     * @param checkThreadTx If {@code true} checks that current thread does not have active transactions.
     * @return Future that will be completed when cache is deployed.
     */
    public IgniteInternalFuture<?> getOrCreateFromTemplate(String cacheName, String templateName,
        CacheConfigurationOverride cfgOverride, boolean checkThreadTx) {
        assert cacheName != null;

        try {
            if (publicJCache(cacheName, false, checkThreadTx) != null) // Cache with given name already started.
                return new GridFinishedFuture<>();

            CacheConfiguration ccfg = F.isEmpty(templateName)
                ? getOrCreateConfigFromTemplate(cacheName)
                : getOrCreateConfigFromTemplate(templateName);

            ccfg.setName(cacheName);

            if (cfgOverride != null)
                cfgOverride.apply(ccfg);

            return dynamicStartCache(ccfg, cacheName, null, false, true, checkThreadTx);
        }
        catch (IgniteCheckedException e) {
            return new GridFinishedFuture<>(e);
        }
    }

    /**
     * @param cacheName Cache name.
     * @return Cache configuration, or {@code null} if no template with matching name found.
     * @throws IgniteCheckedException If failed.
     */
    public CacheConfiguration getConfigFromTemplate(String cacheName) throws IgniteCheckedException {
        CacheConfiguration cfgTemplate = null;

        CacheConfiguration dfltCacheCfg = null;

        List<CacheConfiguration> wildcardNameCfgs = null;

        for (DynamicCacheDescriptor desc : cachesInfo.registeredTemplates().values()) {
            assert desc.template();

            CacheConfiguration cfg = desc.cacheConfiguration();

            assert cfg != null;

            if (F.eq(cacheName, cfg.getName())) {
                cfgTemplate = cfg;

                break;
            }

            if (cfg.getName() != null) {
                if (GridCacheUtils.isCacheTemplateName(cfg.getName())) {
                    if (cfg.getName().length() > 1) {
                        if (wildcardNameCfgs == null)
                            wildcardNameCfgs = new ArrayList<>();

                        wildcardNameCfgs.add(cfg);
                    }
                    else
                        dfltCacheCfg = cfg; // Template with name '*'.
                }
            }
            else if (dfltCacheCfg == null)
                dfltCacheCfg = cfg;
        }

        if (cfgTemplate == null && cacheName != null && wildcardNameCfgs != null) {
            Collections.sort(wildcardNameCfgs, new Comparator<CacheConfiguration>() {
                @Override public int compare(CacheConfiguration cfg1, CacheConfiguration cfg2) {
                    Integer len1 = cfg1.getName() != null ? cfg1.getName().length() : 0;
                    Integer len2 = cfg2.getName() != null ? cfg2.getName().length() : 0;

                    return len2.compareTo(len1);
                }
            });

            for (CacheConfiguration cfg : wildcardNameCfgs) {
                if (cacheName.startsWith(cfg.getName().substring(0, cfg.getName().length() - 1))) {
                    cfgTemplate = cfg;

                    break;
                }
            }
        }

        if (cfgTemplate == null)
            cfgTemplate = dfltCacheCfg;

        if (cfgTemplate == null)
            return null;

        cfgTemplate = cloneCheckSerializable(cfgTemplate);

        CacheConfiguration cfg = new CacheConfiguration(cfgTemplate);

        cfg.setName(cacheName);

        return cfg;
    }

    /**
     * @param cacheName Cache name.
     * @return Cache configuration.
     * @throws IgniteCheckedException If failed.
     */
    private CacheConfiguration getOrCreateConfigFromTemplate(String cacheName) throws IgniteCheckedException {
        CacheConfiguration cfg = getConfigFromTemplate(cacheName);

        return cfg != null ? cfg : new CacheConfiguration(cacheName);
    }

    /**
     * Dynamically starts cache.
     *
     * @param ccfg Cache configuration.
     * @param cacheName Cache name.
     * @param nearCfg Near cache configuration.
     * @param failIfExists Fail if exists flag.
     * @param failIfNotStarted If {@code true} fails if cache is not started.
     * @param checkThreadTx If {@code true} checks that current thread does not have active transactions.
     * @return Future that will be completed when cache is deployed.
     */
    @SuppressWarnings("IfMayBeConditional")
    public IgniteInternalFuture<Boolean> dynamicStartCache(
        @Nullable CacheConfiguration ccfg,
        String cacheName,
        @Nullable NearCacheConfiguration nearCfg,
        boolean failIfExists,
        boolean failIfNotStarted,
        boolean checkThreadTx
    ) {
        return dynamicStartCache(ccfg,
            cacheName,
            nearCfg,
            CacheType.USER,
            false,
            failIfExists,
            failIfNotStarted,
            checkThreadTx);
    }

    /**
     * Dynamically starts cache as a result of SQL {@code CREATE TABLE} command.
     *
     * @param ccfg Cache configuration.
     */
    @SuppressWarnings("IfMayBeConditional")
    public IgniteInternalFuture<Boolean> dynamicStartSqlCache(
        CacheConfiguration ccfg
    ) {
        A.notNull(ccfg, "ccfg");

        return dynamicStartCache(ccfg,
            ccfg.getName(),
            ccfg.getNearConfiguration(),
            CacheType.USER,
            true,
            false,
            true,
            true);
    }

    /**
     * Dynamically starts cache.
     *
     * @param ccfg Cache configuration.
     * @param cacheName Cache name.
     * @param nearCfg Near cache configuration.
     * @param cacheType Cache type.
     * @param sql If the cache needs to be created as the result of SQL {@code CREATE TABLE} command.
     * @param failIfExists Fail if exists flag.
     * @param failIfNotStarted If {@code true} fails if cache is not started.
     * @param checkThreadTx If {@code true} checks that current thread does not have active transactions.
     * @return Future that will be completed when cache is deployed.
     */
    @SuppressWarnings("IfMayBeConditional")
    public IgniteInternalFuture<Boolean> dynamicStartCache(
        @Nullable CacheConfiguration ccfg,
        String cacheName,
        @Nullable NearCacheConfiguration nearCfg,
        CacheType cacheType,
        boolean sql,
        boolean failIfExists,
        boolean failIfNotStarted,
        boolean checkThreadTx
    ) {
        assert cacheName != null;

        if (checkThreadTx)
            checkEmptyTransactions();

        try {
            DynamicCacheChangeRequest req = prepareCacheChangeRequest(
                ccfg,
                cacheName,
                nearCfg,
                cacheType,
                sql,
                failIfExists,
                failIfNotStarted,
                false,
                null);

            if (req != null) {
                if (req.clientStartOnly())
                    return startClientCacheChange(F.asMap(req.cacheName(), req), null);

                return F.first(initiateCacheChanges(F.asList(req)));
            }
            else
                return new GridFinishedFuture<>();
        }
        catch (Exception e) {
            return new GridFinishedFuture<>(e);
        }
    }

    /**
     * @param startReqs Start requests.
     * @param cachesToClose Cache tp close.
     * @return Future for cache change operation.
     */
    private IgniteInternalFuture<Boolean> startClientCacheChange(
        @Nullable Map<String, DynamicCacheChangeRequest> startReqs, @Nullable Set<String> cachesToClose) {
        assert startReqs != null ^ cachesToClose != null;

        DynamicCacheStartFuture fut = new DynamicCacheStartFuture(UUID.randomUUID());

        IgniteInternalFuture old = pendingFuts.put(fut.id, fut);

        assert old == null : old;

        ctx.discovery().clientCacheStartEvent(fut.id, startReqs, cachesToClose);

        IgniteCheckedException err = checkNodeState();

        if (err != null)
            fut.onDone(err);

        return fut;
    }

    /**
     * Dynamically starts multiple caches.
     *
     * @param ccfgList Collection of cache configuration.
     * @param failIfExists Fail if exists flag.
     * @param checkThreadTx If {@code true} checks that current thread does not have active transactions.
     * @param disabledAfterStart If true, cache proxies will be only activated after {@link #restartProxies()}.
     * @return Future that will be completed when all caches are deployed.
     */
    public IgniteInternalFuture<?> dynamicStartCaches(Collection<CacheConfiguration> ccfgList, boolean failIfExists,
        boolean checkThreadTx, boolean disabledAfterStart) {
        return dynamicStartCachesByStoredConf(
            ccfgList.stream().map(StoredCacheData::new).collect(Collectors.toList()),
            failIfExists,
            checkThreadTx,
            disabledAfterStart
        );
    }

    /**
     * Dynamically starts multiple caches.
     *
     * @param storedCacheDataList Collection of stored cache data.
     * @param failIfExists Fail if exists flag.
     * @param checkThreadTx If {@code true} checks that current thread does not have active transactions.
     * @param disabledAfterStart If true, cache proxies will be only activated after {@link #restartProxies()}.
     * @return Future that will be completed when all caches are deployed.
     */
    public IgniteInternalFuture<?> dynamicStartCachesByStoredConf(
        Collection<StoredCacheData> storedCacheDataList,
        boolean failIfExists,
        boolean checkThreadTx,
        boolean disabledAfterStart) {
        if (checkThreadTx)
            checkEmptyTransactions();

        List<DynamicCacheChangeRequest> srvReqs = null;
        Map<String, DynamicCacheChangeRequest> clientReqs = null;

        try {
            for (StoredCacheData ccfg : storedCacheDataList) {
                DynamicCacheChangeRequest req = prepareCacheChangeRequest(
                    ccfg.config(),
                    ccfg.config().getName(),
                    null,
                    resolveCacheType(ccfg.config()),
                    ccfg.sql(),
                    failIfExists,
                    true,
                    disabledAfterStart,
                    ccfg.queryEntities());

                if (req != null) {
                    if (req.clientStartOnly()) {
                        if (clientReqs == null)
                            clientReqs = U.newLinkedHashMap(storedCacheDataList.size());

                        clientReqs.put(req.cacheName(), req);
                    }
                    else {
                        if (srvReqs == null)
                            srvReqs = new ArrayList<>(storedCacheDataList.size());

                        srvReqs.add(req);
                    }
                }
            }
        }
        catch (Exception e) {
            return new GridFinishedFuture<>(e);
        }

        if (srvReqs != null || clientReqs != null) {
            if (clientReqs != null && srvReqs == null)
                return startClientCacheChange(clientReqs, null);

            GridCompoundFuture<?, ?> compoundFut = new GridCompoundFuture<>();

            for (DynamicCacheStartFuture fut : initiateCacheChanges(srvReqs))
                compoundFut.add((IgniteInternalFuture)fut);

            if (clientReqs != null) {
                IgniteInternalFuture<Boolean> clientStartFut = startClientCacheChange(clientReqs, null);

                compoundFut.add((IgniteInternalFuture)clientStartFut);
            }

            compoundFut.markInitialized();

            return compoundFut;
        }
        else
            return new GridFinishedFuture<>();
    }

    /** Resolve cache type for input cacheType */
    @NotNull private CacheType resolveCacheType(CacheConfiguration ccfg) {
        if (CU.isUtilityCache(ccfg.getName()))
            return CacheType.UTILITY;
        else if (internalCaches.contains(ccfg.getName()))
            return CacheType.INTERNAL;
        else if (DataStructuresProcessor.isDataStructureCache(ccfg.getName()))
            return CacheType.DATA_STRUCTURES;
        else
            return CacheType.USER;
    }

    /**
     * @param cacheName Cache name to destroy.
     * @param sql If the cache needs to be destroyed only if it was created as the result of SQL {@code CREATE TABLE}
     * command.
     * @param checkThreadTx If {@code true} checks that current thread does not have active transactions.
     * @param restart Restart flag.
     * @return Future that will be completed when cache is destroyed.
     */
    public IgniteInternalFuture<Boolean> dynamicDestroyCache(String cacheName, boolean sql, boolean checkThreadTx,
        boolean restart) {
        assert cacheName != null;

        if (checkThreadTx)
            checkEmptyTransactions();

        DynamicCacheChangeRequest req = DynamicCacheChangeRequest.stopRequest(ctx, cacheName, sql, true);

        req.stop(true);
        req.destroy(true);
        req.restart(restart);

        return F.first(initiateCacheChanges(F.asList(req)));
    }

    /**
     * @param cacheNames Collection of cache names to destroy.
     * @param checkThreadTx If {@code true} checks that current thread does not have active transactions.
     * @param restart Restart flag.
     * @return Future that will be completed when cache is destroyed.
     */
    public IgniteInternalFuture<?> dynamicDestroyCaches(Collection<String> cacheNames, boolean checkThreadTx,
        boolean restart) {
        return dynamicDestroyCaches(cacheNames, checkThreadTx, restart, true);
    }

    /**
     * @param cacheNames Collection of cache names to destroy.
     * @param checkThreadTx If {@code true} checks that current thread does not have active transactions.
     * @param restart Restart flag.
     * @param destroy Cache data destroy flag. Setting to <code>true</code> will cause removing all cache data
     * @return Future that will be completed when cache is destroyed.
     */
    public IgniteInternalFuture<?> dynamicDestroyCaches(Collection<String> cacheNames, boolean checkThreadTx,
        boolean restart, boolean destroy) {
        if (checkThreadTx)
            checkEmptyTransactions();

        List<DynamicCacheChangeRequest> reqs = new ArrayList<>(cacheNames.size());

        for (String cacheName : cacheNames) {
            reqs.add(createStopRequest(cacheName, restart, destroy));
        }

        return dynamicChangeCaches(reqs);
    }

    /**
     * Prepares cache stop request.
     *
     * @param cacheName Cache names to destroy.
     * @param restart Restart flag.
     * @param destroy Cache data destroy flag. Setting to {@code true} will cause removing all cache data from store.
     * @return Future that will be completed when cache is destroyed.
     */
    @NotNull public DynamicCacheChangeRequest createStopRequest(String cacheName, boolean restart, boolean destroy) {
        DynamicCacheChangeRequest req = DynamicCacheChangeRequest.stopRequest(ctx, cacheName, false, true);

        req.stop(true);
        req.destroy(destroy);
        req.restart(restart);

        return req;
    }

    /**
     * Starts cache stop request as cache change batch.
     *
     * @param reqs cache stop requests.
     * @return compound future.
     */
    @NotNull public IgniteInternalFuture<?> dynamicChangeCaches(List<DynamicCacheChangeRequest> reqs) {
        GridCompoundFuture<?, ?> compoundFut = new GridCompoundFuture<>();

        for (DynamicCacheStartFuture fut : initiateCacheChanges(reqs))
            compoundFut.add((IgniteInternalFuture)fut);

        compoundFut.markInitialized();

        return compoundFut;
    }

    /**
     * Change WAL mode.
     *
     * @param cacheNames Cache names.
     * @param enabled Enabled flag.
     * @return Future completed when operation finished.
     */
    public IgniteInternalFuture<Boolean> changeWalMode(Collection<String> cacheNames, boolean enabled) {
        if (transactions().tx() != null || sharedCtx.lockedTopologyVersion(null) != null)
            throw new IgniteException("Cache WAL mode cannot be changed within lock or transaction.");

        return sharedCtx.walState().init(cacheNames, enabled);
    }

    /**
     * @param cacheName Cache name.
     */
    public boolean walEnabled(String cacheName) {
        DynamicCacheDescriptor desc = ctx.cache().cacheDescriptor(cacheName);

        if (desc == null)
            throw new IgniteException("Cache not found: " + cacheName);

        return desc.groupDescriptor().walEnabled();
    }

    /**
     * @param cacheName Cache name to close.
     * @return Future that will be completed when cache is closed.
     */
    IgniteInternalFuture<?> dynamicCloseCache(String cacheName) {
        assert cacheName != null;

        IgniteCacheProxy<?, ?> proxy = jCacheProxies.get(cacheName);

        if (proxy == null || proxy.isProxyClosed())
            return new GridFinishedFuture<>(); // No-op.

        checkEmptyTransactions();

        if (proxy.context().isLocal())
            return dynamicDestroyCache(cacheName, false, true, false);

        return startClientCacheChange(null, Collections.singleton(cacheName));
    }

    /**
     * Resets cache state after the cache has been moved to recovery state.
     *
     * @param cacheNames Cache names.
     * @return Future that will be completed when state is changed for all caches.
     */
    public IgniteInternalFuture<?> resetCacheState(Collection<String> cacheNames) {
        checkEmptyTransactions();

        if (F.isEmpty(cacheNames))
            cacheNames = cachesInfo.registeredCaches().keySet();

        Collection<DynamicCacheChangeRequest> reqs = new ArrayList<>(cacheNames.size());

        for (String cacheName : cacheNames) {
            DynamicCacheDescriptor desc = cacheDescriptor(cacheName);

            if (desc == null) {
                U.warn(log, "Failed to find cache for reset lost partition request, cache does not exist: " + cacheName);

                continue;
            }

            DynamicCacheChangeRequest req = DynamicCacheChangeRequest.resetLostPartitions(ctx, cacheName);

            reqs.add(req);
        }

        GridCompoundFuture fut = new GridCompoundFuture();

        for (DynamicCacheStartFuture f : initiateCacheChanges(reqs))
            fut.add(f);

        fut.markInitialized();

        return fut;
    }

    /**
     * @param cacheName Cache name.
     * @return Cache type.
     */
    public CacheType cacheType(String cacheName) {
        if (CU.isUtilityCache(cacheName))
            return CacheType.UTILITY;
        else if (internalCaches.contains(cacheName))
            return CacheType.INTERNAL;
        else if (DataStructuresProcessor.isDataStructureCache(cacheName))
            return CacheType.DATA_STRUCTURES;
        else
            return CacheType.USER;
    }

    /**
     * Save cache configuration to persistent store if necessary.
     *
     * @param desc Cache descriptor.
     */
    public void saveCacheConfiguration(DynamicCacheDescriptor desc) throws IgniteCheckedException {
        assert desc != null;

        if (sharedCtx.pageStore() != null && !sharedCtx.kernalContext().clientNode() &&
            isPersistentCache(desc.cacheConfiguration(), sharedCtx.gridConfig().getDataStorageConfiguration()))
            sharedCtx.pageStore().storeCacheData(desc.toStoredData(), true);
    }

    /**
     * Remove all persistent files for all registered caches.
     */
    public void cleanupCachesDirectories() throws IgniteCheckedException {
        if (sharedCtx.pageStore() == null || sharedCtx.kernalContext().clientNode())
            return;

        for (DynamicCacheDescriptor desc : cacheDescriptors().values()) {
            if (isPersistentCache(desc.cacheConfiguration(), sharedCtx.gridConfig().getDataStorageConfiguration()))
                sharedCtx.pageStore().cleanupPersistentSpace(desc.cacheConfiguration());
        }
    }

    /**
     * @param reqs Requests.
     * @return Collection of futures.
     */
    @SuppressWarnings("TypeMayBeWeakened")
    private Collection<DynamicCacheStartFuture> initiateCacheChanges(
        Collection<DynamicCacheChangeRequest> reqs
    ) {
        Collection<DynamicCacheStartFuture> res = new ArrayList<>(reqs.size());

        Collection<DynamicCacheChangeRequest> sndReqs = new ArrayList<>(reqs.size());

        for (DynamicCacheChangeRequest req : reqs) {
            authorizeCacheChange(req);

            DynamicCacheStartFuture fut = new DynamicCacheStartFuture(req.requestId());

            try {
                if (req.stop()) {
                    DynamicCacheDescriptor desc = cacheDescriptor(req.cacheName());

                    if (desc == null)
                        // No-op.
                        fut.onDone(false);
                }

                if (req.start() && req.startCacheConfiguration() != null) {
                    CacheConfiguration ccfg = req.startCacheConfiguration();

                    try {
                        cachesInfo.validateStartCacheConfiguration(ccfg);
                    }
                    catch (IgniteCheckedException e) {
                        fut.onDone(e);
                    }
                }

                if (fut.isDone())
                    continue;

                DynamicCacheStartFuture old = (DynamicCacheStartFuture)pendingFuts.putIfAbsent(
                    req.requestId(), fut);

                assert old == null;

                if (fut.isDone())
                    continue;

                sndReqs.add(req);
            }
            catch (Exception e) {
                fut.onDone(e);
            }
            finally {
                res.add(fut);
            }
        }

        Exception err = null;

        if (!sndReqs.isEmpty()) {
            try {
                ctx.discovery().sendCustomEvent(new DynamicCacheChangeBatch(sndReqs));

                err = checkNodeState();
            }
            catch (IgniteCheckedException e) {
                err = e;
            }
        }

        if (err != null) {
            for (DynamicCacheStartFuture fut : res)
                fut.onDone(err);
        }

        return res;
    }

    /**
     * Authorize creating cache.
     * @param cfg Cache configuration.
     * @param secCtx Optional security context.
     */
    private void authorizeCacheCreate(CacheConfiguration cfg, SecurityContext secCtx) {
        ctx.security().authorize(null, SecurityPermission.CACHE_CREATE, secCtx);

        if (cfg != null && cfg.isOnheapCacheEnabled() &&
            IgniteSystemProperties.getBoolean(IgniteSystemProperties.IGNITE_DISABLE_ONHEAP_CACHE))
            throw new SecurityException("Authorization failed for enabling on-heap cache.");
    }

    /**
     * Authorize dynamic cache management for this node.
     * @param req start/stop cache request.
     */
    private void authorizeCacheChange(DynamicCacheChangeRequest req) {
        // Null security context means authorize this node.
        if (req.cacheType() == null || req.cacheType() == CacheType.USER) {
            if (req.stop())
                ctx.security().authorize(null, SecurityPermission.CACHE_DESTROY, null);
            else
                authorizeCacheCreate(req.startCacheConfiguration(), null);
        }
    }

    /**
     * @return Non null exception if node is stopping or disconnected.
     */
    @Nullable private IgniteCheckedException checkNodeState() {
        if (ctx.isStopping()) {
            return new IgniteCheckedException("Failed to execute dynamic cache change request, " +
                "node is stopping.");
        }
        else if (ctx.clientDisconnected()) {
            return new IgniteClientDisconnectedCheckedException(ctx.cluster().clientReconnectFuture(),
                "Failed to execute dynamic cache change request, client node disconnected.");
        }

        return null;
    }

    /**
     * @param type Event type.
     * @param customMsg Custom message instance.
     * @param node Event node.
     * @param topVer Topology version.
     * @param state Cluster state.
     */
    public void onDiscoveryEvent(int type,
        @Nullable DiscoveryCustomMessage customMsg,
        ClusterNode node,
        AffinityTopologyVersion topVer,
        DiscoveryDataClusterState state) {
        cachesInfo.onDiscoveryEvent(type, node, topVer);

        sharedCtx.affinity().onDiscoveryEvent(type, customMsg, node, topVer, state);
    }

    /**
     * Callback invoked from discovery thread when discovery custom message is received.
     *
     * @param msg Customer message.
     * @param topVer Current topology version.
     * @param node Node sent message.
     * @return {@code True} if minor topology version should be increased.
     */
    public boolean onCustomEvent(DiscoveryCustomMessage msg, AffinityTopologyVersion topVer, ClusterNode node) {
        if (msg instanceof SchemaAbstractDiscoveryMessage) {
            ctx.query().onDiscovery((SchemaAbstractDiscoveryMessage)msg);

            return false;
        }

        if (msg instanceof CacheAffinityChangeMessage)
            return sharedCtx.affinity().onCustomEvent(((CacheAffinityChangeMessage)msg));

        if (msg instanceof SnapshotDiscoveryMessage &&
            ((SnapshotDiscoveryMessage)msg).needExchange())
            return true;

        if (msg instanceof WalStateAbstractMessage) {
            WalStateAbstractMessage msg0 = (WalStateAbstractMessage)msg;

            if (msg0 instanceof WalStateProposeMessage)
                sharedCtx.walState().onProposeDiscovery((WalStateProposeMessage)msg);
            else if (msg0 instanceof WalStateFinishMessage)
                sharedCtx.walState().onFinishDiscovery((WalStateFinishMessage)msg);

            return msg0.needExchange();
        }

        if (msg instanceof DynamicCacheChangeBatch)
            return cachesInfo.onCacheChangeRequested((DynamicCacheChangeBatch)msg, topVer);

        if (msg instanceof DynamicCacheChangeFailureMessage)
            cachesInfo.onCacheChangeRequested((DynamicCacheChangeFailureMessage) msg, topVer);

        if (msg instanceof ClientCacheChangeDiscoveryMessage)
            cachesInfo.onClientCacheChange((ClientCacheChangeDiscoveryMessage)msg, node);

        if (msg instanceof CacheStatisticsModeChangeMessage)
            onCacheStatisticsModeChange((CacheStatisticsModeChangeMessage)msg);

        if (msg instanceof CacheStatisticsClearMessage)
            onCacheStatisticsClear((CacheStatisticsClearMessage)msg);

        if (msg instanceof TxTimeoutOnPartitionMapExchangeChangeMessage)
            onTxTimeoutOnPartitionMapExchangeChange((TxTimeoutOnPartitionMapExchangeChangeMessage)msg);

        return false;
    }

    /**
     * Checks that preload-order-dependant caches has SYNC or ASYNC preloading mode.
     *
     * @param cfgs Caches.
     * @return Maximum detected preload order.
     * @throws IgniteCheckedException If validation failed.
     */
    private int validatePreloadOrder(CacheConfiguration[] cfgs) throws IgniteCheckedException {
        int maxOrder = 0;

        for (CacheConfiguration cfg : cfgs) {
            int rebalanceOrder = cfg.getRebalanceOrder();

            if (rebalanceOrder > 0) {
                if (cfg.getCacheMode() == LOCAL)
                    throw new IgniteCheckedException("Rebalance order set for local cache (fix configuration and restart the " +
                        "node): " + U.maskName(cfg.getName()));

                if (cfg.getRebalanceMode() == CacheRebalanceMode.NONE)
                    throw new IgniteCheckedException("Only caches with SYNC or ASYNC rebalance mode can be set as rebalance " +
                        "dependency for other caches [cacheName=" + U.maskName(cfg.getName()) +
                        ", rebalanceMode=" + cfg.getRebalanceMode() + ", rebalanceOrder=" + cfg.getRebalanceOrder() + ']');

                maxOrder = Math.max(maxOrder, rebalanceOrder);
            }
            else if (rebalanceOrder < 0)
                throw new IgniteCheckedException("Rebalance order cannot be negative for cache (fix configuration and restart " +
                    "the node) [cacheName=" + cfg.getName() + ", rebalanceOrder=" + rebalanceOrder + ']');
        }

        return maxOrder;
    }

    /** {@inheritDoc} */
    @Nullable @Override public IgniteNodeValidationResult validateNode(ClusterNode node) {
        IgniteNodeValidationResult res = validateHashIdResolvers(node);

        if (res == null)
            res = validateRestartingCaches(node);

        return res;
    }

    /**
     * Reset restarting caches.
     */
    public void resetRestartingCaches() {
        cachesInfo.restartingCaches().clear();
    }

    /**
     * @param node Joining node to validate.
     * @return Node validation result if there was an issue with the joining node, {@code null} otherwise.
     */
    private IgniteNodeValidationResult validateRestartingCaches(ClusterNode node) {
        if (cachesInfo.hasRestartingCaches()) {
            String msg = "Joining node during caches restart is not allowed [joiningNodeId=" + node.id() +
                ", restartingCaches=" + new HashSet<>(cachesInfo.restartingCaches()) + ']';

            return new IgniteNodeValidationResult(node.id(), msg, msg);
        }

        return null;
    }

    /**
     * @param node Joining node.
     * @return Validation result or {@code null} in case of success.
     */
    @Nullable private IgniteNodeValidationResult validateHashIdResolvers(ClusterNode node) {
        if (!CU.clientNode(node)) {
            for (DynamicCacheDescriptor desc : cacheDescriptors().values()) {
                CacheConfiguration cfg = desc.cacheConfiguration();

                if (cfg.getAffinity() instanceof RendezvousAffinityFunction) {
                    RendezvousAffinityFunction aff = (RendezvousAffinityFunction)cfg.getAffinity();

                    Object nodeHashObj = aff.resolveNodeHash(node);

                    for (ClusterNode topNode : ctx.discovery().aliveServerNodes()) {
                        Object topNodeHashObj = aff.resolveNodeHash(topNode);

                        if (nodeHashObj.hashCode() == topNodeHashObj.hashCode()) {
                            String errMsg = "Failed to add node to topology because it has the same hash code for " +
                                "partitioned affinity as one of existing nodes [cacheName=" +
                                cfg.getName() + ", existingNodeId=" + topNode.id() + ']';

                            String sndMsg = "Failed to add node to topology because it has the same hash code for " +
                                "partitioned affinity as one of existing nodes [cacheName=" +
                                cfg.getName() + ", existingNodeId=" + topNode.id() + ']';

                            return new IgniteNodeValidationResult(topNode.id(), errMsg, sndMsg);
                        }
                    }
                }
            }
        }

        return null;
    }

    /**
     * @param rmt Remote node to check.
     * @throws IgniteCheckedException If check failed.
     */
    private void checkTransactionConfiguration(ClusterNode rmt) throws IgniteCheckedException {
        TransactionConfiguration txCfg = rmt.attribute(ATTR_TX_CONFIG);

        if (txCfg != null) {
            TransactionConfiguration locTxCfg = ctx.config().getTransactionConfiguration();

            if (locTxCfg.isTxSerializableEnabled() != txCfg.isTxSerializableEnabled())
                throw new IgniteCheckedException("Serializable transactions enabled mismatch " +
                    "(fix txSerializableEnabled property or set -D" + IGNITE_SKIP_CONFIGURATION_CONSISTENCY_CHECK + "=true " +
                    "system property) [rmtNodeId=" + rmt.id() +
                    ", locTxSerializableEnabled=" + locTxCfg.isTxSerializableEnabled() +
                    ", rmtTxSerializableEnabled=" + txCfg.isTxSerializableEnabled() + ']');
        }
    }

    /**
     * @param rmt Remote node to check.
     * @throws IgniteCheckedException If check failed.
     */
    private void checkMemoryConfiguration(ClusterNode rmt) throws IgniteCheckedException {
        ClusterNode locNode = ctx.discovery().localNode();

        if (ctx.config().isClientMode() || locNode.isDaemon() || rmt.isClient() || rmt.isDaemon())
            return;

        DataStorageConfiguration dsCfg = null;

        Object dsCfgBytes = rmt.attribute(IgniteNodeAttributes.ATTR_DATA_STORAGE_CONFIG);

        if (dsCfgBytes instanceof byte[])
            dsCfg = new JdkMarshaller().unmarshal((byte[])dsCfgBytes, U.resolveClassLoader(ctx.config()));

        if (dsCfg == null) {
            // Try to use legacy memory configuration.
            MemoryConfiguration memCfg = rmt.attribute(IgniteNodeAttributes.ATTR_MEMORY_CONFIG);

            if (memCfg != null) {
                dsCfg = new DataStorageConfiguration();

                // All properties that are used in validation should be converted here.
                dsCfg.setPageSize(memCfg.getPageSize());
            }
        }

        if (dsCfg != null) {
            DataStorageConfiguration locDsCfg = ctx.config().getDataStorageConfiguration();

            if (dsCfg.getPageSize() != locDsCfg.getPageSize()) {
                throw new IgniteCheckedException("Memory configuration mismatch (fix configuration or set -D" +
                    IGNITE_SKIP_CONFIGURATION_CONSISTENCY_CHECK + "=true system property) [rmtNodeId=" + rmt.id() +
                    ", locPageSize = " + locDsCfg.getPageSize() + ", rmtPageSize = " + dsCfg.getPageSize() + "]");
            }
        }
    }

    /**
     * @param rmt Remote node to check.
     * @throws IgniteCheckedException If check failed.
     */
    private void checkRebalanceConfiguration(ClusterNode rmt) throws IgniteCheckedException {
        ClusterNode locNode = ctx.discovery().localNode();

        if (ctx.config().isClientMode() || locNode.isDaemon() || rmt.isClient() || rmt.isDaemon())
            return;

        Integer rebalanceThreadPoolSize = rmt.attribute(IgniteNodeAttributes.ATTR_REBALANCE_POOL_SIZE);

        if (rebalanceThreadPoolSize != null && rebalanceThreadPoolSize != ctx.config().getRebalanceThreadPoolSize()) {
            throw new IgniteCheckedException("Rebalance configuration mismatch (fix configuration or set -D" +
                IGNITE_SKIP_CONFIGURATION_CONSISTENCY_CHECK + "=true system property)." +
                " Different values of such parameter may lead to rebalance process instability and hanging. " +
                " [rmtNodeId=" + rmt.id() +
                ", locRebalanceThreadPoolSize = " + ctx.config().getRebalanceThreadPoolSize() +
                ", rmtRebalanceThreadPoolSize = " + rebalanceThreadPoolSize + "]");
        }
    }

    /**
     * @param cfg Cache configuration.
     * @return Query manager.
     */
    private GridCacheQueryManager queryManager(CacheConfiguration cfg) {
        return cfg.getCacheMode() == LOCAL ? new GridCacheLocalQueryManager() : new GridCacheDistributedQueryManager();
    }

    /**
     * @return Last data version.
     */
    public long lastDataVersion() {
        long max = 0;

        for (GridCacheAdapter<?, ?> cache : caches.values()) {
            GridCacheContext<?, ?> ctx = cache.context();

            if (ctx.versions().last().order() > max)
                max = ctx.versions().last().order();

            if (ctx.isNear()) {
                ctx = ctx.near().dht().context();

                if (ctx.versions().last().order() > max)
                    max = ctx.versions().last().order();
            }
        }

        return max;
    }

    /**
     * @param name Cache name.
     * @param <K> type of keys.
     * @param <V> type of values.
     * @return Cache instance for given name.
     */
    @SuppressWarnings("unchecked")
    public <K, V> IgniteInternalCache<K, V> cache(String name) {
        assert name != null;

        if (log.isDebugEnabled())
            log.debug("Getting cache for name: " + name);

        IgniteCacheProxy<K, V> jcache = (IgniteCacheProxy<K, V>)jCacheProxies.get(name);

        return jcache == null ? null : jcache.internalProxy();
    }

    /**
     * @param name Cache name.
     * @return Cache instance for given name.
     * @throws IgniteCheckedException If failed.
     */
    @SuppressWarnings("unchecked")
    public <K, V> IgniteInternalCache<K, V> getOrStartCache(String name) throws IgniteCheckedException {
        return getOrStartCache(name, null);
    }

    /**
     * @param name Cache name.
     * @return Cache instance for given name.
     * @throws IgniteCheckedException If failed.
     */
    @SuppressWarnings("unchecked")
    public <K, V> IgniteInternalCache<K, V> getOrStartCache(String name, CacheConfiguration ccfg) throws IgniteCheckedException {
        assert name != null;

        if (log.isDebugEnabled())
            log.debug("Getting cache for name: " + name);

        IgniteCacheProxy<?, ?> cache = jCacheProxies.get(name);

        if (cache == null) {
            dynamicStartCache(ccfg, name, null, false, ccfg == null, true).get();

            cache = jCacheProxies.get(name);
        }

        return cache == null ? null : (IgniteInternalCache<K, V>)cache.internalProxy();
    }

    /**
     * @return All configured cache instances.
     */
    public Collection<IgniteInternalCache<?, ?>> caches() {
        return F.viewReadOnly(jCacheProxies.values(), new IgniteClosure<IgniteCacheProxy<?, ?>,
            IgniteInternalCache<?, ?>>() {
            @Override public IgniteInternalCache<?, ?> apply(IgniteCacheProxy<?, ?> entries) {
                return entries.internalProxy();
            }
        });
    }

    /**
     * @return All configured cache instances.
     */
    public Collection<IgniteCacheProxy<?, ?>> jcaches() {
        return F.viewReadOnly(jCacheProxies.values(), new IgniteClosure<IgniteCacheProxyImpl<?, ?>, IgniteCacheProxy<?, ?>>() {
            @Override public IgniteCacheProxy<?, ?> apply(IgniteCacheProxyImpl<?, ?> proxy) {
                return proxy.gatewayWrapper();
            }
        });
    }

    /**
     * Gets utility cache.
     *
     * @return Utility cache.
     */
    public <K, V> IgniteInternalCache<K, V> utilityCache() {
        return internalCacheEx(CU.UTILITY_CACHE_NAME);
    }

    /**
     * @param name Cache name.
     * @return Cache.
     */
    private <K, V> IgniteInternalCache<K, V> internalCacheEx(String name) {
        if (ctx.discovery().localNode().isClient()) {
            IgniteCacheProxy<K, V> proxy = (IgniteCacheProxy<K, V>)jCacheProxies.get(name);

            if (proxy == null) {
                GridCacheAdapter<?, ?> cacheAdapter = caches.get(name);

                if (cacheAdapter != null)
                    proxy = new IgniteCacheProxyImpl(cacheAdapter.context(), cacheAdapter, false);
            }

            assert proxy != null : name;

            return proxy.internalProxy();
        }

        return internalCache(name);
    }

    /**
     * @param name Cache name.
     * @param <K> type of keys.
     * @param <V> type of values.
     * @return Cache instance for given name.
     */
    @SuppressWarnings("unchecked")
    public <K, V> IgniteInternalCache<K, V> publicCache(String name) {
        assert name != null;

        if (log.isDebugEnabled())
            log.debug("Getting public cache for name: " + name);

        DynamicCacheDescriptor desc = cacheDescriptor(name);

        if (desc == null)
            throw new IllegalArgumentException("Cache is not started: " + name);

        if (!desc.cacheType().userCache())
            throw new IllegalStateException("Failed to get cache because it is a system cache: " + name);

        IgniteCacheProxy<K, V> jcache = (IgniteCacheProxy<K, V>)jCacheProxies.get(name);

        if (jcache == null)
            throw new IllegalArgumentException("Cache is not started: " + name);

        return jcache.internalProxy();
    }

    /**
     * @param cacheName Cache name.
     * @param <K> type of keys.
     * @param <V> type of values.
     * @return Cache instance for given name.
     * @throws IgniteCheckedException If failed.
     */
    public <K, V> IgniteCacheProxy<K, V> publicJCache(String cacheName) throws IgniteCheckedException {
        return publicJCache(cacheName, true, true);
    }

    /**
     * @param cacheName Cache name.
     * @param failIfNotStarted If {@code true} throws {@link IllegalArgumentException} if cache is not started,
     * otherwise returns {@code null} in this case.
     * @param checkThreadTx If {@code true} checks that current thread does not have active transactions.
     * @return Cache instance for given name.
     * @throws IgniteCheckedException If failed.
     */
    @SuppressWarnings({"unchecked", "ConstantConditions"})
    @Nullable public <K, V> IgniteCacheProxy<K, V> publicJCache(String cacheName,
        boolean failIfNotStarted,
        boolean checkThreadTx) throws IgniteCheckedException {
        assert cacheName != null;

        if (log.isDebugEnabled())
            log.debug("Getting public cache for name: " + cacheName);

        DynamicCacheDescriptor desc = cacheDescriptor(cacheName);

        if (desc != null && !desc.cacheType().userCache())
            throw new IllegalStateException("Failed to get cache because it is a system cache: " + cacheName);

        IgniteCacheProxyImpl<?, ?> cache = jCacheProxies.get(cacheName);

        // Try to start cache, there is no guarantee that cache will be instantiated.
        if (cache == null) {
            dynamicStartCache(null, cacheName, null, false, failIfNotStarted, checkThreadTx).get();

            cache = jCacheProxies.get(cacheName);
        }

        return cache != null ? (IgniteCacheProxy<K, V>)cache.gatewayWrapper() : null;
    }

    /**
     * Get configuration for the given cache.
     *
     * @param name Cache name.
     * @return Cache configuration.
     */
    public CacheConfiguration cacheConfiguration(String name) {
        assert name != null;

        DynamicCacheDescriptor desc = cacheDescriptor(name);

        if (desc == null)
            throw new IllegalStateException("Cache doesn't exist: " + name);
        else
            return desc.cacheConfiguration();
    }

    /**
     * Get registered cache descriptor.
     *
     * @param name Name.
     * @return Descriptor.
     */
    public DynamicCacheDescriptor cacheDescriptor(String name) {
        return cachesInfo.registeredCaches().get(name);
    }

    /**
     * @return Cache descriptors.
     */
    public Map<String, DynamicCacheDescriptor> cacheDescriptors() {
        return cachesInfo.registeredCaches();
    }

    /**
     * @return Cache group descriptors.
     */
    public Map<Integer, CacheGroupDescriptor> cacheGroupDescriptors() {
        return cachesInfo.registeredCacheGroups();
    }

    /**
     * @param cacheId Cache ID.
     * @return Cache descriptor.
     */
    @Nullable public DynamicCacheDescriptor cacheDescriptor(int cacheId) {
        for (DynamicCacheDescriptor cacheDesc : cacheDescriptors().values()) {
            CacheConfiguration ccfg = cacheDesc.cacheConfiguration();

            assert ccfg != null : cacheDesc;

            if (CU.cacheId(ccfg.getName()) == cacheId)
                return cacheDesc;
        }

        return null;
    }

    /**
     * @param cacheCfg Cache configuration template.
     * @throws IgniteCheckedException If failed.
     */
    public void addCacheConfiguration(CacheConfiguration cacheCfg) throws IgniteCheckedException {
        assert cacheCfg.getName() != null;

        String name = cacheCfg.getName();

        DynamicCacheDescriptor desc = cachesInfo.registeredTemplates().get(name);

        if (desc != null)
            return;

        DynamicCacheChangeRequest req = DynamicCacheChangeRequest.addTemplateRequest(ctx, cacheCfg);

        TemplateConfigurationFuture fut = new TemplateConfigurationFuture(req.cacheName(), req.deploymentId());

        TemplateConfigurationFuture old =
            (TemplateConfigurationFuture)pendingTemplateFuts.putIfAbsent(cacheCfg.getName(), fut);

        if (old != null)
            fut = old;

        Exception err = null;

        try {
            ctx.discovery().sendCustomEvent(new DynamicCacheChangeBatch(Collections.singleton(req)));

            if (ctx.isStopping()) {
                err = new IgniteCheckedException("Failed to execute dynamic cache change request, " +
                    "node is stopping.");
            }
            else if (ctx.clientDisconnected()) {
                err = new IgniteClientDisconnectedCheckedException(ctx.cluster().clientReconnectFuture(),
                    "Failed to execute dynamic cache change request, client node disconnected.");
            }
        }
        catch (IgniteCheckedException e) {
            err = e;
        }

        if (err != null)
            fut.onDone(err);

        fut.get();
    }

    /**
     * @param name Cache name.
     * @return Cache instance for given name.
     */
    @SuppressWarnings("unchecked")
    public <K, V> IgniteCacheProxy<K, V> jcache(String name) {
        assert name != null;

        IgniteCacheProxy<K, V> cache = (IgniteCacheProxy<K, V>) jCacheProxies.get(name);

        if (cache == null) {
            GridCacheAdapter<?, ?> cacheAdapter = caches.get(name);

            if (cacheAdapter != null)
                cache = new IgniteCacheProxyImpl(cacheAdapter.context(), cacheAdapter, false);
        }

        if (cache == null)
            throw new IllegalArgumentException("Cache is not configured: " + name);

        return cache;
    }

    /**
     * @param name Cache name.
     * @return Cache proxy.
     */
    @Nullable public IgniteCacheProxy jcacheProxy(String name) {
        return jCacheProxies.get(name);
    }

    /**
     * @return All configured public cache instances.
     */
    public Collection<IgniteCacheProxy<?, ?>> publicCaches() {
        Collection<IgniteCacheProxy<?, ?>> res = new ArrayList<>(jCacheProxies.size());

        for (IgniteCacheProxyImpl<?, ?> proxy : jCacheProxies.values()) {
            if (proxy.context().userCache())
                res.add(proxy.gatewayWrapper());
        }

        return res;
    }

    /**
     * @param name Cache name.
     * @param <K> type of keys.
     * @param <V> type of values.
     * @return Cache instance for given name.
     */
    @SuppressWarnings("unchecked")
    public <K, V> GridCacheAdapter<K, V> internalCache(String name) {
        assert name != null;

        if (log.isDebugEnabled())
            log.debug("Getting internal cache adapter: " + name);

        return (GridCacheAdapter<K, V>)caches.get(name);
    }

    /**
     * Cancel all user operations.
     */
    private void cancelFutures() {
        sharedCtx.mvcc().onStop();

        Exception err = new IgniteCheckedException("Operation has been cancelled (node is stopping).");

        for (IgniteInternalFuture fut : pendingFuts.values())
            ((GridFutureAdapter)fut).onDone(err);

        for (IgniteInternalFuture fut : pendingTemplateFuts.values())
            ((GridFutureAdapter)fut).onDone(err);

        for (EnableStatisticsFuture fut : manageStatisticsFuts.values())
            fut.onDone(err);

        for (TxTimeoutOnPartitionMapExchangeChangeFuture fut : txTimeoutOnPartitionMapExchangeFuts.values())
            fut.onDone(err);
    }

    /**
     * @return All internal cache instances.
     */
    public Collection<GridCacheAdapter<?, ?>> internalCaches() {
        return caches.values();
    }

    /**
     * @param name Cache name.
     * @return {@code True} if specified cache is system, {@code false} otherwise.
     */
    public boolean systemCache(String name) {
        assert name != null;

        DynamicCacheDescriptor desc = cacheDescriptor(name);

        return desc != null && !desc.cacheType().userCache();
    }

    /** {@inheritDoc} */
    @Override public void printMemoryStats() {
        X.println(">>> ");

        for (GridCacheAdapter c : caches.values()) {
            X.println(">>> Cache memory stats [igniteInstanceName=" + ctx.igniteInstanceName() +
                ", cache=" + c.name() + ']');

            c.context().printMemoryStats();
        }
    }

    /**
     * Callback invoked by deployment manager for whenever a class loader gets undeployed.
     *
     * @param ldr Class loader.
     */
    public void onUndeployed(ClassLoader ldr) {
        if (!ctx.isStopping()) {
            for (GridCacheAdapter<?, ?> cache : caches.values()) {
                // Do not notify system caches and caches for which deployment is disabled.
                if (cache.context().userCache() && cache.context().deploymentEnabled())
                    cache.onUndeploy(ldr);
            }
        }
    }

    /**
     * @return Shared context.
     */
    public <K, V> GridCacheSharedContext<K, V> context() {
        return (GridCacheSharedContext<K, V>)sharedCtx;
    }

    /**
     * @return Transactions interface implementation.
     */
    public IgniteTransactionsEx transactions() {
        return transactions;
    }

    /**
     * Starts client caches that do not exist yet.
     *
     * @throws IgniteCheckedException In case of error.
     */
    public void createMissingQueryCaches() throws IgniteCheckedException {
        for (Map.Entry<String, DynamicCacheDescriptor> e : cachesInfo.registeredCaches().entrySet()) {
            DynamicCacheDescriptor desc = e.getValue();

            if (isMissingQueryCache(desc))
                dynamicStartCache(null, desc.cacheConfiguration().getName(), null, false, true, true).get();
        }
    }

    /**
     * Whether cache defined by provided descriptor is not yet started and has queries enabled.
     *
     * @param desc Descriptor.
     * @return {@code True} if this is missing query cache.
     */
    private boolean isMissingQueryCache(DynamicCacheDescriptor desc) {
        CacheConfiguration ccfg = desc.cacheConfiguration();

        return !caches.containsKey(ccfg.getName()) && QueryUtils.isEnabled(ccfg);
    }

    /**
     * Registers MBean for cache components.
     *
     * @param obj Cache component.
     * @param cacheName Cache name.
     * @param near Near flag.
     * @throws IgniteCheckedException If registration failed.
     */
    @SuppressWarnings("unchecked")
    private void registerMbean(Object obj, @Nullable String cacheName, boolean near)
        throws IgniteCheckedException {
        if (U.IGNITE_MBEANS_DISABLED)
            return;

        assert obj != null;

        MBeanServer srvr = ctx.config().getMBeanServer();

        assert srvr != null;

        cacheName = U.maskName(cacheName);

        cacheName = near ? cacheName + "-near" : cacheName;

        final Object mbeanImpl = (obj instanceof IgniteMBeanAware) ? ((IgniteMBeanAware)obj).getMBean() : obj;

        for (Class<?> itf : mbeanImpl.getClass().getInterfaces()) {
            if (itf.getName().endsWith("MBean") || itf.getName().endsWith("MXBean")) {
                try {
                    U.registerMBean(srvr, ctx.igniteInstanceName(), cacheName, obj.getClass().getName(), mbeanImpl,
                        (Class<Object>)itf);
                }
                catch (Throwable e) {
                    throw new IgniteCheckedException("Failed to register MBean for component: " + obj, e);
                }

                break;
            }
        }
    }

    /**
     * Unregisters MBean for cache components.
     *
     * @param o Cache component.
     * @param cacheName Cache name.
     * @param near Near flag.
     */
    private void unregisterMbean(Object o, @Nullable String cacheName, boolean near) {
        if (U.IGNITE_MBEANS_DISABLED)
            return;

        assert o != null;

        MBeanServer srvr = ctx.config().getMBeanServer();

        assert srvr != null;

        cacheName = U.maskName(cacheName);

        cacheName = near ? cacheName + "-near" : cacheName;

        boolean needToUnregister = o instanceof IgniteMBeanAware;

        if (!needToUnregister) {
            for (Class<?> itf : o.getClass().getInterfaces()) {
                if (itf.getName().endsWith("MBean") || itf.getName().endsWith("MXBean")) {
                    needToUnregister = true;

                    break;
                }
            }
        }

        if (needToUnregister) {
            try {
                srvr.unregisterMBean(U.makeMBeanName(ctx.igniteInstanceName(), cacheName, o.getClass().getName()));
            }
            catch (Throwable e) {
                U.error(log, "Failed to unregister MBean for component: " + o, e);
            }
        }
    }

    /**
     * @param grp Cache group.
     * @param ccfg Cache configuration.
     * @param objs Extra components.
     * @return Components provided in cache configuration which can implement {@link LifecycleAware} interface.
     */
    private Iterable<Object> lifecycleAwares(CacheGroupContext grp, CacheConfiguration ccfg, Object... objs) {
        Collection<Object> ret = new ArrayList<>(7 + objs.length);

        if (grp.affinityFunction() != ccfg.getAffinity())
            ret.add(ccfg.getAffinity());

        ret.add(ccfg.getAffinityMapper());
        ret.add(ccfg.getEvictionFilter());
        ret.add(ccfg.getEvictionPolicyFactory());
        ret.add(ccfg.getEvictionPolicy());
        ret.add(ccfg.getInterceptor());

        NearCacheConfiguration nearCfg = ccfg.getNearConfiguration();

        if (nearCfg != null) {
            ret.add(nearCfg.getNearEvictionPolicyFactory());
            ret.add(nearCfg.getNearEvictionPolicy());
        }

        Collections.addAll(ret, objs);

        return ret;
    }

    /**
     * Method checks that current thread does not have active transactions.
     *
     * @throws IgniteException If transaction exist.
     */
    public void checkEmptyTransactions() throws IgniteException {
        if (transactions().tx() != null || sharedCtx.lockedTopologyVersion(null) != null)
            throw new IgniteException("Cannot start/stop cache within lock or transaction.");
    }

    /**
     * @param val Object to check.
     * @return Configuration copy.
     * @throws IgniteCheckedException If validation failed.
     */
    private CacheConfiguration cloneCheckSerializable(final CacheConfiguration val) throws IgniteCheckedException {
        if (val == null)
            return null;

        return withBinaryContext(new IgniteOutClosureX<CacheConfiguration>() {
            @Override public CacheConfiguration applyx() throws IgniteCheckedException {
                if (val.getCacheStoreFactory() != null) {
                    try {
                        ClassLoader ldr = ctx.config().getClassLoader();

                        if (ldr == null)
                            ldr = val.getCacheStoreFactory().getClass().getClassLoader();

                        U.unmarshal(marsh, U.marshal(marsh, val.getCacheStoreFactory()),
                            U.resolveClassLoader(ldr, ctx.config()));
                    }
                    catch (IgniteCheckedException e) {
                        throw new IgniteCheckedException("Failed to validate cache configuration. " +
                            "Cache store factory is not serializable. Cache name: " + U.maskName(val.getName()), e);
                    }
                }

                try {
                    return U.unmarshal(marsh, U.marshal(marsh, val), U.resolveClassLoader(ctx.config()));
                }
                catch (IgniteCheckedException e) {
                    throw new IgniteCheckedException("Failed to validate cache configuration " +
                        "(make sure all objects in cache configuration are serializable): " + U.maskName(val.getName()), e);
                }
            }
        });
    }

    /**
     * @param c Closure.
     * @return Closure result.
     * @throws IgniteCheckedException If failed.
     */
    private <T> T withBinaryContext(IgniteOutClosureX<T> c) throws IgniteCheckedException {
        IgniteCacheObjectProcessor objProc = ctx.cacheObjects();
        BinaryContext oldCtx = null;

        if (objProc instanceof CacheObjectBinaryProcessorImpl) {
            GridBinaryMarshaller binMarsh = ((CacheObjectBinaryProcessorImpl)objProc).marshaller();

            oldCtx = binMarsh == null ? null : binMarsh.pushContext();
        }

        try {
            return c.applyx();
        }
        finally {
            if (objProc instanceof CacheObjectBinaryProcessorImpl)
                GridBinaryMarshaller.popContext(oldCtx);
        }
    }

    /**
     * Prepares DynamicCacheChangeRequest for cache creation.
     *
     * @param ccfg Cache configuration
     * @param cacheName Cache name
     * @param nearCfg Near cache configuration
     * @param cacheType Cache type
     * @param sql Whether the cache needs to be created as the result of SQL {@code CREATE TABLE} command.
     * @param failIfExists Fail if exists flag.
     * @param failIfNotStarted If {@code true} fails if cache is not started.
     * @param disabledAfterStart If true, cache proxies will be only activated after {@link #restartProxies()}.
     * @param qryEntities Query entities.
     * @return Request or {@code null} if cache already exists.
     * @throws IgniteCheckedException if some of pre-checks failed
     * @throws CacheExistsException if cache exists and failIfExists flag is {@code true}
     */
    private DynamicCacheChangeRequest prepareCacheChangeRequest(
        @Nullable CacheConfiguration ccfg,
        String cacheName,
        @Nullable NearCacheConfiguration nearCfg,
        CacheType cacheType,
        boolean sql,
        boolean failIfExists,
        boolean failIfNotStarted,
        boolean disabledAfterStart,
        @Nullable Collection<QueryEntity> qryEntities
    ) throws IgniteCheckedException {
        DynamicCacheDescriptor desc = cacheDescriptor(cacheName);

        DynamicCacheChangeRequest req = new DynamicCacheChangeRequest(UUID.randomUUID(), cacheName, ctx.localNodeId());

        req.sql(sql);

        req.failIfExists(failIfExists);

        req.disabledAfterStart(disabledAfterStart);

        if (ccfg != null) {
            cloneCheckSerializable(ccfg);

            if (desc != null || MetaStorage.METASTORAGE_CACHE_NAME.equals(cacheName)) {
                if (failIfExists) {
                    throw new CacheExistsException("Failed to start cache " +
                        "(a cache with the same name is already started): " + cacheName);
                }
                else {
                    CacheConfiguration descCfg = desc.cacheConfiguration();

                    // Check if we were asked to start a near cache.
                    if (nearCfg != null) {
                        if (CU.affinityNode(ctx.discovery().localNode(), descCfg.getNodeFilter())) {
                            // If we are on a data node and near cache was enabled, return success, else - fail.
                            if (descCfg.getNearConfiguration() != null)
                                return null;
                            else
                                throw new IgniteCheckedException("Failed to start near " +
                                    "cache (local node is an affinity node for cache): " + cacheName);
                        }
                        else
                            // If local node has near cache, return success.
                            req.clientStartOnly(true);
                    }
                    else if (!CU.affinityNode(ctx.discovery().localNode(), descCfg.getNodeFilter()))
                        req.clientStartOnly(true);

                    req.deploymentId(desc.deploymentId());
                    req.startCacheConfiguration(descCfg);
                    req.schema(desc.schema());
                }
            }
            else {
                req.deploymentId(IgniteUuid.randomUuid());

                CacheConfiguration cfg = new CacheConfiguration(ccfg);

                CacheObjectContext cacheObjCtx = ctx.cacheObjects().contextForCache(cfg);

                initialize(cfg, cacheObjCtx);

                req.startCacheConfiguration(cfg);
                req.schema(new QuerySchema(qryEntities != null ? QueryUtils.normalizeQueryEntities(qryEntities, cfg)
                    : cfg.getQueryEntities()));
            }
        }
        else {
            req.clientStartOnly(true);

            if (desc != null)
                ccfg = desc.cacheConfiguration();

            if (ccfg == null) {
                if (failIfNotStarted) {
                    throw new CacheExistsException("Failed to start client cache " +
                        "(a cache with the given name is not started): " + cacheName);
                }
                else
                    return null;
            }

            req.deploymentId(desc.deploymentId());
            req.startCacheConfiguration(ccfg);
            req.schema(desc.schema());
        }

        if (nearCfg != null)
            req.nearCacheConfiguration(nearCfg);

        req.cacheType(cacheType);

        return req;
    }

    /**
     * Enable/disable statistics globally for the caches
     *
     * @param cacheNames Collection of cache names.
     * @param enabled Statistics enabled flag.
     */
    public void enableStatistics(Collection<String> cacheNames, boolean enabled) throws IgniteCheckedException {
        Collection<IgniteInternalCache> caches = manageStatisticsCaches(cacheNames);

        Collection<String> globalCaches = new HashSet<>(U.capacity(caches.size()));

        for (IgniteInternalCache cache : caches) {
            cache.context().statisticsEnabled(enabled);

            if (!cache.context().isLocal())
                globalCaches.add(cache.name());
        }

        if (globalCaches.isEmpty())
            return;

        CacheStatisticsModeChangeMessage msg = new CacheStatisticsModeChangeMessage(UUID.randomUUID(), globalCaches, enabled);

        EnableStatisticsFuture fut = new EnableStatisticsFuture(msg.requestId());

        manageStatisticsFuts.put(msg.requestId(), fut);

        ctx.grid().context().discovery().sendCustomEvent(msg);

        fut.get();
    }

    /**
     * Clear statistics globally for the caches
     *
     * @param cacheNames Collection of cache names.
     */
    public void clearStatistics(Collection<String> cacheNames) throws IgniteCheckedException {
        Collection<IgniteInternalCache> caches = manageStatisticsCaches(cacheNames);

        Collection<String> globalCaches = new HashSet<>(U.capacity(caches.size()));

        for (IgniteInternalCache cache : caches) {
            if (!cache.context().isLocal())
                globalCaches.add(cache.name());
        }

        if (globalCaches.isEmpty())
            return;

        CacheStatisticsClearMessage msg = new CacheStatisticsClearMessage(UUID.randomUUID(), globalCaches);

        EnableStatisticsFuture fut = new EnableStatisticsFuture(msg.requestId());

        manageStatisticsFuts.put(msg.requestId(), fut);

        ctx.grid().context().discovery().sendCustomEvent(msg);

        fut.get();
    }

    /**
     *
     */
    private Collection<IgniteInternalCache> manageStatisticsCaches(Collection<String> caches)
        throws IgniteCheckedException {
        assert caches != null;

        Collection<IgniteInternalCache> res = new ArrayList<>(caches.size());

        if (!cacheNames().containsAll(caches))
            throw new IgniteCheckedException("One or more cache descriptors not found [caches=" + caches + ']');

        for (String cacheName : caches) {
            IgniteInternalCache cache = cache(cacheName);

            if (cache == null)
                throw new IgniteCheckedException("Cache not found [cacheName=" + cacheName + ']');

            res.add(cache);
        }

        return res;
    }

    /**
     * Sets transaction timeout on partition map exchange.
     *
     * @param timeout Transaction timeout on partition map exchange in milliseconds.
     */
    public void setTxTimeoutOnPartitionMapExchange(long timeout) throws IgniteCheckedException {
        UUID requestId = UUID.randomUUID();

        TxTimeoutOnPartitionMapExchangeChangeFuture fut = new TxTimeoutOnPartitionMapExchangeChangeFuture(requestId);

        txTimeoutOnPartitionMapExchangeFuts.put(requestId, fut);

        TxTimeoutOnPartitionMapExchangeChangeMessage msg = new TxTimeoutOnPartitionMapExchangeChangeMessage(
            requestId, timeout);

        ctx.grid().context().discovery().sendCustomEvent(msg);

        fut.get();
    }

    /**
     * @param obj Object to clone.
     * @return Object copy.
     * @throws IgniteCheckedException If failed.
     */
    public <T> T clone(final T obj) throws IgniteCheckedException {
        return withBinaryContext(new IgniteOutClosureX<T>() {
            @Override public T applyx() throws IgniteCheckedException {
                return U.unmarshal(marsh, U.marshal(marsh, obj), U.resolveClassLoader(ctx.config()));
            }
        });
    }

    /**
     *
     */
    @SuppressWarnings("ExternalizableWithoutPublicNoArgConstructor")
    private class DynamicCacheStartFuture extends GridFutureAdapter<Boolean> {
        /** */
        private UUID id;

        /**
         * @param id Future ID.
         */
        private DynamicCacheStartFuture(UUID id) {
            this.id = id;
        }

        /** {@inheritDoc} */
        @Override public boolean onDone(@Nullable Boolean res, @Nullable Throwable err) {
            // Make sure to remove future before completion.
            pendingFuts.remove(id, this);

            return super.onDone(res, err);
        }

        /** {@inheritDoc} */
        @Override public String toString() {
            return S.toString(DynamicCacheStartFuture.class, this);
        }
    }

    /**
     *
     */
    @SuppressWarnings("ExternalizableWithoutPublicNoArgConstructor")
    private class TemplateConfigurationFuture extends GridFutureAdapter<Object> {
        /** Start ID. */
        @GridToStringInclude
        private IgniteUuid deploymentId;

        /** Cache name. */
        private String cacheName;

        /**
         * @param cacheName Cache name.
         * @param deploymentId Deployment ID.
         */
        private TemplateConfigurationFuture(String cacheName, IgniteUuid deploymentId) {
            this.deploymentId = deploymentId;
            this.cacheName = cacheName;
        }

        /**
         * @return Start ID.
         */
        public IgniteUuid deploymentId() {
            return deploymentId;
        }

        /** {@inheritDoc} */
        @Override public boolean onDone(@Nullable Object res, @Nullable Throwable err) {
            // Make sure to remove future before completion.
            pendingTemplateFuts.remove(cacheName, this);

            return super.onDone(res, err);
        }

        /** {@inheritDoc} */
        @Override public String toString() {
            return S.toString(TemplateConfigurationFuture.class, this);
        }
    }

    /**
     *
     */
    static class LocalAffinityFunction implements AffinityFunction {
        /** */
        private static final long serialVersionUID = 0L;

        /** {@inheritDoc} */
        @Override public List<List<ClusterNode>> assignPartitions(AffinityFunctionContext affCtx) {
            ClusterNode locNode = null;

            for (ClusterNode n : affCtx.currentTopologySnapshot()) {
                if (n.isLocal()) {
                    locNode = n;

                    break;
                }
            }

            if (locNode == null)
                throw new IgniteException("Local node is not included into affinity nodes for 'LOCAL' cache");

            List<List<ClusterNode>> res = new ArrayList<>(partitions());

            for (int part = 0; part < partitions(); part++)
                res.add(Collections.singletonList(locNode));

            return Collections.unmodifiableList(res);
        }

        /** {@inheritDoc} */
        @Override public void reset() {
            // No-op.
        }

        /** {@inheritDoc} */
        @Override public int partitions() {
            return 1;
        }

        /** {@inheritDoc} */
        @Override public int partition(Object key) {
            return 0;
        }

        /** {@inheritDoc} */
        @Override public void removeNode(UUID nodeId) {
            // No-op.
        }
    }

    /**
     *
     */
    private class RemovedItemsCleanupTask implements GridTimeoutObject {
        /** */
        private final IgniteUuid id = IgniteUuid.randomUuid();

        /** */
        private final long endTime;

        /** */
        private final long timeout;

        /**
         * @param timeout Timeout.
         */
        RemovedItemsCleanupTask(long timeout) {
            this.timeout = timeout;

            endTime = U.currentTimeMillis() + timeout;
        }

        /** {@inheritDoc} */
        @Override public IgniteUuid timeoutId() {
            return id;
        }

        /** {@inheritDoc} */
        @Override public long endTime() {
            return endTime;
        }

        /** {@inheritDoc} */
        @Override public void onTimeout() {
            ctx.closure().runLocalSafe(new Runnable() {
                @Override public void run() {
                    try {
                        for (CacheGroupContext grp : sharedCtx.cache().cacheGroups()) {
                            if (!grp.isLocal() && grp.affinityNode()) {
                                GridDhtPartitionTopology top = null;

                                try {
                                    top = grp.topology();
                                }
                                catch (IllegalStateException ignore) {
                                    // Cache stopped.
                                }

                                if (top != null) {
                                    for (GridDhtLocalPartition part : top.currentLocalPartitions())
                                        part.cleanupRemoveQueue();
                                }

                                if (ctx.isStopping())
                                    return;
                            }
                        }
                    }
                    catch (Exception e) {
                        U.error(log, "Failed to cleanup removed cache items: " + e, e);
                    }

                    if (ctx.isStopping())
                        return;

                    addRemovedItemsCleanupTask(timeout);
                }
            }, true);
        }
    }

    /**
     * Enable statistics future.
     */
    private class EnableStatisticsFuture extends GridFutureAdapter<Void> {
        /** */
        private UUID id;

        /**
         * @param id Future ID.
         */
        private EnableStatisticsFuture(UUID id) {
            this.id = id;
        }

        /** {@inheritDoc} */
        @Override public boolean onDone(@Nullable Void res, @Nullable Throwable err) {
            // Make sure to remove future before completion.
            manageStatisticsFuts.remove(id, this);

            return super.onDone(res, err);
        }

        /** {@inheritDoc} */
        @Override public String toString() {
            return S.toString(EnableStatisticsFuture.class, this);
        }
    }

    /**
     * The future for changing transaction timeout on partition map exchange.
     */
    private class TxTimeoutOnPartitionMapExchangeChangeFuture extends GridFutureAdapter<Void> {
        /** */
        private UUID id;

        /**
         * @param id Future ID.
         */
        private TxTimeoutOnPartitionMapExchangeChangeFuture(UUID id) {
            this.id = id;
        }

        /** {@inheritDoc} */
        @Override public boolean onDone(@Nullable Void res, @Nullable Throwable err) {
            txTimeoutOnPartitionMapExchangeFuts.remove(id, this);
            return super.onDone(res, err);
        }

        /** {@inheritDoc} */
        @Override public String toString() {
            return S.toString(TxTimeoutOnPartitionMapExchangeChangeFuture.class, this);
        }
    }
}<|MERGE_RESOLUTION|>--- conflicted
+++ resolved
@@ -2263,35 +2263,6 @@
             }
         }
 
-<<<<<<< HEAD
-            for (ExchangeActions.CacheActionData action : exchActions.cacheStopRequests()) {
-                CacheGroupContext gctx = cacheGrps.get(action.descriptor().groupId());
-
-                CheckpointReadLocker checkpointLocker = sharedCtx.database();
-
-                // Cancel all operations blocking gateway
-                if (gctx != null) {
-                    final String msg = "Failed to wait for topology update, cache group is stopping.";
-
-                    // If snapshot operation in progress we must throw CacheStoppedException
-                    // for correct cache proxy restart. For more details see
-                    // IgniteCacheProxy.cacheException()
-                    gctx.affinity().cancelFutures(new CacheStoppedException(msg));
-
-                    checkpointLocker = gctx.checkpointReadLocker();
-                }
-
-                stopGateway(action.request());
-
-                checkpointLocker.checkpointReadLock();
-
-                try {
-                    prepareCacheStop(action.request().cacheName(), action.request().destroy());
-                }
-                finally {
-                    checkpointLocker.checkpointReadUnlock();
-                }
-=======
         for (ExchangeActions.CacheActionData action : exchActions.cacheStopRequests()) {
             CacheGroupContext gctx = cacheGrps.get(action.descriptor().groupId());
 
@@ -2303,18 +2274,19 @@
                 // for correct cache proxy restart. For more details see
                 // IgniteCacheProxy.cacheException()
                 gctx.affinity().cancelFutures(new CacheStoppedException(msg));
->>>>>>> 2f177094
             }
 
             stopGateway(action.request());
 
-            sharedCtx.database().checkpointReadLock();
+            CheckpointReadLocker checkpointLocker = sharedCtx.database();
+
+            checkpointLocker.checkpointReadLock();
 
             try {
                 prepareCacheStop(action.request().cacheName(), action.request().destroy());
             }
             finally {
-                sharedCtx.database().checkpointReadUnlock();
+                checkpointLocker.checkpointReadUnlock();
             }
         }
 
