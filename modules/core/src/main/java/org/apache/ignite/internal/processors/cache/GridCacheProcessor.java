/*
 * Licensed to the Apache Software Foundation (ASF) under one or more
 * contributor license agreements.  See the NOTICE file distributed with
 * this work for additional information regarding copyright ownership.
 * The ASF licenses this file to You under the Apache License, Version 2.0
 * (the "License"); you may not use this file except in compliance with
 * the License.  You may obtain a copy of the License at
 *
 *      http://www.apache.org/licenses/LICENSE-2.0
 *
 * Unless required by applicable law or agreed to in writing, software
 * distributed under the License is distributed on an "AS IS" BASIS,
 * WITHOUT WARRANTIES OR CONDITIONS OF ANY KIND, either express or implied.
 * See the License for the specific language governing permissions and
 * limitations under the License.
 */

package org.apache.ignite.internal.processors.cache;

import java.util.ArrayList;
import java.util.Collection;
import java.util.Collections;
import java.util.Comparator;
import java.util.Deque;
import java.util.HashMap;
import java.util.HashSet;
import java.util.IdentityHashMap;
import java.util.Iterator;
import java.util.LinkedList;
import java.util.List;
import java.util.ListIterator;
import java.util.Map;
import java.util.Set;
import java.util.UUID;
import java.util.concurrent.ConcurrentHashMap;
import java.util.concurrent.ConcurrentMap;
import java.util.concurrent.CountDownLatch;
import java.util.concurrent.TimeUnit;
import java.util.stream.Collectors;
import javax.cache.configuration.FactoryBuilder;
import javax.cache.expiry.EternalExpiryPolicy;
import javax.cache.expiry.ExpiryPolicy;
import javax.management.MBeanServer;
import org.apache.ignite.IgniteCheckedException;
import org.apache.ignite.IgniteException;
import org.apache.ignite.IgniteSystemProperties;
import org.apache.ignite.cache.CacheExistsException;
import org.apache.ignite.cache.CacheMode;
import org.apache.ignite.cache.CacheRebalanceMode;
import org.apache.ignite.cache.QueryEntity;
import org.apache.ignite.cache.affinity.AffinityFunction;
import org.apache.ignite.cache.affinity.AffinityFunctionContext;
import org.apache.ignite.cache.affinity.rendezvous.RendezvousAffinityFunction;
import org.apache.ignite.cache.store.CacheStore;
import org.apache.ignite.cache.store.CacheStoreSessionListener;
import org.apache.ignite.cluster.ClusterNode;
import org.apache.ignite.configuration.CacheConfiguration;
import org.apache.ignite.configuration.DataStorageConfiguration;
import org.apache.ignite.configuration.DeploymentMode;
import org.apache.ignite.configuration.FileSystemConfiguration;
import org.apache.ignite.configuration.IgniteConfiguration;
import org.apache.ignite.configuration.MemoryConfiguration;
import org.apache.ignite.configuration.NearCacheConfiguration;
import org.apache.ignite.configuration.TransactionConfiguration;
import org.apache.ignite.events.EventType;
import org.apache.ignite.internal.GridKernalContext;
import org.apache.ignite.internal.IgniteClientDisconnectedCheckedException;
import org.apache.ignite.internal.IgniteComponentType;
import org.apache.ignite.internal.IgniteInternalFuture;
import org.apache.ignite.internal.IgniteInterruptedCheckedException;
import org.apache.ignite.internal.IgniteNodeAttributes;
import org.apache.ignite.internal.IgniteTransactionsEx;
import org.apache.ignite.internal.binary.BinaryContext;
import org.apache.ignite.internal.binary.BinaryMarshaller;
import org.apache.ignite.internal.binary.GridBinaryMarshaller;
import org.apache.ignite.internal.managers.discovery.DiscoveryCustomMessage;
import org.apache.ignite.internal.pagemem.store.IgnitePageStoreManager;
import org.apache.ignite.internal.pagemem.wal.IgniteWriteAheadLogManager;
import org.apache.ignite.internal.processors.GridProcessorAdapter;
import org.apache.ignite.internal.processors.affinity.AffinityTopologyVersion;
import org.apache.ignite.internal.processors.affinity.GridAffinityAssignmentCache;
import org.apache.ignite.internal.processors.cache.CacheJoinNodeDiscoveryData.CacheInfo;
import org.apache.ignite.internal.processors.cache.binary.CacheObjectBinaryProcessorImpl;
import org.apache.ignite.internal.processors.cache.datastructures.CacheDataStructuresManager;
import org.apache.ignite.internal.processors.cache.distributed.dht.GridDhtCache;
import org.apache.ignite.internal.processors.cache.distributed.dht.GridDhtCacheAdapter;
import org.apache.ignite.internal.processors.cache.distributed.dht.atomic.GridDhtAtomicCache;
import org.apache.ignite.internal.processors.cache.distributed.dht.colocated.GridDhtColocatedCache;
import org.apache.ignite.internal.processors.cache.distributed.dht.preloader.StopCachesOnClientReconnectExchangeTask;
import org.apache.ignite.internal.processors.cache.distributed.dht.topology.GridDhtLocalPartition;
import org.apache.ignite.internal.processors.cache.distributed.dht.topology.GridDhtPartitionTopology;
import org.apache.ignite.internal.processors.cache.distributed.dht.topology.PartitionsEvictManager;
import org.apache.ignite.internal.processors.cache.distributed.near.GridNearAtomicCache;
import org.apache.ignite.internal.processors.cache.distributed.near.GridNearTransactionalCache;
import org.apache.ignite.internal.processors.cache.dr.GridCacheDrManager;
import org.apache.ignite.internal.processors.cache.jta.CacheJtaManagerAdapter;
import org.apache.ignite.internal.processors.cache.local.GridLocalCache;
import org.apache.ignite.internal.processors.cache.local.atomic.GridLocalAtomicCache;
import org.apache.ignite.internal.processors.cache.mvcc.MvccCachingManager;
import org.apache.ignite.internal.processors.cache.persistence.DataRegion;
import org.apache.ignite.internal.processors.cache.persistence.DatabaseLifecycleListener;
import org.apache.ignite.internal.processors.cache.persistence.DbCheckpointListener;
import org.apache.ignite.internal.processors.cache.persistence.GridCacheDatabaseSharedManager;
import org.apache.ignite.internal.processors.cache.persistence.IgniteCacheDatabaseSharedManager;
import org.apache.ignite.internal.processors.cache.persistence.file.FilePageStoreManager;
import org.apache.ignite.internal.processors.cache.persistence.freelist.FreeList;
import org.apache.ignite.internal.processors.cache.persistence.metastorage.MetastorageLifecycleListener;
import org.apache.ignite.internal.processors.cache.persistence.metastorage.ReadOnlyMetastorage;
import org.apache.ignite.internal.processors.cache.persistence.partstate.GroupPartitionId;
import org.apache.ignite.internal.processors.cache.persistence.partstate.PartitionRecoverState;
import org.apache.ignite.internal.processors.cache.persistence.snapshot.IgniteCacheSnapshotManager;
import org.apache.ignite.internal.processors.cache.persistence.snapshot.SnapshotDiscoveryMessage;
import org.apache.ignite.internal.processors.cache.persistence.tree.reuse.ReuseList;
import org.apache.ignite.internal.processors.cache.persistence.wal.FileWriteAheadLogManager;
import org.apache.ignite.internal.processors.cache.query.GridCacheDistributedQueryManager;
import org.apache.ignite.internal.processors.cache.query.GridCacheLocalQueryManager;
import org.apache.ignite.internal.processors.cache.query.GridCacheQueryManager;
import org.apache.ignite.internal.processors.cache.query.continuous.CacheContinuousQueryManager;
import org.apache.ignite.internal.processors.cache.store.CacheStoreManager;
import org.apache.ignite.internal.processors.cache.transactions.IgniteTransactionsImpl;
import org.apache.ignite.internal.processors.cache.transactions.IgniteTxManager;
import org.apache.ignite.internal.processors.cache.version.GridCacheVersionManager;
import org.apache.ignite.internal.processors.cacheobject.IgniteCacheObjectProcessor;
import org.apache.ignite.internal.processors.cluster.ChangeGlobalStateFinishMessage;
import org.apache.ignite.internal.processors.cluster.ChangeGlobalStateMessage;
import org.apache.ignite.internal.processors.cluster.DiscoveryDataClusterState;
import org.apache.ignite.internal.processors.datastructures.DataStructuresProcessor;
import org.apache.ignite.internal.processors.plugin.CachePluginManager;
import org.apache.ignite.internal.processors.query.QuerySchema;
import org.apache.ignite.internal.processors.query.QuerySchemaPatch;
import org.apache.ignite.internal.processors.query.QueryUtils;
import org.apache.ignite.internal.processors.query.schema.SchemaExchangeWorkerTask;
import org.apache.ignite.internal.processors.query.schema.SchemaNodeLeaveExchangeWorkerTask;
import org.apache.ignite.internal.processors.query.schema.message.SchemaAbstractDiscoveryMessage;
import org.apache.ignite.internal.processors.query.schema.message.SchemaProposeDiscoveryMessage;
import org.apache.ignite.internal.processors.security.SecurityContext;
import org.apache.ignite.internal.processors.timeout.GridTimeoutObject;
import org.apache.ignite.internal.suggestions.GridPerformanceSuggestions;
import org.apache.ignite.internal.util.F0;
import org.apache.ignite.internal.util.InitializationProtector;
import org.apache.ignite.internal.util.future.GridCompoundFuture;
import org.apache.ignite.internal.util.future.GridFinishedFuture;
import org.apache.ignite.internal.util.future.GridFutureAdapter;
import org.apache.ignite.internal.util.lang.GridPlainClosure;
import org.apache.ignite.internal.util.lang.IgniteOutClosureX;
import org.apache.ignite.internal.util.lang.IgniteThrowableConsumer;
import org.apache.ignite.internal.util.tostring.GridToStringInclude;
import org.apache.ignite.internal.util.typedef.CIX1;
import org.apache.ignite.internal.util.typedef.F;
import org.apache.ignite.internal.util.typedef.X;
import org.apache.ignite.internal.util.typedef.internal.A;
import org.apache.ignite.internal.util.typedef.internal.CU;
import org.apache.ignite.internal.util.typedef.internal.S;
import org.apache.ignite.internal.util.typedef.internal.U;
import org.apache.ignite.lang.IgniteBiTuple;
import org.apache.ignite.lang.IgniteClosure;
import org.apache.ignite.lang.IgniteFuture;
import org.apache.ignite.lang.IgniteInClosure;
import org.apache.ignite.lang.IgnitePredicate;
import org.apache.ignite.lang.IgniteUuid;
import org.apache.ignite.lifecycle.LifecycleAware;
import org.apache.ignite.marshaller.Marshaller;
import org.apache.ignite.marshaller.MarshallerUtils;
import org.apache.ignite.marshaller.jdk.JdkMarshaller;
import org.apache.ignite.mxbean.CacheGroupMetricsMXBean;
import org.apache.ignite.mxbean.IgniteMBeanAware;
import org.apache.ignite.plugin.security.SecurityException;
import org.apache.ignite.plugin.security.SecurityPermission;
import org.apache.ignite.spi.IgniteNodeValidationResult;
import org.apache.ignite.spi.discovery.DiscoveryDataBag;
import org.apache.ignite.spi.discovery.DiscoveryDataBag.GridDiscoveryData;
import org.apache.ignite.spi.discovery.DiscoveryDataBag.JoiningNodeDiscoveryData;
import org.apache.ignite.spi.encryption.EncryptionSpi;
import org.jetbrains.annotations.NotNull;
import org.jetbrains.annotations.Nullable;

import static org.apache.ignite.IgniteSystemProperties.IGNITE_CACHE_REMOVED_ENTRIES_TTL;
import static org.apache.ignite.IgniteSystemProperties.IGNITE_SKIP_CONFIGURATION_CONSISTENCY_CHECK;
import static org.apache.ignite.IgniteSystemProperties.getBoolean;
import static org.apache.ignite.cache.CacheAtomicityMode.ATOMIC;
import static org.apache.ignite.cache.CacheAtomicityMode.TRANSACTIONAL_SNAPSHOT;
import static org.apache.ignite.cache.CacheMode.LOCAL;
import static org.apache.ignite.cache.CacheMode.PARTITIONED;
import static org.apache.ignite.cache.CacheMode.REPLICATED;
import static org.apache.ignite.cache.CacheRebalanceMode.SYNC;
import static org.apache.ignite.cache.CacheWriteSynchronizationMode.FULL_ASYNC;
import static org.apache.ignite.cache.CacheWriteSynchronizationMode.FULL_SYNC;
import static org.apache.ignite.configuration.DeploymentMode.CONTINUOUS;
import static org.apache.ignite.configuration.DeploymentMode.ISOLATED;
import static org.apache.ignite.configuration.DeploymentMode.PRIVATE;
import static org.apache.ignite.configuration.DeploymentMode.SHARED;
import static org.apache.ignite.internal.GridComponent.DiscoveryDataExchangeType.CACHE_PROC;
import static org.apache.ignite.internal.IgniteComponentType.JTA;
import static org.apache.ignite.internal.IgniteNodeAttributes.ATTR_CONSISTENCY_CHECK_SKIPPED;
import static org.apache.ignite.internal.IgniteNodeAttributes.ATTR_TX_CONFIG;
import static org.apache.ignite.internal.processors.cache.GridCacheUtils.isNearEnabled;
import static org.apache.ignite.internal.processors.cache.GridCacheUtils.isPersistentCache;
import static org.apache.ignite.internal.util.IgniteUtils.doInParallel;

/**
 * Cache processor.
 */
@SuppressWarnings({"unchecked", "TypeMayBeWeakened", "deprecation"})
public class GridCacheProcessor extends GridProcessorAdapter {
    /** Template of message of conflicts during configuration merge*/
    private static final String MERGE_OF_CONFIG_CONFLICTS_MESSAGE =
        "Conflicts during configuration merge for cache '%s' : \n%s";

    /** Template of message of node join was fail because it requires to merge of config */
    private static final String MERGE_OF_CONFIG_REQUIRED_MESSAGE = "Failed to join node to the active cluster " +
        "(the config of the cache '%s' has to be merged which is impossible on active grid). " +
        "Deactivate grid and retry node join or clean the joining node.";
    /** */
    private final boolean startClientCaches =
        IgniteSystemProperties.getBoolean(IgniteSystemProperties.IGNITE_START_CACHES_ON_JOIN, false);

    /** Enables start caches in parallel. */
    private final boolean IGNITE_ALLOW_START_CACHES_IN_PARALLEL =
        IgniteSystemProperties.getBoolean(IgniteSystemProperties.IGNITE_ALLOW_START_CACHES_IN_PARALLEL, true);

    /** Shared cache context. */
    private GridCacheSharedContext<?, ?> sharedCtx;

    /** */
    private final ConcurrentMap<Integer, CacheGroupContext> cacheGrps = new ConcurrentHashMap<>();

    /** */
    private final Map<String, GridCacheAdapter<?, ?>> caches;

    /** Caches stopped from onKernalStop callback. */
    private final Map<String, GridCacheAdapter> stoppedCaches = new ConcurrentHashMap<>();

    /** Map of proxies. */
    private final ConcurrentHashMap<String, IgniteCacheProxyImpl<?, ?>> jCacheProxies;

    /** Caches stop sequence. */
    private final Deque<String> stopSeq;

    /** Transaction interface implementation. */
    private IgniteTransactionsImpl transactions;

    /** Pending cache starts. */
    private ConcurrentMap<UUID, IgniteInternalFuture> pendingFuts = new ConcurrentHashMap<>();

    /** Template configuration add futures. */
    private ConcurrentMap<String, IgniteInternalFuture> pendingTemplateFuts = new ConcurrentHashMap<>();

    /** Enable/disable cache statistics futures. */
    private ConcurrentMap<UUID, EnableStatisticsFuture> manageStatisticsFuts = new ConcurrentHashMap<>();

    /** The futures for changing transaction timeout on partition map exchange. */
    private ConcurrentMap<UUID, TxTimeoutOnPartitionMapExchangeChangeFuture> txTimeoutOnPartitionMapExchangeFuts =
        new ConcurrentHashMap<>();

    /** */
    private ClusterCachesInfo cachesInfo;

    /** */
    private IdentityHashMap<CacheStore, ThreadLocal> sesHolders = new IdentityHashMap<>();

    /** Must use JDK marsh since it is used by discovery to fire custom events. */
    private final Marshaller marsh;

    /** Count down latch for caches. */
    private final CountDownLatch cacheStartedLatch = new CountDownLatch(1);

    /** Internal cache names. */
    private final Set<String> internalCaches;

    /** MBean group for cache group metrics */
    private final String CACHE_GRP_METRICS_MBEAN_GRP = "Cache groups";

    /** Protector of initialization of specific value. */
    private final InitializationProtector initializationProtector = new InitializationProtector();

    /** Cache recovery lifecycle state and actions. */
    private final CacheRecoveryLifecycle recovery = new CacheRecoveryLifecycle();

    /**
     * @param ctx Kernal context.
     */
    public GridCacheProcessor(GridKernalContext ctx) {
        super(ctx);

        caches = new ConcurrentHashMap<>();
        jCacheProxies = new ConcurrentHashMap<>();
        stopSeq = new LinkedList<>();
        internalCaches = new HashSet<>();

        marsh = MarshallerUtils.jdkMarshaller(ctx.igniteInstanceName());
    }

    /**
     * @param cfg Initializes cache configuration with proper defaults.
     * @param cacheObjCtx Cache object context.
     * @throws IgniteCheckedException If configuration is not valid.
     */
    private void initialize(CacheConfiguration cfg, CacheObjectContext cacheObjCtx)
        throws IgniteCheckedException {
        CU.initializeConfigDefaults(log, cfg, cacheObjCtx);

        ctx.coordinators().preProcessCacheConfiguration(cfg);
        ctx.igfsHelper().preProcessCacheConfiguration(cfg);
    }

    /**
     * @param cfg Configuration to check for possible performance issues.
     * @param hasStore {@code True} if store is configured.
     */
    private void suggestOptimizations(CacheConfiguration cfg, boolean hasStore) {
        GridPerformanceSuggestions perf = ctx.performance();

        String msg = "Disable eviction policy (remove from configuration)";

        if (cfg.getEvictionPolicyFactory() != null || cfg.getEvictionPolicy() != null)
            perf.add(msg, false);
        else
            perf.add(msg, true);

        if (cfg.getCacheMode() == PARTITIONED) {
            perf.add("Disable near cache (set 'nearConfiguration' to null)", cfg.getNearConfiguration() == null);

            if (cfg.getAffinity() != null)
                perf.add("Decrease number of backups (set 'backups' to 0)", cfg.getBackups() == 0);
        }

        // Suppress warning if at least one ATOMIC cache found.
        perf.add("Enable ATOMIC mode if not using transactions (set 'atomicityMode' to ATOMIC)",
            cfg.getAtomicityMode() == ATOMIC);

        // Suppress warning if at least one non-FULL_SYNC mode found.
        perf.add("Disable fully synchronous writes (set 'writeSynchronizationMode' to PRIMARY_SYNC or FULL_ASYNC)",
            cfg.getWriteSynchronizationMode() != FULL_SYNC);

        if (hasStore && cfg.isWriteThrough())
            perf.add("Enable write-behind to persistent store (set 'writeBehindEnabled' to true)",
                cfg.isWriteBehindEnabled());
    }

    /**
     * Start cache rebalance.
     */
    public void enableRebalance() {
        for (IgniteCacheProxy c : publicCaches())
            c.rebalance();
    }

    /**
     * Create exchange worker task for custom discovery message.
     *
     * @param msg Custom discovery message.
     * @return Task or {@code null} if message doesn't require any special processing.
     */
    public CachePartitionExchangeWorkerTask exchangeTaskForCustomDiscoveryMessage(DiscoveryCustomMessage msg) {
        if (msg instanceof SchemaAbstractDiscoveryMessage) {
            SchemaAbstractDiscoveryMessage msg0 = (SchemaAbstractDiscoveryMessage)msg;

            if (msg0.exchange())
                return new SchemaExchangeWorkerTask(msg0);
        }
        else if (msg instanceof ClientCacheChangeDummyDiscoveryMessage) {
            ClientCacheChangeDummyDiscoveryMessage msg0 = (ClientCacheChangeDummyDiscoveryMessage)msg;

            return msg0;
        }
        else if (msg instanceof CacheStatisticsModeChangeMessage) {
            CacheStatisticsModeChangeMessage msg0 = (CacheStatisticsModeChangeMessage)msg;

            if (msg0.initial())
                return new CacheStatisticsModeChangeTask(msg0);
        }

        return null;
    }

    /**
     * Process custom exchange task.
     *
     * @param task Task.
     */
    void processCustomExchangeTask(CachePartitionExchangeWorkerTask task) {
        if (task instanceof SchemaExchangeWorkerTask) {
            SchemaAbstractDiscoveryMessage msg = ((SchemaExchangeWorkerTask)task).message();

            if (msg instanceof SchemaProposeDiscoveryMessage) {
                SchemaProposeDiscoveryMessage msg0 = (SchemaProposeDiscoveryMessage)msg;

                ctx.query().onSchemaPropose(msg0);
            }
            else
                U.warn(log, "Unsupported schema discovery message: " + msg);
        }
        else if (task instanceof SchemaNodeLeaveExchangeWorkerTask) {
            SchemaNodeLeaveExchangeWorkerTask task0 = (SchemaNodeLeaveExchangeWorkerTask)task;

            ctx.query().onNodeLeave(task0.node());
        }
        else if (task instanceof ClientCacheChangeDummyDiscoveryMessage) {
            ClientCacheChangeDummyDiscoveryMessage task0 = (ClientCacheChangeDummyDiscoveryMessage)task;

            sharedCtx.affinity().processClientCachesChanges(task0);
        }
        else if (task instanceof ClientCacheUpdateTimeout) {
            ClientCacheUpdateTimeout task0 = (ClientCacheUpdateTimeout)task;

            sharedCtx.affinity().sendClientCacheChangesMessage(task0);
        }
        else if (task instanceof CacheStatisticsModeChangeTask) {
            CacheStatisticsModeChangeTask task0 = (CacheStatisticsModeChangeTask)task;

            processStatisticsModeChange(task0.message());
        }
        else if (task instanceof TxTimeoutOnPartitionMapExchangeChangeTask) {
            TxTimeoutOnPartitionMapExchangeChangeTask task0 = (TxTimeoutOnPartitionMapExchangeChangeTask)task;

            processTxTimeoutOnPartitionMapExchangeChange(task0.message());
        }
        else if (task instanceof StopCachesOnClientReconnectExchangeTask) {
            StopCachesOnClientReconnectExchangeTask task0 = (StopCachesOnClientReconnectExchangeTask)task;

            stopCachesOnClientReconnect(task0.stoppedCaches());

            task0.onDone();
        }
        else if (task instanceof WalStateNodeLeaveExchangeTask) {
            WalStateNodeLeaveExchangeTask task0 = (WalStateNodeLeaveExchangeTask)task;

            sharedCtx.walState().onNodeLeft(task0.node().id());
        }
        else
            U.warn(log, "Unsupported custom exchange task: " + task);
    }

    /**
     * @param c Ignite Configuration.
     * @param cc Cache Configuration.
     * @return {@code true} if cache is starting on client node and this node is affinity node for the cache.
     */
    private boolean storesLocallyOnClient(IgniteConfiguration c, CacheConfiguration cc) {
        if (c.isClientMode() && c.getDataStorageConfiguration() == null) {
            if (cc.getCacheMode() == LOCAL)
                return true;

            return ctx.discovery().cacheAffinityNode(ctx.discovery().localNode(), cc.getName());

        }
        else
            return false;
    }

    /**
     * @param c Ignite configuration.
     * @param cc Configuration to validate.
     * @param cacheType Cache type.
     * @param cfgStore Cache store.
     * @throws IgniteCheckedException If failed.
     */
    private void validate(IgniteConfiguration c,
        CacheConfiguration cc,
        CacheType cacheType,
        @Nullable CacheStore cfgStore) throws IgniteCheckedException {
        assertParameter(cc.getName() != null && !cc.getName().isEmpty(), "name is null or empty");

        if (cc.getCacheMode() == REPLICATED) {
            if (cc.getNearConfiguration() != null &&
                ctx.discovery().cacheAffinityNode(ctx.discovery().localNode(), cc.getName())) {
                U.warn(log, "Near cache cannot be used with REPLICATED cache, " +
                    "will be ignored [cacheName=" + U.maskName(cc.getName()) + ']');

                cc.setNearConfiguration(null);
            }
        }

        if (storesLocallyOnClient(c, cc))
            throw new IgniteCheckedException("DataRegion for client caches must be explicitly configured " +
                "on client node startup. Use DataStorageConfiguration to configure DataRegion.");

        if (cc.getCacheMode() == LOCAL && !cc.getAffinity().getClass().equals(LocalAffinityFunction.class))
            U.warn(log, "AffinityFunction configuration parameter will be ignored for local cache [cacheName=" +
                U.maskName(cc.getName()) + ']');

        if (cc.getAffinity().partitions() > CacheConfiguration.MAX_PARTITIONS_COUNT)
            throw new IgniteCheckedException("Cannot have more than " + CacheConfiguration.MAX_PARTITIONS_COUNT +
                " partitions [cacheName=" + cc.getName() + ", partitions=" + cc.getAffinity().partitions() + ']');

        if (cc.getRebalanceMode() != CacheRebalanceMode.NONE)
            assertParameter(cc.getRebalanceBatchSize() > 0, "rebalanceBatchSize > 0");

        if (cc.getCacheMode() == PARTITIONED || cc.getCacheMode() == REPLICATED) {
            if (cc.getAtomicityMode() == ATOMIC && cc.getWriteSynchronizationMode() == FULL_ASYNC)
                U.warn(log, "Cache write synchronization mode is set to FULL_ASYNC. All single-key 'put' and " +
                    "'remove' operations will return 'null', all 'putx' and 'removex' operations will return" +
                    " 'true' [cacheName=" + U.maskName(cc.getName()) + ']');
        }

        DeploymentMode depMode = c.getDeploymentMode();

        if (c.isPeerClassLoadingEnabled() && (depMode == PRIVATE || depMode == ISOLATED) &&
            !CU.isSystemCache(cc.getName()) && !(c.getMarshaller() instanceof BinaryMarshaller))
            throw new IgniteCheckedException("Cache can be started in PRIVATE or ISOLATED deployment mode only when" +
                " BinaryMarshaller is used [depMode=" + ctx.config().getDeploymentMode() + ", marshaller=" +
                c.getMarshaller().getClass().getName() + ']');

        if (cc.getAffinity().partitions() > CacheConfiguration.MAX_PARTITIONS_COUNT)
            throw new IgniteCheckedException("Affinity function must return at most " +
                CacheConfiguration.MAX_PARTITIONS_COUNT + " partitions [actual=" + cc.getAffinity().partitions() +
                ", affFunction=" + cc.getAffinity() + ", cacheName=" + cc.getName() + ']');

        if (cc.getAtomicityMode() == TRANSACTIONAL_SNAPSHOT) {
            assertParameter(cc.getCacheMode() != LOCAL,
                "LOCAL cache mode cannot be used with TRANSACTIONAL_SNAPSHOT atomicity mode");

            assertParameter(cc.getNearConfiguration() == null,
                "near cache cannot be used with TRANSACTIONAL_SNAPSHOT atomicity mode");

            assertParameter(!cc.isReadThrough(),
                "readThrough cannot be used with TRANSACTIONAL_SNAPSHOT atomicity mode");

            assertParameter(!cc.isWriteThrough(),
                "writeThrough cannot be used with TRANSACTIONAL_SNAPSHOT atomicity mode");

            assertParameter(!cc.isWriteBehindEnabled(),
                "writeBehindEnabled cannot be used with TRANSACTIONAL_SNAPSHOT atomicity mode");

            ExpiryPolicy expPlc = null;

            if (cc.getExpiryPolicyFactory() instanceof FactoryBuilder.SingletonFactory)
                expPlc = (ExpiryPolicy)cc.getExpiryPolicyFactory().create();

            if (!(expPlc instanceof EternalExpiryPolicy)) {
                assertParameter(cc.getExpiryPolicyFactory() == null,
                    "expiry policy cannot be used with TRANSACTIONAL_SNAPSHOT atomicity mode");
            }

            assertParameter(cc.getInterceptor() == null,
                "interceptor cannot be used with TRANSACTIONAL_SNAPSHOT atomicity mode");
        }

        if (cc.isWriteBehindEnabled()) {
            if (cfgStore == null)
                throw new IgniteCheckedException("Cannot enable write-behind (writer or store is not provided) " +
                    "for cache: " + U.maskName(cc.getName()));

            assertParameter(cc.getWriteBehindBatchSize() > 0, "writeBehindBatchSize > 0");
            assertParameter(cc.getWriteBehindFlushSize() >= 0, "writeBehindFlushSize >= 0");
            assertParameter(cc.getWriteBehindFlushFrequency() >= 0, "writeBehindFlushFrequency >= 0");
            assertParameter(cc.getWriteBehindFlushThreadCount() > 0, "writeBehindFlushThreadCount > 0");

            if (cc.getWriteBehindFlushSize() == 0 && cc.getWriteBehindFlushFrequency() == 0)
                throw new IgniteCheckedException("Cannot set both 'writeBehindFlushFrequency' and " +
                    "'writeBehindFlushSize' parameters to 0 for cache: " + U.maskName(cc.getName()));
        }

        if (cc.isReadThrough() && cfgStore == null)
            throw new IgniteCheckedException("Cannot enable read-through (loader or store is not provided) " +
                "for cache: " + U.maskName(cc.getName()));

        if (cc.isWriteThrough() && cfgStore == null)
            throw new IgniteCheckedException("Cannot enable write-through (writer or store is not provided) " +
                "for cache: " + U.maskName(cc.getName()));

        long delay = cc.getRebalanceDelay();

        if (delay != 0) {
            if (cc.getCacheMode() != PARTITIONED)
                U.warn(log, "Rebalance delay is supported only for partitioned caches (will ignore): " + (cc.getName()));
            else if (cc.getRebalanceMode() == SYNC) {
                if (delay < 0) {
                    U.warn(log, "Ignoring SYNC rebalance mode with manual rebalance start (node will not wait for " +
                        "rebalancing to be finished): " + U.maskName(cc.getName()));
                }
                else {
                    U.warn(log, "Using SYNC rebalance mode with rebalance delay (node will wait until rebalancing is " +
                        "initiated for " + delay + "ms) for cache: " + U.maskName(cc.getName()));
                }
            }
        }

        ctx.igfsHelper().validateCacheConfiguration(cc);
        ctx.coordinators().validateCacheConfiguration(cc);

        if (cc.getAtomicityMode() == ATOMIC)
            assertParameter(cc.getTransactionManagerLookupClassName() == null,
                "transaction manager can not be used with ATOMIC cache");

        if ((cc.getEvictionPolicyFactory() != null || cc.getEvictionPolicy() != null) && !cc.isOnheapCacheEnabled())
            throw new IgniteCheckedException("Onheap cache must be enabled if eviction policy is configured [cacheName="
                + U.maskName(cc.getName()) + "]");

        if (cacheType != CacheType.DATA_STRUCTURES && DataStructuresProcessor.isDataStructureCache(cc.getName()))
            throw new IgniteCheckedException("Using cache names reserved for datastructures is not allowed for " +
                "other cache types [cacheName=" + cc.getName() + ", cacheType=" + cacheType + "]");

        if (cacheType != CacheType.DATA_STRUCTURES && DataStructuresProcessor.isReservedGroup(cc.getGroupName()))
            throw new IgniteCheckedException("Using cache group names reserved for datastructures is not allowed for " +
                "other cache types [cacheName=" + cc.getName() + ", groupName=" + cc.getGroupName() +
                ", cacheType=" + cacheType + "]");

        // Make sure we do not use sql schema for system views.
        if (ctx.query().moduleEnabled()) {
            String schema = QueryUtils.normalizeSchemaName(cc.getName(), cc.getSqlSchema());

            if (F.eq(schema, QueryUtils.SCHEMA_SYS)) {
                if (cc.getSqlSchema() == null) {
                    // Conflict on cache name.
                    throw new IgniteCheckedException("SQL schema name derived from cache name is reserved (" +
                        "please set explicit SQL schema name through CacheConfiguration.setSqlSchema() or choose " +
                        "another cache name) [cacheName=" + cc.getName() + ", schemaName=" + cc.getSqlSchema() + "]");
                }
                else {
                    // Conflict on schema name.
                    throw new IgniteCheckedException("SQL schema name is reserved (please choose another one) [" +
                        "cacheName=" + cc.getName() + ", schemaName=" + cc.getSqlSchema() + ']');
                }
            }
        }

        if (cc.isEncryptionEnabled() && !ctx.clientNode()) {
            if (!CU.isPersistentCache(cc, c.getDataStorageConfiguration())) {
                throw new IgniteCheckedException("Using encryption is not allowed" +
                    " for not persistent cache  [cacheName=" + cc.getName() + ", groupName=" + cc.getGroupName() +
                    ", cacheType=" + cacheType + "]");
            }

            EncryptionSpi encSpi = c.getEncryptionSpi();

            if (encSpi == null) {
                throw new IgniteCheckedException("EncryptionSpi should be configured to use encrypted cache " +
                    "[cacheName=" + cc.getName() + ", groupName=" + cc.getGroupName() +
                    ", cacheType=" + cacheType + "]");
            }
        }
    }

    /**
     * @param ctx Context.
     * @return DHT managers.
     */
    private List<GridCacheManager> dhtManagers(GridCacheContext ctx) {
        return F.asList(ctx.store(), ctx.events(), ctx.evicts(), ctx.queries(), ctx.continuousQueries(),
            ctx.dr());
    }

    /**
     * @param ctx Context.
     * @return Managers present in both, DHT and Near caches.
     */
    @SuppressWarnings("IfMayBeConditional")
    private Collection<GridCacheManager> dhtExcludes(GridCacheContext ctx) {
        if (ctx.config().getCacheMode() == LOCAL || !isNearEnabled(ctx))
            return Collections.emptyList();
        else
            return F.asList(ctx.queries(), ctx.continuousQueries(), ctx.store());
    }

    /**
     * @param cfg Configuration.
     * @param objs Extra components.
     * @throws IgniteCheckedException If failed to inject.
     */
    private void prepare(CacheConfiguration cfg, Collection<Object> objs) throws IgniteCheckedException {
        prepare(cfg, cfg.getAffinity(), false);
        prepare(cfg, cfg.getAffinityMapper(), false);
        prepare(cfg, cfg.getEvictionFilter(), false);
        prepare(cfg, cfg.getInterceptor(), false);

        for (Object obj : objs)
            prepare(cfg, obj, false);
    }

    /**
     * @param cfg Cache configuration.
     * @param rsrc Resource.
     * @param near Near flag.
     * @throws IgniteCheckedException If failed.
     */
    private void prepare(CacheConfiguration cfg, @Nullable Object rsrc, boolean near) throws IgniteCheckedException {
        if (rsrc != null) {
            ctx.resource().injectGeneric(rsrc);

            ctx.resource().injectCacheName(rsrc, cfg.getName());

            registerMbean(rsrc, cfg.getName(), near);
        }
    }

    /**
     * @param cctx Cache context.
     */
    private void cleanup(GridCacheContext cctx) {
        CacheConfiguration cfg = cctx.config();

        cleanup(cfg, cfg.getAffinity(), false);
        cleanup(cfg, cfg.getAffinityMapper(), false);
        cleanup(cfg, cfg.getEvictionFilter(), false);
        cleanup(cfg, cfg.getInterceptor(), false);
        cleanup(cfg, cctx.store().configuredStore(), false);

        if (!CU.isUtilityCache(cfg.getName()) && !CU.isSystemCache(cfg.getName())) {
            unregisterMbean(cctx.cache().localMxBean(), cfg.getName(), false);
            unregisterMbean(cctx.cache().clusterMxBean(), cfg.getName(), false);
        }

        cctx.cleanup();
    }

    /**
     * @param grp Cache group.
     */
    private void cleanup(CacheGroupContext grp) {
        CacheConfiguration cfg = grp.config();

        for (Object obj : grp.configuredUserObjects())
            cleanup(cfg, obj, false);

        if (!grp.systemCache() && !U.IGNITE_MBEANS_DISABLED) {
            try {
                ctx.config().getMBeanServer().unregisterMBean(U.makeMBeanName(ctx.igniteInstanceName(),
                    CACHE_GRP_METRICS_MBEAN_GRP, grp.cacheOrGroupName()));
            }
            catch (Throwable e) {
                U.error(log, "Failed to unregister MBean for cache group: " + grp.name(), e);
            }
        }
    }

    /**
     * @param cfg Cache configuration.
     * @param rsrc Resource.
     * @param near Near flag.
     */
    private void cleanup(CacheConfiguration cfg, @Nullable Object rsrc, boolean near) {
        if (rsrc != null) {
            unregisterMbean(rsrc, cfg.getName(), near);

            try {
                ctx.resource().cleanupGeneric(rsrc);
            }
            catch (IgniteCheckedException e) {
                U.error(log, "Failed to cleanup resource: " + rsrc, e);
            }
        }
    }

    /**
     * @throws IgniteCheckedException If failed.
     */
    private void restoreCacheConfigurations() throws IgniteCheckedException {
        if (ctx.isDaemon())
            return;

        Map<String, CacheInfo> caches = new HashMap<>();

        Map<String, CacheInfo> templates = new HashMap<>();

        addCacheOnJoinFromConfig(caches, templates);

        CacheJoinNodeDiscoveryData discoData = new CacheJoinNodeDiscoveryData(
            IgniteUuid.randomUuid(),
            caches,
            templates,
            startAllCachesOnClientStart()
        );

        cachesInfo.onStart(discoData);
    }

    /** {@inheritDoc} */
    @SuppressWarnings({"unchecked"})
    @Override public void start() throws IgniteCheckedException {
        ctx.internalSubscriptionProcessor().registerMetastorageListener(recovery);
        ctx.internalSubscriptionProcessor().registerDatabaseListener(recovery);

        cachesInfo = new ClusterCachesInfo(ctx);

        DeploymentMode depMode = ctx.config().getDeploymentMode();

        if (!F.isEmpty(ctx.config().getCacheConfiguration())) {
            if (depMode != CONTINUOUS && depMode != SHARED)
                U.warn(log, "Deployment mode for cache is not CONTINUOUS or SHARED " +
                    "(it is recommended that you change deployment mode and restart): " + depMode);
        }

        initializeInternalCacheNames();

        Collection<CacheStoreSessionListener> sessionListeners =
            CU.startStoreSessionListeners(ctx, ctx.config().getCacheStoreSessionListenerFactories());

        sharedCtx = createSharedContext(ctx, sessionListeners);

        transactions = new IgniteTransactionsImpl(sharedCtx, null);

        // Start shared managers.
        for (GridCacheSharedManager mgr : sharedCtx.managers())
            mgr.start(sharedCtx);

        if (!ctx.isDaemon() && (!CU.isPersistenceEnabled(ctx.config())) || ctx.config().isClientMode())
            restoreCacheConfigurations();

        if (log.isDebugEnabled())
            log.debug("Started cache processor.");

        ctx.state().cacheProcessorStarted();
        ctx.authentication().cacheProcessorStarted();
    }

    /**
     * @param cfg Cache configuration.
     * @param sql SQL flag.
     * @param caches Caches map.
     * @param templates Templates map.
     * @throws IgniteCheckedException If failed.
     */
    private void addCacheOnJoin(CacheConfiguration<?, ?> cfg, boolean sql,
        Map<String, CacheInfo> caches,
        Map<String, CacheInfo> templates) throws IgniteCheckedException {
        String cacheName = cfg.getName();

        CU.validateCacheName(cacheName);

        cloneCheckSerializable(cfg);

        CacheObjectContext cacheObjCtx = ctx.cacheObjects().contextForCache(cfg);

        // Initialize defaults.
        initialize(cfg, cacheObjCtx);

        StoredCacheData cacheData = new StoredCacheData(cfg);

        cacheData.sql(sql);

        if (GridCacheUtils.isCacheTemplateName(cacheName))
            templates.put(cacheName, new CacheInfo(cacheData, CacheType.USER, false, 0, true));
        else {
            if (caches.containsKey(cacheName)) {
                throw new IgniteCheckedException("Duplicate cache name found (check configuration and " +
                    "assign unique name to each cache): " + cacheName);
            }

            CacheType cacheType = cacheType(cacheName);

            if (cacheType != CacheType.USER && cfg.getDataRegionName() == null)
                cfg.setDataRegionName(sharedCtx.database().systemDateRegionName());

            addStoredCache(caches, cacheData, cacheName, cacheType, true);
        }
    }

    /**
     * Add stored cache data to caches storage.
     *
     * @param caches Cache storage.
     * @param cacheData Cache data to add.
     * @param cacheName Cache name.
     * @param cacheType Cache type.
     * @param isStaticalyConfigured Statically configured flag.
     */
    private void addStoredCache(Map<String, CacheInfo> caches, StoredCacheData cacheData, String cacheName,
        CacheType cacheType, boolean isStaticalyConfigured) {
        if (!cacheType.userCache())
            stopSeq.addLast(cacheName);
        else
            stopSeq.addFirst(cacheName);

        caches.put(cacheName, new CacheInfo(cacheData, cacheType, cacheData.sql(), 0, isStaticalyConfigured));
    }

    /**
     * @param caches Caches map.
     * @param templates Templates map.
     * @throws IgniteCheckedException If failed.
     */
    private void addCacheOnJoinFromConfig(
        Map<String, CacheInfo> caches,
        Map<String, CacheInfo> templates
    ) throws IgniteCheckedException {
        assert !ctx.config().isDaemon();

        CacheConfiguration[] cfgs = ctx.config().getCacheConfiguration();

        for (int i = 0; i < cfgs.length; i++) {
            CacheConfiguration<?, ?> cfg = new CacheConfiguration(cfgs[i]);

            // Replace original configuration value.
            cfgs[i] = cfg;

            addCacheOnJoin(cfg, false, caches, templates);
        }

        if (CU.isPersistenceEnabled(ctx.config()) && ctx.cache().context().pageStore() != null) {
            Map<String, StoredCacheData> storedCaches = ctx.cache().context().pageStore().readCacheConfigurations();

            if (!F.isEmpty(storedCaches)) {
                for (StoredCacheData storedCacheData : storedCaches.values()) {
                    String cacheName = storedCacheData.config().getName();

                    //Ignore stored caches if it already added by static config(static config has higher priority).
                    if (!caches.containsKey(cacheName))
                        addStoredCache(caches, storedCacheData, cacheName, cacheType(cacheName), false);
                    else {
                        CacheConfiguration cfg = caches.get(cacheName).cacheData().config();
                        CacheConfiguration cfgFromStore = storedCacheData.config();

                        validateCacheConfigurationOnRestore(cfg, cfgFromStore);
                    }
                }
            }
        }
    }

    /**
     * Validates cache configuration against stored cache configuration when persistence is enabled.
     *
     * @param cfg Configured cache configuration.
     * @param cfgFromStore Stored cache configuration
     * @throws IgniteCheckedException If validation failed.
     */
    private void validateCacheConfigurationOnRestore(CacheConfiguration cfg, CacheConfiguration cfgFromStore)
        throws IgniteCheckedException {
        assert cfg != null && cfgFromStore != null;

        if ((cfg.getAtomicityMode() == TRANSACTIONAL_SNAPSHOT ||
            cfgFromStore.getAtomicityMode() == TRANSACTIONAL_SNAPSHOT)
            && cfg.getAtomicityMode() != cfgFromStore.getAtomicityMode()) {
            throw new IgniteCheckedException("Cannot start cache. Statically configured atomicity mode differs from " +
                "previously stored configuration. Please check your configuration: [cacheName=" + cfg.getName() +
                ", configuredAtomicityMode=" + cfg.getAtomicityMode() +
                ", storedAtomicityMode=" + cfgFromStore.getAtomicityMode() + "]");
        }

        boolean staticCfgVal = cfg.isEncryptionEnabled();

        boolean storedVal = cfgFromStore.isEncryptionEnabled();

        if (storedVal != staticCfgVal) {
            throw new IgniteCheckedException("Encrypted flag value differs. Static config value is '" + staticCfgVal +
                "' and value stored on the disk is '" + storedVal + "'");
        }
    }

    /**
     * Initialize internal cache names
     */
    private void initializeInternalCacheNames() {
        FileSystemConfiguration[] igfsCfgs = ctx.grid().configuration().getFileSystemConfiguration();

        if (igfsCfgs != null) {
            for (FileSystemConfiguration igfsCfg : igfsCfgs) {
                internalCaches.add(igfsCfg.getMetaCacheConfiguration().getName());
                internalCaches.add(igfsCfg.getDataCacheConfiguration().getName());
            }
        }

        if (IgniteComponentType.HADOOP.inClassPath())
            internalCaches.add(CU.SYS_CACHE_HADOOP_MR);
    }

    /**
     * @param grpId Group ID.
     * @return Cache group.
     */
    @Nullable public CacheGroupContext cacheGroup(int grpId) {
        return cacheGrps.get(grpId);
    }

    /**
     * @return Cache groups.
     */
    public Collection<CacheGroupContext> cacheGroups() {
        return cacheGrps.values();
    }

    /** {@inheritDoc} */
    @Override public void onKernalStart(boolean active) throws IgniteCheckedException {
        if (ctx.isDaemon())
            return;

        try {
            boolean checkConsistency = !getBoolean(IGNITE_SKIP_CONFIGURATION_CONSISTENCY_CHECK);

            if (checkConsistency)
                checkConsistency();

            cachesInfo.onKernalStart(checkConsistency);

            sharedCtx.walState().onKernalStart();

            ctx.query().onCacheKernalStart();

            sharedCtx.exchange().onKernalStart(active, false);
        }
        finally {
            cacheStartedLatch.countDown();
        }

        if (!ctx.clientNode())
            addRemovedItemsCleanupTask(Long.getLong(IGNITE_CACHE_REMOVED_ENTRIES_TTL, 10_000));

        // Escape if cluster inactive.
        if (!active)
            return;

        ctx.service().onUtilityCacheStarted();

        final AffinityTopologyVersion startTopVer = ctx.discovery().localJoin().joinTopologyVersion();

        final List<IgniteInternalFuture> syncFuts = new ArrayList<>(caches.size());

        sharedCtx.forAllCaches(new CIX1<GridCacheContext>() {
            @Override public void applyx(GridCacheContext cctx) {
                CacheConfiguration cfg = cctx.config();

                if (cctx.affinityNode() &&
                    cfg.getRebalanceMode() == SYNC &&
                    startTopVer.equals(cctx.startTopologyVersion())) {
                    CacheMode cacheMode = cfg.getCacheMode();

                    if (cacheMode == REPLICATED || (cacheMode == PARTITIONED && cfg.getRebalanceDelay() >= 0))
                        // Need to wait outside to avoid a deadlock
                        syncFuts.add(cctx.preloader().syncFuture());
                }
            }
        });

        for (int i = 0, size = syncFuts.size(); i < size; i++)
            syncFuts.get(i).get();
    }

    /**
     * @param timeout Cleanup timeout.
     */
    private void addRemovedItemsCleanupTask(long timeout) {
        ctx.timeout().addTimeoutObject(new RemovedItemsCleanupTask(timeout));
    }

    /**
     * @throws IgniteCheckedException if check failed.
     */
    private void checkConsistency() throws IgniteCheckedException {
        for (ClusterNode n : ctx.discovery().remoteNodes()) {
            if (Boolean.TRUE.equals(n.attribute(ATTR_CONSISTENCY_CHECK_SKIPPED)))
                continue;

            checkRebalanceConfiguration(n);

            checkTransactionConfiguration(n);

            checkMemoryConfiguration(n);

            DeploymentMode locDepMode = ctx.config().getDeploymentMode();
            DeploymentMode rmtDepMode = n.attribute(IgniteNodeAttributes.ATTR_DEPLOYMENT_MODE);

            CU.checkAttributeMismatch(log, null, n.id(), "deploymentMode", "Deployment mode",
                locDepMode, rmtDepMode, true);
        }
    }

    /** {@inheritDoc} */
    @Override public void stop(boolean cancel) throws IgniteCheckedException {
        stopCaches(cancel);

        List<? extends GridCacheSharedManager<?, ?>> mgrs = sharedCtx.managers();

        for (ListIterator<? extends GridCacheSharedManager<?, ?>> it = mgrs.listIterator(mgrs.size()); it.hasPrevious(); ) {
            GridCacheSharedManager<?, ?> mgr = it.previous();

            mgr.stop(cancel);
        }

        CU.stopStoreSessionListeners(ctx, sharedCtx.storeSessionListeners());

        sharedCtx.cleanup();

        if (log.isDebugEnabled())
            log.debug("Stopped cache processor.");
    }

    /**
     * @param cancel Cancel.
     */
    public void stopCaches(boolean cancel) {
        for (String cacheName : stopSeq) {
            GridCacheAdapter<?, ?> cache = stoppedCaches.remove(cacheName);

            if (cache != null)
                stopCache(cache, cancel, false);
        }

        for (GridCacheAdapter<?, ?> cache : stoppedCaches.values()) {
            if (cache == stoppedCaches.remove(cache.name()))
                stopCache(cache, cancel, false);
        }

        for (CacheGroupContext grp : cacheGrps.values())
            stopCacheGroup(grp.groupId());
    }

    /**
     * Blocks all available gateways
     */
    public void blockGateways() {
        for (IgniteCacheProxy<?, ?> proxy : jCacheProxies.values())
            proxy.context().gate().onStopped();
    }

    /** {@inheritDoc} */
    @Override public void onKernalStop(boolean cancel) {
        cacheStartedLatch.countDown();

        GridCachePartitionExchangeManager<Object, Object> exch = context().exchange();

        // Stop exchange manager first so that we call onKernalStop on all caches.
        // No new caches should be added after this point.
        exch.onKernalStop(cancel);

        sharedCtx.mvcc().onStop();

        for (CacheGroupContext grp : cacheGrps.values())
            grp.onKernalStop();

        onKernalStopCaches(cancel);

        cancelFutures();

        List<? extends GridCacheSharedManager<?, ?>> sharedMgrs = sharedCtx.managers();

        for (ListIterator<? extends GridCacheSharedManager<?, ?>> it = sharedMgrs.listIterator(sharedMgrs.size());
            it.hasPrevious(); ) {
            GridCacheSharedManager<?, ?> mgr = it.previous();

            if (mgr != exch)
                mgr.onKernalStop(cancel);
        }
    }

    /**
     * @param cancel Cancel.
     */
    public void onKernalStopCaches(boolean cancel) {
        IgniteCheckedException affErr =
            new IgniteCheckedException("Failed to wait for topology update, node is stopping.");

        for (CacheGroupContext grp : cacheGrps.values()) {
            GridAffinityAssignmentCache aff = grp.affinity();

            aff.cancelFutures(affErr);
        }

        for (String cacheName : stopSeq) {
            GridCacheAdapter<?, ?> cache = caches.remove(cacheName);

            if (cache != null) {
                stoppedCaches.put(cacheName, cache);

                onKernalStop(cache, cancel);
            }
        }

        for (Map.Entry<String, GridCacheAdapter<?, ?>> entry : caches.entrySet()) {
            GridCacheAdapter<?, ?> cache = entry.getValue();

            if (cache == caches.remove(entry.getKey())) {
                stoppedCaches.put(entry.getKey(), cache);

                onKernalStop(entry.getValue(), cancel);
            }
        }
    }

    /** {@inheritDoc} */
    @Override public void onDisconnected(IgniteFuture<?> reconnectFut) throws IgniteCheckedException {
        IgniteClientDisconnectedCheckedException err = new IgniteClientDisconnectedCheckedException(
            ctx.cluster().clientReconnectFuture(),
            "Failed to execute dynamic cache change request, client node disconnected.");

        for (IgniteInternalFuture fut : pendingFuts.values())
            ((GridFutureAdapter)fut).onDone(err);

        for (IgniteInternalFuture fut : pendingTemplateFuts.values())
            ((GridFutureAdapter)fut).onDone(err);

        for (EnableStatisticsFuture fut : manageStatisticsFuts.values())
            fut.onDone(err);

        for (TxTimeoutOnPartitionMapExchangeChangeFuture fut : txTimeoutOnPartitionMapExchangeFuts.values())
            fut.onDone(err);

        for (CacheGroupContext grp : cacheGrps.values())
            grp.onDisconnected(reconnectFut);

        for (GridCacheAdapter cache : caches.values()) {
            GridCacheContext cctx = cache.context();

            cctx.gate().onDisconnected(reconnectFut);

            List<GridCacheManager> mgrs = cache.context().managers();

            for (ListIterator<GridCacheManager> it = mgrs.listIterator(mgrs.size()); it.hasPrevious(); ) {
                GridCacheManager mgr = it.previous();

                mgr.onDisconnected(reconnectFut);
            }
        }

        sharedCtx.onDisconnected(reconnectFut);

        cachesInfo.onDisconnected();
    }

    /**
     * @param cctx Cache context.
     * @param stoppedCaches List where stopped cache should be added.
     */
    private void stopCacheOnReconnect(GridCacheContext cctx, List<GridCacheAdapter> stoppedCaches) {
        cctx.gate().reconnected(true);

        sharedCtx.removeCacheContext(cctx);

        caches.remove(cctx.name());

        completeProxyInitialize(cctx.name());

        jCacheProxies.remove(cctx.name());

        stoppedCaches.add(cctx.cache());
    }

    /** {@inheritDoc} */
    @Override public IgniteInternalFuture<?> onReconnected(boolean clusterRestarted) throws IgniteCheckedException {
        List<GridCacheAdapter> reconnected = new ArrayList<>(caches.size());

        DiscoveryDataClusterState state = ctx.state().clusterState();

        boolean active = state.active() && !state.transition();

        ClusterCachesReconnectResult reconnectRes = cachesInfo.onReconnected(active, state.transition());

        final List<GridCacheAdapter> stoppedCaches = new ArrayList<>();

        for (final GridCacheAdapter cache : caches.values()) {
            boolean stopped = reconnectRes.stoppedCacheGroups().contains(cache.context().groupId())
                || reconnectRes.stoppedCaches().contains(cache.name());

            if (stopped)
                stopCacheOnReconnect(cache.context(), stoppedCaches);
            else {
                cache.onReconnected();

                reconnected.add(cache);

                if (cache.context().userCache()) {
                    // Re-create cache structures inside indexing in order to apply recent schema changes.
<<<<<<< HEAD
                    GridCacheContextInfo cctx = new GridCacheContextInfo(cache.context());
=======
                    GridCacheContextInfo cctx = new GridCacheContextInfo(cache.context(), false);
>>>>>>> e51e4cd7

                    DynamicCacheDescriptor desc = cacheDescriptor(cctx.name());

                    assert desc != null : cctx.name();

                    boolean rmvIdx = !cache.context().group().persistenceEnabled();

                    ctx.query().onCacheStop0(cctx, rmvIdx);
                    ctx.query().onCacheStart0(cctx, desc.schema(), desc.sql());
                }
            }
        }

        final Set<Integer> stoppedGrps = reconnectRes.stoppedCacheGroups();

        for (CacheGroupContext grp : cacheGrps.values()) {
            if (stoppedGrps.contains(grp.groupId()))
                cacheGrps.remove(grp.groupId());
            else
                grp.onReconnected();
        }

        sharedCtx.onReconnected(active);

        for (GridCacheAdapter cache : reconnected)
            cache.context().gate().reconnected(false);

        if (!stoppedCaches.isEmpty())
            return sharedCtx.exchange().deferStopCachesOnClientReconnect(stoppedCaches);

        return null;
    }

    /**
     * Initialize H2 structures for not started cache.
     *
     * @param cacheDesc Cache descriptor.
     * @throws IgniteCheckedException If failed.
     */
    public void initializeH2ForNotStartedCache(DynamicCacheDescriptor cacheDesc) throws IgniteCheckedException {
        QuerySchema schema = cacheDesc.schema() != null ? cacheDesc.schema() : new QuerySchema();

        GridCacheContextInfo cacheCtx = new GridCacheContextInfo(cacheDesc, ctx);

        ctx.query().onCacheStart(cacheCtx, schema, cacheDesc.sql());
    }

    /**
     * @param cache Cache to stop.
     * @param cancel Cancel flag.
     * @param destroy Destroy data flag. Setting to <code>true</code> will remove all cache data.
     */
    @SuppressWarnings({"unchecked"})
    private void stopCache(GridCacheAdapter<?, ?> cache, boolean cancel, boolean destroy) {
        GridCacheContext ctx = cache.context();

        try {
            if (!cache.isNear() && ctx.shared().wal() != null) {
                try {
                    ctx.shared().wal().flush(null, false);
                }
                catch (IgniteCheckedException e) {
                    U.error(log, "Failed to flush write-ahead log on cache stop " +
                        "[cache=" + ctx.name() + "]", e);
                }
            }

            sharedCtx.removeCacheContext(ctx);

            cache.stop();

<<<<<<< HEAD
            GridCacheContextInfo cctx = new GridCacheContextInfo(ctx);
=======
            GridCacheContextInfo cctx = new GridCacheContextInfo(ctx, false);
>>>>>>> e51e4cd7

            ctx.kernalContext().query().onCacheStop(cctx, !cache.context().group().persistenceEnabled() || destroy);

            if (isNearEnabled(ctx)) {
                GridDhtCacheAdapter dht = ctx.near().dht();

                // Check whether dht cache has been started.
                if (dht != null) {
                    dht.stop();

                    GridCacheContext<?, ?> dhtCtx = dht.context();

                    List<GridCacheManager> dhtMgrs = dhtManagers(dhtCtx);

                    for (ListIterator<GridCacheManager> it = dhtMgrs.listIterator(dhtMgrs.size()); it.hasPrevious(); ) {
                        GridCacheManager mgr = it.previous();

                        mgr.stop(cancel, destroy);
                    }
                }
            }

            List<GridCacheManager> mgrs = ctx.managers();

            Collection<GridCacheManager> excludes = dhtExcludes(ctx);

            // Reverse order.
            for (ListIterator<GridCacheManager> it = mgrs.listIterator(mgrs.size()); it.hasPrevious(); ) {
                GridCacheManager mgr = it.previous();

                if (!excludes.contains(mgr))
                    mgr.stop(cancel, destroy);
            }

            ctx.kernalContext().continuous().onCacheStop(ctx);

            ctx.kernalContext().cache().context().snapshot().onCacheStop(ctx);

            ctx.group().stopCache(ctx, destroy);

            U.stopLifecycleAware(log, lifecycleAwares(ctx.group(), cache.configuration(), ctx.store().configuredStore()));

            IgnitePageStoreManager pageStore;

            if (destroy && (pageStore = sharedCtx.pageStore()) != null) {
                try {
                    pageStore.removeCacheData(new StoredCacheData(ctx.config()));
                }
                catch (IgniteCheckedException e) {
                    U.error(log, "Failed to delete cache configuration data while destroying cache" +
                        "[cache=" + ctx.name() + "]", e);
                }
            }

            if (log.isInfoEnabled()) {
                if (ctx.group().sharedGroup())
                    log.info("Stopped cache [cacheName=" + cache.name() + ", group=" + ctx.group().name() + ']');
                else
                    log.info("Stopped cache [cacheName=" + cache.name() + ']');
            }
        }
        finally {
            cleanup(ctx);
        }
    }

    /**
     * @throws IgniteCheckedException If failed to wait.
     */
    public void awaitStarted() throws IgniteCheckedException {
        U.await(cacheStartedLatch);
    }

    /**
     * @param cache Cache.
     * @throws IgniteCheckedException If failed.
     */
    private void onKernalStart(GridCacheAdapter<?, ?> cache) throws IgniteCheckedException {
        GridCacheContext<?, ?> ctx = cache.context();

        // Start DHT cache as well.
        if (isNearEnabled(ctx)) {
            GridDhtCacheAdapter dht = ctx.near().dht();

            GridCacheContext<?, ?> dhtCtx = dht.context();

            for (GridCacheManager mgr : dhtManagers(dhtCtx))
                mgr.onKernalStart();

            dht.onKernalStart();

            if (log.isDebugEnabled())
                log.debug("Executed onKernalStart() callback for DHT cache: " + dht.name());
        }

        for (GridCacheManager mgr : F.view(ctx.managers(), F0.notContains(dhtExcludes(ctx))))
            mgr.onKernalStart();

        cache.onKernalStart();

        if (ctx.events().isRecordable(EventType.EVT_CACHE_STARTED))
            ctx.events().addEvent(EventType.EVT_CACHE_STARTED);

        if (log.isDebugEnabled())
            log.debug("Executed onKernalStart() callback for cache [name=" + cache.name() + ", mode=" +
                cache.configuration().getCacheMode() + ']');
    }

    /**
     * @param cache Cache to stop.
     * @param cancel Cancel flag.
     */
    @SuppressWarnings("unchecked")
    private void onKernalStop(GridCacheAdapter<?, ?> cache, boolean cancel) {
        GridCacheContext ctx = cache.context();

        if (isNearEnabled(ctx)) {
            GridDhtCacheAdapter dht = ctx.near().dht();

            if (dht != null) {
                GridCacheContext<?, ?> dhtCtx = dht.context();

                for (GridCacheManager mgr : dhtManagers(dhtCtx))
                    mgr.onKernalStop(cancel);

                dht.onKernalStop();
            }
        }

        List<GridCacheManager> mgrs = ctx.managers();

        Collection<GridCacheManager> excludes = dhtExcludes(ctx);

        // Reverse order.
        for (ListIterator<GridCacheManager> it = mgrs.listIterator(mgrs.size()); it.hasPrevious(); ) {
            GridCacheManager mgr = it.previous();

            if (!excludes.contains(mgr))
                mgr.onKernalStop(cancel);
        }

        cache.onKernalStop();

        if (!ctx.isRecoveryMode() && ctx.events().isRecordable(EventType.EVT_CACHE_STOPPED))
            ctx.events().addEvent(EventType.EVT_CACHE_STOPPED);
    }

    /**
     * @param cfg Cache configuration to use to create cache.
     * @param grp Cache group.
     * @param pluginMgr Cache plugin manager.
     * @param desc Cache descriptor.
     * @param locStartTopVer Current topology version.
     * @param cacheObjCtx Cache object context.
     * @param affNode {@code True} if local node affinity node.
     * @param updatesAllowed Updates allowed flag.
     * @param disabledAfterStart If true, then we will discard restarting state from proxies. If false then we will
     * change state of proxies to restarting
     * @return Cache context.
     * @throws IgniteCheckedException If failed to create cache.
     */
    private GridCacheContext<?, ?> createCacheContext(
        CacheConfiguration<?, ?> cfg,
        CacheGroupContext grp,
        @Nullable CachePluginManager pluginMgr,
        DynamicCacheDescriptor desc,
        AffinityTopologyVersion locStartTopVer,
        CacheObjectContext cacheObjCtx,
        boolean affNode,
        boolean updatesAllowed,
        boolean disabledAfterStart,
        boolean recoveryMode
    ) throws IgniteCheckedException {
        assert cfg != null;

        if (cfg.getCacheStoreFactory() instanceof GridCacheLoaderWriterStoreFactory) {
            GridCacheLoaderWriterStoreFactory factory = (GridCacheLoaderWriterStoreFactory)cfg.getCacheStoreFactory();

            prepare(cfg, factory.loaderFactory(), false);
            prepare(cfg, factory.writerFactory(), false);
        }
        else
            prepare(cfg, cfg.getCacheStoreFactory(), false);

        CacheStore cfgStore = cfg.getCacheStoreFactory() != null ? cfg.getCacheStoreFactory().create() : null;

        validate(ctx.config(), cfg, desc.cacheType(), cfgStore);

        if (pluginMgr == null)
            pluginMgr = new CachePluginManager(ctx, cfg);

        pluginMgr.validate();

        if (!recoveryMode && cfg.getAtomicityMode() == TRANSACTIONAL_SNAPSHOT)
            sharedCtx.coordinators().ensureStarted();

        sharedCtx.jta().registerCache(cfg);

        // Skip suggestions for internal caches.
        if (desc.cacheType().userCache())
            suggestOptimizations(cfg, cfgStore != null);

        Collection<Object> toPrepare = new ArrayList<>();

        if (cfgStore instanceof GridCacheLoaderWriterStore) {
            toPrepare.add(((GridCacheLoaderWriterStore)cfgStore).loader());
            toPrepare.add(((GridCacheLoaderWriterStore)cfgStore).writer());
        }
        else
            toPrepare.add(cfgStore);

        prepare(cfg, toPrepare);

        U.startLifecycleAware(lifecycleAwares(grp, cfg, cfgStore));

        boolean nearEnabled = GridCacheUtils.isNearEnabled(cfg);

        CacheCompressionManager compressMgr = new CacheCompressionManager();
        GridCacheAffinityManager affMgr = new GridCacheAffinityManager();
        GridCacheEventManager evtMgr = new GridCacheEventManager();
        CacheEvictionManager evictMgr = (nearEnabled || cfg.isOnheapCacheEnabled()) ? new GridCacheEvictionManager() : new CacheOffheapEvictionManager();
        GridCacheQueryManager qryMgr = queryManager(cfg);
        CacheContinuousQueryManager contQryMgr = new CacheContinuousQueryManager();
        CacheDataStructuresManager dataStructuresMgr = new CacheDataStructuresManager();
        GridCacheTtlManager ttlMgr = new GridCacheTtlManager();

        CacheConflictResolutionManager rslvrMgr = pluginMgr.createComponent(CacheConflictResolutionManager.class);
        GridCacheDrManager drMgr = pluginMgr.createComponent(GridCacheDrManager.class);
        CacheStoreManager storeMgr = pluginMgr.createComponent(CacheStoreManager.class);

        if (cfgStore == null)
            storeMgr.initialize(cfgStore, sesHolders);
        else
            initializationProtector.protect(
                cfgStore,
                () -> storeMgr.initialize(cfgStore, sesHolders)
            );

        GridCacheContext<?, ?> cacheCtx = new GridCacheContext(
            ctx,
            sharedCtx,
            cfg,
            grp,
            desc.cacheType(),
            locStartTopVer,
            affNode,
            updatesAllowed,
            recoveryMode,
            /*
             * Managers in starting order!
             * ===========================
             */
            compressMgr,
            evtMgr,
            storeMgr,
            evictMgr,
            qryMgr,
            contQryMgr,
            dataStructuresMgr,
            ttlMgr,
            drMgr,
            rslvrMgr,
            pluginMgr,
            affMgr
        );

        cacheCtx.statisticsEnabled(desc.cacheConfiguration().isStatisticsEnabled());

        cacheCtx.cacheObjectContext(cacheObjCtx);

        GridCacheAdapter cache = null;

        switch (cfg.getCacheMode()) {
            case LOCAL: {
                switch (cfg.getAtomicityMode()) {
                    case TRANSACTIONAL:
                    case TRANSACTIONAL_SNAPSHOT: {
                        cache = new GridLocalCache(cacheCtx);

                        break;
                    }
                    case ATOMIC: {
                        cache = new GridLocalAtomicCache(cacheCtx);

                        break;
                    }

                    default: {
                        assert false : "Invalid cache atomicity mode: " + cfg.getAtomicityMode();
                    }
                }

                break;
            }
            case PARTITIONED:
            case REPLICATED: {
                if (nearEnabled) {
                    switch (cfg.getAtomicityMode()) {
                        case TRANSACTIONAL:
                        case TRANSACTIONAL_SNAPSHOT: {
                            cache = new GridNearTransactionalCache(cacheCtx);

                            break;
                        }
                        case ATOMIC: {
                            cache = new GridNearAtomicCache(cacheCtx);

                            break;
                        }

                        default: {
                            assert false : "Invalid cache atomicity mode: " + cfg.getAtomicityMode();
                        }
                    }
                }
                else {
                    switch (cfg.getAtomicityMode()) {
                        case TRANSACTIONAL:
                        case TRANSACTIONAL_SNAPSHOT: {
                            cache = cacheCtx.affinityNode() ?
                                new GridDhtColocatedCache(cacheCtx) :
                                new GridDhtColocatedCache(cacheCtx, new GridNoStorageCacheMap());

                            break;
                        }
                        case ATOMIC: {
                            cache = cacheCtx.affinityNode() ?
                                new GridDhtAtomicCache(cacheCtx) :
                                new GridDhtAtomicCache(cacheCtx, new GridNoStorageCacheMap());

                            break;
                        }

                        default: {
                            assert false : "Invalid cache atomicity mode: " + cfg.getAtomicityMode();
                        }
                    }
                }

                break;
            }

            default: {
                assert false : "Invalid cache mode: " + cfg.getCacheMode();
            }
        }

        cache.active(!disabledAfterStart);

        cacheCtx.cache(cache);

        GridCacheContext<?, ?> ret = cacheCtx;

        /*
         * Create DHT cache.
         * ================
         */
        if (cfg.getCacheMode() != LOCAL && nearEnabled) {
            /*
             * Specifically don't create the following managers
             * here and reuse the one from Near cache:
             * 1. GridCacheVersionManager
             * 2. GridCacheIoManager
             * 3. GridCacheDeploymentManager
             * 4. GridCacheQueryManager (note, that we start it for DHT cache though).
             * 5. CacheContinuousQueryManager (note, that we start it for DHT cache though).
             * 6. GridCacheDgcManager
             * 7. GridCacheTtlManager.
             * ===============================================
             */
            evictMgr = cfg.isOnheapCacheEnabled() ? new GridCacheEvictionManager() : new CacheOffheapEvictionManager();
            evtMgr = new GridCacheEventManager();
            pluginMgr = new CachePluginManager(ctx, cfg);
            drMgr = pluginMgr.createComponent(GridCacheDrManager.class);

            cacheCtx = new GridCacheContext(
                ctx,
                sharedCtx,
                cfg,
                grp,
                desc.cacheType(),
                locStartTopVer,
                affNode,
                true,
                recoveryMode,
                /*
                 * Managers in starting order!
                 * ===========================
                 */
                compressMgr,
                evtMgr,
                storeMgr,
                evictMgr,
                qryMgr,
                contQryMgr,
                dataStructuresMgr,
                ttlMgr,
                drMgr,
                rslvrMgr,
                pluginMgr,
                affMgr
            );

            cacheCtx.statisticsEnabled(desc.cacheConfiguration().isStatisticsEnabled());

            cacheCtx.cacheObjectContext(cacheObjCtx);

            GridDhtCacheAdapter dht = null;

            switch (cfg.getAtomicityMode()) {
                case TRANSACTIONAL:
                case TRANSACTIONAL_SNAPSHOT: {
                    assert cache instanceof GridNearTransactionalCache;

                    GridNearTransactionalCache near = (GridNearTransactionalCache)cache;

                    GridDhtCache dhtCache = cacheCtx.affinityNode() ?
                        new GridDhtCache(cacheCtx) :
                        new GridDhtCache(cacheCtx, new GridNoStorageCacheMap());

                    dhtCache.near(near);

                    near.dht(dhtCache);

                    dht = dhtCache;

                    break;
                }
                case ATOMIC: {
                    assert cache instanceof GridNearAtomicCache;

                    GridNearAtomicCache near = (GridNearAtomicCache)cache;

                    GridDhtAtomicCache dhtCache = cacheCtx.affinityNode() ?
                        new GridDhtAtomicCache(cacheCtx) :
                        new GridDhtAtomicCache(cacheCtx, new GridNoStorageCacheMap());

                    dhtCache.near(near);

                    near.dht(dhtCache);

                    dht = dhtCache;

                    break;
                }

                default: {
                    assert false : "Invalid cache atomicity mode: " + cfg.getAtomicityMode();
                }
            }

            cacheCtx.cache(dht);
        }

        if (!CU.isUtilityCache(cache.name()) && !CU.isSystemCache(cache.name())) {
            registerMbean(cache.localMxBean(), cache.name(), false);
            registerMbean(cache.clusterMxBean(), cache.name(), false);
        }

        return ret;
    }

    /**
     * @param reqs Cache requests to start.
     * @param fut Completable future.
     */
    public void registrateProxyRestart(Map<String, DynamicCacheChangeRequest> reqs, GridFutureAdapter<?> fut) {
        for (IgniteCacheProxyImpl<?, ?> proxy : jCacheProxies.values()) {
            if (reqs.containsKey(proxy.getName()) &&
                proxy.isRestarting() &&
                !reqs.get(proxy.getName()).disabledAfterStart()
            )
                proxy.registrateFutureRestart(fut);
        }
    }

    /**
     * @param reqs Cache requests to start.
     * @param initVer Init exchange version.
     * @param doneVer Finish excahnge vertison.
     */
    public void completeProxyRestart(
        Map<String, DynamicCacheChangeRequest> reqs,
        AffinityTopologyVersion initVer,
        AffinityTopologyVersion doneVer
    ) {
        if (initVer == null || doneVer == null)
            return;

        for (GridCacheAdapter<?, ?> cache : caches.values()) {
            GridCacheContext<?, ?> cacheCtx = cache.context();

            if (reqs.containsKey(cache.name()) ||
                (cacheCtx.startTopologyVersion().compareTo(initVer) <= 0 ||
                    cacheCtx.startTopologyVersion().compareTo(doneVer) <= 0))
                completeProxyInitialize(cache.name());

            if (
                cacheCtx.startTopologyVersion().compareTo(initVer) >= 0 &&
                    cacheCtx.startTopologyVersion().compareTo(doneVer) <= 0
            ) {
                IgniteCacheProxyImpl<?, ?> proxy = jCacheProxies.get(cache.name());

                boolean canRestart = true;

                DynamicCacheChangeRequest req = reqs.get(cache.name());

                if (req != null) {
                    canRestart = !req.disabledAfterStart();
                }

                if (proxy != null && proxy.isRestarting() && canRestart) {
                    proxy.onRestarted(cacheCtx, cache);

                    if (cacheCtx.dataStructuresCache())
                        ctx.dataStructures().restart(proxy.internalProxy());
                }
            }
        }
    }

    /**
     * Gets a collection of currently started caches.
     *
     * @return Collection of started cache names.
     */
    public Collection<String> cacheNames() {
        return F.viewReadOnly(cacheDescriptors().values(),
            new IgniteClosure<DynamicCacheDescriptor, String>() {
                @Override public String apply(DynamicCacheDescriptor desc) {
                    return desc.cacheConfiguration().getName();
                }
            });
    }

    /**
     * Gets public cache that can be used for query execution. If cache isn't created on current node it will be
     * started.
     *
     * @param start Start cache.
     * @param inclLoc Include local caches.
     * @return Cache or {@code null} if there is no suitable cache.
     */
    public IgniteCacheProxy<?, ?> getOrStartPublicCache(boolean start, boolean inclLoc) throws IgniteCheckedException {
        // Try to find started cache first.
        for (Map.Entry<String, GridCacheAdapter<?, ?>> e : caches.entrySet()) {
            if (!e.getValue().context().userCache())
                continue;

            CacheConfiguration ccfg = e.getValue().configuration();

            String cacheName = ccfg.getName();

            if ((inclLoc || ccfg.getCacheMode() != LOCAL))
                return publicJCache(cacheName);
        }

        if (start) {
            for (Map.Entry<String, DynamicCacheDescriptor> e : cachesInfo.registeredCaches().entrySet()) {
                DynamicCacheDescriptor desc = e.getValue();

                if (!desc.cacheType().userCache())
                    continue;

                CacheConfiguration ccfg = desc.cacheConfiguration();

                if (ccfg.getCacheMode() != LOCAL) {
                    dynamicStartCache(null, ccfg.getName(), null, false, true, true).get();

                    return publicJCache(ccfg.getName());
                }
            }
        }

        return null;
    }

    /**
     * Gets a collection of currently started public cache names.
     *
     * @return Collection of currently started public cache names
     */
    public Collection<String> publicCacheNames() {
        return F.viewReadOnly(cacheDescriptors().values(),
            new IgniteClosure<DynamicCacheDescriptor, String>() {
                @Override public String apply(DynamicCacheDescriptor desc) {
                    return desc.cacheConfiguration().getName();
                }
            },
            new IgnitePredicate<DynamicCacheDescriptor>() {
                @Override public boolean apply(DynamicCacheDescriptor desc) {
                    return desc.cacheType().userCache();
                }
            }
        );
    }

    /**
     * Gets a collection of currently started public cache names.
     *
     * @return Collection of currently started public cache names
     */
    public Collection<String> publicAndDsCacheNames() {
        return F.viewReadOnly(cacheDescriptors().values(),
            new IgniteClosure<DynamicCacheDescriptor, String>() {
                @Override public String apply(DynamicCacheDescriptor desc) {
                    return desc.cacheConfiguration().getName();
                }
            },
            new IgnitePredicate<DynamicCacheDescriptor>() {
                @Override public boolean apply(DynamicCacheDescriptor desc) {
                    return desc.cacheType().userCache() || desc.cacheType() == CacheType.DATA_STRUCTURES;
                }
            }
        );
    }

    /**
     * Gets cache mode.
     *
     * @param cacheName Cache name to check.
     * @return Cache mode.
     */
    public CacheMode cacheMode(String cacheName) {
        assert cacheName != null;

        DynamicCacheDescriptor desc = cacheDescriptor(cacheName);

        return desc != null ? desc.cacheConfiguration().getCacheMode() : null;
    }

    /**
     * @return Caches to be started when this node starts.
     */
    @Nullable public LocalJoinCachesContext localJoinCachesContext() {
        return cachesInfo.localJoinCachesContext();
    }

    /**
     * @param exchTopVer Local join exchange future version.
     * @param locJoinCtx Local join cache context.
     * @throws IgniteCheckedException If failed.
     */
    public IgniteInternalFuture<?> startCachesOnLocalJoin(
        AffinityTopologyVersion exchTopVer,
        LocalJoinCachesContext locJoinCtx
    ) throws IgniteCheckedException {
        long time = U.currentTimeMillis();

        if (locJoinCtx == null)
            return new GridFinishedFuture<>();

        IgniteInternalFuture<?> res = sharedCtx.affinity().initCachesOnLocalJoin(
            locJoinCtx.cacheGroupDescriptors(), locJoinCtx.cacheDescriptors());

        List<StartCacheInfo> startCacheInfos = locJoinCtx.caches().stream()
            .map(cacheInfo -> new StartCacheInfo(cacheInfo.get1(), cacheInfo.get2(), exchTopVer, false))
            .collect(Collectors.toList());

        locJoinCtx.initCaches()
            .forEach(cacheDesc -> {
                try {
                    initializeH2ForNotStartedCache(cacheDesc);
                }
                catch (Exception e) {
                    log.error("Can't initialize H2 structures for not started cache [cacheName=" + cacheDesc.cacheName() + "]");
                }
            });

        prepareStartCaches(startCacheInfos);

        context().exchange().exchangerUpdateHeartbeat();

        if (log.isInfoEnabled())
            log.info("Starting caches on local join performed in " + (U.currentTimeMillis() - time) + " ms.");

        return res;
    }

    /**
     * @param node Joined node.
     * @return {@code True} if there are new caches received from joined node.
     */
    boolean hasCachesReceivedFromJoin(ClusterNode node) {
        return cachesInfo.hasCachesReceivedFromJoin(node.id());
    }

    /**
     * Starts statically configured caches received from remote nodes during exchange.
     *
     * @param nodeId Joining node ID.
     * @param exchTopVer Current exchange version.
     * @return Started caches descriptors.
     * @throws IgniteCheckedException If failed.
     */
    public Collection<DynamicCacheDescriptor> startReceivedCaches(UUID nodeId, AffinityTopologyVersion exchTopVer)
        throws IgniteCheckedException {
        List<DynamicCacheDescriptor> receivedCaches = cachesInfo.cachesReceivedFromJoin(nodeId);

        List<StartCacheInfo> startCacheInfos = receivedCaches.stream()
            .filter(desc -> isLocalAffinity(desc.groupDescriptor().config()))
            .map(desc -> new StartCacheInfo(desc, null, exchTopVer, false))
            .collect(Collectors.toList());

        prepareStartCaches(startCacheInfos);

        return receivedCaches;
    }

    /**
     * @param cacheConfiguration Checked configuration.
     * @return {@code true} if local node is affinity node for cache.
     */
    private boolean isLocalAffinity(CacheConfiguration cacheConfiguration) {
        return CU.affinityNode(ctx.discovery().localNode(), cacheConfiguration.getNodeFilter());
    }

    /**
     * Start all input caches in parallel.
     *
     * @param startCacheInfos All caches information for start.
     */
    void prepareStartCaches(Collection<StartCacheInfo> startCacheInfos) throws IgniteCheckedException {
        prepareStartCaches(startCacheInfos, (data, operation) -> {
            operation.accept(data);// PROXY
        });
    }

    /**
     * Trying to start all input caches in parallel and skip failed caches.
     *
     * @param startCacheInfos Caches info for start.
     * @return Caches which was failed.
     * @throws IgniteCheckedException if failed.
     */
    Map<StartCacheInfo, IgniteCheckedException> prepareStartCachesIfPossible(
        Collection<StartCacheInfo> startCacheInfos) throws IgniteCheckedException {
        HashMap<StartCacheInfo, IgniteCheckedException> failedCaches = new HashMap<>();

        prepareStartCaches(startCacheInfos, (data, operation) -> {
            try {
                operation.accept(data);
            }
            catch (IgniteInterruptedCheckedException e) {
                throw e;
            }
            catch (IgniteCheckedException e) {
                log.warning("Cache can not be started : cache=" + data.getStartedConfiguration().getName());

                failedCaches.put(data, e);
            }
        });

        return failedCaches;
    }

    /**
     * Start all input caches in parallel.
     *
     * @param startCacheInfos All caches information for start.
     * @param cacheStartFailHandler Fail handler for one cache start.
     */
    private void prepareStartCaches(
        Collection<StartCacheInfo> startCacheInfos,
        StartCacheFailHandler<StartCacheInfo, Void> cacheStartFailHandler
    ) throws IgniteCheckedException {
        if (!IGNITE_ALLOW_START_CACHES_IN_PARALLEL || startCacheInfos.size() <= 1) {
            for (StartCacheInfo startCacheInfo : startCacheInfos) {
                cacheStartFailHandler.handle(
                    startCacheInfo,
                    cacheInfo -> {
                        prepareCacheStart(
                            cacheInfo.getCacheDescriptor().cacheConfiguration(),
                            cacheInfo.getCacheDescriptor(),
                            cacheInfo.getReqNearCfg(),
                            cacheInfo.getExchangeTopVer(),
                            cacheInfo.isDisabledAfterStart(),
                            cacheInfo.isClientCache()
                        );

                        return null;
                    }
                );

                context().exchange().exchangerUpdateHeartbeat();
            }
        }
        else {
            Map<StartCacheInfo, GridCacheContext> cacheContexts = new ConcurrentHashMap<>();

            int parallelismLvl = sharedCtx.kernalContext().config().getSystemThreadPoolSize();

            // Reserve at least 2 threads for system operations.
            parallelismLvl = Math.max(1, parallelismLvl - 2);

            doInParallel(
                parallelismLvl,
                sharedCtx.kernalContext().getSystemExecutorService(),
                startCacheInfos,
                startCacheInfo -> {
                    cacheStartFailHandler.handle(
                        startCacheInfo,
                        cacheInfo -> {
                            GridCacheContext cacheCtx = prepareCacheContext(
                                cacheInfo.getCacheDescriptor().cacheConfiguration(),
                                cacheInfo.getCacheDescriptor(),
                                cacheInfo.getReqNearCfg(),
                                cacheInfo.getExchangeTopVer(),
                                cacheInfo.isDisabledAfterStart()
                            );
                            cacheContexts.put(cacheInfo, cacheCtx);

                            context().exchange().exchangerUpdateHeartbeat();

                            return null;
                        }
                    );

                    return null;
                }
            );

            /*
             * This hack required because we can't start sql schema in parallel by folowing reasons:
             * * checking index to duplicate(and other checking) require one order on every nodes.
             * * onCacheStart and createSchema contains a lot of mutex.
             *
             * TODO IGNITE-9729
             */
            Set<StartCacheInfo> successfullyPreparedCaches = cacheContexts.keySet();

            List<StartCacheInfo> cacheInfosInOriginalOrder = startCacheInfos.stream()
                .filter(successfullyPreparedCaches::contains)
                .collect(Collectors.toList());

            for (StartCacheInfo startCacheInfo : cacheInfosInOriginalOrder) {
                cacheStartFailHandler.handle(
                    startCacheInfo,
                    cacheInfo -> {
                        GridCacheContext cctx = cacheContexts.get(cacheInfo);

                        if (!cctx.isRecoveryMode()) {
                            ctx.query().onCacheStart(
<<<<<<< HEAD
                                new GridCacheContextInfo(cctx),
=======
                                new GridCacheContextInfo(cctx, cacheInfo.isClientCache()),
>>>>>>> e51e4cd7
                                cacheInfo.getCacheDescriptor().schema() != null
                                    ? cacheInfo.getCacheDescriptor().schema()
                                    : new QuerySchema(),
                                cacheInfo.getCacheDescriptor().sql()
                            );
                        }

                        context().exchange().exchangerUpdateHeartbeat();

                        return null;
                    }
                );
            }

            doInParallel(
                parallelismLvl,
                sharedCtx.kernalContext().getSystemExecutorService(),
                cacheContexts.entrySet(),
                cacheCtxEntry -> {
                    cacheStartFailHandler.handle(
                        cacheCtxEntry.getKey(),
                        cacheInfo -> {
                            GridCacheContext<?, ?> cacheContext = cacheCtxEntry.getValue();

                            if (cacheContext.isRecoveryMode())
                                finishRecovery(cacheInfo.getExchangeTopVer(), cacheContext);
                            else
                                onCacheStarted(cacheCtxEntry.getValue());

                            context().exchange().exchangerUpdateHeartbeat();

                            return null;
                        }
                    );

                    return null;
                }
            );
        }
    }

    /**
     * @param startCfg Cache configuration to use.
     * @param desc Cache descriptor.
     * @param reqNearCfg Near configuration if specified for client cache start request.
     * @param exchTopVer Current exchange version.
     * @param disabledAfterStart If true, then we will discard restarting state from proxies. If false then we will
     * change state of proxies to restarting
     * @throws IgniteCheckedException If failed.
     */
    public void prepareCacheStart(
        CacheConfiguration startCfg,
        DynamicCacheDescriptor desc,
        @Nullable NearCacheConfiguration reqNearCfg,
        AffinityTopologyVersion exchTopVer,
        boolean disabledAfterStart,
        boolean clientCache
    ) throws IgniteCheckedException {
        GridCacheContext cacheCtx = prepareCacheContext(startCfg, desc, reqNearCfg, exchTopVer, disabledAfterStart);

        if (cacheCtx.isRecoveryMode())
            finishRecovery(exchTopVer, cacheCtx);
        else {
<<<<<<< HEAD
            ctx.query().onCacheStart(new GridCacheContextInfo(cacheCtx), desc.schema() != null ? desc.schema() : new QuerySchema(), desc.sql());
=======
            ctx.query().onCacheStart(new GridCacheContextInfo(cacheCtx, clientCache), desc.schema() != null ? desc.schema() : new QuerySchema(), desc.sql());
>>>>>>> e51e4cd7

            onCacheStarted(cacheCtx);
        }
    }

    /**
     * Preparing cache context to start.
     *
     * @param startCfg Cache configuration to use.
     * @param desc Cache descriptor.
     * @param reqNearCfg Near configuration if specified for client cache start request.
     * @param exchTopVer Current exchange version.
     * @param disabledAfterStart If true, then we will discard restarting state from proxies. If false then we will change
     *  state of proxies to restarting
     * @return Created {@link GridCacheContext}.
     * @throws IgniteCheckedException if failed.
     */
    private GridCacheContext prepareCacheContext(
        CacheConfiguration startCfg,
        DynamicCacheDescriptor desc,
        @Nullable NearCacheConfiguration reqNearCfg,
        AffinityTopologyVersion exchTopVer,
        boolean disabledAfterStart
    ) throws IgniteCheckedException {
        if (caches.containsKey(startCfg.getName())) {
            GridCacheAdapter<?, ?> existingCache = caches.get(startCfg.getName());

            GridCacheContext<?, ?> cctx = existingCache.context();

            assert cctx.isRecoveryMode();

            QuerySchema localSchema = recovery.querySchemas.get(desc.cacheId());

            QuerySchemaPatch localSchemaPatch = localSchema.makePatch(desc.schema().entities());

            // Cache schema is changed after restart, workaround is stop existing cache and start new.
            if (!localSchemaPatch.isEmpty() || localSchemaPatch.hasConflicts())
                stopCacheSafely(cctx);
            else
                return existingCache.context();
        }

        assert !caches.containsKey(startCfg.getName()) : startCfg.getName();

        CacheConfiguration ccfg = new CacheConfiguration(startCfg);

        CacheObjectContext cacheObjCtx = ctx.cacheObjects().contextForCache(ccfg);

        boolean affNode = checkForAffinityNode(desc, reqNearCfg, ccfg);

        CacheGroupContext grp = getOrCreateCacheGroupContext(desc, exchTopVer, cacheObjCtx, affNode, startCfg.getGroupName(), false);

        GridCacheContext cacheCtx = createCacheContext(ccfg,
            grp,
            null,
            desc,
            exchTopVer,
            cacheObjCtx,
            affNode,
            true,
            disabledAfterStart,
            false
        );

        initCacheContext(cacheCtx, ccfg, desc.deploymentId());

        return cacheCtx;
    }

    /**
     * Stops cache under checkpoint lock.
     *
     * @param cctx Cache context.
     */
    private void stopCacheSafely(GridCacheContext<?, ?> cctx) {
        sharedCtx.database().checkpointReadLock();

        try {
            prepareCacheStop(cctx.name(), false);

            if (!cctx.group().hasCaches())
                stopCacheGroup(cctx.group().groupId());
        }
        finally {
            sharedCtx.database().checkpointReadUnlock();
        }

    }

    /**
     * Finishes recovery for given cache context.
     *
     * @param cacheStartVer Cache join to topology version.
     * @param cacheContext Cache context.
     * @throws IgniteCheckedException If failed.
     */
    private void finishRecovery(AffinityTopologyVersion cacheStartVer,
        GridCacheContext<?, ?> cacheContext) throws IgniteCheckedException {

        CacheGroupContext groupContext = cacheContext.group();

        // Take cluster-wide cache descriptor and try to update local cache and cache group parameters.
        DynamicCacheDescriptor updatedDescriptor = cacheDescriptor(cacheContext.cacheId());

        groupContext.finishRecovery(
            cacheStartVer,
            updatedDescriptor.receivedFrom(),
            isLocalAffinity(updatedDescriptor.cacheConfiguration())
        );

        cacheContext.finishRecovery(cacheStartVer, updatedDescriptor.cacheConfiguration().isStatisticsEnabled());

        if (cacheContext.config().getAtomicityMode() == TRANSACTIONAL_SNAPSHOT)
            sharedCtx.coordinators().ensureStarted();

        onKernalStart(cacheContext.cache());

        if (log.isInfoEnabled())
            log.info("Finished recovery for cache [cache=" + cacheContext.name()
                + ", grp=" + groupContext.cacheOrGroupName() + ", startVer=" + cacheStartVer + "]");
    }

    /**
     * Stops all caches and groups, that was recovered, but not activated on node join. Such caches can remain only if
     * it was filtered by node filter on current node. It's impossible to check whether current node is affinity node
     * for given cache before join to topology.
     */
    public void shutdownNotFinishedRecoveryCaches() {
        for (GridCacheAdapter cacheAdapter : caches.values()) {
            GridCacheContext cacheContext = cacheAdapter.context();

            if (cacheContext.isLocal())
                continue;

            if (cacheContext.isRecoveryMode()) {
                assert !isLocalAffinity(cacheContext.config())
                    : "Cache " + cacheAdapter.context() + " is still in recovery mode after start, but not activated.";

                stopCacheSafely(cacheContext);
            }
        }
    }

    /**
     * Check for affinity node and customize near configuration if needed.
     *
     * @param desc Cache descriptor.
     * @param reqNearCfg Near configuration if specified for client cache start request.
     * @param ccfg Cache configuration to use.
     * @return {@code true} if it is affinity node for cache.
     */
    private boolean checkForAffinityNode(
        DynamicCacheDescriptor desc,
        @Nullable NearCacheConfiguration reqNearCfg,
        CacheConfiguration ccfg
    ) {
        if (ccfg.getCacheMode() == LOCAL) {
            ccfg.setNearConfiguration(null);

            return true;
        }

        if (isLocalAffinity(desc.groupDescriptor().config()))
            return true;

        ccfg.setNearConfiguration(reqNearCfg);

        return false;
    }

    /**
     * Prepare page store for start cache.
     *
     * @param desc Cache descriptor.
     * @param affNode {@code true} if it is affinity node for cache.
     * @throws IgniteCheckedException if failed.
     */
    public void preparePageStore(DynamicCacheDescriptor desc, boolean affNode) throws IgniteCheckedException {
        if (sharedCtx.pageStore() != null && affNode)
            initializationProtector.protect(
                desc.groupDescriptor().groupId(),
                () -> sharedCtx.pageStore().initializeForCache(desc.groupDescriptor(), desc.toStoredData())
            );
    }

    /**
     * Prepare cache group to start cache.
     *
     * @param desc Cache descriptor.
     * @param exchTopVer Current exchange version.
     * @param cacheObjCtx Cache object context.
     * @param affNode {@code true} if it is affinity node for cache.
     * @param grpName Group name.
     * @return Prepared cache group context.
     * @throws IgniteCheckedException if failed.
     */
    private CacheGroupContext getOrCreateCacheGroupContext(
        DynamicCacheDescriptor desc,
        AffinityTopologyVersion exchTopVer,
        CacheObjectContext cacheObjCtx,
        boolean affNode,
        String grpName,
        boolean recoveryMode
    ) throws IgniteCheckedException {
        if (grpName != null) {
            return initializationProtector.protect(
                desc.groupId(),
                () -> findCacheGroup(grpName),
                () -> startCacheGroup(
                    desc.groupDescriptor(),
                    desc.cacheType(),
                    affNode,
                    cacheObjCtx,
                    exchTopVer,
                    recoveryMode
                )
            );
        }

        return startCacheGroup(desc.groupDescriptor(),
            desc.cacheType(),
            affNode,
            cacheObjCtx,
            exchTopVer,
            recoveryMode
        );
    }

    /**
     * Initialize created cache context.
     *
     * @param cacheCtx Cache context to initializtion.
     * @param cfg Cache configuration.
     * @param deploymentId Dynamic deployment ID.
     * @throws IgniteCheckedException if failed.
     */
    private void initCacheContext(
        GridCacheContext<?, ?> cacheCtx,
        CacheConfiguration cfg,
        IgniteUuid deploymentId
    ) throws IgniteCheckedException {
        cacheCtx.dynamicDeploymentId(deploymentId);

        GridCacheAdapter cache = cacheCtx.cache();

        sharedCtx.addCacheContext(cacheCtx);

        caches.put(cacheCtx.name(), cache);

        // Intentionally compare Boolean references using '!=' below to check if the flag has been explicitly set.
        if (cfg.isStoreKeepBinary() && cfg.isStoreKeepBinary() != CacheConfiguration.DFLT_STORE_KEEP_BINARY
            && !(ctx.config().getMarshaller() instanceof BinaryMarshaller))
            U.warn(log, "CacheConfiguration.isStoreKeepBinary() configuration property will be ignored because " +
                "BinaryMarshaller is not used");

        // Start managers.
        for (GridCacheManager mgr : F.view(cacheCtx.managers(), F.notContains(dhtExcludes(cacheCtx))))
            mgr.start(cacheCtx);

        cacheCtx.initConflictResolver();

        if (cfg.getCacheMode() != LOCAL && GridCacheUtils.isNearEnabled(cfg)) {
            GridCacheContext<?, ?> dhtCtx = cacheCtx.near().dht().context();

            // Start DHT managers.
            for (GridCacheManager mgr : dhtManagers(dhtCtx))
                mgr.start(dhtCtx);

            dhtCtx.initConflictResolver();

            // Start DHT cache.
            dhtCtx.cache().start();

            if (log.isDebugEnabled())
                log.debug("Started DHT cache: " + dhtCtx.cache().name());
        }

        ctx.continuous().onCacheStart(cacheCtx);

        cacheCtx.cache().start();
    }

    /**
     * Handle of cache context which was fully prepared.
     *
     * @param cacheCtx Fully prepared context.
     * @throws IgniteCheckedException if failed.
     */
    private void onCacheStarted(GridCacheContext cacheCtx) throws IgniteCheckedException {
        GridCacheAdapter cache = cacheCtx.cache();
        CacheConfiguration cfg = cacheCtx.config();
        CacheGroupContext grp = cacheGrps.get(cacheCtx.groupId());

        cacheCtx.onStarted();

        String dataRegion = cfg.getDataRegionName();

        if (dataRegion == null && ctx.config().getDataStorageConfiguration() != null)
            dataRegion = ctx.config().getDataStorageConfiguration().getDefaultDataRegionConfiguration().getName();

        if (log.isInfoEnabled()) {
            log.info("Started cache [name=" + cfg.getName() +
                ", id=" + cacheCtx.cacheId() +
                (cfg.getGroupName() != null ? ", group=" + cfg.getGroupName() : "") +
                ", dataRegionName=" + dataRegion +
                ", mode=" + cfg.getCacheMode() +
                ", atomicity=" + cfg.getAtomicityMode() +
                ", backups=" + cfg.getBackups() +
                ", mvcc=" + cacheCtx.mvccEnabled() + ']');
        }

        grp.onCacheStarted(cacheCtx);

        onKernalStart(cache);
    }

    /**
     * @param desc Cache descriptor.
     * @throws IgniteCheckedException If failed.
     */
    private GridCacheContext<?, ?> startCacheInRecoveryMode(
        DynamicCacheDescriptor desc
    ) throws IgniteCheckedException {
        CacheConfiguration cfg = desc.cacheConfiguration();

        CacheObjectContext cacheObjCtx = ctx.cacheObjects().contextForCache(cfg);

        preparePageStore(desc, true);

        CacheGroupContext grp = getOrCreateCacheGroupContext(
            desc,
            AffinityTopologyVersion.NONE,
            cacheObjCtx,
            true,
            cfg.getGroupName(),
            true
        );

        GridCacheContext cacheCtx = createCacheContext(cfg,
            grp,
            null,
            desc,
            AffinityTopologyVersion.NONE,
            cacheObjCtx,
            true,
            true,
            false,
            true
        );

        initCacheContext(cacheCtx, cfg, desc.deploymentId());

        cacheCtx.onStarted();

        String dataRegion = cfg.getDataRegionName();

        if (dataRegion == null && ctx.config().getDataStorageConfiguration() != null)
            dataRegion = ctx.config().getDataStorageConfiguration().getDefaultDataRegionConfiguration().getName();

        grp.onCacheStarted(cacheCtx);

<<<<<<< HEAD
        ctx.query().onCacheStart(new GridCacheContextInfo(cacheCtx),
=======
        ctx.query().onCacheStart(new GridCacheContextInfo(cacheCtx, false),
>>>>>>> e51e4cd7
            desc.schema() != null ? desc.schema() : new QuerySchema(), desc.sql());

        if (log.isInfoEnabled()) {
            log.info("Started cache in recovery mode [name=" + cfg.getName() +
                ", id=" + cacheCtx.cacheId() +
                (cfg.getGroupName() != null ? ", group=" + cfg.getGroupName() : "") +
                ", dataRegionName=" + dataRegion +
                ", mode=" + cfg.getCacheMode() +
                ", atomicity=" + cfg.getAtomicityMode() +
                ", backups=" + cfg.getBackups() +
                ", mvcc=" + cacheCtx.mvccEnabled() + ']');
        }

        return cacheCtx;
    }

    /**
     * @param grpName Group name.
     * @return Found group or null.
     */
    private CacheGroupContext findCacheGroup(String grpName) {
        return cacheGrps.values().stream()
            .filter(grp -> grp.sharedGroup() && grpName.equals(grp.name()))
            .findAny()
            .orElse(null);
    }

    /**
     * Restarts proxies of caches if they was marked as restarting. Requires external synchronization - shouldn't be
     * called concurrently with another caches restart.
     */
    public void restartProxies() {
        for (IgniteCacheProxyImpl<?, ?> proxy : jCacheProxies.values()) {
            if (proxy == null)
                continue;

            GridCacheContext<?, ?> cacheCtx = sharedCtx.cacheContext(CU.cacheId(proxy.getName()));

            if (cacheCtx == null)
                continue;

            if (proxy.isRestarting()) {
                caches.get(proxy.getName()).active(true);

                proxy.onRestarted(cacheCtx, cacheCtx.cache());

                if (cacheCtx.dataStructuresCache())
                    ctx.dataStructures().restart(proxy.internalProxy());
            }
        }
    }

    /**
     * @param desc Group descriptor.
     * @param cacheType Cache type.
     * @param affNode Affinity node flag.
     * @param cacheObjCtx Cache object context.
     * @param exchTopVer Current topology version.
     * @return Started cache group.
     * @throws IgniteCheckedException If failed.
     */
    private CacheGroupContext startCacheGroup(
        CacheGroupDescriptor desc,
        CacheType cacheType,
        boolean affNode,
        CacheObjectContext cacheObjCtx,
        AffinityTopologyVersion exchTopVer,
        boolean recoveryMode
    ) throws IgniteCheckedException {
        CacheConfiguration cfg = new CacheConfiguration(desc.config());

        String memPlcName = cfg.getDataRegionName();

        DataRegion dataRegion = sharedCtx.database().dataRegion(memPlcName);
        FreeList freeList = sharedCtx.database().freeList(memPlcName);
        ReuseList reuseList = sharedCtx.database().reuseList(memPlcName);

        boolean persistenceEnabled = recoveryMode || sharedCtx.localNode().isClient() ? desc.persistenceEnabled() :
            dataRegion != null && dataRegion.config().isPersistenceEnabled();

        CacheGroupContext grp = new CacheGroupContext(sharedCtx,
            desc.groupId(),
            desc.receivedFrom(),
            cacheType,
            cfg,
            affNode,
            dataRegion,
            cacheObjCtx,
            freeList,
            reuseList,
            exchTopVer,
            persistenceEnabled,
            desc.walEnabled(),
            recoveryMode
        );

        for (Object obj : grp.configuredUserObjects())
            prepare(cfg, obj, false);

        U.startLifecycleAware(grp.configuredUserObjects());

        grp.start();

        CacheGroupContext old = cacheGrps.put(desc.groupId(), grp);

        if (!grp.systemCache() && !U.IGNITE_MBEANS_DISABLED) {
            try {
                U.registerMBean(ctx.config().getMBeanServer(), ctx.igniteInstanceName(), CACHE_GRP_METRICS_MBEAN_GRP,
                    grp.cacheOrGroupName(), grp.mxBean(), CacheGroupMetricsMXBean.class);
            }
            catch (Throwable e) {
                U.error(log, "Failed to register MBean for cache group: " + grp.name(), e);
            }
        }

        assert old == null : old.name();

        return grp;
    }

    /**
     * @param cacheName Cache name.
     * @param stop {@code True} for stop cache, {@code false} for close cache.
     * @param restart Restart flag.
     */
    void blockGateway(String cacheName, boolean stop, boolean restart) {
        // Break the proxy before exchange future is done.
        IgniteCacheProxyImpl<?, ?> proxy = jcacheProxy(cacheName, false);

        if (restart) {
            GridCacheAdapter<?, ?> cache = caches.get(cacheName);

            if (cache != null)
                cache.active(false);
        }

        if (proxy != null) {
            if (stop) {
                if (restart)
                    proxy.restart();

                proxy.context().gate().stopped();
            }
            else
                proxy.closeProxy();
        }
    }

    /**
     * @param req Request.
     */
    private void stopGateway(DynamicCacheChangeRequest req) {
        assert req.stop() : req;

        IgniteCacheProxyImpl<?, ?> proxy;

        // Break the proxy before exchange future is done.
        if (req.restart()) {
            if (DataStructuresProcessor.isDataStructureCache(req.cacheName()))
                ctx.dataStructures().suspend(req.cacheName());

            GridCacheAdapter<?, ?> cache = caches.get(req.cacheName());

            if (cache != null)
                cache.active(false);

            proxy = jCacheProxies.get(req.cacheName());

            if (proxy != null)
                proxy.restart();
        }
        else {
            completeProxyInitialize(req.cacheName());

            proxy = jCacheProxies.remove(req.cacheName());
        }

        if (proxy != null)
            proxy.context().gate().onStopped();
    }

    /**
     * @param cacheName Cache name.
     * @param destroy Cache data destroy flag. Setting to <code>true</code> will remove all cache data.
     * @return Stopped cache context.
     */
    public GridCacheContext<?, ?> prepareCacheStop(String cacheName, boolean destroy) {
        assert sharedCtx.database().checkpointLockIsHeldByThread();

        GridCacheAdapter<?, ?> cache = caches.remove(cacheName);

        if (cache != null) {
            GridCacheContext<?, ?> ctx = cache.context();

            sharedCtx.removeCacheContext(ctx);

            onKernalStop(cache, true);

            stopCache(cache, true, destroy);

            return ctx;
        }
        else
            //Try to unregister H2 structures for not started caches.
            ctx.query().onCacheStop(cacheName);

        return null;
    }

    /**
     * @param startTopVer Cache start version.
     * @param err Cache start error if any.
     */
    void initCacheProxies(AffinityTopologyVersion startTopVer, @Nullable Throwable err) {
        for (GridCacheAdapter<?, ?> cache : caches.values()) {
            GridCacheContext<?, ?> cacheCtx = cache.context();

            if (cacheCtx.startTopologyVersion().equals(startTopVer)) {
                if (!jCacheProxies.containsKey(cacheCtx.name())) {
                    IgniteCacheProxyImpl<?, ?> newProxy = new IgniteCacheProxyImpl(cache.context(), cache, false);

                    if (!cache.active())
                        newProxy.restart();

                    addjCacheProxy(cacheCtx.name(), newProxy);
                }

                if (cacheCtx.preloader() != null)
                    cacheCtx.preloader().onInitialExchangeComplete(err);
            }
        }
    }

    /**
     * @param cachesToClose Caches to close.
     * @param retClientCaches {@code True} if return IDs of closed client caches.
     * @return Closed client caches' IDs.
     */
    Set<Integer> closeCaches(Set<String> cachesToClose, boolean retClientCaches) {
        Set<Integer> ids = null;

        for (String cacheName : cachesToClose) {
            completeProxyInitialize(cacheName);

            blockGateway(cacheName, false, false);

            GridCacheContext ctx = sharedCtx.cacheContext(CU.cacheId(cacheName));

            if (ctx == null)
                continue;

            if (retClientCaches && !ctx.affinityNode()) {
                if (ids == null)
                    ids = U.newHashSet(cachesToClose.size());

                ids.add(ctx.cacheId());
            }

            closeCache(ctx);
        }

        return ids;
    }

    /**
     * @param cctx Cache context.
     */
    private void closeCache(GridCacheContext cctx) {
        if (cctx.affinityNode()) {
            GridCacheAdapter<?, ?> cache = caches.get(cctx.name());

            assert cache != null : cctx.name();

            jCacheProxies.put(cctx.name(), new IgniteCacheProxyImpl(cache.context(), cache, false));

            completeProxyInitialize(cctx.name());
        }
        else {
            cctx.gate().onStopped();

            // Do not close client cache while requests processing is in progress.
            sharedCtx.io().writeLock();

            try {
                if (!cctx.affinityNode() && cctx.transactional())
                    sharedCtx.tm().rollbackTransactionsForCache(cctx.cacheId());

                completeProxyInitialize(cctx.name());

                jCacheProxies.remove(cctx.name());

                stopCacheSafely(cctx);
            }
            finally {
                sharedCtx.io().writeUnlock();
            }
        }
    }

    /**
     * Called during the rollback of the exchange partitions procedure in order to stop the given cache even if it's not
     * fully initialized (e.g. failed on cache init stage).
     *
     * @param exchActions Stop requests.
     */
    void forceCloseCaches(ExchangeActions exchActions) {
        assert exchActions != null && !exchActions.cacheStopRequests().isEmpty();

        processCacheStopRequestOnExchangeDone(exchActions);
    }

    /**
     * @param exchActions Change requests.
     */
    private void processCacheStopRequestOnExchangeDone(ExchangeActions exchActions) {
        // Force checkpoint if there is any cache stop request
        if (!exchActions.cacheStopRequests().isEmpty()) {
            try {
                sharedCtx.database().waitForCheckpoint("caches stop");
            }
            catch (IgniteCheckedException e) {
                U.error(log, "Failed to wait for checkpoint finish during cache stop.", e);
            }
        }

        for (ExchangeActions.CacheActionData action : exchActions.cacheStopRequests()) {
            CacheGroupContext gctx = cacheGrps.get(action.descriptor().groupId());

            // Cancel all operations blocking gateway
            if (gctx != null) {
                final String msg = "Failed to wait for topology update, cache group is stopping.";

                // If snapshot operation in progress we must throw CacheStoppedException
                // for correct cache proxy restart. For more details see
                // IgniteCacheProxy.cacheException()
                gctx.affinity().cancelFutures(new CacheStoppedException(msg));
            }

            stopGateway(action.request());

            sharedCtx.database().checkpointReadLock();

            try {
                prepareCacheStop(action.request().cacheName(), action.request().destroy());
            }
            finally {
                sharedCtx.database().checkpointReadUnlock();
            }
        }

        sharedCtx.database().checkpointReadLock();

        try {
            // Do not invoke checkpoint listeners for groups are going to be destroyed to prevent metadata corruption.
            for (ExchangeActions.CacheGroupActionData action : exchActions.cacheGroupsToStop()) {
                Integer groupId = action.descriptor().groupId();
                CacheGroupContext grp = cacheGrps.get(groupId);

                if (grp != null && grp.persistenceEnabled() && sharedCtx.database() instanceof GridCacheDatabaseSharedManager) {
                    GridCacheDatabaseSharedManager mngr = (GridCacheDatabaseSharedManager)sharedCtx.database();
                    mngr.removeCheckpointListener((DbCheckpointListener)grp.offheap());
                }
            }
        }
        finally {
            sharedCtx.database().checkpointReadUnlock();
        }

        List<IgniteBiTuple<CacheGroupContext, Boolean>> stoppedGroups = new ArrayList<>();

        for (ExchangeActions.CacheGroupActionData action : exchActions.cacheGroupsToStop()) {
            Integer groupId = action.descriptor().groupId();

            if (cacheGrps.containsKey(groupId)) {
                stoppedGroups.add(F.t(cacheGrps.get(groupId), action.destroy()));

                stopCacheGroup(groupId);
            }
        }

        if (!sharedCtx.kernalContext().clientNode())
            sharedCtx.database().onCacheGroupsStopped(stoppedGroups);

        if (exchActions.deactivate())
            sharedCtx.deactivate();
    }

    /**
     * Callback invoked when first exchange future for dynamic cache is completed.
     *
     * @param cacheStartVer Started caches version to create proxy for.
     * @param exchActions Change requests.
     * @param err Error.
     */
    public void onExchangeDone(
        AffinityTopologyVersion cacheStartVer,
        @Nullable ExchangeActions exchActions,
        @Nullable Throwable err
    ) {
        initCacheProxies(cacheStartVer, err);

        if (exchActions == null)
            return;

        if (exchActions.systemCachesStarting() && exchActions.stateChangeRequest() == null) {
            ctx.dataStructures().restoreStructuresState(ctx);

            ctx.service().updateUtilityCache();
        }

        if (err == null)
            processCacheStopRequestOnExchangeDone(exchActions);
    }

    /**
     * @param grpId Group ID.
     */
    private void stopCacheGroup(int grpId) {
        CacheGroupContext grp = cacheGrps.remove(grpId);

        if (grp != null)
            stopCacheGroup(grp);
    }

    /**
     * @param grp Cache group.
     */
    private void stopCacheGroup(CacheGroupContext grp) {
        grp.stopGroup();

        U.stopLifecycleAware(log, grp.configuredUserObjects());

        cleanup(grp);
    }

    /**
     * @param cacheName Cache name.
     * @param deploymentId Future deployment ID.
     */
    void completeTemplateAddFuture(String cacheName, IgniteUuid deploymentId) {
        GridCacheProcessor.TemplateConfigurationFuture fut =
            (GridCacheProcessor.TemplateConfigurationFuture)pendingTemplateFuts.get(cacheName);

        if (fut != null && fut.deploymentId().equals(deploymentId))
            fut.onDone();
    }

    /**
     * @param req Request to complete future for.
     * @param success Future result.
     * @param err Error if any.
     */
    void completeCacheStartFuture(DynamicCacheChangeRequest req, boolean success, @Nullable Throwable err) {
        if (ctx.localNodeId().equals(req.initiatingNodeId())) {
            DynamicCacheStartFuture fut = (DynamicCacheStartFuture)pendingFuts.get(req.requestId());

            if (fut != null)
                fut.onDone(success, err);
        }
    }

    /**
     * @param reqId Request ID.
     * @param err Error if any.
     */
    void completeClientCacheChangeFuture(UUID reqId, @Nullable Exception err) {
        DynamicCacheStartFuture fut = (DynamicCacheStartFuture)pendingFuts.get(reqId);

        if (fut != null)
            fut.onDone(false, err);
    }

    /**
     * Creates shared context.
     *
     * @param kernalCtx Kernal context.
     * @param storeSesLsnrs Store session listeners.
     * @return Shared context.
     * @throws IgniteCheckedException If failed.
     */
    @SuppressWarnings("unchecked")
    private GridCacheSharedContext createSharedContext(GridKernalContext kernalCtx,
        Collection<CacheStoreSessionListener> storeSesLsnrs) throws IgniteCheckedException {
        IgniteTxManager tm = new IgniteTxManager();
        GridCacheMvccManager mvccMgr = new GridCacheMvccManager();
        GridCacheVersionManager verMgr = new GridCacheVersionManager();
        GridCacheDeploymentManager depMgr = new GridCacheDeploymentManager();
        GridCachePartitionExchangeManager exchMgr = new GridCachePartitionExchangeManager();

        IgniteCacheDatabaseSharedManager dbMgr;
        IgnitePageStoreManager pageStoreMgr = null;
        IgniteWriteAheadLogManager walMgr = null;

        if (CU.isPersistenceEnabled(ctx.config()) && !ctx.clientNode()) {
            dbMgr = new GridCacheDatabaseSharedManager(ctx);

            pageStoreMgr = ctx.plugins().createComponent(IgnitePageStoreManager.class);

            if (pageStoreMgr == null)
                pageStoreMgr = new FilePageStoreManager(ctx);

            walMgr = ctx.plugins().createComponent(IgniteWriteAheadLogManager.class);

            if (walMgr == null)
                walMgr = new FileWriteAheadLogManager(ctx);
        }
        else {
            if (CU.isPersistenceEnabled(ctx.config()) && ctx.clientNode()) {
                U.warn(log, "Persistent Store is not supported on client nodes (Persistent Store's" +
                    " configuration will be ignored).");
            }

            dbMgr = new IgniteCacheDatabaseSharedManager();
        }

        WalStateManager walStateMgr = new WalStateManager(ctx);

        IgniteCacheSnapshotManager snpMgr = ctx.plugins().createComponent(IgniteCacheSnapshotManager.class);

        if (snpMgr == null)
            snpMgr = new IgniteCacheSnapshotManager();

        GridCacheIoManager ioMgr = new GridCacheIoManager();
        CacheAffinitySharedManager topMgr = new CacheAffinitySharedManager();
        GridCacheSharedTtlCleanupManager ttl = new GridCacheSharedTtlCleanupManager();
        PartitionsEvictManager evict = new PartitionsEvictManager();

        CacheJtaManagerAdapter jta = JTA.createOptional();

        MvccCachingManager mvccCachingMgr = new MvccCachingManager();

        return new GridCacheSharedContext(
            kernalCtx,
            tm,
            verMgr,
            mvccMgr,
            pageStoreMgr,
            walMgr,
            walStateMgr,
            dbMgr,
            snpMgr,
            depMgr,
            exchMgr,
            topMgr,
            ioMgr,
            ttl,
            evict,
            jta,
            storeSesLsnrs,
            mvccCachingMgr
        );
    }

    /** {@inheritDoc} */
    @Nullable @Override public DiscoveryDataExchangeType discoveryDataType() {
        return CACHE_PROC;
    }

    /** {@inheritDoc} */
    @Override public void collectJoiningNodeData(DiscoveryDataBag dataBag) {
        cachesInfo.collectJoiningNodeData(dataBag);
    }

    /** {@inheritDoc} */
    @Override public void collectGridNodeData(DiscoveryDataBag dataBag) {
        cachesInfo.collectGridNodeData(dataBag);
    }

    /** {@inheritDoc} */
    @Override public void onJoiningNodeDataReceived(JoiningNodeDiscoveryData data) {
        cachesInfo.onJoiningNodeDataReceived(data);
    }

    /** {@inheritDoc} */
    @Override public void onGridDataReceived(GridDiscoveryData data) {
        cachesInfo.onGridDataReceived(data);

        sharedCtx.walState().onCachesInfoCollected();
    }

    /** {@inheritDoc} */
    @Nullable @Override public IgniteNodeValidationResult validateNode(
        ClusterNode node, JoiningNodeDiscoveryData discoData
    ) {
        if(!cachesInfo.isMergeConfigSupports(node))
            return null;

        if (discoData.hasJoiningNodeData() && discoData.joiningNodeData() instanceof CacheJoinNodeDiscoveryData) {
            CacheJoinNodeDiscoveryData nodeData = (CacheJoinNodeDiscoveryData)discoData.joiningNodeData();

            boolean isGridActive = ctx.state().clusterState().active();

            StringBuilder errorMessage = new StringBuilder();

            for (CacheJoinNodeDiscoveryData.CacheInfo cacheInfo : nodeData.caches().values()) {
                try {
                    byte[] secCtxBytes = node.attribute(IgniteNodeAttributes.ATTR_SECURITY_SUBJECT_V2);

                    if (secCtxBytes != null) {
                        SecurityContext secCtx = U.unmarshal(marsh, secCtxBytes, U.resolveClassLoader(ctx.config()));

                        if (secCtx != null && cacheInfo.cacheType() == CacheType.USER)
                            authorizeCacheCreate(cacheInfo.cacheData().config(), secCtx);
                    }
                }
                catch (SecurityException | IgniteCheckedException ex) {
                    if (errorMessage.length() > 0)
                        errorMessage.append("\n");

                    errorMessage.append(ex.getMessage());
                }

                DynamicCacheDescriptor localDesc = cacheDescriptor(cacheInfo.cacheData().config().getName());

                if (localDesc == null)
                    continue;

                QuerySchemaPatch schemaPatch = localDesc.makeSchemaPatch(cacheInfo.cacheData().queryEntities());

                if (schemaPatch.hasConflicts() || (isGridActive && !schemaPatch.isEmpty())) {
                    if (errorMessage.length() > 0)
                        errorMessage.append("\n");

                    if (schemaPatch.hasConflicts())
                        errorMessage.append(String.format(MERGE_OF_CONFIG_CONFLICTS_MESSAGE,
                            localDesc.cacheName(), schemaPatch.getConflictsMessage()));
                    else
                        errorMessage.append(String.format(MERGE_OF_CONFIG_REQUIRED_MESSAGE, localDesc.cacheName()));
                }
            }

            if (errorMessage.length() > 0) {
                String msg = errorMessage.toString();

                return new IgniteNodeValidationResult(node.id(), msg, msg);
            }
        }

        return null;
    }

    /**
     * @param msg Message.
     */
    public void onStateChangeFinish(ChangeGlobalStateFinishMessage msg) {
        cachesInfo.onStateChangeFinish(msg);
    }

    /**
     * @param msg Message.
     * @param topVer Current topology version.
     * @param curState Current cluster state.
     * @return Exchange actions.
     * @throws IgniteCheckedException If configuration validation failed.
     */
    public ExchangeActions onStateChangeRequest(
        ChangeGlobalStateMessage msg,
        AffinityTopologyVersion topVer,
        DiscoveryDataClusterState curState
    ) throws IgniteCheckedException {
        return cachesInfo.onStateChangeRequest(msg, topVer, curState);
    }

    /**
     * Cache statistics flag change message received.
     *
     * @param msg Message.
     */
    public void onCacheStatisticsModeChange(CacheStatisticsModeChangeMessage msg) {
        assert msg != null;

        if (msg.initial()) {
            EnableStatisticsFuture fut = manageStatisticsFuts.get(msg.requestId());

            if (fut != null && !cacheNames().containsAll(msg.caches())) {
                fut.onDone(new IgniteCheckedException("One or more cache descriptors not found [caches="
                    + caches + ']'));

                return;
            }

            for (String cacheName : msg.caches()) {
                DynamicCacheDescriptor desc = cachesInfo.registeredCaches().get(cacheName);

                if (desc != null) {
                    if (desc.cacheConfiguration().isStatisticsEnabled() != msg.enabled()) {
                        desc.cacheConfiguration().setStatisticsEnabled(msg.enabled());

                        try {
                            ctx.cache().saveCacheConfiguration(desc);
                        }
                        catch (IgniteCheckedException e) {
                            log.error("Error while saving cache configuration to disk, cfg = "
                                + desc.cacheConfiguration(), e);
                        }
                    }
                }
                else
                    log.warning("Failed to change cache descriptor configuration, cache not found [cacheName="
                        + cacheName + ']');
            }
        }
        else {
            EnableStatisticsFuture fut = manageStatisticsFuts.get(msg.requestId());

            if (fut != null)
                fut.onDone();
        }
    }

    /**
     * Cache statistics clear message received.
     *
     * @param msg Message.
     */
    private void onCacheStatisticsClear(CacheStatisticsClearMessage msg) {
        assert msg != null;

        if (msg.initial()) {
            EnableStatisticsFuture fut = manageStatisticsFuts.get(msg.requestId());

            if (fut != null && !cacheNames().containsAll(msg.caches())) {
                fut.onDone(new IgniteCheckedException("One or more cache descriptors not found [caches="
                    + caches + ']'));

                return;
            }

            for (String cacheName : msg.caches()) {
                IgniteInternalCache<?, ?> cache = ctx.cache().cache(cacheName);

                if (cache != null)
                    cache.localMxBean().clear();
                else
                    log.warning("Failed to clear cache statistics, cache not found [cacheName="
                        + cacheName + ']');
            }
        }
        else {
            EnableStatisticsFuture fut = manageStatisticsFuts.get(msg.requestId());

            if (fut != null)
                fut.onDone();
        }
    }

    /**
     * Cache statistics flag change task processed by exchange worker.
     *
     * @param msg Message.
     */
    public void processStatisticsModeChange(CacheStatisticsModeChangeMessage msg) {
        assert msg != null;

        for (String cacheName : msg.caches()) {
            IgniteInternalCache<Object, Object> cache = cache(cacheName);

            if (cache != null)
                cache.context().statisticsEnabled(msg.enabled());
            else
                log.warning("Failed to change cache configuration, cache not found [cacheName=" + cacheName + ']');
        }
    }

    /**
     * Callback invoked from discovery thread when discovery custom message is received.
     *
     * @param msg Discovery message for changing transaction timeout on partition map exchange.
     */
    public void onTxTimeoutOnPartitionMapExchangeChange(TxTimeoutOnPartitionMapExchangeChangeMessage msg) {
        assert msg != null;

        if (msg.isInit()) {
            TransactionConfiguration cfg = ctx.config().getTransactionConfiguration();

            if (cfg.getTxTimeoutOnPartitionMapExchange() != msg.getTimeout())
                cfg.setTxTimeoutOnPartitionMapExchange(msg.getTimeout());
        }
        else {
            TxTimeoutOnPartitionMapExchangeChangeFuture fut = txTimeoutOnPartitionMapExchangeFuts.get(
                msg.getRequestId());

            if (fut != null)
                fut.onDone();
        }
    }

    /**
     * The task for changing transaction timeout on partition map exchange processed by exchange worker.
     *
     * @param msg Message.
     */
    public void processTxTimeoutOnPartitionMapExchangeChange(TxTimeoutOnPartitionMapExchangeChangeMessage msg) {
        assert msg != null;

        long timeout = ctx.config().getTransactionConfiguration().getTxTimeoutOnPartitionMapExchange();

        if (timeout != msg.getTimeout())
            ctx.config().getTransactionConfiguration().setTxTimeoutOnPartitionMapExchange(msg.getTimeout());
    }

    /**
     * @param stoppedCaches Stopped caches.
     */
    private void stopCachesOnClientReconnect(Collection<GridCacheAdapter> stoppedCaches) {
        assert ctx.discovery().localNode().isClient();

        for (GridCacheAdapter cache : stoppedCaches) {
            CacheGroupContext grp = cache.context().group();

            onKernalStop(cache, true);
            stopCache(cache, true, false);

            sharedCtx.affinity().stopCacheOnReconnect(cache.context());

            if (!grp.hasCaches()) {
                stopCacheGroup(grp);

                sharedCtx.affinity().stopCacheGroupOnReconnect(grp);
            }
        }
    }

    /**
     * @return {@code True} if need locally start all existing caches on client node start.
     */
    private boolean startAllCachesOnClientStart() {
        return startClientCaches && ctx.clientNode();
    }

    /**
     * Dynamically starts cache using template configuration.
     *
     * @param cacheName Cache name.
     * @return Future that will be completed when cache is deployed.
     */
    public IgniteInternalFuture<?> createFromTemplate(String cacheName) {
        try {
            CacheConfiguration cfg = getOrCreateConfigFromTemplate(cacheName);

            return dynamicStartCache(cfg, cacheName, null, true, true, true);
        }
        catch (IgniteCheckedException e) {
            throw U.convertException(e);
        }
    }

    /**
     * Dynamically starts cache using template configuration.
     *
     * @param cacheName Cache name.
     * @param checkThreadTx If {@code true} checks that current thread does not have active transactions.
     * @return Future that will be completed when cache is deployed.
     */
    public IgniteInternalFuture<?> getOrCreateFromTemplate(String cacheName, boolean checkThreadTx) {
        return getOrCreateFromTemplate(cacheName, cacheName, null, checkThreadTx);
    }

    /**
     * Dynamically starts cache using template configuration.
     *
     * @param cacheName Cache name.
     * @param templateName Cache template name.
     * @param cfgOverride Cache config properties to override.
     * @param checkThreadTx If {@code true} checks that current thread does not have active transactions.
     * @return Future that will be completed when cache is deployed.
     */
    public IgniteInternalFuture<?> getOrCreateFromTemplate(String cacheName, String templateName,
        CacheConfigurationOverride cfgOverride, boolean checkThreadTx) {
        assert cacheName != null;

        try {
            if (publicJCache(cacheName, false, checkThreadTx) != null) // Cache with given name already started.
                return new GridFinishedFuture<>();

            CacheConfiguration ccfg = F.isEmpty(templateName)
                ? getOrCreateConfigFromTemplate(cacheName)
                : getOrCreateConfigFromTemplate(templateName);

            ccfg.setName(cacheName);

            if (cfgOverride != null)
                cfgOverride.apply(ccfg);

            return dynamicStartCache(ccfg, cacheName, null, false, true, checkThreadTx);
        }
        catch (IgniteCheckedException e) {
            return new GridFinishedFuture<>(e);
        }
    }

    /**
     * @param cacheName Cache name.
     * @return Cache configuration, or {@code null} if no template with matching name found.
     * @throws IgniteCheckedException If failed.
     */
    public CacheConfiguration getConfigFromTemplate(String cacheName) throws IgniteCheckedException {
        CacheConfiguration cfgTemplate = null;

        CacheConfiguration dfltCacheCfg = null;

        List<CacheConfiguration> wildcardNameCfgs = null;

        for (DynamicCacheDescriptor desc : cachesInfo.registeredTemplates().values()) {
            assert desc.template();

            CacheConfiguration cfg = desc.cacheConfiguration();

            assert cfg != null;

            if (F.eq(cacheName, cfg.getName())) {
                cfgTemplate = cfg;

                break;
            }

            if (cfg.getName() != null) {
                if (GridCacheUtils.isCacheTemplateName(cfg.getName())) {
                    if (cfg.getName().length() > 1) {
                        if (wildcardNameCfgs == null)
                            wildcardNameCfgs = new ArrayList<>();

                        wildcardNameCfgs.add(cfg);
                    }
                    else
                        dfltCacheCfg = cfg; // Template with name '*'.
                }
            }
            else if (dfltCacheCfg == null)
                dfltCacheCfg = cfg;
        }

        if (cfgTemplate == null && cacheName != null && wildcardNameCfgs != null) {
            Collections.sort(wildcardNameCfgs, new Comparator<CacheConfiguration>() {
                @Override public int compare(CacheConfiguration cfg1, CacheConfiguration cfg2) {
                    Integer len1 = cfg1.getName() != null ? cfg1.getName().length() : 0;
                    Integer len2 = cfg2.getName() != null ? cfg2.getName().length() : 0;

                    return len2.compareTo(len1);
                }
            });

            for (CacheConfiguration cfg : wildcardNameCfgs) {
                if (cacheName.startsWith(cfg.getName().substring(0, cfg.getName().length() - 1))) {
                    cfgTemplate = cfg;

                    break;
                }
            }
        }

        if (cfgTemplate == null)
            cfgTemplate = dfltCacheCfg;

        if (cfgTemplate == null)
            return null;

        cfgTemplate = cloneCheckSerializable(cfgTemplate);

        CacheConfiguration cfg = new CacheConfiguration(cfgTemplate);

        cfg.setName(cacheName);

        return cfg;
    }

    /**
     * @param cacheName Cache name.
     * @return Cache configuration.
     * @throws IgniteCheckedException If failed.
     */
    private CacheConfiguration getOrCreateConfigFromTemplate(String cacheName) throws IgniteCheckedException {
        CacheConfiguration cfg = getConfigFromTemplate(cacheName);

        return cfg != null ? cfg : new CacheConfiguration(cacheName);
    }

    /**
     * Dynamically starts cache.
     *
     * @param ccfg Cache configuration.
     * @param cacheName Cache name.
     * @param nearCfg Near cache configuration.
     * @param failIfExists Fail if exists flag.
     * @param failIfNotStarted If {@code true} fails if cache is not started.
     * @param checkThreadTx If {@code true} checks that current thread does not have active transactions.
     * @return Future that will be completed when cache is deployed.
     */
    public IgniteInternalFuture<Boolean> dynamicStartCache(
        @Nullable CacheConfiguration ccfg,
        String cacheName,
        @Nullable NearCacheConfiguration nearCfg,
        boolean failIfExists,
        boolean failIfNotStarted,
        boolean checkThreadTx
    ) {
        return dynamicStartCache(ccfg,
            cacheName,
            nearCfg,
            CacheType.USER,
            false,
            failIfExists,
            failIfNotStarted,
            checkThreadTx);
    }

    /**
     * Dynamically starts cache as a result of SQL {@code CREATE TABLE} command.
     *
     * @param ccfg Cache configuration.
     */
    public IgniteInternalFuture<Boolean> dynamicStartSqlCache(
        CacheConfiguration ccfg
    ) {
        A.notNull(ccfg, "ccfg");

        return dynamicStartCache(ccfg,
            ccfg.getName(),
            ccfg.getNearConfiguration(),
            CacheType.USER,
            true,
            false,
            true,
            true);
    }

    /**
     * Dynamically starts cache.
     *
     * @param ccfg Cache configuration.
     * @param cacheName Cache name.
     * @param nearCfg Near cache configuration.
     * @param cacheType Cache type.
     * @param sql If the cache needs to be created as the result of SQL {@code CREATE TABLE} command.
     * @param failIfExists Fail if exists flag.
     * @param failIfNotStarted If {@code true} fails if cache is not started.
     * @param checkThreadTx If {@code true} checks that current thread does not have active transactions.
     * @return Future that will be completed when cache is deployed.
     */
    public IgniteInternalFuture<Boolean> dynamicStartCache(
        @Nullable CacheConfiguration ccfg,
        String cacheName,
        @Nullable NearCacheConfiguration nearCfg,
        CacheType cacheType,
        boolean sql,
        boolean failIfExists,
        boolean failIfNotStarted,
        boolean checkThreadTx
    ) {
        assert cacheName != null;

        if (checkThreadTx)
            checkEmptyTransactions();

        GridPlainClosure<Collection<byte[]>, IgniteInternalFuture<Boolean>> startCacheClsr = (grpKeys) -> {
            assert ccfg == null || !ccfg.isEncryptionEnabled() || !grpKeys.isEmpty();

            DynamicCacheChangeRequest req = prepareCacheChangeRequest(
                ccfg,
                cacheName,
                nearCfg,
                cacheType,
                sql,
                failIfExists,
                failIfNotStarted,
                false,
                null,
                ccfg != null && ccfg.isEncryptionEnabled() ? grpKeys.iterator().next() : null);

            if (req != null) {
                if (req.clientStartOnly())
                    return startClientCacheChange(F.asMap(req.cacheName(), req), null);

                return F.first(initiateCacheChanges(F.asList(req)));
            }
            else
                return new GridFinishedFuture<>();
        };

        try {
            if (ccfg != null && ccfg.isEncryptionEnabled()) {
                ctx.encryption().checkEncryptedCacheSupported();

                return generateEncryptionKeysAndStartCacheAfter(1, startCacheClsr);
            }

            return startCacheClsr.apply(Collections.EMPTY_SET);
        }
        catch (Exception e) {
            return new GridFinishedFuture<>(e);
        }
    }

    /**
     * Send {@code GenerateEncryptionKeyRequest} and execute {@code after} closure if succeed.
     *
     * @param keyCnt Count of keys to generate.
     * @param after Closure to execute after encryption keys would be generated.
     */
    private IgniteInternalFuture<Boolean> generateEncryptionKeysAndStartCacheAfter(int keyCnt,
        GridPlainClosure<Collection<byte[]>, IgniteInternalFuture<Boolean>> after) {
        IgniteInternalFuture<Collection<byte[]>> genEncKeyFut = ctx.encryption().generateKeys(keyCnt);

        GridFutureAdapter<Boolean> res = new GridFutureAdapter<>();

        genEncKeyFut.listen(new IgniteInClosure<IgniteInternalFuture<Collection<byte[]>>>() {
            @Override public void apply(IgniteInternalFuture<Collection<byte[]>> fut) {
                try {
                    Collection<byte[]> grpKeys = fut.result();

                    if (F.size(grpKeys, F.alwaysTrue()) != keyCnt)
                        res.onDone(false, fut.error());

                    IgniteInternalFuture<Boolean> dynStartCacheFut = after.apply(grpKeys);

                    dynStartCacheFut.listen(new IgniteInClosure<IgniteInternalFuture<Boolean>>() {
                        @Override public void apply(IgniteInternalFuture<Boolean> fut) {
                            try {
                                res.onDone(fut.get(), fut.error());
                            }
                            catch (IgniteCheckedException e) {
                                res.onDone(false, e);
                            }
                        }
                    });
                }
                catch (Exception e) {
                    res.onDone(false, e);
                }
            }
        });

        return res;
    }

    /**
     * @param startReqs Start requests.
     * @param cachesToClose Cache tp close.
     * @return Future for cache change operation.
     */
    private IgniteInternalFuture<Boolean> startClientCacheChange(
        @Nullable Map<String, DynamicCacheChangeRequest> startReqs, @Nullable Set<String> cachesToClose) {
        assert startReqs != null ^ cachesToClose != null;

        DynamicCacheStartFuture fut = new DynamicCacheStartFuture(UUID.randomUUID());

        IgniteInternalFuture old = pendingFuts.put(fut.id, fut);

        assert old == null : old;

        ctx.discovery().clientCacheStartEvent(fut.id, startReqs, cachesToClose);

        IgniteCheckedException err = checkNodeState();

        if (err != null)
            fut.onDone(err);

        return fut;
    }

    /**
     * Dynamically starts multiple caches.
     *
     * @param ccfgList Collection of cache configuration.
     * @param failIfExists Fail if exists flag.
     * @param checkThreadTx If {@code true} checks that current thread does not have active transactions.
     * @param disabledAfterStart If true, cache proxies will be only activated after {@link #restartProxies()}.
     * @return Future that will be completed when all caches are deployed.
     */
    public IgniteInternalFuture<Boolean> dynamicStartCaches(Collection<CacheConfiguration> ccfgList,
        boolean failIfExists,
        boolean checkThreadTx, boolean disabledAfterStart) {
        return dynamicStartCachesByStoredConf(
            ccfgList.stream().map(StoredCacheData::new).collect(Collectors.toList()),
            failIfExists,
            checkThreadTx,
            disabledAfterStart
        );
    }

    /**
     * Dynamically starts multiple caches.
     *
     * @param storedCacheDataList Collection of stored cache data.
     * @param failIfExists Fail if exists flag.
     * @param checkThreadTx If {@code true} checks that current thread does not have active transactions.
     * @param disabledAfterStart If true, cache proxies will be only activated after {@link #restartProxies()}.
     * @return Future that will be completed when all caches are deployed.
     */
    public IgniteInternalFuture<Boolean> dynamicStartCachesByStoredConf(
        Collection<StoredCacheData> storedCacheDataList,
        boolean failIfExists,
        boolean checkThreadTx,
        boolean disabledAfterStart) {
        if (checkThreadTx)
            checkEmptyTransactions();

        GridPlainClosure<Collection<byte[]>, IgniteInternalFuture<Boolean>> startCacheClsr = (grpKeys) -> {
            List<DynamicCacheChangeRequest> srvReqs = null;
            Map<String, DynamicCacheChangeRequest> clientReqs = null;

            Iterator<byte[]> grpKeysIter = grpKeys.iterator();

            for (StoredCacheData ccfg : storedCacheDataList) {
                assert !ccfg.config().isEncryptionEnabled() || grpKeysIter.hasNext();

                DynamicCacheChangeRequest req = prepareCacheChangeRequest(
                    ccfg.config(),
                    ccfg.config().getName(),
                    null,
                    resolveCacheType(ccfg.config()),
                    ccfg.sql(),
                    failIfExists,
                    true,
                    disabledAfterStart,
                    ccfg.queryEntities(),
                    ccfg.config().isEncryptionEnabled() ? grpKeysIter.next() : null);

                if (req != null) {
                    if (req.clientStartOnly()) {
                        if (clientReqs == null)
                            clientReqs = U.newLinkedHashMap(storedCacheDataList.size());

                        clientReqs.put(req.cacheName(), req);
                    }
                    else {
                        if (srvReqs == null)
                            srvReqs = new ArrayList<>(storedCacheDataList.size());

                        srvReqs.add(req);
                    }
                }
            }

            if (srvReqs == null && clientReqs == null)
                return new GridFinishedFuture<>();

            if (clientReqs != null && srvReqs == null)
                return startClientCacheChange(clientReqs, null);

            GridCompoundFuture<?, Boolean> compoundFut = new GridCompoundFuture<>();

            for (DynamicCacheStartFuture fut : initiateCacheChanges(srvReqs))
                compoundFut.add((IgniteInternalFuture)fut);

            if (clientReqs != null) {
                IgniteInternalFuture<Boolean> clientStartFut = startClientCacheChange(clientReqs, null);

                compoundFut.add((IgniteInternalFuture)clientStartFut);
            }

            compoundFut.markInitialized();

            return compoundFut;
        };

        int encGrpCnt = 0;

        for (StoredCacheData ccfg : storedCacheDataList) {
            if (ccfg.config().isEncryptionEnabled())
                encGrpCnt++;
        }

        return generateEncryptionKeysAndStartCacheAfter(encGrpCnt, startCacheClsr);
    }

    /** Resolve cache type for input cacheType */
    @NotNull private CacheType resolveCacheType(CacheConfiguration ccfg) {
        if (CU.isUtilityCache(ccfg.getName()))
            return CacheType.UTILITY;
        else if (internalCaches.contains(ccfg.getName()))
            return CacheType.INTERNAL;
        else if (DataStructuresProcessor.isDataStructureCache(ccfg.getName()))
            return CacheType.DATA_STRUCTURES;
        else
            return CacheType.USER;
    }

    /**
     * @param cacheName Cache name to destroy.
     * @param sql If the cache needs to be destroyed only if it was created as the result of SQL {@code CREATE TABLE}
     * command.
     * @param checkThreadTx If {@code true} checks that current thread does not have active transactions.
     * @param restart Restart flag.
     * @return Future that will be completed when cache is destroyed.
     */
    public IgniteInternalFuture<Boolean> dynamicDestroyCache(String cacheName, boolean sql, boolean checkThreadTx,
        boolean restart) {
        assert cacheName != null;

        if (checkThreadTx)
            checkEmptyTransactions();

        DynamicCacheChangeRequest req = DynamicCacheChangeRequest.stopRequest(ctx, cacheName, sql, true);

        req.stop(true);
        req.destroy(true);
        req.restart(restart);

        return F.first(initiateCacheChanges(F.asList(req)));
    }

    /**
     * @param cacheNames Collection of cache names to destroy.
     * @param checkThreadTx If {@code true} checks that current thread does not have active transactions.
     * @param restart Restart flag.
     * @return Future that will be completed when cache is destroyed.
     */
    public IgniteInternalFuture<?> dynamicDestroyCaches(Collection<String> cacheNames, boolean checkThreadTx,
        boolean restart) {
        return dynamicDestroyCaches(cacheNames, checkThreadTx, restart, true);
    }

    /**
     * @param cacheNames Collection of cache names to destroy.
     * @param checkThreadTx If {@code true} checks that current thread does not have active transactions.
     * @param restart Restart flag.
     * @param destroy Cache data destroy flag. Setting to <code>true</code> will cause removing all cache data
     * @return Future that will be completed when cache is destroyed.
     */
    public IgniteInternalFuture<?> dynamicDestroyCaches(Collection<String> cacheNames, boolean checkThreadTx,
        boolean restart, boolean destroy) {
        if (checkThreadTx)
            checkEmptyTransactions();

        List<DynamicCacheChangeRequest> reqs = new ArrayList<>(cacheNames.size());

        for (String cacheName : cacheNames) {
            reqs.add(createStopRequest(cacheName, restart, destroy));
        }

        return dynamicChangeCaches(reqs);
    }

    /**
     * Prepares cache stop request.
     *
     * @param cacheName Cache names to destroy.
     * @param restart Restart flag.
     * @param destroy Cache data destroy flag. Setting to {@code true} will cause removing all cache data from store.
     * @return Future that will be completed when cache is destroyed.
     */
    @NotNull public DynamicCacheChangeRequest createStopRequest(String cacheName, boolean restart, boolean destroy) {
        DynamicCacheChangeRequest req = DynamicCacheChangeRequest.stopRequest(ctx, cacheName, false, true);

        req.stop(true);
        req.destroy(destroy);
        req.restart(restart);

        return req;
    }

    /**
     * Starts cache stop request as cache change batch.
     *
     * @param reqs cache stop requests.
     * @return compound future.
     */
    @NotNull public IgniteInternalFuture<?> dynamicChangeCaches(List<DynamicCacheChangeRequest> reqs) {
        GridCompoundFuture<?, ?> compoundFut = new GridCompoundFuture<>();

        for (DynamicCacheStartFuture fut : initiateCacheChanges(reqs))
            compoundFut.add((IgniteInternalFuture)fut);

        compoundFut.markInitialized();

        return compoundFut;
    }

    /**
     * Change WAL mode.
     *
     * @param cacheNames Cache names.
     * @param enabled Enabled flag.
     * @return Future completed when operation finished.
     */
    public IgniteInternalFuture<Boolean> changeWalMode(Collection<String> cacheNames, boolean enabled) {
        if (transactions().tx() != null || sharedCtx.lockedTopologyVersion(null) != null)
            throw new IgniteException("Cache WAL mode cannot be changed within lock or transaction.");

        return sharedCtx.walState().init(cacheNames, enabled);
    }

    /**
     * @param cacheName Cache name.
     */
    public boolean walEnabled(String cacheName) {
        DynamicCacheDescriptor desc = ctx.cache().cacheDescriptor(cacheName);

        if (desc == null)
            throw new IgniteException("Cache not found: " + cacheName);

        return desc.groupDescriptor().walEnabled();
    }

    /**
     * @param cacheName Cache name to close.
     * @return Future that will be completed when cache is closed.
     */
    IgniteInternalFuture<?> dynamicCloseCache(String cacheName) {
        assert cacheName != null;

        IgniteCacheProxy<?, ?> proxy = jcacheProxy(cacheName, false);

        if (proxy == null || proxy.isProxyClosed())
            return new GridFinishedFuture<>(); // No-op.

        checkEmptyTransactions();

        if (proxy.context().isLocal())
            return dynamicDestroyCache(cacheName, false, true, false);

        return startClientCacheChange(null, Collections.singleton(cacheName));
    }

    /**
     * Resets cache state after the cache has been moved to recovery state.
     *
     * @param cacheNames Cache names.
     * @return Future that will be completed when state is changed for all caches.
     */
    public IgniteInternalFuture<?> resetCacheState(Collection<String> cacheNames) {
        checkEmptyTransactions();

        if (F.isEmpty(cacheNames))
            cacheNames = cachesInfo.registeredCaches().keySet();

        Collection<DynamicCacheChangeRequest> reqs = new ArrayList<>(cacheNames.size());

        for (String cacheName : cacheNames) {
            DynamicCacheDescriptor desc = cacheDescriptor(cacheName);

            if (desc == null) {
                U.warn(log, "Failed to find cache for reset lost partition request, cache does not exist: " + cacheName);

                continue;
            }

            DynamicCacheChangeRequest req = DynamicCacheChangeRequest.resetLostPartitions(ctx, cacheName);

            reqs.add(req);
        }

        GridCompoundFuture fut = new GridCompoundFuture();

        for (DynamicCacheStartFuture f : initiateCacheChanges(reqs))
            fut.add(f);

        fut.markInitialized();

        return fut;
    }

    /**
     * @param cacheName Cache name.
     * @return Cache type.
     */
    public CacheType cacheType(String cacheName) {
        if (CU.isUtilityCache(cacheName))
            return CacheType.UTILITY;
        else if (internalCaches.contains(cacheName))
            return CacheType.INTERNAL;
        else if (DataStructuresProcessor.isDataStructureCache(cacheName))
            return CacheType.DATA_STRUCTURES;
        else
            return CacheType.USER;
    }

    /**
     * Save cache configuration to persistent store if necessary.
     *
     * @param desc Cache descriptor.
     */
    public void saveCacheConfiguration(DynamicCacheDescriptor desc) throws IgniteCheckedException {
        assert desc != null;

        if (sharedCtx.pageStore() != null && !sharedCtx.kernalContext().clientNode() &&
            isPersistentCache(desc.cacheConfiguration(), sharedCtx.gridConfig().getDataStorageConfiguration()))
            sharedCtx.pageStore().storeCacheData(desc.toStoredData(), true);
    }

    /**
     * Remove all persistent files for all registered caches.
     */
    public void cleanupCachesDirectories() throws IgniteCheckedException {
        if (sharedCtx.pageStore() == null || sharedCtx.kernalContext().clientNode())
            return;

        for (DynamicCacheDescriptor desc : cacheDescriptors().values()) {
            if (isPersistentCache(desc.cacheConfiguration(), sharedCtx.gridConfig().getDataStorageConfiguration()))
                sharedCtx.pageStore().cleanupPersistentSpace(desc.cacheConfiguration());
        }
    }

    /**
     * @param reqs Requests.
     * @return Collection of futures.
     */
    private Collection<DynamicCacheStartFuture> initiateCacheChanges(
        Collection<DynamicCacheChangeRequest> reqs
    ) {
        Collection<DynamicCacheStartFuture> res = new ArrayList<>(reqs.size());

        Collection<DynamicCacheChangeRequest> sndReqs = new ArrayList<>(reqs.size());

        for (DynamicCacheChangeRequest req : reqs) {
            authorizeCacheChange(req);

            DynamicCacheStartFuture fut = new DynamicCacheStartFuture(req.requestId());

            try {
                if (req.stop()) {
                    DynamicCacheDescriptor desc = cacheDescriptor(req.cacheName());

                    if (desc == null)
                        // No-op.
                        fut.onDone(false);
                }

                if (req.start() && req.startCacheConfiguration() != null) {
                    CacheConfiguration ccfg = req.startCacheConfiguration();

                    try {
                        cachesInfo.validateStartCacheConfiguration(ccfg);
                    }
                    catch (IgniteCheckedException e) {
                        fut.onDone(e);
                    }
                }

                if (fut.isDone())
                    continue;

                DynamicCacheStartFuture old = (DynamicCacheStartFuture)pendingFuts.putIfAbsent(
                    req.requestId(), fut);

                assert old == null;

                if (fut.isDone())
                    continue;

                sndReqs.add(req);
            }
            catch (Exception e) {
                fut.onDone(e);
            }
            finally {
                res.add(fut);
            }
        }

        Exception err = null;

        if (!sndReqs.isEmpty()) {
            try {
                ctx.discovery().sendCustomEvent(new DynamicCacheChangeBatch(sndReqs));

                err = checkNodeState();
            }
            catch (IgniteCheckedException e) {
                err = e;
            }
        }

        if (err != null) {
            for (DynamicCacheStartFuture fut : res)
                fut.onDone(err);
        }

        return res;
    }

    /**
     * Authorize creating cache.
     *
     * @param cfg Cache configuration.
     * @param secCtx Optional security context.
     */
    private void authorizeCacheCreate(CacheConfiguration cfg, SecurityContext secCtx) {
        ctx.security().authorize(null, SecurityPermission.CACHE_CREATE, secCtx);

        if (cfg != null && cfg.isOnheapCacheEnabled() &&
            IgniteSystemProperties.getBoolean(IgniteSystemProperties.IGNITE_DISABLE_ONHEAP_CACHE))
            throw new SecurityException("Authorization failed for enabling on-heap cache.");
    }

    /**
     * Authorize dynamic cache management for this node.
     *
     * @param req start/stop cache request.
     */
    private void authorizeCacheChange(DynamicCacheChangeRequest req) {
        // Null security context means authorize this node.
        if (req.cacheType() == null || req.cacheType() == CacheType.USER) {
            if (req.stop())
                ctx.security().authorize(null, SecurityPermission.CACHE_DESTROY, null);
            else
                authorizeCacheCreate(req.startCacheConfiguration(), null);
        }
    }

    /**
     * @return Non null exception if node is stopping or disconnected.
     */
    @Nullable private IgniteCheckedException checkNodeState() {
        if (ctx.isStopping()) {
            return new IgniteCheckedException("Failed to execute dynamic cache change request, " +
                "node is stopping.");
        }
        else if (ctx.clientDisconnected()) {
            return new IgniteClientDisconnectedCheckedException(ctx.cluster().clientReconnectFuture(),
                "Failed to execute dynamic cache change request, client node disconnected.");
        }

        return null;
    }

    /**
     * @param type Event type.
     * @param customMsg Custom message instance.
     * @param node Event node.
     * @param topVer Topology version.
     * @param state Cluster state.
     */
    public void onDiscoveryEvent(int type,
        @Nullable DiscoveryCustomMessage customMsg,
        ClusterNode node,
        AffinityTopologyVersion topVer,
        DiscoveryDataClusterState state) {
        cachesInfo.onDiscoveryEvent(type, node, topVer);

        sharedCtx.affinity().onDiscoveryEvent(type, customMsg, node, topVer, state);
    }

    /**
     * Callback invoked from discovery thread when discovery custom message is received.
     *
     * @param msg Customer message.
     * @param topVer Current topology version.
     * @param node Node sent message.
     * @return {@code True} if minor topology version should be increased.
     */
    public boolean onCustomEvent(DiscoveryCustomMessage msg, AffinityTopologyVersion topVer, ClusterNode node) {
        if (msg instanceof SchemaAbstractDiscoveryMessage) {
            ctx.query().onDiscovery((SchemaAbstractDiscoveryMessage)msg);

            return false;
        }

        if (msg instanceof CacheAffinityChangeMessage)
            return sharedCtx.affinity().onCustomEvent(((CacheAffinityChangeMessage)msg));

        if (msg instanceof SnapshotDiscoveryMessage &&
            ((SnapshotDiscoveryMessage)msg).needExchange())
            return true;

        if (msg instanceof WalStateAbstractMessage) {
            WalStateAbstractMessage msg0 = (WalStateAbstractMessage)msg;

            if (msg0 instanceof WalStateProposeMessage)
                sharedCtx.walState().onProposeDiscovery((WalStateProposeMessage)msg);
            else if (msg0 instanceof WalStateFinishMessage)
                sharedCtx.walState().onFinishDiscovery((WalStateFinishMessage)msg);

            return msg0.needExchange();
        }

        if (msg instanceof DynamicCacheChangeBatch)
            return cachesInfo.onCacheChangeRequested((DynamicCacheChangeBatch)msg, topVer);

        if (msg instanceof DynamicCacheChangeFailureMessage)
            cachesInfo.onCacheChangeRequested((DynamicCacheChangeFailureMessage)msg, topVer);

        if (msg instanceof ClientCacheChangeDiscoveryMessage)
            cachesInfo.onClientCacheChange((ClientCacheChangeDiscoveryMessage)msg, node);

        if (msg instanceof CacheStatisticsModeChangeMessage)
            onCacheStatisticsModeChange((CacheStatisticsModeChangeMessage)msg);

        if (msg instanceof CacheStatisticsClearMessage)
            onCacheStatisticsClear((CacheStatisticsClearMessage)msg);

        if (msg instanceof TxTimeoutOnPartitionMapExchangeChangeMessage)
            onTxTimeoutOnPartitionMapExchangeChange((TxTimeoutOnPartitionMapExchangeChangeMessage)msg);

        return false;
    }

    /**
     * Checks that preload-order-dependant caches has SYNC or ASYNC preloading mode.
     *
     * @param cfgs Caches.
     * @return Maximum detected preload order.
     * @throws IgniteCheckedException If validation failed.
     */
    private int validatePreloadOrder(CacheConfiguration[] cfgs) throws IgniteCheckedException {
        int maxOrder = 0;

        for (CacheConfiguration cfg : cfgs) {
            int rebalanceOrder = cfg.getRebalanceOrder();

            if (rebalanceOrder > 0) {
                if (cfg.getCacheMode() == LOCAL)
                    throw new IgniteCheckedException("Rebalance order set for local cache (fix configuration and restart the " +
                        "node): " + U.maskName(cfg.getName()));

                if (cfg.getRebalanceMode() == CacheRebalanceMode.NONE)
                    throw new IgniteCheckedException("Only caches with SYNC or ASYNC rebalance mode can be set as rebalance " +
                        "dependency for other caches [cacheName=" + U.maskName(cfg.getName()) +
                        ", rebalanceMode=" + cfg.getRebalanceMode() + ", rebalanceOrder=" + cfg.getRebalanceOrder() + ']');

                maxOrder = Math.max(maxOrder, rebalanceOrder);
            }
            else if (rebalanceOrder < 0)
                throw new IgniteCheckedException("Rebalance order cannot be negative for cache (fix configuration and restart " +
                    "the node) [cacheName=" + cfg.getName() + ", rebalanceOrder=" + rebalanceOrder + ']');
        }

        return maxOrder;
    }

    /** {@inheritDoc} */
    @Nullable @Override public IgniteNodeValidationResult validateNode(ClusterNode node) {
        IgniteNodeValidationResult res = validateHashIdResolvers(node);

        if (res == null)
            res = validateRestartingCaches(node);

        return res;
    }

    /**
     * Reset restarting caches.
     */
    public void resetRestartingCaches() {
        cachesInfo.restartingCaches().clear();
    }

    /**
     * @param node Joining node to validate.
     * @return Node validation result if there was an issue with the joining node, {@code null} otherwise.
     */
    private IgniteNodeValidationResult validateRestartingCaches(ClusterNode node) {
        if (cachesInfo.hasRestartingCaches()) {
            String msg = "Joining node during caches restart is not allowed [joiningNodeId=" + node.id() +
                ", restartingCaches=" + new HashSet<>(cachesInfo.restartingCaches()) + ']';

            return new IgniteNodeValidationResult(node.id(), msg, msg);
        }

        return null;
    }

    /**
     * @param node Joining node.
     * @return Validation result or {@code null} in case of success.
     */
    @Nullable private IgniteNodeValidationResult validateHashIdResolvers(ClusterNode node) {
        if (!node.isClient()) {
            for (DynamicCacheDescriptor desc : cacheDescriptors().values()) {
                CacheConfiguration cfg = desc.cacheConfiguration();

                if (cfg.getAffinity() instanceof RendezvousAffinityFunction) {
                    RendezvousAffinityFunction aff = (RendezvousAffinityFunction)cfg.getAffinity();

                    Object nodeHashObj = aff.resolveNodeHash(node);

                    for (ClusterNode topNode : ctx.discovery().aliveServerNodes()) {
                        Object topNodeHashObj = aff.resolveNodeHash(topNode);

                        if (nodeHashObj.hashCode() == topNodeHashObj.hashCode()) {
                            String errMsg = "Failed to add node to topology because it has the same hash code for " +
                                "partitioned affinity as one of existing nodes [cacheName=" +
                                cfg.getName() + ", existingNodeId=" + topNode.id() + ']';

                            String sndMsg = "Failed to add node to topology because it has the same hash code for " +
                                "partitioned affinity as one of existing nodes [cacheName=" +
                                cfg.getName() + ", existingNodeId=" + topNode.id() + ']';

                            return new IgniteNodeValidationResult(topNode.id(), errMsg, sndMsg);
                        }
                    }
                }
            }
        }

        return null;
    }

    /**
     * @param rmt Remote node to check.
     * @throws IgniteCheckedException If check failed.
     */
    private void checkTransactionConfiguration(ClusterNode rmt) throws IgniteCheckedException {
        TransactionConfiguration txCfg = rmt.attribute(ATTR_TX_CONFIG);

        if (txCfg != null) {
            TransactionConfiguration locTxCfg = ctx.config().getTransactionConfiguration();

            if (locTxCfg.isTxSerializableEnabled() != txCfg.isTxSerializableEnabled())
                throw new IgniteCheckedException("Serializable transactions enabled mismatch " +
                    "(fix txSerializableEnabled property or set -D" + IGNITE_SKIP_CONFIGURATION_CONSISTENCY_CHECK + "=true " +
                    "system property) [rmtNodeId=" + rmt.id() +
                    ", locTxSerializableEnabled=" + locTxCfg.isTxSerializableEnabled() +
                    ", rmtTxSerializableEnabled=" + txCfg.isTxSerializableEnabled() + ']');
        }
    }

    /**
     * @param rmt Remote node to check.
     * @throws IgniteCheckedException If check failed.
     */
    private void checkMemoryConfiguration(ClusterNode rmt) throws IgniteCheckedException {
        ClusterNode locNode = ctx.discovery().localNode();

        if (ctx.config().isClientMode() || locNode.isDaemon() || rmt.isClient() || rmt.isDaemon())
            return;

        DataStorageConfiguration dsCfg = null;

        Object dsCfgBytes = rmt.attribute(IgniteNodeAttributes.ATTR_DATA_STORAGE_CONFIG);

        if (dsCfgBytes instanceof byte[])
            dsCfg = new JdkMarshaller().unmarshal((byte[])dsCfgBytes, U.resolveClassLoader(ctx.config()));

        if (dsCfg == null) {
            // Try to use legacy memory configuration.
            MemoryConfiguration memCfg = rmt.attribute(IgniteNodeAttributes.ATTR_MEMORY_CONFIG);

            if (memCfg != null) {
                dsCfg = new DataStorageConfiguration();

                // All properties that are used in validation should be converted here.
                dsCfg.setPageSize(memCfg.getPageSize());
            }
        }

        if (dsCfg != null) {
            DataStorageConfiguration locDsCfg = ctx.config().getDataStorageConfiguration();

            if (dsCfg.getPageSize() != locDsCfg.getPageSize()) {
                throw new IgniteCheckedException("Memory configuration mismatch (fix configuration or set -D" +
                    IGNITE_SKIP_CONFIGURATION_CONSISTENCY_CHECK + "=true system property) [rmtNodeId=" + rmt.id() +
                    ", locPageSize = " + locDsCfg.getPageSize() + ", rmtPageSize = " + dsCfg.getPageSize() + "]");
            }
        }
    }

    /**
     * @param rmt Remote node to check.
     * @throws IgniteCheckedException If check failed.
     */
    private void checkRebalanceConfiguration(ClusterNode rmt) throws IgniteCheckedException {
        ClusterNode locNode = ctx.discovery().localNode();

        if (ctx.config().isClientMode() || locNode.isDaemon() || rmt.isClient() || rmt.isDaemon())
            return;

        Integer rebalanceThreadPoolSize = rmt.attribute(IgniteNodeAttributes.ATTR_REBALANCE_POOL_SIZE);

        if (rebalanceThreadPoolSize != null && rebalanceThreadPoolSize != ctx.config().getRebalanceThreadPoolSize()) {
            throw new IgniteCheckedException("Rebalance configuration mismatch (fix configuration or set -D" +
                IGNITE_SKIP_CONFIGURATION_CONSISTENCY_CHECK + "=true system property)." +
                " Different values of such parameter may lead to rebalance process instability and hanging. " +
                " [rmtNodeId=" + rmt.id() +
                ", locRebalanceThreadPoolSize = " + ctx.config().getRebalanceThreadPoolSize() +
                ", rmtRebalanceThreadPoolSize = " + rebalanceThreadPoolSize + "]");
        }
    }

    /**
     * @param cfg Cache configuration.
     * @return Query manager.
     */
    private GridCacheQueryManager queryManager(CacheConfiguration cfg) {
        return cfg.getCacheMode() == LOCAL ? new GridCacheLocalQueryManager() : new GridCacheDistributedQueryManager();
    }

    /**
     * @return Last data version.
     */
    public long lastDataVersion() {
        long max = 0;

        for (GridCacheAdapter<?, ?> cache : caches.values()) {
            GridCacheContext<?, ?> ctx = cache.context();

            if (ctx.versions().last().order() > max)
                max = ctx.versions().last().order();

            if (ctx.isNear()) {
                ctx = ctx.near().dht().context();

                if (ctx.versions().last().order() > max)
                    max = ctx.versions().last().order();
            }
        }

        return max;
    }

    /**
     * @param name Cache name.
     * @param <K> type of keys.
     * @param <V> type of values.
     * @return Cache instance for given name.
     */
    @SuppressWarnings("unchecked")
    public <K, V> IgniteInternalCache<K, V> cache(String name) {
        assert name != null;

        if (log.isDebugEnabled())
            log.debug("Getting cache for name: " + name);

        IgniteCacheProxy<K, V> jcache = (IgniteCacheProxy<K, V>)jcacheProxy(name, true);

        return jcache == null ? null : jcache.internalProxy();
    }

    /**
     * Await proxy initialization.
     *
     * @param jcache Cache proxy.
     */
    private void awaitInitializeProxy(IgniteCacheProxyImpl<?, ?> jcache) {
        if (jcache != null) {
            CountDownLatch initLatch = jcache.getInitLatch();

            try {
                while (initLatch.getCount() > 0) {
                    initLatch.await(2000, TimeUnit.MILLISECONDS);

                    if (log.isInfoEnabled())
                        log.info("Failed to wait proxy initialization, cache=" + jcache.getName() +
                            ", localNodeId=" + ctx.localNodeId());
                }
            }
            catch (InterruptedException e) {
                Thread.currentThread().interrupt();
                // Ignore intteruption.
            }
        }
    }

    /**
     * @param name Cache name.
     */
    public void completeProxyInitialize(String name) {
        IgniteCacheProxyImpl<?, ?> jcache = jCacheProxies.get(name);

        if (jcache != null) {
            CountDownLatch proxyInitLatch = jcache.getInitLatch();

            if (proxyInitLatch.getCount() > 0) {
                if (log.isInfoEnabled())
                    log.info("Finish proxy initialization, cacheName=" + name +
                        ", localNodeId=" + ctx.localNodeId());

                proxyInitLatch.countDown();
            }
        }
        else {
            if (log.isInfoEnabled())
                log.info("Can not finish proxy initialization because proxy does not exist, cacheName=" + name +
                    ", localNodeId=" + ctx.localNodeId());
        }
    }

    /**
     * @param name Cache name.
     * @return Cache instance for given name.
     * @throws IgniteCheckedException If failed.
     */
    public <K, V> IgniteInternalCache<K, V> getOrStartCache(String name) throws IgniteCheckedException {
        return getOrStartCache(name, null);
    }

    /**
     * @param name Cache name.
     * @return Cache instance for given name.
     * @throws IgniteCheckedException If failed.
     */
    @SuppressWarnings("unchecked")
    public <K, V> IgniteInternalCache<K, V> getOrStartCache(
        String name,
        CacheConfiguration ccfg
    ) throws IgniteCheckedException {
        assert name != null;

        if (log.isDebugEnabled())
            log.debug("Getting cache for name: " + name);

        IgniteCacheProxy<?, ?> cache = jcacheProxy(name, true);

        if (cache == null) {
            dynamicStartCache(ccfg, name, null, false, ccfg == null, true).get();

            cache = jcacheProxy(name, true);
        }

        return cache == null ? null : (IgniteInternalCache<K, V>)cache.internalProxy();
    }

    /**
     * @return All configured cache instances.
     */
    public Collection<IgniteInternalCache<?, ?>> caches() {
        return F.viewReadOnly(jCacheProxies.values(), new IgniteClosure<IgniteCacheProxy<?, ?>,
            IgniteInternalCache<?, ?>>() {
            @Override public IgniteInternalCache<?, ?> apply(IgniteCacheProxy<?, ?> entries) {
                return entries.internalProxy();
            }
        });
    }

    /**
     * @return All configured cache instances.
     */
    public Collection<IgniteCacheProxy<?, ?>> jcaches() {
        return F.viewReadOnly(jCacheProxies.values(), new IgniteClosure<IgniteCacheProxyImpl<?, ?>, IgniteCacheProxy<?, ?>>() {
            @Override public IgniteCacheProxy<?, ?> apply(IgniteCacheProxyImpl<?, ?> proxy) {
                return proxy.gatewayWrapper();
            }
        });
    }

    /**
     * Gets utility cache.
     *
     * @return Utility cache.
     */
    public <K, V> IgniteInternalCache<K, V> utilityCache() {
        return internalCacheEx(CU.UTILITY_CACHE_NAME);
    }

    /**
     * @param name Cache name.
     * @return Cache.
     */
    private <K, V> IgniteInternalCache<K, V> internalCacheEx(String name) {
        if (ctx.discovery().localNode().isClient()) {
            IgniteCacheProxy<K, V> proxy = (IgniteCacheProxy<K, V>)jcacheProxy(name, true);

            if (proxy == null) {
                GridCacheAdapter<?, ?> cacheAdapter = caches.get(name);

                if (cacheAdapter != null) {
                    proxy = new IgniteCacheProxyImpl(cacheAdapter.context(), cacheAdapter, false);

                    IgniteCacheProxyImpl<?, ?> prev = addjCacheProxy(name, (IgniteCacheProxyImpl<?, ?>)proxy);

                    if (prev != null)
                        proxy = (IgniteCacheProxy<K, V>)prev;

                    completeProxyInitialize(proxy.getName());
                }
            }

            assert proxy != null : name;

            return proxy.internalProxy();
        }

        return internalCache(name);
    }

    /**
     * @param name Cache name.
     * @param <K> type of keys.
     * @param <V> type of values.
     * @return Cache instance for given name.
     */
    @SuppressWarnings("unchecked")
    public <K, V> IgniteInternalCache<K, V> publicCache(String name) {
        assert name != null;

        if (log.isDebugEnabled())
            log.debug("Getting public cache for name: " + name);

        DynamicCacheDescriptor desc = cacheDescriptor(name);

        if (desc == null)
            throw new IllegalArgumentException("Cache is not started: " + name);

        if (!desc.cacheType().userCache())
            throw new IllegalStateException("Failed to get cache because it is a system cache: " + name);

        IgniteCacheProxy<K, V> jcache = (IgniteCacheProxy<K, V>)jcacheProxy(name, true);

        if (jcache == null)
            throw new IllegalArgumentException("Cache is not started: " + name);

        return jcache.internalProxy();
    }

    /**
     * @param cacheName Cache name.
     * @param <K> type of keys.
     * @param <V> type of values.
     * @return Cache instance for given name.
     * @throws IgniteCheckedException If failed.
     */
    public <K, V> IgniteCacheProxy<K, V> publicJCache(String cacheName) throws IgniteCheckedException {
        return publicJCache(cacheName, true, true);
    }

    /**
     * @param cacheName Cache name.
     * @param failIfNotStarted If {@code true} throws {@link IllegalArgumentException} if cache is not started,
     * otherwise returns {@code null} in this case.
     * @param checkThreadTx If {@code true} checks that current thread does not have active transactions.
     * @return Cache instance for given name.
     * @throws IgniteCheckedException If failed.
     */
    @SuppressWarnings({"unchecked", "ConstantConditions"})
    @Nullable public <K, V> IgniteCacheProxy<K, V> publicJCache(String cacheName,
        boolean failIfNotStarted,
        boolean checkThreadTx) throws IgniteCheckedException {
        assert cacheName != null;

        if (log.isDebugEnabled())
            log.debug("Getting public cache for name: " + cacheName);

        DynamicCacheDescriptor desc = cacheDescriptor(cacheName);

        if (desc != null && !desc.cacheType().userCache())
            throw new IllegalStateException("Failed to get cache because it is a system cache: " + cacheName);

        IgniteCacheProxyImpl<?, ?> proxy = jcacheProxy(cacheName, true);

        // Try to start cache, there is no guarantee that cache will be instantiated.
        if (proxy == null) {
            dynamicStartCache(null, cacheName, null, false, failIfNotStarted, checkThreadTx).get();

            proxy = jcacheProxy(cacheName, true);
        }

        return proxy != null ? (IgniteCacheProxy<K, V>)proxy.gatewayWrapper() : null;
    }

    /**
     * Get configuration for the given cache.
     *
     * @param name Cache name.
     * @return Cache configuration.
     */
    public CacheConfiguration cacheConfiguration(String name) {
        assert name != null;

        DynamicCacheDescriptor desc = cacheDescriptor(name);

        if (desc == null)
            throw new IllegalStateException("Cache doesn't exist: " + name);
        else
            return desc.cacheConfiguration();
    }

    /**
     * Get registered cache descriptor.
     *
     * @param name Name.
     * @return Descriptor.
     */
    public DynamicCacheDescriptor cacheDescriptor(String name) {
        return cachesInfo.registeredCaches().get(name);
    }

    /**
     * @return Cache descriptors.
     */
    public Map<String, DynamicCacheDescriptor> cacheDescriptors() {
        return cachesInfo.registeredCaches();
    }

    /**
     * @return Collection of persistent cache descriptors.
     */
    public Collection<DynamicCacheDescriptor> persistentCaches() {
        return cachesInfo.registeredCaches().values()
            .stream()
            .filter(desc -> isPersistentCache(desc.cacheConfiguration(), ctx.config().getDataStorageConfiguration()))
            .collect(Collectors.toList());
    }

    /**
     * @return Collection of persistent cache group descriptors.
     */
    public Collection<CacheGroupDescriptor> persistentGroups() {
        return cachesInfo.registeredCacheGroups().values()
            .stream()
            .filter(CacheGroupDescriptor::persistenceEnabled)
            .collect(Collectors.toList());
    }

    /**
     * @return Cache group descriptors.
     */
    public Map<Integer, CacheGroupDescriptor> cacheGroupDescriptors() {
        return cachesInfo.registeredCacheGroups();
    }

    /**
     * @param cacheId Cache ID.
     * @return Cache descriptor.
     */
    @Nullable public DynamicCacheDescriptor cacheDescriptor(int cacheId) {
        for (DynamicCacheDescriptor cacheDesc : cacheDescriptors().values()) {
            CacheConfiguration ccfg = cacheDesc.cacheConfiguration();

            assert ccfg != null : cacheDesc;

            if (CU.cacheId(ccfg.getName()) == cacheId)
                return cacheDesc;
        }

        return null;
    }

    /**
     * @param cacheCfg Cache configuration template.
     * @throws IgniteCheckedException If failed.
     */
    public void addCacheConfiguration(CacheConfiguration cacheCfg) throws IgniteCheckedException {
        assert cacheCfg.getName() != null;

        String name = cacheCfg.getName();

        DynamicCacheDescriptor desc = cachesInfo.registeredTemplates().get(name);

        if (desc != null)
            return;

        DynamicCacheChangeRequest req = DynamicCacheChangeRequest.addTemplateRequest(ctx, cacheCfg);

        TemplateConfigurationFuture fut = new TemplateConfigurationFuture(req.cacheName(), req.deploymentId());

        TemplateConfigurationFuture old =
            (TemplateConfigurationFuture)pendingTemplateFuts.putIfAbsent(cacheCfg.getName(), fut);

        if (old != null)
            fut = old;

        Exception err = null;

        try {
            ctx.discovery().sendCustomEvent(new DynamicCacheChangeBatch(Collections.singleton(req)));

            if (ctx.isStopping()) {
                err = new IgniteCheckedException("Failed to execute dynamic cache change request, " +
                    "node is stopping.");
            }
            else if (ctx.clientDisconnected()) {
                err = new IgniteClientDisconnectedCheckedException(ctx.cluster().clientReconnectFuture(),
                    "Failed to execute dynamic cache change request, client node disconnected.");
            }
        }
        catch (IgniteCheckedException e) {
            err = e;
        }

        if (err != null)
            fut.onDone(err);

        fut.get();
    }

    /**
     * @param name Cache name.
     * @return Cache instance for given name.
     */
    @SuppressWarnings("unchecked")
    public <K, V> IgniteCacheProxy<K, V> jcache(String name) {
        assert name != null;

        IgniteCacheProxy<K, V> cache = (IgniteCacheProxy<K, V>)jcacheProxy(name, true);

        if (cache == null) {
            GridCacheAdapter<?, ?> cacheAdapter = caches.get(name);

            if (cacheAdapter != null) {
                cache = new IgniteCacheProxyImpl(cacheAdapter.context(), cacheAdapter, false);

                IgniteCacheProxyImpl<?, ?> prev = addjCacheProxy(name, (IgniteCacheProxyImpl<?, ?>)cache);

                if (prev != null)
                    cache = (IgniteCacheProxy<K, V>)prev;

                completeProxyInitialize(cache.getName());
            }
        }

        if (cache == null)
            throw new IllegalArgumentException("Cache is not configured: " + name);

        return cache;
    }

    /**
     * @param name Cache name.
     * @param awaitInit Await proxy initialization.
     * @return Cache proxy.
     */
    @Nullable public IgniteCacheProxyImpl<?, ?> jcacheProxy(String name, boolean awaitInit) {
        IgniteCacheProxyImpl<?, ?> cache = jCacheProxies.get(name);

        if (awaitInit)
            awaitInitializeProxy(cache);

        return cache;
    }

    /**
     * @param name Cache name.
     * @param proxy Cache proxy.
     * @return Previous cache proxy.
     */
    @Nullable public IgniteCacheProxyImpl<?, ?> addjCacheProxy(String name, IgniteCacheProxyImpl<?, ?> proxy) {
        return jCacheProxies.putIfAbsent(name, proxy);
    }

    /**
     * @return All configured public cache instances.
     */
    public Collection<IgniteCacheProxy<?, ?>> publicCaches() {
        Collection<IgniteCacheProxy<?, ?>> res = new ArrayList<>(jCacheProxies.size());

        for (IgniteCacheProxyImpl<?, ?> proxy : jCacheProxies.values()) {
            if (proxy.context().userCache())
                res.add(proxy.gatewayWrapper());
        }

        return res;
    }

    /**
     * @param name Cache name.
     * @param <K> type of keys.
     * @param <V> type of values.
     * @return Cache instance for given name.
     */
    @SuppressWarnings("unchecked")
    public <K, V> GridCacheAdapter<K, V> internalCache(String name) {
        assert name != null;

        if (log.isDebugEnabled())
            log.debug("Getting internal cache adapter: " + name);

        return (GridCacheAdapter<K, V>)caches.get(name);
    }

    /**
     * Cancel all user operations.
     */
    private void cancelFutures() {
        sharedCtx.mvcc().onStop();

        Exception err = new IgniteCheckedException("Operation has been cancelled (node is stopping).");

        for (IgniteInternalFuture fut : pendingFuts.values())
            ((GridFutureAdapter)fut).onDone(err);

        for (IgniteInternalFuture fut : pendingTemplateFuts.values())
            ((GridFutureAdapter)fut).onDone(err);

        for (EnableStatisticsFuture fut : manageStatisticsFuts.values())
            fut.onDone(err);

        for (TxTimeoutOnPartitionMapExchangeChangeFuture fut : txTimeoutOnPartitionMapExchangeFuts.values())
            fut.onDone(err);
    }

    /**
     * @return All internal cache instances.
     */
    public Collection<GridCacheAdapter<?, ?>> internalCaches() {
        return caches.values();
    }

    /**
     * @param name Cache name.
     * @return {@code True} if specified cache is system, {@code false} otherwise.
     */
    public boolean systemCache(String name) {
        assert name != null;

        DynamicCacheDescriptor desc = cacheDescriptor(name);

        return desc != null && !desc.cacheType().userCache();
    }

    /** {@inheritDoc} */
    @Override public void printMemoryStats() {
        X.println(">>> ");

        for (GridCacheAdapter c : caches.values()) {
            X.println(">>> Cache memory stats [igniteInstanceName=" + ctx.igniteInstanceName() +
                ", cache=" + c.name() + ']');

            c.context().printMemoryStats();
        }
    }

    /**
     * Callback invoked by deployment manager for whenever a class loader gets undeployed.
     *
     * @param ldr Class loader.
     */
    public void onUndeployed(ClassLoader ldr) {
        if (!ctx.isStopping()) {
            for (GridCacheAdapter<?, ?> cache : caches.values()) {
                // Do not notify system caches and caches for which deployment is disabled.
                if (cache.context().userCache() && cache.context().deploymentEnabled())
                    cache.onUndeploy(ldr);
            }
        }
    }

    /**
     * @return Shared context.
     */
    public <K, V> GridCacheSharedContext<K, V> context() {
        return (GridCacheSharedContext<K, V>)sharedCtx;
    }

    /**
     * @return Transactions interface implementation.
     */
    public IgniteTransactionsEx transactions() {
        return transactions;
    }

    /**
     * Registers MBean for cache components.
     *
     * @param obj Cache component.
     * @param cacheName Cache name.
     * @param near Near flag.
     * @throws IgniteCheckedException If registration failed.
     */
    @SuppressWarnings("unchecked")
    private void registerMbean(Object obj, @Nullable String cacheName, boolean near)
        throws IgniteCheckedException {
        if (U.IGNITE_MBEANS_DISABLED)
            return;

        assert obj != null;

        MBeanServer srvr = ctx.config().getMBeanServer();

        assert srvr != null;

        cacheName = U.maskName(cacheName);

        cacheName = near ? cacheName + "-near" : cacheName;

        final Object mbeanImpl = (obj instanceof IgniteMBeanAware) ? ((IgniteMBeanAware)obj).getMBean() : obj;

        for (Class<?> itf : mbeanImpl.getClass().getInterfaces()) {
            if (itf.getName().endsWith("MBean") || itf.getName().endsWith("MXBean")) {
                try {
                    U.registerMBean(srvr, ctx.igniteInstanceName(), cacheName, obj.getClass().getName(), mbeanImpl,
                        (Class<Object>)itf);
                }
                catch (Throwable e) {
                    throw new IgniteCheckedException("Failed to register MBean for component: " + obj, e);
                }

                break;
            }
        }
    }

    /**
     * Unregisters MBean for cache components.
     *
     * @param o Cache component.
     * @param cacheName Cache name.
     * @param near Near flag.
     */
    private void unregisterMbean(Object o, @Nullable String cacheName, boolean near) {
        if (U.IGNITE_MBEANS_DISABLED)
            return;

        assert o != null;

        MBeanServer srvr = ctx.config().getMBeanServer();

        assert srvr != null;

        cacheName = U.maskName(cacheName);

        cacheName = near ? cacheName + "-near" : cacheName;

        boolean needToUnregister = o instanceof IgniteMBeanAware;

        if (!needToUnregister) {
            for (Class<?> itf : o.getClass().getInterfaces()) {
                if (itf.getName().endsWith("MBean") || itf.getName().endsWith("MXBean")) {
                    needToUnregister = true;

                    break;
                }
            }
        }

        if (needToUnregister) {
            try {
                srvr.unregisterMBean(U.makeMBeanName(ctx.igniteInstanceName(), cacheName, o.getClass().getName()));
            }
            catch (Throwable e) {
                U.error(log, "Failed to unregister MBean for component: " + o, e);
            }
        }
    }

    /**
     * @param grp Cache group.
     * @param ccfg Cache configuration.
     * @param objs Extra components.
     * @return Components provided in cache configuration which can implement {@link LifecycleAware} interface.
     */
    private Iterable<Object> lifecycleAwares(CacheGroupContext grp, CacheConfiguration ccfg, Object... objs) {
        Collection<Object> ret = new ArrayList<>(7 + objs.length);

        if (grp.affinityFunction() != ccfg.getAffinity())
            ret.add(ccfg.getAffinity());

        ret.add(ccfg.getAffinityMapper());
        ret.add(ccfg.getEvictionFilter());
        ret.add(ccfg.getEvictionPolicyFactory());
        ret.add(ccfg.getEvictionPolicy());
        ret.add(ccfg.getInterceptor());

        NearCacheConfiguration nearCfg = ccfg.getNearConfiguration();

        if (nearCfg != null) {
            ret.add(nearCfg.getNearEvictionPolicyFactory());
            ret.add(nearCfg.getNearEvictionPolicy());
        }

        Collections.addAll(ret, objs);

        return ret;
    }

    /**
     * Method checks that current thread does not have active transactions.
     *
     * @throws IgniteException If transaction exist.
     */
    public void checkEmptyTransactions() throws IgniteException {
        if (transactions().tx() != null || sharedCtx.lockedTopologyVersion(null) != null)
            throw new IgniteException("Cannot start/stop cache within lock or transaction.");
    }

    /**
     * @param val Object to check.
     * @return Configuration copy.
     * @throws IgniteCheckedException If validation failed.
     */
    private CacheConfiguration cloneCheckSerializable(final CacheConfiguration val) throws IgniteCheckedException {
        if (val == null)
            return null;

        return withBinaryContext(new IgniteOutClosureX<CacheConfiguration>() {
            @Override public CacheConfiguration applyx() throws IgniteCheckedException {
                if (val.getCacheStoreFactory() != null) {
                    try {
                        ClassLoader ldr = ctx.config().getClassLoader();

                        if (ldr == null)
                            ldr = val.getCacheStoreFactory().getClass().getClassLoader();

                        U.unmarshal(marsh, U.marshal(marsh, val.getCacheStoreFactory()),
                            U.resolveClassLoader(ldr, ctx.config()));
                    }
                    catch (IgniteCheckedException e) {
                        throw new IgniteCheckedException("Failed to validate cache configuration. " +
                            "Cache store factory is not serializable. Cache name: " + U.maskName(val.getName()), e);
                    }
                }

                try {
                    return U.unmarshal(marsh, U.marshal(marsh, val), U.resolveClassLoader(ctx.config()));
                }
                catch (IgniteCheckedException e) {
                    throw new IgniteCheckedException("Failed to validate cache configuration " +
                        "(make sure all objects in cache configuration are serializable): " + U.maskName(val.getName()), e);
                }
            }
        });
    }

    /**
     * @param c Closure.
     * @return Closure result.
     * @throws IgniteCheckedException If failed.
     */
    private <T> T withBinaryContext(IgniteOutClosureX<T> c) throws IgniteCheckedException {
        IgniteCacheObjectProcessor objProc = ctx.cacheObjects();
        BinaryContext oldCtx = null;

        if (objProc instanceof CacheObjectBinaryProcessorImpl) {
            GridBinaryMarshaller binMarsh = ((CacheObjectBinaryProcessorImpl)objProc).marshaller();

            oldCtx = binMarsh == null ? null : binMarsh.pushContext();
        }

        try {
            return c.applyx();
        }
        finally {
            if (objProc instanceof CacheObjectBinaryProcessorImpl)
                GridBinaryMarshaller.popContext(oldCtx);
        }
    }

    /**
     * Prepares DynamicCacheChangeRequest for cache creation.
     *
     * @param ccfg Cache configuration
     * @param cacheName Cache name
     * @param nearCfg Near cache configuration
     * @param cacheType Cache type
     * @param sql Whether the cache needs to be created as the result of SQL {@code CREATE TABLE} command.
     * @param failIfExists Fail if exists flag.
     * @param failIfNotStarted If {@code true} fails if cache is not started.
     * @param disabledAfterStart If true, cache proxies will be only activated after {@link #restartProxies()}.
     * @param qryEntities Query entities.
     * @param encKey Encryption key.
     * @return Request or {@code null} if cache already exists.
     * @throws IgniteCheckedException if some of pre-checks failed
     * @throws CacheExistsException if cache exists and failIfExists flag is {@code true}
     */
    private DynamicCacheChangeRequest prepareCacheChangeRequest(
        @Nullable CacheConfiguration ccfg,
        String cacheName,
        @Nullable NearCacheConfiguration nearCfg,
        CacheType cacheType,
        boolean sql,
        boolean failIfExists,
        boolean failIfNotStarted,
        boolean disabledAfterStart,
        @Nullable Collection<QueryEntity> qryEntities,
        @Nullable byte[] encKey
    ) throws IgniteCheckedException {
        DynamicCacheDescriptor desc = cacheDescriptor(cacheName);

        DynamicCacheChangeRequest req = new DynamicCacheChangeRequest(UUID.randomUUID(), cacheName, ctx.localNodeId());

        req.sql(sql);

        req.failIfExists(failIfExists);

        req.disabledAfterStart(disabledAfterStart);

        req.encryptionKey(encKey);

        if (ccfg != null) {
            cloneCheckSerializable(ccfg);

            if (desc != null) {
                if (failIfExists) {
                    throw new CacheExistsException("Failed to start cache " +
                        "(a cache with the same name is already started): " + cacheName);
                }
                else {
                    CacheConfiguration descCfg = desc.cacheConfiguration();

                    // Check if we were asked to start a near cache.
                    if (nearCfg != null) {
                        if (isLocalAffinity(descCfg)) {
                            // If we are on a data node and near cache was enabled, return success, else - fail.
                            if (descCfg.getNearConfiguration() != null)
                                return null;
                            else
                                throw new IgniteCheckedException("Failed to start near " +
                                    "cache (local node is an affinity node for cache): " + cacheName);
                        }
                        else
                            // If local node has near cache, return success.
                            req.clientStartOnly(true);
                    }
                    else if (!isLocalAffinity(descCfg))
                        req.clientStartOnly(true);

                    req.deploymentId(desc.deploymentId());
                    req.startCacheConfiguration(descCfg);
                    req.schema(desc.schema());
                }
            }
            else {
                req.deploymentId(IgniteUuid.randomUuid());

                CacheConfiguration cfg = new CacheConfiguration(ccfg);

                CacheObjectContext cacheObjCtx = ctx.cacheObjects().contextForCache(cfg);

                initialize(cfg, cacheObjCtx);

                req.startCacheConfiguration(cfg);
                req.schema(new QuerySchema(qryEntities != null ? QueryUtils.normalizeQueryEntities(qryEntities, cfg)
                    : cfg.getQueryEntities()));
            }
        }
        else {
            req.clientStartOnly(true);

            if (desc != null)
                ccfg = desc.cacheConfiguration();

            if (ccfg == null) {
                if (failIfNotStarted) {
                    throw new CacheExistsException("Failed to start client cache " +
                        "(a cache with the given name is not started): " + cacheName);
                }
                else
                    return null;
            }

            req.deploymentId(desc.deploymentId());
            req.startCacheConfiguration(ccfg);
            req.schema(desc.schema());
        }

        if (nearCfg != null)
            req.nearCacheConfiguration(nearCfg);

        req.cacheType(cacheType);

        return req;
    }

    /**
     * Enable/disable statistics globally for the caches
     *
     * @param cacheNames Collection of cache names.
     * @param enabled Statistics enabled flag.
     */
    public void enableStatistics(Collection<String> cacheNames, boolean enabled) throws IgniteCheckedException {
        Collection<IgniteInternalCache> caches = manageStatisticsCaches(cacheNames);

        Collection<String> globalCaches = new HashSet<>(U.capacity(caches.size()));

        for (IgniteInternalCache cache : caches) {
            cache.context().statisticsEnabled(enabled);

            if (!cache.context().isLocal())
                globalCaches.add(cache.name());
        }

        if (globalCaches.isEmpty())
            return;

        CacheStatisticsModeChangeMessage msg = new CacheStatisticsModeChangeMessage(UUID.randomUUID(), globalCaches, enabled);

        EnableStatisticsFuture fut = new EnableStatisticsFuture(msg.requestId());

        manageStatisticsFuts.put(msg.requestId(), fut);

        ctx.grid().context().discovery().sendCustomEvent(msg);

        fut.get();
    }

    /**
     * Clear statistics globally for the caches
     *
     * @param cacheNames Collection of cache names.
     */
    public void clearStatistics(Collection<String> cacheNames) throws IgniteCheckedException {
        Collection<IgniteInternalCache> caches = manageStatisticsCaches(cacheNames);

        Collection<String> globalCaches = new HashSet<>(U.capacity(caches.size()));

        for (IgniteInternalCache cache : caches) {
            if (!cache.context().isLocal())
                globalCaches.add(cache.name());
        }

        if (globalCaches.isEmpty())
            return;

        CacheStatisticsClearMessage msg = new CacheStatisticsClearMessage(UUID.randomUUID(), globalCaches);

        EnableStatisticsFuture fut = new EnableStatisticsFuture(msg.requestId());

        manageStatisticsFuts.put(msg.requestId(), fut);

        ctx.grid().context().discovery().sendCustomEvent(msg);

        fut.get();
    }

    /**
     *
     */
    private Collection<IgniteInternalCache> manageStatisticsCaches(Collection<String> caches)
        throws IgniteCheckedException {
        assert caches != null;

        Collection<IgniteInternalCache> res = new ArrayList<>(caches.size());

        if (!cacheNames().containsAll(caches))
            throw new IgniteCheckedException("One or more cache descriptors not found [caches=" + caches + ']');

        for (String cacheName : caches) {
            IgniteInternalCache cache = cache(cacheName);

            if (cache == null)
                throw new IgniteCheckedException("Cache not found [cacheName=" + cacheName + ']');

            res.add(cache);
        }

        return res;
    }

    /**
     * Sets transaction timeout on partition map exchange.
     *
     * @param timeout Transaction timeout on partition map exchange in milliseconds.
     */
    public void setTxTimeoutOnPartitionMapExchange(long timeout) throws IgniteCheckedException {
        UUID requestId = UUID.randomUUID();

        TxTimeoutOnPartitionMapExchangeChangeFuture fut = new TxTimeoutOnPartitionMapExchangeChangeFuture(requestId);

        txTimeoutOnPartitionMapExchangeFuts.put(requestId, fut);

        TxTimeoutOnPartitionMapExchangeChangeMessage msg = new TxTimeoutOnPartitionMapExchangeChangeMessage(
            requestId, timeout);

        ctx.grid().context().discovery().sendCustomEvent(msg);

        fut.get();
    }

    /**
     * @param obj Object to clone.
     * @return Object copy.
     * @throws IgniteCheckedException If failed.
     */
    public <T> T clone(final T obj) throws IgniteCheckedException {
        return withBinaryContext(new IgniteOutClosureX<T>() {
            @Override public T applyx() throws IgniteCheckedException {
                return U.unmarshal(marsh, U.marshal(marsh, obj), U.resolveClassLoader(ctx.config()));
            }
        });
    }

    /**
     * Recovery lifecycle for caches.
     */
    private class CacheRecoveryLifecycle implements MetastorageLifecycleListener, DatabaseLifecycleListener {
        /**
         * Set of QuerySchema's saved on recovery. It's needed if cache query schema has changed after node joined to
         * topology.
         */
        private final Map<Integer, QuerySchema> querySchemas = new ConcurrentHashMap<>();

        /** {@inheritDoc} */
        @Override public void onBaselineChange() {
            onKernalStopCaches(true);

            stopCaches(true);

            sharedCtx.database().cleanupRestoredCaches();
        }

        /** {@inheritDoc} */
        @Override public void onReadyForRead(ReadOnlyMetastorage metastorage) throws IgniteCheckedException {
            restoreCacheConfigurations();
        }

        /** {@inheritDoc} */
        @Override public void beforeBinaryMemoryRestore(
            IgniteCacheDatabaseSharedManager mgr) throws IgniteCheckedException {
            for (DynamicCacheDescriptor cacheDescriptor : persistentCaches())
                preparePageStore(cacheDescriptor, true);
        }

        /** {@inheritDoc} */
        @Override public void afterBinaryMemoryRestore(GridCacheDatabaseSharedManager.RestoreBinaryState binaryState) throws IgniteCheckedException {
            for (DynamicCacheDescriptor cacheDescriptor : persistentCaches()) {
                startCacheInRecoveryMode(cacheDescriptor);

                querySchemas.put(cacheDescriptor.cacheId(), cacheDescriptor.schema().copy());
            }
        }

        /** {@inheritDoc} */
        @Override public void afterLogicalUpdatesApplied(GridCacheDatabaseSharedManager.RestoreLogicalState logicalState) throws IgniteCheckedException {
            restorePartitionStates(cacheGroups(), logicalState.partitionRecoveryStates());
        }

        /**
         * @param forGroups Cache groups.
         * @param partitionStates Partition states.
         * @throws IgniteCheckedException If failed.
         */
        private void restorePartitionStates(
            Collection<CacheGroupContext> forGroups,
            Map<GroupPartitionId, PartitionRecoverState> partitionStates
        ) throws IgniteCheckedException {
            long startRestorePart = U.currentTimeMillis();

            if (log.isInfoEnabled())
                log.info("Restoring partition state for local groups.");

            long totalProcessed = 0;

            for (CacheGroupContext grp : forGroups)
                totalProcessed += grp.offheap().restorePartitionStates(partitionStates);

            if (log.isInfoEnabled())
                log.info("Finished restoring partition state for local groups [" +
                    "groupsProcessed=" + forGroups.size() +
                    ", partitionsProcessed=" + totalProcessed +
                    ", time=" + (U.currentTimeMillis() - startRestorePart) + "ms]");
        }
    }

    /**
     * Handle of fail during cache start.
     *
     * @param <T> Type of started data.
     */
    private interface StartCacheFailHandler<T, R> {
        /**
         * Handle of fail.
         *
         * @param data Start data.
         * @param startCacheOperation Operation for start cache.
         * @throws IgniteCheckedException if failed.
         */
        void handle(T data, IgniteThrowableConsumer<T, R> startCacheOperation) throws IgniteCheckedException;
    }

    /**
     *
     */
    private class DynamicCacheStartFuture extends GridFutureAdapter<Boolean> {
        /** */
        private UUID id;

        /**
         * @param id Future ID.
         */
        private DynamicCacheStartFuture(UUID id) {
            this.id = id;
        }

        /** {@inheritDoc} */
        @Override public boolean onDone(@Nullable Boolean res, @Nullable Throwable err) {
            // Make sure to remove future before completion.
            pendingFuts.remove(id, this);

            context().exchange().exchangerUpdateHeartbeat();

            return super.onDone(res, err);
        }

        /** {@inheritDoc} */
        @Override public String toString() {
            return S.toString(DynamicCacheStartFuture.class, this);
        }
    }

    /**
     *
     */
    private class TemplateConfigurationFuture extends GridFutureAdapter<Object> {
        /** Start ID. */
        @GridToStringInclude
        private IgniteUuid deploymentId;

        /** Cache name. */
        private String cacheName;

        /**
         * @param cacheName Cache name.
         * @param deploymentId Deployment ID.
         */
        private TemplateConfigurationFuture(String cacheName, IgniteUuid deploymentId) {
            this.deploymentId = deploymentId;
            this.cacheName = cacheName;
        }

        /**
         * @return Start ID.
         */
        public IgniteUuid deploymentId() {
            return deploymentId;
        }

        /** {@inheritDoc} */
        @Override public boolean onDone(@Nullable Object res, @Nullable Throwable err) {
            // Make sure to remove future before completion.
            pendingTemplateFuts.remove(cacheName, this);

            return super.onDone(res, err);
        }

        /** {@inheritDoc} */
        @Override public String toString() {
            return S.toString(TemplateConfigurationFuture.class, this);
        }
    }

    /**
     *
     */
    static class LocalAffinityFunction implements AffinityFunction {
        /** */
        private static final long serialVersionUID = 0L;

        /** {@inheritDoc} */
        @Override public List<List<ClusterNode>> assignPartitions(AffinityFunctionContext affCtx) {
            ClusterNode locNode = null;

            for (ClusterNode n : affCtx.currentTopologySnapshot()) {
                if (n.isLocal()) {
                    locNode = n;

                    break;
                }
            }

            if (locNode == null)
                throw new IgniteException("Local node is not included into affinity nodes for 'LOCAL' cache");

            List<List<ClusterNode>> res = new ArrayList<>(partitions());

            for (int part = 0; part < partitions(); part++)
                res.add(Collections.singletonList(locNode));

            return Collections.unmodifiableList(res);
        }

        /** {@inheritDoc} */
        @Override public void reset() {
            // No-op.
        }

        /** {@inheritDoc} */
        @Override public int partitions() {
            return 1;
        }

        /** {@inheritDoc} */
        @Override public int partition(Object key) {
            return 0;
        }

        /** {@inheritDoc} */
        @Override public void removeNode(UUID nodeId) {
            // No-op.
        }
    }

    /**
     *
     */
    private class RemovedItemsCleanupTask implements GridTimeoutObject {
        /** */
        private final IgniteUuid id = IgniteUuid.randomUuid();

        /** */
        private final long endTime;

        /** */
        private final long timeout;

        /**
         * @param timeout Timeout.
         */
        RemovedItemsCleanupTask(long timeout) {
            this.timeout = timeout;

            endTime = U.currentTimeMillis() + timeout;
        }

        /** {@inheritDoc} */
        @Override public IgniteUuid timeoutId() {
            return id;
        }

        /** {@inheritDoc} */
        @Override public long endTime() {
            return endTime;
        }

        /** {@inheritDoc} */
        @Override public void onTimeout() {
            ctx.closure().runLocalSafe(new Runnable() {
                @Override public void run() {
                    try {
                        for (CacheGroupContext grp : sharedCtx.cache().cacheGroups()) {
                            if (!grp.isLocal() && grp.affinityNode()) {
                                GridDhtPartitionTopology top = null;

                                try {
                                    top = grp.topology();
                                }
                                catch (IllegalStateException ignore) {
                                    // Cache stopped.
                                }

                                if (top != null) {
                                    for (GridDhtLocalPartition part : top.currentLocalPartitions())
                                        part.cleanupRemoveQueue();
                                }

                                if (ctx.isStopping())
                                    return;
                            }
                        }
                    }
                    catch (Exception e) {
                        U.error(log, "Failed to cleanup removed cache items: " + e, e);
                    }

                    if (ctx.isStopping())
                        return;

                    addRemovedItemsCleanupTask(timeout);
                }
            }, true);
        }
    }

    /**
     * Enable statistics future.
     */
    private class EnableStatisticsFuture extends GridFutureAdapter<Void> {
        /** */
        private UUID id;

        /**
         * @param id Future ID.
         */
        private EnableStatisticsFuture(UUID id) {
            this.id = id;
        }

        /** {@inheritDoc} */
        @Override public boolean onDone(@Nullable Void res, @Nullable Throwable err) {
            // Make sure to remove future before completion.
            manageStatisticsFuts.remove(id, this);

            return super.onDone(res, err);
        }

        /** {@inheritDoc} */
        @Override public String toString() {
            return S.toString(EnableStatisticsFuture.class, this);
        }
    }

    /**
     * The future for changing transaction timeout on partition map exchange.
     */
    private class TxTimeoutOnPartitionMapExchangeChangeFuture extends GridFutureAdapter<Void> {
        /** */
        private UUID id;

        /**
         * @param id Future ID.
         */
        private TxTimeoutOnPartitionMapExchangeChangeFuture(UUID id) {
            this.id = id;
        }

        /** {@inheritDoc} */
        @Override public boolean onDone(@Nullable Void res, @Nullable Throwable err) {
            txTimeoutOnPartitionMapExchangeFuts.remove(id, this);
            return super.onDone(res, err);
        }

        /** {@inheritDoc} */
        @Override public String toString() {
            return S.toString(TxTimeoutOnPartitionMapExchangeChangeFuture.class, this);
        }
    }
}<|MERGE_RESOLUTION|>--- conflicted
+++ resolved
@@ -1250,11 +1250,7 @@
 
                 if (cache.context().userCache()) {
                     // Re-create cache structures inside indexing in order to apply recent schema changes.
-<<<<<<< HEAD
-                    GridCacheContextInfo cctx = new GridCacheContextInfo(cache.context());
-=======
                     GridCacheContextInfo cctx = new GridCacheContextInfo(cache.context(), false);
->>>>>>> e51e4cd7
 
                     DynamicCacheDescriptor desc = cacheDescriptor(cctx.name());
 
@@ -1326,11 +1322,7 @@
 
             cache.stop();
 
-<<<<<<< HEAD
-            GridCacheContextInfo cctx = new GridCacheContextInfo(ctx);
-=======
             GridCacheContextInfo cctx = new GridCacheContextInfo(ctx, false);
->>>>>>> e51e4cd7
 
             ctx.kernalContext().query().onCacheStop(cctx, !cache.context().group().persistenceEnabled() || destroy);
 
@@ -2174,11 +2166,7 @@
 
                         if (!cctx.isRecoveryMode()) {
                             ctx.query().onCacheStart(
-<<<<<<< HEAD
-                                new GridCacheContextInfo(cctx),
-=======
                                 new GridCacheContextInfo(cctx, cacheInfo.isClientCache()),
->>>>>>> e51e4cd7
                                 cacheInfo.getCacheDescriptor().schema() != null
                                     ? cacheInfo.getCacheDescriptor().schema()
                                     : new QuerySchema(),
@@ -2242,11 +2230,7 @@
         if (cacheCtx.isRecoveryMode())
             finishRecovery(exchTopVer, cacheCtx);
         else {
-<<<<<<< HEAD
-            ctx.query().onCacheStart(new GridCacheContextInfo(cacheCtx), desc.schema() != null ? desc.schema() : new QuerySchema(), desc.sql());
-=======
             ctx.query().onCacheStart(new GridCacheContextInfo(cacheCtx, clientCache), desc.schema() != null ? desc.schema() : new QuerySchema(), desc.sql());
->>>>>>> e51e4cd7
 
             onCacheStarted(cacheCtx);
         }
@@ -2608,11 +2592,7 @@
 
         grp.onCacheStarted(cacheCtx);
 
-<<<<<<< HEAD
-        ctx.query().onCacheStart(new GridCacheContextInfo(cacheCtx),
-=======
         ctx.query().onCacheStart(new GridCacheContextInfo(cacheCtx, false),
->>>>>>> e51e4cd7
             desc.schema() != null ? desc.schema() : new QuerySchema(), desc.sql());
 
         if (log.isInfoEnabled()) {
