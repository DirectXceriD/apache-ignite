/*
 * Licensed to the Apache Software Foundation (ASF) under one or more
 * contributor license agreements.  See the NOTICE file distributed with
 * this work for additional information regarding copyright ownership.
 * The ASF licenses this file to You under the Apache License, Version 2.0
 * (the "License"); you may not use this file except in compliance with
 * the License.  You may obtain a copy of the License at
 *
 *      http://www.apache.org/licenses/LICENSE-2.0
 *
 * Unless required by applicable law or agreed to in writing, software
 * distributed under the License is distributed on an "AS IS" BASIS,
 * WITHOUT WARRANTIES OR CONDITIONS OF ANY KIND, either express or implied.
 * See the License for the specific language governing permissions and
 * limitations under the License.
 */

package org.apache.ignite.internal.processors.cache;

import java.util.ArrayList;
import java.util.Collection;
import java.util.Collections;
import java.util.Comparator;
import java.util.Deque;
import java.util.HashMap;
import java.util.HashSet;
import java.util.IdentityHashMap;
import java.util.LinkedList;
import java.util.List;
import java.util.ListIterator;
import java.util.Map;
import java.util.Set;
import java.util.UUID;
import java.util.concurrent.ConcurrentHashMap;
import java.util.concurrent.ConcurrentMap;
import java.util.concurrent.CountDownLatch;
import javax.cache.configuration.Factory;
import javax.cache.integration.CacheLoader;
import javax.cache.integration.CacheWriter;
import javax.management.JMException;
import javax.management.MBeanServer;
import org.apache.ignite.IgniteCheckedException;
import org.apache.ignite.IgniteException;
import org.apache.ignite.IgniteSystemProperties;
import org.apache.ignite.cache.CacheExistsException;
import org.apache.ignite.cache.CacheMode;
import org.apache.ignite.cache.CacheRebalanceMode;
import org.apache.ignite.cache.QueryEntity;
import org.apache.ignite.cache.affinity.AffinityFunction;
import org.apache.ignite.cache.affinity.AffinityFunctionContext;
import org.apache.ignite.cache.affinity.rendezvous.RendezvousAffinityFunction;
import org.apache.ignite.cache.store.CacheStore;
import org.apache.ignite.cache.store.CacheStoreSessionListener;
import org.apache.ignite.cluster.ClusterNode;
import org.apache.ignite.configuration.CacheConfiguration;
import org.apache.ignite.configuration.DeploymentMode;
import org.apache.ignite.configuration.FileSystemConfiguration;
import org.apache.ignite.configuration.IgniteConfiguration;
import org.apache.ignite.configuration.NearCacheConfiguration;
import org.apache.ignite.configuration.TransactionConfiguration;
import org.apache.ignite.events.EventType;
import org.apache.ignite.internal.GridKernalContext;
import org.apache.ignite.internal.IgniteClientDisconnectedCheckedException;
import org.apache.ignite.internal.IgniteComponentType;
import org.apache.ignite.internal.IgniteInternalFuture;
import org.apache.ignite.internal.IgniteNodeAttributes;
import org.apache.ignite.internal.IgniteTransactionsEx;
import org.apache.ignite.internal.binary.BinaryContext;
import org.apache.ignite.internal.binary.BinaryMarshaller;
import org.apache.ignite.internal.binary.GridBinaryMarshaller;
import org.apache.ignite.internal.managers.discovery.DiscoveryCustomMessage;
import org.apache.ignite.internal.pagemem.snapshot.StartFullSnapshotAckDiscoveryMessage;
import org.apache.ignite.internal.pagemem.store.IgnitePageStoreManager;
import org.apache.ignite.internal.pagemem.wal.IgniteWriteAheadLogManager;
import org.apache.ignite.internal.processors.GridProcessorAdapter;
import org.apache.ignite.internal.processors.affinity.AffinityTopologyVersion;
import org.apache.ignite.internal.processors.affinity.GridAffinityAssignmentCache;
import org.apache.ignite.internal.processors.cache.binary.CacheObjectBinaryProcessorImpl;
import org.apache.ignite.internal.processors.cache.database.IgniteCacheDatabaseSharedManager;
import org.apache.ignite.internal.processors.cache.database.MemoryPolicy;
import org.apache.ignite.internal.processors.cache.database.freelist.FreeList;
import org.apache.ignite.internal.processors.cache.database.tree.reuse.ReuseList;
import org.apache.ignite.internal.processors.cache.datastructures.CacheDataStructuresManager;
import org.apache.ignite.internal.processors.cache.distributed.dht.GridDhtCache;
import org.apache.ignite.internal.processors.cache.distributed.dht.GridDhtCacheAdapter;
import org.apache.ignite.internal.processors.cache.distributed.dht.GridDhtLocalPartition;
import org.apache.ignite.internal.processors.cache.distributed.dht.GridDhtPartitionTopology;
import org.apache.ignite.internal.processors.cache.distributed.dht.atomic.GridDhtAtomicCache;
import org.apache.ignite.internal.processors.cache.distributed.dht.colocated.GridDhtColocatedCache;
import org.apache.ignite.internal.processors.cache.distributed.near.GridNearAtomicCache;
import org.apache.ignite.internal.processors.cache.distributed.near.GridNearTransactionalCache;
import org.apache.ignite.internal.processors.cache.dr.GridCacheDrManager;
import org.apache.ignite.internal.processors.cache.jta.CacheJtaManagerAdapter;
import org.apache.ignite.internal.processors.cache.local.GridLocalCache;
import org.apache.ignite.internal.processors.cache.local.atomic.GridLocalAtomicCache;
import org.apache.ignite.internal.processors.cache.query.GridCacheDistributedQueryManager;
import org.apache.ignite.internal.processors.cache.query.GridCacheLocalQueryManager;
import org.apache.ignite.internal.processors.cache.query.GridCacheQueryManager;
import org.apache.ignite.internal.processors.cache.query.continuous.CacheContinuousQueryManager;
import org.apache.ignite.internal.processors.cache.store.CacheStoreManager;
import org.apache.ignite.internal.processors.cache.transactions.IgniteTransactionsImpl;
import org.apache.ignite.internal.processors.cache.transactions.IgniteTxManager;
import org.apache.ignite.internal.processors.cache.version.GridCacheVersionManager;
import org.apache.ignite.internal.processors.cacheobject.IgniteCacheObjectProcessor;
import org.apache.ignite.internal.processors.plugin.CachePluginManager;
import org.apache.ignite.internal.processors.query.QuerySchema;
import org.apache.ignite.internal.processors.query.QueryUtils;
import org.apache.ignite.internal.processors.query.schema.SchemaExchangeWorkerTask;
import org.apache.ignite.internal.processors.query.schema.SchemaNodeLeaveExchangeWorkerTask;
import org.apache.ignite.internal.processors.query.schema.message.SchemaAbstractDiscoveryMessage;
import org.apache.ignite.internal.processors.query.schema.message.SchemaProposeDiscoveryMessage;
import org.apache.ignite.internal.processors.timeout.GridTimeoutObject;
import org.apache.ignite.internal.suggestions.GridPerformanceSuggestions;
import org.apache.ignite.internal.util.F0;
import org.apache.ignite.internal.util.future.GridCompoundFuture;
import org.apache.ignite.internal.util.future.GridFinishedFuture;
import org.apache.ignite.internal.util.future.GridFutureAdapter;
import org.apache.ignite.internal.util.lang.IgniteOutClosureX;
import org.apache.ignite.internal.util.tostring.GridToStringInclude;
import org.apache.ignite.internal.util.typedef.CIX1;
import org.apache.ignite.internal.util.typedef.F;
import org.apache.ignite.internal.util.typedef.T2;
import org.apache.ignite.internal.util.typedef.X;
import org.apache.ignite.internal.util.typedef.internal.A;
import org.apache.ignite.internal.util.typedef.internal.CU;
import org.apache.ignite.internal.util.typedef.internal.S;
import org.apache.ignite.internal.util.typedef.internal.U;
import org.apache.ignite.lang.IgniteClosure;
import org.apache.ignite.lang.IgniteFuture;
import org.apache.ignite.lang.IgnitePredicate;
import org.apache.ignite.lang.IgniteUuid;
import org.apache.ignite.lifecycle.LifecycleAware;
import org.apache.ignite.marshaller.Marshaller;
import org.apache.ignite.marshaller.MarshallerUtils;
import org.apache.ignite.mxbean.IgniteMBeanAware;
import org.apache.ignite.spi.IgniteNodeValidationResult;
import org.apache.ignite.spi.discovery.DiscoveryDataBag;
import org.apache.ignite.spi.discovery.DiscoveryDataBag.GridDiscoveryData;
import org.apache.ignite.spi.discovery.DiscoveryDataBag.JoiningNodeDiscoveryData;
import org.jetbrains.annotations.Nullable;

import static org.apache.ignite.IgniteSystemProperties.IGNITE_CACHE_REMOVED_ENTRIES_TTL;
import static org.apache.ignite.IgniteSystemProperties.IGNITE_SKIP_CONFIGURATION_CONSISTENCY_CHECK;
import static org.apache.ignite.IgniteSystemProperties.getBoolean;
import static org.apache.ignite.cache.CacheAtomicityMode.ATOMIC;
import static org.apache.ignite.cache.CacheMode.LOCAL;
import static org.apache.ignite.cache.CacheMode.PARTITIONED;
import static org.apache.ignite.cache.CacheMode.REPLICATED;
import static org.apache.ignite.cache.CacheRebalanceMode.ASYNC;
import static org.apache.ignite.cache.CacheRebalanceMode.SYNC;
import static org.apache.ignite.cache.CacheWriteSynchronizationMode.FULL_ASYNC;
import static org.apache.ignite.cache.CacheWriteSynchronizationMode.FULL_SYNC;
import static org.apache.ignite.cache.CacheWriteSynchronizationMode.PRIMARY_SYNC;
import static org.apache.ignite.configuration.CacheConfiguration.DFLT_CACHE_MODE;
import static org.apache.ignite.configuration.DeploymentMode.CONTINUOUS;
import static org.apache.ignite.configuration.DeploymentMode.ISOLATED;
import static org.apache.ignite.configuration.DeploymentMode.PRIVATE;
import static org.apache.ignite.configuration.DeploymentMode.SHARED;
import static org.apache.ignite.internal.GridComponent.DiscoveryDataExchangeType.CACHE_PROC;
import static org.apache.ignite.internal.IgniteComponentType.JTA;
import static org.apache.ignite.internal.IgniteNodeAttributes.ATTR_CONSISTENCY_CHECK_SKIPPED;
import static org.apache.ignite.internal.IgniteNodeAttributes.ATTR_TX_CONFIG;
import static org.apache.ignite.internal.processors.cache.GridCacheUtils.isNearEnabled;

/**
 * Cache processor.
 */
@SuppressWarnings({"unchecked", "TypeMayBeWeakened", "deprecation"})
public class GridCacheProcessor extends GridProcessorAdapter {
    /** */
    private final boolean START_CLIENT_CACHES =
        IgniteSystemProperties.getBoolean(IgniteSystemProperties.IGNITE_START_CACHES_ON_JOIN, false);

    /** Shared cache context. */
    private GridCacheSharedContext<?, ?> sharedCtx;

    /** */
    private final ConcurrentMap<Integer, CacheGroupInfrastructure> cacheGrps = new ConcurrentHashMap<>();

    /** */
    private final Map<String, GridCacheAdapter<?, ?>> caches;

    /** Caches stopped from onKernalStop callback. */
    private final Map<String, GridCacheAdapter> stoppedCaches = new ConcurrentHashMap<>();

    /** Map of proxies. */
    private final Map<String, IgniteCacheProxy<?, ?>> jCacheProxies;

    /** Caches stop sequence. */
    private final Deque<String> stopSeq;

    /** Transaction interface implementation. */
    private IgniteTransactionsImpl transactions;

    /** Pending cache starts. */
    private ConcurrentMap<UUID, IgniteInternalFuture> pendingFuts = new ConcurrentHashMap<>();

    /** Template configuration add futures. */
    private ConcurrentMap<String, IgniteInternalFuture> pendingTemplateFuts = new ConcurrentHashMap<>();

    /** */
    private ClusterCachesInfo cachesInfo;

    /** */
    private IdentityHashMap<CacheStore, ThreadLocal> sesHolders = new IdentityHashMap<>();

    /** Must use JDK marsh since it is used by discovery to fire custom events. */
    private final Marshaller marsh;

    /** Count down latch for caches. */
    private final CountDownLatch cacheStartedLatch = new CountDownLatch(1);

    /** Internal cache names. */
    private final Set<String> internalCaches;

    /**
     * @param ctx Kernal context.
     */
    public GridCacheProcessor(GridKernalContext ctx) {
        super(ctx);

        caches = new ConcurrentHashMap<>();
        jCacheProxies = new ConcurrentHashMap<>();
        stopSeq = new LinkedList<>();
        internalCaches = new HashSet<>();

        marsh = MarshallerUtils.jdkMarshaller(ctx.igniteInstanceName());
    }

    /**
     * @param cfg Initializes cache configuration with proper defaults.
     * @param cacheObjCtx Cache object context.
     * @throws IgniteCheckedException If configuration is not valid.
     */
    private void initialize(CacheConfiguration cfg, CacheObjectContext cacheObjCtx)
        throws IgniteCheckedException {
        if (cfg.getCacheMode() == null)
            cfg.setCacheMode(DFLT_CACHE_MODE);

        if (cfg.getNodeFilter() == null)
            cfg.setNodeFilter(CacheConfiguration.ALL_NODES);

        if (cfg.getAffinity() == null) {
            if (cfg.getCacheMode() == PARTITIONED) {
                RendezvousAffinityFunction aff = new RendezvousAffinityFunction();

                cfg.setAffinity(aff);
            }
            else if (cfg.getCacheMode() == REPLICATED) {
                RendezvousAffinityFunction aff = new RendezvousAffinityFunction(false, 512);

                cfg.setAffinity(aff);

                cfg.setBackups(Integer.MAX_VALUE);
            }
            else
                cfg.setAffinity(new LocalAffinityFunction());
        }
        else {
            if (cfg.getCacheMode() == LOCAL && !(cfg.getAffinity() instanceof LocalAffinityFunction)) {
                cfg.setAffinity(new LocalAffinityFunction());

                U.warn(log, "AffinityFunction configuration parameter will be ignored for local cache" +
                    " [cacheName=" + U.maskName(cfg.getName()) + ']');
            }
        }

        if (cfg.getCacheMode() == REPLICATED)
            cfg.setBackups(Integer.MAX_VALUE);

        if( cfg.getQueryParallelism() > 1 && cfg.getCacheMode() != PARTITIONED)
            throw new IgniteCheckedException("Segmented indices are supported for PARTITIONED mode only.");

        if (cfg.getAffinityMapper() == null)
            cfg.setAffinityMapper(cacheObjCtx.defaultAffMapper());

        ctx.igfsHelper().preProcessCacheConfiguration(cfg);

        if (cfg.getRebalanceMode() == null)
            cfg.setRebalanceMode(ASYNC);

        if (cfg.getAtomicityMode() == null)
            cfg.setAtomicityMode(CacheConfiguration.DFLT_CACHE_ATOMICITY_MODE);

        if (cfg.getWriteSynchronizationMode() == null)
            cfg.setWriteSynchronizationMode(PRIMARY_SYNC);

        assert cfg.getWriteSynchronizationMode() != null;

        if (cfg.getCacheStoreFactory() == null) {
            Factory<CacheLoader> ldrFactory = cfg.getCacheLoaderFactory();
            Factory<CacheWriter> writerFactory = cfg.isWriteThrough() ? cfg.getCacheWriterFactory() : null;

            if (ldrFactory != null || writerFactory != null)
                cfg.setCacheStoreFactory(new GridCacheLoaderWriterStoreFactory(ldrFactory, writerFactory));
        }
        else {
            if (cfg.getCacheLoaderFactory() != null)
                throw new IgniteCheckedException("Cannot set both cache loaded factory and cache store factory " +
                    "for cache: " + U.maskName(cfg.getName()));

            if (cfg.getCacheWriterFactory() != null)
                throw new IgniteCheckedException("Cannot set both cache writer factory and cache store factory " +
                    "for cache: " + U.maskName(cfg.getName()));
        }

        Collection<QueryEntity> entities = cfg.getQueryEntities();

        if (!F.isEmpty(entities)) {
            Collection<QueryEntity> normalEntities = new ArrayList<>(entities.size());

            for (QueryEntity entity : entities)
                normalEntities.add(QueryUtils.normalizeQueryEntity(entity, cfg.isSqlEscapeAll()));

            cfg.clearQueryEntities().setQueryEntities(normalEntities);
        }
    }

    /**
     * @param cfg Configuration to check for possible performance issues.
     * @param hasStore {@code True} if store is configured.
     */
    private void suggestOptimizations(CacheConfiguration cfg, boolean hasStore) {
        GridPerformanceSuggestions perf = ctx.performance();

        String msg = "Disable eviction policy (remove from configuration)";

        if (cfg.getEvictionPolicy() != null)
            perf.add(msg, false);
        else
            perf.add(msg, true);

        if (cfg.getCacheMode() == PARTITIONED) {
            perf.add("Disable near cache (set 'nearConfiguration' to null)", cfg.getNearConfiguration() == null);

            if (cfg.getAffinity() != null)
                perf.add("Decrease number of backups (set 'backups' to 0)", cfg.getBackups() == 0);
        }

        // Suppress warning if at least one ATOMIC cache found.
        perf.add("Enable ATOMIC mode if not using transactions (set 'atomicityMode' to ATOMIC)",
            cfg.getAtomicityMode() == ATOMIC);

        // Suppress warning if at least one non-FULL_SYNC mode found.
        perf.add("Disable fully synchronous writes (set 'writeSynchronizationMode' to PRIMARY_SYNC or FULL_ASYNC)",
            cfg.getWriteSynchronizationMode() != FULL_SYNC);

        if (hasStore && cfg.isWriteThrough())
            perf.add("Enable write-behind to persistent store (set 'writeBehindEnabled' to true)",
                cfg.isWriteBehindEnabled());
    }

    /**
     * Create exchange worker task for custom discovery message.
     *
     * @param msg Custom discovery message.
     * @return Task or {@code null} if message doesn't require any special processing.
     */
    public CachePartitionExchangeWorkerTask exchangeTaskForCustomDiscoveryMessage(DiscoveryCustomMessage msg) {
        if (msg instanceof SchemaAbstractDiscoveryMessage) {
            SchemaAbstractDiscoveryMessage msg0 = (SchemaAbstractDiscoveryMessage)msg;

            if (msg0.exchange())
                return new SchemaExchangeWorkerTask(msg0);
        }

        return null;
    }

    /**
     * Process custom exchange task.
     *
     * @param task Task.
     */
    public void processCustomExchangeTask(CachePartitionExchangeWorkerTask task) {
        if (task instanceof SchemaExchangeWorkerTask) {
            SchemaAbstractDiscoveryMessage msg = ((SchemaExchangeWorkerTask)task).message();

            if (msg instanceof SchemaProposeDiscoveryMessage) {
                SchemaProposeDiscoveryMessage msg0 = (SchemaProposeDiscoveryMessage)msg;

                ctx.query().onSchemaPropose(msg0);
            }
            else
                U.warn(log, "Unsupported schema discovery message: " + msg);
        }
        else if (task instanceof SchemaNodeLeaveExchangeWorkerTask) {
            SchemaNodeLeaveExchangeWorkerTask task0 = (SchemaNodeLeaveExchangeWorkerTask)task;

            ctx.query().onNodeLeave(task0.node());
        }
        else
            U.warn(log, "Unsupported custom exchange task: " + task);
    }

    /**
     * @param c Ignite Configuration.
     * @param cc Cache Configuration.
     * @return {@code true} if cache is starting on client node and this node is affinity node for the cache.
     */
    private boolean storesLocallyOnClient(IgniteConfiguration c, CacheConfiguration cc) {
        if (c.isClientMode() && c.getMemoryConfiguration() == null) {
            if (cc.getCacheMode() == LOCAL)
                return true;

            return ctx.discovery().cacheAffinityNode(ctx.discovery().localNode(), cc.getName());

        }
        else
            return false;
    }

    /**
     * @param c Ignite configuration.
     * @param cc Configuration to validate.
     * @param cacheType Cache type.
     * @param cfgStore Cache store.
     * @throws IgniteCheckedException If failed.
     */
    private void validate(IgniteConfiguration c,
        CacheConfiguration cc,
        CacheType cacheType,
        @Nullable CacheStore cfgStore) throws IgniteCheckedException {
        assertParameter(cc.getName() != null && !cc.getName().isEmpty(), "name is null or empty");

        if (cc.getCacheMode() == REPLICATED) {
            if (cc.getNearConfiguration() != null &&
                ctx.discovery().cacheAffinityNode(ctx.discovery().localNode(), cc.getName())) {
                U.warn(log, "Near cache cannot be used with REPLICATED cache, " +
                    "will be ignored [cacheName=" + U.maskName(cc.getName()) + ']');

                cc.setNearConfiguration(null);
            }
        }

        if (storesLocallyOnClient(c, cc))
            throw new IgniteCheckedException("MemoryPolicy for client caches must be explicitly configured " +
                    "on client node startup. Use MemoryConfiguration to configure MemoryPolicy.");

        if (cc.getCacheMode() == LOCAL && !cc.getAffinity().getClass().equals(LocalAffinityFunction.class))
            U.warn(log, "AffinityFunction configuration parameter will be ignored for local cache [cacheName=" +
                U.maskName(cc.getName()) + ']');

        if (cc.getAffinity().partitions() > CacheConfiguration.MAX_PARTITIONS_COUNT)
            throw new IgniteCheckedException("Cannot have more than " + CacheConfiguration.MAX_PARTITIONS_COUNT +
                " partitions [cacheName=" + cc.getName() + ", partitions=" + cc.getAffinity().partitions() + ']');

        if (cc.getRebalanceMode() != CacheRebalanceMode.NONE)
            assertParameter(cc.getRebalanceBatchSize() > 0, "rebalanceBatchSize > 0");

        if (cc.getCacheMode() == PARTITIONED || cc.getCacheMode() == REPLICATED) {
            if (cc.getAtomicityMode() == ATOMIC && cc.getWriteSynchronizationMode() == FULL_ASYNC)
                U.warn(log, "Cache write synchronization mode is set to FULL_ASYNC. All single-key 'put' and " +
                    "'remove' operations will return 'null', all 'putx' and 'removex' operations will return" +
                    " 'true' [cacheName=" + U.maskName(cc.getName()) + ']');
        }

        DeploymentMode depMode = c.getDeploymentMode();

        if (c.isPeerClassLoadingEnabled() && (depMode == PRIVATE || depMode == ISOLATED) &&
            !CU.isSystemCache(cc.getName()) && !(c.getMarshaller() instanceof BinaryMarshaller))
            throw new IgniteCheckedException("Cache can be started in PRIVATE or ISOLATED deployment mode only when" +
                " BinaryMarshaller is used [depMode=" + ctx.config().getDeploymentMode() + ", marshaller=" +
                c.getMarshaller().getClass().getName() + ']');

        if (cc.getAffinity().partitions() > CacheConfiguration.MAX_PARTITIONS_COUNT)
            throw new IgniteCheckedException("Affinity function must return at most " +
                CacheConfiguration.MAX_PARTITIONS_COUNT + " partitions [actual=" + cc.getAffinity().partitions() +
                ", affFunction=" + cc.getAffinity() + ", cacheName=" + cc.getName() + ']');

        if (cc.isWriteBehindEnabled()) {
            if (cfgStore == null)
                throw new IgniteCheckedException("Cannot enable write-behind (writer or store is not provided) " +
                    "for cache: " + U.maskName(cc.getName()));

            assertParameter(cc.getWriteBehindBatchSize() > 0, "writeBehindBatchSize > 0");
            assertParameter(cc.getWriteBehindFlushSize() >= 0, "writeBehindFlushSize >= 0");
            assertParameter(cc.getWriteBehindFlushFrequency() >= 0, "writeBehindFlushFrequency >= 0");
            assertParameter(cc.getWriteBehindFlushThreadCount() > 0, "writeBehindFlushThreadCount > 0");

            if (cc.getWriteBehindFlushSize() == 0 && cc.getWriteBehindFlushFrequency() == 0)
                throw new IgniteCheckedException("Cannot set both 'writeBehindFlushFrequency' and " +
                    "'writeBehindFlushSize' parameters to 0 for cache: " + U.maskName(cc.getName()));
        }

        if (cc.isReadThrough() && cfgStore == null)
            throw new IgniteCheckedException("Cannot enable read-through (loader or store is not provided) " +
                "for cache: " + U.maskName(cc.getName()));

        if (cc.isWriteThrough() && cfgStore == null)
            throw new IgniteCheckedException("Cannot enable write-through (writer or store is not provided) " +
                "for cache: " + U.maskName(cc.getName()));

        long delay = cc.getRebalanceDelay();

        if (delay != 0) {
            if (cc.getCacheMode() != PARTITIONED)
                U.warn(log, "Rebalance delay is supported only for partitioned caches (will ignore): " + (cc.getName()),
                    "Will ignore rebalance delay for cache: " + U.maskName(cc.getName()));
            else if (cc.getRebalanceMode() == SYNC) {
                if (delay < 0) {
                    U.warn(log, "Ignoring SYNC rebalance mode with manual rebalance start (node will not wait for " +
                        "rebalancing to be finished): " + U.maskName(cc.getName()),
                        "Node will not wait for rebalance in SYNC mode: " + U.maskName(cc.getName()));
                }
                else {
                    U.warn(log, "Using SYNC rebalance mode with rebalance delay (node will wait until rebalancing is " +
                        "initiated for " + delay + "ms) for cache: " + U.maskName(cc.getName()),
                        "Node will wait until rebalancing is initiated for " + delay + "ms for cache: " + U.maskName(cc.getName()));
                }
            }
        }

        ctx.igfsHelper().validateCacheConfiguration(cc);

        if (cc.getAtomicityMode() == ATOMIC)
            assertParameter(cc.getTransactionManagerLookupClassName() == null,
                "transaction manager can not be used with ATOMIC cache");

        if (cc.getEvictionPolicy() != null && !cc.isOnheapCacheEnabled())
            throw new IgniteCheckedException("Onheap cache must be enabled if eviction policy is configured [cacheName="
                + U.maskName(cc.getName()) + "]");
    }

    /**
     * @param ctx Context.
     * @return DHT managers.
     */
    private List<GridCacheManager> dhtManagers(GridCacheContext ctx) {
        return F.asList(ctx.store(), ctx.events(), ctx.evicts(), ctx.queries(), ctx.continuousQueries(),
            ctx.dr());
    }

    /**
     * @param ctx Context.
     * @return Managers present in both, DHT and Near caches.
     */
    @SuppressWarnings("IfMayBeConditional")
    private Collection<GridCacheManager> dhtExcludes(GridCacheContext ctx) {
        if (ctx.config().getCacheMode() == LOCAL || !isNearEnabled(ctx))
            return Collections.emptyList();
        else
            return F.asList(ctx.queries(), ctx.continuousQueries(), ctx.store());
    }

    /**
     * @param cfg Configuration.
     * @param objs Extra components.
     * @throws IgniteCheckedException If failed to inject.
     */
    private void prepare(CacheConfiguration cfg, Collection<Object> objs) throws IgniteCheckedException {
        prepare(cfg, cfg.getEvictionPolicy(), false);
        prepare(cfg, cfg.getAffinity(), false);
        prepare(cfg, cfg.getAffinityMapper(), false);
        prepare(cfg, cfg.getEvictionFilter(), false);
        prepare(cfg, cfg.getInterceptor(), false);

        NearCacheConfiguration nearCfg = cfg.getNearConfiguration();

        if (nearCfg != null)
            prepare(cfg, nearCfg.getNearEvictionPolicy(), true);

        for (Object obj : objs)
            prepare(cfg, obj, false);
    }

    /**
     * @param cfg Cache configuration.
     * @param rsrc Resource.
     * @param near Near flag.
     * @throws IgniteCheckedException If failed.
     */
    private void prepare(CacheConfiguration cfg, @Nullable Object rsrc, boolean near) throws IgniteCheckedException {
        if (rsrc != null) {
            ctx.resource().injectGeneric(rsrc);

            ctx.resource().injectCacheName(rsrc, cfg.getName());

            registerMbean(rsrc, cfg.getName(), near);
        }
    }

    /**
     * @param cctx Cache context.
     */
    private void cleanup(GridCacheContext cctx) {
        CacheConfiguration cfg = cctx.config();

        cleanup(cfg, cfg.getEvictionPolicy(), false);
        cleanup(cfg, cfg.getAffinity(), false);
        cleanup(cfg, cfg.getAffinityMapper(), false);
        cleanup(cfg, cfg.getEvictionFilter(), false);
        cleanup(cfg, cfg.getInterceptor(), false);
        cleanup(cfg, cctx.store().configuredStore(), false);

        if (!CU.isUtilityCache(cfg.getName()) && !CU.isSystemCache(cfg.getName())) {
            unregisterMbean(cctx.cache().localMxBean(), cfg.getName(), false);
            unregisterMbean(cctx.cache().clusterMxBean(), cfg.getName(), false);
        }

        NearCacheConfiguration nearCfg = cfg.getNearConfiguration();

        if (nearCfg != null)
            cleanup(cfg, nearCfg.getNearEvictionPolicy(), true);

        cctx.cleanup();
    }

    /**
     * @param grp Cache group.
     */
    private void cleanup(CacheGroupInfrastructure grp) {
        CacheConfiguration cfg = grp.config();

        for (Object obj : grp.configuredUserObjects())
            cleanup(cfg, obj, false);
    }

    /**
     * @param cfg Cache configuration.
     * @param rsrc Resource.
     * @param near Near flag.
     */
    private void cleanup(CacheConfiguration cfg, @Nullable Object rsrc, boolean near) {
        if (rsrc != null) {
            unregisterMbean(rsrc, cfg.getName(), near);

            try {
                ctx.resource().cleanupGeneric(rsrc);
            }
            catch (IgniteCheckedException e) {
                U.error(log, "Failed to cleanup resource: " + rsrc, e);
            }
        }
    }

    /** {@inheritDoc} */
    @SuppressWarnings({"unchecked"})
    @Override public void start(boolean activeOnStart) throws IgniteCheckedException {
        cachesInfo = new ClusterCachesInfo(ctx);

        DeploymentMode depMode = ctx.config().getDeploymentMode();

        if (!F.isEmpty(ctx.config().getCacheConfiguration())) {
            if (depMode != CONTINUOUS && depMode != SHARED)
                U.warn(log, "Deployment mode for cache is not CONTINUOUS or SHARED " +
                    "(it is recommended that you change deployment mode and restart): " + depMode,
                    "Deployment mode for cache is not CONTINUOUS or SHARED.");
        }

        initializeInternalCacheNames();

        sharedCtx = createSharedContext(
            ctx, CU.startStoreSessionListeners(ctx, ctx.config().getCacheStoreSessionListenerFactories()));

        transactions = new IgniteTransactionsImpl(sharedCtx);

        // Start shared managers.
        for (GridCacheSharedManager mgr : sharedCtx.managers())
            mgr.start(sharedCtx);

        if (activeOnStart && !ctx.config().isDaemon()) {
            Map<String, CacheJoinNodeDiscoveryData.CacheInfo> caches = new HashMap<>();

            Map<String, CacheJoinNodeDiscoveryData.CacheInfo> templates = new HashMap<>();

            addCacheOnJoinFromConfig(caches, templates);

            addCacheOnJoinFromPersistentStore(caches, templates);

            CacheJoinNodeDiscoveryData discoData = new CacheJoinNodeDiscoveryData(IgniteUuid.randomUuid(),
                caches,
                templates,
                startAllCachesOnClientStart());

            cachesInfo.onStart(discoData);
        }
        else {
            cachesInfo.onStart(new CacheJoinNodeDiscoveryData(IgniteUuid.randomUuid(),
                Collections.<String, CacheJoinNodeDiscoveryData.CacheInfo>emptyMap(),
                Collections.<String, CacheJoinNodeDiscoveryData.CacheInfo>emptyMap(),
                false));
        }

        if (log.isDebugEnabled())
            log.debug("Started cache processor.");
    }

    /**
     * @param cfg Cache configuration.
     * @param sql SQL flag - {@code true} if cache was created with {@code CREATE TABLE}.
     * @param caches Caches map.
     * @param templates Templates map.
     * @throws IgniteCheckedException If failed.
     */
    private void addCacheOnJoin(CacheConfiguration cfg, boolean sql,
        Map<String, CacheJoinNodeDiscoveryData.CacheInfo> caches,
        Map<String, CacheJoinNodeDiscoveryData.CacheInfo> templates) throws IgniteCheckedException {
        CU.validateCacheName(cfg.getName());

        cloneCheckSerializable(cfg);

        CacheObjectContext cacheObjCtx = ctx.cacheObjects().contextForCache(cfg);

        // Initialize defaults.
        initialize(cfg, cacheObjCtx);

        boolean template = cfg.getName().endsWith("*");

        if (!template) {
            if (caches.containsKey(cfg.getName())) {
                throw new IgniteCheckedException("Duplicate cache name found (check configuration and " +
                    "assign unique name to each cache): " + cfg.getName());
            }

            CacheType cacheType;

            if (CU.isUtilityCache(cfg.getName()))
                cacheType = CacheType.UTILITY;
            else if (internalCaches.contains(cfg.getName()))
                cacheType = CacheType.INTERNAL;
            else
                cacheType = CacheType.USER;

            if (cacheType != CacheType.USER && cfg.getMemoryPolicyName() == null)
                cfg.setMemoryPolicyName(sharedCtx.database().systemMemoryPolicyName());

            if (!cacheType.userCache())
                stopSeq.addLast(cfg.getName());
            else
                stopSeq.addFirst(cfg.getName());

            caches.put(cfg.getName(), new CacheJoinNodeDiscoveryData.CacheInfo(cfg, cacheType, sql, 0));
        }
        else
            templates.put(cfg.getName(), new CacheJoinNodeDiscoveryData.CacheInfo(cfg, CacheType.USER, false, 0));
    }

    /**
     * @param caches Caches map.
     * @param templates Templates map.
     * @throws IgniteCheckedException If failed.
     */
    private void addCacheOnJoinFromConfig(
        Map<String, CacheJoinNodeDiscoveryData.CacheInfo> caches,
        Map<String, CacheJoinNodeDiscoveryData.CacheInfo> templates
    ) throws IgniteCheckedException {
        assert !ctx.config().isDaemon();

        CacheConfiguration[] cfgs = ctx.config().getCacheConfiguration();

        for (int i = 0; i < cfgs.length; i++) {
            CacheConfiguration<?, ?> cfg = new CacheConfiguration(cfgs[i]);

            cfgs[i] = cfg; // Replace original configuration value.

            addCacheOnJoin(cfg, false, caches, templates);
        }
    }

    /**
     * @param caches Caches map.
     * @param templates Templates map.
     * @throws IgniteCheckedException If failed.
     */
    private void addCacheOnJoinFromPersistentStore(
        Map<String, CacheJoinNodeDiscoveryData.CacheInfo> caches,
        Map<String, CacheJoinNodeDiscoveryData.CacheInfo> templates
    ) throws IgniteCheckedException {
        assert !ctx.config().isDaemon();

        if (sharedCtx.pageStore() != null && sharedCtx.database().persistenceEnabled()) {
            Set<String> savedCacheNames = sharedCtx.pageStore().savedCacheNames();

            savedCacheNames.removeAll(caches.keySet());

            savedCacheNames.removeAll(internalCaches);

            if (!F.isEmpty(savedCacheNames)) {
                if (log.isInfoEnabled())
                    log.info("Register persistent caches: " + savedCacheNames);

                for (String name : savedCacheNames) {
                    CacheConfiguration cfg = sharedCtx.pageStore().readConfiguration(name);

                    // TODO IGNITE-5306 - set correct SQL flag below.
                    if (cfg != null)
                        addCacheOnJoin(cfg, false, caches, templates);
                }
            }
        }
    }

    /**
     * Initialize internal cache names
     */
    private void initializeInternalCacheNames() {
        FileSystemConfiguration[] igfsCfgs = ctx.grid().configuration().getFileSystemConfiguration();

        if (igfsCfgs != null) {
            for (FileSystemConfiguration igfsCfg : igfsCfgs) {
                internalCaches.add(igfsCfg.getMetaCacheConfiguration().getName());
                internalCaches.add(igfsCfg.getDataCacheConfiguration().getName());
            }
        }

        if (IgniteComponentType.HADOOP.inClassPath())
            internalCaches.add(CU.SYS_CACHE_HADOOP_MR);

        internalCaches.add(CU.ATOMICS_CACHE_NAME);
    }

    /**
     * @param grpId Group ID.
     * @return Cache group.
     */
    @Nullable public CacheGroupInfrastructure cacheGroup(int grpId) {
        return cacheGrps.get(grpId);
    }

    /**
     * @return Cache groups.
     */
    public Collection<CacheGroupInfrastructure> cacheGroups() {
        return cacheGrps.values();
    }

    /** {@inheritDoc} */
    @SuppressWarnings("unchecked")
    @Override public void onKernalStart(boolean activeOnStart) throws IgniteCheckedException {
        ClusterNode locNode = ctx.discovery().localNode();

        try {
            boolean checkConsistency =
                !ctx.config().isDaemon() && !getBoolean(IGNITE_SKIP_CONFIGURATION_CONSISTENCY_CHECK);

            if (checkConsistency)
                checkConsistency();

            cachesInfo.onKernalStart(checkConsistency);

            boolean currStatus = ctx.state().active();

            // If we start as inactive node, and join to active cluster, we must register all caches
            // which were received on join.
            if (!ctx.isDaemon() && currStatus && !activeOnStart) {
                List<CacheConfiguration> tmpCacheCfg = new ArrayList<>();

                for (CacheConfiguration conf : ctx.config().getCacheConfiguration()) {
                    assert conf.getName() != null;

                    for (DynamicCacheDescriptor desc : cacheDescriptors().values()) {
                        CacheConfiguration c = desc.cacheConfiguration();
                        IgnitePredicate filter = desc.groupDescriptor().config().getNodeFilter();

                        if (c.getName().equals(conf.getName()) &&
                            ((desc.receivedOnDiscovery() && CU.affinityNode(locNode, filter)) ||
                                CU.isSystemCache(c.getName()))) {
                            tmpCacheCfg.add(c);

                            break;
                        }
                    }
                }

                if (!tmpCacheCfg.isEmpty()) {
                    CacheConfiguration[] newCacheCfg = new CacheConfiguration[tmpCacheCfg.size()];

                    tmpCacheCfg.toArray(newCacheCfg);

                    ctx.config().setCacheConfiguration(newCacheCfg);
                }

                activeOnStart = currStatus;
            }

            if (activeOnStart && !ctx.clientNode() && !ctx.isDaemon())
                sharedCtx.database().lock();

            // Must start database before start first cache.
            sharedCtx.database().onKernalStart(false);

            ctx.query().onCacheKernalStart();

            for (GridCacheSharedManager<?, ?> mgr : sharedCtx.managers()) {
                if (sharedCtx.database() != mgr)
                    mgr.onKernalStart(false);
            }
        }
        finally {
            cacheStartedLatch.countDown();
        }

        // Escape if start active on start false
        if (!activeOnStart)
            return;

        if (!ctx.config().isDaemon())
            ctx.cacheObjects().onUtilityCacheStarted();

        ctx.service().onUtilityCacheStarted();

        final AffinityTopologyVersion startTopVer =
            new AffinityTopologyVersion(ctx.discovery().localJoinEvent().topologyVersion(), 0);

        final List<IgniteInternalFuture> syncFuts = new ArrayList<>(caches.size());

        sharedCtx.forAllCaches(new CIX1<GridCacheContext>() {
            @Override public void applyx(GridCacheContext cctx) throws IgniteCheckedException {
                CacheConfiguration cfg = cctx.config();

                if (cctx.affinityNode() &&
                    cfg.getRebalanceMode() == SYNC &&
                    startTopVer.equals(cctx.startTopologyVersion())) {
                    CacheMode cacheMode = cfg.getCacheMode();

                    if (cacheMode == REPLICATED || (cacheMode == PARTITIONED && cfg.getRebalanceDelay() >= 0))
                        // Need to wait outside to avoid a deadlock
                        syncFuts.add(cctx.preloader().syncFuture());
                }
            }
        });

        for (int i = 0, size = syncFuts.size(); i < size; i++)
            syncFuts.get(i).get();

        assert ctx.config().isDaemon() || caches.containsKey(CU.UTILITY_CACHE_NAME) : "Utility cache should be started";

        if (!ctx.clientNode() && !ctx.isDaemon())
            addRemovedItemsCleanupTask(Long.getLong(IGNITE_CACHE_REMOVED_ENTRIES_TTL, 10_000));
    }

    /**
     * @param timeout Cleanup timeout.
     */
    private void addRemovedItemsCleanupTask(long timeout) {
        ctx.timeout().addTimeoutObject(new RemovedItemsCleanupTask(timeout));
    }

    /**
     * @throws IgniteCheckedException if check failed.
     */
    private void checkConsistency() throws IgniteCheckedException {
        for (ClusterNode n : ctx.discovery().remoteNodes()) {
            if (n.attribute(ATTR_CONSISTENCY_CHECK_SKIPPED))
                continue;

            checkTransactionConfiguration(n);

            DeploymentMode locDepMode = ctx.config().getDeploymentMode();
            DeploymentMode rmtDepMode = n.attribute(IgniteNodeAttributes.ATTR_DEPLOYMENT_MODE);

            CU.checkAttributeMismatch(log, null, n.id(), "deploymentMode", "Deployment mode",
                locDepMode, rmtDepMode, true);
        }
    }

    /** {@inheritDoc} */
    @SuppressWarnings("unchecked")
    @Override public void stop(boolean cancel) throws IgniteCheckedException {
        stopCaches(cancel);

        List<? extends GridCacheSharedManager<?, ?>> mgrs = sharedCtx.managers();

        for (ListIterator<? extends GridCacheSharedManager<?, ?>> it = mgrs.listIterator(mgrs.size()); it.hasPrevious(); ) {
            GridCacheSharedManager<?, ?> mgr = it.previous();

            mgr.stop(cancel);
        }

        CU.stopStoreSessionListeners(ctx, sharedCtx.storeSessionListeners());

        sharedCtx.cleanup();

        if (log.isDebugEnabled())
            log.debug("Stopped cache processor.");
    }

    /**
     * @param cancel Cancel.
     */
    public void stopCaches(boolean cancel){
        for (String cacheName : stopSeq) {
            GridCacheAdapter<?, ?> cache = stoppedCaches.remove(cacheName);

            if (cache != null)
                stopCache(cache, cancel, false);
        }

        for (GridCacheAdapter<?, ?> cache : stoppedCaches.values()) {
            if (cache == stoppedCaches.remove(cache.name()))
                stopCache(cache, cancel, false);
        }

        for (CacheGroupInfrastructure grp : cacheGrps.values())
            stopCacheGroup(grp.groupId());

        cachesInfo.clearCaches();
    }

    /**
     * Blocks all available gateways
     */
    public void blockGateways() {
        for (IgniteCacheProxy<?, ?> proxy : jCacheProxies.values())
            proxy.gate().onStopped();
    }

    /** {@inheritDoc} */
    @SuppressWarnings("unchecked")
    @Override public void onKernalStop(boolean cancel) {
        cacheStartedLatch.countDown();

        GridCachePartitionExchangeManager<Object, Object> exch = context().exchange();

        // Stop exchange manager first so that we call onKernalStop on all caches.
        // No new caches should be added after this point.
        exch.onKernalStop(cancel);

        for (CacheGroupInfrastructure grp : cacheGrps.values())
            grp.onKernalStop();

        onKernalStopCaches(cancel);

        cancelFutures();

        List<? extends GridCacheSharedManager<?, ?>> sharedMgrs = sharedCtx.managers();

        for (ListIterator<? extends GridCacheSharedManager<?, ?>> it = sharedMgrs.listIterator(sharedMgrs.size());
            it.hasPrevious(); ) {
            GridCacheSharedManager<?, ?> mgr = it.previous();

            if (mgr != exch)
                mgr.onKernalStop(cancel);
        }
    }

    /**
     * @param cancel Cancel.
     */
    public void onKernalStopCaches(boolean cancel){
        IgniteCheckedException affErr =
            new IgniteCheckedException("Failed to wait for topology update, node is stopping.");

        for (CacheGroupInfrastructure grp : cacheGrps.values()) {
            GridAffinityAssignmentCache aff = grp.affinity();

            aff.cancelFutures(affErr);
        }

        for (String cacheName : stopSeq) {
            GridCacheAdapter<?, ?> cache = caches.remove(cacheName);

            if (cache != null) {
                stoppedCaches.put(cacheName, cache);

                onKernalStop(cache, cancel);
            }
        }

        for (Map.Entry<String, GridCacheAdapter<?, ?>> entry : caches.entrySet()) {
            GridCacheAdapter<?, ?> cache = entry.getValue();

            if (cache == caches.remove(entry.getKey())) {
                stoppedCaches.put(entry.getKey(), cache);

                onKernalStop(entry.getValue(), cancel);
            }
        }
    }

    /** {@inheritDoc} */
    @Override public void onDisconnected(IgniteFuture<?> reconnectFut) throws IgniteCheckedException {
        IgniteClientDisconnectedCheckedException err = new IgniteClientDisconnectedCheckedException(
            ctx.cluster().clientReconnectFuture(),
            "Failed to execute dynamic cache change request, client node disconnected.");

        for (IgniteInternalFuture fut : pendingFuts.values())
            ((GridFutureAdapter)fut).onDone(err);

        for (IgniteInternalFuture fut : pendingTemplateFuts.values())
            ((GridFutureAdapter)fut).onDone(err);

        for (CacheGroupInfrastructure grp : cacheGrps.values())
            grp.onDisconnected(reconnectFut);

        for (GridCacheAdapter cache : caches.values()) {
            GridCacheContext cctx = cache.context();

            cctx.gate().onDisconnected(reconnectFut);

            List<GridCacheManager> mgrs = cache.context().managers();

            for (ListIterator<GridCacheManager> it = mgrs.listIterator(mgrs.size()); it.hasPrevious(); ) {
                GridCacheManager mgr = it.previous();

                mgr.onDisconnected(reconnectFut);
            }
        }

        sharedCtx.onDisconnected(reconnectFut);

        cachesInfo.onDisconnect();
    }

    /**
     * @param cctx Cache context.
     * @param stoppedCaches List where stopped cache should be added.
     */
    private void stopCacheOnReconnect(GridCacheContext cctx, List<GridCacheAdapter> stoppedCaches) {
        cctx.gate().reconnected(true);

        sharedCtx.removeCacheContext(cctx);

        caches.remove(cctx.name());
        jCacheProxies.remove(cctx.name());

        stoppedCaches.add(cctx.cache());
    }

    /** {@inheritDoc} */
    @Override public IgniteInternalFuture<?> onReconnected(boolean clusterRestarted) throws IgniteCheckedException {
        List<GridCacheAdapter> reconnected = new ArrayList<>(caches.size());

        ClusterCachesReconnectResult reconnectRes = cachesInfo.onReconnected();

        final List<GridCacheAdapter> stoppedCaches = new ArrayList<>();

        for (final GridCacheAdapter cache : caches.values()) {
            boolean stopped = reconnectRes.stoppedCacheGroups().contains(cache.context().groupId())
                || reconnectRes.stoppedCaches().contains(cache.name());

            if (stopped)
                stopCacheOnReconnect(cache.context(), stoppedCaches);
            else {
                cache.onReconnected();

                reconnected.add(cache);

                if (cache.context().userCache()) {
                    // Re-create cache structures inside indexing in order to apply recent schema changes.
                    GridCacheContext cctx = cache.context();

                    DynamicCacheDescriptor desc = cacheDescriptor(cctx.name());

                    assert desc != null : cctx.name();

                    ctx.query().onCacheStop0(cctx.name());
                    ctx.query().onCacheStart0(cctx, desc.schema());
                }
            }
        }

        final Set<Integer> stoppedGrps = reconnectRes.stoppedCacheGroups();

        for (CacheGroupInfrastructure grp : cacheGrps.values()) {
            if (stoppedGrps.contains(grp.groupId()))
                cacheGrps.remove(grp.groupId());
            else
                grp.onReconnected();
        }

        sharedCtx.onReconnected();

        for (GridCacheAdapter cache : reconnected)
            cache.context().gate().reconnected(false);

        IgniteInternalFuture<?> stopFut = null;

        if (!stoppedCaches.isEmpty()) {
            stopFut = ctx.closure().runLocalSafe(new Runnable() {
                @Override public void run() {
                    for (GridCacheAdapter cache : stoppedCaches) {
                        CacheGroupInfrastructure grp = cache.context().group();

                        onKernalStop(cache, true);
                        stopCache(cache, true, false);

                        if (!grp.hasCaches())
                            stopCacheGroup(grp);
                    }
                }
            });
        }

        return stopFut;
    }

    /**
     * @param cache Cache to start.
     * @param schema Cache schema.
     * @throws IgniteCheckedException If failed to start cache.
     */
    @SuppressWarnings({"TypeMayBeWeakened", "unchecked"})
    private void startCache(GridCacheAdapter<?, ?> cache, QuerySchema schema) throws IgniteCheckedException {
        GridCacheContext<?, ?> cacheCtx = cache.context();

        if (sharedCtx.pageStore() != null)
            sharedCtx.pageStore().initializeForCache(cacheCtx.config());

        CacheConfiguration cfg = cacheCtx.config();

        // Intentionally compare Boolean references using '!=' below to check if the flag has been explicitly set.
        if (cfg.isStoreKeepBinary() && cfg.isStoreKeepBinary() != CacheConfiguration.DFLT_STORE_KEEP_BINARY
            && !(ctx.config().getMarshaller() instanceof BinaryMarshaller))
            U.warn(log, "CacheConfiguration.isStoreKeepBinary() configuration property will be ignored because " +
                "BinaryMarshaller is not used");

        // Start managers.
        for (GridCacheManager mgr : F.view(cacheCtx.managers(), F.notContains(dhtExcludes(cacheCtx))))
            mgr.start(cacheCtx);

        cacheCtx.initConflictResolver();

        if (cfg.getCacheMode() != LOCAL && GridCacheUtils.isNearEnabled(cfg)) {
            GridCacheContext<?, ?> dhtCtx = cacheCtx.near().dht().context();

            // Start DHT managers.
            for (GridCacheManager mgr : dhtManagers(dhtCtx))
                mgr.start(dhtCtx);

            dhtCtx.initConflictResolver();

            // Start DHT cache.
            dhtCtx.cache().start();

            if (log.isDebugEnabled())
                log.debug("Started DHT cache: " + dhtCtx.cache().name());
        }

        ctx.continuous().onCacheStart(cacheCtx);

        cacheCtx.cache().start();

        ctx.query().onCacheStart(cacheCtx, schema);

        cacheCtx.onStarted();


        if (log.isInfoEnabled()) {
            log.info("Started cache [name=" + cfg.getName() +
                (cfg.getGroupName() != null ? ", group=" + cfg.getGroupName() : "") +
                ", memoryPolicyName=" + cfg.getMemoryPolicyName() +
                ", mode=" + cfg.getCacheMode() +
                ", atomicity=" + cfg.getAtomicityMode() + ']');
}
    }

    /**
     * @param cache Cache to stop.
     * @param cancel Cancel flag.
     */
    @SuppressWarnings({"TypeMayBeWeakened", "unchecked"})
    private void stopCache(GridCacheAdapter<?, ?> cache, boolean cancel, boolean destroy) {
        GridCacheContext ctx = cache.context();

        if (!cache.isNear() && ctx.shared().wal() != null) {
            try {
                ctx.shared().wal().fsync(null);
            }
            catch (IgniteCheckedException e) {
                U.error(log, "Failed to flush write-ahead log on cache stop " +
                    "[cache=" + ctx.name() + "]", e);
            }
        }

        sharedCtx.removeCacheContext(ctx);

        cache.stop();

        ctx.kernalContext().query().onCacheStop(ctx);

        if (isNearEnabled(ctx)) {
            GridDhtCacheAdapter dht = ctx.near().dht();

            // Check whether dht cache has been started.
            if (dht != null) {
                dht.stop();

                GridCacheContext<?, ?> dhtCtx = dht.context();

                List<GridCacheManager> dhtMgrs = dhtManagers(dhtCtx);

                for (ListIterator<GridCacheManager> it = dhtMgrs.listIterator(dhtMgrs.size()); it.hasPrevious(); ) {
                    GridCacheManager mgr = it.previous();

                    mgr.stop(cancel, destroy);
                }
            }
        }

        List<GridCacheManager> mgrs = ctx.managers();

        Collection<GridCacheManager> excludes = dhtExcludes(ctx);

        // Reverse order.
        for (ListIterator<GridCacheManager> it = mgrs.listIterator(mgrs.size()); it.hasPrevious(); ) {
            GridCacheManager mgr = it.previous();

            if (!excludes.contains(mgr))
                mgr.stop(cancel, destroy);
        }

        ctx.kernalContext().continuous().onCacheStop(ctx);

        ctx.kernalContext().cache().context().database().onCacheStop(ctx);

        ctx.group().stopCache(ctx, destroy);

        U.stopLifecycleAware(log, lifecycleAwares(ctx.group(), cache.configuration(), ctx.store().configuredStore()));

        if (log.isInfoEnabled()) {
            if (ctx.group().sharedGroup())
                log.info("Stopped cache [cacheName=" + cache.name() + ", group=" + ctx.group().name() + ']');
            else
                log.info("Stopped cache [cacheName=" + cache.name() + ']');
        }

        if (sharedCtx.pageStore() != null) {
            try {
                sharedCtx.pageStore().shutdownForCache(ctx, destroy);
            }
            catch (IgniteCheckedException e) {
                U.error(log, "Failed to gracefully clean page store resources for destroyed cache " +
                    "[cache=" + ctx.name() + "]", e);
            }
        }

        cleanup(ctx);
    }

    /**
     * @throws IgniteCheckedException If failed to wait.
     */
    public void awaitStarted() throws IgniteCheckedException {
        U.await(cacheStartedLatch);
    }

    /**
     * @param cache Cache.
     * @throws IgniteCheckedException If failed.
     */
    @SuppressWarnings("unchecked")
    private void onKernalStart(GridCacheAdapter<?, ?> cache) throws IgniteCheckedException {
        GridCacheContext<?, ?> ctx = cache.context();

        // Start DHT cache as well.
        if (isNearEnabled(ctx)) {
            GridDhtCacheAdapter dht = ctx.near().dht();

            GridCacheContext<?, ?> dhtCtx = dht.context();

            for (GridCacheManager mgr : dhtManagers(dhtCtx))
                mgr.onKernalStart();

            dht.onKernalStart();

            if (log.isDebugEnabled())
                log.debug("Executed onKernalStart() callback for DHT cache: " + dht.name());
        }

        for (GridCacheManager mgr : F.view(ctx.managers(), F0.notContains(dhtExcludes(ctx))))
            mgr.onKernalStart();

        cache.onKernalStart();

        if (ctx.events().isRecordable(EventType.EVT_CACHE_STARTED))
            ctx.events().addEvent(EventType.EVT_CACHE_STARTED);

        if (log.isDebugEnabled())
            log.debug("Executed onKernalStart() callback for cache [name=" + cache.name() + ", mode=" +
                cache.configuration().getCacheMode() + ']');
    }

    /**
     * @param cache Cache to stop.
     * @param cancel Cancel flag.
     */
    @SuppressWarnings("unchecked")
    private void onKernalStop(GridCacheAdapter<?, ?> cache, boolean cancel) {
        GridCacheContext ctx = cache.context();

        if (isNearEnabled(ctx)) {
            GridDhtCacheAdapter dht = ctx.near().dht();

            if (dht != null) {
                GridCacheContext<?, ?> dhtCtx = dht.context();

                for (GridCacheManager mgr : dhtManagers(dhtCtx))
                    mgr.onKernalStop(cancel);

                dht.onKernalStop();
            }
        }

        List<GridCacheManager> mgrs = ctx.managers();

        Collection<GridCacheManager> excludes = dhtExcludes(ctx);

        // Reverse order.
        for (ListIterator<GridCacheManager> it = mgrs.listIterator(mgrs.size()); it.hasPrevious(); ) {
            GridCacheManager mgr = it.previous();

            if (!excludes.contains(mgr))
                mgr.onKernalStop(cancel);
        }

        cache.onKernalStop();

        if (ctx.events().isRecordable(EventType.EVT_CACHE_STOPPED))
            ctx.events().addEvent(EventType.EVT_CACHE_STOPPED);
    }

    /**
     * @param cfg Cache configuration to use to create cache.
     * @param grp Cache group.
     * @param pluginMgr Cache plugin manager.
     * @param desc Cache descriptor.
     * @param locStartTopVer Current topology version.
     * @param cacheObjCtx Cache object context.
     * @param affNode {@code True} if local node affinity node.
     * @param updatesAllowed Updates allowed flag.
     * @return Cache context.
     * @throws IgniteCheckedException If failed to create cache.
     */
    private GridCacheContext createCache(CacheConfiguration<?, ?> cfg,
        CacheGroupInfrastructure grp,
        @Nullable CachePluginManager pluginMgr,
        DynamicCacheDescriptor desc,
        AffinityTopologyVersion locStartTopVer,
        CacheObjectContext cacheObjCtx,
        boolean affNode,
        boolean updatesAllowed)
        throws IgniteCheckedException {
        assert cfg != null;

        if (cfg.getCacheStoreFactory() instanceof GridCacheLoaderWriterStoreFactory) {
            GridCacheLoaderWriterStoreFactory factory = (GridCacheLoaderWriterStoreFactory)cfg.getCacheStoreFactory();

            prepare(cfg, factory.loaderFactory(), false);
            prepare(cfg, factory.writerFactory(), false);
        }
        else
            prepare(cfg, cfg.getCacheStoreFactory(), false);

        CacheStore cfgStore = cfg.getCacheStoreFactory() != null ? cfg.getCacheStoreFactory().create() : null;

        validate(ctx.config(), cfg, desc.cacheType(), cfgStore);

        if (pluginMgr == null)
            pluginMgr = new CachePluginManager(ctx, cfg);

        pluginMgr.validate();

        sharedCtx.jta().registerCache(cfg);

        // Skip suggestions for internal caches.
        if (desc.cacheType().userCache())
            suggestOptimizations(cfg, cfgStore != null);

        Collection<Object> toPrepare = new ArrayList<>();

        if (cfgStore instanceof GridCacheLoaderWriterStore) {
            toPrepare.add(((GridCacheLoaderWriterStore)cfgStore).loader());
            toPrepare.add(((GridCacheLoaderWriterStore)cfgStore).writer());
        }
        else
            toPrepare.add(cfgStore);

        prepare(cfg, toPrepare);

        U.startLifecycleAware(lifecycleAwares(grp, cfg, cfgStore));

        boolean nearEnabled = GridCacheUtils.isNearEnabled(cfg);

        GridCacheAffinityManager affMgr = new GridCacheAffinityManager();
        GridCacheEventManager evtMgr = new GridCacheEventManager();
        CacheEvictionManager evictMgr = (nearEnabled || cfg.isOnheapCacheEnabled()) ? new GridCacheEvictionManager() : new CacheOffheapEvictionManager();
        GridCacheQueryManager qryMgr = queryManager(cfg);
        CacheContinuousQueryManager contQryMgr = new CacheContinuousQueryManager();
        CacheDataStructuresManager dataStructuresMgr = new CacheDataStructuresManager();
        GridCacheTtlManager ttlMgr = new GridCacheTtlManager();

        CacheConflictResolutionManager rslvrMgr = pluginMgr.createComponent(CacheConflictResolutionManager.class);
        GridCacheDrManager drMgr = pluginMgr.createComponent(GridCacheDrManager.class);
        CacheStoreManager storeMgr = pluginMgr.createComponent(CacheStoreManager.class);

        storeMgr.initialize(cfgStore, sesHolders);

        GridCacheContext<?, ?> cacheCtx = new GridCacheContext(
            ctx,
            sharedCtx,
            cfg,
            grp,
            desc.cacheType(),
            locStartTopVer,
            affNode,
            updatesAllowed,
            /*
             * Managers in starting order!
             * ===========================
             */
            evtMgr,
            storeMgr,
            evictMgr,
            qryMgr,
            contQryMgr,
            dataStructuresMgr,
            ttlMgr,
            drMgr,
            rslvrMgr,
            pluginMgr,
            affMgr
        );

        cacheCtx.cacheObjectContext(cacheObjCtx);

        GridCacheAdapter cache = null;

        switch (cfg.getCacheMode()) {
            case LOCAL: {
                switch (cfg.getAtomicityMode()) {
                    case TRANSACTIONAL: {
                        cache = new GridLocalCache(cacheCtx);

                        break;
                    }
                    case ATOMIC: {
                        cache = new GridLocalAtomicCache(cacheCtx);

                        break;
                    }

                    default: {
                        assert false : "Invalid cache atomicity mode: " + cfg.getAtomicityMode();
                    }
                }

                break;
            }
            case PARTITIONED:
            case REPLICATED: {
                if (nearEnabled) {
                    switch (cfg.getAtomicityMode()) {
                        case TRANSACTIONAL: {
                            cache = new GridNearTransactionalCache(cacheCtx);

                            break;
                        }
                        case ATOMIC: {
                            cache = new GridNearAtomicCache(cacheCtx);

                            break;
                        }

                        default: {
                            assert false : "Invalid cache atomicity mode: " + cfg.getAtomicityMode();
                        }
                    }
                }
                else {
                    switch (cfg.getAtomicityMode()) {
                        case TRANSACTIONAL: {
                            cache = cacheCtx.affinityNode() ?
                                new GridDhtColocatedCache(cacheCtx) :
                                new GridDhtColocatedCache(cacheCtx, new GridNoStorageCacheMap());

                            break;
                        }
                        case ATOMIC: {
                            cache = cacheCtx.affinityNode() ?
                                new GridDhtAtomicCache(cacheCtx) :
                                new GridDhtAtomicCache(cacheCtx, new GridNoStorageCacheMap());

                            break;
                        }

                        default: {
                            assert false : "Invalid cache atomicity mode: " + cfg.getAtomicityMode();
                        }
                    }
                }

                break;
            }

            default: {
                assert false : "Invalid cache mode: " + cfg.getCacheMode();
            }
        }

        cacheCtx.cache(cache);

        GridCacheContext<?, ?> ret = cacheCtx;

        /*
         * Create DHT cache.
         * ================
         */
        if (cfg.getCacheMode() != LOCAL && nearEnabled) {
            /*
             * Specifically don't create the following managers
             * here and reuse the one from Near cache:
             * 1. GridCacheVersionManager
             * 2. GridCacheIoManager
             * 3. GridCacheDeploymentManager
             * 4. GridCacheQueryManager (note, that we start it for DHT cache though).
             * 5. CacheContinuousQueryManager (note, that we start it for DHT cache though).
             * 6. GridCacheDgcManager
             * 7. GridCacheTtlManager.
             * ===============================================
             */
            evictMgr = cfg.isOnheapCacheEnabled() ? new GridCacheEvictionManager() : new CacheOffheapEvictionManager();
            evtMgr = new GridCacheEventManager();
            pluginMgr = new CachePluginManager(ctx, cfg);
            drMgr = pluginMgr.createComponent(GridCacheDrManager.class);

            cacheCtx = new GridCacheContext(
                ctx,
                sharedCtx,
                cfg,
                grp,
                desc.cacheType(),
                locStartTopVer,
                affNode,
                true,
                /*
                 * Managers in starting order!
                 * ===========================
                 */
                evtMgr,
                storeMgr,
                evictMgr,
                qryMgr,
                contQryMgr,
                dataStructuresMgr,
                ttlMgr,
                drMgr,
                rslvrMgr,
                pluginMgr,
                affMgr
            );

            cacheCtx.cacheObjectContext(cacheObjCtx);

            GridDhtCacheAdapter dht = null;

            switch (cfg.getAtomicityMode()) {
                case TRANSACTIONAL: {
                    assert cache instanceof GridNearTransactionalCache;

                    GridNearTransactionalCache near = (GridNearTransactionalCache)cache;

                    GridDhtCache dhtCache = cacheCtx.affinityNode() ?
                        new GridDhtCache(cacheCtx) :
                        new GridDhtCache(cacheCtx, new GridNoStorageCacheMap());

                    dhtCache.near(near);

                    near.dht(dhtCache);

                    dht = dhtCache;

                    break;
                }
                case ATOMIC: {
                    assert cache instanceof GridNearAtomicCache;

                    GridNearAtomicCache near = (GridNearAtomicCache)cache;

                    GridDhtAtomicCache dhtCache = cacheCtx.affinityNode() ?
                        new GridDhtAtomicCache(cacheCtx) :
                        new GridDhtAtomicCache(cacheCtx, new GridNoStorageCacheMap());

                    dhtCache.near(near);

                    near.dht(dhtCache);

                    dht = dhtCache;

                    break;
                }

                default: {
                    assert false : "Invalid cache atomicity mode: " + cfg.getAtomicityMode();
                }
            }

            cacheCtx.cache(dht);
        }

        if (!CU.isUtilityCache(cache.name()) && !CU.isSystemCache(cache.name())) {
            registerMbean(cache.localMxBean(), cache.name(), false);
            registerMbean(cache.clusterMxBean(), cache.name(), false);
        }

        return ret;
    }

    /**
     * Gets a collection of currently started caches.
     *
     * @return Collection of started cache names.
     */
    public Collection<String> cacheNames() {
        return F.viewReadOnly(cacheDescriptors().values(),
            new IgniteClosure<DynamicCacheDescriptor, String>() {
                @Override public String apply(DynamicCacheDescriptor desc) {
                    return desc.cacheConfiguration().getName();
                }
            });
    }

    /**
     * Gets public cache that can be used for query execution.
     * If cache isn't created on current node it will be started.
     *
     * @param start Start cache.
     * @param inclLoc Include local caches.
     * @return Cache or {@code null} if there is no suitable cache.
     */
    public IgniteCacheProxy<?, ?> getOrStartPublicCache(boolean start, boolean inclLoc) throws IgniteCheckedException {
        // Try to find started cache first.
        for (Map.Entry<String, GridCacheAdapter<?, ?>> e : caches.entrySet()) {
            CacheConfiguration ccfg = e.getValue().configuration();

            String cacheName = ccfg.getName();

            if ((inclLoc || ccfg.getCacheMode() != LOCAL) && QueryUtils.isEnabled(ccfg))
                return publicJCache(cacheName);
        }

        if (start) {
            for (Map.Entry<String, DynamicCacheDescriptor> e : cachesInfo.registeredCaches().entrySet()) {
                DynamicCacheDescriptor desc = e.getValue();

                CacheConfiguration ccfg = desc.cacheConfiguration();

                if (ccfg.getCacheMode() != LOCAL && QueryUtils.isEnabled(ccfg)) {
                    dynamicStartCache(null, ccfg.getName(), null, false, true, true).get();

                    return publicJCache(ccfg.getName());
                }
            }
        }

        return null;
    }

    /**
     * Gets a collection of currently started public cache names.
     *
     * @return Collection of currently started public cache names
     */
    public Collection<String> publicCacheNames() {
        return F.viewReadOnly(cacheDescriptors().values(),
            new IgniteClosure<DynamicCacheDescriptor, String>() {
                @Override public String apply(DynamicCacheDescriptor desc) {
                    return desc.cacheConfiguration().getName();
                }
            },
            new IgnitePredicate<DynamicCacheDescriptor>() {
                @Override public boolean apply(DynamicCacheDescriptor desc) {
                    return desc.cacheType().userCache();
                }
            }
        );
    }

    /**
     * Gets cache mode.
     *
     * @param cacheName Cache name to check.
     * @return Cache mode.
     */
    public CacheMode cacheMode(String cacheName) {
        assert cacheName != null;

        DynamicCacheDescriptor desc = cacheDescriptor(cacheName);

        return desc != null ? desc.cacheConfiguration().getCacheMode() : null;
    }

    /**
     * @param cacheDesc Cache start request.
     * @param nearCfg Near cache configuration.
     * @param exchTopVer Current exchange version.
     * @throws IgniteCheckedException If failed.
     */
    void prepareCacheStart(DynamicCacheDescriptor cacheDesc,
        @Nullable NearCacheConfiguration nearCfg,
        AffinityTopologyVersion exchTopVer)
        throws IgniteCheckedException {
        prepareCacheStart(
            cacheDesc.groupDescriptor(),
            cacheDesc.cacheConfiguration(),
            nearCfg,
            cacheDesc,
            exchTopVer,
            cacheDesc.schema()
        );
    }

    /**
     * @param exchTopVer Current exchange version.
     * @throws IgniteCheckedException If failed.
     */
    public void startCachesOnLocalJoin(AffinityTopologyVersion exchTopVer) throws IgniteCheckedException {
        List<T2<DynamicCacheDescriptor, NearCacheConfiguration>> caches = cachesInfo.cachesToStartOnLocalJoin();

        if (!F.isEmpty(caches)) {
            for (T2<DynamicCacheDescriptor, NearCacheConfiguration> t : caches) {
                DynamicCacheDescriptor desc = t.get1();

                prepareCacheStart(
                    desc.groupDescriptor(),
                    desc.cacheConfiguration(),
                    t.get2(),
                    desc,
                    exchTopVer,
                    desc.schema()
                );
            }
        }
    }

    /**
     * Starts statically configured caches received from remote nodes during exchange.
     *
     * @param nodeId Joining node ID.
     * @param exchTopVer Current exchange version.
     * @return Started caches descriptors.
     * @throws IgniteCheckedException If failed.
     */
    public Collection<DynamicCacheDescriptor> startReceivedCaches(UUID nodeId, AffinityTopologyVersion exchTopVer)
        throws IgniteCheckedException {
        List<DynamicCacheDescriptor> started = cachesInfo.cachesReceivedFromJoin(nodeId);

        if (started != null) {
            for (DynamicCacheDescriptor desc : started) {
                IgnitePredicate<ClusterNode> filter = desc.groupDescriptor().config().getNodeFilter();

                if (CU.affinityNode(ctx.discovery().localNode(), filter)) {
                    prepareCacheStart(
                        desc.groupDescriptor(),
                        desc.cacheConfiguration(),
                        null,
                        desc,
                        exchTopVer,
                        desc.schema()
                    );
                }
            }
        }

        return started != null ? started : Collections.<DynamicCacheDescriptor>emptyList();
    }

    /**
     * @param grpDesc Cache group descriptor.
     * @param startCfg Start configuration.
     * @param reqNearCfg Near configuration if specified for client cache start request.
     * @param desc Cache descriptor.
     * @param exchTopVer Current exchange version.
     * @param schema Query schema.
     * @throws IgniteCheckedException If failed.
     */
    private void prepareCacheStart(
        CacheGroupDescriptor grpDesc,
        CacheConfiguration startCfg,
        @Nullable NearCacheConfiguration reqNearCfg,
        DynamicCacheDescriptor desc,
        AffinityTopologyVersion exchTopVer,
        @Nullable QuerySchema schema
    ) throws IgniteCheckedException {
        assert !caches.containsKey(startCfg.getName()) : startCfg.getName();

        CacheConfiguration ccfg = new CacheConfiguration(startCfg);

        CacheObjectContext cacheObjCtx = ctx.cacheObjects().contextForCache(ccfg);

        boolean affNode;

        if (ccfg.getCacheMode() == LOCAL) {
            affNode = true;

            ccfg.setNearConfiguration(null);
        }
        else if (CU.affinityNode(ctx.discovery().localNode(), grpDesc.config().getNodeFilter()))
            affNode = true;
        else {
            affNode = false;

            ccfg.setNearConfiguration(reqNearCfg);
        }

        String grpName = startCfg.getGroupName();

        CacheGroupInfrastructure grp = null;

        if (grpName != null) {
            for (CacheGroupInfrastructure grp0 : cacheGrps.values()) {
                if (grp0.sharedGroup() && grpName.equals(grp0.name())) {
                    grp = grp0;

                    break;
                }
            }

            if (grp == null) {
                grp = startCacheGroup(grpDesc,
                    desc.cacheType(),
                    affNode,
                    cacheObjCtx,
                    exchTopVer);
            }
        }
        else {
            grp = startCacheGroup(grpDesc,
                desc.cacheType(),
                affNode,
                cacheObjCtx,
                exchTopVer);
        }

        GridCacheContext cacheCtx = createCache(ccfg,
            grp,
            null,
            desc,
            exchTopVer,
            cacheObjCtx,
            affNode,
            true);

        cacheCtx.dynamicDeploymentId(desc.deploymentId());

        GridCacheAdapter cache = cacheCtx.cache();

        sharedCtx.addCacheContext(cacheCtx);

        caches.put(cacheCtx.name(), cache);

        startCache(cache, schema != null ? schema : new QuerySchema());

        grp.onCacheStarted(cacheCtx);

        onKernalStart(cache);
    }

    /**
     * @param desc Group descriptor.
     * @param cacheType Cache type.
     * @param affNode Affinity node flag.
     * @param cacheObjCtx Cache object context.
     * @param exchTopVer Current topology version.
     * @return Started cache group.
     * @throws IgniteCheckedException If failed.
     */
    private CacheGroupInfrastructure startCacheGroup(
        CacheGroupDescriptor desc,
        CacheType cacheType,
        boolean affNode,
        CacheObjectContext cacheObjCtx,
        AffinityTopologyVersion exchTopVer)
        throws IgniteCheckedException {
        CacheConfiguration cfg = new CacheConfiguration(desc.config());

        String memPlcName = cfg.getMemoryPolicyName();

        MemoryPolicy memPlc = sharedCtx.database().memoryPolicy(memPlcName);
        FreeList freeList = sharedCtx.database().freeList(memPlcName);
        ReuseList reuseList = sharedCtx.database().reuseList(memPlcName);

        CacheGroupInfrastructure grp = new CacheGroupInfrastructure(sharedCtx,
            desc.groupId(),
            desc.receivedFrom(),
            cacheType,
            cfg,
            affNode,
            memPlc,
            cacheObjCtx,
            freeList,
            reuseList,
            exchTopVer);

        for (Object obj : grp.configuredUserObjects())
            prepare(cfg, obj, false);

        U.startLifecycleAware(grp.configuredUserObjects());

        grp.start();

        CacheGroupInfrastructure old = cacheGrps.put(desc.groupId(), grp);

        assert old == null : old.name();

        return grp;
    }

    /**
     * @param req Stop request.
     */
    void blockGateway(DynamicCacheChangeRequest req) {
        assert req.stop() || req.close();

        if (req.stop() || (req.close() && req.initiatingNodeId().equals(ctx.localNodeId()))) {
            // Break the proxy before exchange future is done.
            IgniteCacheProxy<?, ?> proxy = jCacheProxies.get(req.cacheName());

            if (proxy != null) {
                if (req.stop())
                    proxy.gate().stopped();
                else
                    proxy.closeProxy();
            }
        }
    }

    /**
     * @param req Request.
     */
    private void stopGateway(DynamicCacheChangeRequest req) {
        assert req.stop() : req;

        // Break the proxy before exchange future is done.
        IgniteCacheProxy<?, ?> proxy = jCacheProxies.remove(req.cacheName());

        if (proxy != null)
            proxy.gate().onStopped();
    }

    /**
     * @param req Stop request.
     * @return Cache group for stopped cache.
     */
<<<<<<< HEAD
    private CacheGroupInfrastructure prepareCacheStop(DynamicCacheChangeRequest req) {
        assert req.stop() || req.close() : req;
=======
    private void prepareCacheStop(DynamicCacheChangeRequest req, boolean forceClose) {
        assert req.stop() || req.close() || forceClose : req;
>>>>>>> c4883113

        GridCacheAdapter<?, ?> cache = caches.remove(req.cacheName());

        if (cache != null) {
            GridCacheContext<?, ?> ctx = cache.context();

            sharedCtx.removeCacheContext(ctx);

            onKernalStop(cache, req.destroy());

            stopCache(cache, true, req.destroy());

            return ctx.group();
        }

        return null;
    }

    /**
     * Closes cache even if it's not fully initialized (e.g. fail on cache init stage).
     *
     * @param topVer Completed topology version.
     * @param act Exchange action.
     * @param err Error.
     */
    void forceCloseCache(
        AffinityTopologyVersion topVer,
        final ExchangeActions.ActionData act,
        Throwable err
    ) {
        ExchangeActions actions = new ExchangeActions(){
            @Override List<DynamicCacheChangeRequest> closeRequests(UUID nodeId) {
                return Collections.singletonList(act.request());
            }
        };

        onExchangeDone(topVer, actions, err, true);
    }

    /**
     * Callback invoked when first exchange future for dynamic cache is completed.
     *
     * @param topVer Completed topology version.
     * @param exchActions Change requests.
     * @param err Error.
     */
    @SuppressWarnings("unchecked")
    public void onExchangeDone(
        AffinityTopologyVersion topVer,
        @Nullable ExchangeActions exchActions,
        Throwable err,
        boolean forceClose
    ) {
        for (GridCacheAdapter<?, ?> cache : caches.values()) {
            GridCacheContext<?, ?> cacheCtx = cache.context();

            if (cacheCtx.startTopologyVersion().equals(topVer)) {
                jCacheProxies.put(cacheCtx.name(), new IgniteCacheProxy(cache.context(), cache, null, false));

                if (cacheCtx.preloader() != null)
                    cacheCtx.preloader().onInitialExchangeComplete(err);
            }
        }

        if (exchActions != null && (err == null || forceClose)) {
            for (ExchangeActions.ActionData action : exchActions.cacheStopRequests()) {
                stopGateway(action.request());

                prepareCacheStop(action.request(), forceClose);
            }

            for (CacheGroupDescriptor grpDesc : exchActions.cacheGroupsToStop())
                stopCacheGroup(grpDesc.groupId());

            for (ExchangeActions.ActionData req : exchActions.closeRequests(ctx.localNodeId())) {
                String cacheName = req.request().cacheName();

                IgniteCacheProxy<?, ?> proxy = jCacheProxies.get(cacheName);

                if (proxy != null) {
                    if (proxy.context().affinityNode()) {
                        GridCacheAdapter<?, ?> cache = caches.get(cacheName);

                        assert cache != null : cacheName;

                        jCacheProxies.put(cacheName, new IgniteCacheProxy(cache.context(), cache, null, false));
                    }
                    else {
                        jCacheProxies.remove(cacheName);

                        proxy.context().gate().onStopped();

<<<<<<< HEAD
                        CacheGroupInfrastructure grp = prepareCacheStop(req.request());

                        if (grp != null && !grp.hasCaches())
                            stopCacheGroup(grp.groupId());
=======
                        prepareCacheStop(req, forceClose);
>>>>>>> c4883113
                    }
                }

                if (forceClose)
                    completeCacheStartFuture(req, false, err);
            }
        }
    }

    /**
     * @param grpId Group ID.
     */
    private void stopCacheGroup(int grpId) {
        CacheGroupInfrastructure grp = cacheGrps.remove(grpId);

        if (grp != null)
            stopCacheGroup(grp);
    }

    /**
     * @param grp Cache group.
     */
    private void stopCacheGroup(CacheGroupInfrastructure grp) {
        grp.stopGroup();

        U.stopLifecycleAware(log, grp.configuredUserObjects());

        cleanup(grp);
    }

    /**
     * @param cacheName Cache name.
     * @param deploymentId Future deployment ID.
     */
    void completeTemplateAddFuture(String cacheName, IgniteUuid deploymentId) {
        GridCacheProcessor.TemplateConfigurationFuture fut =
            (GridCacheProcessor.TemplateConfigurationFuture)pendingTemplateFuts.get(cacheName);

        if (fut != null && fut.deploymentId().equals(deploymentId))
            fut.onDone();
    }

    /**
     * @param req Request to complete future for.
     * @param err Error if any.
     */
    void completeCacheStartFuture(DynamicCacheChangeRequest req, boolean success, @Nullable Throwable err) {
        if (req.initiatingNodeId().equals(ctx.localNodeId())) {
            DynamicCacheStartFuture fut = (DynamicCacheStartFuture)pendingFuts.get(req.requestId());

            if (fut != null)
                fut.onDone(success, err);
        }
    }

    /**
     * Creates shared context.
     *
     * @param kernalCtx Kernal context.
     * @param storeSesLsnrs Store session listeners.
     * @return Shared context.
     * @throws IgniteCheckedException If failed.
     */
    @SuppressWarnings("unchecked")
    private GridCacheSharedContext createSharedContext(GridKernalContext kernalCtx,
        Collection<CacheStoreSessionListener> storeSesLsnrs) throws IgniteCheckedException {
        IgniteTxManager tm = new IgniteTxManager();
        GridCacheMvccManager mvccMgr = new GridCacheMvccManager();
        GridCacheVersionManager verMgr = new GridCacheVersionManager();
        GridCacheDeploymentManager depMgr = new GridCacheDeploymentManager();
        GridCachePartitionExchangeManager exchMgr = new GridCachePartitionExchangeManager();

        IgniteCacheDatabaseSharedManager dbMgr = ctx.plugins().createComponent(IgniteCacheDatabaseSharedManager.class);

        if (dbMgr == null)
            dbMgr = new IgniteCacheDatabaseSharedManager();

        IgnitePageStoreManager pageStoreMgr = ctx.plugins().createComponent(IgnitePageStoreManager.class);
        IgniteWriteAheadLogManager walMgr = ctx.plugins().createComponent(IgniteWriteAheadLogManager.class);

        GridCacheIoManager ioMgr = new GridCacheIoManager();
        CacheAffinitySharedManager topMgr = new CacheAffinitySharedManager();
        GridCacheSharedTtlCleanupManager ttl = new GridCacheSharedTtlCleanupManager();

        CacheJtaManagerAdapter jta = JTA.createOptional();

        return new GridCacheSharedContext(
            kernalCtx,
            tm,
            verMgr,
            mvccMgr,
            pageStoreMgr,
            walMgr,
            dbMgr,
            depMgr,
            exchMgr,
            topMgr,
            ioMgr,
            ttl,
            jta,
            storeSesLsnrs
        );
    }

    /** {@inheritDoc} */
    @Nullable @Override public DiscoveryDataExchangeType discoveryDataType() {
        return CACHE_PROC;
    }

    /** {@inheritDoc} */
    @Override public void collectJoiningNodeData(DiscoveryDataBag dataBag) {
        cachesInfo.collectJoiningNodeData(dataBag);
    }

    /** {@inheritDoc} */
    @Override public void collectGridNodeData(DiscoveryDataBag dataBag) {
        cachesInfo.collectGridNodeData(dataBag);
    }

    /**
     * @return {@code True} if need locally start all existing caches on client node start.
     */
    private boolean startAllCachesOnClientStart() {
        return START_CLIENT_CACHES && ctx.clientNode();
    }

    /** {@inheritDoc} */
    @Override public void onJoiningNodeDataReceived(JoiningNodeDiscoveryData data) {
        cachesInfo.onJoiningNodeDataReceived(data);
    }

    /** {@inheritDoc} */
    @Override public void onGridDataReceived(GridDiscoveryData data) {
        cachesInfo.onGridDataReceived(data);
    }

    /**
     * Dynamically starts cache using template configuration.
     *
     * @param cacheName Cache name.
     * @return Future that will be completed when cache is deployed.
     */
    public IgniteInternalFuture<?> createFromTemplate(String cacheName) {
        try {
            CacheConfiguration cfg = getOrCreateConfigFromTemplate(cacheName);

            return dynamicStartCache(cfg, cacheName, null, true, true, true);
        }
        catch (IgniteCheckedException e) {
            throw U.convertException(e);
        }
    }

    /**
     * Dynamically starts cache using template configuration.
     *
     * @param cacheName Cache name.
     * @param checkThreadTx If {@code true} checks that current thread does not have active transactions.
     * @return Future that will be completed when cache is deployed.
     */
    public IgniteInternalFuture<?> getOrCreateFromTemplate(String cacheName, boolean checkThreadTx) {
        assert cacheName != null;

        try {
            if (publicJCache(cacheName, false, checkThreadTx) != null) // Cache with given name already started.
                return new GridFinishedFuture<>();

            CacheConfiguration cfg = getOrCreateConfigFromTemplate(cacheName);

            return dynamicStartCache(cfg, cacheName, null, false, true, checkThreadTx);
        }
        catch (IgniteCheckedException e) {
            return new GridFinishedFuture<>(e);
        }
    }

    /**
     * @param cacheName Cache name.
     * @return Cache configuration, or {@code null} if no template with matching name found.
     * @throws IgniteCheckedException If failed.
     */
    public CacheConfiguration getConfigFromTemplate(String cacheName) throws IgniteCheckedException {
        CacheConfiguration cfgTemplate = null;

        CacheConfiguration dfltCacheCfg = null;

        List<CacheConfiguration> wildcardNameCfgs = null;

        for (DynamicCacheDescriptor desc : cachesInfo.registeredTemplates().values()) {
            assert desc.template();

            CacheConfiguration cfg = desc.cacheConfiguration();

            assert cfg != null;

            if (F.eq(cacheName, cfg.getName())) {
                cfgTemplate = cfg;

                break;
            }

            if (cfg.getName() != null) {
                if (cfg.getName().endsWith("*")) {
                    if (cfg.getName().length() > 1) {
                        if (wildcardNameCfgs == null)
                            wildcardNameCfgs = new ArrayList<>();

                        wildcardNameCfgs.add(cfg);
                    }
                    else
                        dfltCacheCfg = cfg; // Template with name '*'.
                }
            }
            else if (dfltCacheCfg == null)
                dfltCacheCfg = cfg;
        }

        if (cfgTemplate == null && cacheName != null && wildcardNameCfgs != null) {
            Collections.sort(wildcardNameCfgs, new Comparator<CacheConfiguration>() {
                @Override public int compare(CacheConfiguration cfg1, CacheConfiguration cfg2) {
                    Integer len1 = cfg1.getName() != null ? cfg1.getName().length() : 0;
                    Integer len2 = cfg2.getName() != null ? cfg2.getName().length() : 0;

                    return len2.compareTo(len1);
                }
            });

            for (CacheConfiguration cfg : wildcardNameCfgs) {
                if (cacheName.startsWith(cfg.getName().substring(0, cfg.getName().length() - 1))) {
                    cfgTemplate = cfg;

                    break;
                }
            }
        }

        if (cfgTemplate == null)
            cfgTemplate = dfltCacheCfg;

        if (cfgTemplate == null)
            return null;

        cfgTemplate = cloneCheckSerializable(cfgTemplate);

        CacheConfiguration cfg = new CacheConfiguration(cfgTemplate);

        cfg.setName(cacheName);

        return cfg;
    }

    /**
     * @param cacheName Cache name.
     * @return Cache configuration.
     * @throws IgniteCheckedException If failed.
     */
    private CacheConfiguration getOrCreateConfigFromTemplate(String cacheName) throws IgniteCheckedException {
        CacheConfiguration cfg = getConfigFromTemplate(cacheName);

        if (cfg != null)
            return cfg;
        else
            return new CacheConfiguration(cacheName);
    }

    /**
     * Dynamically starts cache.
     *
     * @param ccfg Cache configuration.
     * @param cacheName Cache name.
     * @param nearCfg Near cache configuration.
     * @param failIfExists Fail if exists flag.
     * @param failIfNotStarted If {@code true} fails if cache is not started.
     * @param checkThreadTx If {@code true} checks that current thread does not have active transactions.
     * @return Future that will be completed when cache is deployed.
     */
    @SuppressWarnings("IfMayBeConditional")
    public IgniteInternalFuture<Boolean> dynamicStartCache(
        @Nullable CacheConfiguration ccfg,
        String cacheName,
        @Nullable NearCacheConfiguration nearCfg,
        boolean failIfExists,
        boolean failIfNotStarted,
        boolean checkThreadTx
    ) {
        return dynamicStartCache(ccfg,
            cacheName,
            nearCfg,
            CacheType.USER,
            false,
            failIfExists,
            failIfNotStarted,
            checkThreadTx);
    }

    /**
     * Dynamically starts cache as a result of SQL {@code CREATE TABLE} command.
     *
     * @param ccfg Cache configuration.
     */
    @SuppressWarnings("IfMayBeConditional")
    public IgniteInternalFuture<Boolean> dynamicStartSqlCache(
        CacheConfiguration ccfg
    ) {
        A.notNull(ccfg, "ccfg");

        return dynamicStartCache(ccfg,
            ccfg.getName(),
            ccfg.getNearConfiguration(),
            CacheType.USER,
            true,
            false,
            true,
            true);
    }

    /**
     * Dynamically starts cache.
     *
     * @param ccfg Cache configuration.
     * @param cacheName Cache name.
     * @param nearCfg Near cache configuration.
     * @param cacheType Cache type.
     * @param sql If the cache needs to be created as the result of SQL {@code CREATE TABLE} command.
     * @param failIfExists Fail if exists flag.
     * @param failIfNotStarted If {@code true} fails if cache is not started.
     * @param checkThreadTx If {@code true} checks that current thread does not have active transactions.
     * @return Future that will be completed when cache is deployed.
     */
    @SuppressWarnings("IfMayBeConditional")
    public IgniteInternalFuture<Boolean> dynamicStartCache(
        @Nullable CacheConfiguration ccfg,
        String cacheName,
        @Nullable NearCacheConfiguration nearCfg,
        CacheType cacheType,
        boolean sql,
        boolean failIfExists,
        boolean failIfNotStarted,
        boolean checkThreadTx
    ) {
        assert cacheName != null;

        if (checkThreadTx)
            checkEmptyTransactions();

        try {
            DynamicCacheChangeRequest req = prepareCacheChangeRequest(
                ccfg,
                cacheName,
                nearCfg,
                cacheType,
                sql,
                failIfExists,
                failIfNotStarted);

            if (req != null)
                return F.first(initiateCacheChanges(F.asList(req), failIfExists));
            else
                return new GridFinishedFuture<>();
        }
        catch (Exception e) {
            return new GridFinishedFuture<>(e);
        }
    }

    /**
     * Dynamically starts multiple caches.
     *
     * @param ccfgList Collection of cache configuration.
     * @param failIfExists Fail if exists flag.
     * @param checkThreadTx If {@code true} checks that current thread does not have active transactions.
     * @return Future that will be completed when all caches are deployed.
     */
    public IgniteInternalFuture<?> dynamicStartCaches(Collection<CacheConfiguration> ccfgList, boolean failIfExists,
        boolean checkThreadTx) {
        return dynamicStartCaches(ccfgList, CacheType.USER, failIfExists, checkThreadTx);
    }

    /**
     * Dynamically starts multiple caches.
     *
     * @param ccfgList Collection of cache configuration.
     * @param cacheType Cache type.
     * @param failIfExists Fail if exists flag.
     * @param checkThreadTx If {@code true} checks that current thread does not have active transactions.
     * @return Future that will be completed when all caches are deployed.
     */
    private IgniteInternalFuture<?> dynamicStartCaches(
        Collection<CacheConfiguration> ccfgList,
        CacheType cacheType,
        boolean failIfExists,
        boolean checkThreadTx
    ) {
        if (checkThreadTx)
            checkEmptyTransactions();

        List<DynamicCacheChangeRequest> reqList = new ArrayList<>(ccfgList.size());

        try {
            for (CacheConfiguration ccfg : ccfgList) {
                DynamicCacheChangeRequest req = prepareCacheChangeRequest(
                    ccfg,
                    ccfg.getName(),
                    null,
                    cacheType,
                    false,
                    failIfExists,
                    true
                );

                if (req != null)
                    reqList.add(req);
            }
        }
        catch (Exception e) {
            return new GridFinishedFuture<>(e);
        }

        if (!reqList.isEmpty()) {
            GridCompoundFuture<?, ?> compoundFut = new GridCompoundFuture<>();

            for (DynamicCacheStartFuture fut : initiateCacheChanges(reqList, failIfExists))
                compoundFut.add((IgniteInternalFuture)fut);

            compoundFut.markInitialized();

            return compoundFut;
        }
        else
            return new GridFinishedFuture<>();
    }

    /**
     * @param cacheName Cache name to destroy.
     * @param sql If the cache needs to be destroyed only if it was created as the result
     *     of SQL {@code CREATE TABLE} command.
     * @param checkThreadTx If {@code true} checks that current thread does not have active transactions.
     * @return Future that will be completed when cache is destroyed.
     */
    public IgniteInternalFuture<Boolean> dynamicDestroyCache(String cacheName, boolean sql, boolean checkThreadTx) {
        assert cacheName != null;

        if (checkThreadTx)
            checkEmptyTransactions();

        DynamicCacheChangeRequest req = DynamicCacheChangeRequest.stopRequest(ctx, cacheName, sql, true);

        return F.first(initiateCacheChanges(F.asList(req), false));
    }

    /**
     * @param cacheNames Collection of cache names to destroy.
     * @param checkThreadTx If {@code true} checks that current thread does not have active transactions.
     * @return Future that will be completed when cache is destroyed.
     */
    public IgniteInternalFuture<?> dynamicDestroyCaches(Collection<String> cacheNames, boolean checkThreadTx) {
        if (checkThreadTx)
            checkEmptyTransactions();

        List<DynamicCacheChangeRequest> reqs = new ArrayList<>(cacheNames.size());

        for (String cacheName : cacheNames) {
            DynamicCacheChangeRequest req = DynamicCacheChangeRequest.stopRequest(ctx, cacheName, false, true);

            reqs.add(req);
        }

        GridCompoundFuture<?, ?> compoundFut = new GridCompoundFuture<>();

        for (DynamicCacheStartFuture fut : initiateCacheChanges(reqs, false))
            compoundFut.add((IgniteInternalFuture)fut);

        compoundFut.markInitialized();

        return compoundFut;
    }

    /**
     * @param cacheName Cache name to close.
     * @return Future that will be completed when cache is closed.
     */
    IgniteInternalFuture<?> dynamicCloseCache(String cacheName) {
        assert cacheName != null;

        IgniteCacheProxy<?, ?> proxy = jCacheProxies.get(cacheName);

        if (proxy == null || proxy.proxyClosed())
            return new GridFinishedFuture<>(); // No-op.

        checkEmptyTransactions();

        DynamicCacheChangeRequest t = DynamicCacheChangeRequest.closeRequest(ctx, cacheName);

        return F.first(initiateCacheChanges(F.asList(t), false));
    }

    /**
     * Resets cache state after the cache has been moved to recovery state.
     *
     * @param cacheNames Cache names.
     * @return Future that will be completed when state is changed for all caches.
     */
    public IgniteInternalFuture<?> resetCacheState(Collection<String> cacheNames) {
        checkEmptyTransactions();

        if (F.isEmpty(cacheNames))
            cacheNames = cachesInfo.registeredCaches().keySet();

        Collection<DynamicCacheChangeRequest> reqs = new ArrayList<>(cacheNames.size());

        for (String cacheName : cacheNames) {
            DynamicCacheDescriptor desc = cacheDescriptor(cacheName);

            if (desc == null) {
                U.warn(log, "Failed to find cache for reset lost partition request, cache does not exist: " + cacheName);

                continue;
            }

            DynamicCacheChangeRequest req = DynamicCacheChangeRequest.resetLostPartitions(ctx, cacheName);

            reqs.add(req);
        }

        GridCompoundFuture fut = new GridCompoundFuture();

        for (DynamicCacheStartFuture f : initiateCacheChanges(reqs, false))
            fut.add(f);

        fut.markInitialized();

        return fut;
    }

    /**
     *
     */
    public Collection<DynamicCacheChangeRequest> startAllCachesRequests() throws IgniteCheckedException {
        List<DynamicCacheChangeRequest> reqs = new ArrayList<>();

        if (!ctx.config().isDaemon() &&
            sharedCtx.pageStore() != null &&
            sharedCtx.database().persistenceEnabled()) {
            Set<String> savedCacheNames = sharedCtx.pageStore().savedCacheNames();

            for (String name : savedCacheNames) {
                CacheConfiguration cfg = sharedCtx.pageStore().readConfiguration(name);

                if (cfg != null)
                    reqs.add(createRequest(cfg, false));
            }

            for (CacheConfiguration cfg : ctx.config().getCacheConfiguration()) {
                if (!savedCacheNames.contains(cfg.getName()))
                    reqs.add(createRequest(cfg, true));
            }
        }
        else {
            for (CacheConfiguration cfg : ctx.config().getCacheConfiguration())
                reqs.add(createRequest(cfg, true));
        }

        return reqs;
    }

    /**
     *
     */
    public Collection<DynamicCacheChangeRequest> stopAllCachesRequests(){
        List<DynamicCacheChangeRequest> reqs = new ArrayList<>();

        for (String cacheName : cacheNames()) {
            DynamicCacheChangeRequest req = DynamicCacheChangeRequest.stopRequest(ctx, cacheName, false, false);

            reqs.add(req);
        }

        return reqs;
    }

    /**
     * @param cfg Cache configuration.
     */
    private DynamicCacheChangeRequest createRequest(
        CacheConfiguration cfg,
        boolean needInit
    ) throws IgniteCheckedException {
        assert cfg != null;
        assert cfg.getName() != null;

        cloneCheckSerializable(cfg);

        if (needInit){
            CacheObjectContext cacheObjCtx = ctx.cacheObjects().contextForCache(cfg);

            initialize(cfg, cacheObjCtx);
        }

        String cacheName = cfg.getName();

        DynamicCacheChangeRequest req = new DynamicCacheChangeRequest(UUID.randomUUID(), cacheName, ctx.localNodeId());

        req.startCacheConfiguration(cfg);
        req.template(cfg.getName().endsWith("*"));
        req.nearCacheConfiguration(cfg.getNearConfiguration());
        req.deploymentId(IgniteUuid.randomUuid());
        req.schema(new QuerySchema(cfg.getQueryEntities()));

        if (CU.isUtilityCache(cacheName))
            req.cacheType(CacheType.UTILITY);
        else if (internalCaches.contains(cacheName))
            req.cacheType(CacheType.INTERNAL);
        else
            req.cacheType(CacheType.USER);

        return req;
    }

    /**
     * @param reqs Requests.
     * @param failIfExists Fail if exists flag.
     * @return Collection of futures.
     */
    @SuppressWarnings("TypeMayBeWeakened")
    private Collection<DynamicCacheStartFuture> initiateCacheChanges(
        Collection<DynamicCacheChangeRequest> reqs,
        boolean failIfExists
    ) {
        Collection<DynamicCacheStartFuture> res = new ArrayList<>(reqs.size());

        Collection<DynamicCacheChangeRequest> sndReqs = new ArrayList<>(reqs.size());

        for (DynamicCacheChangeRequest req : reqs) {
            DynamicCacheStartFuture fut = new DynamicCacheStartFuture(req.cacheName(), req);

            try {
                if (req.stop() || req.close()) {
                    DynamicCacheDescriptor desc = cacheDescriptor(req.cacheName());

                    if (desc == null)
                        // No-op.
                        fut.onDone(false);
                    else {
                        assert desc.cacheConfiguration() != null : desc;

                        if (req.close() && desc.cacheConfiguration().getCacheMode() == LOCAL) {
                            req.close(false);

                            req.stop(true);
                        }
                    }
                }
                if (req.start() && req.startCacheConfiguration() != null) {
                    CacheConfiguration ccfg = req.startCacheConfiguration();

                    try {
                        cachesInfo.validateStartCacheConfiguration(ccfg);
                    }
                    catch (IgniteCheckedException e) {
                        fut.onDone(e);
                    }
                }

                if (fut.isDone())
                    continue;

                DynamicCacheStartFuture old = (DynamicCacheStartFuture)pendingFuts.putIfAbsent(
                    req.requestId(), fut);

                assert old == null;

                if (fut.isDone())
                    continue;

                sndReqs.add(req);
            }
            catch (Exception e) {
                fut.onDone(e);
            }
            finally {
                res.add(fut);
            }
        }

        Exception err = null;

        if (!sndReqs.isEmpty()) {
            try {
                ctx.discovery().sendCustomEvent(new DynamicCacheChangeBatch(sndReqs));

                if (ctx.isStopping()) {
                    err = new IgniteCheckedException("Failed to execute dynamic cache change request, " +
                        "node is stopping.");
                }
                else if (ctx.clientDisconnected()) {
                    err = new IgniteClientDisconnectedCheckedException(ctx.cluster().clientReconnectFuture(),
                        "Failed to execute dynamic cache change request, client node disconnected.");
                }
            }
            catch (IgniteCheckedException e) {
                err = e;
            }
        }

        if (err != null) {
            for (DynamicCacheStartFuture fut : res)
                fut.onDone(err);
        }

        return res;
    }

    /**
     * @param type Event type.
     * @param node Event node.
     * @param topVer Topology version.
     */
    public void onDiscoveryEvent(int type, ClusterNode node, AffinityTopologyVersion topVer) {
        cachesInfo.onDiscoveryEvent(type, node, topVer);

        sharedCtx.affinity().onDiscoveryEvent(type, node, topVer);
    }

    /**
     * Callback invoked from discovery thread when discovery custom message is received.
     *
     * @param msg Customer message.
     * @param topVer Current topology version.
     * @return {@code True} if minor topology version should be increased.
     */
    public boolean onCustomEvent(DiscoveryCustomMessage msg, AffinityTopologyVersion topVer) {
        if (msg instanceof SchemaAbstractDiscoveryMessage) {
            ctx.query().onDiscovery((SchemaAbstractDiscoveryMessage)msg);

            return false;
        }

        if (msg instanceof CacheAffinityChangeMessage)
            return sharedCtx.affinity().onCustomEvent(((CacheAffinityChangeMessage)msg));

        if (msg instanceof StartFullSnapshotAckDiscoveryMessage &&
            ((StartFullSnapshotAckDiscoveryMessage)msg).error() == null)
            return true;

        if (msg instanceof DynamicCacheChangeBatch)
            return cachesInfo.onCacheChangeRequested((DynamicCacheChangeBatch)msg, topVer);

        return false;
    }

    /**
     * Checks that preload-order-dependant caches has SYNC or ASYNC preloading mode.
     *
     * @param cfgs Caches.
     * @return Maximum detected preload order.
     * @throws IgniteCheckedException If validation failed.
     */
    private int validatePreloadOrder(CacheConfiguration[] cfgs) throws IgniteCheckedException {
        int maxOrder = 0;

        for (CacheConfiguration cfg : cfgs) {
            int rebalanceOrder = cfg.getRebalanceOrder();

            if (rebalanceOrder > 0) {
                if (cfg.getCacheMode() == LOCAL)
                    throw new IgniteCheckedException("Rebalance order set for local cache (fix configuration and restart the " +
                        "node): " + U.maskName(cfg.getName()));

                if (cfg.getRebalanceMode() == CacheRebalanceMode.NONE)
                    throw new IgniteCheckedException("Only caches with SYNC or ASYNC rebalance mode can be set as rebalance " +
                        "dependency for other caches [cacheName=" + U.maskName(cfg.getName()) +
                        ", rebalanceMode=" + cfg.getRebalanceMode() + ", rebalanceOrder=" + cfg.getRebalanceOrder() + ']');

                maxOrder = Math.max(maxOrder, rebalanceOrder);
            }
            else if (rebalanceOrder < 0)
                throw new IgniteCheckedException("Rebalance order cannot be negative for cache (fix configuration and restart " +
                    "the node) [cacheName=" + cfg.getName() + ", rebalanceOrder=" + rebalanceOrder + ']');
        }

        return maxOrder;
    }

    /** {@inheritDoc} */
    @Nullable @Override public IgniteNodeValidationResult validateNode(ClusterNode node) {
        return validateHashIdResolvers(node);
    }

    /**
     * @param node Joining node.
     * @return Validation result or {@code null} in case of success.
     */
    @Nullable private IgniteNodeValidationResult validateHashIdResolvers(ClusterNode node) {
        if (!node.isClient()) {
            for (DynamicCacheDescriptor desc : cacheDescriptors().values()) {
                CacheConfiguration cfg = desc.cacheConfiguration();

                if (cfg.getAffinity() instanceof RendezvousAffinityFunction) {
                    RendezvousAffinityFunction aff = (RendezvousAffinityFunction)cfg.getAffinity();

                    Object nodeHashObj = aff.resolveNodeHash(node);

                    for (ClusterNode topNode : ctx.discovery().allNodes()) {
                        Object topNodeHashObj = aff.resolveNodeHash(topNode);

                        if (nodeHashObj.hashCode() == topNodeHashObj.hashCode()) {
                            String errMsg = "Failed to add node to topology because it has the same hash code for " +
                                "partitioned affinity as one of existing nodes [cacheName=" +
                                cfg.getName() + ", existingNodeId=" + topNode.id() + ']';

                            String sndMsg = "Failed to add node to topology because it has the same hash code for " +
                                "partitioned affinity as one of existing nodes [cacheName=" +
                                cfg.getName() + ", existingNodeId=" + topNode.id() + ']';

                            return new IgniteNodeValidationResult(topNode.id(), errMsg, sndMsg);
                        }
                    }
                }
            }
        }

        return null;
    }

    /**
     * @param rmt Remote node to check.
     * @throws IgniteCheckedException If check failed.
     */
    private void checkTransactionConfiguration(ClusterNode rmt) throws IgniteCheckedException {
        TransactionConfiguration txCfg = rmt.attribute(ATTR_TX_CONFIG);

        if (txCfg != null) {
            TransactionConfiguration locTxCfg = ctx.config().getTransactionConfiguration();

            if (locTxCfg.isTxSerializableEnabled() != txCfg.isTxSerializableEnabled())
                throw new IgniteCheckedException("Serializable transactions enabled mismatch " +
                    "(fix txSerializableEnabled property or set -D" + IGNITE_SKIP_CONFIGURATION_CONSISTENCY_CHECK + "=true " +
                    "system property) [rmtNodeId=" + rmt.id() +
                    ", locTxSerializableEnabled=" + locTxCfg.isTxSerializableEnabled() +
                    ", rmtTxSerializableEnabled=" + txCfg.isTxSerializableEnabled() + ']');
        }
    }

    /**
     * @param cfg Cache configuration.
     * @return Query manager.
     */
    private GridCacheQueryManager queryManager(CacheConfiguration cfg) {
        return cfg.getCacheMode() == LOCAL ? new GridCacheLocalQueryManager() : new GridCacheDistributedQueryManager();
    }

    /**
     * @return Last data version.
     */
    public long lastDataVersion() {
        long max = 0;

        for (GridCacheAdapter<?, ?> cache : caches.values()) {
            GridCacheContext<?, ?> ctx = cache.context();

            if (ctx.versions().last().order() > max)
                max = ctx.versions().last().order();

            if (ctx.isNear()) {
                ctx = ctx.near().dht().context();

                if (ctx.versions().last().order() > max)
                    max = ctx.versions().last().order();
            }
        }

        return max;
    }

    /**
     * @param name Cache name.
     * @param <K> type of keys.
     * @param <V> type of values.
     * @return Cache instance for given name.
     */
    @SuppressWarnings("unchecked")
    public <K, V> IgniteInternalCache<K, V> cache(String name) {
        assert name != null;

        if (log.isDebugEnabled())
            log.debug("Getting cache for name: " + name);

        IgniteCacheProxy<K, V> jcache = (IgniteCacheProxy<K, V>)jCacheProxies.get(name);

        return jcache == null ? null : jcache.internalProxy();
    }

    /**
     * @param name Cache name.
     * @return Cache instance for given name.
     * @throws IgniteCheckedException If failed.
     */
    @SuppressWarnings("unchecked")
    public <K, V> IgniteInternalCache<K, V> getOrStartCache(String name) throws IgniteCheckedException {
        assert name != null;

        if (log.isDebugEnabled())
            log.debug("Getting cache for name: " + name);

        IgniteCacheProxy<?, ?> cache = jCacheProxies.get(name);

        if (cache == null) {
            dynamicStartCache(null, name, null, false, true, true).get();

            cache = jCacheProxies.get(name);
        }

        return cache == null ? null : (IgniteInternalCache<K, V>)cache.internalProxy();
    }

    /**
     * @return All configured cache instances.
     */
    public Collection<IgniteInternalCache<?, ?>> caches() {
        return F.viewReadOnly(jCacheProxies.values(), new IgniteClosure<IgniteCacheProxy<?, ?>,
            IgniteInternalCache<?, ?>>() {
            @Override public IgniteInternalCache<?, ?> apply(IgniteCacheProxy<?, ?> entries) {
                return entries.internalProxy();
            }
        });
    }

    /**
     * @return All configured cache instances.
     */
    public Collection<IgniteCacheProxy<?, ?>> jcaches() {
        return jCacheProxies.values();
    }

    /**
     * Gets utility cache.
     *
     * @return Utility cache.
     */
    public <K, V> IgniteInternalCache<K, V> utilityCache() {
        return internalCacheEx(CU.UTILITY_CACHE_NAME);
    }

    /**
     * Gets utility cache for atomic data structures.
     *
     * @return Utility cache for atomic data structures.
     */
    public <K, V> IgniteInternalCache<K, V> atomicsCache() {
        return internalCacheEx(CU.ATOMICS_CACHE_NAME);
    }

    /**
     * @param name Cache name.
     * @return Cache.
     */
    private <K, V> IgniteInternalCache<K, V> internalCacheEx(String name) {
        if (ctx.discovery().localNode().isClient()) {
            IgniteCacheProxy<K, V> proxy = (IgniteCacheProxy<K, V>)jCacheProxies.get(name);

            assert proxy != null;

            return proxy.internalProxy();
        }

        return internalCache(name);
    }

    /**
     * @param name Cache name.
     * @param <K> type of keys.
     * @param <V> type of values.
     * @return Cache instance for given name.
     */
    @SuppressWarnings("unchecked")
    public <K, V> IgniteInternalCache<K, V> publicCache(String name) {
        assert name != null;

        if (log.isDebugEnabled())
            log.debug("Getting public cache for name: " + name);

        DynamicCacheDescriptor desc = cacheDescriptor(name);

        if (desc == null)
            throw new IllegalArgumentException("Cache is not started: " + name);

        if (!desc.cacheType().userCache())
            throw new IllegalStateException("Failed to get cache because it is a system cache: " + name);

        IgniteCacheProxy<K, V> jcache = (IgniteCacheProxy<K, V>)jCacheProxies.get(name);

        if (jcache == null)
            throw new IllegalArgumentException("Cache is not started: " + name);

        return jcache.internalProxy();
    }

    /**
     * @param cacheName Cache name.
     * @param <K> type of keys.
     * @param <V> type of values.
     * @return Cache instance for given name.
     * @throws IgniteCheckedException If failed.
     */
    public <K, V> IgniteCacheProxy<K, V> publicJCache(String cacheName) throws IgniteCheckedException {
        return publicJCache(cacheName, true, true);
    }

    /**
     * @param cacheName Cache name.
     * @param failIfNotStarted If {@code true} throws {@link IllegalArgumentException} if cache is not started,
     *        otherwise returns {@code null} in this case.
     * @param checkThreadTx If {@code true} checks that current thread does not have active transactions.
     * @return Cache instance for given name.
     * @throws IgniteCheckedException If failed.
     */
    @SuppressWarnings({"unchecked", "ConstantConditions"})
    @Nullable public <K, V> IgniteCacheProxy<K, V> publicJCache(String cacheName,
        boolean failIfNotStarted,
        boolean checkThreadTx) throws IgniteCheckedException {
        assert cacheName != null;

        if (log.isDebugEnabled())
            log.debug("Getting public cache for name: " + cacheName);

        IgniteCacheProxy<?, ?> cache = jCacheProxies.get(cacheName);

        DynamicCacheDescriptor desc = cacheDescriptor(cacheName);

        if (desc != null && !desc.cacheType().userCache())
            throw new IllegalStateException("Failed to get cache because it is a system cache: " + cacheName);

        if (cache == null) {
            dynamicStartCache(null, cacheName, null, false, failIfNotStarted, checkThreadTx).get();

            cache = jCacheProxies.get(cacheName);
        }

        return (IgniteCacheProxy<K, V>)cache;
    }

    /**
     * Get configuration for the given cache.
     *
     * @param name Cache name.
     * @return Cache configuration.
     */
    public CacheConfiguration cacheConfiguration(String name) {
        assert name != null;

        DynamicCacheDescriptor desc = cacheDescriptor(name);

        if (desc == null)
            throw new IllegalStateException("Cache doesn't exist: " + name);
        else
            return desc.cacheConfiguration();
    }

    /**
     * Get registered cache descriptor.
     *
     * @param name Name.
     * @return Descriptor.
     */
    public DynamicCacheDescriptor cacheDescriptor(String name) {
        return cachesInfo.registeredCaches().get(name);
    }

    /**
     * @return Cache descriptors.
     */
    public Map<String, DynamicCacheDescriptor> cacheDescriptors() {
        return cachesInfo.registeredCaches();
    }

    /**
     * @return Cache group descriptors.
     */
    public Map<Integer, CacheGroupDescriptor> cacheGroupDescriptors() {
        return cachesInfo.registeredCacheGroups();
    }

    /**
     * @param cacheId Cache ID.
     * @return Cache descriptor.
     */
    @Nullable public DynamicCacheDescriptor cacheDescriptor(int cacheId) {
        for (DynamicCacheDescriptor cacheDesc : cacheDescriptors().values()) {
            CacheConfiguration ccfg = cacheDesc.cacheConfiguration();

            assert ccfg != null : cacheDesc;

            if (CU.cacheId(ccfg.getName()) == cacheId)
                return cacheDesc;
        }

        return null;
    }

    /**
     * @param cacheCfg Cache configuration template.
     * @throws IgniteCheckedException If failed.
     */
    public void addCacheConfiguration(CacheConfiguration cacheCfg) throws IgniteCheckedException {
        assert cacheCfg.getName() != null;

        String name = cacheCfg.getName();

        DynamicCacheDescriptor desc = cachesInfo.registeredTemplates().get(name);

        if (desc != null)
            return;

        DynamicCacheChangeRequest req = DynamicCacheChangeRequest.addTemplateRequest(ctx, cacheCfg);

        TemplateConfigurationFuture fut = new TemplateConfigurationFuture(req.cacheName(), req.deploymentId());

        TemplateConfigurationFuture old =
            (TemplateConfigurationFuture)pendingTemplateFuts.putIfAbsent(cacheCfg.getName(), fut);

        if (old != null)
            fut = old;

        Exception err = null;

        try {
            ctx.discovery().sendCustomEvent(new DynamicCacheChangeBatch(Collections.singleton(req)));

            if (ctx.isStopping()) {
                err = new IgniteCheckedException("Failed to execute dynamic cache change request, " +
                    "node is stopping.");
            }
            else if (ctx.clientDisconnected()) {
                err = new IgniteClientDisconnectedCheckedException(ctx.cluster().clientReconnectFuture(),
                    "Failed to execute dynamic cache change request, client node disconnected.");
            }
        }
        catch (IgniteCheckedException e) {
            err = e;
        }

        if (err != null)
            fut.onDone(err);

        fut.get();
    }

    /**
     * @param name Cache name.
     * @return Cache instance for given name.
     */
    @SuppressWarnings("unchecked")
    public <K, V> IgniteCacheProxy<K, V> jcache(String name) {
        assert name != null;

        IgniteCacheProxy<K, V> cache = (IgniteCacheProxy<K, V>)jCacheProxies.get(name);

        if (cache == null)
            throw new IllegalArgumentException("Cache is not configured: " + name);

        return cache;
    }

    /**
     * @param name Cache name.
     * @return Cache proxy.
     */
    @Nullable public IgniteCacheProxy jcacheProxy(String name) {
        return jCacheProxies.get(name);
    }

    /**
     * @return All configured public cache instances.
     */
    public Collection<IgniteCacheProxy<?, ?>> publicCaches() {
        Collection<IgniteCacheProxy<?, ?>> res = new ArrayList<>(jCacheProxies.size());

        for (Map.Entry<String, IgniteCacheProxy<?, ?>> entry : jCacheProxies.entrySet()) {
            if (entry.getValue().context().userCache())
                res.add(entry.getValue());
        }

        return res;
    }

    /**
     * @param name Cache name.
     * @param <K> type of keys.
     * @param <V> type of values.
     * @return Cache instance for given name.
     */
    @SuppressWarnings("unchecked")
    public <K, V> GridCacheAdapter<K, V> internalCache(String name) {
        assert name != null;

        if (log.isDebugEnabled())
            log.debug("Getting internal cache adapter: " + name);

        return (GridCacheAdapter<K, V>)caches.get(name);
    }

    /**
     * Cancel all user operations.
     */
    private void cancelFutures() {
        sharedCtx.mvcc().onStop();

        Exception err = new IgniteCheckedException("Operation has been cancelled (node is stopping).");

        for (IgniteInternalFuture fut : pendingFuts.values())
            ((GridFutureAdapter)fut).onDone(err);

        for (IgniteInternalFuture fut : pendingTemplateFuts.values())
            ((GridFutureAdapter)fut).onDone(err);
    }

    /**
     * @return All internal cache instances.
     */
    public Collection<GridCacheAdapter<?, ?>> internalCaches() {
        return caches.values();
    }

    /**
     * @param name Cache name.
     * @return {@code True} if specified cache is system, {@code false} otherwise.
     */
    public boolean systemCache(String name) {
        assert name != null;

        DynamicCacheDescriptor desc = cacheDescriptor(name);

        return desc != null && !desc.cacheType().userCache();
    }

    /** {@inheritDoc} */
    @Override public void printMemoryStats() {
        X.println(">>> ");

        for (GridCacheAdapter c : caches.values()) {
            X.println(">>> Cache memory stats [igniteInstanceName=" + ctx.igniteInstanceName() +
                ", cache=" + c.name() + ']');

            c.context().printMemoryStats();
        }
    }

    /**
     * Callback invoked by deployment manager for whenever a class loader gets undeployed.
     *
     * @param ldr Class loader.
     */
    public void onUndeployed(ClassLoader ldr) {
        if (!ctx.isStopping()) {
            for (GridCacheAdapter<?, ?> cache : caches.values()) {
                // Do not notify system caches and caches for which deployment is disabled.
                if (cache.context().userCache() && cache.context().deploymentEnabled())
                    cache.onUndeploy(ldr);
            }
        }
    }

    /**
     * @return Shared context.
     */
    public <K, V> GridCacheSharedContext<K, V> context() {
        return (GridCacheSharedContext<K, V>)sharedCtx;
    }

    /**
     * @return Transactions interface implementation.
     */
    public IgniteTransactionsEx transactions() {
        return transactions;
    }

    /**
     * Starts client caches that do not exist yet.
     *
     * @throws IgniteCheckedException In case of error.
     */
    public void createMissingQueryCaches() throws IgniteCheckedException {
        for (Map.Entry<String, DynamicCacheDescriptor> e : cachesInfo.registeredCaches().entrySet()) {
            DynamicCacheDescriptor desc = e.getValue();

            if (isMissingQueryCache(desc))
                dynamicStartCache(null, desc.cacheConfiguration().getName(), null, false, true, true).get();
        }
    }

    /**
     * Whether cache defined by provided descriptor is not yet started and has queries enabled.
     *
     * @param desc Descriptor.
     * @return {@code True} if this is missing query cache.
     */
    private boolean isMissingQueryCache(DynamicCacheDescriptor desc) {
        CacheConfiguration ccfg = desc.cacheConfiguration();

        return !caches.containsKey(ccfg.getName()) && QueryUtils.isEnabled(ccfg);
    }

    /**
     * Registers MBean for cache components.
     *
     * @param obj Cache component.
     * @param cacheName Cache name.
     * @param near Near flag.
     * @throws IgniteCheckedException If registration failed.
     */
    @SuppressWarnings("unchecked")
    private void registerMbean(Object obj, @Nullable String cacheName, boolean near)
        throws IgniteCheckedException {
        assert obj != null;

        MBeanServer srvr = ctx.config().getMBeanServer();

        assert srvr != null;

        cacheName = U.maskName(cacheName);

        cacheName = near ? cacheName + "-near" : cacheName;

        final Object mbeanImpl = (obj instanceof IgniteMBeanAware) ? ((IgniteMBeanAware)obj).getMBean() : obj;

        for (Class<?> itf : mbeanImpl.getClass().getInterfaces()) {
            if (itf.getName().endsWith("MBean") || itf.getName().endsWith("MXBean")) {
                try {
                    U.registerCacheMBean(srvr, ctx.igniteInstanceName(), cacheName, obj.getClass().getName(), mbeanImpl,
                        (Class<Object>)itf);
                }
                catch (JMException e) {
                    throw new IgniteCheckedException("Failed to register MBean for component: " + obj, e);
                }

                break;
            }
        }
    }

    /**
     * Unregisters MBean for cache components.
     *
     * @param o Cache component.
     * @param cacheName Cache name.
     * @param near Near flag.
     */
    private void unregisterMbean(Object o, @Nullable String cacheName, boolean near) {
        assert o != null;

        MBeanServer srvr = ctx.config().getMBeanServer();

        assert srvr != null;

        cacheName = U.maskName(cacheName);

        cacheName = near ? cacheName + "-near" : cacheName;

        boolean needToUnregister = o instanceof IgniteMBeanAware;

        if (!needToUnregister) {
            for (Class<?> itf : o.getClass().getInterfaces()) {
                if (itf.getName().endsWith("MBean") || itf.getName().endsWith("MXBean")) {
                    needToUnregister = true;

                    break;
                }
            }
        }

        if (needToUnregister) {
            try {
                srvr.unregisterMBean(U.makeCacheMBeanName(ctx.igniteInstanceName(), cacheName, o.getClass().getName()));
            }
            catch (JMException e) {
                U.error(log, "Failed to unregister MBean for component: " + o, e);
            }
        }
    }

    /**
     * @param grp Cache group.
     * @param ccfg Cache configuration.
     * @param objs Extra components.
     * @return Components provided in cache configuration which can implement {@link LifecycleAware} interface.
     */
    private Iterable<Object> lifecycleAwares(CacheGroupInfrastructure grp, CacheConfiguration ccfg, Object... objs) {
        Collection<Object> ret = new ArrayList<>(7 + objs.length);

        if (grp.affinityFunction() != ccfg.getAffinity())
            ret.add(ccfg.getAffinity());

        ret.add(ccfg.getAffinityMapper());
        ret.add(ccfg.getEvictionFilter());
        ret.add(ccfg.getEvictionPolicy());
        ret.add(ccfg.getInterceptor());

        NearCacheConfiguration nearCfg = ccfg.getNearConfiguration();

        if (nearCfg != null)
            ret.add(nearCfg.getNearEvictionPolicy());

        Collections.addAll(ret, objs);

        return ret;
    }

    /**
     * @throws IgniteException If transaction exist.
     */
    private void checkEmptyTransactions() throws IgniteException {
        if (transactions().tx() != null || sharedCtx.lockedTopologyVersion(null) != null)
            throw new IgniteException("Cannot start/stop cache within lock or transaction.");
    }

    /**
     * @param val Object to check.
     * @return Configuration copy.
     * @throws IgniteCheckedException If validation failed.
     */
    private CacheConfiguration cloneCheckSerializable(final CacheConfiguration val) throws IgniteCheckedException {
        if (val == null)
            return null;

        return withBinaryContext(new IgniteOutClosureX<CacheConfiguration>() {
            @Override public CacheConfiguration applyx() throws IgniteCheckedException {
                if (val.getCacheStoreFactory() != null) {
                    try {
                        ClassLoader ldr = ctx.config().getClassLoader();

                        if (ldr == null)
                            ldr = val.getCacheStoreFactory().getClass().getClassLoader();

                        U.unmarshal(marsh, U.marshal(marsh, val.getCacheStoreFactory()),
                            U.resolveClassLoader(ldr, ctx.config()));
                    }
                    catch (IgniteCheckedException e) {
                        throw new IgniteCheckedException("Failed to validate cache configuration. " +
                            "Cache store factory is not serializable. Cache name: " + U.maskName(val.getName()), e);
                    }
                }

                try {
                    return U.unmarshal(marsh, U.marshal(marsh, val), U.resolveClassLoader(ctx.config()));
                }
                catch (IgniteCheckedException e) {
                    throw new IgniteCheckedException("Failed to validate cache configuration " +
                        "(make sure all objects in cache configuration are serializable): " + U.maskName(val.getName()), e);
                }
            }
        });
    }

    /**
     * @param c Closure.
     * @return Closure result.
     * @throws IgniteCheckedException If failed.
     */
    private <T> T withBinaryContext(IgniteOutClosureX<T> c) throws IgniteCheckedException {
        IgniteCacheObjectProcessor objProc = ctx.cacheObjects();
        BinaryContext oldCtx = null;

        if (objProc instanceof CacheObjectBinaryProcessorImpl) {
            GridBinaryMarshaller binMarsh = ((CacheObjectBinaryProcessorImpl)objProc).marshaller();

            oldCtx = binMarsh == null ? null : binMarsh.pushContext();
        }

        try {
            return c.applyx();
        }
        finally {
            if (objProc instanceof CacheObjectBinaryProcessorImpl)
                GridBinaryMarshaller.popContext(oldCtx);
        }
    }

    /**
     * Prepares DynamicCacheChangeRequest for cache creation.
     *
     * @param ccfg Cache configuration
     * @param cacheName Cache name
     * @param nearCfg Near cache configuration
     * @param cacheType Cache type
     * @param sql Whether the cache needs to be created as the result of SQL {@code CREATE TABLE} command.
     * @param failIfExists Fail if exists flag.
     * @param failIfNotStarted If {@code true} fails if cache is not started.
     * @return Request or {@code null} if cache already exists.
     * @throws IgniteCheckedException if some of pre-checks failed
     * @throws CacheExistsException if cache exists and failIfExists flag is {@code true}
     */
    private DynamicCacheChangeRequest prepareCacheChangeRequest(
        @Nullable CacheConfiguration ccfg,
        String cacheName,
        @Nullable NearCacheConfiguration nearCfg,
        CacheType cacheType,
        boolean sql,
        boolean failIfExists,
        boolean failIfNotStarted
    ) throws IgniteCheckedException {
        DynamicCacheDescriptor desc = cacheDescriptor(cacheName);

        DynamicCacheChangeRequest req = new DynamicCacheChangeRequest(UUID.randomUUID(), cacheName, ctx.localNodeId());

        req.sql(sql);

        req.failIfExists(failIfExists);

        if (ccfg != null) {
            cloneCheckSerializable(ccfg);

            if (desc != null) {
                if (failIfExists) {
                    throw new CacheExistsException("Failed to start cache " +
                        "(a cache with the same name is already started): " + cacheName);
                }
                else {
                    CacheConfiguration descCfg = desc.cacheConfiguration();

                    // Check if we were asked to start a near cache.
                    if (nearCfg != null) {
                        if (CU.affinityNode(ctx.discovery().localNode(), descCfg.getNodeFilter())) {
                            // If we are on a data node and near cache was enabled, return success, else - fail.
                            if (descCfg.getNearConfiguration() != null)
                                return null;
                            else
                                throw new IgniteCheckedException("Failed to start near " +
                                    "cache (local node is an affinity node for cache): " + cacheName);
                        }
                        else
                            // If local node has near cache, return success.
                            req.clientStartOnly(true);
                    }
                    else
                        req.clientStartOnly(true);

                    req.deploymentId(desc.deploymentId());
                    req.startCacheConfiguration(descCfg);
                    req.schema(desc.schema());
                }
            }
            else {
                req.deploymentId(IgniteUuid.randomUuid());

                CacheConfiguration cfg = new CacheConfiguration(ccfg);

                CacheObjectContext cacheObjCtx = ctx.cacheObjects().contextForCache(cfg);

                initialize(cfg, cacheObjCtx);

                req.startCacheConfiguration(cfg);
                req.schema(new QuerySchema(cfg.getQueryEntities()));
            }
        }
        else {
            req.clientStartOnly(true);

            if (desc != null)
                ccfg = desc.cacheConfiguration();

            if (ccfg == null) {
                if (failIfNotStarted) {
                    throw new CacheExistsException("Failed to start client cache " +
                        "(a cache with the given name is not started): " + cacheName);
                }
                else
                    return null;
            }

            req.deploymentId(desc.deploymentId());
            req.startCacheConfiguration(ccfg);
            req.schema(desc.schema());
        }

        if (nearCfg != null)
            req.nearCacheConfiguration(nearCfg);

        req.cacheType(cacheType);

        return req;
    }

    /**
     * @param obj Object to clone.
     * @return Object copy.
     * @throws IgniteCheckedException If failed.
     */
    public <T> T clone(final T obj) throws IgniteCheckedException {
        return withBinaryContext(new IgniteOutClosureX<T>() {
            @Override public T applyx() throws IgniteCheckedException {
                return U.unmarshal(marsh, U.marshal(marsh, obj), U.resolveClassLoader(ctx.config()));
            }
        });
    }

    /**
     *
     */
    @SuppressWarnings("ExternalizableWithoutPublicNoArgConstructor")
    private class DynamicCacheStartFuture extends GridFutureAdapter<Boolean> {
        /** Cache name. */
        private String cacheName;

        /** Change request. */
        @GridToStringInclude
        private DynamicCacheChangeRequest req;

        /**
         * @param cacheName Cache name.
         * @param req Cache start request.
         */
        private DynamicCacheStartFuture(String cacheName, DynamicCacheChangeRequest req) {
            this.cacheName = cacheName;
            this.req = req;
        }

        /**
         * @return Request.
         */
        public DynamicCacheChangeRequest request() {
            return req;
        }

        /** {@inheritDoc} */
        @Override public boolean onDone(@Nullable Boolean res, @Nullable Throwable err) {
            // Make sure to remove future before completion.
            pendingFuts.remove(req.requestId(), this);

            return super.onDone(res, err);
        }

        /** {@inheritDoc} */
        @Override public String toString() {
            return S.toString(DynamicCacheStartFuture.class, this);
        }
    }

    /**
     *
     */
    @SuppressWarnings("ExternalizableWithoutPublicNoArgConstructor")
    private class TemplateConfigurationFuture extends GridFutureAdapter<Object> {
        /** Start ID. */
        @GridToStringInclude
        private IgniteUuid deploymentId;

        /** Cache name. */
        private String cacheName;

        /**
         * @param cacheName Cache name.
         * @param deploymentId Deployment ID.
         */
        private TemplateConfigurationFuture(String cacheName, IgniteUuid deploymentId) {
            this.deploymentId = deploymentId;
            this.cacheName = cacheName;
        }

        /**
         * @return Start ID.
         */
        public IgniteUuid deploymentId() {
            return deploymentId;
        }

        /** {@inheritDoc} */
        @Override public boolean onDone(@Nullable Object res, @Nullable Throwable err) {
            // Make sure to remove future before completion.
            pendingTemplateFuts.remove(cacheName, this);

            return super.onDone(res, err);
        }

        /** {@inheritDoc} */
        @Override public String toString() {
            return S.toString(TemplateConfigurationFuture.class, this);
        }
    }

    /**
     *
     */
    private static class LocalAffinityFunction implements AffinityFunction {
        /** */
        private static final long serialVersionUID = 0L;

        /** {@inheritDoc} */
        @Override public List<List<ClusterNode>> assignPartitions(AffinityFunctionContext affCtx) {
            ClusterNode locNode = null;

            for (ClusterNode n : affCtx.currentTopologySnapshot()) {
                if (n.isLocal()) {
                    locNode = n;

                    break;
                }
            }

            if (locNode == null)
                throw new IgniteException("Local node is not included into affinity nodes for 'LOCAL' cache");

            List<List<ClusterNode>> res = new ArrayList<>(partitions());

            for (int part = 0; part < partitions(); part++)
                res.add(Collections.singletonList(locNode));

            return Collections.unmodifiableList(res);
        }

        /** {@inheritDoc} */
        @Override public void reset() {
            // No-op.
        }

        /** {@inheritDoc} */
        @Override public int partitions() {
            return 1;
        }

        /** {@inheritDoc} */
        @Override public int partition(Object key) {
            return 0;
        }

        /** {@inheritDoc} */
        @Override public void removeNode(UUID nodeId) {
            // No-op.
        }
    }

    /**
     *
     */
    private class RemovedItemsCleanupTask implements GridTimeoutObject {
        /** */
        private final IgniteUuid id = IgniteUuid.randomUuid();

        /** */
        private final long endTime;

        /** */
        private final long timeout;

        /**
         * @param timeout Timeout.
         */
        RemovedItemsCleanupTask(long timeout) {
            this.timeout = timeout;
            this.endTime = U.currentTimeMillis() + timeout;
        }

        /** {@inheritDoc} */
        @Override public IgniteUuid timeoutId() {
            return id;
        }

        /** {@inheritDoc} */
        @Override public long endTime() {
            return endTime;
        }

        /** {@inheritDoc} */
        @Override public void onTimeout() {
            ctx.closure().runLocalSafe(new Runnable() {
                @Override public void run() {
                    try {
                        for (CacheGroupInfrastructure grp : sharedCtx.cache().cacheGroups()) {
                            if (!grp.isLocal() && grp.affinityNode()) {
                                GridDhtPartitionTopology top = null;

                                try {
                                    top = grp.topology();
                                }
                                catch (IllegalStateException ignore) {
                                    // Cache stopped.
                                }

                                if (top != null) {
                                    for (GridDhtLocalPartition part : top.currentLocalPartitions())
                                        part.cleanupRemoveQueue();
                                }

                                if (ctx.isStopping())
                                    return;
                            }
                        }
                    }
                    catch (Exception e) {
                        U.error(log, "Failed to cleanup removed cache items: " + e, e);
                    }

                    if (ctx.isStopping())
                        return;

                    addRemovedItemsCleanupTask(timeout);
                }
            }, true);
        }
    }
}<|MERGE_RESOLUTION|>--- conflicted
+++ resolved
@@ -2033,13 +2033,8 @@
      * @param req Stop request.
      * @return Cache group for stopped cache.
      */
-<<<<<<< HEAD
-    private CacheGroupInfrastructure prepareCacheStop(DynamicCacheChangeRequest req) {
-        assert req.stop() || req.close() : req;
-=======
-    private void prepareCacheStop(DynamicCacheChangeRequest req, boolean forceClose) {
+    private CacheGroupInfrastructure prepareCacheStop(DynamicCacheChangeRequest req, boolean forceClose) {
         assert req.stop() || req.close() || forceClose : req;
->>>>>>> c4883113
 
         GridCacheAdapter<?, ?> cache = caches.remove(req.cacheName());
 
@@ -2132,14 +2127,10 @@
 
                         proxy.context().gate().onStopped();
 
-<<<<<<< HEAD
-                        CacheGroupInfrastructure grp = prepareCacheStop(req.request());
+                        CacheGroupInfrastructure grp = prepareCacheStop(req.request(), forceClose);
 
                         if (grp != null && !grp.hasCaches())
                             stopCacheGroup(grp.groupId());
-=======
-                        prepareCacheStop(req, forceClose);
->>>>>>> c4883113
                     }
                 }
 
