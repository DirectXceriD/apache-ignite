/*
 * Licensed to the Apache Software Foundation (ASF) under one or more
 * contributor license agreements.  See the NOTICE file distributed with
 * this work for additional information regarding copyright ownership.
 * The ASF licenses this file to You under the Apache License, Version 2.0
 * (the "License"); you may not use this file except in compliance with
 * the License.  You may obtain a copy of the License at
 *
 *      http://www.apache.org/licenses/LICENSE-2.0
 *
 * Unless required by applicable law or agreed to in writing, software
 * distributed under the License is distributed on an "AS IS" BASIS,
 * WITHOUT WARRANTIES OR CONDITIONS OF ANY KIND, either express or implied.
 * See the License for the specific language governing permissions and
 * limitations under the License.
 */

package org.apache.ignite.internal.processors.cache;

import java.util.ArrayList;
import java.util.Collection;
import java.util.Collections;
import java.util.Comparator;
import java.util.Deque;
import java.util.HashMap;
import java.util.HashSet;
import java.util.IdentityHashMap;
import java.util.Iterator;
import java.util.LinkedList;
import java.util.List;
import java.util.ListIterator;
import java.util.Map;
import java.util.Set;
import java.util.UUID;
import java.util.concurrent.ConcurrentHashMap;
import java.util.concurrent.ConcurrentMap;
import java.util.concurrent.CountDownLatch;
import java.util.concurrent.TimeUnit;
import java.util.stream.Collectors;
import javax.cache.configuration.FactoryBuilder;
import javax.cache.expiry.EternalExpiryPolicy;
import javax.cache.expiry.ExpiryPolicy;
import javax.management.MBeanServer;
import org.apache.ignite.IgniteCheckedException;
import org.apache.ignite.IgniteException;
import org.apache.ignite.IgniteSystemProperties;
import org.apache.ignite.cache.CacheExistsException;
import org.apache.ignite.cache.CacheMode;
import org.apache.ignite.cache.CacheRebalanceMode;
import org.apache.ignite.cache.QueryEntity;
import org.apache.ignite.cache.affinity.AffinityFunction;
import org.apache.ignite.cache.affinity.AffinityFunctionContext;
import org.apache.ignite.cache.affinity.rendezvous.RendezvousAffinityFunction;
import org.apache.ignite.cache.store.CacheStore;
import org.apache.ignite.cache.store.CacheStoreSessionListener;
import org.apache.ignite.cluster.ClusterNode;
import org.apache.ignite.configuration.CacheConfiguration;
import org.apache.ignite.configuration.DataStorageConfiguration;
import org.apache.ignite.configuration.DeploymentMode;
import org.apache.ignite.configuration.FileSystemConfiguration;
import org.apache.ignite.configuration.IgniteConfiguration;
import org.apache.ignite.configuration.MemoryConfiguration;
import org.apache.ignite.configuration.NearCacheConfiguration;
import org.apache.ignite.configuration.TransactionConfiguration;
import org.apache.ignite.configuration.WALMode;
import org.apache.ignite.events.EventType;
import org.apache.ignite.internal.GridKernalContext;
import org.apache.ignite.internal.IgniteClientDisconnectedCheckedException;
import org.apache.ignite.internal.IgniteComponentType;
import org.apache.ignite.internal.IgniteInternalFuture;
import org.apache.ignite.internal.IgniteInterruptedCheckedException;
import org.apache.ignite.internal.IgniteNodeAttributes;
import org.apache.ignite.internal.IgniteTransactionsEx;
import org.apache.ignite.internal.binary.BinaryContext;
import org.apache.ignite.internal.binary.BinaryMarshaller;
import org.apache.ignite.internal.binary.GridBinaryMarshaller;
import org.apache.ignite.internal.managers.discovery.DiscoveryCustomMessage;
import org.apache.ignite.internal.pagemem.store.IgnitePageStoreManager;
import org.apache.ignite.internal.pagemem.wal.IgniteWriteAheadLogManager;
import org.apache.ignite.internal.processors.GridProcessorAdapter;
import org.apache.ignite.internal.processors.affinity.AffinityTopologyVersion;
import org.apache.ignite.internal.processors.affinity.GridAffinityAssignmentCache;
import org.apache.ignite.internal.processors.cache.CacheJoinNodeDiscoveryData.CacheInfo;
import org.apache.ignite.internal.processors.cache.binary.CacheObjectBinaryProcessorImpl;
import org.apache.ignite.internal.processors.cache.datastructures.CacheDataStructuresManager;
import org.apache.ignite.internal.processors.cache.distributed.dht.GridDhtCache;
import org.apache.ignite.internal.processors.cache.distributed.dht.GridDhtCacheAdapter;
import org.apache.ignite.internal.processors.cache.distributed.dht.atomic.GridDhtAtomicCache;
import org.apache.ignite.internal.processors.cache.distributed.dht.colocated.GridDhtColocatedCache;
import org.apache.ignite.internal.processors.cache.distributed.dht.preloader.StopCachesOnClientReconnectExchangeTask;
import org.apache.ignite.internal.processors.cache.distributed.dht.topology.GridDhtLocalPartition;
import org.apache.ignite.internal.processors.cache.distributed.dht.topology.GridDhtPartitionTopology;
import org.apache.ignite.internal.processors.cache.distributed.dht.topology.PartitionsEvictManager;
import org.apache.ignite.internal.processors.cache.distributed.near.GridNearAtomicCache;
import org.apache.ignite.internal.processors.cache.distributed.near.GridNearTransactionalCache;
import org.apache.ignite.internal.processors.cache.dr.GridCacheDrManager;
import org.apache.ignite.internal.processors.cache.jta.CacheJtaManagerAdapter;
import org.apache.ignite.internal.processors.cache.local.GridLocalCache;
import org.apache.ignite.internal.processors.cache.local.atomic.GridLocalAtomicCache;
import org.apache.ignite.internal.processors.cache.mvcc.MvccCachingManager;
import org.apache.ignite.internal.processors.cache.persistence.DataRegion;
import org.apache.ignite.internal.processors.cache.persistence.DatabaseLifecycleListener;
import org.apache.ignite.internal.processors.cache.persistence.DbCheckpointListener;
import org.apache.ignite.internal.processors.cache.persistence.GridCacheDatabaseSharedManager;
import org.apache.ignite.internal.processors.cache.persistence.IgniteCacheDatabaseSharedManager;
import org.apache.ignite.internal.processors.cache.persistence.file.FilePageStoreManager;
import org.apache.ignite.internal.processors.cache.persistence.freelist.FreeList;
import org.apache.ignite.internal.processors.cache.persistence.metastorage.MetastorageLifecycleListener;
import org.apache.ignite.internal.processors.cache.persistence.metastorage.ReadOnlyMetastorage;
import org.apache.ignite.internal.processors.cache.persistence.snapshot.IgniteCacheSnapshotManager;
import org.apache.ignite.internal.processors.cache.persistence.snapshot.SnapshotDiscoveryMessage;
import org.apache.ignite.internal.processors.cache.persistence.tree.reuse.ReuseList;
import org.apache.ignite.internal.processors.cache.persistence.wal.FileWriteAheadLogManager;
import org.apache.ignite.internal.processors.cache.persistence.wal.FsyncModeFileWriteAheadLogManager;
import org.apache.ignite.internal.processors.cache.query.GridCacheDistributedQueryManager;
import org.apache.ignite.internal.processors.cache.query.GridCacheLocalQueryManager;
import org.apache.ignite.internal.processors.cache.query.GridCacheQueryManager;
import org.apache.ignite.internal.processors.cache.query.continuous.CacheContinuousQueryManager;
import org.apache.ignite.internal.processors.cache.store.CacheStoreManager;
import org.apache.ignite.internal.processors.cache.transactions.IgniteTransactionsImpl;
import org.apache.ignite.internal.processors.cache.transactions.IgniteTxManager;
import org.apache.ignite.internal.processors.cache.version.GridCacheVersionManager;
import org.apache.ignite.internal.processors.cacheobject.IgniteCacheObjectProcessor;
import org.apache.ignite.internal.processors.cluster.ChangeGlobalStateFinishMessage;
import org.apache.ignite.internal.processors.cluster.ChangeGlobalStateMessage;
import org.apache.ignite.internal.processors.cluster.DiscoveryDataClusterState;
import org.apache.ignite.internal.processors.datastructures.DataStructuresProcessor;
import org.apache.ignite.internal.processors.plugin.CachePluginManager;
import org.apache.ignite.internal.processors.query.QuerySchema;
import org.apache.ignite.internal.processors.query.QuerySchemaPatch;
import org.apache.ignite.internal.processors.query.QueryUtils;
import org.apache.ignite.internal.processors.query.schema.SchemaExchangeWorkerTask;
import org.apache.ignite.internal.processors.query.schema.SchemaNodeLeaveExchangeWorkerTask;
import org.apache.ignite.internal.processors.query.schema.message.SchemaAbstractDiscoveryMessage;
import org.apache.ignite.internal.processors.query.schema.message.SchemaProposeDiscoveryMessage;
import org.apache.ignite.internal.processors.security.SecurityContext;
import org.apache.ignite.internal.processors.timeout.GridTimeoutObject;
import org.apache.ignite.internal.suggestions.GridPerformanceSuggestions;
import org.apache.ignite.internal.util.F0;
import org.apache.ignite.internal.util.InitializationProtector;
import org.apache.ignite.internal.util.future.GridCompoundFuture;
import org.apache.ignite.internal.util.future.GridFinishedFuture;
import org.apache.ignite.internal.util.future.GridFutureAdapter;
import org.apache.ignite.internal.util.lang.GridPlainClosure;
import org.apache.ignite.internal.util.lang.IgniteOutClosureX;
import org.apache.ignite.internal.util.lang.IgniteThrowableConsumer;
import org.apache.ignite.internal.util.tostring.GridToStringInclude;
import org.apache.ignite.internal.util.typedef.CIX1;
import org.apache.ignite.internal.util.typedef.F;
import org.apache.ignite.internal.util.typedef.X;
import org.apache.ignite.internal.util.typedef.internal.A;
import org.apache.ignite.internal.util.typedef.internal.CU;
import org.apache.ignite.internal.util.typedef.internal.S;
import org.apache.ignite.internal.util.typedef.internal.U;
import org.apache.ignite.lang.IgniteBiTuple;
import org.apache.ignite.lang.IgniteClosure;
import org.apache.ignite.lang.IgniteFuture;
import org.apache.ignite.lang.IgniteInClosure;
import org.apache.ignite.lang.IgnitePredicate;
import org.apache.ignite.lang.IgniteUuid;
import org.apache.ignite.lifecycle.LifecycleAware;
import org.apache.ignite.marshaller.Marshaller;
import org.apache.ignite.marshaller.MarshallerUtils;
import org.apache.ignite.marshaller.jdk.JdkMarshaller;
import org.apache.ignite.mxbean.CacheGroupMetricsMXBean;
import org.apache.ignite.mxbean.IgniteMBeanAware;
import org.apache.ignite.plugin.security.SecurityException;
import org.apache.ignite.plugin.security.SecurityPermission;
import org.apache.ignite.spi.IgniteNodeValidationResult;
import org.apache.ignite.spi.discovery.DiscoveryDataBag;
import org.apache.ignite.spi.discovery.DiscoveryDataBag.GridDiscoveryData;
import org.apache.ignite.spi.discovery.DiscoveryDataBag.JoiningNodeDiscoveryData;
import org.apache.ignite.spi.encryption.EncryptionSpi;
import org.jetbrains.annotations.NotNull;
import org.jetbrains.annotations.Nullable;

import static org.apache.ignite.IgniteSystemProperties.IGNITE_CACHE_REMOVED_ENTRIES_TTL;
import static org.apache.ignite.IgniteSystemProperties.IGNITE_SKIP_CONFIGURATION_CONSISTENCY_CHECK;
import static org.apache.ignite.IgniteSystemProperties.getBoolean;
import static org.apache.ignite.cache.CacheAtomicityMode.ATOMIC;
import static org.apache.ignite.cache.CacheAtomicityMode.TRANSACTIONAL_SNAPSHOT;
import static org.apache.ignite.cache.CacheMode.LOCAL;
import static org.apache.ignite.cache.CacheMode.PARTITIONED;
import static org.apache.ignite.cache.CacheMode.REPLICATED;
import static org.apache.ignite.cache.CacheRebalanceMode.SYNC;
import static org.apache.ignite.cache.CacheWriteSynchronizationMode.FULL_ASYNC;
import static org.apache.ignite.cache.CacheWriteSynchronizationMode.FULL_SYNC;
import static org.apache.ignite.configuration.DeploymentMode.CONTINUOUS;
import static org.apache.ignite.configuration.DeploymentMode.ISOLATED;
import static org.apache.ignite.configuration.DeploymentMode.PRIVATE;
import static org.apache.ignite.configuration.DeploymentMode.SHARED;
import static org.apache.ignite.internal.GridComponent.DiscoveryDataExchangeType.CACHE_PROC;
import static org.apache.ignite.internal.IgniteComponentType.JTA;
import static org.apache.ignite.internal.IgniteNodeAttributes.ATTR_CONSISTENCY_CHECK_SKIPPED;
import static org.apache.ignite.internal.IgniteNodeAttributes.ATTR_TX_CONFIG;
import static org.apache.ignite.internal.processors.cache.GridCacheUtils.isNearEnabled;
import static org.apache.ignite.internal.processors.cache.GridCacheUtils.isPersistentCache;
import static org.apache.ignite.internal.util.IgniteUtils.doInParallel;

/**
 * Cache processor.
 */
@SuppressWarnings({"unchecked", "TypeMayBeWeakened", "deprecation"})
public class GridCacheProcessor extends GridProcessorAdapter {
    /** Template of message of conflicts during configuration merge*/
    private static final String MERGE_OF_CONFIG_CONFLICTS_MESSAGE =
        "Conflicts during configuration merge for cache '%s' : \n%s";

    /** Template of message of node join was fail because it requires to merge of config */
    private static final String MERGE_OF_CONFIG_REQUIRED_MESSAGE = "Failed to join node to the active cluster " +
        "(the config of the cache '%s' has to be merged which is impossible on active grid). " +
        "Deactivate grid and retry node join or clean the joining node.";
    /** */
    private final boolean startClientCaches =
        IgniteSystemProperties.getBoolean(IgniteSystemProperties.IGNITE_START_CACHES_ON_JOIN, false);

    private final boolean walFsyncWithDedicatedWorker =
        IgniteSystemProperties.getBoolean(IgniteSystemProperties.IGNITE_WAL_FSYNC_WITH_DEDICATED_WORKER, false);

    /** Enables start caches in parallel. */
    private final boolean IGNITE_ALLOW_START_CACHES_IN_PARALLEL =
        IgniteSystemProperties.getBoolean(IgniteSystemProperties.IGNITE_ALLOW_START_CACHES_IN_PARALLEL, true);

    /** Shared cache context. */
    private GridCacheSharedContext<?, ?> sharedCtx;

    /** */
    private final ConcurrentMap<Integer, CacheGroupContext> cacheGrps = new ConcurrentHashMap<>();

    /** */
    private final Map<String, GridCacheAdapter<?, ?>> caches;

    /** Caches stopped from onKernalStop callback. */
    private final Map<String, GridCacheAdapter> stoppedCaches = new ConcurrentHashMap<>();

    /** Map of proxies. */
    private final ConcurrentHashMap<String, IgniteCacheProxyImpl<?, ?>> jCacheProxies;

    /** Caches stop sequence. */
    private final Deque<String> stopSeq;

    /** Transaction interface implementation. */
    private IgniteTransactionsImpl transactions;

    /** Pending cache starts. */
    private ConcurrentMap<UUID, IgniteInternalFuture> pendingFuts = new ConcurrentHashMap<>();

    /** Template configuration add futures. */
    private ConcurrentMap<String, IgniteInternalFuture> pendingTemplateFuts = new ConcurrentHashMap<>();

    /** Enable/disable cache statistics futures. */
    private ConcurrentMap<UUID, EnableStatisticsFuture> manageStatisticsFuts = new ConcurrentHashMap<>();

    /** The futures for changing transaction timeout on partition map exchange. */
    private ConcurrentMap<UUID, TxTimeoutOnPartitionMapExchangeChangeFuture> txTimeoutOnPartitionMapExchangeFuts =
        new ConcurrentHashMap<>();

    /** */
    private ClusterCachesInfo cachesInfo;

    /** */
    private IdentityHashMap<CacheStore, ThreadLocal> sesHolders = new IdentityHashMap<>();

    /** Must use JDK marsh since it is used by discovery to fire custom events. */
    private final Marshaller marsh;

    /** Count down latch for caches. */
    private final CountDownLatch cacheStartedLatch = new CountDownLatch(1);

    /** Internal cache names. */
    private final Set<String> internalCaches;

    /** MBean group for cache group metrics */
    private final String CACHE_GRP_METRICS_MBEAN_GRP = "Cache groups";

    /** Protector of initialization of specific value. */
    private final InitializationProtector initializationProtector = new InitializationProtector();

    /** Cache recovery lifecycle state and actions. */
    private final CacheRecoveryLifecycle recovery = new CacheRecoveryLifecycle();

    /**
     * @param ctx Kernal context.
     */
    public GridCacheProcessor(GridKernalContext ctx) {
        super(ctx);

        caches = new ConcurrentHashMap<>();
        jCacheProxies = new ConcurrentHashMap<>();
        stopSeq = new LinkedList<>();
        internalCaches = new HashSet<>();

        marsh = MarshallerUtils.jdkMarshaller(ctx.igniteInstanceName());
    }

    /**
     * @param cfg Initializes cache configuration with proper defaults.
     * @param cacheObjCtx Cache object context.
     * @throws IgniteCheckedException If configuration is not valid.
     */
    private void initialize(CacheConfiguration cfg, CacheObjectContext cacheObjCtx)
        throws IgniteCheckedException {
        CU.initializeConfigDefaults(log, cfg, cacheObjCtx);

        ctx.coordinators().preProcessCacheConfiguration(cfg);
        ctx.igfsHelper().preProcessCacheConfiguration(cfg);
    }

    /**
     * @param cfg Configuration to check for possible performance issues.
     * @param hasStore {@code True} if store is configured.
     */
    private void suggestOptimizations(CacheConfiguration cfg, boolean hasStore) {
        GridPerformanceSuggestions perf = ctx.performance();

        String msg = "Disable eviction policy (remove from configuration)";

        if (cfg.getEvictionPolicyFactory() != null || cfg.getEvictionPolicy() != null)
            perf.add(msg, false);
        else
            perf.add(msg, true);

        if (cfg.getCacheMode() == PARTITIONED) {
            perf.add("Disable near cache (set 'nearConfiguration' to null)", cfg.getNearConfiguration() == null);

            if (cfg.getAffinity() != null)
                perf.add("Decrease number of backups (set 'backups' to 0)", cfg.getBackups() == 0);
        }

        // Suppress warning if at least one ATOMIC cache found.
        perf.add("Enable ATOMIC mode if not using transactions (set 'atomicityMode' to ATOMIC)",
            cfg.getAtomicityMode() == ATOMIC);

        // Suppress warning if at least one non-FULL_SYNC mode found.
        perf.add("Disable fully synchronous writes (set 'writeSynchronizationMode' to PRIMARY_SYNC or FULL_ASYNC)",
            cfg.getWriteSynchronizationMode() != FULL_SYNC);

        if (hasStore && cfg.isWriteThrough())
            perf.add("Enable write-behind to persistent store (set 'writeBehindEnabled' to true)",
                cfg.isWriteBehindEnabled());
    }

    /**
     * Start cache rebalance.
     */
    public void enableRebalance() {
        for (IgniteCacheProxy c : publicCaches())
            c.rebalance();
    }

    /**
     * Create exchange worker task for custom discovery message.
     *
     * @param msg Custom discovery message.
     * @return Task or {@code null} if message doesn't require any special processing.
     */
    public CachePartitionExchangeWorkerTask exchangeTaskForCustomDiscoveryMessage(DiscoveryCustomMessage msg) {
        if (msg instanceof SchemaAbstractDiscoveryMessage) {
            SchemaAbstractDiscoveryMessage msg0 = (SchemaAbstractDiscoveryMessage)msg;

            if (msg0.exchange())
                return new SchemaExchangeWorkerTask(msg0);
        }
        else if (msg instanceof ClientCacheChangeDummyDiscoveryMessage) {
            ClientCacheChangeDummyDiscoveryMessage msg0 = (ClientCacheChangeDummyDiscoveryMessage)msg;

            return msg0;
        }
        else if (msg instanceof CacheStatisticsModeChangeMessage) {
            CacheStatisticsModeChangeMessage msg0 = (CacheStatisticsModeChangeMessage)msg;

            if (msg0.initial())
                return new CacheStatisticsModeChangeTask(msg0);
        }

        return null;
    }

    /**
     * Process custom exchange task.
     *
     * @param task Task.
     */
    void processCustomExchangeTask(CachePartitionExchangeWorkerTask task) {
        if (task instanceof SchemaExchangeWorkerTask) {
            SchemaAbstractDiscoveryMessage msg = ((SchemaExchangeWorkerTask)task).message();

            if (msg instanceof SchemaProposeDiscoveryMessage) {
                SchemaProposeDiscoveryMessage msg0 = (SchemaProposeDiscoveryMessage)msg;

                ctx.query().onSchemaPropose(msg0);
            }
            else
                U.warn(log, "Unsupported schema discovery message: " + msg);
        }
        else if (task instanceof SchemaNodeLeaveExchangeWorkerTask) {
            SchemaNodeLeaveExchangeWorkerTask task0 = (SchemaNodeLeaveExchangeWorkerTask)task;

            ctx.query().onNodeLeave(task0.node());
        }
        else if (task instanceof ClientCacheChangeDummyDiscoveryMessage) {
            ClientCacheChangeDummyDiscoveryMessage task0 = (ClientCacheChangeDummyDiscoveryMessage)task;

            sharedCtx.affinity().processClientCachesChanges(task0);
        }
        else if (task instanceof ClientCacheUpdateTimeout) {
            ClientCacheUpdateTimeout task0 = (ClientCacheUpdateTimeout)task;

            sharedCtx.affinity().sendClientCacheChangesMessage(task0);
        }
        else if (task instanceof CacheStatisticsModeChangeTask) {
            CacheStatisticsModeChangeTask task0 = (CacheStatisticsModeChangeTask)task;

            processStatisticsModeChange(task0.message());
        }
        else if (task instanceof TxTimeoutOnPartitionMapExchangeChangeTask) {
            TxTimeoutOnPartitionMapExchangeChangeTask task0 = (TxTimeoutOnPartitionMapExchangeChangeTask)task;

            processTxTimeoutOnPartitionMapExchangeChange(task0.message());
        }
        else if (task instanceof StopCachesOnClientReconnectExchangeTask) {
            StopCachesOnClientReconnectExchangeTask task0 = (StopCachesOnClientReconnectExchangeTask)task;

            stopCachesOnClientReconnect(task0.stoppedCaches());

            task0.onDone();
        }
        else if (task instanceof WalStateNodeLeaveExchangeTask) {
            WalStateNodeLeaveExchangeTask task0 = (WalStateNodeLeaveExchangeTask)task;

            sharedCtx.walState().onNodeLeft(task0.node().id());
        }
        else
            U.warn(log, "Unsupported custom exchange task: " + task);
    }

    /**
     * @param c Ignite Configuration.
     * @param cc Cache Configuration.
     * @return {@code true} if cache is starting on client node and this node is affinity node for the cache.
     */
    private boolean storesLocallyOnClient(IgniteConfiguration c, CacheConfiguration cc) {
        if (c.isClientMode() && c.getDataStorageConfiguration() == null) {
            if (cc.getCacheMode() == LOCAL)
                return true;

            return ctx.discovery().cacheAffinityNode(ctx.discovery().localNode(), cc.getName());

        }
        else
            return false;
    }

    /**
     * @param c Ignite configuration.
     * @param cc Configuration to validate.
     * @param cacheType Cache type.
     * @param cfgStore Cache store.
     * @throws IgniteCheckedException If failed.
     */
    private void validate(IgniteConfiguration c,
        CacheConfiguration cc,
        CacheType cacheType,
        @Nullable CacheStore cfgStore) throws IgniteCheckedException {
        assertParameter(cc.getName() != null && !cc.getName().isEmpty(), "name is null or empty");

        if (cc.getCacheMode() == REPLICATED) {
            if (cc.getNearConfiguration() != null &&
                ctx.discovery().cacheAffinityNode(ctx.discovery().localNode(), cc.getName())) {
                U.warn(log, "Near cache cannot be used with REPLICATED cache, " +
                    "will be ignored [cacheName=" + U.maskName(cc.getName()) + ']');

                cc.setNearConfiguration(null);
            }
        }

        if (storesLocallyOnClient(c, cc))
            throw new IgniteCheckedException("DataRegion for client caches must be explicitly configured " +
                "on client node startup. Use DataStorageConfiguration to configure DataRegion.");

        if (cc.getCacheMode() == LOCAL && !cc.getAffinity().getClass().equals(LocalAffinityFunction.class))
            U.warn(log, "AffinityFunction configuration parameter will be ignored for local cache [cacheName=" +
                U.maskName(cc.getName()) + ']');

        if (cc.getAffinity().partitions() > CacheConfiguration.MAX_PARTITIONS_COUNT)
            throw new IgniteCheckedException("Cannot have more than " + CacheConfiguration.MAX_PARTITIONS_COUNT +
                " partitions [cacheName=" + cc.getName() + ", partitions=" + cc.getAffinity().partitions() + ']');

        if (cc.getRebalanceMode() != CacheRebalanceMode.NONE)
            assertParameter(cc.getRebalanceBatchSize() > 0, "rebalanceBatchSize > 0");

        if (cc.getCacheMode() == PARTITIONED || cc.getCacheMode() == REPLICATED) {
            if (cc.getAtomicityMode() == ATOMIC && cc.getWriteSynchronizationMode() == FULL_ASYNC)
                U.warn(log, "Cache write synchronization mode is set to FULL_ASYNC. All single-key 'put' and " +
                    "'remove' operations will return 'null', all 'putx' and 'removex' operations will return" +
                    " 'true' [cacheName=" + U.maskName(cc.getName()) + ']');
        }

        DeploymentMode depMode = c.getDeploymentMode();

        if (c.isPeerClassLoadingEnabled() && (depMode == PRIVATE || depMode == ISOLATED) &&
            !CU.isSystemCache(cc.getName()) && !(c.getMarshaller() instanceof BinaryMarshaller))
            throw new IgniteCheckedException("Cache can be started in PRIVATE or ISOLATED deployment mode only when" +
                " BinaryMarshaller is used [depMode=" + ctx.config().getDeploymentMode() + ", marshaller=" +
                c.getMarshaller().getClass().getName() + ']');

        if (cc.getAffinity().partitions() > CacheConfiguration.MAX_PARTITIONS_COUNT)
            throw new IgniteCheckedException("Affinity function must return at most " +
                CacheConfiguration.MAX_PARTITIONS_COUNT + " partitions [actual=" + cc.getAffinity().partitions() +
                ", affFunction=" + cc.getAffinity() + ", cacheName=" + cc.getName() + ']');

        if (cc.getAtomicityMode() == TRANSACTIONAL_SNAPSHOT) {
            assertParameter(cc.getCacheMode() != LOCAL,
                "LOCAL cache mode cannot be used with TRANSACTIONAL_SNAPSHOT atomicity mode");

            assertParameter(cc.getNearConfiguration() == null,
                "near cache cannot be used with TRANSACTIONAL_SNAPSHOT atomicity mode");

            assertParameter(!cc.isReadThrough(),
                "readThrough cannot be used with TRANSACTIONAL_SNAPSHOT atomicity mode");

            assertParameter(!cc.isWriteThrough(),
                "writeThrough cannot be used with TRANSACTIONAL_SNAPSHOT atomicity mode");

            assertParameter(!cc.isWriteBehindEnabled(),
                "writeBehindEnabled cannot be used with TRANSACTIONAL_SNAPSHOT atomicity mode");

            ExpiryPolicy expPlc = null;

            if (cc.getExpiryPolicyFactory() instanceof FactoryBuilder.SingletonFactory)
                expPlc = (ExpiryPolicy)cc.getExpiryPolicyFactory().create();

            if (!(expPlc instanceof EternalExpiryPolicy)) {
                assertParameter(cc.getExpiryPolicyFactory() == null,
                    "expiry policy cannot be used with TRANSACTIONAL_SNAPSHOT atomicity mode");
            }

            assertParameter(cc.getInterceptor() == null,
                "interceptor cannot be used with TRANSACTIONAL_SNAPSHOT atomicity mode");
        }

        if (cc.isWriteBehindEnabled()) {
            if (cfgStore == null)
                throw new IgniteCheckedException("Cannot enable write-behind (writer or store is not provided) " +
                    "for cache: " + U.maskName(cc.getName()));

            assertParameter(cc.getWriteBehindBatchSize() > 0, "writeBehindBatchSize > 0");
            assertParameter(cc.getWriteBehindFlushSize() >= 0, "writeBehindFlushSize >= 0");
            assertParameter(cc.getWriteBehindFlushFrequency() >= 0, "writeBehindFlushFrequency >= 0");
            assertParameter(cc.getWriteBehindFlushThreadCount() > 0, "writeBehindFlushThreadCount > 0");

            if (cc.getWriteBehindFlushSize() == 0 && cc.getWriteBehindFlushFrequency() == 0)
                throw new IgniteCheckedException("Cannot set both 'writeBehindFlushFrequency' and " +
                    "'writeBehindFlushSize' parameters to 0 for cache: " + U.maskName(cc.getName()));
        }

        if (cc.isReadThrough() && cfgStore == null)
            throw new IgniteCheckedException("Cannot enable read-through (loader or store is not provided) " +
                "for cache: " + U.maskName(cc.getName()));

        if (cc.isWriteThrough() && cfgStore == null)
            throw new IgniteCheckedException("Cannot enable write-through (writer or store is not provided) " +
                "for cache: " + U.maskName(cc.getName()));

        long delay = cc.getRebalanceDelay();

        if (delay != 0) {
            if (cc.getCacheMode() != PARTITIONED)
                U.warn(log, "Rebalance delay is supported only for partitioned caches (will ignore): " + (cc.getName()));
            else if (cc.getRebalanceMode() == SYNC) {
                if (delay < 0) {
                    U.warn(log, "Ignoring SYNC rebalance mode with manual rebalance start (node will not wait for " +
                        "rebalancing to be finished): " + U.maskName(cc.getName()));
                }
                else {
                    U.warn(log, "Using SYNC rebalance mode with rebalance delay (node will wait until rebalancing is " +
                        "initiated for " + delay + "ms) for cache: " + U.maskName(cc.getName()));
                }
            }
        }

        ctx.igfsHelper().validateCacheConfiguration(cc);
        ctx.coordinators().validateCacheConfiguration(cc);

        if (cc.getAtomicityMode() == ATOMIC)
            assertParameter(cc.getTransactionManagerLookupClassName() == null,
                "transaction manager can not be used with ATOMIC cache");

        if ((cc.getEvictionPolicyFactory() != null || cc.getEvictionPolicy() != null) && !cc.isOnheapCacheEnabled())
            throw new IgniteCheckedException("Onheap cache must be enabled if eviction policy is configured [cacheName="
                + U.maskName(cc.getName()) + "]");

        if (cacheType != CacheType.DATA_STRUCTURES && DataStructuresProcessor.isDataStructureCache(cc.getName()))
            throw new IgniteCheckedException("Using cache names reserved for datastructures is not allowed for " +
                "other cache types [cacheName=" + cc.getName() + ", cacheType=" + cacheType + "]");

        if (cacheType != CacheType.DATA_STRUCTURES && DataStructuresProcessor.isReservedGroup(cc.getGroupName()))
            throw new IgniteCheckedException("Using cache group names reserved for datastructures is not allowed for " +
                "other cache types [cacheName=" + cc.getName() + ", groupName=" + cc.getGroupName() +
                ", cacheType=" + cacheType + "]");

        // Make sure we do not use sql schema for system views.
        if (ctx.query().moduleEnabled()) {
            String schema = QueryUtils.normalizeSchemaName(cc.getName(), cc.getSqlSchema());

            if (F.eq(schema, QueryUtils.SCHEMA_SYS)) {
                if (cc.getSqlSchema() == null) {
                    // Conflict on cache name.
                    throw new IgniteCheckedException("SQL schema name derived from cache name is reserved (" +
                        "please set explicit SQL schema name through CacheConfiguration.setSqlSchema() or choose " +
                        "another cache name) [cacheName=" + cc.getName() + ", schemaName=" + cc.getSqlSchema() + "]");
                }
                else {
                    // Conflict on schema name.
                    throw new IgniteCheckedException("SQL schema name is reserved (please choose another one) [" +
                        "cacheName=" + cc.getName() + ", schemaName=" + cc.getSqlSchema() + ']');
                }
            }
        }

        if (cc.isEncryptionEnabled() && !ctx.clientNode()) {
            if (!CU.isPersistentCache(cc, c.getDataStorageConfiguration())) {
                throw new IgniteCheckedException("Using encryption is not allowed" +
                    " for not persistent cache  [cacheName=" + cc.getName() + ", groupName=" + cc.getGroupName() +
                    ", cacheType=" + cacheType + "]");
            }

            EncryptionSpi encSpi = c.getEncryptionSpi();

            if (encSpi == null) {
                throw new IgniteCheckedException("EncryptionSpi should be configured to use encrypted cache " +
                    "[cacheName=" + cc.getName() + ", groupName=" + cc.getGroupName() +
                    ", cacheType=" + cacheType + "]");
            }
        }
    }

    /**
     * @param ctx Context.
     * @return DHT managers.
     */
    private List<GridCacheManager> dhtManagers(GridCacheContext ctx) {
        return F.asList(ctx.store(), ctx.events(), ctx.evicts(), ctx.queries(), ctx.continuousQueries(),
            ctx.dr());
    }

    /**
     * @param ctx Context.
     * @return Managers present in both, DHT and Near caches.
     */
    @SuppressWarnings("IfMayBeConditional")
    private Collection<GridCacheManager> dhtExcludes(GridCacheContext ctx) {
        if (ctx.config().getCacheMode() == LOCAL || !isNearEnabled(ctx))
            return Collections.emptyList();
        else
            return F.asList(ctx.queries(), ctx.continuousQueries(), ctx.store());
    }

    /**
     * @param cfg Configuration.
     * @param objs Extra components.
     * @throws IgniteCheckedException If failed to inject.
     */
    private void prepare(CacheConfiguration cfg, Collection<Object> objs) throws IgniteCheckedException {
        prepare(cfg, cfg.getAffinity(), false);
        prepare(cfg, cfg.getAffinityMapper(), false);
        prepare(cfg, cfg.getEvictionFilter(), false);
        prepare(cfg, cfg.getInterceptor(), false);

        for (Object obj : objs)
            prepare(cfg, obj, false);
    }

    /**
     * @param cfg Cache configuration.
     * @param rsrc Resource.
     * @param near Near flag.
     * @throws IgniteCheckedException If failed.
     */
    private void prepare(CacheConfiguration cfg, @Nullable Object rsrc, boolean near) throws IgniteCheckedException {
        if (rsrc != null) {
            ctx.resource().injectGeneric(rsrc);

            ctx.resource().injectCacheName(rsrc, cfg.getName());

            registerMbean(rsrc, cfg.getName(), near);
        }
    }

    /**
     * @param cctx Cache context.
     */
    private void cleanup(GridCacheContext cctx) {
        CacheConfiguration cfg = cctx.config();

        cleanup(cfg, cfg.getAffinity(), false);
        cleanup(cfg, cfg.getAffinityMapper(), false);
        cleanup(cfg, cfg.getEvictionFilter(), false);
        cleanup(cfg, cfg.getInterceptor(), false);
        cleanup(cfg, cctx.store().configuredStore(), false);

        if (!CU.isUtilityCache(cfg.getName()) && !CU.isSystemCache(cfg.getName())) {
            unregisterMbean(cctx.cache().localMxBean(), cfg.getName(), false);
            unregisterMbean(cctx.cache().clusterMxBean(), cfg.getName(), false);
        }

        cctx.cleanup();
    }

    /**
     * @param grp Cache group.
     */
    private void cleanup(CacheGroupContext grp) {
        CacheConfiguration cfg = grp.config();

        for (Object obj : grp.configuredUserObjects())
            cleanup(cfg, obj, false);

        if (!grp.systemCache() && !U.IGNITE_MBEANS_DISABLED) {
            try {
                ctx.config().getMBeanServer().unregisterMBean(U.makeMBeanName(ctx.igniteInstanceName(),
                    CACHE_GRP_METRICS_MBEAN_GRP, grp.cacheOrGroupName()));
            }
            catch (Throwable e) {
                U.error(log, "Failed to unregister MBean for cache group: " + grp.name(), e);
            }
        }
    }

    /**
     * @param cfg Cache configuration.
     * @param rsrc Resource.
     * @param near Near flag.
     */
    private void cleanup(CacheConfiguration cfg, @Nullable Object rsrc, boolean near) {
        if (rsrc != null) {
            unregisterMbean(rsrc, cfg.getName(), near);

            try {
                ctx.resource().cleanupGeneric(rsrc);
            }
            catch (IgniteCheckedException e) {
                U.error(log, "Failed to cleanup resource: " + rsrc, e);
            }
        }
    }

    /**
     * @throws IgniteCheckedException If failed.
     */
    private void restoreCacheConfigurations() throws IgniteCheckedException {
        if (ctx.isDaemon())
            return;

        Map<String, CacheInfo> caches = new HashMap<>();

        Map<String, CacheInfo> templates = new HashMap<>();

        addCacheOnJoinFromConfig(caches, templates);

        CacheJoinNodeDiscoveryData discoData = new CacheJoinNodeDiscoveryData(
                IgniteUuid.randomUuid(),
                caches,
                templates,
                startAllCachesOnClientStart()
        );

        cachesInfo.onStart(discoData);
    }

    /** {@inheritDoc} */
    @SuppressWarnings({"unchecked"})
    @Override public void start() throws IgniteCheckedException {
        ctx.internalSubscriptionProcessor().registerMetastorageListener(recovery);
        ctx.internalSubscriptionProcessor().registerDatabaseListener(recovery);

        cachesInfo = new ClusterCachesInfo(ctx);

        DeploymentMode depMode = ctx.config().getDeploymentMode();

        if (!F.isEmpty(ctx.config().getCacheConfiguration())) {
            if (depMode != CONTINUOUS && depMode != SHARED)
                U.warn(log, "Deployment mode for cache is not CONTINUOUS or SHARED " +
                    "(it is recommended that you change deployment mode and restart): " + depMode);
        }

        initializeInternalCacheNames();

        Collection<CacheStoreSessionListener> sessionListeners =
            CU.startStoreSessionListeners(ctx, ctx.config().getCacheStoreSessionListenerFactories());

        sharedCtx = createSharedContext(ctx, sessionListeners);

        transactions = new IgniteTransactionsImpl(sharedCtx, null);

        // Start shared managers.
        for (GridCacheSharedManager mgr : sharedCtx.managers())
            mgr.start(sharedCtx);

        if (!ctx.isDaemon() && (!CU.isPersistenceEnabled(ctx.config())) || ctx.config().isClientMode())
            restoreCacheConfigurations();

        if (log.isDebugEnabled())
            log.debug("Started cache processor.");

        ctx.state().cacheProcessorStarted();
        ctx.authentication().cacheProcessorStarted();
    }

    /**
     * @param cfg Cache configuration.
     * @param sql SQL flag.
     * @param caches Caches map.
     * @param templates Templates map.
     * @throws IgniteCheckedException If failed.
     */
    private void addCacheOnJoin(CacheConfiguration<?, ?> cfg, boolean sql,
        Map<String, CacheInfo> caches,
        Map<String, CacheInfo> templates) throws IgniteCheckedException {
        String cacheName = cfg.getName();

        CU.validateCacheName(cacheName);

        cloneCheckSerializable(cfg);

        CacheObjectContext cacheObjCtx = ctx.cacheObjects().contextForCache(cfg);

        // Initialize defaults.
        initialize(cfg, cacheObjCtx);

        StoredCacheData cacheData = new StoredCacheData(cfg);

        cacheData.sql(sql);

        if (GridCacheUtils.isCacheTemplateName(cacheName))
            templates.put(cacheName, new CacheInfo(cacheData, CacheType.USER, false, 0, true));
        else {
            if (caches.containsKey(cacheName)) {
                throw new IgniteCheckedException("Duplicate cache name found (check configuration and " +
                    "assign unique name to each cache): " + cacheName);
            }

            CacheType cacheType = cacheType(cacheName);

            if (cacheType != CacheType.USER && cfg.getDataRegionName() == null)
                cfg.setDataRegionName(sharedCtx.database().systemDateRegionName());

            addStoredCache(caches, cacheData, cacheName, cacheType, true);
        }
    }

    /**
     * Add stored cache data to caches storage.
     *
     * @param caches Cache storage.
     * @param cacheData Cache data to add.
     * @param cacheName Cache name.
     * @param cacheType Cache type.
     * @param isStaticalyConfigured Statically configured flag.
     */
    private void addStoredCache(Map<String, CacheInfo> caches, StoredCacheData cacheData, String cacheName,
        CacheType cacheType, boolean isStaticalyConfigured) {
        if (!cacheType.userCache())
            stopSeq.addLast(cacheName);
        else
            stopSeq.addFirst(cacheName);

        caches.put(cacheName, new CacheInfo(cacheData, cacheType, cacheData.sql(), 0, isStaticalyConfigured));
    }

    /**
     * @param caches Caches map.
     * @param templates Templates map.
     * @throws IgniteCheckedException If failed.
     */
    private void addCacheOnJoinFromConfig(
        Map<String, CacheInfo> caches,
        Map<String, CacheInfo> templates
    ) throws IgniteCheckedException {
        assert !ctx.config().isDaemon();

        CacheConfiguration[] cfgs = ctx.config().getCacheConfiguration();

        for (int i = 0; i < cfgs.length; i++) {
            CacheConfiguration<?, ?> cfg = new CacheConfiguration(cfgs[i]);

            // Replace original configuration value.
            cfgs[i] = cfg;

            addCacheOnJoin(cfg, false, caches, templates);
        }

        if (CU.isPersistenceEnabled(ctx.config()) && ctx.cache().context().pageStore() != null) {
            Map<String, StoredCacheData> storedCaches = ctx.cache().context().pageStore().readCacheConfigurations();

            if (!F.isEmpty(storedCaches)) {
                for (StoredCacheData storedCacheData : storedCaches.values()) {
                    String cacheName = storedCacheData.config().getName();

                    //Ignore stored caches if it already added by static config(static config has higher priority).
                    if (!caches.containsKey(cacheName))
                        addStoredCache(caches, storedCacheData, cacheName, cacheType(cacheName), false);
                    else {
                        CacheConfiguration cfg = caches.get(cacheName).cacheData().config();
                        CacheConfiguration cfgFromStore = storedCacheData.config();

                        validateCacheConfigurationOnRestore(cfg, cfgFromStore);
                    }
                }
            }
        }
    }

    /**
     * Validates cache configuration against stored cache configuration when persistence is enabled.
     *
     * @param cfg Configured cache configuration.
     * @param cfgFromStore Stored cache configuration
     * @throws IgniteCheckedException If validation failed.
     */
    private void validateCacheConfigurationOnRestore(CacheConfiguration cfg, CacheConfiguration cfgFromStore)
        throws IgniteCheckedException {
        assert cfg != null && cfgFromStore != null;

        if ((cfg.getAtomicityMode() == TRANSACTIONAL_SNAPSHOT ||
            cfgFromStore.getAtomicityMode() == TRANSACTIONAL_SNAPSHOT)
            && cfg.getAtomicityMode() != cfgFromStore.getAtomicityMode()) {
            throw new IgniteCheckedException("Cannot start cache. Statically configured atomicity mode differs from " +
                "previously stored configuration. Please check your configuration: [cacheName=" + cfg.getName() +
                ", configuredAtomicityMode=" + cfg.getAtomicityMode() +
                ", storedAtomicityMode=" + cfgFromStore.getAtomicityMode() + "]");
        }

        boolean staticCfgVal = cfg.isEncryptionEnabled();

        boolean storedVal = cfgFromStore.isEncryptionEnabled();

        if (storedVal != staticCfgVal) {
            throw new IgniteCheckedException("Encrypted flag value differs. Static config value is '" + staticCfgVal +
                "' and value stored on the disk is '" + storedVal + "'");
        }
    }

    /**
     * Initialize internal cache names
     */
    private void initializeInternalCacheNames() {
        FileSystemConfiguration[] igfsCfgs = ctx.grid().configuration().getFileSystemConfiguration();

        if (igfsCfgs != null) {
            for (FileSystemConfiguration igfsCfg : igfsCfgs) {
                internalCaches.add(igfsCfg.getMetaCacheConfiguration().getName());
                internalCaches.add(igfsCfg.getDataCacheConfiguration().getName());
            }
        }

        if (IgniteComponentType.HADOOP.inClassPath())
            internalCaches.add(CU.SYS_CACHE_HADOOP_MR);
    }

    /**
     * @param grpId Group ID.
     * @return Cache group.
     */
    @Nullable public CacheGroupContext cacheGroup(int grpId) {
        return cacheGrps.get(grpId);
    }

    /**
     * @return Cache groups.
     */
    public Collection<CacheGroupContext> cacheGroups() {
        return cacheGrps.values();
    }

    /** {@inheritDoc} */
    @Override public void onKernalStart(boolean active) throws IgniteCheckedException {
        if (ctx.isDaemon())
            return;

        try {
            boolean checkConsistency = !getBoolean(IGNITE_SKIP_CONFIGURATION_CONSISTENCY_CHECK);

            if (checkConsistency)
                checkConsistency();

            cachesInfo.onKernalStart(checkConsistency);

            sharedCtx.walState().onKernalStart();

            ctx.query().onCacheKernalStart();

            sharedCtx.exchange().onKernalStart(active, false);
        }
        finally {
            cacheStartedLatch.countDown();
        }

        if (!ctx.clientNode())
            addRemovedItemsCleanupTask(Long.getLong(IGNITE_CACHE_REMOVED_ENTRIES_TTL, 10_000));

        // Escape if cluster inactive.
        if (!active)
            return;

        ctx.service().onUtilityCacheStarted();

        final AffinityTopologyVersion startTopVer = ctx.discovery().localJoin().joinTopologyVersion();

        final List<IgniteInternalFuture> syncFuts = new ArrayList<>(caches.size());

        sharedCtx.forAllCaches(new CIX1<GridCacheContext>() {
            @Override public void applyx(GridCacheContext cctx) {
                CacheConfiguration cfg = cctx.config();

                if (cctx.affinityNode() &&
                    cfg.getRebalanceMode() == SYNC &&
                    startTopVer.equals(cctx.startTopologyVersion())) {
                    CacheMode cacheMode = cfg.getCacheMode();

                    if (cacheMode == REPLICATED || (cacheMode == PARTITIONED && cfg.getRebalanceDelay() >= 0))
                        // Need to wait outside to avoid a deadlock
                        syncFuts.add(cctx.preloader().syncFuture());
                }
            }
        });

        for (int i = 0, size = syncFuts.size(); i < size; i++)
            syncFuts.get(i).get();
    }

    /**
     * @param timeout Cleanup timeout.
     */
    private void addRemovedItemsCleanupTask(long timeout) {
        ctx.timeout().addTimeoutObject(new RemovedItemsCleanupTask(timeout));
    }

    /**
     * @throws IgniteCheckedException if check failed.
     */
    private void checkConsistency() throws IgniteCheckedException {
        for (ClusterNode n : ctx.discovery().remoteNodes()) {
            if (Boolean.TRUE.equals(n.attribute(ATTR_CONSISTENCY_CHECK_SKIPPED)))
                continue;

            checkRebalanceConfiguration(n);

            checkTransactionConfiguration(n);

            checkMemoryConfiguration(n);

            DeploymentMode locDepMode = ctx.config().getDeploymentMode();
            DeploymentMode rmtDepMode = n.attribute(IgniteNodeAttributes.ATTR_DEPLOYMENT_MODE);

            CU.checkAttributeMismatch(log, null, n.id(), "deploymentMode", "Deployment mode",
                locDepMode, rmtDepMode, true);
        }
    }

    /** {@inheritDoc} */
    @Override public void stop(boolean cancel) throws IgniteCheckedException {
        stopCaches(cancel);

        List<? extends GridCacheSharedManager<?, ?>> mgrs = sharedCtx.managers();

        for (ListIterator<? extends GridCacheSharedManager<?, ?>> it = mgrs.listIterator(mgrs.size()); it.hasPrevious(); ) {
            GridCacheSharedManager<?, ?> mgr = it.previous();

            mgr.stop(cancel);
        }

        CU.stopStoreSessionListeners(ctx, sharedCtx.storeSessionListeners());

        sharedCtx.cleanup();

        if (log.isDebugEnabled())
            log.debug("Stopped cache processor.");
    }

    /**
     * @param cancel Cancel.
     */
    public void stopCaches(boolean cancel) {
        for (String cacheName : stopSeq) {
            GridCacheAdapter<?, ?> cache = stoppedCaches.remove(cacheName);

            if (cache != null)
                stopCache(cache, cancel, false);
        }

        for (GridCacheAdapter<?, ?> cache : stoppedCaches.values()) {
            if (cache == stoppedCaches.remove(cache.name()))
                stopCache(cache, cancel, false);
        }

        for (CacheGroupContext grp : cacheGrps.values())
            stopCacheGroup(grp.groupId());
    }

    /**
     * Blocks all available gateways
     */
    public void blockGateways() {
        for (IgniteCacheProxy<?, ?> proxy : jCacheProxies.values())
            proxy.context().gate().onStopped();
    }

    /** {@inheritDoc} */
    @Override public void onKernalStop(boolean cancel) {
        cacheStartedLatch.countDown();

        GridCachePartitionExchangeManager<Object, Object> exch = context().exchange();

        // Stop exchange manager first so that we call onKernalStop on all caches.
        // No new caches should be added after this point.
        exch.onKernalStop(cancel);

        sharedCtx.mvcc().onStop();

        for (CacheGroupContext grp : cacheGrps.values())
            grp.onKernalStop();

        onKernalStopCaches(cancel);

        cancelFutures();

        List<? extends GridCacheSharedManager<?, ?>> sharedMgrs = sharedCtx.managers();

        for (ListIterator<? extends GridCacheSharedManager<?, ?>> it = sharedMgrs.listIterator(sharedMgrs.size());
            it.hasPrevious(); ) {
            GridCacheSharedManager<?, ?> mgr = it.previous();

            if (mgr != exch)
                mgr.onKernalStop(cancel);
        }
    }

    /**
     * @param cancel Cancel.
     */
    public void onKernalStopCaches(boolean cancel) {
        IgniteCheckedException affErr =
            new IgniteCheckedException("Failed to wait for topology update, node is stopping.");

        for (CacheGroupContext grp : cacheGrps.values()) {
            GridAffinityAssignmentCache aff = grp.affinity();

            aff.cancelFutures(affErr);
        }

        for (String cacheName : stopSeq) {
            GridCacheAdapter<?, ?> cache = caches.remove(cacheName);

            if (cache != null) {
                stoppedCaches.put(cacheName, cache);

                onKernalStop(cache, cancel);
            }
        }

        for (Map.Entry<String, GridCacheAdapter<?, ?>> entry : caches.entrySet()) {
            GridCacheAdapter<?, ?> cache = entry.getValue();

            if (cache == caches.remove(entry.getKey())) {
                stoppedCaches.put(entry.getKey(), cache);

                onKernalStop(entry.getValue(), cancel);
            }
        }
    }

    /** {@inheritDoc} */
    @Override public void onDisconnected(IgniteFuture<?> reconnectFut) throws IgniteCheckedException {
        IgniteClientDisconnectedCheckedException err = new IgniteClientDisconnectedCheckedException(
            ctx.cluster().clientReconnectFuture(),
            "Failed to execute dynamic cache change request, client node disconnected.");

        for (IgniteInternalFuture fut : pendingFuts.values())
            ((GridFutureAdapter)fut).onDone(err);

        for (IgniteInternalFuture fut : pendingTemplateFuts.values())
            ((GridFutureAdapter)fut).onDone(err);

        for (EnableStatisticsFuture fut : manageStatisticsFuts.values())
            fut.onDone(err);

        for (TxTimeoutOnPartitionMapExchangeChangeFuture fut : txTimeoutOnPartitionMapExchangeFuts.values())
            fut.onDone(err);

        for (CacheGroupContext grp : cacheGrps.values())
            grp.onDisconnected(reconnectFut);

        for (GridCacheAdapter cache : caches.values()) {
            GridCacheContext cctx = cache.context();

            cctx.gate().onDisconnected(reconnectFut);

            List<GridCacheManager> mgrs = cache.context().managers();

            for (ListIterator<GridCacheManager> it = mgrs.listIterator(mgrs.size()); it.hasPrevious(); ) {
                GridCacheManager mgr = it.previous();

                mgr.onDisconnected(reconnectFut);
            }
        }

        sharedCtx.onDisconnected(reconnectFut);

        cachesInfo.onDisconnected();
    }

    /**
     * @param cctx Cache context.
     * @param stoppedCaches List where stopped cache should be added.
     */
    private void stopCacheOnReconnect(GridCacheContext cctx, List<GridCacheAdapter> stoppedCaches) {
        cctx.gate().reconnected(true);

        sharedCtx.removeCacheContext(cctx);

        caches.remove(cctx.name());

        completeProxyInitialize(cctx.name());

        jCacheProxies.remove(cctx.name());

        stoppedCaches.add(cctx.cache());
    }

    /** {@inheritDoc} */
    @Override public IgniteInternalFuture<?> onReconnected(boolean clusterRestarted) throws IgniteCheckedException {
        List<GridCacheAdapter> reconnected = new ArrayList<>(caches.size());

        DiscoveryDataClusterState state = ctx.state().clusterState();

        boolean active = state.active() && !state.transition();

        ClusterCachesReconnectResult reconnectRes = cachesInfo.onReconnected(active, state.transition());

        final List<GridCacheAdapter> stoppedCaches = new ArrayList<>();

        for (final GridCacheAdapter cache : caches.values()) {
            boolean stopped = reconnectRes.stoppedCacheGroups().contains(cache.context().groupId())
                || reconnectRes.stoppedCaches().contains(cache.name());

            if (stopped)
                stopCacheOnReconnect(cache.context(), stoppedCaches);
            else {
                cache.onReconnected();

                reconnected.add(cache);

                if (cache.context().userCache()) {
                    // Re-create cache structures inside indexing in order to apply recent schema changes.
                    GridCacheContext cctx = cache.context();

                    DynamicCacheDescriptor desc = cacheDescriptor(cctx.name());

                    assert desc != null : cctx.name();

                    boolean rmvIdx = !cache.context().group().persistenceEnabled();

                    ctx.query().onCacheStop0(cctx, rmvIdx);
                    ctx.query().onCacheStart0(cctx, desc.schema(), desc.sql());
                }
            }
        }

        final Set<Integer> stoppedGrps = reconnectRes.stoppedCacheGroups();

        for (CacheGroupContext grp : cacheGrps.values()) {
            if (stoppedGrps.contains(grp.groupId()))
                cacheGrps.remove(grp.groupId());
            else
                grp.onReconnected();
        }

        sharedCtx.onReconnected(active);

        for (GridCacheAdapter cache : reconnected)
            cache.context().gate().reconnected(false);

        if (!stoppedCaches.isEmpty())
            return sharedCtx.exchange().deferStopCachesOnClientReconnect(stoppedCaches);

        return null;
    }

    /**
     * @param cache Cache to stop.
     * @param cancel Cancel flag.
     * @param destroy Destroy data flag. Setting to <code>true</code> will remove all cache data.
     */
    @SuppressWarnings({"unchecked"})
    private void stopCache(GridCacheAdapter<?, ?> cache, boolean cancel, boolean destroy) {
        GridCacheContext ctx = cache.context();

        try {
            if (!cache.isNear() && ctx.shared().wal() != null) {
                try {
                    ctx.shared().wal().flush(null, false);
                }
                catch (IgniteCheckedException e) {
                    U.error(log, "Failed to flush write-ahead log on cache stop " +
                        "[cache=" + ctx.name() + "]", e);
                }
            }

            sharedCtx.removeCacheContext(ctx);

            cache.stop();

            ctx.kernalContext().query().onCacheStop(ctx, !cache.context().group().persistenceEnabled() || destroy);

            if (isNearEnabled(ctx)) {
                GridDhtCacheAdapter dht = ctx.near().dht();

                // Check whether dht cache has been started.
                if (dht != null) {
                    dht.stop();

                    GridCacheContext<?, ?> dhtCtx = dht.context();

                    List<GridCacheManager> dhtMgrs = dhtManagers(dhtCtx);

                    for (ListIterator<GridCacheManager> it = dhtMgrs.listIterator(dhtMgrs.size()); it.hasPrevious(); ) {
                        GridCacheManager mgr = it.previous();

                        mgr.stop(cancel, destroy);
                    }
                }
            }

            List<GridCacheManager> mgrs = ctx.managers();

            Collection<GridCacheManager> excludes = dhtExcludes(ctx);

            // Reverse order.
            for (ListIterator<GridCacheManager> it = mgrs.listIterator(mgrs.size()); it.hasPrevious(); ) {
                GridCacheManager mgr = it.previous();

                if (!excludes.contains(mgr))
                    mgr.stop(cancel, destroy);
            }

            ctx.kernalContext().continuous().onCacheStop(ctx);

            ctx.kernalContext().cache().context().snapshot().onCacheStop(ctx);

            ctx.group().stopCache(ctx, destroy);

            U.stopLifecycleAware(log, lifecycleAwares(ctx.group(), cache.configuration(), ctx.store().configuredStore()));

            IgnitePageStoreManager pageStore;

            if (destroy && (pageStore = sharedCtx.pageStore()) != null) {
                try {
                    pageStore.removeCacheData(new StoredCacheData(ctx.config()));
                }
                catch (IgniteCheckedException e) {
                    U.error(log, "Failed to delete cache configuration data while destroying cache" +
                        "[cache=" + ctx.name() + "]", e);
                }
            }

            if (log.isInfoEnabled()) {
                if (ctx.group().sharedGroup())
                    log.info("Stopped cache [cacheName=" + cache.name() + ", group=" + ctx.group().name() + ']');
                else
                    log.info("Stopped cache [cacheName=" + cache.name() + ']');
            }
        }
        finally {
            cleanup(ctx);
        }
    }

    /**
     * @throws IgniteCheckedException If failed to wait.
     */
    public void awaitStarted() throws IgniteCheckedException {
        U.await(cacheStartedLatch);
    }

    /**
     * @param cache Cache.
     * @throws IgniteCheckedException If failed.
     */
    private void onKernalStart(GridCacheAdapter<?, ?> cache) throws IgniteCheckedException {
        GridCacheContext<?, ?> ctx = cache.context();

        // Start DHT cache as well.
        if (isNearEnabled(ctx)) {
            GridDhtCacheAdapter dht = ctx.near().dht();

            GridCacheContext<?, ?> dhtCtx = dht.context();

            for (GridCacheManager mgr : dhtManagers(dhtCtx))
                mgr.onKernalStart();

            dht.onKernalStart();

            if (log.isDebugEnabled())
                log.debug("Executed onKernalStart() callback for DHT cache: " + dht.name());
        }

        for (GridCacheManager mgr : F.view(ctx.managers(), F0.notContains(dhtExcludes(ctx))))
            mgr.onKernalStart();

        cache.onKernalStart();

        if (ctx.events().isRecordable(EventType.EVT_CACHE_STARTED))
            ctx.events().addEvent(EventType.EVT_CACHE_STARTED);

        if (log.isDebugEnabled())
            log.debug("Executed onKernalStart() callback for cache [name=" + cache.name() + ", mode=" +
                cache.configuration().getCacheMode() + ']');
    }

    /**
     * @param cache Cache to stop.
     * @param cancel Cancel flag.
     */
    @SuppressWarnings("unchecked")
    private void onKernalStop(GridCacheAdapter<?, ?> cache, boolean cancel) {
        GridCacheContext ctx = cache.context();

        if (isNearEnabled(ctx)) {
            GridDhtCacheAdapter dht = ctx.near().dht();

            if (dht != null) {
                GridCacheContext<?, ?> dhtCtx = dht.context();

                for (GridCacheManager mgr : dhtManagers(dhtCtx))
                    mgr.onKernalStop(cancel);

                dht.onKernalStop();
            }
        }

        List<GridCacheManager> mgrs = ctx.managers();

        Collection<GridCacheManager> excludes = dhtExcludes(ctx);

        // Reverse order.
        for (ListIterator<GridCacheManager> it = mgrs.listIterator(mgrs.size()); it.hasPrevious(); ) {
            GridCacheManager mgr = it.previous();

            if (!excludes.contains(mgr))
                mgr.onKernalStop(cancel);
        }

        cache.onKernalStop();

        if (!ctx.isRecoveryMode() && ctx.events().isRecordable(EventType.EVT_CACHE_STOPPED))
            ctx.events().addEvent(EventType.EVT_CACHE_STOPPED);
    }

    /**
     * @param cfg Cache configuration to use to create cache.
     * @param grp Cache group.
     * @param pluginMgr Cache plugin manager.
     * @param desc Cache descriptor.
     * @param locStartTopVer Current topology version.
     * @param cacheObjCtx Cache object context.
     * @param affNode {@code True} if local node affinity node.
     * @param updatesAllowed Updates allowed flag.
     * @param disabledAfterStart If true, then we will discard restarting state from proxies. If false then we will
     * change state of proxies to restarting
     * @return Cache context.
     * @throws IgniteCheckedException If failed to create cache.
     */
    private GridCacheContext<?, ?> createCacheContext(
        CacheConfiguration<?, ?> cfg,
        CacheGroupContext grp,
        @Nullable CachePluginManager pluginMgr,
        DynamicCacheDescriptor desc,
        AffinityTopologyVersion locStartTopVer,
        CacheObjectContext cacheObjCtx,
        boolean affNode,
        boolean updatesAllowed,
        boolean disabledAfterStart,
        boolean recoveryMode
    ) throws IgniteCheckedException {
        assert cfg != null;

        if (cfg.getCacheStoreFactory() instanceof GridCacheLoaderWriterStoreFactory) {
            GridCacheLoaderWriterStoreFactory factory = (GridCacheLoaderWriterStoreFactory)cfg.getCacheStoreFactory();

            prepare(cfg, factory.loaderFactory(), false);
            prepare(cfg, factory.writerFactory(), false);
        }
        else
            prepare(cfg, cfg.getCacheStoreFactory(), false);

        CacheStore cfgStore = cfg.getCacheStoreFactory() != null ? cfg.getCacheStoreFactory().create() : null;

        validate(ctx.config(), cfg, desc.cacheType(), cfgStore);

        if (pluginMgr == null)
            pluginMgr = new CachePluginManager(ctx, cfg);

        pluginMgr.validate();

        if (cfg.getAtomicityMode() == TRANSACTIONAL_SNAPSHOT)
            sharedCtx.coordinators().ensureStarted();

        sharedCtx.jta().registerCache(cfg);

        // Skip suggestions for internal caches.
        if (desc.cacheType().userCache())
            suggestOptimizations(cfg, cfgStore != null);

        Collection<Object> toPrepare = new ArrayList<>();

        if (cfgStore instanceof GridCacheLoaderWriterStore) {
            toPrepare.add(((GridCacheLoaderWriterStore)cfgStore).loader());
            toPrepare.add(((GridCacheLoaderWriterStore)cfgStore).writer());
        }
        else
            toPrepare.add(cfgStore);

        prepare(cfg, toPrepare);

        U.startLifecycleAware(lifecycleAwares(grp, cfg, cfgStore));

        boolean nearEnabled = GridCacheUtils.isNearEnabled(cfg);

        GridCacheAffinityManager affMgr = new GridCacheAffinityManager();
        GridCacheEventManager evtMgr = new GridCacheEventManager();
        CacheEvictionManager evictMgr = (nearEnabled || cfg.isOnheapCacheEnabled()) ? new GridCacheEvictionManager() : new CacheOffheapEvictionManager();
        GridCacheQueryManager qryMgr = queryManager(cfg);
        CacheContinuousQueryManager contQryMgr = new CacheContinuousQueryManager();
        CacheDataStructuresManager dataStructuresMgr = new CacheDataStructuresManager();
        GridCacheTtlManager ttlMgr = new GridCacheTtlManager();

        CacheConflictResolutionManager rslvrMgr = pluginMgr.createComponent(CacheConflictResolutionManager.class);
        GridCacheDrManager drMgr = pluginMgr.createComponent(GridCacheDrManager.class);
        CacheStoreManager storeMgr = pluginMgr.createComponent(CacheStoreManager.class);

        if (cfgStore == null)
            storeMgr.initialize(cfgStore, sesHolders);
        else
            initializationProtector.protect(
                cfgStore,
                () -> storeMgr.initialize(cfgStore, sesHolders)
            );

        GridCacheContext<?, ?> cacheCtx = new GridCacheContext(
            ctx,
            sharedCtx,
            cfg,
            grp,
            desc.cacheType(),
            locStartTopVer,
            affNode,
            updatesAllowed,
            recoveryMode,
            /*
             * Managers in starting order!
             * ===========================
             */
            evtMgr,
            storeMgr,
            evictMgr,
            qryMgr,
            contQryMgr,
            dataStructuresMgr,
            ttlMgr,
            drMgr,
            rslvrMgr,
            pluginMgr,
            affMgr
        );

        cacheCtx.statisticsEnabled(desc.cacheConfiguration().isStatisticsEnabled());

        cacheCtx.cacheObjectContext(cacheObjCtx);

        GridCacheAdapter cache = null;

        switch (cfg.getCacheMode()) {
            case LOCAL: {
                switch (cfg.getAtomicityMode()) {
                    case TRANSACTIONAL:
                    case TRANSACTIONAL_SNAPSHOT: {
                        cache = new GridLocalCache(cacheCtx);

                        break;
                    }
                    case ATOMIC: {
                        cache = new GridLocalAtomicCache(cacheCtx);

                        break;
                    }

                    default: {
                        assert false : "Invalid cache atomicity mode: " + cfg.getAtomicityMode();
                    }
                }

                break;
            }
            case PARTITIONED:
            case REPLICATED: {
                if (nearEnabled) {
                    switch (cfg.getAtomicityMode()) {
                        case TRANSACTIONAL:
                        case TRANSACTIONAL_SNAPSHOT: {
                            cache = new GridNearTransactionalCache(cacheCtx);

                            break;
                        }
                        case ATOMIC: {
                            cache = new GridNearAtomicCache(cacheCtx);

                            break;
                        }

                        default: {
                            assert false : "Invalid cache atomicity mode: " + cfg.getAtomicityMode();
                        }
                    }
                }
                else {
                    switch (cfg.getAtomicityMode()) {
                        case TRANSACTIONAL:
                        case TRANSACTIONAL_SNAPSHOT: {
                            cache = cacheCtx.affinityNode() ?
                                new GridDhtColocatedCache(cacheCtx) :
                                new GridDhtColocatedCache(cacheCtx, new GridNoStorageCacheMap());

                            break;
                        }
                        case ATOMIC: {
                            cache = cacheCtx.affinityNode() ?
                                new GridDhtAtomicCache(cacheCtx) :
                                new GridDhtAtomicCache(cacheCtx, new GridNoStorageCacheMap());

                            break;
                        }

                        default: {
                            assert false : "Invalid cache atomicity mode: " + cfg.getAtomicityMode();
                        }
                    }
                }

                break;
            }

            default: {
                assert false : "Invalid cache mode: " + cfg.getCacheMode();
            }
        }

        cache.active(!disabledAfterStart);

        cacheCtx.cache(cache);

        GridCacheContext<?, ?> ret = cacheCtx;

        /*
         * Create DHT cache.
         * ================
         */
        if (cfg.getCacheMode() != LOCAL && nearEnabled) {
            /*
             * Specifically don't create the following managers
             * here and reuse the one from Near cache:
             * 1. GridCacheVersionManager
             * 2. GridCacheIoManager
             * 3. GridCacheDeploymentManager
             * 4. GridCacheQueryManager (note, that we start it for DHT cache though).
             * 5. CacheContinuousQueryManager (note, that we start it for DHT cache though).
             * 6. GridCacheDgcManager
             * 7. GridCacheTtlManager.
             * ===============================================
             */
            evictMgr = cfg.isOnheapCacheEnabled() ? new GridCacheEvictionManager() : new CacheOffheapEvictionManager();
            evtMgr = new GridCacheEventManager();
            pluginMgr = new CachePluginManager(ctx, cfg);
            drMgr = pluginMgr.createComponent(GridCacheDrManager.class);

            cacheCtx = new GridCacheContext(
                ctx,
                sharedCtx,
                cfg,
                grp,
                desc.cacheType(),
                locStartTopVer,
                affNode,
                true,
                recoveryMode,
                /*
                 * Managers in starting order!
                 * ===========================
                 */
                evtMgr,
                storeMgr,
                evictMgr,
                qryMgr,
                contQryMgr,
                dataStructuresMgr,
                ttlMgr,
                drMgr,
                rslvrMgr,
                pluginMgr,
                affMgr
            );

            cacheCtx.statisticsEnabled(desc.cacheConfiguration().isStatisticsEnabled());

            cacheCtx.cacheObjectContext(cacheObjCtx);

            GridDhtCacheAdapter dht = null;

            switch (cfg.getAtomicityMode()) {
                case TRANSACTIONAL:
                case TRANSACTIONAL_SNAPSHOT: {
                    assert cache instanceof GridNearTransactionalCache;

                    GridNearTransactionalCache near = (GridNearTransactionalCache)cache;

                    GridDhtCache dhtCache = cacheCtx.affinityNode() ?
                        new GridDhtCache(cacheCtx) :
                        new GridDhtCache(cacheCtx, new GridNoStorageCacheMap());

                    dhtCache.near(near);

                    near.dht(dhtCache);

                    dht = dhtCache;

                    break;
                }
                case ATOMIC: {
                    assert cache instanceof GridNearAtomicCache;

                    GridNearAtomicCache near = (GridNearAtomicCache)cache;

                    GridDhtAtomicCache dhtCache = cacheCtx.affinityNode() ?
                        new GridDhtAtomicCache(cacheCtx) :
                        new GridDhtAtomicCache(cacheCtx, new GridNoStorageCacheMap());

                    dhtCache.near(near);

                    near.dht(dhtCache);

                    dht = dhtCache;

                    break;
                }

                default: {
                    assert false : "Invalid cache atomicity mode: " + cfg.getAtomicityMode();
                }
            }

            cacheCtx.cache(dht);
        }

        if (!CU.isUtilityCache(cache.name()) && !CU.isSystemCache(cache.name())) {
            registerMbean(cache.localMxBean(), cache.name(), false);
            registerMbean(cache.clusterMxBean(), cache.name(), false);
        }

        return ret;
    }

    /**
     *
     * @param reqs Cache requests to start.
     * @param fut Completable future.
     */
    public void registrateProxyRestart(Map<String, DynamicCacheChangeRequest> reqs, GridFutureAdapter<?> fut) {
        for (IgniteCacheProxyImpl<?, ?> proxy : jCacheProxies.values()) {
            if (reqs.containsKey(proxy.getName()) &&
                proxy.isRestarting() &&
                !reqs.get(proxy.getName()).disabledAfterStart()
            )
                proxy.registrateFutureRestart(fut);
        }
    }

    /**
     *
     * @param reqs Cache requests to start.
     * @param initVer Init exchange version.
     * @param doneVer Finish excahnge vertison.
     */
    public void completeProxyRestart(
        Map<String, DynamicCacheChangeRequest> reqs,
        AffinityTopologyVersion initVer,
        AffinityTopologyVersion doneVer
    ) {
        if (initVer == null || doneVer == null)
            return;

        for (GridCacheAdapter<?, ?> cache : caches.values()) {
            GridCacheContext<?, ?> cacheCtx = cache.context();

            if (reqs.containsKey(cache.name()) ||
                (cacheCtx.startTopologyVersion().compareTo(initVer) <= 0 ||
                    cacheCtx.startTopologyVersion().compareTo(doneVer) <= 0))
                completeProxyInitialize(cache.name());

            if (
                cacheCtx.startTopologyVersion().compareTo(initVer) >= 0 &&
                    cacheCtx.startTopologyVersion().compareTo(doneVer) <= 0
            ) {
                IgniteCacheProxyImpl<?, ?> proxy = jCacheProxies.get(cache.name());

                boolean canRestart = true;

                DynamicCacheChangeRequest req = reqs.get(cache.name());

                if (req != null) {
                    canRestart = !req.disabledAfterStart();
                }

                if (proxy != null && proxy.isRestarting() && canRestart) {
                    proxy.onRestarted(cacheCtx, cache);

                    if (cacheCtx.dataStructuresCache())
                        ctx.dataStructures().restart(proxy.internalProxy());
                }
            }
        }
    }

    /**
     * Gets a collection of currently started caches.
     *
     * @return Collection of started cache names.
     */
    public Collection<String> cacheNames() {
        return F.viewReadOnly(cacheDescriptors().values(),
            new IgniteClosure<DynamicCacheDescriptor, String>() {
                @Override public String apply(DynamicCacheDescriptor desc) {
                    return desc.cacheConfiguration().getName();
                }
            });
    }

    /**
     * Gets public cache that can be used for query execution. If cache isn't created on current node it will be
     * started.
     *
     * @param start Start cache.
     * @param inclLoc Include local caches.
     * @return Cache or {@code null} if there is no suitable cache.
     */
    public IgniteCacheProxy<?, ?> getOrStartPublicCache(boolean start, boolean inclLoc) throws IgniteCheckedException {
        // Try to find started cache first.
        for (Map.Entry<String, GridCacheAdapter<?, ?>> e : caches.entrySet()) {
            if (!e.getValue().context().userCache())
                continue;

            CacheConfiguration ccfg = e.getValue().configuration();

            String cacheName = ccfg.getName();

            if ((inclLoc || ccfg.getCacheMode() != LOCAL))
                return publicJCache(cacheName);
        }

        if (start) {
            for (Map.Entry<String, DynamicCacheDescriptor> e : cachesInfo.registeredCaches().entrySet()) {
                DynamicCacheDescriptor desc = e.getValue();

                if (!desc.cacheType().userCache())
                    continue;

                CacheConfiguration ccfg = desc.cacheConfiguration();

                if (ccfg.getCacheMode() != LOCAL) {
                    dynamicStartCache(null, ccfg.getName(), null, false, true, true).get();

                    return publicJCache(ccfg.getName());
                }
            }
        }

        return null;
    }

    /**
     * Gets a collection of currently started public cache names.
     *
     * @return Collection of currently started public cache names
     */
    public Collection<String> publicCacheNames() {
        return F.viewReadOnly(cacheDescriptors().values(),
            new IgniteClosure<DynamicCacheDescriptor, String>() {
                @Override public String apply(DynamicCacheDescriptor desc) {
                    return desc.cacheConfiguration().getName();
                }
            },
            new IgnitePredicate<DynamicCacheDescriptor>() {
                @Override public boolean apply(DynamicCacheDescriptor desc) {
                    return desc.cacheType().userCache();
                }
            }
        );
    }

    /**
     * Gets a collection of currently started public cache names.
     *
     * @return Collection of currently started public cache names
     */
    public Collection<String> publicAndDsCacheNames() {
        return F.viewReadOnly(cacheDescriptors().values(),
            new IgniteClosure<DynamicCacheDescriptor, String>() {
                @Override public String apply(DynamicCacheDescriptor desc) {
                    return desc.cacheConfiguration().getName();
                }
            },
            new IgnitePredicate<DynamicCacheDescriptor>() {
                @Override public boolean apply(DynamicCacheDescriptor desc) {
                    return desc.cacheType().userCache() || desc.cacheType() == CacheType.DATA_STRUCTURES;
                }
            }
        );
    }

    /**
     * Gets cache mode.
     *
     * @param cacheName Cache name to check.
     * @return Cache mode.
     */
    public CacheMode cacheMode(String cacheName) {
        assert cacheName != null;

        DynamicCacheDescriptor desc = cacheDescriptor(cacheName);

        return desc != null ? desc.cacheConfiguration().getCacheMode() : null;
    }

    /**
     * @return Caches to be started when this node starts.
     */
    @Nullable public LocalJoinCachesContext localJoinCachesContext() {
        return cachesInfo.localJoinCachesContext();
    }

    /**
     * @param exchTopVer Local join exchange future version.
     * @param locJoinCtx Local join cache context.
     * @throws IgniteCheckedException If failed.
     */
    public IgniteInternalFuture<?> startCachesOnLocalJoin(
        AffinityTopologyVersion exchTopVer,
        LocalJoinCachesContext locJoinCtx
    ) throws IgniteCheckedException {
        long time = System.currentTimeMillis();

        if (locJoinCtx == null)
            return new GridFinishedFuture<>();

        IgniteInternalFuture<?> res = sharedCtx.affinity().initCachesOnLocalJoin(
            locJoinCtx.cacheGroupDescriptors(), locJoinCtx.cacheDescriptors());

        List<StartCacheInfo> startCacheInfos = locJoinCtx.caches().stream()
            .map(cacheInfo -> new StartCacheInfo(cacheInfo.get1(), cacheInfo.get2(), exchTopVer, false))
            .collect(Collectors.toList());

        prepareStartCaches(startCacheInfos);

        context().exchange().exchangerUpdateHeartbeat();

        if (log.isInfoEnabled())
            log.info("Starting caches on local join performed in " + (System.currentTimeMillis() - time) + " ms.");

        return res;
    }

    /**
     * @param node Joined node.
     * @return {@code True} if there are new caches received from joined node.
     */
    boolean hasCachesReceivedFromJoin(ClusterNode node) {
        return cachesInfo.hasCachesReceivedFromJoin(node.id());
    }

    /**
     * Starts statically configured caches received from remote nodes during exchange.
     *
     * @param nodeId Joining node ID.
     * @param exchTopVer Current exchange version.
     * @return Started caches descriptors.
     * @throws IgniteCheckedException If failed.
     */
    public Collection<DynamicCacheDescriptor> startReceivedCaches(UUID nodeId, AffinityTopologyVersion exchTopVer)
        throws IgniteCheckedException {
        List<DynamicCacheDescriptor> receivedCaches = cachesInfo.cachesReceivedFromJoin(nodeId);

        List<StartCacheInfo> startCacheInfos = receivedCaches.stream()
            .filter(desc -> isLocalAffinity(desc.groupDescriptor().config()))
            .map(desc -> new StartCacheInfo(desc, null, exchTopVer, false))
            .collect(Collectors.toList());

        prepareStartCaches(startCacheInfos);

        return receivedCaches;
    }

    /**
     * @param cacheConfiguration Checked configuration.
     * @return {@code true} if local node is affinity node for cache.
     */
    private boolean isLocalAffinity(CacheConfiguration cacheConfiguration) {
        return CU.affinityNode(ctx.discovery().localNode(), cacheConfiguration.getNodeFilter());
    }

    /**
     * Start all input caches in parallel.
     *
     * @param startCacheInfos All caches information for start.
     */
    void prepareStartCaches(Collection<StartCacheInfo> startCacheInfos) throws IgniteCheckedException {
        prepareStartCaches(startCacheInfos, (data, operation) -> {
            operation.accept(data);// PROXY
        });
    }

    /**
     * Trying to start all input caches in parallel and skip failed caches.
     *
     * @param startCacheInfos Caches info for start.
     * @return Caches which was failed.
     * @throws IgniteCheckedException if failed.
     */
    Map<StartCacheInfo, IgniteCheckedException> prepareStartCachesIfPossible(Collection<StartCacheInfo> startCacheInfos) throws IgniteCheckedException {
        HashMap<StartCacheInfo, IgniteCheckedException> failedCaches = new HashMap<>();

        prepareStartCaches(startCacheInfos, (data, operation) -> {
            try {
                operation.accept(data);
            }
            catch (IgniteInterruptedCheckedException e) {
                throw e;
            }
            catch (IgniteCheckedException e) {
                log.warning("Cache can not be started : cache=" + data.getStartedConfiguration().getName());

                failedCaches.put(data, e);
            }
        });

        return failedCaches;
    }

    /**
     * Start all input caches in parallel.
     *
     * @param startCacheInfos All caches information for start.
     * @param cacheStartFailHandler Fail handler for one cache start.
     */
    private void prepareStartCaches(
        Collection<StartCacheInfo> startCacheInfos,
        StartCacheFailHandler<StartCacheInfo> cacheStartFailHandler
    ) throws IgniteCheckedException {
        if (!IGNITE_ALLOW_START_CACHES_IN_PARALLEL || startCacheInfos.size() <= 1) {
            for (StartCacheInfo startCacheInfo : startCacheInfos) {
                cacheStartFailHandler.handle(
                    startCacheInfo,
                    cacheInfo -> prepareCacheStart(
                        cacheInfo.getCacheDescriptor().cacheConfiguration(),
                        cacheInfo.getCacheDescriptor(),
                        cacheInfo.getReqNearCfg(),
                        cacheInfo.getExchangeTopVer(),
                        cacheInfo.isDisabledAfterStart()
                    )
                );

                context().exchange().exchangerUpdateHeartbeat();
            }
        }
        else {
            Map<StartCacheInfo, GridCacheContext> cacheContexts = new ConcurrentHashMap<>();

            int parallelismLvl = sharedCtx.kernalContext().config().getSystemThreadPoolSize();

            // Reserve at least 2 threads for system operations.
            parallelismLvl = Math.max(1, parallelismLvl - 2);

            doInParallel(
                parallelismLvl,
                sharedCtx.kernalContext().getSystemExecutorService(),
                startCacheInfos,
                startCacheInfo ->
                    cacheStartFailHandler.handle(
                        startCacheInfo,
                        cacheInfo -> {
                            GridCacheContext cacheCtx = prepareCacheContext(
                                cacheInfo.getCacheDescriptor().cacheConfiguration(),
                                cacheInfo.getCacheDescriptor(),
                                cacheInfo.getReqNearCfg(),
                                cacheInfo.getExchangeTopVer(),
                                cacheInfo.isDisabledAfterStart()
                            );
                            cacheContexts.put(cacheInfo, cacheCtx);

                            context().exchange().exchangerUpdateHeartbeat();
                        }
                    )
            );

            /*
             * This hack required because we can't start sql schema in parallel by folowing reasons:
             * * checking index to duplicate(and other checking) require one order on every nodes.
             * * onCacheStart and createSchema contains a lot of mutex.
             *
             * TODO IGNITE-9729
             */
            Set<StartCacheInfo> successfullyPreparedCaches = cacheContexts.keySet();

            List<StartCacheInfo> cacheInfosInOriginalOrder = startCacheInfos.stream()
                .filter(successfullyPreparedCaches::contains)
                .collect(Collectors.toList());

            for (StartCacheInfo startCacheInfo : cacheInfosInOriginalOrder) {
                cacheStartFailHandler.handle(
                    startCacheInfo,
                    cacheInfo -> {
<<<<<<< HEAD
                        ctx.query().onCacheStart(
                            cacheContexts.get(cacheInfo),
                            cacheInfo.getCacheDescriptor().schema() != null
                                ? cacheInfo.getCacheDescriptor().schema()
                                : new QuerySchema(),
                            cacheInfo.getCacheDescriptor().sql()
                        );
=======
                        GridCacheContext<?, ?> cctx = cacheContexts.get(cacheInfo);

                        if (!cctx.isRecoveryMode()) {
                            ctx.query().onCacheStart(
                                cctx,
                                cacheInfo.getCacheDescriptor().schema() != null
                                    ? cacheInfo.getCacheDescriptor().schema()
                                    : new QuerySchema()
                            );
                        }
>>>>>>> 7319b110

                        context().exchange().exchangerUpdateHeartbeat();
                    }
                );
            }

            doInParallel(
                parallelismLvl,
                sharedCtx.kernalContext().getSystemExecutorService(),
                cacheContexts.entrySet(),
                cacheCtxEntry ->
                    cacheStartFailHandler.handle(
                        cacheCtxEntry.getKey(),
                        cacheInfo -> {
                            GridCacheContext<?, ?> cacheContext = cacheCtxEntry.getValue();

                            if (cacheContext.isRecoveryMode())
                                finishRecovery(cacheInfo.getExchangeTopVer(), cacheContext);
                            else
                                onCacheStarted(cacheCtxEntry.getValue());

                            context().exchange().exchangerUpdateHeartbeat();
                        }
                    )
            );
        }
    }

    /**
     * @param startCfg Cache configuration to use.
     * @param desc Cache descriptor.
     * @param reqNearCfg Near configuration if specified for client cache start request.
     * @param exchTopVer Current exchange version.
     * @param disabledAfterStart If true, then we will discard restarting state from proxies. If false then we will
     * change state of proxies to restarting
     * @throws IgniteCheckedException If failed.
     */
    public void prepareCacheStart(
        CacheConfiguration startCfg,
        DynamicCacheDescriptor desc,
        @Nullable NearCacheConfiguration reqNearCfg,
        AffinityTopologyVersion exchTopVer,
        boolean disabledAfterStart
    ) throws IgniteCheckedException {
        GridCacheContext cacheCtx = prepareCacheContext(startCfg, desc, reqNearCfg, exchTopVer, disabledAfterStart);

        ctx.query().onCacheStart(cacheCtx, desc.schema() != null ? desc.schema() : new QuerySchema(), desc.sql());

        if (cacheCtx.isRecoveryMode())
            finishRecovery(exchTopVer, cacheCtx);
        else
            onCacheStarted(cacheCtx);
    }

    /**
     * Preparing cache context to start.
     *
     * @param startCfg Cache configuration to use.
     * @param desc Cache descriptor.
     * @param reqNearCfg Near configuration if specified for client cache start request.
     * @param exchTopVer Current exchange version.
     * @param disabledAfterStart If true, then we will discard restarting state from proxies. If false then we will change
     *  state of proxies to restarting
     * @return Created {@link GridCacheContext}.
     * @throws IgniteCheckedException if failed.
     */
    private GridCacheContext prepareCacheContext(
        CacheConfiguration startCfg,
        DynamicCacheDescriptor desc,
        @Nullable NearCacheConfiguration reqNearCfg,
        AffinityTopologyVersion exchTopVer,
        boolean disabledAfterStart
    ) throws IgniteCheckedException {
        if (caches.containsKey(startCfg.getName())) {
            GridCacheAdapter<?, ?> existingCache = caches.get(startCfg.getName());

            GridCacheContext<?, ?> cctx = existingCache.context();

            assert cctx.isRecoveryMode();

            QuerySchema localSchema = recovery.querySchemas.get(desc.cacheId());

            QuerySchemaPatch localSchemaPatch = localSchema.makePatch(desc.schema().entities());

            // Cache schema is changed after restart, workaround is stop existing cache and start new.
            if (!localSchemaPatch.isEmpty() || localSchemaPatch.hasConflicts())
                stopCacheSafely(cctx);
            else
                return existingCache.context();
        }

        assert !caches.containsKey(startCfg.getName()) : startCfg.getName();

        CacheConfiguration ccfg = new CacheConfiguration(startCfg);

        CacheObjectContext cacheObjCtx = ctx.cacheObjects().contextForCache(ccfg);

        boolean affNode = checkForAffinityNode(desc, reqNearCfg, ccfg);

        CacheGroupContext grp = getOrCreateCacheGroupContext(desc, exchTopVer, cacheObjCtx, affNode, startCfg.getGroupName(), false);

        GridCacheContext cacheCtx = createCacheContext(ccfg,
            grp,
            null,
            desc,
            exchTopVer,
            cacheObjCtx,
            affNode,
            true,
            disabledAfterStart,
            false
        );

        initCacheContext(cacheCtx, ccfg, desc.deploymentId());

        return cacheCtx;
    }

    /**
     * Stops cache under checkpoint lock.
     * @param cctx Cache context.
     */
    private void stopCacheSafely(GridCacheContext<?, ?> cctx) {
        sharedCtx.database().checkpointReadLock();

        try {
            prepareCacheStop(cctx.name(), false);

            if (!cctx.group().hasCaches())
                stopCacheGroup(cctx.group().groupId());
        }
        finally {
            sharedCtx.database().checkpointReadUnlock();
        }

    }

    /**
     * Finishes recovery for given cache context.
     *
     * @param cacheStartVer Cache join to topology version.
     * @param cacheContext Cache context.
     * @throws IgniteCheckedException If failed.
     */
    private void finishRecovery(AffinityTopologyVersion cacheStartVer, GridCacheContext<?, ?> cacheContext) throws IgniteCheckedException {
        CacheGroupContext groupContext = cacheContext.group();

        // Take cluster-wide cache descriptor and try to update local cache and cache group parameters.
        DynamicCacheDescriptor updatedDescriptor = cacheDescriptor(cacheContext.cacheId());

        groupContext.finishRecovery(
            cacheStartVer,
            updatedDescriptor.receivedFrom(),
            isLocalAffinity(updatedDescriptor.cacheConfiguration())
        );

        cacheContext.finishRecovery(cacheStartVer, updatedDescriptor.cacheConfiguration().isStatisticsEnabled());

        onKernalStart(cacheContext.cache());

        if (log.isInfoEnabled())
            log.info("Finished recovery for cache [cache=" + cacheContext.name()
                + ", grp=" + groupContext.cacheOrGroupName() + ", startVer=" + cacheStartVer + "]");
    }

    /**
     * Stops all caches and groups, that was recovered, but not activated on node join.
     * Such caches can remain only if it was filtered by node filter on current node.
     * It's impossible to check whether current node is affinity node for given cache before join to topology.
     */
    public void shutdownNotFinishedRecoveryCaches() {
        for (GridCacheAdapter cacheAdapter : caches.values()) {
            GridCacheContext cacheContext = cacheAdapter.context();

            if (cacheContext.isLocal())
                continue;

            if (cacheContext.isRecoveryMode()) {
                assert !isLocalAffinity(cacheContext.config())
                    : "Cache " + cacheAdapter.context() + " is still in recovery mode after start, but not activated.";

                stopCacheSafely(cacheContext);
            }
        }
    }

    /**
     * Check for affinity node and customize near configuration if needed.
     *
     * @param desc Cache descriptor.
     * @param reqNearCfg Near configuration if specified for client cache start request.
     * @param ccfg Cache configuration to use.
     * @return {@code true} if it is affinity node for cache.
     */
    private boolean checkForAffinityNode(
        DynamicCacheDescriptor desc,
        @Nullable NearCacheConfiguration reqNearCfg,
        CacheConfiguration ccfg
    ) {
        if (ccfg.getCacheMode() == LOCAL) {
            ccfg.setNearConfiguration(null);

            return true;
        }

        if (isLocalAffinity(desc.groupDescriptor().config()))
            return true;

        ccfg.setNearConfiguration(reqNearCfg);

        return false;
    }

    /**
     * Prepare page store for start cache.
     *
     * @param desc Cache descriptor.
     * @param affNode {@code true} if it is affinity node for cache.
     * @throws IgniteCheckedException if failed.
     */
    public void preparePageStore(DynamicCacheDescriptor desc, boolean affNode) throws IgniteCheckedException {
        if (sharedCtx.pageStore() != null && affNode)
            initializationProtector.protect(
                desc.groupDescriptor().groupId(),
                () -> sharedCtx.pageStore().initializeForCache(desc.groupDescriptor(), desc.toStoredData())
            );
    }

    /**
     * Prepare cache group to start cache.
     *
     * @param desc Cache descriptor.
     * @param exchTopVer Current exchange version.
     * @param cacheObjCtx Cache object context.
     * @param affNode {@code true} if it is affinity node for cache.
     * @param grpName Group name.
     * @return Prepared cache group context.
     * @throws IgniteCheckedException if failed.
     */
    private CacheGroupContext getOrCreateCacheGroupContext(
        DynamicCacheDescriptor desc,
        AffinityTopologyVersion exchTopVer,
        CacheObjectContext cacheObjCtx,
        boolean affNode,
        String grpName,
        boolean recoveryMode
    ) throws IgniteCheckedException {
        if (grpName != null) {
            return initializationProtector.protect(
                desc.groupId(),
                () -> findCacheGroup(grpName),
                () -> startCacheGroup(
                    desc.groupDescriptor(),
                    desc.cacheType(),
                    affNode,
                    cacheObjCtx,
                    exchTopVer,
                    recoveryMode
                )
            );
        }

        return startCacheGroup(desc.groupDescriptor(),
            desc.cacheType(),
            affNode,
            cacheObjCtx,
            exchTopVer,
            recoveryMode
        );
    }

    /**
     * Initialize created cache context.
     *
     * @param cacheCtx Cache context to initializtion.
     * @param cfg Cache configuration.
     * @param deploymentId Dynamic deployment ID.
     * @throws IgniteCheckedException if failed.
     */
    private void initCacheContext(
        GridCacheContext<?, ?> cacheCtx,
        CacheConfiguration cfg,
        IgniteUuid deploymentId
    ) throws IgniteCheckedException {
        cacheCtx.dynamicDeploymentId(deploymentId);

        GridCacheAdapter cache = cacheCtx.cache();

        sharedCtx.addCacheContext(cacheCtx);

        caches.put(cacheCtx.name(), cache);

        // Intentionally compare Boolean references using '!=' below to check if the flag has been explicitly set.
        if (cfg.isStoreKeepBinary() && cfg.isStoreKeepBinary() != CacheConfiguration.DFLT_STORE_KEEP_BINARY
            && !(ctx.config().getMarshaller() instanceof BinaryMarshaller))
            U.warn(log, "CacheConfiguration.isStoreKeepBinary() configuration property will be ignored because " +
                "BinaryMarshaller is not used");

        // Start managers.
        for (GridCacheManager mgr : F.view(cacheCtx.managers(), F.notContains(dhtExcludes(cacheCtx))))
            mgr.start(cacheCtx);

        cacheCtx.initConflictResolver();

        if (cfg.getCacheMode() != LOCAL && GridCacheUtils.isNearEnabled(cfg)) {
            GridCacheContext<?, ?> dhtCtx = cacheCtx.near().dht().context();

            // Start DHT managers.
            for (GridCacheManager mgr : dhtManagers(dhtCtx))
                mgr.start(dhtCtx);

            dhtCtx.initConflictResolver();

            // Start DHT cache.
            dhtCtx.cache().start();

            if (log.isDebugEnabled())
                log.debug("Started DHT cache: " + dhtCtx.cache().name());
        }

        ctx.continuous().onCacheStart(cacheCtx);

        cacheCtx.cache().start();
    }

    /**
     * Handle of cache context which was fully prepared.
     *
     * @param cacheCtx Fully prepared context.
     * @throws IgniteCheckedException if failed.
     */
    private void onCacheStarted(GridCacheContext cacheCtx) throws IgniteCheckedException {
        GridCacheAdapter cache = cacheCtx.cache();
        CacheConfiguration cfg = cacheCtx.config();
        CacheGroupContext grp = cacheGrps.get(cacheCtx.groupId());

        cacheCtx.onStarted();

        String dataRegion = cfg.getDataRegionName();

        if (dataRegion == null && ctx.config().getDataStorageConfiguration() != null)
            dataRegion = ctx.config().getDataStorageConfiguration().getDefaultDataRegionConfiguration().getName();

        if (log.isInfoEnabled()) {
            log.info("Started cache [name=" + cfg.getName() +
                ", id=" + cacheCtx.cacheId() +
                (cfg.getGroupName() != null ? ", group=" + cfg.getGroupName() : "") +
                ", dataRegionName=" + dataRegion +
                ", mode=" + cfg.getCacheMode() +
                ", atomicity=" + cfg.getAtomicityMode() +
                ", backups=" + cfg.getBackups() +
                ", mvcc=" + cacheCtx.mvccEnabled() + ']');
        }

        grp.onCacheStarted(cacheCtx);

        onKernalStart(cache);
    }

    /**
     * @param desc Cache descriptor.
     * @throws IgniteCheckedException If failed.
     */
    private GridCacheContext<?, ?> startCacheInRecoveryMode(
        DynamicCacheDescriptor desc
    ) throws IgniteCheckedException {
        CacheConfiguration cfg = desc.cacheConfiguration();

        CacheObjectContext cacheObjCtx = ctx.cacheObjects().contextForCache(cfg);

        preparePageStore(desc, true);

        CacheGroupContext grp = getOrCreateCacheGroupContext(
            desc,
            AffinityTopologyVersion.NONE,
            cacheObjCtx,
            true,
            cfg.getGroupName(),
            true
        );

        GridCacheContext cacheCtx = createCacheContext(cfg,
            grp,
            null,
            desc,
            AffinityTopologyVersion.NONE,
            cacheObjCtx,
            true,
            true,
            false,
            true
        );

        initCacheContext(cacheCtx, cfg, desc.deploymentId());

        cacheCtx.onStarted();

        String dataRegion = cfg.getDataRegionName();

        if (dataRegion == null && ctx.config().getDataStorageConfiguration() != null)
            dataRegion = ctx.config().getDataStorageConfiguration().getDefaultDataRegionConfiguration().getName();

        grp.onCacheStarted(cacheCtx);

        ctx.query().onCacheStart(cacheCtx, desc.schema() != null ? desc.schema() : new QuerySchema());

        if (log.isInfoEnabled()) {
            log.info("Started cache in recovery mode [name=" + cfg.getName() +
                    ", id=" + cacheCtx.cacheId() +
                    (cfg.getGroupName() != null ? ", group=" + cfg.getGroupName() : "") +
                    ", dataRegionName=" + dataRegion +
                    ", mode=" + cfg.getCacheMode() +
                    ", atomicity=" + cfg.getAtomicityMode() +
                    ", backups=" + cfg.getBackups() +
                    ", mvcc=" + cacheCtx.mvccEnabled() + ']');
        }

        return cacheCtx;
    }

    /**
     * @param grpName Group name.
     * @return Found group or null.
     */
    private CacheGroupContext findCacheGroup(String grpName) {
        return cacheGrps.values().stream()
            .filter(grp -> grp.sharedGroup() && grpName.equals(grp.name()))
            .findAny()
            .orElse(null);
    }

    /**
     * Restarts proxies of caches if they was marked as restarting. Requires external synchronization - shouldn't be
     * called concurrently with another caches restart.
     */
    public void restartProxies() {
        for (IgniteCacheProxyImpl<?, ?> proxy : jCacheProxies.values()) {
            if (proxy == null)
                continue;

            GridCacheContext<?, ?> cacheCtx = sharedCtx.cacheContext(CU.cacheId(proxy.getName()));

            if (cacheCtx == null)
                continue;

            if (proxy.isRestarting()) {
                caches.get(proxy.getName()).active(true);

                proxy.onRestarted(cacheCtx, cacheCtx.cache());

                if (cacheCtx.dataStructuresCache())
                    ctx.dataStructures().restart(proxy.internalProxy());
            }
        }
    }

    /**
     * @param desc Group descriptor.
     * @param cacheType Cache type.
     * @param affNode Affinity node flag.
     * @param cacheObjCtx Cache object context.
     * @param exchTopVer Current topology version.
     * @return Started cache group.
     * @throws IgniteCheckedException If failed.
     */
    private CacheGroupContext startCacheGroup(
        CacheGroupDescriptor desc,
        CacheType cacheType,
        boolean affNode,
        CacheObjectContext cacheObjCtx,
        AffinityTopologyVersion exchTopVer,
        boolean recoveryMode
    ) throws IgniteCheckedException {
        CacheConfiguration cfg = new CacheConfiguration(desc.config());

        String memPlcName = cfg.getDataRegionName();

        DataRegion dataRegion = sharedCtx.database().dataRegion(memPlcName);
        FreeList freeList = sharedCtx.database().freeList(memPlcName);
        ReuseList reuseList = sharedCtx.database().reuseList(memPlcName);

        boolean persistenceEnabled = recoveryMode || sharedCtx.localNode().isClient() ? desc.persistenceEnabled() :
            dataRegion != null && dataRegion.config().isPersistenceEnabled();

        CacheGroupContext grp = new CacheGroupContext(sharedCtx,
            desc.groupId(),
            desc.receivedFrom(),
            cacheType,
            cfg,
            affNode,
            dataRegion,
            cacheObjCtx,
            freeList,
            reuseList,
            exchTopVer,
            persistenceEnabled,
            desc.walEnabled(),
            recoveryMode
        );

        for (Object obj : grp.configuredUserObjects())
            prepare(cfg, obj, false);

        U.startLifecycleAware(grp.configuredUserObjects());

        grp.start();

        CacheGroupContext old = cacheGrps.put(desc.groupId(), grp);

        if (!grp.systemCache() && !U.IGNITE_MBEANS_DISABLED) {
            try {
                U.registerMBean(ctx.config().getMBeanServer(), ctx.igniteInstanceName(), CACHE_GRP_METRICS_MBEAN_GRP,
                    grp.cacheOrGroupName(), grp.mxBean(), CacheGroupMetricsMXBean.class);
            }
            catch (Throwable e) {
                U.error(log, "Failed to register MBean for cache group: " + grp.name(), e);
            }
        }

        assert old == null : old.name();

        return grp;
    }

    /**
     * @param cacheName Cache name.
     * @param stop {@code True} for stop cache, {@code false} for close cache.
     * @param restart Restart flag.
     */
    void blockGateway(String cacheName, boolean stop, boolean restart) {
        // Break the proxy before exchange future is done.
        IgniteCacheProxyImpl<?, ?> proxy = jcacheProxy(cacheName, false);

        if (restart) {
            GridCacheAdapter<?, ?> cache = caches.get(cacheName);

            if (cache != null)
                cache.active(false);
        }

        if (proxy != null) {
            if (stop) {
                if (restart)
                    proxy.restart();

                proxy.context().gate().stopped();
            }
            else
                proxy.closeProxy();
        }
    }

    /**
     * @param req Request.
     */
    private void stopGateway(DynamicCacheChangeRequest req) {
        assert req.stop() : req;

        IgniteCacheProxyImpl<?, ?> proxy;

        // Break the proxy before exchange future is done.
        if (req.restart()) {
            if (DataStructuresProcessor.isDataStructureCache(req.cacheName()))
                ctx.dataStructures().suspend(req.cacheName());

            GridCacheAdapter<?, ?> cache = caches.get(req.cacheName());

            if (cache != null)
                cache.active(false);

            proxy = jCacheProxies.get(req.cacheName());

            if (proxy != null)
                proxy.restart();
        }
        else {
            completeProxyInitialize(req.cacheName());

            proxy = jCacheProxies.remove(req.cacheName());
        }

        if (proxy != null)
            proxy.context().gate().onStopped();
    }

    /**
     * @param cacheName Cache name.
     * @param destroy Cache data destroy flag. Setting to <code>true</code> will remove all cache data.
     * @return Stopped cache context.
     */
    public GridCacheContext<?, ?> prepareCacheStop(String cacheName, boolean destroy) {
        assert sharedCtx.database().checkpointLockIsHeldByThread();

        GridCacheAdapter<?, ?> cache = caches.remove(cacheName);

        if (cache != null) {
            GridCacheContext<?, ?> ctx = cache.context();

            sharedCtx.removeCacheContext(ctx);

            onKernalStop(cache, true);

            stopCache(cache, true, destroy);

            return ctx;
        }

        return null;
    }

    /**
     * @param startTopVer Cache start version.
     * @param err Cache start error if any.
     */
    void initCacheProxies(AffinityTopologyVersion startTopVer, @Nullable Throwable err) {
        for (GridCacheAdapter<?, ?> cache : caches.values()) {
            GridCacheContext<?, ?> cacheCtx = cache.context();

            if (cacheCtx.startTopologyVersion().equals(startTopVer)) {
                if (!jCacheProxies.containsKey(cacheCtx.name())) {
                    IgniteCacheProxyImpl<?, ?> newProxy = new IgniteCacheProxyImpl(cache.context(), cache, false);

                    if (!cache.active())
                        newProxy.restart();

                    addjCacheProxy(cacheCtx.name(), newProxy);
                }

                if (cacheCtx.preloader() != null)
                    cacheCtx.preloader().onInitialExchangeComplete(err);
            }
        }
    }

    /**
     * @param cachesToClose Caches to close.
     * @param retClientCaches {@code True} if return IDs of closed client caches.
     * @return Closed client caches' IDs.
     */
    Set<Integer> closeCaches(Set<String> cachesToClose, boolean retClientCaches) {
        Set<Integer> ids = null;

        for (String cacheName : cachesToClose) {
            completeProxyInitialize(cacheName);

            blockGateway(cacheName, false, false);

            GridCacheContext ctx = sharedCtx.cacheContext(CU.cacheId(cacheName));

            if (ctx == null)
                continue;

            if (retClientCaches && !ctx.affinityNode()) {
                if (ids == null)
                    ids = U.newHashSet(cachesToClose.size());

                ids.add(ctx.cacheId());
            }

            closeCache(ctx);
        }

        return ids;
    }

    /**
     * @param cctx Cache context.
     */
    private void closeCache(GridCacheContext cctx) {
        if (cctx.affinityNode()) {
            GridCacheAdapter<?, ?> cache = caches.get(cctx.name());

            assert cache != null : cctx.name();

            jCacheProxies.put(cctx.name(), new IgniteCacheProxyImpl(cache.context(), cache, false));

            completeProxyInitialize(cctx.name());
        }
        else {
            cctx.gate().onStopped();

            // Do not close client cache while requests processing is in progress.
            sharedCtx.io().writeLock();

            try {
                if (!cctx.affinityNode() && cctx.transactional())
                    sharedCtx.tm().rollbackTransactionsForCache(cctx.cacheId());

                completeProxyInitialize(cctx.name());

                jCacheProxies.remove(cctx.name());

                stopCacheSafely(cctx);
            }
            finally {
                sharedCtx.io().writeUnlock();
            }
        }
    }

    /**
     * Called during the rollback of the exchange partitions procedure in order to stop the given cache even if it's not
     * fully initialized (e.g. failed on cache init stage).
     *
     * @param exchActions Stop requests.
     */
    void forceCloseCaches(ExchangeActions exchActions) {
        assert exchActions != null && !exchActions.cacheStopRequests().isEmpty();

        processCacheStopRequestOnExchangeDone(exchActions);
    }

    /**
     * @param exchActions Change requests.
     */
    private void processCacheStopRequestOnExchangeDone(ExchangeActions exchActions) {
        // Force checkpoint if there is any cache stop request
        if (!exchActions.cacheStopRequests().isEmpty()) {
            try {
                sharedCtx.database().waitForCheckpoint("caches stop");
            }
            catch (IgniteCheckedException e) {
                U.error(log, "Failed to wait for checkpoint finish during cache stop.", e);
            }
        }

        for (ExchangeActions.CacheActionData action : exchActions.cacheStopRequests()) {
            CacheGroupContext gctx = cacheGrps.get(action.descriptor().groupId());

            // Cancel all operations blocking gateway
            if (gctx != null) {
                final String msg = "Failed to wait for topology update, cache group is stopping.";

                // If snapshot operation in progress we must throw CacheStoppedException
                // for correct cache proxy restart. For more details see
                // IgniteCacheProxy.cacheException()
                gctx.affinity().cancelFutures(new CacheStoppedException(msg));
            }

            stopGateway(action.request());

            sharedCtx.database().checkpointReadLock();

            try {
                prepareCacheStop(action.request().cacheName(), action.request().destroy());
            }
            finally {
                sharedCtx.database().checkpointReadUnlock();
            }
        }

        sharedCtx.database().checkpointReadLock();

        try {
            // Do not invoke checkpoint listeners for groups are going to be destroyed to prevent metadata corruption.
            for (ExchangeActions.CacheGroupActionData action : exchActions.cacheGroupsToStop()) {
                Integer groupId = action.descriptor().groupId();
                CacheGroupContext grp = cacheGrps.get(groupId);

                if (grp != null && grp.persistenceEnabled() && sharedCtx.database() instanceof GridCacheDatabaseSharedManager) {
                    GridCacheDatabaseSharedManager mngr = (GridCacheDatabaseSharedManager)sharedCtx.database();
                    mngr.removeCheckpointListener((DbCheckpointListener)grp.offheap());
                }
            }
        }
        finally {
            sharedCtx.database().checkpointReadUnlock();
        }

        List<IgniteBiTuple<CacheGroupContext, Boolean>> stoppedGroups = new ArrayList<>();

        for (ExchangeActions.CacheGroupActionData action : exchActions.cacheGroupsToStop()) {
            Integer groupId = action.descriptor().groupId();

            if (cacheGrps.containsKey(groupId)) {
                stoppedGroups.add(F.t(cacheGrps.get(groupId), action.destroy()));

                stopCacheGroup(groupId);
            }
        }

        if (!sharedCtx.kernalContext().clientNode())
            sharedCtx.database().onCacheGroupsStopped(stoppedGroups);

        if (exchActions.deactivate())
            sharedCtx.deactivate();
    }

    /**
     * Callback invoked when first exchange future for dynamic cache is completed.
     *
     * @param cacheStartVer Started caches version to create proxy for.
     * @param exchActions Change requests.
     * @param err Error.
     */
    public void onExchangeDone(
        AffinityTopologyVersion cacheStartVer,
        @Nullable ExchangeActions exchActions,
        @Nullable Throwable err
    ) {
        initCacheProxies(cacheStartVer, err);

        if (exchActions == null)
            return;

        if (exchActions.systemCachesStarting() && exchActions.stateChangeRequest() == null) {
            ctx.dataStructures().restoreStructuresState(ctx);

            ctx.service().updateUtilityCache();
        }

        if (err == null)
            processCacheStopRequestOnExchangeDone(exchActions);
    }

    /**
     * @param grpId Group ID.
     */
    private void stopCacheGroup(int grpId) {
        CacheGroupContext grp = cacheGrps.remove(grpId);

        if (grp != null)
            stopCacheGroup(grp);
    }

    /**
     * @param grp Cache group.
     */
    private void stopCacheGroup(CacheGroupContext grp) {
        grp.stopGroup();

        U.stopLifecycleAware(log, grp.configuredUserObjects());

        cleanup(grp);
    }

    /**
     * @param cacheName Cache name.
     * @param deploymentId Future deployment ID.
     */
    void completeTemplateAddFuture(String cacheName, IgniteUuid deploymentId) {
        GridCacheProcessor.TemplateConfigurationFuture fut =
            (GridCacheProcessor.TemplateConfigurationFuture)pendingTemplateFuts.get(cacheName);

        if (fut != null && fut.deploymentId().equals(deploymentId))
            fut.onDone();
    }

    /**
     * @param req Request to complete future for.
     * @param success Future result.
     * @param err Error if any.
     */
    void completeCacheStartFuture(DynamicCacheChangeRequest req, boolean success, @Nullable Throwable err) {
        if (ctx.localNodeId().equals(req.initiatingNodeId())) {
            DynamicCacheStartFuture fut = (DynamicCacheStartFuture)pendingFuts.get(req.requestId());

            if (fut != null)
                fut.onDone(success, err);
        }
    }

    /**
     * @param reqId Request ID.
     * @param err Error if any.
     */
    void completeClientCacheChangeFuture(UUID reqId, @Nullable Exception err) {
        DynamicCacheStartFuture fut = (DynamicCacheStartFuture)pendingFuts.get(reqId);

        if (fut != null)
            fut.onDone(false, err);
    }

    /**
     * Creates shared context.
     *
     * @param kernalCtx Kernal context.
     * @param storeSesLsnrs Store session listeners.
     * @return Shared context.
     * @throws IgniteCheckedException If failed.
     */
    @SuppressWarnings("unchecked")
    private GridCacheSharedContext createSharedContext(GridKernalContext kernalCtx,
        Collection<CacheStoreSessionListener> storeSesLsnrs) throws IgniteCheckedException {
        IgniteTxManager tm = new IgniteTxManager();
        GridCacheMvccManager mvccMgr = new GridCacheMvccManager();
        GridCacheVersionManager verMgr = new GridCacheVersionManager();
        GridCacheDeploymentManager depMgr = new GridCacheDeploymentManager();
        GridCachePartitionExchangeManager exchMgr = new GridCachePartitionExchangeManager();

        IgniteCacheDatabaseSharedManager dbMgr;
        IgnitePageStoreManager pageStoreMgr = null;
        IgniteWriteAheadLogManager walMgr = null;

        if (CU.isPersistenceEnabled(ctx.config()) && !ctx.clientNode()) {
            dbMgr = new GridCacheDatabaseSharedManager(ctx);

            pageStoreMgr = ctx.plugins().createComponent(IgnitePageStoreManager.class);

            if (pageStoreMgr == null)
                pageStoreMgr = new FilePageStoreManager(ctx);

            walMgr = ctx.plugins().createComponent(IgniteWriteAheadLogManager.class);

            if (walMgr == null) {
                if (ctx.config().getDataStorageConfiguration().getWalMode() == WALMode.FSYNC &&
                    !walFsyncWithDedicatedWorker)
                    walMgr = new FsyncModeFileWriteAheadLogManager(ctx);
                else
                    walMgr = new FileWriteAheadLogManager(ctx);
            }
        }
        else {
            if (CU.isPersistenceEnabled(ctx.config()) && ctx.clientNode()) {
                U.warn(log, "Persistent Store is not supported on client nodes (Persistent Store's" +
                    " configuration will be ignored).");
            }

            dbMgr = new IgniteCacheDatabaseSharedManager();
        }

        WalStateManager walStateMgr = new WalStateManager(ctx);

        IgniteCacheSnapshotManager snpMgr = ctx.plugins().createComponent(IgniteCacheSnapshotManager.class);

        if (snpMgr == null)
            snpMgr = new IgniteCacheSnapshotManager();

        GridCacheIoManager ioMgr = new GridCacheIoManager();
        CacheAffinitySharedManager topMgr = new CacheAffinitySharedManager();
        GridCacheSharedTtlCleanupManager ttl = new GridCacheSharedTtlCleanupManager();
        PartitionsEvictManager evict = new PartitionsEvictManager();

        CacheJtaManagerAdapter jta = JTA.createOptional();

        MvccCachingManager mvccCachingMgr = new MvccCachingManager();

        return new GridCacheSharedContext(
            kernalCtx,
            tm,
            verMgr,
            mvccMgr,
            pageStoreMgr,
            walMgr,
            walStateMgr,
            dbMgr,
            snpMgr,
            depMgr,
            exchMgr,
            topMgr,
            ioMgr,
            ttl,
            evict,
            jta,
            storeSesLsnrs,
            mvccCachingMgr
        );
    }

    /** {@inheritDoc} */
    @Nullable @Override public DiscoveryDataExchangeType discoveryDataType() {
        return CACHE_PROC;
    }

    /** {@inheritDoc} */
    @Override public void collectJoiningNodeData(DiscoveryDataBag dataBag) {
        cachesInfo.collectJoiningNodeData(dataBag);
    }

    /** {@inheritDoc} */
    @Override public void collectGridNodeData(DiscoveryDataBag dataBag) {
        cachesInfo.collectGridNodeData(dataBag);
    }

    /** {@inheritDoc} */
    @Override public void onJoiningNodeDataReceived(JoiningNodeDiscoveryData data) {
        cachesInfo.onJoiningNodeDataReceived(data);
    }

    /** {@inheritDoc} */
    @Override public void onGridDataReceived(GridDiscoveryData data) {
        cachesInfo.onGridDataReceived(data);

        sharedCtx.walState().onCachesInfoCollected();
    }

    /** {@inheritDoc} */
    @Nullable @Override public IgniteNodeValidationResult validateNode(
        ClusterNode node, JoiningNodeDiscoveryData discoData
    ) {
        if(!cachesInfo.isMergeConfigSupports(node))
            return null;

        if (discoData.hasJoiningNodeData() && discoData.joiningNodeData() instanceof CacheJoinNodeDiscoveryData) {
            CacheJoinNodeDiscoveryData nodeData = (CacheJoinNodeDiscoveryData)discoData.joiningNodeData();

            boolean isGridActive = ctx.state().clusterState().active();

            StringBuilder errorMessage = new StringBuilder();

            for (CacheJoinNodeDiscoveryData.CacheInfo cacheInfo : nodeData.caches().values()) {
                try {
                    byte[] secCtxBytes = node.attribute(IgniteNodeAttributes.ATTR_SECURITY_SUBJECT_V2);

                    if (secCtxBytes != null) {
                        SecurityContext secCtx = U.unmarshal(marsh, secCtxBytes, U.resolveClassLoader(ctx.config()));

                        if (secCtx != null && cacheInfo.cacheType() == CacheType.USER)
                            authorizeCacheCreate(cacheInfo.cacheData().config(), secCtx);
                    }
                }
                catch (SecurityException | IgniteCheckedException ex) {
                    if (errorMessage.length() > 0)
                        errorMessage.append("\n");

                    errorMessage.append(ex.getMessage());
                }

                DynamicCacheDescriptor localDesc = cacheDescriptor(cacheInfo.cacheData().config().getName());

                if (localDesc == null)
                    continue;

                QuerySchemaPatch schemaPatch = localDesc.makeSchemaPatch(cacheInfo.cacheData().queryEntities());

                if (schemaPatch.hasConflicts() || (isGridActive && !schemaPatch.isEmpty())) {
                    if (errorMessage.length() > 0)
                        errorMessage.append("\n");

                    if (schemaPatch.hasConflicts())
                        errorMessage.append(String.format(MERGE_OF_CONFIG_CONFLICTS_MESSAGE,
                            localDesc.cacheName(), schemaPatch.getConflictsMessage()));
                    else
                        errorMessage.append(String.format(MERGE_OF_CONFIG_REQUIRED_MESSAGE, localDesc.cacheName()));
                }
            }

            if (errorMessage.length() > 0) {
                String msg = errorMessage.toString();

                return new IgniteNodeValidationResult(node.id(), msg, msg);
            }
        }

        return null;
    }

    /**
     * @param msg Message.
     */
    public void onStateChangeFinish(ChangeGlobalStateFinishMessage msg) {
        cachesInfo.onStateChangeFinish(msg);
    }

    /**
     * @param msg Message.
     * @param topVer Current topology version.
     * @param curState Current cluster state.
     * @return Exchange actions.
     * @throws IgniteCheckedException If configuration validation failed.
     */
    public ExchangeActions onStateChangeRequest(
        ChangeGlobalStateMessage msg,
        AffinityTopologyVersion topVer,
        DiscoveryDataClusterState curState
    ) throws IgniteCheckedException {
        return cachesInfo.onStateChangeRequest(msg, topVer, curState);
    }

    /**
     * Cache statistics flag change message received.
     *
     * @param msg Message.
     */
    public void onCacheStatisticsModeChange(CacheStatisticsModeChangeMessage msg) {
        assert msg != null;

        if (msg.initial()) {
            EnableStatisticsFuture fut = manageStatisticsFuts.get(msg.requestId());

            if (fut != null && !cacheNames().containsAll(msg.caches())) {
                fut.onDone(new IgniteCheckedException("One or more cache descriptors not found [caches="
                    + caches + ']'));

                return;
            }

            for (String cacheName : msg.caches()) {
                DynamicCacheDescriptor desc = cachesInfo.registeredCaches().get(cacheName);

                if (desc != null) {
                    if (desc.cacheConfiguration().isStatisticsEnabled() != msg.enabled()) {
                        desc.cacheConfiguration().setStatisticsEnabled(msg.enabled());

                        try {
                            ctx.cache().saveCacheConfiguration(desc);
                        }
                        catch (IgniteCheckedException e) {
                            log.error("Error while saving cache configuration to disk, cfg = "
                                + desc.cacheConfiguration(), e);
                        }
                    }
                }
                else
                    log.warning("Failed to change cache descriptor configuration, cache not found [cacheName="
                        + cacheName + ']');
            }
        }
        else {
            EnableStatisticsFuture fut = manageStatisticsFuts.get(msg.requestId());

            if (fut != null)
                fut.onDone();
        }
    }

    /**
     * Cache statistics clear message received.
     *
     * @param msg Message.
     */
    private void onCacheStatisticsClear(CacheStatisticsClearMessage msg) {
        assert msg != null;

        if (msg.initial()) {
            EnableStatisticsFuture fut = manageStatisticsFuts.get(msg.requestId());

            if (fut != null && !cacheNames().containsAll(msg.caches())) {
                fut.onDone(new IgniteCheckedException("One or more cache descriptors not found [caches="
                    + caches + ']'));

                return;
            }

            for (String cacheName : msg.caches()) {
                IgniteInternalCache<?, ?> cache = ctx.cache().cache(cacheName);

                if (cache != null)
                    cache.localMxBean().clear();
                else
                    log.warning("Failed to clear cache statistics, cache not found [cacheName="
                        + cacheName + ']');
            }
        }
        else {
            EnableStatisticsFuture fut = manageStatisticsFuts.get(msg.requestId());

            if (fut != null)
                fut.onDone();
        }
    }

    /**
     * Cache statistics flag change task processed by exchange worker.
     *
     * @param msg Message.
     */
    public void processStatisticsModeChange(CacheStatisticsModeChangeMessage msg) {
        assert msg != null;

        for (String cacheName : msg.caches()) {
            IgniteInternalCache<Object, Object> cache = cache(cacheName);

            if (cache != null)
                cache.context().statisticsEnabled(msg.enabled());
            else
                log.warning("Failed to change cache configuration, cache not found [cacheName=" + cacheName + ']');
        }
    }

    /**
     * Callback invoked from discovery thread when discovery custom message is received.
     *
     * @param msg Discovery message for changing transaction timeout on partition map exchange.
     */
    public void onTxTimeoutOnPartitionMapExchangeChange(TxTimeoutOnPartitionMapExchangeChangeMessage msg) {
        assert msg != null;

        if (msg.isInit()) {
            TransactionConfiguration cfg = ctx.config().getTransactionConfiguration();

            if (cfg.getTxTimeoutOnPartitionMapExchange() != msg.getTimeout())
                cfg.setTxTimeoutOnPartitionMapExchange(msg.getTimeout());
        }
        else {
            TxTimeoutOnPartitionMapExchangeChangeFuture fut = txTimeoutOnPartitionMapExchangeFuts.get(
                msg.getRequestId());

            if (fut != null)
                fut.onDone();
        }
    }

    /**
     * The task for changing transaction timeout on partition map exchange processed by exchange worker.
     *
     * @param msg Message.
     */
    public void processTxTimeoutOnPartitionMapExchangeChange(TxTimeoutOnPartitionMapExchangeChangeMessage msg) {
        assert msg != null;

        long timeout = ctx.config().getTransactionConfiguration().getTxTimeoutOnPartitionMapExchange();

        if (timeout != msg.getTimeout())
            ctx.config().getTransactionConfiguration().setTxTimeoutOnPartitionMapExchange(msg.getTimeout());
    }

    /**
     * @param stoppedCaches Stopped caches.
     */
    private void stopCachesOnClientReconnect(Collection<GridCacheAdapter> stoppedCaches) {
        assert ctx.discovery().localNode().isClient();

        for (GridCacheAdapter cache : stoppedCaches) {
            CacheGroupContext grp = cache.context().group();

            onKernalStop(cache, true);
            stopCache(cache, true, false);

            sharedCtx.affinity().stopCacheOnReconnect(cache.context());

            if (!grp.hasCaches()) {
                stopCacheGroup(grp);

                sharedCtx.affinity().stopCacheGroupOnReconnect(grp);
            }
        }
    }

    /**
     * @return {@code True} if need locally start all existing caches on client node start.
     */
    private boolean startAllCachesOnClientStart() {
        return startClientCaches && ctx.clientNode();
    }

    /**
     * Dynamically starts cache using template configuration.
     *
     * @param cacheName Cache name.
     * @return Future that will be completed when cache is deployed.
     */
    public IgniteInternalFuture<?> createFromTemplate(String cacheName) {
        try {
            CacheConfiguration cfg = getOrCreateConfigFromTemplate(cacheName);

            return dynamicStartCache(cfg, cacheName, null, true, true, true);
        }
        catch (IgniteCheckedException e) {
            throw U.convertException(e);
        }
    }

    /**
     * Dynamically starts cache using template configuration.
     *
     * @param cacheName Cache name.
     * @param checkThreadTx If {@code true} checks that current thread does not have active transactions.
     * @return Future that will be completed when cache is deployed.
     */
    public IgniteInternalFuture<?> getOrCreateFromTemplate(String cacheName, boolean checkThreadTx) {
        return getOrCreateFromTemplate(cacheName, cacheName, null, checkThreadTx);
    }

    /**
     * Dynamically starts cache using template configuration.
     *
     * @param cacheName Cache name.
     * @param templateName Cache template name.
     * @param cfgOverride Cache config properties to override.
     * @param checkThreadTx If {@code true} checks that current thread does not have active transactions.
     * @return Future that will be completed when cache is deployed.
     */
    public IgniteInternalFuture<?> getOrCreateFromTemplate(String cacheName, String templateName,
        CacheConfigurationOverride cfgOverride, boolean checkThreadTx) {
        assert cacheName != null;

        try {
            if (publicJCache(cacheName, false, checkThreadTx) != null) // Cache with given name already started.
                return new GridFinishedFuture<>();

            CacheConfiguration ccfg = F.isEmpty(templateName)
                ? getOrCreateConfigFromTemplate(cacheName)
                : getOrCreateConfigFromTemplate(templateName);

            ccfg.setName(cacheName);

            if (cfgOverride != null)
                cfgOverride.apply(ccfg);

            return dynamicStartCache(ccfg, cacheName, null, false, true, checkThreadTx);
        }
        catch (IgniteCheckedException e) {
            return new GridFinishedFuture<>(e);
        }
    }

    /**
     * @param cacheName Cache name.
     * @return Cache configuration, or {@code null} if no template with matching name found.
     * @throws IgniteCheckedException If failed.
     */
    public CacheConfiguration getConfigFromTemplate(String cacheName) throws IgniteCheckedException {
        CacheConfiguration cfgTemplate = null;

        CacheConfiguration dfltCacheCfg = null;

        List<CacheConfiguration> wildcardNameCfgs = null;

        for (DynamicCacheDescriptor desc : cachesInfo.registeredTemplates().values()) {
            assert desc.template();

            CacheConfiguration cfg = desc.cacheConfiguration();

            assert cfg != null;

            if (F.eq(cacheName, cfg.getName())) {
                cfgTemplate = cfg;

                break;
            }

            if (cfg.getName() != null) {
                if (GridCacheUtils.isCacheTemplateName(cfg.getName())) {
                    if (cfg.getName().length() > 1) {
                        if (wildcardNameCfgs == null)
                            wildcardNameCfgs = new ArrayList<>();

                        wildcardNameCfgs.add(cfg);
                    }
                    else
                        dfltCacheCfg = cfg; // Template with name '*'.
                }
            }
            else if (dfltCacheCfg == null)
                dfltCacheCfg = cfg;
        }

        if (cfgTemplate == null && cacheName != null && wildcardNameCfgs != null) {
            Collections.sort(wildcardNameCfgs, new Comparator<CacheConfiguration>() {
                @Override public int compare(CacheConfiguration cfg1, CacheConfiguration cfg2) {
                    Integer len1 = cfg1.getName() != null ? cfg1.getName().length() : 0;
                    Integer len2 = cfg2.getName() != null ? cfg2.getName().length() : 0;

                    return len2.compareTo(len1);
                }
            });

            for (CacheConfiguration cfg : wildcardNameCfgs) {
                if (cacheName.startsWith(cfg.getName().substring(0, cfg.getName().length() - 1))) {
                    cfgTemplate = cfg;

                    break;
                }
            }
        }

        if (cfgTemplate == null)
            cfgTemplate = dfltCacheCfg;

        if (cfgTemplate == null)
            return null;

        cfgTemplate = cloneCheckSerializable(cfgTemplate);

        CacheConfiguration cfg = new CacheConfiguration(cfgTemplate);

        cfg.setName(cacheName);

        return cfg;
    }

    /**
     * @param cacheName Cache name.
     * @return Cache configuration.
     * @throws IgniteCheckedException If failed.
     */
    private CacheConfiguration getOrCreateConfigFromTemplate(String cacheName) throws IgniteCheckedException {
        CacheConfiguration cfg = getConfigFromTemplate(cacheName);

        return cfg != null ? cfg : new CacheConfiguration(cacheName);
    }

    /**
     * Dynamically starts cache.
     *
     * @param ccfg Cache configuration.
     * @param cacheName Cache name.
     * @param nearCfg Near cache configuration.
     * @param failIfExists Fail if exists flag.
     * @param failIfNotStarted If {@code true} fails if cache is not started.
     * @param checkThreadTx If {@code true} checks that current thread does not have active transactions.
     * @return Future that will be completed when cache is deployed.
     */
    @SuppressWarnings("IfMayBeConditional")
    public IgniteInternalFuture<Boolean> dynamicStartCache(
        @Nullable CacheConfiguration ccfg,
        String cacheName,
        @Nullable NearCacheConfiguration nearCfg,
        boolean failIfExists,
        boolean failIfNotStarted,
        boolean checkThreadTx
    ) {
        return dynamicStartCache(ccfg,
            cacheName,
            nearCfg,
            CacheType.USER,
            false,
            failIfExists,
            failIfNotStarted,
            checkThreadTx);
    }

    /**
     * Dynamically starts cache as a result of SQL {@code CREATE TABLE} command.
     *
     * @param ccfg Cache configuration.
     */
    @SuppressWarnings("IfMayBeConditional")
    public IgniteInternalFuture<Boolean> dynamicStartSqlCache(
        CacheConfiguration ccfg
    ) {
        A.notNull(ccfg, "ccfg");

        return dynamicStartCache(ccfg,
            ccfg.getName(),
            ccfg.getNearConfiguration(),
            CacheType.USER,
            true,
            false,
            true,
            true);
    }

    /**
     * Dynamically starts cache.
     *
     * @param ccfg Cache configuration.
     * @param cacheName Cache name.
     * @param nearCfg Near cache configuration.
     * @param cacheType Cache type.
     * @param sql If the cache needs to be created as the result of SQL {@code CREATE TABLE} command.
     * @param failIfExists Fail if exists flag.
     * @param failIfNotStarted If {@code true} fails if cache is not started.
     * @param checkThreadTx If {@code true} checks that current thread does not have active transactions.
     * @return Future that will be completed when cache is deployed.
     */
    @SuppressWarnings("IfMayBeConditional")
    public IgniteInternalFuture<Boolean> dynamicStartCache(
        @Nullable CacheConfiguration ccfg,
        String cacheName,
        @Nullable NearCacheConfiguration nearCfg,
        CacheType cacheType,
        boolean sql,
        boolean failIfExists,
        boolean failIfNotStarted,
        boolean checkThreadTx
    ) {
        assert cacheName != null;

        if (checkThreadTx)
            checkEmptyTransactions();

        GridPlainClosure<Collection<byte[]>, IgniteInternalFuture<Boolean>> startCacheClsr = (grpKeys) -> {
            assert ccfg == null || !ccfg.isEncryptionEnabled() || !grpKeys.isEmpty();

            DynamicCacheChangeRequest req = prepareCacheChangeRequest(
                ccfg,
                cacheName,
                nearCfg,
                cacheType,
                sql,
                failIfExists,
                failIfNotStarted,
                false,
                null,
                ccfg != null && ccfg.isEncryptionEnabled() ? grpKeys.iterator().next() : null);

            if (req != null) {
                if (req.clientStartOnly())
                    return startClientCacheChange(F.asMap(req.cacheName(), req), null);

                return F.first(initiateCacheChanges(F.asList(req)));
            }
            else
                return new GridFinishedFuture<>();
        };

        try {
            if (ccfg != null && ccfg.isEncryptionEnabled()) {
                ctx.encryption().checkEncryptedCacheSupported();

                return generateEncryptionKeysAndStartCacheAfter(1, startCacheClsr);
            }

            return startCacheClsr.apply(Collections.EMPTY_SET);
        }
        catch (Exception e) {
            return new GridFinishedFuture<>(e);
        }
    }

    /**
     * Send {@code GenerateEncryptionKeyRequest} and execute {@code after} closure if succeed.
     *
     * @param keyCnt Count of keys to generate.
     * @param after Closure to execute after encryption keys would be generated.
     */
    private IgniteInternalFuture<Boolean> generateEncryptionKeysAndStartCacheAfter(int keyCnt,
        GridPlainClosure<Collection<byte[]>, IgniteInternalFuture<Boolean>> after) {
        IgniteInternalFuture<Collection<byte[]>> genEncKeyFut = ctx.encryption().generateKeys(keyCnt);

        GridFutureAdapter<Boolean> res = new GridFutureAdapter<>();

        genEncKeyFut.listen(new IgniteInClosure<IgniteInternalFuture<Collection<byte[]>>>() {
            @Override public void apply(IgniteInternalFuture<Collection<byte[]>> fut) {
                try {
                    Collection<byte[]> grpKeys = fut.result();

                    if (F.size(grpKeys, F.alwaysTrue()) != keyCnt)
                        res.onDone(false, fut.error());

                    IgniteInternalFuture<Boolean> dynStartCacheFut = after.apply(grpKeys);

                    dynStartCacheFut.listen(new IgniteInClosure<IgniteInternalFuture<Boolean>>() {
                        @Override public void apply(IgniteInternalFuture<Boolean> fut) {
                            try {
                                res.onDone(fut.get(), fut.error());
                            }
                            catch (IgniteCheckedException e) {
                                res.onDone(false, e);
                            }
                        }
                    });
                }
                catch (Exception e) {
                    res.onDone(false, e);
                }
            }
        });

        return res;
    }

    /**
     * @param startReqs Start requests.
     * @param cachesToClose Cache tp close.
     * @return Future for cache change operation.
     */
    private IgniteInternalFuture<Boolean> startClientCacheChange(
        @Nullable Map<String, DynamicCacheChangeRequest> startReqs, @Nullable Set<String> cachesToClose) {
        assert startReqs != null ^ cachesToClose != null;

        DynamicCacheStartFuture fut = new DynamicCacheStartFuture(UUID.randomUUID());

        IgniteInternalFuture old = pendingFuts.put(fut.id, fut);

        assert old == null : old;

        ctx.discovery().clientCacheStartEvent(fut.id, startReqs, cachesToClose);

        IgniteCheckedException err = checkNodeState();

        if (err != null)
            fut.onDone(err);

        return fut;
    }

    /**
     * Dynamically starts multiple caches.
     *
     * @param ccfgList Collection of cache configuration.
     * @param failIfExists Fail if exists flag.
     * @param checkThreadTx If {@code true} checks that current thread does not have active transactions.
     * @param disabledAfterStart If true, cache proxies will be only activated after {@link #restartProxies()}.
     * @return Future that will be completed when all caches are deployed.
     */
    public IgniteInternalFuture<Boolean> dynamicStartCaches(Collection<CacheConfiguration> ccfgList, boolean failIfExists,
        boolean checkThreadTx, boolean disabledAfterStart) {
        return dynamicStartCachesByStoredConf(
            ccfgList.stream().map(StoredCacheData::new).collect(Collectors.toList()),
            failIfExists,
            checkThreadTx,
            disabledAfterStart
        );
    }

    /**
     * Dynamically starts multiple caches.
     *
     * @param storedCacheDataList Collection of stored cache data.
     * @param failIfExists Fail if exists flag.
     * @param checkThreadTx If {@code true} checks that current thread does not have active transactions.
     * @param disabledAfterStart If true, cache proxies will be only activated after {@link #restartProxies()}.
     * @return Future that will be completed when all caches are deployed.
     */
    public IgniteInternalFuture<Boolean> dynamicStartCachesByStoredConf(
        Collection<StoredCacheData> storedCacheDataList,
        boolean failIfExists,
        boolean checkThreadTx,
        boolean disabledAfterStart) {
        if (checkThreadTx)
            checkEmptyTransactions();

        GridPlainClosure<Collection<byte[]>, IgniteInternalFuture<Boolean>> startCacheClsr = (grpKeys) -> {
            List<DynamicCacheChangeRequest> srvReqs = null;
            Map<String, DynamicCacheChangeRequest> clientReqs = null;

            Iterator<byte[]> grpKeysIter = grpKeys.iterator();

            for (StoredCacheData ccfg : storedCacheDataList) {
                assert !ccfg.config().isEncryptionEnabled() || grpKeysIter.hasNext();

                DynamicCacheChangeRequest req = prepareCacheChangeRequest(
                    ccfg.config(),
                    ccfg.config().getName(),
                    null,
                    resolveCacheType(ccfg.config()),
                    ccfg.sql(),
                    failIfExists,
                    true,
                    disabledAfterStart,
                    ccfg.queryEntities(),
                    ccfg.config().isEncryptionEnabled() ? grpKeysIter.next() : null);

                if (req != null) {
                    if (req.clientStartOnly()) {
                        if (clientReqs == null)
                            clientReqs = U.newLinkedHashMap(storedCacheDataList.size());

                        clientReqs.put(req.cacheName(), req);
                    }
                    else {
                        if (srvReqs == null)
                            srvReqs = new ArrayList<>(storedCacheDataList.size());

                        srvReqs.add(req);
                    }
                }
            }

            if (srvReqs == null && clientReqs == null)
                return new GridFinishedFuture<>();

            if (clientReqs != null && srvReqs == null)
                return startClientCacheChange(clientReqs, null);

            GridCompoundFuture<?, Boolean> compoundFut = new GridCompoundFuture<>();

            for (DynamicCacheStartFuture fut : initiateCacheChanges(srvReqs))
                compoundFut.add((IgniteInternalFuture)fut);

            if (clientReqs != null) {
                IgniteInternalFuture<Boolean> clientStartFut = startClientCacheChange(clientReqs, null);

                compoundFut.add((IgniteInternalFuture)clientStartFut);
            }

            compoundFut.markInitialized();

            return compoundFut;
        };

        int encGrpCnt = 0;

        for (StoredCacheData ccfg : storedCacheDataList) {
            if (ccfg.config().isEncryptionEnabled())
                encGrpCnt++;
        }

        return generateEncryptionKeysAndStartCacheAfter(encGrpCnt, startCacheClsr);
    }

    /** Resolve cache type for input cacheType */
    @NotNull private CacheType resolveCacheType(CacheConfiguration ccfg) {
        if (CU.isUtilityCache(ccfg.getName()))
            return CacheType.UTILITY;
        else if (internalCaches.contains(ccfg.getName()))
            return CacheType.INTERNAL;
        else if (DataStructuresProcessor.isDataStructureCache(ccfg.getName()))
            return CacheType.DATA_STRUCTURES;
        else
            return CacheType.USER;
    }

    /**
     * @param cacheName Cache name to destroy.
     * @param sql If the cache needs to be destroyed only if it was created as the result of SQL {@code CREATE TABLE}
     * command.
     * @param checkThreadTx If {@code true} checks that current thread does not have active transactions.
     * @param restart Restart flag.
     * @return Future that will be completed when cache is destroyed.
     */
    public IgniteInternalFuture<Boolean> dynamicDestroyCache(String cacheName, boolean sql, boolean checkThreadTx,
        boolean restart) {
        assert cacheName != null;

        if (checkThreadTx)
            checkEmptyTransactions();

        DynamicCacheChangeRequest req = DynamicCacheChangeRequest.stopRequest(ctx, cacheName, sql, true);

        req.stop(true);
        req.destroy(true);
        req.restart(restart);

        return F.first(initiateCacheChanges(F.asList(req)));
    }

    /**
     * @param cacheNames Collection of cache names to destroy.
     * @param checkThreadTx If {@code true} checks that current thread does not have active transactions.
     * @param restart Restart flag.
     * @return Future that will be completed when cache is destroyed.
     */
    public IgniteInternalFuture<?> dynamicDestroyCaches(Collection<String> cacheNames, boolean checkThreadTx,
        boolean restart) {
        return dynamicDestroyCaches(cacheNames, checkThreadTx, restart, true);
    }

    /**
     * @param cacheNames Collection of cache names to destroy.
     * @param checkThreadTx If {@code true} checks that current thread does not have active transactions.
     * @param restart Restart flag.
     * @param destroy Cache data destroy flag. Setting to <code>true</code> will cause removing all cache data
     * @return Future that will be completed when cache is destroyed.
     */
    public IgniteInternalFuture<?> dynamicDestroyCaches(Collection<String> cacheNames, boolean checkThreadTx,
        boolean restart, boolean destroy) {
        if (checkThreadTx)
            checkEmptyTransactions();

        List<DynamicCacheChangeRequest> reqs = new ArrayList<>(cacheNames.size());

        for (String cacheName : cacheNames) {
            reqs.add(createStopRequest(cacheName, restart, destroy));
        }

        return dynamicChangeCaches(reqs);
    }

    /**
     * Prepares cache stop request.
     *
     * @param cacheName Cache names to destroy.
     * @param restart Restart flag.
     * @param destroy Cache data destroy flag. Setting to {@code true} will cause removing all cache data from store.
     * @return Future that will be completed when cache is destroyed.
     */
    @NotNull public DynamicCacheChangeRequest createStopRequest(String cacheName, boolean restart, boolean destroy) {
        DynamicCacheChangeRequest req = DynamicCacheChangeRequest.stopRequest(ctx, cacheName, false, true);

        req.stop(true);
        req.destroy(destroy);
        req.restart(restart);

        return req;
    }

    /**
     * Starts cache stop request as cache change batch.
     *
     * @param reqs cache stop requests.
     * @return compound future.
     */
    @NotNull public IgniteInternalFuture<?> dynamicChangeCaches(List<DynamicCacheChangeRequest> reqs) {
        GridCompoundFuture<?, ?> compoundFut = new GridCompoundFuture<>();

        for (DynamicCacheStartFuture fut : initiateCacheChanges(reqs))
            compoundFut.add((IgniteInternalFuture)fut);

        compoundFut.markInitialized();

        return compoundFut;
    }

    /**
     * Change WAL mode.
     *
     * @param cacheNames Cache names.
     * @param enabled Enabled flag.
     * @return Future completed when operation finished.
     */
    public IgniteInternalFuture<Boolean> changeWalMode(Collection<String> cacheNames, boolean enabled) {
        if (transactions().tx() != null || sharedCtx.lockedTopologyVersion(null) != null)
            throw new IgniteException("Cache WAL mode cannot be changed within lock or transaction.");

        return sharedCtx.walState().init(cacheNames, enabled);
    }

    /**
     * @param cacheName Cache name.
     */
    public boolean walEnabled(String cacheName) {
        DynamicCacheDescriptor desc = ctx.cache().cacheDescriptor(cacheName);

        if (desc == null)
            throw new IgniteException("Cache not found: " + cacheName);

        return desc.groupDescriptor().walEnabled();
    }

    /**
     * @param cacheName Cache name to close.
     * @return Future that will be completed when cache is closed.
     */
    IgniteInternalFuture<?> dynamicCloseCache(String cacheName) {
        assert cacheName != null;

        IgniteCacheProxy<?, ?> proxy = jcacheProxy(cacheName, false);

        if (proxy == null || proxy.isProxyClosed())
            return new GridFinishedFuture<>(); // No-op.

        checkEmptyTransactions();

        if (proxy.context().isLocal())
            return dynamicDestroyCache(cacheName, false, true, false);

        return startClientCacheChange(null, Collections.singleton(cacheName));
    }

    /**
     * Resets cache state after the cache has been moved to recovery state.
     *
     * @param cacheNames Cache names.
     * @return Future that will be completed when state is changed for all caches.
     */
    public IgniteInternalFuture<?> resetCacheState(Collection<String> cacheNames) {
        checkEmptyTransactions();

        if (F.isEmpty(cacheNames))
            cacheNames = cachesInfo.registeredCaches().keySet();

        Collection<DynamicCacheChangeRequest> reqs = new ArrayList<>(cacheNames.size());

        for (String cacheName : cacheNames) {
            DynamicCacheDescriptor desc = cacheDescriptor(cacheName);

            if (desc == null) {
                U.warn(log, "Failed to find cache for reset lost partition request, cache does not exist: " + cacheName);

                continue;
            }

            DynamicCacheChangeRequest req = DynamicCacheChangeRequest.resetLostPartitions(ctx, cacheName);

            reqs.add(req);
        }

        GridCompoundFuture fut = new GridCompoundFuture();

        for (DynamicCacheStartFuture f : initiateCacheChanges(reqs))
            fut.add(f);

        fut.markInitialized();

        return fut;
    }

    /**
     * @param cacheName Cache name.
     * @return Cache type.
     */
    public CacheType cacheType(String cacheName) {
        if (CU.isUtilityCache(cacheName))
            return CacheType.UTILITY;
        else if (internalCaches.contains(cacheName))
            return CacheType.INTERNAL;
        else if (DataStructuresProcessor.isDataStructureCache(cacheName))
            return CacheType.DATA_STRUCTURES;
        else
            return CacheType.USER;
    }

    /**
     * Save cache configuration to persistent store if necessary.
     *
     * @param desc Cache descriptor.
     */
    public void saveCacheConfiguration(DynamicCacheDescriptor desc) throws IgniteCheckedException {
        assert desc != null;

        if (sharedCtx.pageStore() != null && !sharedCtx.kernalContext().clientNode() &&
            isPersistentCache(desc.cacheConfiguration(), sharedCtx.gridConfig().getDataStorageConfiguration()))
            sharedCtx.pageStore().storeCacheData(desc.toStoredData(), true);
    }

    /**
     * Remove all persistent files for all registered caches.
     */
    public void cleanupCachesDirectories() throws IgniteCheckedException {
        if (sharedCtx.pageStore() == null || sharedCtx.kernalContext().clientNode())
            return;

        for (DynamicCacheDescriptor desc : cacheDescriptors().values()) {
            if (isPersistentCache(desc.cacheConfiguration(), sharedCtx.gridConfig().getDataStorageConfiguration()))
                sharedCtx.pageStore().cleanupPersistentSpace(desc.cacheConfiguration());
        }
    }

    /**
     * @param reqs Requests.
     * @return Collection of futures.
     */
    private Collection<DynamicCacheStartFuture> initiateCacheChanges(
        Collection<DynamicCacheChangeRequest> reqs
    ) {
        Collection<DynamicCacheStartFuture> res = new ArrayList<>(reqs.size());

        Collection<DynamicCacheChangeRequest> sndReqs = new ArrayList<>(reqs.size());

        for (DynamicCacheChangeRequest req : reqs) {
            authorizeCacheChange(req);

            DynamicCacheStartFuture fut = new DynamicCacheStartFuture(req.requestId());

            try {
                if (req.stop()) {
                    DynamicCacheDescriptor desc = cacheDescriptor(req.cacheName());

                    if (desc == null)
                        // No-op.
                        fut.onDone(false);
                }

                if (req.start() && req.startCacheConfiguration() != null) {
                    CacheConfiguration ccfg = req.startCacheConfiguration();

                    try {
                        cachesInfo.validateStartCacheConfiguration(ccfg);
                    }
                    catch (IgniteCheckedException e) {
                        fut.onDone(e);
                    }
                }

                if (fut.isDone())
                    continue;

                DynamicCacheStartFuture old = (DynamicCacheStartFuture)pendingFuts.putIfAbsent(
                    req.requestId(), fut);

                assert old == null;

                if (fut.isDone())
                    continue;

                sndReqs.add(req);
            }
            catch (Exception e) {
                fut.onDone(e);
            }
            finally {
                res.add(fut);
            }
        }

        Exception err = null;

        if (!sndReqs.isEmpty()) {
            try {
                ctx.discovery().sendCustomEvent(new DynamicCacheChangeBatch(sndReqs));

                err = checkNodeState();
            }
            catch (IgniteCheckedException e) {
                err = e;
            }
        }

        if (err != null) {
            for (DynamicCacheStartFuture fut : res)
                fut.onDone(err);
        }

        return res;
    }

    /**
     * Authorize creating cache.
     *
     * @param cfg Cache configuration.
     * @param secCtx Optional security context.
     */
    private void authorizeCacheCreate(CacheConfiguration cfg, SecurityContext secCtx) {
        ctx.security().authorize(null, SecurityPermission.CACHE_CREATE, secCtx);

        if (cfg != null && cfg.isOnheapCacheEnabled() &&
            IgniteSystemProperties.getBoolean(IgniteSystemProperties.IGNITE_DISABLE_ONHEAP_CACHE))
            throw new SecurityException("Authorization failed for enabling on-heap cache.");
    }

    /**
     * Authorize dynamic cache management for this node.
     *
     * @param req start/stop cache request.
     */
    private void authorizeCacheChange(DynamicCacheChangeRequest req) {
        // Null security context means authorize this node.
        if (req.cacheType() == null || req.cacheType() == CacheType.USER) {
            if (req.stop())
                ctx.security().authorize(null, SecurityPermission.CACHE_DESTROY, null);
            else
                authorizeCacheCreate(req.startCacheConfiguration(), null);
        }
    }

    /**
     * @return Non null exception if node is stopping or disconnected.
     */
    @Nullable private IgniteCheckedException checkNodeState() {
        if (ctx.isStopping()) {
            return new IgniteCheckedException("Failed to execute dynamic cache change request, " +
                "node is stopping.");
        }
        else if (ctx.clientDisconnected()) {
            return new IgniteClientDisconnectedCheckedException(ctx.cluster().clientReconnectFuture(),
                "Failed to execute dynamic cache change request, client node disconnected.");
        }

        return null;
    }

    /**
     * @param type Event type.
     * @param customMsg Custom message instance.
     * @param node Event node.
     * @param topVer Topology version.
     * @param state Cluster state.
     */
    public void onDiscoveryEvent(int type,
        @Nullable DiscoveryCustomMessage customMsg,
        ClusterNode node,
        AffinityTopologyVersion topVer,
        DiscoveryDataClusterState state) {
        cachesInfo.onDiscoveryEvent(type, node, topVer);

        sharedCtx.affinity().onDiscoveryEvent(type, customMsg, node, topVer, state);
    }

    /**
     * Callback invoked from discovery thread when discovery custom message is received.
     *
     * @param msg Customer message.
     * @param topVer Current topology version.
     * @param node Node sent message.
     * @return {@code True} if minor topology version should be increased.
     */
    public boolean onCustomEvent(DiscoveryCustomMessage msg, AffinityTopologyVersion topVer, ClusterNode node) {
        if (msg instanceof SchemaAbstractDiscoveryMessage) {
            ctx.query().onDiscovery((SchemaAbstractDiscoveryMessage)msg);

            return false;
        }

        if (msg instanceof CacheAffinityChangeMessage)
            return sharedCtx.affinity().onCustomEvent(((CacheAffinityChangeMessage)msg));

        if (msg instanceof SnapshotDiscoveryMessage &&
            ((SnapshotDiscoveryMessage)msg).needExchange())
            return true;

        if (msg instanceof WalStateAbstractMessage) {
            WalStateAbstractMessage msg0 = (WalStateAbstractMessage)msg;

            if (msg0 instanceof WalStateProposeMessage)
                sharedCtx.walState().onProposeDiscovery((WalStateProposeMessage)msg);
            else if (msg0 instanceof WalStateFinishMessage)
                sharedCtx.walState().onFinishDiscovery((WalStateFinishMessage)msg);

            return msg0.needExchange();
        }

        if (msg instanceof DynamicCacheChangeBatch)
            return cachesInfo.onCacheChangeRequested((DynamicCacheChangeBatch)msg, topVer);

        if (msg instanceof DynamicCacheChangeFailureMessage)
            cachesInfo.onCacheChangeRequested((DynamicCacheChangeFailureMessage)msg, topVer);

        if (msg instanceof ClientCacheChangeDiscoveryMessage)
            cachesInfo.onClientCacheChange((ClientCacheChangeDiscoveryMessage)msg, node);

        if (msg instanceof CacheStatisticsModeChangeMessage)
            onCacheStatisticsModeChange((CacheStatisticsModeChangeMessage)msg);

        if (msg instanceof CacheStatisticsClearMessage)
            onCacheStatisticsClear((CacheStatisticsClearMessage)msg);

        if (msg instanceof TxTimeoutOnPartitionMapExchangeChangeMessage)
            onTxTimeoutOnPartitionMapExchangeChange((TxTimeoutOnPartitionMapExchangeChangeMessage)msg);

        return false;
    }

    /**
     * Checks that preload-order-dependant caches has SYNC or ASYNC preloading mode.
     *
     * @param cfgs Caches.
     * @return Maximum detected preload order.
     * @throws IgniteCheckedException If validation failed.
     */
    private int validatePreloadOrder(CacheConfiguration[] cfgs) throws IgniteCheckedException {
        int maxOrder = 0;

        for (CacheConfiguration cfg : cfgs) {
            int rebalanceOrder = cfg.getRebalanceOrder();

            if (rebalanceOrder > 0) {
                if (cfg.getCacheMode() == LOCAL)
                    throw new IgniteCheckedException("Rebalance order set for local cache (fix configuration and restart the " +
                        "node): " + U.maskName(cfg.getName()));

                if (cfg.getRebalanceMode() == CacheRebalanceMode.NONE)
                    throw new IgniteCheckedException("Only caches with SYNC or ASYNC rebalance mode can be set as rebalance " +
                        "dependency for other caches [cacheName=" + U.maskName(cfg.getName()) +
                        ", rebalanceMode=" + cfg.getRebalanceMode() + ", rebalanceOrder=" + cfg.getRebalanceOrder() + ']');

                maxOrder = Math.max(maxOrder, rebalanceOrder);
            }
            else if (rebalanceOrder < 0)
                throw new IgniteCheckedException("Rebalance order cannot be negative for cache (fix configuration and restart " +
                    "the node) [cacheName=" + cfg.getName() + ", rebalanceOrder=" + rebalanceOrder + ']');
        }

        return maxOrder;
    }

    /** {@inheritDoc} */
    @Nullable @Override public IgniteNodeValidationResult validateNode(ClusterNode node) {
        IgniteNodeValidationResult res = validateHashIdResolvers(node);

        if (res == null)
            res = validateRestartingCaches(node);

        return res;
    }

    /**
     * Reset restarting caches.
     */
    public void resetRestartingCaches() {
        cachesInfo.restartingCaches().clear();
    }

    /**
     * @param node Joining node to validate.
     * @return Node validation result if there was an issue with the joining node, {@code null} otherwise.
     */
    private IgniteNodeValidationResult validateRestartingCaches(ClusterNode node) {
        if (cachesInfo.hasRestartingCaches()) {
            String msg = "Joining node during caches restart is not allowed [joiningNodeId=" + node.id() +
                ", restartingCaches=" + new HashSet<>(cachesInfo.restartingCaches()) + ']';

            return new IgniteNodeValidationResult(node.id(), msg, msg);
        }

        return null;
    }

    /**
     * @param node Joining node.
     * @return Validation result or {@code null} in case of success.
     */
    @Nullable private IgniteNodeValidationResult validateHashIdResolvers(ClusterNode node) {
        if (!node.isClient()) {
            for (DynamicCacheDescriptor desc : cacheDescriptors().values()) {
                CacheConfiguration cfg = desc.cacheConfiguration();

                if (cfg.getAffinity() instanceof RendezvousAffinityFunction) {
                    RendezvousAffinityFunction aff = (RendezvousAffinityFunction)cfg.getAffinity();

                    Object nodeHashObj = aff.resolveNodeHash(node);

                    for (ClusterNode topNode : ctx.discovery().aliveServerNodes()) {
                        Object topNodeHashObj = aff.resolveNodeHash(topNode);

                        if (nodeHashObj.hashCode() == topNodeHashObj.hashCode()) {
                            String errMsg = "Failed to add node to topology because it has the same hash code for " +
                                "partitioned affinity as one of existing nodes [cacheName=" +
                                cfg.getName() + ", existingNodeId=" + topNode.id() + ']';

                            String sndMsg = "Failed to add node to topology because it has the same hash code for " +
                                "partitioned affinity as one of existing nodes [cacheName=" +
                                cfg.getName() + ", existingNodeId=" + topNode.id() + ']';

                            return new IgniteNodeValidationResult(topNode.id(), errMsg, sndMsg);
                        }
                    }
                }
            }
        }

        return null;
    }

    /**
     * @param rmt Remote node to check.
     * @throws IgniteCheckedException If check failed.
     */
    private void checkTransactionConfiguration(ClusterNode rmt) throws IgniteCheckedException {
        TransactionConfiguration txCfg = rmt.attribute(ATTR_TX_CONFIG);

        if (txCfg != null) {
            TransactionConfiguration locTxCfg = ctx.config().getTransactionConfiguration();

            if (locTxCfg.isTxSerializableEnabled() != txCfg.isTxSerializableEnabled())
                throw new IgniteCheckedException("Serializable transactions enabled mismatch " +
                    "(fix txSerializableEnabled property or set -D" + IGNITE_SKIP_CONFIGURATION_CONSISTENCY_CHECK + "=true " +
                    "system property) [rmtNodeId=" + rmt.id() +
                    ", locTxSerializableEnabled=" + locTxCfg.isTxSerializableEnabled() +
                    ", rmtTxSerializableEnabled=" + txCfg.isTxSerializableEnabled() + ']');
        }
    }

    /**
     * @param rmt Remote node to check.
     * @throws IgniteCheckedException If check failed.
     */
    private void checkMemoryConfiguration(ClusterNode rmt) throws IgniteCheckedException {
        ClusterNode locNode = ctx.discovery().localNode();

        if (ctx.config().isClientMode() || locNode.isDaemon() || rmt.isClient() || rmt.isDaemon())
            return;

        DataStorageConfiguration dsCfg = null;

        Object dsCfgBytes = rmt.attribute(IgniteNodeAttributes.ATTR_DATA_STORAGE_CONFIG);

        if (dsCfgBytes instanceof byte[])
            dsCfg = new JdkMarshaller().unmarshal((byte[])dsCfgBytes, U.resolveClassLoader(ctx.config()));

        if (dsCfg == null) {
            // Try to use legacy memory configuration.
            MemoryConfiguration memCfg = rmt.attribute(IgniteNodeAttributes.ATTR_MEMORY_CONFIG);

            if (memCfg != null) {
                dsCfg = new DataStorageConfiguration();

                // All properties that are used in validation should be converted here.
                dsCfg.setPageSize(memCfg.getPageSize());
            }
        }

        if (dsCfg != null) {
            DataStorageConfiguration locDsCfg = ctx.config().getDataStorageConfiguration();

            if (dsCfg.getPageSize() != locDsCfg.getPageSize()) {
                throw new IgniteCheckedException("Memory configuration mismatch (fix configuration or set -D" +
                    IGNITE_SKIP_CONFIGURATION_CONSISTENCY_CHECK + "=true system property) [rmtNodeId=" + rmt.id() +
                    ", locPageSize = " + locDsCfg.getPageSize() + ", rmtPageSize = " + dsCfg.getPageSize() + "]");
            }
        }
    }

    /**
     * @param rmt Remote node to check.
     * @throws IgniteCheckedException If check failed.
     */
    private void checkRebalanceConfiguration(ClusterNode rmt) throws IgniteCheckedException {
        ClusterNode locNode = ctx.discovery().localNode();

        if (ctx.config().isClientMode() || locNode.isDaemon() || rmt.isClient() || rmt.isDaemon())
            return;

        Integer rebalanceThreadPoolSize = rmt.attribute(IgniteNodeAttributes.ATTR_REBALANCE_POOL_SIZE);

        if (rebalanceThreadPoolSize != null && rebalanceThreadPoolSize != ctx.config().getRebalanceThreadPoolSize()) {
            throw new IgniteCheckedException("Rebalance configuration mismatch (fix configuration or set -D" +
                IGNITE_SKIP_CONFIGURATION_CONSISTENCY_CHECK + "=true system property)." +
                " Different values of such parameter may lead to rebalance process instability and hanging. " +
                " [rmtNodeId=" + rmt.id() +
                ", locRebalanceThreadPoolSize = " + ctx.config().getRebalanceThreadPoolSize() +
                ", rmtRebalanceThreadPoolSize = " + rebalanceThreadPoolSize + "]");
        }
    }

    /**
     * @param cfg Cache configuration.
     * @return Query manager.
     */
    private GridCacheQueryManager queryManager(CacheConfiguration cfg) {
        return cfg.getCacheMode() == LOCAL ? new GridCacheLocalQueryManager() : new GridCacheDistributedQueryManager();
    }

    /**
     * @return Last data version.
     */
    public long lastDataVersion() {
        long max = 0;

        for (GridCacheAdapter<?, ?> cache : caches.values()) {
            GridCacheContext<?, ?> ctx = cache.context();

            if (ctx.versions().last().order() > max)
                max = ctx.versions().last().order();

            if (ctx.isNear()) {
                ctx = ctx.near().dht().context();

                if (ctx.versions().last().order() > max)
                    max = ctx.versions().last().order();
            }
        }

        return max;
    }

    /**
     * @param name Cache name.
     * @param <K> type of keys.
     * @param <V> type of values.
     * @return Cache instance for given name.
     */
    @SuppressWarnings("unchecked")
    public <K, V> IgniteInternalCache<K, V> cache(String name) {
        assert name != null;

        if (log.isDebugEnabled())
            log.debug("Getting cache for name: " + name);

        IgniteCacheProxy<K, V> jcache = (IgniteCacheProxy<K, V>)jcacheProxy(name, true);

        return jcache == null ? null : jcache.internalProxy();
    }

    /**
     * Await proxy initialization.
     *
     * @param jcache Cache proxy.
     */
    private void awaitInitializeProxy(IgniteCacheProxyImpl<?, ?> jcache) {
        if (jcache != null) {
            CountDownLatch initLatch = jcache.getInitLatch();

            try {
                while (initLatch.getCount() > 0) {
                    initLatch.await(2000, TimeUnit.MILLISECONDS);

                    if (log.isInfoEnabled())
                        log.info("Failed to wait proxy initialization, cache=" + jcache.getName() +
                            ", localNodeId=" + ctx.localNodeId());
                }
            }
            catch (InterruptedException e) {
                Thread.currentThread().interrupt();
                // Ignore intteruption.
            }
        }
    }

    /**
     * @param name Cache name.
     */
    public void completeProxyInitialize(String name) {
        IgniteCacheProxyImpl<?, ?> jcache = jCacheProxies.get(name);

        if (jcache != null) {
            CountDownLatch proxyInitLatch = jcache.getInitLatch();

            if (proxyInitLatch.getCount() > 0) {
                if (log.isInfoEnabled())
                    log.info("Finish proxy initialization, cacheName=" + name +
                        ", localNodeId=" + ctx.localNodeId());

                proxyInitLatch.countDown();
            }
        }
        else {
            if (log.isInfoEnabled())
                log.info("Can not finish proxy initialization because proxy does not exist, cacheName=" + name +
                    ", localNodeId=" + ctx.localNodeId());
        }
    }

    /**
     * @param name Cache name.
     * @return Cache instance for given name.
     * @throws IgniteCheckedException If failed.
     */
    public <K, V> IgniteInternalCache<K, V> getOrStartCache(String name) throws IgniteCheckedException {
        return getOrStartCache(name, null);
    }

    /**
     * @param name Cache name.
     * @return Cache instance for given name.
     * @throws IgniteCheckedException If failed.
     */
    @SuppressWarnings("unchecked")
    public <K, V> IgniteInternalCache<K, V> getOrStartCache(
        String name,
        CacheConfiguration ccfg
    ) throws IgniteCheckedException {
        assert name != null;

        if (log.isDebugEnabled())
            log.debug("Getting cache for name: " + name);

        IgniteCacheProxy<?, ?> cache = jcacheProxy(name, true);

        if (cache == null) {
            dynamicStartCache(ccfg, name, null, false, ccfg == null, true).get();

            cache = jcacheProxy(name, true);
        }

        return cache == null ? null : (IgniteInternalCache<K, V>)cache.internalProxy();
    }

    /**
     * @return All configured cache instances.
     */
    public Collection<IgniteInternalCache<?, ?>> caches() {
        return F.viewReadOnly(jCacheProxies.values(), new IgniteClosure<IgniteCacheProxy<?, ?>,
            IgniteInternalCache<?, ?>>() {
            @Override public IgniteInternalCache<?, ?> apply(IgniteCacheProxy<?, ?> entries) {
                return entries.internalProxy();
            }
        });
    }

    /**
     * @return All configured cache instances.
     */
    public Collection<IgniteCacheProxy<?, ?>> jcaches() {
        return F.viewReadOnly(jCacheProxies.values(), new IgniteClosure<IgniteCacheProxyImpl<?, ?>, IgniteCacheProxy<?, ?>>() {
            @Override public IgniteCacheProxy<?, ?> apply(IgniteCacheProxyImpl<?, ?> proxy) {
                return proxy.gatewayWrapper();
            }
        });
    }

    /**
     * Gets utility cache.
     *
     * @return Utility cache.
     */
    public <K, V> IgniteInternalCache<K, V> utilityCache() {
        return internalCacheEx(CU.UTILITY_CACHE_NAME);
    }

    /**
     * @param name Cache name.
     * @return Cache.
     */
    private <K, V> IgniteInternalCache<K, V> internalCacheEx(String name) {
        if (ctx.discovery().localNode().isClient()) {
            IgniteCacheProxy<K, V> proxy = (IgniteCacheProxy<K, V>)jcacheProxy(name, true);

            if (proxy == null) {
                GridCacheAdapter<?, ?> cacheAdapter = caches.get(name);

                if (cacheAdapter != null) {
                    proxy = new IgniteCacheProxyImpl(cacheAdapter.context(), cacheAdapter, false);

                    IgniteCacheProxyImpl<?, ?> prev = addjCacheProxy(name, (IgniteCacheProxyImpl<?, ?>)proxy);

                    if (prev != null)
                        proxy = (IgniteCacheProxy<K, V>)prev;

                    completeProxyInitialize(proxy.getName());
                }
            }

            assert proxy != null : name;

            return proxy.internalProxy();
        }

        return internalCache(name);
    }

    /**
     * @param name Cache name.
     * @param <K> type of keys.
     * @param <V> type of values.
     * @return Cache instance for given name.
     */
    @SuppressWarnings("unchecked")
    public <K, V> IgniteInternalCache<K, V> publicCache(String name) {
        assert name != null;

        if (log.isDebugEnabled())
            log.debug("Getting public cache for name: " + name);

        DynamicCacheDescriptor desc = cacheDescriptor(name);

        if (desc == null)
            throw new IllegalArgumentException("Cache is not started: " + name);

        if (!desc.cacheType().userCache())
            throw new IllegalStateException("Failed to get cache because it is a system cache: " + name);

        IgniteCacheProxy<K, V> jcache = (IgniteCacheProxy<K, V>)jcacheProxy(name, true);

        if (jcache == null)
            throw new IllegalArgumentException("Cache is not started: " + name);

        return jcache.internalProxy();
    }

    /**
     * @param cacheName Cache name.
     * @param <K> type of keys.
     * @param <V> type of values.
     * @return Cache instance for given name.
     * @throws IgniteCheckedException If failed.
     */
    public <K, V> IgniteCacheProxy<K, V> publicJCache(String cacheName) throws IgniteCheckedException {
        return publicJCache(cacheName, true, true);
    }

    /**
     * @param cacheName Cache name.
     * @param failIfNotStarted If {@code true} throws {@link IllegalArgumentException} if cache is not started,
     * otherwise returns {@code null} in this case.
     * @param checkThreadTx If {@code true} checks that current thread does not have active transactions.
     * @return Cache instance for given name.
     * @throws IgniteCheckedException If failed.
     */
    @SuppressWarnings({"unchecked", "ConstantConditions"})
    @Nullable public <K, V> IgniteCacheProxy<K, V> publicJCache(String cacheName,
        boolean failIfNotStarted,
        boolean checkThreadTx) throws IgniteCheckedException {
        assert cacheName != null;

        if (log.isDebugEnabled())
            log.debug("Getting public cache for name: " + cacheName);

        DynamicCacheDescriptor desc = cacheDescriptor(cacheName);

        if (desc != null && !desc.cacheType().userCache())
            throw new IllegalStateException("Failed to get cache because it is a system cache: " + cacheName);

        IgniteCacheProxyImpl<?, ?> proxy = jcacheProxy(cacheName, true);

        // Try to start cache, there is no guarantee that cache will be instantiated.
        if (proxy == null) {
            dynamicStartCache(null, cacheName, null, false, failIfNotStarted, checkThreadTx).get();

            proxy = jcacheProxy(cacheName, true);
        }

        return proxy != null ? (IgniteCacheProxy<K, V>)proxy.gatewayWrapper() : null;
    }

    /**
     * Get configuration for the given cache.
     *
     * @param name Cache name.
     * @return Cache configuration.
     */
    public CacheConfiguration cacheConfiguration(String name) {
        assert name != null;

        DynamicCacheDescriptor desc = cacheDescriptor(name);

        if (desc == null)
            throw new IllegalStateException("Cache doesn't exist: " + name);
        else
            return desc.cacheConfiguration();
    }

    /**
     * Get registered cache descriptor.
     *
     * @param name Name.
     * @return Descriptor.
     */
    public DynamicCacheDescriptor cacheDescriptor(String name) {
        return cachesInfo.registeredCaches().get(name);
    }

    /**
     * @return Cache descriptors.
     */
    public Map<String, DynamicCacheDescriptor> cacheDescriptors() {
        return cachesInfo.registeredCaches();
    }

    /**
     * @return Collection of persistent cache descriptors.
     */
    public Collection<DynamicCacheDescriptor> persistentCaches() {
        return cachesInfo.registeredCaches().values()
                .stream()
                .filter(desc -> isPersistentCache(desc.cacheConfiguration(), ctx.config().getDataStorageConfiguration()))
                .collect(Collectors.toList());
    }

    /**
     * @return Collection of persistent cache group descriptors.
     */
    public Collection<CacheGroupDescriptor> persistentGroups() {
        return cachesInfo.registeredCacheGroups().values()
                .stream()
                .filter(CacheGroupDescriptor::persistenceEnabled)
                .collect(Collectors.toList());
    }

    /**
     * @return Cache group descriptors.
     */
    public Map<Integer, CacheGroupDescriptor> cacheGroupDescriptors() {
        return cachesInfo.registeredCacheGroups();
    }

    /**
     * @param cacheId Cache ID.
     * @return Cache descriptor.
     */
    @Nullable public DynamicCacheDescriptor cacheDescriptor(int cacheId) {
        for (DynamicCacheDescriptor cacheDesc : cacheDescriptors().values()) {
            CacheConfiguration ccfg = cacheDesc.cacheConfiguration();

            assert ccfg != null : cacheDesc;

            if (CU.cacheId(ccfg.getName()) == cacheId)
                return cacheDesc;
        }

        return null;
    }

    /**
     * @param cacheCfg Cache configuration template.
     * @throws IgniteCheckedException If failed.
     */
    public void addCacheConfiguration(CacheConfiguration cacheCfg) throws IgniteCheckedException {
        assert cacheCfg.getName() != null;

        String name = cacheCfg.getName();

        DynamicCacheDescriptor desc = cachesInfo.registeredTemplates().get(name);

        if (desc != null)
            return;

        DynamicCacheChangeRequest req = DynamicCacheChangeRequest.addTemplateRequest(ctx, cacheCfg);

        TemplateConfigurationFuture fut = new TemplateConfigurationFuture(req.cacheName(), req.deploymentId());

        TemplateConfigurationFuture old =
            (TemplateConfigurationFuture)pendingTemplateFuts.putIfAbsent(cacheCfg.getName(), fut);

        if (old != null)
            fut = old;

        Exception err = null;

        try {
            ctx.discovery().sendCustomEvent(new DynamicCacheChangeBatch(Collections.singleton(req)));

            if (ctx.isStopping()) {
                err = new IgniteCheckedException("Failed to execute dynamic cache change request, " +
                    "node is stopping.");
            }
            else if (ctx.clientDisconnected()) {
                err = new IgniteClientDisconnectedCheckedException(ctx.cluster().clientReconnectFuture(),
                    "Failed to execute dynamic cache change request, client node disconnected.");
            }
        }
        catch (IgniteCheckedException e) {
            err = e;
        }

        if (err != null)
            fut.onDone(err);

        fut.get();
    }

    /**
     * @param name Cache name.
     * @return Cache instance for given name.
     */
    @SuppressWarnings("unchecked")
    public <K, V> IgniteCacheProxy<K, V> jcache(String name) {
        assert name != null;

        IgniteCacheProxy<K, V> cache = (IgniteCacheProxy<K, V>)jcacheProxy(name, true);

        if (cache == null) {
            GridCacheAdapter<?, ?> cacheAdapter = caches.get(name);

            if (cacheAdapter != null) {
                cache = new IgniteCacheProxyImpl(cacheAdapter.context(), cacheAdapter, false);

                IgniteCacheProxyImpl<?, ?> prev = addjCacheProxy(name, (IgniteCacheProxyImpl<?, ?>)cache);

                if (prev != null)
                    cache = (IgniteCacheProxy<K, V>)prev;

                completeProxyInitialize(cache.getName());
            }
        }

        if (cache == null)
            throw new IllegalArgumentException("Cache is not configured: " + name);

        return cache;
    }

    /**
     * @param name Cache name.
     * @param awaitInit Await proxy initialization.
     * @return Cache proxy.
     */
    @Nullable public IgniteCacheProxyImpl<?, ?> jcacheProxy(String name, boolean awaitInit) {
        IgniteCacheProxyImpl<?, ?> cache = jCacheProxies.get(name);

        if (awaitInit)
            awaitInitializeProxy(cache);

        return cache;
    }

    /**
     * @param name Cache name.
     * @param proxy Cache proxy.
     * @return Previous cache proxy.
     */
    @Nullable public IgniteCacheProxyImpl<?, ?> addjCacheProxy(String name, IgniteCacheProxyImpl<?, ?> proxy) {
        return jCacheProxies.putIfAbsent(name, proxy);
    }

    /**
     * @return All configured public cache instances.
     */
    public Collection<IgniteCacheProxy<?, ?>> publicCaches() {
        Collection<IgniteCacheProxy<?, ?>> res = new ArrayList<>(jCacheProxies.size());

        for (IgniteCacheProxyImpl<?, ?> proxy : jCacheProxies.values()) {
            if (proxy.context().userCache())
                res.add(proxy.gatewayWrapper());
        }

        return res;
    }

    /**
     * @param name Cache name.
     * @param <K> type of keys.
     * @param <V> type of values.
     * @return Cache instance for given name.
     */
    @SuppressWarnings("unchecked")
    public <K, V> GridCacheAdapter<K, V> internalCache(String name) {
        assert name != null;

        if (log.isDebugEnabled())
            log.debug("Getting internal cache adapter: " + name);

        return (GridCacheAdapter<K, V>)caches.get(name);
    }

    /**
     * Cancel all user operations.
     */
    private void cancelFutures() {
        sharedCtx.mvcc().onStop();

        Exception err = new IgniteCheckedException("Operation has been cancelled (node is stopping).");

        for (IgniteInternalFuture fut : pendingFuts.values())
            ((GridFutureAdapter)fut).onDone(err);

        for (IgniteInternalFuture fut : pendingTemplateFuts.values())
            ((GridFutureAdapter)fut).onDone(err);

        for (EnableStatisticsFuture fut : manageStatisticsFuts.values())
            fut.onDone(err);

        for (TxTimeoutOnPartitionMapExchangeChangeFuture fut : txTimeoutOnPartitionMapExchangeFuts.values())
            fut.onDone(err);
    }

    /**
     * @return All internal cache instances.
     */
    public Collection<GridCacheAdapter<?, ?>> internalCaches() {
        return caches.values();
    }

    /**
     * @param name Cache name.
     * @return {@code True} if specified cache is system, {@code false} otherwise.
     */
    public boolean systemCache(String name) {
        assert name != null;

        DynamicCacheDescriptor desc = cacheDescriptor(name);

        return desc != null && !desc.cacheType().userCache();
    }

    /** {@inheritDoc} */
    @Override public void printMemoryStats() {
        X.println(">>> ");

        for (GridCacheAdapter c : caches.values()) {
            X.println(">>> Cache memory stats [igniteInstanceName=" + ctx.igniteInstanceName() +
                ", cache=" + c.name() + ']');

            c.context().printMemoryStats();
        }
    }

    /**
     * Callback invoked by deployment manager for whenever a class loader gets undeployed.
     *
     * @param ldr Class loader.
     */
    public void onUndeployed(ClassLoader ldr) {
        if (!ctx.isStopping()) {
            for (GridCacheAdapter<?, ?> cache : caches.values()) {
                // Do not notify system caches and caches for which deployment is disabled.
                if (cache.context().userCache() && cache.context().deploymentEnabled())
                    cache.onUndeploy(ldr);
            }
        }
    }

    /**
     * @return Shared context.
     */
    public <K, V> GridCacheSharedContext<K, V> context() {
        return (GridCacheSharedContext<K, V>)sharedCtx;
    }

    /**
     * @return Transactions interface implementation.
     */
    public IgniteTransactionsEx transactions() {
        return transactions;
    }

    /**
     * Starts client caches that do not exist yet.
     *
     * @throws IgniteCheckedException In case of error.
     */
    public void createMissingQueryCaches() throws IgniteCheckedException {
        for (Map.Entry<String, DynamicCacheDescriptor> e : cachesInfo.registeredCaches().entrySet()) {
            DynamicCacheDescriptor desc = e.getValue();

            if (isMissingQueryCache(desc))
                dynamicStartCache(null, desc.cacheConfiguration().getName(), null, false, true, true).get();
        }
    }

    /**
     * Whether cache defined by provided descriptor is not yet started and has queries enabled.
     *
     * @param desc Descriptor.
     * @return {@code True} if this is missing query cache.
     */
    private boolean isMissingQueryCache(DynamicCacheDescriptor desc) {
        CacheConfiguration ccfg = desc.cacheConfiguration();

        return !caches.containsKey(ccfg.getName()) && QueryUtils.isEnabled(ccfg);
    }

    /**
     * Registers MBean for cache components.
     *
     * @param obj Cache component.
     * @param cacheName Cache name.
     * @param near Near flag.
     * @throws IgniteCheckedException If registration failed.
     */
    @SuppressWarnings("unchecked")
    private void registerMbean(Object obj, @Nullable String cacheName, boolean near)
        throws IgniteCheckedException {
        if (U.IGNITE_MBEANS_DISABLED)
            return;

        assert obj != null;

        MBeanServer srvr = ctx.config().getMBeanServer();

        assert srvr != null;

        cacheName = U.maskName(cacheName);

        cacheName = near ? cacheName + "-near" : cacheName;

        final Object mbeanImpl = (obj instanceof IgniteMBeanAware) ? ((IgniteMBeanAware)obj).getMBean() : obj;

        for (Class<?> itf : mbeanImpl.getClass().getInterfaces()) {
            if (itf.getName().endsWith("MBean") || itf.getName().endsWith("MXBean")) {
                try {
                    U.registerMBean(srvr, ctx.igniteInstanceName(), cacheName, obj.getClass().getName(), mbeanImpl,
                        (Class<Object>)itf);
                }
                catch (Throwable e) {
                    throw new IgniteCheckedException("Failed to register MBean for component: " + obj, e);
                }

                break;
            }
        }
    }

    /**
     * Unregisters MBean for cache components.
     *
     * @param o Cache component.
     * @param cacheName Cache name.
     * @param near Near flag.
     */
    private void unregisterMbean(Object o, @Nullable String cacheName, boolean near) {
        if (U.IGNITE_MBEANS_DISABLED)
            return;

        assert o != null;

        MBeanServer srvr = ctx.config().getMBeanServer();

        assert srvr != null;

        cacheName = U.maskName(cacheName);

        cacheName = near ? cacheName + "-near" : cacheName;

        boolean needToUnregister = o instanceof IgniteMBeanAware;

        if (!needToUnregister) {
            for (Class<?> itf : o.getClass().getInterfaces()) {
                if (itf.getName().endsWith("MBean") || itf.getName().endsWith("MXBean")) {
                    needToUnregister = true;

                    break;
                }
            }
        }

        if (needToUnregister) {
            try {
                srvr.unregisterMBean(U.makeMBeanName(ctx.igniteInstanceName(), cacheName, o.getClass().getName()));
            }
            catch (Throwable e) {
                U.error(log, "Failed to unregister MBean for component: " + o, e);
            }
        }
    }

    /**
     * @param grp Cache group.
     * @param ccfg Cache configuration.
     * @param objs Extra components.
     * @return Components provided in cache configuration which can implement {@link LifecycleAware} interface.
     */
    private Iterable<Object> lifecycleAwares(CacheGroupContext grp, CacheConfiguration ccfg, Object... objs) {
        Collection<Object> ret = new ArrayList<>(7 + objs.length);

        if (grp.affinityFunction() != ccfg.getAffinity())
            ret.add(ccfg.getAffinity());

        ret.add(ccfg.getAffinityMapper());
        ret.add(ccfg.getEvictionFilter());
        ret.add(ccfg.getEvictionPolicyFactory());
        ret.add(ccfg.getEvictionPolicy());
        ret.add(ccfg.getInterceptor());

        NearCacheConfiguration nearCfg = ccfg.getNearConfiguration();

        if (nearCfg != null) {
            ret.add(nearCfg.getNearEvictionPolicyFactory());
            ret.add(nearCfg.getNearEvictionPolicy());
        }

        Collections.addAll(ret, objs);

        return ret;
    }

    /**
     * Method checks that current thread does not have active transactions.
     *
     * @throws IgniteException If transaction exist.
     */
    public void checkEmptyTransactions() throws IgniteException {
        if (transactions().tx() != null || sharedCtx.lockedTopologyVersion(null) != null)
            throw new IgniteException("Cannot start/stop cache within lock or transaction.");
    }

    /**
     * @param val Object to check.
     * @return Configuration copy.
     * @throws IgniteCheckedException If validation failed.
     */
    private CacheConfiguration cloneCheckSerializable(final CacheConfiguration val) throws IgniteCheckedException {
        if (val == null)
            return null;

        return withBinaryContext(new IgniteOutClosureX<CacheConfiguration>() {
            @Override public CacheConfiguration applyx() throws IgniteCheckedException {
                if (val.getCacheStoreFactory() != null) {
                    try {
                        ClassLoader ldr = ctx.config().getClassLoader();

                        if (ldr == null)
                            ldr = val.getCacheStoreFactory().getClass().getClassLoader();

                        U.unmarshal(marsh, U.marshal(marsh, val.getCacheStoreFactory()),
                            U.resolveClassLoader(ldr, ctx.config()));
                    }
                    catch (IgniteCheckedException e) {
                        throw new IgniteCheckedException("Failed to validate cache configuration. " +
                            "Cache store factory is not serializable. Cache name: " + U.maskName(val.getName()), e);
                    }
                }

                try {
                    return U.unmarshal(marsh, U.marshal(marsh, val), U.resolveClassLoader(ctx.config()));
                }
                catch (IgniteCheckedException e) {
                    throw new IgniteCheckedException("Failed to validate cache configuration " +
                        "(make sure all objects in cache configuration are serializable): " + U.maskName(val.getName()), e);
                }
            }
        });
    }

    /**
     * @param c Closure.
     * @return Closure result.
     * @throws IgniteCheckedException If failed.
     */
    private <T> T withBinaryContext(IgniteOutClosureX<T> c) throws IgniteCheckedException {
        IgniteCacheObjectProcessor objProc = ctx.cacheObjects();
        BinaryContext oldCtx = null;

        if (objProc instanceof CacheObjectBinaryProcessorImpl) {
            GridBinaryMarshaller binMarsh = ((CacheObjectBinaryProcessorImpl)objProc).marshaller();

            oldCtx = binMarsh == null ? null : binMarsh.pushContext();
        }

        try {
            return c.applyx();
        }
        finally {
            if (objProc instanceof CacheObjectBinaryProcessorImpl)
                GridBinaryMarshaller.popContext(oldCtx);
        }
    }

    /**
     * Prepares DynamicCacheChangeRequest for cache creation.
     *
     * @param ccfg Cache configuration
     * @param cacheName Cache name
     * @param nearCfg Near cache configuration
     * @param cacheType Cache type
     * @param sql Whether the cache needs to be created as the result of SQL {@code CREATE TABLE} command.
     * @param failIfExists Fail if exists flag.
     * @param failIfNotStarted If {@code true} fails if cache is not started.
     * @param disabledAfterStart If true, cache proxies will be only activated after {@link #restartProxies()}.
     * @param qryEntities Query entities.
     * @param encKey Encryption key.
     * @return Request or {@code null} if cache already exists.
     * @throws IgniteCheckedException if some of pre-checks failed
     * @throws CacheExistsException if cache exists and failIfExists flag is {@code true}
     */
    private DynamicCacheChangeRequest prepareCacheChangeRequest(
        @Nullable CacheConfiguration ccfg,
        String cacheName,
        @Nullable NearCacheConfiguration nearCfg,
        CacheType cacheType,
        boolean sql,
        boolean failIfExists,
        boolean failIfNotStarted,
        boolean disabledAfterStart,
        @Nullable Collection<QueryEntity> qryEntities,
        @Nullable byte[] encKey
    ) throws IgniteCheckedException {
        DynamicCacheDescriptor desc = cacheDescriptor(cacheName);

        DynamicCacheChangeRequest req = new DynamicCacheChangeRequest(UUID.randomUUID(), cacheName, ctx.localNodeId());

        req.sql(sql);

        req.failIfExists(failIfExists);

        req.disabledAfterStart(disabledAfterStart);

        req.encryptionKey(encKey);

        if (ccfg != null) {
            cloneCheckSerializable(ccfg);

            if (desc != null) {
                if (failIfExists) {
                    throw new CacheExistsException("Failed to start cache " +
                        "(a cache with the same name is already started): " + cacheName);
                }
                else {
                    CacheConfiguration descCfg = desc.cacheConfiguration();

                    // Check if we were asked to start a near cache.
                    if (nearCfg != null) {
                        if (isLocalAffinity(descCfg)) {
                            // If we are on a data node and near cache was enabled, return success, else - fail.
                            if (descCfg.getNearConfiguration() != null)
                                return null;
                            else
                                throw new IgniteCheckedException("Failed to start near " +
                                    "cache (local node is an affinity node for cache): " + cacheName);
                        }
                        else
                            // If local node has near cache, return success.
                            req.clientStartOnly(true);
                    }
                    else if (!isLocalAffinity(descCfg))
                        req.clientStartOnly(true);

                    req.deploymentId(desc.deploymentId());
                    req.startCacheConfiguration(descCfg);
                    req.schema(desc.schema());
                }
            }
            else {
                req.deploymentId(IgniteUuid.randomUuid());

                CacheConfiguration cfg = new CacheConfiguration(ccfg);

                CacheObjectContext cacheObjCtx = ctx.cacheObjects().contextForCache(cfg);

                initialize(cfg, cacheObjCtx);

                req.startCacheConfiguration(cfg);
                req.schema(new QuerySchema(qryEntities != null ? QueryUtils.normalizeQueryEntities(qryEntities, cfg)
                    : cfg.getQueryEntities()));
            }
        }
        else {
            req.clientStartOnly(true);

            if (desc != null)
                ccfg = desc.cacheConfiguration();

            if (ccfg == null) {
                if (failIfNotStarted) {
                    throw new CacheExistsException("Failed to start client cache " +
                        "(a cache with the given name is not started): " + cacheName);
                }
                else
                    return null;
            }

            req.deploymentId(desc.deploymentId());
            req.startCacheConfiguration(ccfg);
            req.schema(desc.schema());
        }

        if (nearCfg != null)
            req.nearCacheConfiguration(nearCfg);

        req.cacheType(cacheType);

        return req;
    }

    /**
     * Enable/disable statistics globally for the caches
     *
     * @param cacheNames Collection of cache names.
     * @param enabled Statistics enabled flag.
     */
    public void enableStatistics(Collection<String> cacheNames, boolean enabled) throws IgniteCheckedException {
        Collection<IgniteInternalCache> caches = manageStatisticsCaches(cacheNames);

        Collection<String> globalCaches = new HashSet<>(U.capacity(caches.size()));

        for (IgniteInternalCache cache : caches) {
            cache.context().statisticsEnabled(enabled);

            if (!cache.context().isLocal())
                globalCaches.add(cache.name());
        }

        if (globalCaches.isEmpty())
            return;

        CacheStatisticsModeChangeMessage msg = new CacheStatisticsModeChangeMessage(UUID.randomUUID(), globalCaches, enabled);

        EnableStatisticsFuture fut = new EnableStatisticsFuture(msg.requestId());

        manageStatisticsFuts.put(msg.requestId(), fut);

        ctx.grid().context().discovery().sendCustomEvent(msg);

        fut.get();
    }

    /**
     * Clear statistics globally for the caches
     *
     * @param cacheNames Collection of cache names.
     */
    public void clearStatistics(Collection<String> cacheNames) throws IgniteCheckedException {
        Collection<IgniteInternalCache> caches = manageStatisticsCaches(cacheNames);

        Collection<String> globalCaches = new HashSet<>(U.capacity(caches.size()));

        for (IgniteInternalCache cache : caches) {
            if (!cache.context().isLocal())
                globalCaches.add(cache.name());
        }

        if (globalCaches.isEmpty())
            return;

        CacheStatisticsClearMessage msg = new CacheStatisticsClearMessage(UUID.randomUUID(), globalCaches);

        EnableStatisticsFuture fut = new EnableStatisticsFuture(msg.requestId());

        manageStatisticsFuts.put(msg.requestId(), fut);

        ctx.grid().context().discovery().sendCustomEvent(msg);

        fut.get();
    }

    /**
     *
     */
    private Collection<IgniteInternalCache> manageStatisticsCaches(Collection<String> caches)
        throws IgniteCheckedException {
        assert caches != null;

        Collection<IgniteInternalCache> res = new ArrayList<>(caches.size());

        if (!cacheNames().containsAll(caches))
            throw new IgniteCheckedException("One or more cache descriptors not found [caches=" + caches + ']');

        for (String cacheName : caches) {
            IgniteInternalCache cache = cache(cacheName);

            if (cache == null)
                throw new IgniteCheckedException("Cache not found [cacheName=" + cacheName + ']');

            res.add(cache);
        }

        return res;
    }

    /**
     * Sets transaction timeout on partition map exchange.
     *
     * @param timeout Transaction timeout on partition map exchange in milliseconds.
     */
    public void setTxTimeoutOnPartitionMapExchange(long timeout) throws IgniteCheckedException {
        UUID requestId = UUID.randomUUID();

        TxTimeoutOnPartitionMapExchangeChangeFuture fut = new TxTimeoutOnPartitionMapExchangeChangeFuture(requestId);

        txTimeoutOnPartitionMapExchangeFuts.put(requestId, fut);

        TxTimeoutOnPartitionMapExchangeChangeMessage msg = new TxTimeoutOnPartitionMapExchangeChangeMessage(
            requestId, timeout);

        ctx.grid().context().discovery().sendCustomEvent(msg);

        fut.get();
    }

    /**
     * @param obj Object to clone.
     * @return Object copy.
     * @throws IgniteCheckedException If failed.
     */
    public <T> T clone(final T obj) throws IgniteCheckedException {
        return withBinaryContext(new IgniteOutClosureX<T>() {
            @Override public T applyx() throws IgniteCheckedException {
                return U.unmarshal(marsh, U.marshal(marsh, obj), U.resolveClassLoader(ctx.config()));
            }
        });
    }

    /**
     * Recovery lifecycle for caches.
     */
    private class CacheRecoveryLifecycle implements MetastorageLifecycleListener, DatabaseLifecycleListener {
        /** Set of QuerySchema's saved on recovery. It's needed if cache query schema has changed after node joined to topology.*/
        private final Map<Integer, QuerySchema> querySchemas = new ConcurrentHashMap<>();

        /** {@inheritDoc} */
        @Override public void onReadyForRead(ReadOnlyMetastorage metastorage) throws IgniteCheckedException {
            restoreCacheConfigurations();
        }

        /** {@inheritDoc} */
        @Override public void beforeBinaryMemoryRestore(IgniteCacheDatabaseSharedManager mgr) throws IgniteCheckedException {
            for (DynamicCacheDescriptor cacheDescriptor : persistentCaches())
                preparePageStore(cacheDescriptor, true);
        }

        /** {@inheritDoc} */
        @Override public void afterBinaryMemoryRestore(IgniteCacheDatabaseSharedManager mgr) throws IgniteCheckedException {
            for (DynamicCacheDescriptor cacheDescriptor : persistentCaches()) {
                // Skip MVCC caches.
                // TODO: https://issues.apache.org/jira/browse/IGNITE-10052
                if (cacheDescriptor.cacheConfiguration().getAtomicityMode() == TRANSACTIONAL_SNAPSHOT)
                    continue;

                startCacheInRecoveryMode(cacheDescriptor);

                querySchemas.put(cacheDescriptor.cacheId(), cacheDescriptor.schema().copy());
            }
        }
    }

    /**
     * Handle of fail during cache start.
     *
     * @param <T> Type of started data.
     */
    private static interface StartCacheFailHandler<T> {
        /**
         * Handle of fail.
         *
         * @param data Start data.
         * @param startCacheOperation Operation for start cache.
         * @throws IgniteCheckedException if failed.
         */
        void handle(T data, IgniteThrowableConsumer<T> startCacheOperation) throws IgniteCheckedException;
    }

    /**
     *
     */
    private class DynamicCacheStartFuture extends GridFutureAdapter<Boolean> {
        /** */
        private UUID id;

        /**
         * @param id Future ID.
         */
        private DynamicCacheStartFuture(UUID id) {
            this.id = id;
        }

        /** {@inheritDoc} */
        @Override public boolean onDone(@Nullable Boolean res, @Nullable Throwable err) {
            // Make sure to remove future before completion.
            pendingFuts.remove(id, this);

            context().exchange().exchangerUpdateHeartbeat();

            return super.onDone(res, err);
        }

        /** {@inheritDoc} */
        @Override public String toString() {
            return S.toString(DynamicCacheStartFuture.class, this);
        }
    }

    /**
     *
     */
    private class TemplateConfigurationFuture extends GridFutureAdapter<Object> {
        /** Start ID. */
        @GridToStringInclude
        private IgniteUuid deploymentId;

        /** Cache name. */
        private String cacheName;

        /**
         * @param cacheName Cache name.
         * @param deploymentId Deployment ID.
         */
        private TemplateConfigurationFuture(String cacheName, IgniteUuid deploymentId) {
            this.deploymentId = deploymentId;
            this.cacheName = cacheName;
        }

        /**
         * @return Start ID.
         */
        public IgniteUuid deploymentId() {
            return deploymentId;
        }

        /** {@inheritDoc} */
        @Override public boolean onDone(@Nullable Object res, @Nullable Throwable err) {
            // Make sure to remove future before completion.
            pendingTemplateFuts.remove(cacheName, this);

            return super.onDone(res, err);
        }

        /** {@inheritDoc} */
        @Override public String toString() {
            return S.toString(TemplateConfigurationFuture.class, this);
        }
    }

    /**
     *
     */
    static class LocalAffinityFunction implements AffinityFunction {
        /** */
        private static final long serialVersionUID = 0L;

        /** {@inheritDoc} */
        @Override public List<List<ClusterNode>> assignPartitions(AffinityFunctionContext affCtx) {
            ClusterNode locNode = null;

            for (ClusterNode n : affCtx.currentTopologySnapshot()) {
                if (n.isLocal()) {
                    locNode = n;

                    break;
                }
            }

            if (locNode == null)
                throw new IgniteException("Local node is not included into affinity nodes for 'LOCAL' cache");

            List<List<ClusterNode>> res = new ArrayList<>(partitions());

            for (int part = 0; part < partitions(); part++)
                res.add(Collections.singletonList(locNode));

            return Collections.unmodifiableList(res);
        }

        /** {@inheritDoc} */
        @Override public void reset() {
            // No-op.
        }

        /** {@inheritDoc} */
        @Override public int partitions() {
            return 1;
        }

        /** {@inheritDoc} */
        @Override public int partition(Object key) {
            return 0;
        }

        /** {@inheritDoc} */
        @Override public void removeNode(UUID nodeId) {
            // No-op.
        }
    }

    /**
     *
     */
    private class RemovedItemsCleanupTask implements GridTimeoutObject {
        /** */
        private final IgniteUuid id = IgniteUuid.randomUuid();

        /** */
        private final long endTime;

        /** */
        private final long timeout;

        /**
         * @param timeout Timeout.
         */
        RemovedItemsCleanupTask(long timeout) {
            this.timeout = timeout;

            endTime = U.currentTimeMillis() + timeout;
        }

        /** {@inheritDoc} */
        @Override public IgniteUuid timeoutId() {
            return id;
        }

        /** {@inheritDoc} */
        @Override public long endTime() {
            return endTime;
        }

        /** {@inheritDoc} */
        @Override public void onTimeout() {
            ctx.closure().runLocalSafe(new Runnable() {
                @Override public void run() {
                    try {
                        for (CacheGroupContext grp : sharedCtx.cache().cacheGroups()) {
                            if (!grp.isLocal() && grp.affinityNode()) {
                                GridDhtPartitionTopology top = null;

                                try {
                                    top = grp.topology();
                                }
                                catch (IllegalStateException ignore) {
                                    // Cache stopped.
                                }

                                if (top != null) {
                                    for (GridDhtLocalPartition part : top.currentLocalPartitions())
                                        part.cleanupRemoveQueue();
                                }

                                if (ctx.isStopping())
                                    return;
                            }
                        }
                    }
                    catch (Exception e) {
                        U.error(log, "Failed to cleanup removed cache items: " + e, e);
                    }

                    if (ctx.isStopping())
                        return;

                    addRemovedItemsCleanupTask(timeout);
                }
            }, true);
        }
    }

    /**
     * Enable statistics future.
     */
    private class EnableStatisticsFuture extends GridFutureAdapter<Void> {
        /** */
        private UUID id;

        /**
         * @param id Future ID.
         */
        private EnableStatisticsFuture(UUID id) {
            this.id = id;
        }

        /** {@inheritDoc} */
        @Override public boolean onDone(@Nullable Void res, @Nullable Throwable err) {
            // Make sure to remove future before completion.
            manageStatisticsFuts.remove(id, this);

            return super.onDone(res, err);
        }

        /** {@inheritDoc} */
        @Override public String toString() {
            return S.toString(EnableStatisticsFuture.class, this);
        }
    }

    /**
     * The future for changing transaction timeout on partition map exchange.
     */
    private class TxTimeoutOnPartitionMapExchangeChangeFuture extends GridFutureAdapter<Void> {
        /** */
        private UUID id;

        /**
         * @param id Future ID.
         */
        private TxTimeoutOnPartitionMapExchangeChangeFuture(UUID id) {
            this.id = id;
        }

        /** {@inheritDoc} */
        @Override public boolean onDone(@Nullable Void res, @Nullable Throwable err) {
            txTimeoutOnPartitionMapExchangeFuts.remove(id, this);
            return super.onDone(res, err);
        }

        /** {@inheritDoc} */
        @Override public String toString() {
            return S.toString(TxTimeoutOnPartitionMapExchangeChangeFuture.class, this);
        }
    }
}<|MERGE_RESOLUTION|>--- conflicted
+++ resolved
@@ -2127,15 +2127,6 @@
                 cacheStartFailHandler.handle(
                     startCacheInfo,
                     cacheInfo -> {
-<<<<<<< HEAD
-                        ctx.query().onCacheStart(
-                            cacheContexts.get(cacheInfo),
-                            cacheInfo.getCacheDescriptor().schema() != null
-                                ? cacheInfo.getCacheDescriptor().schema()
-                                : new QuerySchema(),
-                            cacheInfo.getCacheDescriptor().sql()
-                        );
-=======
                         GridCacheContext<?, ?> cctx = cacheContexts.get(cacheInfo);
 
                         if (!cctx.isRecoveryMode()) {
@@ -2143,10 +2134,10 @@
                                 cctx,
                                 cacheInfo.getCacheDescriptor().schema() != null
                                     ? cacheInfo.getCacheDescriptor().schema()
-                                    : new QuerySchema()
+                                    : new QuerySchema(),
+                                cacheInfo.getCacheDescriptor().sql()
                             );
                         }
->>>>>>> 7319b110
 
                         context().exchange().exchangerUpdateHeartbeat();
                     }
