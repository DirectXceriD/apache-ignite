/*
 * Licensed to the Apache Software Foundation (ASF) under one or more
 * contributor license agreements.  See the NOTICE file distributed with
 * this work for additional information regarding copyright ownership.
 * The ASF licenses this file to You under the Apache License, Version 2.0
 * (the "License"); you may not use this file except in compliance with
 * the License.  You may obtain a copy of the License at
 *
 *      http://www.apache.org/licenses/LICENSE-2.0
 *
 * Unless required by applicable law or agreed to in writing, software
 * distributed under the License is distributed on an "AS IS" BASIS,
 * WITHOUT WARRANTIES OR CONDITIONS OF ANY KIND, either express or implied.
 * See the License for the specific language governing permissions and
 * limitations under the License.
 */

package org.apache.ignite.internal.processors.cache;

import java.io.Serializable;
import java.util.ArrayList;
import java.util.Collection;
import java.util.Collections;
import java.util.Comparator;
import java.util.Deque;
import java.util.HashMap;
import java.util.HashSet;
import java.util.IdentityHashMap;
import java.util.LinkedHashMap;
import java.util.LinkedList;
import java.util.List;
import java.util.ListIterator;
import java.util.Map;
import java.util.Set;
import java.util.UUID;
import java.util.concurrent.ConcurrentHashMap;
import java.util.concurrent.ConcurrentMap;
import java.util.concurrent.CountDownLatch;
import javax.cache.configuration.Factory;
import javax.cache.integration.CacheLoader;
import javax.cache.integration.CacheWriter;
import javax.management.JMException;
import javax.management.MBeanServer;
import org.apache.ignite.IgniteCheckedException;
import org.apache.ignite.IgniteException;
import org.apache.ignite.cache.CacheExistsException;
import org.apache.ignite.cache.CacheMode;
import org.apache.ignite.cache.CacheRebalanceMode;
import org.apache.ignite.cache.affinity.AffinityFunction;
import org.apache.ignite.cache.affinity.AffinityFunctionContext;
import org.apache.ignite.cache.affinity.rendezvous.RendezvousAffinityFunction;
import org.apache.ignite.cache.store.CacheStore;
import org.apache.ignite.cache.store.CacheStoreSessionListener;
import org.apache.ignite.cluster.ClusterNode;
import org.apache.ignite.configuration.CacheConfiguration;
import org.apache.ignite.configuration.DeploymentMode;
import org.apache.ignite.configuration.FileSystemConfiguration;
import org.apache.ignite.configuration.IgniteConfiguration;
import org.apache.ignite.configuration.NearCacheConfiguration;
import org.apache.ignite.configuration.TransactionConfiguration;
import org.apache.ignite.events.EventType;
import org.apache.ignite.internal.GridKernalContext;
import org.apache.ignite.internal.processors.query.QuerySchema;
import org.apache.ignite.internal.processors.query.QueryUtils;
import org.apache.ignite.internal.processors.query.schema.message.SchemaAbstractDiscoveryMessage;
import org.apache.ignite.internal.processors.query.schema.SchemaExchangeWorkerTask;
import org.apache.ignite.internal.processors.query.schema.SchemaNodeLeaveExchangeWorkerTask;
import org.apache.ignite.internal.processors.query.schema.message.SchemaProposeDiscoveryMessage;
import org.apache.ignite.internal.suggestions.GridPerformanceSuggestions;
import org.apache.ignite.internal.IgniteClientDisconnectedCheckedException;
import org.apache.ignite.internal.IgniteComponentType;
import org.apache.ignite.internal.IgniteInternalFuture;
import org.apache.ignite.internal.IgniteNodeAttributes;
import org.apache.ignite.internal.IgniteTransactionsEx;
import org.apache.ignite.internal.binary.BinaryContext;
import org.apache.ignite.internal.binary.BinaryMarshaller;
import org.apache.ignite.internal.binary.GridBinaryMarshaller;
import org.apache.ignite.internal.managers.discovery.DiscoveryCustomMessage;
import org.apache.ignite.internal.pagemem.snapshot.StartFullSnapshotAckDiscoveryMessage;
import org.apache.ignite.internal.pagemem.store.IgnitePageStoreManager;
import org.apache.ignite.internal.pagemem.wal.IgniteWriteAheadLogManager;
import org.apache.ignite.internal.processors.GridProcessorAdapter;
import org.apache.ignite.internal.processors.affinity.AffinityTopologyVersion;
import org.apache.ignite.internal.processors.cache.binary.CacheObjectBinaryProcessorImpl;
import org.apache.ignite.internal.processors.cache.database.IgniteCacheDatabaseSharedManager;
import org.apache.ignite.internal.processors.cache.database.MemoryPolicy;
import org.apache.ignite.internal.processors.cache.database.freelist.FreeList;
import org.apache.ignite.internal.processors.cache.database.tree.reuse.ReuseList;
import org.apache.ignite.internal.processors.cache.datastructures.CacheDataStructuresManager;
import org.apache.ignite.internal.processors.cache.distributed.dht.GridDhtCache;
import org.apache.ignite.internal.processors.cache.distributed.dht.GridDhtCacheAdapter;
import org.apache.ignite.internal.processors.cache.distributed.dht.GridDhtLocalPartition;
import org.apache.ignite.internal.processors.cache.distributed.dht.GridDhtPartitionTopology;
import org.apache.ignite.internal.processors.cache.distributed.dht.atomic.GridDhtAtomicCache;
import org.apache.ignite.internal.processors.cache.distributed.dht.colocated.GridDhtColocatedCache;
import org.apache.ignite.internal.processors.cache.distributed.near.GridNearAtomicCache;
import org.apache.ignite.internal.processors.cache.distributed.near.GridNearTransactionalCache;
import org.apache.ignite.internal.processors.cache.dr.GridCacheDrManager;
import org.apache.ignite.internal.processors.cache.jta.CacheJtaManagerAdapter;
import org.apache.ignite.internal.processors.cache.local.GridLocalCache;
import org.apache.ignite.internal.processors.cache.local.atomic.GridLocalAtomicCache;
import org.apache.ignite.internal.processors.cache.query.GridCacheDistributedQueryManager;
import org.apache.ignite.internal.processors.cache.query.GridCacheLocalQueryManager;
import org.apache.ignite.internal.processors.cache.query.GridCacheQueryManager;
import org.apache.ignite.internal.processors.cache.query.continuous.CacheContinuousQueryManager;
import org.apache.ignite.internal.processors.cache.store.CacheStoreManager;
import org.apache.ignite.internal.processors.cache.transactions.IgniteTransactionsImpl;
import org.apache.ignite.internal.processors.cache.transactions.IgniteTxManager;
import org.apache.ignite.internal.processors.cache.version.GridCacheVersionManager;
import org.apache.ignite.internal.processors.cacheobject.IgniteCacheObjectProcessor;
import org.apache.ignite.internal.processors.plugin.CachePluginManager;
import org.apache.ignite.internal.processors.timeout.GridTimeoutObject;
import org.apache.ignite.internal.util.F0;
import org.apache.ignite.internal.util.future.GridCompoundFuture;
import org.apache.ignite.internal.util.future.GridFinishedFuture;
import org.apache.ignite.internal.util.future.GridFutureAdapter;
import org.apache.ignite.internal.util.lang.IgniteOutClosureX;
import org.apache.ignite.internal.util.tostring.GridToStringInclude;
import org.apache.ignite.internal.util.typedef.F;
import org.apache.ignite.internal.util.typedef.X;
import org.apache.ignite.internal.util.typedef.internal.CU;
import org.apache.ignite.internal.util.typedef.internal.S;
import org.apache.ignite.internal.util.typedef.internal.U;
import org.apache.ignite.lang.IgniteClosure;
import org.apache.ignite.lang.IgniteFuture;
import org.apache.ignite.lang.IgnitePredicate;
import org.apache.ignite.lang.IgniteUuid;
import org.apache.ignite.lifecycle.LifecycleAware;
import org.apache.ignite.marshaller.Marshaller;
import org.apache.ignite.marshaller.MarshallerUtils;
import org.apache.ignite.mxbean.IgniteMBeanAware;
import org.apache.ignite.spi.IgniteNodeValidationResult;
import org.apache.ignite.spi.discovery.DiscoveryDataBag;
import org.apache.ignite.spi.discovery.DiscoveryDataBag.GridDiscoveryData;
import org.apache.ignite.spi.discovery.DiscoveryDataBag.JoiningNodeDiscoveryData;
import org.jetbrains.annotations.Nullable;

import static org.apache.ignite.IgniteSystemProperties.IGNITE_CACHE_REMOVED_ENTRIES_TTL;
import static org.apache.ignite.IgniteSystemProperties.IGNITE_SKIP_CONFIGURATION_CONSISTENCY_CHECK;
import static org.apache.ignite.IgniteSystemProperties.getBoolean;
import static org.apache.ignite.cache.CacheAtomicityMode.ATOMIC;
import static org.apache.ignite.cache.CacheMode.LOCAL;
import static org.apache.ignite.cache.CacheMode.PARTITIONED;
import static org.apache.ignite.cache.CacheMode.REPLICATED;
import static org.apache.ignite.cache.CacheRebalanceMode.ASYNC;
import static org.apache.ignite.cache.CacheRebalanceMode.SYNC;
import static org.apache.ignite.cache.CacheWriteSynchronizationMode.FULL_ASYNC;
import static org.apache.ignite.cache.CacheWriteSynchronizationMode.FULL_SYNC;
import static org.apache.ignite.cache.CacheWriteSynchronizationMode.PRIMARY_SYNC;
import static org.apache.ignite.configuration.CacheConfiguration.DFLT_CACHE_MODE;
import static org.apache.ignite.configuration.DeploymentMode.CONTINUOUS;
import static org.apache.ignite.configuration.DeploymentMode.ISOLATED;
import static org.apache.ignite.configuration.DeploymentMode.PRIVATE;
import static org.apache.ignite.configuration.DeploymentMode.SHARED;
import static org.apache.ignite.events.EventType.EVT_NODE_JOINED;
import static org.apache.ignite.internal.GridComponent.DiscoveryDataExchangeType.CACHE_PROC;
import static org.apache.ignite.internal.IgniteComponentType.JTA;
import static org.apache.ignite.internal.IgniteNodeAttributes.ATTR_CONSISTENCY_CHECK_SKIPPED;
import static org.apache.ignite.internal.IgniteNodeAttributes.ATTR_TX_CONFIG;
import static org.apache.ignite.internal.processors.cache.GridCacheUtils.isNearEnabled;

/**
 * Cache processor.
 */
@SuppressWarnings({"unchecked", "TypeMayBeWeakened", "deprecation"})
public class GridCacheProcessor extends GridProcessorAdapter {
    /** Shared cache context. */
    private GridCacheSharedContext<?, ?> sharedCtx;

    /** */
    private final Map<String, GridCacheAdapter<?, ?>> caches;

    /** Caches stopped from onKernalStop callback. */
    private final Map<String, GridCacheAdapter> stoppedCaches = new ConcurrentHashMap<>();

    /** Map of proxies. */
    private final Map<String, IgniteCacheProxy<?, ?>> jCacheProxies;

    /** Caches stop sequence. */
    private final Deque<String> stopSeq;

    /** Transaction interface implementation. */
    private IgniteTransactionsImpl transactions;

    /** Pending cache starts. */
    private ConcurrentMap<UUID, IgniteInternalFuture> pendingFuts = new ConcurrentHashMap<>();

    /** Template configuration add futures. */
    private ConcurrentMap<String, IgniteInternalFuture> pendingTemplateFuts = new ConcurrentHashMap<>();

    /** Dynamic caches. */
    private ConcurrentMap<String, DynamicCacheDescriptor> registeredCaches = new ConcurrentHashMap<>();

    /** Cache templates. */
    private ConcurrentMap<String, DynamicCacheDescriptor> registeredTemplates = new ConcurrentHashMap<>();

    /** */
    private IdentityHashMap<CacheStore, ThreadLocal> sesHolders = new IdentityHashMap<>();

    /** Must use JDK marsh since it is used by discovery to fire custom events. */
    private final Marshaller marsh;

    /** Count down latch for caches. */
    private final CountDownLatch cacheStartedLatch = new CountDownLatch(1);

    /** */
    private Map<String, DynamicCacheDescriptor> cachesOnDisconnect;

    /** */
    private Map<UUID, DynamicCacheChangeBatch> clientReconnectReqs;

    /** Internal cache names. */
    private final Set<String> internalCaches;

    /** */
    private ConcurrentMap<Integer, CacheGroupInfrastructure> cacheGrps = new ConcurrentHashMap<>();

    /**
     * @param ctx Kernal context.
     */
    public GridCacheProcessor(GridKernalContext ctx) {
        super(ctx);

        caches = new ConcurrentHashMap<>();
        jCacheProxies = new ConcurrentHashMap<>();
        stopSeq = new LinkedList<>();
        internalCaches = new HashSet<>();

        marsh = MarshallerUtils.jdkMarshaller(ctx.igniteInstanceName());
    }

    /**
     * @param cfg Initializes cache configuration with proper defaults.
     * @param cacheObjCtx Cache object context.
     * @throws IgniteCheckedException If configuration is not valid.
     */
    private void initialize(CacheConfiguration cfg, CacheObjectContext cacheObjCtx)
        throws IgniteCheckedException {
        if (cfg.getCacheMode() == null)
            cfg.setCacheMode(DFLT_CACHE_MODE);

        if (cfg.getNodeFilter() == null)
            cfg.setNodeFilter(CacheConfiguration.ALL_NODES);

        if (cfg.getAffinity() == null) {
            if (cfg.getCacheMode() == PARTITIONED) {
                RendezvousAffinityFunction aff = new RendezvousAffinityFunction();

                cfg.setAffinity(aff);
            }
            else if (cfg.getCacheMode() == REPLICATED) {
                RendezvousAffinityFunction aff = new RendezvousAffinityFunction(false, 512);

                cfg.setAffinity(aff);

                cfg.setBackups(Integer.MAX_VALUE);
            }
            else
                cfg.setAffinity(new LocalAffinityFunction());
        }
        else {
            if (cfg.getCacheMode() == LOCAL && !(cfg.getAffinity() instanceof LocalAffinityFunction)) {
                cfg.setAffinity(new LocalAffinityFunction());

                U.warn(log, "AffinityFunction configuration parameter will be ignored for local cache" +
                    " [cacheName=" + U.maskName(cfg.getName()) + ']');
            }
        }

        if (cfg.getCacheMode() == REPLICATED)
            cfg.setBackups(Integer.MAX_VALUE);

        if( cfg.getQueryParallelism() > 1 && cfg.getCacheMode() != PARTITIONED)
            throw new IgniteCheckedException("Segmented indices are supported for PARTITIONED mode only.");

        if (cfg.getAffinityMapper() == null)
            cfg.setAffinityMapper(cacheObjCtx.defaultAffMapper());

        ctx.igfsHelper().preProcessCacheConfiguration(cfg);

        if (cfg.getRebalanceMode() == null)
            cfg.setRebalanceMode(ASYNC);

        if (cfg.getAtomicityMode() == null)
            cfg.setAtomicityMode(CacheConfiguration.DFLT_CACHE_ATOMICITY_MODE);

        if (cfg.getWriteSynchronizationMode() == null)
            cfg.setWriteSynchronizationMode(PRIMARY_SYNC);

        assert cfg.getWriteSynchronizationMode() != null;

        if (cfg.getCacheStoreFactory() == null) {
            Factory<CacheLoader> ldrFactory = cfg.getCacheLoaderFactory();
            Factory<CacheWriter> writerFactory = cfg.isWriteThrough() ? cfg.getCacheWriterFactory() : null;

            if (ldrFactory != null || writerFactory != null)
                cfg.setCacheStoreFactory(new GridCacheLoaderWriterStoreFactory(ldrFactory, writerFactory));
        }
        else {
            if (cfg.getCacheLoaderFactory() != null)
                throw new IgniteCheckedException("Cannot set both cache loaded factory and cache store factory " +
                    "for cache: " + U.maskName(cfg.getName()));

            if (cfg.getCacheWriterFactory() != null)
                throw new IgniteCheckedException("Cannot set both cache writer factory and cache store factory " +
                    "for cache: " + U.maskName(cfg.getName()));
        }
    }

    /**
     * @param cfg Configuration to check for possible performance issues.
     * @param hasStore {@code True} if store is configured.
     */
    private void suggestOptimizations(CacheConfiguration cfg, boolean hasStore) {
        GridPerformanceSuggestions perf = ctx.performance();

        String msg = "Disable eviction policy (remove from configuration)";

        if (cfg.getEvictionPolicy() != null)
            perf.add(msg, false);
        else
            perf.add(msg, true);

        if (cfg.getCacheMode() == PARTITIONED) {
            perf.add("Disable near cache (set 'nearConfiguration' to null)", cfg.getNearConfiguration() == null);

            if (cfg.getAffinity() != null)
                perf.add("Decrease number of backups (set 'backups' to 0)", cfg.getBackups() == 0);
        }

        // Suppress warning if at least one ATOMIC cache found.
        perf.add("Enable ATOMIC mode if not using transactions (set 'atomicityMode' to ATOMIC)",
            cfg.getAtomicityMode() == ATOMIC);

        // Suppress warning if at least one non-FULL_SYNC mode found.
        perf.add("Disable fully synchronous writes (set 'writeSynchronizationMode' to PRIMARY_SYNC or FULL_ASYNC)",
            cfg.getWriteSynchronizationMode() != FULL_SYNC);

        if (hasStore && cfg.isWriteThrough())
            perf.add("Enable write-behind to persistent store (set 'writeBehindEnabled' to true)",
                cfg.isWriteBehindEnabled());
    }

    /**
     * Create exchange worker task for custom discovery message.
     *
     * @param msg Custom discovery message.
     * @return Task or {@code null} if message doesn't require any special processing.
     */
    public CachePartitionExchangeWorkerTask exchangeTaskForCustomDiscoveryMessage(DiscoveryCustomMessage msg) {
        if (msg instanceof SchemaAbstractDiscoveryMessage) {
            SchemaAbstractDiscoveryMessage msg0 = (SchemaAbstractDiscoveryMessage)msg;

            if (msg0.exchange())
                return new SchemaExchangeWorkerTask(msg0);
        }

        return null;
    }

    /**
     * Process custom exchange task.
     *
     * @param task Task.
     */
    public void processCustomExchangeTask(CachePartitionExchangeWorkerTask task) {
        if (task instanceof SchemaExchangeWorkerTask) {
            SchemaAbstractDiscoveryMessage msg = ((SchemaExchangeWorkerTask)task).message();

            if (msg instanceof SchemaProposeDiscoveryMessage) {
                SchemaProposeDiscoveryMessage msg0 = (SchemaProposeDiscoveryMessage)msg;

                ctx.query().onSchemaPropose(msg0);
            }
            else
                U.warn(log, "Unsupported schema discovery message: " + msg);
        }
        else if (task instanceof SchemaNodeLeaveExchangeWorkerTask) {
            SchemaNodeLeaveExchangeWorkerTask task0 = (SchemaNodeLeaveExchangeWorkerTask)task;

            ctx.query().onNodeLeave(task0.node());
        }
        else
            U.warn(log, "Unsupported custom exchange task: " + task);
    }

    /**
     * @param c Ignite Configuration.
     * @param cc Cache Configuration.
     * @return {@code true} if cache is starting on client node and this node is affinity node for the cache.
     */
    private boolean storesLocallyOnClient(IgniteConfiguration c, CacheConfiguration cc) {
        if (c.isClientMode() && c.getMemoryConfiguration() == null) {
            if (cc.getCacheMode() == LOCAL)
                return true;

            if (ctx.discovery().cacheAffinityNode(ctx.discovery().localNode(), cc.getName()))
                return true;

            return false;
        }
        else
            return false;
    }

    /**
     * @param c Ignite configuration.
     * @param cc Configuration to validate.
     * @param cacheType Cache type.
     * @param cfgStore Cache store.
     * @throws IgniteCheckedException If failed.
     */
    private void validate(IgniteConfiguration c,
        CacheConfiguration cc,
        CacheType cacheType,
        @Nullable CacheStore cfgStore) throws IgniteCheckedException {
        assertParameter(cc.getName() != null && !cc.getName().isEmpty(), "name is null or empty");

        if (cc.getCacheMode() == REPLICATED) {
            if (cc.getNearConfiguration() != null &&
                ctx.discovery().cacheAffinityNode(ctx.discovery().localNode(), cc.getName())) {
                U.warn(log, "Near cache cannot be used with REPLICATED cache, " +
                    "will be ignored [cacheName=" + U.maskName(cc.getName()) + ']');

                cc.setNearConfiguration(null);
            }
        }

        if (storesLocallyOnClient(c, cc))
            throw new IgniteCheckedException("MemoryPolicy for client caches must be explicitly configured " +
                    "on client node startup. Use MemoryConfiguration to configure MemoryPolicy.");

        if (cc.getCacheMode() == LOCAL && !cc.getAffinity().getClass().equals(LocalAffinityFunction.class))
            U.warn(log, "AffinityFunction configuration parameter will be ignored for local cache [cacheName=" +
                U.maskName(cc.getName()) + ']');

        if (cc.getAffinity().partitions() > CacheConfiguration.MAX_PARTITIONS_COUNT)
            throw new IgniteCheckedException("Cannot have more than " + CacheConfiguration.MAX_PARTITIONS_COUNT +
                " partitions [cacheName=" + cc.getName() + ", partitions=" + cc.getAffinity().partitions() + ']');

        if (cc.getRebalanceMode() != CacheRebalanceMode.NONE)
            assertParameter(cc.getRebalanceBatchSize() > 0, "rebalanceBatchSize > 0");

        if (cc.getCacheMode() == PARTITIONED || cc.getCacheMode() == REPLICATED) {
            if (cc.getAtomicityMode() == ATOMIC && cc.getWriteSynchronizationMode() == FULL_ASYNC)
                U.warn(log, "Cache write synchronization mode is set to FULL_ASYNC. All single-key 'put' and " +
                    "'remove' operations will return 'null', all 'putx' and 'removex' operations will return" +
                    " 'true' [cacheName=" + U.maskName(cc.getName()) + ']');
        }

        DeploymentMode depMode = c.getDeploymentMode();

        if (c.isPeerClassLoadingEnabled() && (depMode == PRIVATE || depMode == ISOLATED) &&
            !CU.isSystemCache(cc.getName()) && !(c.getMarshaller() instanceof BinaryMarshaller))
            throw new IgniteCheckedException("Cache can be started in PRIVATE or ISOLATED deployment mode only when" +
                " BinaryMarshaller is used [depMode=" + ctx.config().getDeploymentMode() + ", marshaller=" +
                c.getMarshaller().getClass().getName() + ']');

        if (cc.getAffinity().partitions() > CacheConfiguration.MAX_PARTITIONS_COUNT)
            throw new IgniteCheckedException("Affinity function must return at most " +
                CacheConfiguration.MAX_PARTITIONS_COUNT + " partitions [actual=" + cc.getAffinity().partitions() +
                ", affFunction=" + cc.getAffinity() + ", cacheName=" + cc.getName() + ']');

        if (cc.isWriteBehindEnabled()) {
            if (cfgStore == null)
                throw new IgniteCheckedException("Cannot enable write-behind (writer or store is not provided) " +
                    "for cache: " + U.maskName(cc.getName()));

            assertParameter(cc.getWriteBehindBatchSize() > 0, "writeBehindBatchSize > 0");
            assertParameter(cc.getWriteBehindFlushSize() >= 0, "writeBehindFlushSize >= 0");
            assertParameter(cc.getWriteBehindFlushFrequency() >= 0, "writeBehindFlushFrequency >= 0");
            assertParameter(cc.getWriteBehindFlushThreadCount() > 0, "writeBehindFlushThreadCount > 0");

            if (cc.getWriteBehindFlushSize() == 0 && cc.getWriteBehindFlushFrequency() == 0)
                throw new IgniteCheckedException("Cannot set both 'writeBehindFlushFrequency' and " +
                    "'writeBehindFlushSize' parameters to 0 for cache: " + U.maskName(cc.getName()));
        }

        if (cc.isReadThrough() && cfgStore == null)
            throw new IgniteCheckedException("Cannot enable read-through (loader or store is not provided) " +
                "for cache: " + U.maskName(cc.getName()));

        if (cc.isWriteThrough() && cfgStore == null)
            throw new IgniteCheckedException("Cannot enable write-through (writer or store is not provided) " +
                "for cache: " + U.maskName(cc.getName()));

        long delay = cc.getRebalanceDelay();

        if (delay != 0) {
            if (cc.getCacheMode() != PARTITIONED)
                U.warn(log, "Rebalance delay is supported only for partitioned caches (will ignore): " + (cc.getName()),
                    "Will ignore rebalance delay for cache: " + U.maskName(cc.getName()));
            else if (cc.getRebalanceMode() == SYNC) {
                if (delay < 0) {
                    U.warn(log, "Ignoring SYNC rebalance mode with manual rebalance start (node will not wait for " +
                        "rebalancing to be finished): " + U.maskName(cc.getName()),
                        "Node will not wait for rebalance in SYNC mode: " + U.maskName(cc.getName()));
                }
                else {
                    U.warn(log, "Using SYNC rebalance mode with rebalance delay (node will wait until rebalancing is " +
                        "initiated for " + delay + "ms) for cache: " + U.maskName(cc.getName()),
                        "Node will wait until rebalancing is initiated for " + delay + "ms for cache: " + U.maskName(cc.getName()));
                }
            }
        }

        ctx.igfsHelper().validateCacheConfiguration(cc);

        if (cc.getAtomicityMode() == ATOMIC)
            assertParameter(cc.getTransactionManagerLookupClassName() == null,
                "transaction manager can not be used with ATOMIC cache");

        if (cc.getEvictionPolicy() != null && !cc.isOnheapCacheEnabled())
            throw new IgniteCheckedException("Onheap cache must be enabled if eviction policy is configured [cacheName="
                + U.maskName(cc.getName()) + "]");

        QueryUtils.validateCacheConfiguration(cc);
    }

    /**
     * @param ctx Context.
     * @return DHT managers.
     */
    private List<GridCacheManager> dhtManagers(GridCacheContext ctx) {
        return F.asList(ctx.store(), ctx.events(), ctx.evicts(), ctx.queries(), ctx.continuousQueries(),
            ctx.dr(), ctx.offheap());
    }

    /**
     * @param ctx Context.
     * @return Managers present in both, DHT and Near caches.
     */
    @SuppressWarnings("IfMayBeConditional")
    private Collection<GridCacheManager> dhtExcludes(GridCacheContext ctx) {
        if (ctx.config().getCacheMode() == LOCAL || !isNearEnabled(ctx))
            return Collections.emptyList();
        else
            return F.asList(ctx.queries(), ctx.continuousQueries(), ctx.store(), ctx.offheap());
    }

    /**
     * @param cfg Configuration.
     * @param objs Extra components.
     * @throws IgniteCheckedException If failed to inject.
     */
    private void prepare(CacheConfiguration cfg, Collection<Object> objs) throws IgniteCheckedException {
        prepare(cfg, cfg.getEvictionPolicy(), false);
        prepare(cfg, cfg.getAffinity(), false);
        prepare(cfg, cfg.getAffinityMapper(), false);
        prepare(cfg, cfg.getEvictionFilter(), false);
        prepare(cfg, cfg.getInterceptor(), false);
        prepare(cfg, cfg.getTopologyValidator(), false);

        NearCacheConfiguration nearCfg = cfg.getNearConfiguration();

        if (nearCfg != null)
            prepare(cfg, nearCfg.getNearEvictionPolicy(), true);

        for (Object obj : objs)
            prepare(cfg, obj, false);
    }

    /**
     * @param cfg Cache configuration.
     * @param rsrc Resource.
     * @param near Near flag.
     * @throws IgniteCheckedException If failed.
     */
    private void prepare(CacheConfiguration cfg, @Nullable Object rsrc, boolean near) throws IgniteCheckedException {
        if (rsrc != null) {
            ctx.resource().injectGeneric(rsrc);

            ctx.resource().injectCacheName(rsrc, cfg.getName());

            registerMbean(rsrc, cfg.getName(), near);
        }
    }

    /**
     * @param cctx Cache context.
     */
    private void cleanup(GridCacheContext cctx) {
        CacheConfiguration cfg = cctx.config();

        cleanup(cfg, cfg.getEvictionPolicy(), false);
        cleanup(cfg, cfg.getAffinity(), false);
        cleanup(cfg, cfg.getAffinityMapper(), false);
        cleanup(cfg, cfg.getEvictionFilter(), false);
        cleanup(cfg, cfg.getInterceptor(), false);
        cleanup(cfg, cfg.getTopologyValidator(), false);
        cleanup(cfg, cctx.store().configuredStore(), false);

        if (!CU.isUtilityCache(cfg.getName()) && !CU.isSystemCache(cfg.getName())) {
            unregisterMbean(cctx.cache().localMxBean(), cfg.getName(), false);
            unregisterMbean(cctx.cache().clusterMxBean(), cfg.getName(), false);
        }

        NearCacheConfiguration nearCfg = cfg.getNearConfiguration();

        if (nearCfg != null)
            cleanup(cfg, nearCfg.getNearEvictionPolicy(), true);

        cctx.cleanup();
    }

    /**
     * @param cfg Cache configuration.
     * @param rsrc Resource.
     * @param near Near flag.
     */
    private void cleanup(CacheConfiguration cfg, @Nullable Object rsrc, boolean near) {
        if (rsrc != null) {
            unregisterMbean(rsrc, cfg.getName(), near);

            try {
                ctx.resource().cleanupGeneric(rsrc);
            }
            catch (IgniteCheckedException e) {
                U.error(log, "Failed to cleanup resource: " + rsrc, e);
            }
        }
    }

    /** {@inheritDoc} */
    @SuppressWarnings({"unchecked"})
    @Override public void start(boolean activeOnStart) throws IgniteCheckedException {
        DeploymentMode depMode = ctx.config().getDeploymentMode();

        if (!F.isEmpty(ctx.config().getCacheConfiguration())) {
            if (depMode != CONTINUOUS && depMode != SHARED)
                U.warn(log, "Deployment mode for cache is not CONTINUOUS or SHARED " +
                    "(it is recommended that you change deployment mode and restart): " + depMode,
                    "Deployment mode for cache is not CONTINUOUS or SHARED.");
        }

        initializeInternalCacheNames();

        sharedCtx = createSharedContext(
            ctx, CU.startStoreSessionListeners(ctx, ctx.config().getCacheStoreSessionListenerFactories()));

        transactions = new IgniteTransactionsImpl(sharedCtx);

        // Start shared managers.
        for (GridCacheSharedManager mgr : sharedCtx.managers())
            mgr.start(sharedCtx);

        //if inActivate on start then skip caches registration.
        if (!activeOnStart)
            return;

        CacheConfiguration[] cfgs = ctx.config().getCacheConfiguration();

        registerCacheFromConfig(cfgs);

        registerCacheFromPersistentStore(cfgs);

        if (log.isDebugEnabled())
            log.debug("Started cache processor.");
    }

    /**
     * @param cfgs Cache configurations.
     * @throws IgniteCheckedException If failed.
     */
    private void registerCacheFromConfig(CacheConfiguration[] cfgs) throws IgniteCheckedException {
        if (ctx.config().isDaemon())
            return;

        for (int i = 0; i < cfgs.length; i++) {
            CacheConfiguration<?, ?> cfg = new CacheConfiguration(cfgs[i]);

            cfgs[i] = cfg; // Replace original configuration value.

            registerCache(cfg);
        }
    }

    /**
     * @param cfgs Cache configurations.
     * @throws IgniteCheckedException If failed.
     */
    private void registerCacheFromPersistentStore(CacheConfiguration[] cfgs) throws IgniteCheckedException {
        if (sharedCtx.pageStore() != null &&
            sharedCtx.database().persistenceEnabled() &&
            !ctx.config().isDaemon()) {
            Set<String> savedCacheNames = sharedCtx.pageStore().savedCacheNames();

            for (CacheConfiguration cfg : cfgs)
                savedCacheNames.remove(cfg.getName());

            for (String name : internalCaches)
                savedCacheNames.remove(name);

            if (!F.isEmpty(savedCacheNames)) {
                if (log.isInfoEnabled())
                    log.info("Register persistent caches: " + savedCacheNames);

                for (String name : savedCacheNames) {
                    CacheConfiguration cfg = sharedCtx.pageStore().readConfiguration(name);

                    if (cfg != null)
                        registerCache(cfg);
                }
            }
        }
    }

    @Nullable public CacheGroupInfrastructure cacheGroup(int grpId) {
        return cacheGrps.get(grpId);
    }

    public Collection<CacheGroupInfrastructure> cacheGroups() {
        return cacheGrps.values();
    }

    private int nextCacheGroupId(CacheConfiguration ccfg) {
        if (ccfg.getGroupName() != null) {
            for (DynamicCacheDescriptor cacheDesc : registeredCaches.values()) {
                if (ccfg.getGroupName().equals(cacheDesc.cacheConfiguration().getGroupName()))
                    return cacheDesc.groupId();
            }
        }

        return registeredCaches.size() + 1;
    }

    /**
     * @param cfg Cache configuration.
     * @throws IgniteCheckedException If failed.
     */
    private void registerCache(CacheConfiguration<?, ?> cfg) throws IgniteCheckedException {
        CU.validateCacheName(cfg.getName());

        cloneCheckSerializable(cfg);

        CacheObjectContext cacheObjCtx = ctx.cacheObjects().contextForCache(cfg);

        // Initialize defaults.
        initialize(cfg, cacheObjCtx);

        String cacheName = cfg.getName();

        if (cacheDescriptor(cfg.getName()) != null) {
            throw new IgniteCheckedException("Duplicate cache name found (check configuration and " +
                "assign unique name to each cache): " + cacheName);
        }

        CacheType cacheType;

        if (CU.isUtilityCache(cfg.getName()))
<<<<<<< HEAD
            cacheType = CacheType.UTILITY;
        else if (internalCaches.contains(maskNull(cfg.getName())))
            cacheType = CacheType.INTERNAL;
        else
            cacheType = CacheType.USER;
=======
                cacheType = CacheType.UTILITY;
            else if (internalCaches.contains(cfg.getName()))
                cacheType = CacheType.INTERNAL;
            else
                cacheType = CacheType.USER;
>>>>>>> 0e8e5dd9

        if (cacheType != CacheType.USER && cfg.getMemoryPolicyName() == null)
            cfg.setMemoryPolicyName(sharedCtx.database().systemMemoryPolicyName());

        boolean template = cfg.getName() != null && cfg.getName().endsWith("*");

        DynamicCacheDescriptor desc = new DynamicCacheDescriptor(ctx,
            cfg,
            cacheType,
            0,
            template,
            IgniteUuid.randomUuid(),
            new QuerySchema(cfg.getQueryEntities()));

        desc.locallyConfigured(true);
        desc.staticallyConfigured(true);
        desc.receivedFrom(ctx.localNodeId());

        if (!template) {
            cacheDescriptor(cfg.getName(), desc);

            ctx.discovery().setCacheFilter(
                cfg.getName(),
                cfg.getNodeFilter(),
                cfg.getNearConfiguration() != null && cfg.getCacheMode() == PARTITIONED,
                cfg.getCacheMode());

            ctx.discovery().addClientNode(cfg.getName(),
                ctx.localNodeId(),
                cfg.getNearConfiguration() != null);

            if (!cacheType.userCache())
                stopSeq.addLast(cfg.getName());
            else
                stopSeq.addFirst(cfg.getName());
        }
        else {
            if (log.isDebugEnabled())
                log.debug("Use cache configuration as template: " + cfg);

            registeredTemplates.put(cacheName, desc);
        }

        if (cfg.getName() == null) { // Use cache configuration with null name as template.
            DynamicCacheDescriptor desc0 = new DynamicCacheDescriptor(ctx,
                cfg,
                cacheType,
                0,
                true,
                IgniteUuid.randomUuid(),
                new QuerySchema(cfg.getQueryEntities()));

            desc0.locallyConfigured(true);
            desc0.staticallyConfigured(true);

            registeredTemplates.put(cacheName, desc0);
        }
    }

    /**
     * Initialize internal cache names
     */
    private void initializeInternalCacheNames() {
        FileSystemConfiguration[] igfsCfgs = ctx.grid().configuration().getFileSystemConfiguration();

        if (igfsCfgs != null) {
            for (FileSystemConfiguration igfsCfg : igfsCfgs) {
                internalCaches.add(igfsCfg.getMetaCacheConfiguration().getName());
                internalCaches.add(igfsCfg.getDataCacheConfiguration().getName());
            }
        }

        if (IgniteComponentType.HADOOP.inClassPath())
            internalCaches.add(CU.SYS_CACHE_HADOOP_MR);

        internalCaches.add(CU.ATOMICS_CACHE_NAME);
    }

    /** {@inheritDoc} */
    @SuppressWarnings("unchecked")
    @Override public void onKernalStart(boolean activeOnStart) throws IgniteCheckedException {
        ClusterNode locNode = ctx.discovery().localNode();

        try {
            checkConsistency();

            boolean currStatus = ctx.state().active();

            // If we start as inactive node, and join to active cluster, we must register all caches
            // which were received on join.
            if (!ctx.isDaemon() && currStatus && !activeOnStart) {
                List<CacheConfiguration> tmpCacheCfg = new ArrayList<>();

                for (CacheConfiguration conf : ctx.config().getCacheConfiguration()) {
                    assert conf.getName() != null;

                    for (DynamicCacheDescriptor desc : cacheDescriptors()) {
                        CacheConfiguration c = desc.cacheConfiguration();
                        IgnitePredicate filter = c.getNodeFilter();

                        if (c.getName().equals(conf.getName()) &&
                            ((desc.receivedOnDiscovery() && CU.affinityNode(locNode, filter)) ||
                                CU.isSystemCache(c.getName()))) {

                            tmpCacheCfg.add(c);

                            break;
                        }
                    }
                }

                if (!tmpCacheCfg.isEmpty()) {
                    CacheConfiguration[] newCacheCfg = new CacheConfiguration[tmpCacheCfg.size()];

                    tmpCacheCfg.toArray(newCacheCfg);

                    ctx.config().setCacheConfiguration(newCacheCfg);
                }

                activeOnStart = currStatus;
            }

            if (activeOnStart && !ctx.clientNode() && !ctx.isDaemon())
                sharedCtx.database().lock();

            // Must start database before start first cache.
            sharedCtx.database().onKernalStart(false);

            ctx.query().onCacheKernalStart();

            // Start dynamic caches received from collect discovery data.
            for (DynamicCacheDescriptor desc : cacheDescriptors()) {
                if (ctx.config().isDaemon())
                    continue;

                desc.clearRemoteConfigurations();

                CacheConfiguration ccfg = desc.cacheConfiguration();

                IgnitePredicate filter = ccfg.getNodeFilter();

                boolean loc = desc.locallyConfigured();

                if (loc || (desc.receivedOnDiscovery() && CU.affinityNode(locNode, filter))) {
                    boolean started = desc.onStart();

                    assert started : "Failed to change started flag for locally configured cache: " + desc;

                    CacheObjectContext cacheObjCtx = ctx.cacheObjects().contextForCache(ccfg);

                    CachePluginManager pluginMgr = desc.pluginManager();

                    GridCacheContext ctx = createCache(
                        ccfg, null, pluginMgr, desc.cacheType(), cacheObjCtx, desc.updatesAllowed());

                    ctx.dynamicDeploymentId(desc.deploymentId());

                    sharedCtx.addCacheContext(ctx);

                    GridCacheAdapter cache = ctx.cache();

                    String name = ccfg.getName();

                    caches.put(name, cache);

                    startCache(cache, desc.schema());

                    jCacheProxies.put(name, new IgniteCacheProxy(ctx, cache, null, false));
                }
            }
        }
        finally {
            cacheStartedLatch.countDown();
        }

        // Must call onKernalStart on shared managers after creation of fetched caches.
        for (GridCacheSharedManager<?, ?> mgr : sharedCtx.managers()) {
            if (sharedCtx.database() != mgr)
                mgr.onKernalStart(false);
        }

        // Escape if start active on start false
        if (!activeOnStart)
            return;

        for (GridCacheAdapter<?, ?> cache : caches.values())
            onKernalStart(cache);

        if (!ctx.config().isDaemon())
            ctx.cacheObjects().onUtilityCacheStarted();

        ctx.service().onUtilityCacheStarted();

        // Wait for caches in SYNC preload mode.
        for (DynamicCacheDescriptor desc : cacheDescriptors()) {
            CacheConfiguration cfg = desc.cacheConfiguration();

            IgnitePredicate filter = cfg.getNodeFilter();

            if (desc.locallyConfigured() || (desc.receivedOnDiscovery() && CU.affinityNode(locNode, filter))) {
                GridCacheAdapter cache = caches.get(cfg.getName());

                if (cache != null) {
                    if (cfg.getRebalanceMode() == SYNC) {
                        CacheMode cacheMode = cfg.getCacheMode();

                        if (cacheMode == REPLICATED || (cacheMode == PARTITIONED && cfg.getRebalanceDelay() >= 0))
                            cache.preloader().syncFuture().get();
                    }
                }
            }
        }

        // TODO IGNITE-5075.
        // assert ctx.config().isDaemon() || caches.containsKey(CU.UTILITY_CACHE_NAME) : "Utility cache should be started";

        if (!ctx.clientNode() && !ctx.isDaemon())
            addRemovedItemsCleanupTask(Long.getLong(IGNITE_CACHE_REMOVED_ENTRIES_TTL, 10_000));
    }

    /**
     * @param timeout Cleanup timeout.
     */
    private void addRemovedItemsCleanupTask(long timeout) {
        ctx.timeout().addTimeoutObject(new RemovedItemsCleanupTask(timeout));
    }

    /**
     *
     */
    private void checkConsistency() throws IgniteCheckedException {
        if (!ctx.config().isDaemon() && !getBoolean(IGNITE_SKIP_CONFIGURATION_CONSISTENCY_CHECK)) {
            for (ClusterNode n : ctx.discovery().remoteNodes()) {
                if (n.attribute(ATTR_CONSISTENCY_CHECK_SKIPPED))
                    continue;

                checkTransactionConfiguration(n);

                DeploymentMode locDepMode = ctx.config().getDeploymentMode();
                DeploymentMode rmtDepMode = n.attribute(IgniteNodeAttributes.ATTR_DEPLOYMENT_MODE);

                CU.checkAttributeMismatch(
                    log, null, n.id(), "deploymentMode", "Deployment mode",
                    locDepMode, rmtDepMode, true);

                for (DynamicCacheDescriptor desc : cacheDescriptors()) {
                    CacheConfiguration rmtCfg = desc.remoteConfiguration(n.id());

                    if (rmtCfg != null) {
                        CacheConfiguration locCfg = desc.cacheConfiguration();

                        checkCache(locCfg, rmtCfg, n);

                        // Check plugin cache configurations.
                        CachePluginManager pluginMgr = desc.pluginManager();

                        pluginMgr.validateRemotes(rmtCfg, n);
                    }
                }
            }
        }
    }

    /** {@inheritDoc} */
    @SuppressWarnings("unchecked")
    @Override public void stop(boolean cancel) throws IgniteCheckedException {
        stopCaches(cancel);

        List<? extends GridCacheSharedManager<?, ?>> mgrs = sharedCtx.managers();

        for (ListIterator<? extends GridCacheSharedManager<?, ?>> it = mgrs.listIterator(mgrs.size()); it.hasPrevious(); ) {
            GridCacheSharedManager<?, ?> mgr = it.previous();

            mgr.stop(cancel);
        }

        CU.stopStoreSessionListeners(ctx, sharedCtx.storeSessionListeners());

        sharedCtx.cleanup();

        if (log.isDebugEnabled())
            log.debug("Stopped cache processor.");
    }

    /**
     * @param cancel Cancel.
     */
    public void stopCaches(boolean cancel){
        for (String cacheName : stopSeq) {
            GridCacheAdapter<?, ?> cache = stoppedCaches.remove(cacheName);

            if (cache != null)
                stopCache(cache, cancel, false);
        }

        for (GridCacheAdapter<?, ?> cache : stoppedCaches.values()) {
            if (cache == stoppedCaches.remove(cache.name()))
                stopCache(cache, cancel, false);
        }

        registeredCaches.clear();
    }

    /**
     * Blocks all available gateways
     */
    public void blockGateways() {
        for (IgniteCacheProxy<?, ?> proxy : jCacheProxies.values())
            proxy.gate().onStopped();
    }

    /** {@inheritDoc} */
    @SuppressWarnings("unchecked")
    @Override public void onKernalStop(boolean cancel) {
        cacheStartedLatch.countDown();

        GridCachePartitionExchangeManager<Object, Object> exch = context().exchange();

        // Stop exchange manager first so that we call onKernalStop on all caches.
        // No new caches should be added after this point.
        exch.onKernalStop(cancel);

        onKernalStopCaches(cancel);

        cancelFutures();

        List<? extends GridCacheSharedManager<?, ?>> sharedMgrs = sharedCtx.managers();

        for (ListIterator<? extends GridCacheSharedManager<?, ?>> it = sharedMgrs.listIterator(sharedMgrs.size());
            it.hasPrevious(); ) {
            GridCacheSharedManager<?, ?> mgr = it.previous();

            if (mgr != exch)
                mgr.onKernalStop(cancel);
        }
    }

    /**
     * @param cancel Cancel.
     */
    public void onKernalStopCaches(boolean cancel){
        for (GridCacheAdapter<?, ?> cache : caches.values()) {
            GridCacheAffinityManager aff = cache.context().affinity();

            if (aff != null)
                aff.cancelFutures();
        }

        for (String cacheName : stopSeq) {
            GridCacheAdapter<?, ?> cache = caches.remove(cacheName);

            if (cache != null) {
                stoppedCaches.put(cacheName, cache);

                onKernalStop(cache, cancel);
            }
        }

        for (Map.Entry<String, GridCacheAdapter<?, ?>> entry : caches.entrySet()) {
            GridCacheAdapter<?, ?> cache = entry.getValue();

            if (cache == caches.remove(entry.getKey())) {
                stoppedCaches.put(entry.getKey(), cache);

                onKernalStop(entry.getValue(), cancel);
            }
        }
    }

    /** {@inheritDoc} */
    @Override public void onDisconnected(IgniteFuture<?> reconnectFut) throws IgniteCheckedException {
        cachesOnDisconnect = new HashMap<>(registeredCaches);

        IgniteClientDisconnectedCheckedException err = new IgniteClientDisconnectedCheckedException(
            ctx.cluster().clientReconnectFuture(),
            "Failed to execute dynamic cache change request, client node disconnected.");

        for (IgniteInternalFuture fut : pendingFuts.values())
            ((GridFutureAdapter)fut).onDone(err);

        for (IgniteInternalFuture fut : pendingTemplateFuts.values())
            ((GridFutureAdapter)fut).onDone(err);

        for (GridCacheAdapter cache : caches.values()) {
            GridCacheContext cctx = cache.context();

            cctx.gate().onDisconnected(reconnectFut);

            List<GridCacheManager> mgrs = cache.context().managers();

            for (ListIterator<GridCacheManager> it = mgrs.listIterator(mgrs.size()); it.hasPrevious(); ) {
                GridCacheManager mgr = it.previous();

                mgr.onDisconnected(reconnectFut);
            }
        }

        sharedCtx.onDisconnected(reconnectFut);

        registeredCaches.clear();

        registeredTemplates.clear();
    }

    /** {@inheritDoc} */
    @Override public IgniteInternalFuture<?> onReconnected(boolean clusterRestarted) throws IgniteCheckedException {
        List<GridCacheAdapter> reconnected = new ArrayList<>(caches.size());

        GridCompoundFuture<?, ?> stopFut = null;

        for (final GridCacheAdapter cache : caches.values()) {
            String name = cache.name();

            boolean stopped;

            boolean sysCache = CU.isUtilityCache(name) || CU.isAtomicsCache(name);

            if (!sysCache) {
                DynamicCacheDescriptor oldDesc = cachesOnDisconnect.get(name);

                assert oldDesc != null : "No descriptor for cache: " + name;

                DynamicCacheDescriptor newDesc = cacheDescriptor(name);

                stopped = newDesc == null || !oldDesc.deploymentId().equals(newDesc.deploymentId());
            }
            else
                stopped = false;

            if (stopped) {
                cache.context().gate().reconnected(true);

                sharedCtx.removeCacheContext(cache.ctx);

                caches.remove(cache.name());
                jCacheProxies.remove(cache.name());

                IgniteInternalFuture<?> fut = ctx.closure().runLocalSafe(new Runnable() {
                    @Override public void run() {
                        onKernalStop(cache, true);
                        stopCache(cache, true, false);
                    }
                });

                if (stopFut == null)
                    stopFut = new GridCompoundFuture<>();

                stopFut.add((IgniteInternalFuture)fut);
            }
            else {
                cache.onReconnected();

                reconnected.add(cache);

                if (!sysCache) {
                    // Re-create cache structures inside indexing in order to apply recent schema changes.
                    GridCacheContext cctx = cache.context();

                    DynamicCacheDescriptor desc = cacheDescriptor(name);

                    assert desc != null;

                    ctx.query().onCacheStop0(cctx.name());
                    ctx.query().onCacheStart0(cctx, desc.schema());
                }
            }
        }

        if (clientReconnectReqs != null) {
            for (Map.Entry<UUID, DynamicCacheChangeBatch> e : clientReconnectReqs.entrySet())
                processClientReconnectData(e.getKey(), e.getValue());

            clientReconnectReqs = null;
        }

        sharedCtx.onReconnected();

        for (GridCacheAdapter cache : reconnected)
            cache.context().gate().reconnected(false);

        cachesOnDisconnect = null;

        if (stopFut != null)
            stopFut.markInitialized();

        return stopFut;
    }

    /**
     * @param cache Cache to start.
     * @param schema Cache schema.
     * @throws IgniteCheckedException If failed to start cache.
     */
    @SuppressWarnings({"TypeMayBeWeakened", "unchecked"})
    private void startCache(GridCacheAdapter<?, ?> cache, QuerySchema schema) throws IgniteCheckedException {
        GridCacheContext<?, ?> cacheCtx = cache.context();

        ctx.continuous().onCacheStart(cacheCtx);

        if (sharedCtx.pageStore() != null)
            sharedCtx.pageStore().initializeForCache(cacheCtx.config());

        CacheConfiguration cfg = cacheCtx.config();

        // Intentionally compare Boolean references using '!=' below to check if the flag has been explicitly set.
        if (cfg.isStoreKeepBinary() && cfg.isStoreKeepBinary() != CacheConfiguration.DFLT_STORE_KEEP_BINARY
            && !(ctx.config().getMarshaller() instanceof BinaryMarshaller))
            U.warn(log, "CacheConfiguration.isStoreKeepBinary() configuration property will be ignored because " +
                "BinaryMarshaller is not used");

        // Start managers.
        for (GridCacheManager mgr : F.view(cacheCtx.managers(), F.notContains(dhtExcludes(cacheCtx))))
            mgr.start(cacheCtx);

        cacheCtx.initConflictResolver();

        if (cfg.getCacheMode() != LOCAL && GridCacheUtils.isNearEnabled(cfg)) {
            GridCacheContext<?, ?> dhtCtx = cacheCtx.near().dht().context();

            // Start DHT managers.
            for (GridCacheManager mgr : dhtManagers(dhtCtx))
                mgr.start(dhtCtx);

            dhtCtx.initConflictResolver();

            // Start DHT cache.
            dhtCtx.cache().start();

            if (log.isDebugEnabled())
                log.debug("Started DHT cache: " + dhtCtx.cache().name());
        }

        cacheCtx.cache().start();

        ctx.query().onCacheStart(cacheCtx, schema);

        cacheCtx.onStarted();

        if (log.isInfoEnabled())
            log.info("Started cache [name=" + U.maskName(cfg.getName()) + ", memoryPolicyName=" + cfg.getMemoryPolicyName() + ", mode=" + cfg.getCacheMode() + ']');
    }

    /**
     * @param cache Cache to stop.
     * @param cancel Cancel flag.
     */
    @SuppressWarnings({"TypeMayBeWeakened", "unchecked"})
    private void stopCache(GridCacheAdapter<?, ?> cache, boolean cancel, boolean destroy) {
        GridCacheContext ctx = cache.context();

        if (!cache.isNear() && ctx.shared().wal() != null) {
            try {
                ctx.shared().wal().fsync(null);
            }
            catch (IgniteCheckedException e) {
                U.error(log, "Failed to flush write-ahead log on cache stop " +
                    "[cache=" + ctx.name() + "]", e);
            }
        }

        sharedCtx.removeCacheContext(ctx);

        cache.stop();

        ctx.kernalContext().query().onCacheStop(ctx);

        if (isNearEnabled(ctx)) {
            GridDhtCacheAdapter dht = ctx.near().dht();

            // Check whether dht cache has been started.
            if (dht != null) {
                dht.stop();

                GridCacheContext<?, ?> dhtCtx = dht.context();

                List<GridCacheManager> dhtMgrs = dhtManagers(dhtCtx);

                for (ListIterator<GridCacheManager> it = dhtMgrs.listIterator(dhtMgrs.size()); it.hasPrevious(); ) {
                    GridCacheManager mgr = it.previous();

                    mgr.stop(cancel, destroy);
                }
            }
        }

        List<GridCacheManager> mgrs = ctx.managers();

        Collection<GridCacheManager> excludes = dhtExcludes(ctx);

        // Reverse order.
        for (ListIterator<GridCacheManager> it = mgrs.listIterator(mgrs.size()); it.hasPrevious(); ) {
            GridCacheManager mgr = it.previous();

            if (!excludes.contains(mgr))
                mgr.stop(cancel, destroy);
        }

        ctx.kernalContext().continuous().onCacheStop(ctx);

        ctx.kernalContext().cache().context().database().onCacheStop(ctx);

        U.stopLifecycleAware(log, lifecycleAwares(cache.configuration(), ctx.store().configuredStore()));

        if (log.isInfoEnabled())
            log.info("Stopped cache: " + cache.name());

        if (sharedCtx.pageStore() != null) {
            try {
                sharedCtx.pageStore().shutdownForCache(ctx, destroy);
            }
            catch (IgniteCheckedException e) {
                U.error(log, "Failed to gracefully clean page store resources for destroyed cache " +
                    "[cache=" + ctx.name() + "]", e);
            }
        }

        cleanup(ctx);
    }

    /**
     * @throws IgniteCheckedException If failed to wait.
     */
    public void awaitStarted() throws IgniteCheckedException {
        U.await(cacheStartedLatch);
    }

    /**
     * @param cache Cache.
     * @throws IgniteCheckedException If failed.
     */
    @SuppressWarnings("unchecked")
    private void onKernalStart(GridCacheAdapter<?, ?> cache) throws IgniteCheckedException {
        GridCacheContext<?, ?> ctx = cache.context();

        // Start DHT cache as well.
        if (isNearEnabled(ctx)) {
            GridDhtCacheAdapter dht = ctx.near().dht();

            GridCacheContext<?, ?> dhtCtx = dht.context();

            for (GridCacheManager mgr : dhtManagers(dhtCtx))
                mgr.onKernalStart();

            dht.onKernalStart();

            if (log.isDebugEnabled())
                log.debug("Executed onKernalStart() callback for DHT cache: " + dht.name());
        }

        for (GridCacheManager mgr : F.view(ctx.managers(), F0.notContains(dhtExcludes(ctx))))
            mgr.onKernalStart();

        cache.onKernalStart();

        if (ctx.events().isRecordable(EventType.EVT_CACHE_STARTED))
            ctx.events().addEvent(EventType.EVT_CACHE_STARTED);

        if (log.isDebugEnabled())
            log.debug("Executed onKernalStart() callback for cache [name=" + cache.name() + ", mode=" +
                cache.configuration().getCacheMode() + ']');
    }

    /**
     * @param cache Cache to stop.
     * @param cancel Cancel flag.
     */
    @SuppressWarnings("unchecked")
    private void onKernalStop(GridCacheAdapter<?, ?> cache, boolean cancel) {
        GridCacheContext ctx = cache.context();

        if (isNearEnabled(ctx)) {
            GridDhtCacheAdapter dht = ctx.near().dht();

            if (dht != null) {
                GridCacheContext<?, ?> dhtCtx = dht.context();

                for (GridCacheManager mgr : dhtManagers(dhtCtx))
                    mgr.onKernalStop(cancel);

                dht.onKernalStop();
            }
        }

        List<GridCacheManager> mgrs = ctx.managers();

        Collection<GridCacheManager> excludes = dhtExcludes(ctx);

        // Reverse order.
        for (ListIterator<GridCacheManager> it = mgrs.listIterator(mgrs.size()); it.hasPrevious(); ) {
            GridCacheManager mgr = it.previous();

            if (!excludes.contains(mgr))
                mgr.onKernalStop(cancel);
        }

        cache.onKernalStop();

        if (ctx.events().isRecordable(EventType.EVT_CACHE_STOPPED))
            ctx.events().addEvent(EventType.EVT_CACHE_STOPPED);
    }

    /**
     * @param cfg Cache configuration to use to create cache.
     * @param pluginMgr Cache plugin manager.
     * @param cacheType Cache type.
     * @param cacheObjCtx Cache object context.
     * @param updatesAllowed Updates allowed flag.
     * @return Cache context.
     * @throws IgniteCheckedException If failed to create cache.
     */
    private GridCacheContext createCache(CacheConfiguration<?, ?> cfg,
        CacheGroupInfrastructure grp,
        @Nullable CachePluginManager pluginMgr,
        CacheType cacheType,
        CacheObjectContext cacheObjCtx,
        boolean updatesAllowed)
        throws IgniteCheckedException {
        assert cfg != null;

        if (cfg.getCacheStoreFactory() instanceof GridCacheLoaderWriterStoreFactory) {
            GridCacheLoaderWriterStoreFactory factory = (GridCacheLoaderWriterStoreFactory)cfg.getCacheStoreFactory();

            prepare(cfg, factory.loaderFactory(), false);
            prepare(cfg, factory.writerFactory(), false);
        }
        else
            prepare(cfg, cfg.getCacheStoreFactory(), false);

        CacheStore cfgStore = cfg.getCacheStoreFactory() != null ? cfg.getCacheStoreFactory().create() : null;

        QueryUtils.prepareCacheConfiguration(cfg);

        validate(ctx.config(), cfg, cacheType, cfgStore);

        if (pluginMgr == null)
            pluginMgr = new CachePluginManager(ctx, cfg);

        pluginMgr.validate();

        sharedCtx.jta().registerCache(cfg);

        // Skip suggestions for internal caches.
        if (cacheType.userCache())
            suggestOptimizations(cfg, cfgStore != null);

        Collection<Object> toPrepare = new ArrayList<>();

        if (cfgStore instanceof GridCacheLoaderWriterStore) {
            toPrepare.add(((GridCacheLoaderWriterStore)cfgStore).loader());
            toPrepare.add(((GridCacheLoaderWriterStore)cfgStore).writer());
        }
        else
            toPrepare.add(cfgStore);

        prepare(cfg, toPrepare);

        U.startLifecycleAware(lifecycleAwares(cfg, cfgStore));

        boolean nearEnabled = GridCacheUtils.isNearEnabled(cfg);

        GridCacheAffinityManager affMgr = new GridCacheAffinityManager();
        GridCacheEventManager evtMgr = new GridCacheEventManager();
        CacheEvictionManager evictMgr = (nearEnabled || cfg.isOnheapCacheEnabled()) ? new GridCacheEvictionManager() : new CacheOffheapEvictionManager();
        GridCacheQueryManager qryMgr = queryManager(cfg);
        CacheContinuousQueryManager contQryMgr = new CacheContinuousQueryManager();
        CacheDataStructuresManager dataStructuresMgr = new CacheDataStructuresManager();
        GridCacheTtlManager ttlMgr = new GridCacheTtlManager();

        CacheConflictResolutionManager rslvrMgr = pluginMgr.createComponent(CacheConflictResolutionManager.class);
        GridCacheDrManager drMgr = pluginMgr.createComponent(GridCacheDrManager.class);
        CacheStoreManager storeMgr = pluginMgr.createComponent(CacheStoreManager.class);
        IgniteCacheOffheapManager offheapMgr = pluginMgr.createComponent(IgniteCacheOffheapManager.class);

        storeMgr.initialize(cfgStore, sesHolders);

        boolean affNode = cfg.getCacheMode() == LOCAL || CU.affinityNode(ctx.discovery().localNode(), cfg.getNodeFilter());

        String memPlcName = cfg.getMemoryPolicyName();

        MemoryPolicy memPlc = sharedCtx.database().memoryPolicy(memPlcName);
        FreeList freeList = sharedCtx.database().freeList(memPlcName);
        ReuseList reuseList = sharedCtx.database().reuseList(memPlcName);

        GridCacheContext<?, ?> cacheCtx = new GridCacheContext(
            ctx,
            sharedCtx,
            cfg,
            grp,
            cacheType,
            affNode,
            updatesAllowed,
            memPlc,
            freeList,
            reuseList,

            /*
             * Managers in starting order!
             * ===========================
             */
            evtMgr,
            storeMgr,
            evictMgr,
            qryMgr,
            contQryMgr,
            dataStructuresMgr,
            ttlMgr,
            drMgr,
            offheapMgr,
            rslvrMgr,
            pluginMgr,
            affMgr
        );

        cacheCtx.cacheObjectContext(cacheObjCtx);

        GridCacheAdapter cache = null;

        switch (cfg.getCacheMode()) {
            case LOCAL: {
                switch (cfg.getAtomicityMode()) {
                    case TRANSACTIONAL: {
                        cache = new GridLocalCache(cacheCtx);

                        break;
                    }
                    case ATOMIC: {
                        cache = new GridLocalAtomicCache(cacheCtx);

                        break;
                    }

                    default: {
                        assert false : "Invalid cache atomicity mode: " + cfg.getAtomicityMode();
                    }
                }

                break;
            }
            case PARTITIONED:
            case REPLICATED: {
                if (nearEnabled) {
                    switch (cfg.getAtomicityMode()) {
                        case TRANSACTIONAL: {
                            cache = new GridNearTransactionalCache(cacheCtx);

                            break;
                        }
                        case ATOMIC: {
                            cache = new GridNearAtomicCache(cacheCtx);

                            break;
                        }

                        default: {
                            assert false : "Invalid cache atomicity mode: " + cfg.getAtomicityMode();
                        }
                    }
                }
                else {
                    switch (cfg.getAtomicityMode()) {
                        case TRANSACTIONAL: {
                            cache = cacheCtx.affinityNode() ?
                                new GridDhtColocatedCache(cacheCtx) :
                                new GridDhtColocatedCache(cacheCtx, new GridNoStorageCacheMap(cacheCtx));

                            break;
                        }
                        case ATOMIC: {
                            cache = cacheCtx.affinityNode() ?
                                new GridDhtAtomicCache(cacheCtx) :
                                new GridDhtAtomicCache(cacheCtx, new GridNoStorageCacheMap(cacheCtx));

                            break;
                        }

                        default: {
                            assert false : "Invalid cache atomicity mode: " + cfg.getAtomicityMode();
                        }
                    }
                }

                break;
            }

            default: {
                assert false : "Invalid cache mode: " + cfg.getCacheMode();
            }
        }

        cacheCtx.cache(cache);

        GridCacheContext<?, ?> ret = cacheCtx;

        /*
         * Create DHT cache.
         * ================
         */
        if (cfg.getCacheMode() != LOCAL && nearEnabled) {
            /*
             * Specifically don't create the following managers
             * here and reuse the one from Near cache:
             * 1. GridCacheVersionManager
             * 2. GridCacheIoManager
             * 3. GridCacheDeploymentManager
             * 4. GridCacheQueryManager (note, that we start it for DHT cache though).
             * 5. CacheContinuousQueryManager (note, that we start it for DHT cache though).
             * 6. GridCacheDgcManager
             * 7. GridCacheTtlManager.
             * ===============================================
             */
            evictMgr = cfg.isOnheapCacheEnabled() ? new GridCacheEvictionManager() : new CacheOffheapEvictionManager();
            evtMgr = new GridCacheEventManager();
            pluginMgr = new CachePluginManager(ctx, cfg);
            drMgr = pluginMgr.createComponent(GridCacheDrManager.class);

            cacheCtx = new GridCacheContext(
                ctx,
                sharedCtx,
                cfg,
                grp,
                cacheType,
                affNode,
                true,
                memPlc,
                freeList,
                reuseList,

                /*
                 * Managers in starting order!
                 * ===========================
                 */
                evtMgr,
                storeMgr,
                evictMgr,
                qryMgr,
                contQryMgr,
                dataStructuresMgr,
                ttlMgr,
                drMgr,
                offheapMgr,
                rslvrMgr,
                pluginMgr,
                affMgr
            );

            cacheCtx.cacheObjectContext(cacheObjCtx);

            GridDhtCacheAdapter dht = null;

            switch (cfg.getAtomicityMode()) {
                case TRANSACTIONAL: {
                    assert cache instanceof GridNearTransactionalCache;

                    GridNearTransactionalCache near = (GridNearTransactionalCache)cache;

                    GridDhtCache dhtCache = cacheCtx.affinityNode() ?
                        new GridDhtCache(cacheCtx) :
                        new GridDhtCache(cacheCtx, new GridNoStorageCacheMap(cacheCtx));

                    dhtCache.near(near);

                    near.dht(dhtCache);

                    dht = dhtCache;

                    break;
                }
                case ATOMIC: {
                    assert cache instanceof GridNearAtomicCache;

                    GridNearAtomicCache near = (GridNearAtomicCache)cache;

                    GridDhtAtomicCache dhtCache = cacheCtx.affinityNode() ?
                        new GridDhtAtomicCache(cacheCtx) :
                        new GridDhtAtomicCache(cacheCtx, new GridNoStorageCacheMap(cacheCtx));

                    dhtCache.near(near);

                    near.dht(dhtCache);

                    dht = dhtCache;

                    break;
                }

                default: {
                    assert false : "Invalid cache atomicity mode: " + cfg.getAtomicityMode();
                }
            }

            cacheCtx.cache(dht);
        }

        if (!CU.isUtilityCache(cache.name()) && !CU.isSystemCache(cache.name())) {
            registerMbean(cache.localMxBean(), cache.name(), false);
            registerMbean(cache.clusterMxBean(), cache.name(), false);
        }

        return ret;
    }

    /**
     * Gets a collection of currently started caches.
     *
     * @return Collection of started cache names.
     */
    public Collection<String> cacheNames() {
        return F.viewReadOnly(cacheDescriptors(),
            new IgniteClosure<DynamicCacheDescriptor, String>() {
                @Override public String apply(DynamicCacheDescriptor desc) {
                    return desc.cacheConfiguration().getName();
                }
            },
            new IgnitePredicate<DynamicCacheDescriptor>() {
                @Override public boolean apply(DynamicCacheDescriptor desc) {
                    return desc.started();
                }
            });
    }

    /**
     * Gets public cache that can be used for query execution.
     * If cache isn't created on current node it will be started.
     *
     * @param start Start cache.
     * @param inclLoc Include local caches.
     * @return Cache or {@code null} if there is no suitable cache.
     */
    public IgniteCacheProxy<?, ?> getOrStartPublicCache(boolean start, boolean inclLoc) throws IgniteCheckedException {
        // Try to find started cache first.
        for (Map.Entry<String, GridCacheAdapter<?, ?>> e : caches.entrySet()) {
            CacheConfiguration ccfg = e.getValue().configuration();

            String cacheName = ccfg.getName();

            if ((inclLoc || ccfg.getCacheMode() != LOCAL) && QueryUtils.isEnabled(ccfg))
                return publicJCache(cacheName);
        }

        if (start) {
            for (Map.Entry<String, DynamicCacheDescriptor> e : registeredCaches.entrySet()) {
                DynamicCacheDescriptor desc = e.getValue();

                CacheConfiguration ccfg = desc.cacheConfiguration();

                if (ccfg.getCacheMode() != LOCAL && QueryUtils.isEnabled(ccfg)) {
                    dynamicStartCache(null, ccfg.getName(), null, false, true, true).get();

                    return publicJCache(ccfg.getName());
                }
            }
        }

        return null;
    }

    /**
     * Gets a collection of currently started public cache names.
     *
     * @return Collection of currently started public cache names
     */
    public Collection<String> publicCacheNames() {
        return F.viewReadOnly(cacheDescriptors(),
            new IgniteClosure<DynamicCacheDescriptor, String>() {
                @Override public String apply(DynamicCacheDescriptor desc) {
                    return desc.cacheConfiguration().getName();
                }
            },
            new IgnitePredicate<DynamicCacheDescriptor>() {
                @Override public boolean apply(DynamicCacheDescriptor desc) {
                    return desc.cacheType().userCache();
                }
            }
        );
    }

    /**
     * Gets cache mode.
     *
     * @param cacheName Cache name to check.
     * @return Cache mode.
     */
    public CacheMode cacheMode(String cacheName) {
        assert cacheName != null;

        DynamicCacheDescriptor desc = cacheDescriptor(cacheName);

        return desc != null ? desc.cacheConfiguration().getCacheMode() : null;
    }

    /**
     * @param req Cache start request.
     * @param topVer Topology version.
     * @throws IgniteCheckedException If failed.
     */
    public void prepareCacheStart(DynamicCacheChangeRequest req, AffinityTopologyVersion topVer)
        throws IgniteCheckedException {
        assert req.start() : req;
        assert req.cacheType() != null : req;

        DynamicCacheDescriptor desc = req.cacheDescriptor();

        assert desc != null;

        desc.onStart();

        prepareCacheStart(
            req.startCacheConfiguration(),
            req.nearCacheConfiguration(),
            req.cacheType(),
            desc.groupId(),
            req.clientStartOnly(),
            req.initiatingNodeId(),
            req.deploymentId(),
            topVer,
            desc.schema()
        );
    }

    /**
     * Starts statically configured caches received from remote nodes during exchange.
     *
     * @param topVer Topology version.
     * @return Started caches descriptors.
     * @throws IgniteCheckedException If failed.
     */
    public Collection<DynamicCacheDescriptor> startReceivedCaches(AffinityTopologyVersion topVer)
        throws IgniteCheckedException {
        List<DynamicCacheDescriptor> started = null;

        for (DynamicCacheDescriptor desc : cacheDescriptors()) {
            if (!desc.started() && desc.staticallyConfigured() && !desc.locallyConfigured()) {
                if (desc.receivedFrom() != null) {
                    AffinityTopologyVersion startVer = desc.receivedFromStartVersion();

                    if (startVer == null || startVer.compareTo(topVer) > 0)
                        continue;
                }

                if (desc.onStart()) {
                    if (started == null)
                        started = new ArrayList<>();

                    started.add(desc);

                    prepareCacheStart(
                        desc.cacheConfiguration(),
                        null,
                        desc.cacheType(),
                        desc.groupId(),
                        false,
                        null,
                        desc.deploymentId(),
                        topVer,
                        desc.schema()
                    );
                }
            }
        }

        return started;
    }

    private CacheGroupInfrastructure startCacheGroup(CacheConfiguration cfg0, int grpId) throws IgniteCheckedException {
        CacheConfiguration ccfg = new CacheConfiguration(cfg0);

        CacheGroupInfrastructure grp = new CacheGroupInfrastructure(grpId, sharedCtx, ccfg);

        grp.start();

        CacheGroupInfrastructure old = cacheGrps.put(grpId, grp);

        assert old == null;

        return grp;
    }

    /**
     * @param cfg Start configuration.
     * @param nearCfg Near configuration.
     * @param cacheType Cache type.
     * @param clientStartOnly Client only start request.
     * @param initiatingNodeId Initiating node ID.
     * @param deploymentId Deployment ID.
     * @param topVer Topology version.
     * @param schema Query schema.
     * @throws IgniteCheckedException If failed.
     */
    private void prepareCacheStart(
        CacheConfiguration cfg,
        NearCacheConfiguration nearCfg,
        CacheType cacheType,
        int grpId,
        boolean clientStartOnly,
        UUID initiatingNodeId,
        IgniteUuid deploymentId,
        AffinityTopologyVersion topVer,
        @Nullable QuerySchema schema
    ) throws IgniteCheckedException {
        CacheConfiguration ccfg = new CacheConfiguration(cfg);

        IgnitePredicate nodeFilter = ccfg.getNodeFilter();

        ClusterNode locNode = ctx.discovery().localNode();

        boolean affNodeStart = !clientStartOnly && CU.affinityNode(locNode, nodeFilter);
        boolean clientNodeStart = locNode.id().equals(initiatingNodeId);

        if (sharedCtx.cacheContext(CU.cacheId(cfg.getName())) != null)
            return;

        if (affNodeStart || clientNodeStart || CU.isSystemCache(cfg.getName())) {
            String grpName = cfg.getGroupName();

            CacheGroupInfrastructure grp = null;

            if (grpName != null) {
                for (CacheGroupInfrastructure grp0 : cacheGrps.values()) {
                    if (grp0.sharedGroup() && grpName.equals(grp0.groupName())) {
                        grp = grp0;

                        break;
                    }
                }

                if (grp == null)
                    grp = startCacheGroup(cfg, grpId);
            }
            else
                grp = startCacheGroup(cfg, grpId);

            if (clientNodeStart && !affNodeStart) {
                if (nearCfg != null)
                    ccfg.setNearConfiguration(nearCfg);
                else
                    ccfg.setNearConfiguration(null);
            }

            CacheObjectContext cacheObjCtx = ctx.cacheObjects().contextForCache(ccfg);

            GridCacheContext cacheCtx = createCache(ccfg, grp, null, cacheType, cacheObjCtx, true);

            cacheCtx.startTopologyVersion(topVer);

            cacheCtx.dynamicDeploymentId(deploymentId);

            GridCacheAdapter cache = cacheCtx.cache();

            sharedCtx.addCacheContext(cacheCtx);

            caches.put(cacheCtx.name(), cache);

            startCache(cache, schema != null ? schema : new QuerySchema());

            onKernalStart(cache);
        }
    }

    /**
     * @param req Stop request.
     */
    public void blockGateway(DynamicCacheChangeRequest req) {
        assert req.stop() || req.close();

        if (req.stop() || (req.close() && req.initiatingNodeId().equals(ctx.localNodeId()))) {
            // Break the proxy before exchange future is done.
            IgniteCacheProxy<?, ?> proxy = jCacheProxies.get(req.cacheName());

            if (proxy != null) {
                if (req.stop())
                    proxy.gate().stopped();
                else
                    proxy.closeProxy();
            }
        }
    }

    /**
     * @param req Request.
     */
    private void stopGateway(DynamicCacheChangeRequest req) {
        assert req.stop() : req;

        // Break the proxy before exchange future is done.
        IgniteCacheProxy<?, ?> proxy = jCacheProxies.remove(req.cacheName());

        if (proxy != null)
            proxy.gate().onStopped();
    }

    /**
     * @param req Stop request.
     */
    private void prepareCacheStop(DynamicCacheChangeRequest req) {
        assert req.stop() || req.close() : req;

        GridCacheAdapter<?, ?> cache = caches.remove(req.cacheName());

        if (cache != null) {
            GridCacheContext<?, ?> ctx = cache.context();

            sharedCtx.removeCacheContext(ctx);

            assert req.deploymentId().equals(ctx.dynamicDeploymentId()) : "Different deployment IDs [req=" + req +
                ", ctxDepId=" + ctx.dynamicDeploymentId() + ']';

            onKernalStop(cache, req.destroy());

            stopCache(cache, true, req.destroy());
        }
    }

    /**
     * Callback invoked when first exchange future for dynamic cache is completed.
     *
     * @param topVer Completed topology version.
     * @param reqs Change requests.
     * @param err Error.
     */
    @SuppressWarnings("unchecked")
    public void onExchangeDone(
        AffinityTopologyVersion topVer,
        Collection<DynamicCacheChangeRequest> reqs,
        Throwable err
    ) {
        for (GridCacheAdapter<?, ?> cache : caches.values()) {
            GridCacheContext<?, ?> cacheCtx = cache.context();

            if (F.eq(cacheCtx.startTopologyVersion(), topVer)) {
                if (cacheCtx.preloader() != null)
                    cacheCtx.preloader().onInitialExchangeComplete(err);

                String masked = cacheCtx.name();

                jCacheProxies.put(masked, new IgniteCacheProxy(cache.context(), cache, null, false));
            }
        }

        if (!F.isEmpty(reqs) && err == null) {
            for (DynamicCacheChangeRequest req : reqs) {
                String masked = req.cacheName();

                if (req.stop()) {
                    stopGateway(req);

                    prepareCacheStop(req);
                }
                else if (req.close() && req.initiatingNodeId().equals(ctx.localNodeId())) {
                    IgniteCacheProxy<?, ?> proxy = jCacheProxies.remove(masked);

                    if (proxy != null) {
                        if (proxy.context().affinityNode()) {
                            GridCacheAdapter<?, ?> cache = caches.get(masked);

                            if (cache != null)
                                jCacheProxies.put(masked, new IgniteCacheProxy(cache.context(), cache, null, false));
                        }
                        else {
                            proxy.context().gate().onStopped();

                            prepareCacheStop(req);
                        }
                    }
                }
            }
        }
    }

    /**
     * @param req Request to complete future for.
     */
    public void completeStartFuture(DynamicCacheChangeRequest req) {
        DynamicCacheStartFuture fut = (DynamicCacheStartFuture)pendingFuts.get(req.requestId());

        assert req.deploymentId() != null || req.globalStateChange() || req.resetLostPartitions();
        assert fut == null || fut.deploymentId != null || req.globalStateChange() || req.resetLostPartitions();

        if (fut != null && F.eq(fut.deploymentId(), req.deploymentId()) &&
            F.eq(req.initiatingNodeId(), ctx.localNodeId()))
            fut.onDone();
    }

    /**
     * Creates shared context.
     *
     * @param kernalCtx Kernal context.
     * @param storeSesLsnrs Store session listeners.
     * @return Shared context.
     * @throws IgniteCheckedException If failed.
     */
    @SuppressWarnings("unchecked")
    private GridCacheSharedContext createSharedContext(GridKernalContext kernalCtx,
        Collection<CacheStoreSessionListener> storeSesLsnrs) throws IgniteCheckedException {
        IgniteTxManager tm = new IgniteTxManager();
        GridCacheMvccManager mvccMgr = new GridCacheMvccManager();
        GridCacheVersionManager verMgr = new GridCacheVersionManager();
        GridCacheDeploymentManager depMgr = new GridCacheDeploymentManager();
        GridCachePartitionExchangeManager exchMgr = new GridCachePartitionExchangeManager();

        IgniteCacheDatabaseSharedManager dbMgr = ctx.plugins().createComponent(IgniteCacheDatabaseSharedManager.class);

        if (dbMgr == null)
            dbMgr = new IgniteCacheDatabaseSharedManager();

        IgnitePageStoreManager pageStoreMgr = ctx.plugins().createComponent(IgnitePageStoreManager.class);
        IgniteWriteAheadLogManager walMgr = ctx.plugins().createComponent(IgniteWriteAheadLogManager.class);

        GridCacheIoManager ioMgr = new GridCacheIoManager();
        CacheAffinitySharedManager topMgr = new CacheAffinitySharedManager();
        GridCacheSharedTtlCleanupManager ttl = new GridCacheSharedTtlCleanupManager();

        CacheJtaManagerAdapter jta = JTA.createOptional();

        return new GridCacheSharedContext(
            kernalCtx,
            tm,
            verMgr,
            mvccMgr,
            pageStoreMgr,
            walMgr,
            dbMgr,
            depMgr,
            exchMgr,
            topMgr,
            ioMgr,
            ttl,
            jta,
            storeSesLsnrs
        );
    }

    /** {@inheritDoc} */
    @Nullable @Override public DiscoveryDataExchangeType discoveryDataType() {
        return CACHE_PROC;
    }

    /** {@inheritDoc} */
    @Override public void collectJoiningNodeData(DiscoveryDataBag dataBag) {
        dataBag.addJoiningNodeData(CACHE_PROC.ordinal(), getDiscoveryData(dataBag.joiningNodeId()));
    }

    /** {@inheritDoc} */
    @Override public void collectGridNodeData(DiscoveryDataBag dataBag) {
        dataBag.addNodeSpecificData(CACHE_PROC.ordinal(), getDiscoveryData(dataBag.joiningNodeId()));
    }

    /**
     * @param joiningNodeId Joining node id.
     */
    private Serializable getDiscoveryData(UUID joiningNodeId) {
        boolean reconnect = ctx.localNodeId().equals(joiningNodeId) && cachesOnDisconnect != null;

        // Collect dynamically started caches to a single object.
        Collection<DynamicCacheChangeRequest> reqs;

        Map<String, Map<UUID, Boolean>> clientNodesMap;

        if (reconnect) {
            reqs = new ArrayList<>(caches.size() + 1);

            clientNodesMap = U.newHashMap(caches.size());

            collectDataOnReconnectingNode(reqs, clientNodesMap, joiningNodeId);
        }
        else {
            reqs = new ArrayList<>(registeredCaches.size() + registeredTemplates.size() + 1);

            clientNodesMap = ctx.discovery().clientNodesMap();

            collectDataOnGridNode(reqs);
        }

        DynamicCacheChangeBatch batch = new DynamicCacheChangeBatch(reqs);

        batch.clientNodes(clientNodesMap);

        batch.clientReconnect(reconnect);

        // Reset random batch ID so that serialized batches with the same descriptors will be exactly the same.
        batch.id(null);

        return batch;
    }

    /**
     * @param reqs requests.
     */
    private void collectDataOnGridNode(Collection<DynamicCacheChangeRequest> reqs) {
        for (DynamicCacheDescriptor desc : cacheDescriptors()) {
            // RequestId must be null because on different node will be different byte [] and
            // we get duplicate discovery data, for more details see
            // TcpDiscoveryNodeAddedMessage#addDiscoveryData.
            DynamicCacheChangeRequest req = new DynamicCacheChangeRequest(null, desc.cacheConfiguration().getName(),
                null);

            req.startCacheConfiguration(desc.cacheConfiguration());
            req.cacheType(desc.cacheType());
            req.deploymentId(desc.deploymentId());
            req.receivedFrom(desc.receivedFrom());
            req.schema(desc.schema());

            reqs.add(req);
        }

        for (DynamicCacheDescriptor desc : registeredTemplates.values()) {
            // RequestId must be null because on different node will be different byte [] and
            // we get duplicate discovery data, for more details see
            // TcpDiscoveryNodeAddedMessage#addDiscoveryData.
            DynamicCacheChangeRequest req = new DynamicCacheChangeRequest(null, desc.cacheConfiguration().getName(),
                null);

            req.startCacheConfiguration(desc.cacheConfiguration());
            req.schema(desc.schema());

            req.template(true);

            reqs.add(req);
        }
    }

    /**
     * @param reqs requests.
     * @param clientNodesMap Client nodes map.
     * @param nodeId Node id.
     */
    private void collectDataOnReconnectingNode(
            Collection<DynamicCacheChangeRequest> reqs,
            Map<String, Map<UUID, Boolean>> clientNodesMap,
            UUID nodeId
    ) {
        for (GridCacheAdapter<?, ?> cache : caches.values()) {
            DynamicCacheDescriptor desc = cachesOnDisconnect.get(cache.name());

            if (desc == null)
                continue;

            DynamicCacheChangeRequest req = new DynamicCacheChangeRequest(null, cache.name(), null);

            req.startCacheConfiguration(desc.cacheConfiguration());
            req.cacheType(desc.cacheType());
            req.deploymentId(desc.deploymentId());
            req.receivedFrom(desc.receivedFrom());
            req.schema(desc.schema());

            reqs.add(req);

            Boolean nearEnabled = cache.isNear();

            Map<UUID, Boolean> map = U.newHashMap(1);

            map.put(nodeId, nearEnabled);

            clientNodesMap.put(cache.name(), map);
        }
    }

    /** {@inheritDoc} */
    @Override public void onJoiningNodeDataReceived(JoiningNodeDiscoveryData data) {
        if (data.hasJoiningNodeData()) {
            Serializable joiningNodeData = data.joiningNodeData();
            if (joiningNodeData instanceof DynamicCacheChangeBatch)
                onDiscoDataReceived(
                        data.joiningNodeId(),
                        data.joiningNodeId(),
                        (DynamicCacheChangeBatch) joiningNodeData, true);
        }
    }

    /** {@inheritDoc} */
    @Override public void onGridDataReceived(GridDiscoveryData data) {
        Map<UUID, Serializable> nodeSpecData = data.nodeSpecificData();

        if (nodeSpecData != null) {
            for (Map.Entry<UUID, Serializable> e : nodeSpecData.entrySet()) {
                if (e.getValue() != null && e.getValue() instanceof DynamicCacheChangeBatch) {
                    DynamicCacheChangeBatch batch = (DynamicCacheChangeBatch) e.getValue();

                    onDiscoDataReceived(data.joiningNodeId(), e.getKey(), batch, false);
                }
            }
        }
    }

    /**
     * @param joiningNodeId Joining node id.
     * @param rmtNodeId Rmt node id.
     * @param batch Batch.
     * @param join Whether this is data from joining node.
     */
    private void onDiscoDataReceived(UUID joiningNodeId, UUID rmtNodeId, DynamicCacheChangeBatch batch, boolean join) {
        if (batch.clientReconnect()) {
            if (ctx.clientDisconnected()) {
                if (clientReconnectReqs == null)
                    clientReconnectReqs = new LinkedHashMap<>();

                clientReconnectReqs.put(joiningNodeId, batch);

                return;
            }

            processClientReconnectData(joiningNodeId, batch);
        }
        else {
            for (DynamicCacheChangeRequest req : batch.requests()) {
                initReceivedCacheConfiguration(req);

                if (req.template()) {
                    CacheConfiguration ccfg = req.startCacheConfiguration();

                    assert ccfg != null : req;

                    DynamicCacheDescriptor existing = registeredTemplates.get(req.cacheName());

                    if (existing == null) {
                        DynamicCacheDescriptor desc = new DynamicCacheDescriptor(
                                ctx,
                                ccfg,
                                req.cacheType(),
                                0,
                                true,
                                req.deploymentId(),
                                req.schema());

                        registeredTemplates.put(req.cacheName(), desc);
                    }

                    continue;
                }

                DynamicCacheDescriptor existing = cacheDescriptor(req.cacheName());

                if (req.start() && !req.clientStartOnly()) {
                    CacheConfiguration ccfg = req.startCacheConfiguration();

                    if (existing != null) {
                        if (joiningNodeId.equals(ctx.localNodeId())) {
                            existing.receivedFrom(req.receivedFrom());
                            existing.deploymentId(req.deploymentId());
                        }

                        if (existing.locallyConfigured()) {
                            existing.addRemoteConfiguration(rmtNodeId, req.startCacheConfiguration());

                            if (!join)
                                // Overwrite existing with remote.
                                existing.schema(req.schema());

                            ctx.discovery().setCacheFilter(
                                    req.cacheName(),
                                    ccfg.getNodeFilter(),
                                    ccfg.getNearConfiguration() != null,
                                    ccfg.getCacheMode());
                        }
                    }
                    else {
                        assert req.cacheType() != null : req;

                        DynamicCacheDescriptor desc = new DynamicCacheDescriptor(
                                ctx,
                                ccfg,
                                req.cacheType(),
                                nextCacheGroupId(ccfg),
                                false,
                                req.deploymentId(),
                                req.schema());

                        // Received statically configured cache.
                        if (req.initiatingNodeId() == null)
                            desc.staticallyConfigured(true);

                        if (joiningNodeId.equals(ctx.localNodeId()))
                            desc.receivedOnDiscovery(true);

                        desc.receivedFrom(req.receivedFrom());

                        DynamicCacheDescriptor old = cacheDescriptor(req.cacheName(), desc);

                        assert old == null : old;

                        ctx.discovery().setCacheFilter(
                                req.cacheName(),
                                ccfg.getNodeFilter(),
                                ccfg.getNearConfiguration() != null,
                                ccfg.getCacheMode());
                    }
                }
            }

            if (!F.isEmpty(batch.clientNodes())) {
                for (Map.Entry<String, Map<UUID, Boolean>> entry : batch.clientNodes().entrySet()) {
                    String cacheName = entry.getKey();

                    for (Map.Entry<UUID, Boolean> tup : entry.getValue().entrySet())
                        ctx.discovery().addClientNode(cacheName, tup.getKey(), tup.getValue());
                }
            }
        }
    }

    /**
     * @param clientNodeId Client node ID.
     * @param batch Cache change batch.
     */
    private void processClientReconnectData(UUID clientNodeId, DynamicCacheChangeBatch batch) {
        assert batch.clientReconnect() : batch;

        for (DynamicCacheChangeRequest req : batch.requests()) {
            assert !req.template() : req;

            initReceivedCacheConfiguration(req);

            String name = req.cacheName();

            boolean sysCache = CU.isUtilityCache(name) || CU.isAtomicsCache(name);

            if (!sysCache) {
                DynamicCacheDescriptor desc = cacheDescriptor(req.cacheName());

                if (desc != null && desc.deploymentId().equals(req.deploymentId())) {
                    Map<UUID, Boolean> nodes = batch.clientNodes().get(name);

                    assert nodes != null : req;
                    assert nodes.containsKey(clientNodeId) : nodes;

                    ctx.discovery().addClientNode(req.cacheName(), clientNodeId, nodes.get(clientNodeId));
                }
            }
            else
                ctx.discovery().addClientNode(req.cacheName(), clientNodeId, false);
        }
    }

    /**
     * Dynamically starts cache using template configuration.
     *
     * @param cacheName Cache name.
     * @return Future that will be completed when cache is deployed.
     */
    public IgniteInternalFuture<?> createFromTemplate(String cacheName) {
        try {
            CacheConfiguration cfg = createConfigFromTemplate(cacheName);

            return dynamicStartCache(cfg, cacheName, null, true, true, true);
        }
        catch (IgniteCheckedException e) {
            throw U.convertException(e);
        }
    }

    /**
     * Dynamically starts cache using template configuration.
     *
     * @param cacheName Cache name.
     * @param checkThreadTx If {@code true} checks that current thread does not have active transactions.
     * @return Future that will be completed when cache is deployed.
     */
    public IgniteInternalFuture<?> getOrCreateFromTemplate(String cacheName, boolean checkThreadTx) {
        assert cacheName != null;

        try {
            if (publicJCache(cacheName, false, checkThreadTx) != null) // Cache with given name already started.
                return new GridFinishedFuture<>();

            CacheConfiguration cfg = createConfigFromTemplate(cacheName);

            return dynamicStartCache(cfg, cacheName, null, false, true, checkThreadTx);
        }
        catch (IgniteCheckedException e) {
            return new GridFinishedFuture<>(e);
        }
    }

    /**
     * @param cacheName Cache name.
     * @return Cache configuration.
     * @throws IgniteCheckedException If failed.
     */
    private CacheConfiguration createConfigFromTemplate(String cacheName) throws IgniteCheckedException {
        CacheConfiguration cfgTemplate = null;

        CacheConfiguration dfltCacheCfg = null;

        List<CacheConfiguration> wildcardNameCfgs = null;

        for (DynamicCacheDescriptor desc : registeredTemplates.values()) {
            assert desc.template();

            CacheConfiguration cfg = desc.cacheConfiguration();

            assert cfg != null;

            if (F.eq(cacheName, cfg.getName())) {
                cfgTemplate = cfg;

                break;
            }

            if (cfg.getName() != null) {
                if (cfg.getName().endsWith("*")) {
                    if (cfg.getName().length() > 1) {
                        if (wildcardNameCfgs == null)
                            wildcardNameCfgs = new ArrayList<>();

                        wildcardNameCfgs.add(cfg);
                    }
                    else
                        dfltCacheCfg = cfg; // Template with name '*'.
                }
            }
            else if (dfltCacheCfg == null)
                dfltCacheCfg = cfg;
        }

        if (cfgTemplate == null && cacheName != null && wildcardNameCfgs != null) {
            Collections.sort(wildcardNameCfgs, new Comparator<CacheConfiguration>() {
                @Override public int compare(CacheConfiguration cfg1, CacheConfiguration cfg2) {
                    Integer len1 = cfg1.getName() != null ? cfg1.getName().length() : 0;
                    Integer len2 = cfg2.getName() != null ? cfg2.getName().length() : 0;

                    return len2.compareTo(len1);
                }
            });

            for (CacheConfiguration cfg : wildcardNameCfgs) {
                if (cacheName.startsWith(cfg.getName().substring(0, cfg.getName().length() - 1))) {
                    cfgTemplate = cfg;

                    break;
                }
            }
        }

        if (cfgTemplate == null)
            cfgTemplate = dfltCacheCfg;

        cfgTemplate = cfgTemplate == null ? new CacheConfiguration() : cloneCheckSerializable(cfgTemplate);

        CacheConfiguration cfg = new CacheConfiguration(cfgTemplate);

        cfg.setName(cacheName);

        return cfg;
    }

    /**
     * Dynamically starts cache.
     *
     * @param ccfg Cache configuration.
     * @param cacheName Cache name.
     * @param nearCfg Near cache configuration.
     * @param failIfExists Fail if exists flag.
     * @param failIfNotStarted If {@code true} fails if cache is not started.
     * @param checkThreadTx If {@code true} checks that current thread does not have active transactions.
     * @return Future that will be completed when cache is deployed.
     */
    @SuppressWarnings("IfMayBeConditional")
    public IgniteInternalFuture<?> dynamicStartCache(
        @Nullable CacheConfiguration ccfg,
        String cacheName,
        @Nullable NearCacheConfiguration nearCfg,
        boolean failIfExists,
        boolean failIfNotStarted,
        boolean checkThreadTx
    ) {
        return dynamicStartCache(ccfg,
            cacheName,
            nearCfg,
            CacheType.USER,
            failIfExists,
            failIfNotStarted,
            checkThreadTx);
    }

    /**
     * Dynamically starts cache.
     *
     * @param ccfg Cache configuration.
     * @param cacheName Cache name.
     * @param nearCfg Near cache configuration.
     * @param cacheType Cache type.
     * @param failIfExists Fail if exists flag.
     * @param failIfNotStarted If {@code true} fails if cache is not started.
     * @param checkThreadTx If {@code true} checks that current thread does not have active transactions.
     * @return Future that will be completed when cache is deployed.
     */
    @SuppressWarnings("IfMayBeConditional")
    public IgniteInternalFuture<?> dynamicStartCache(
        @Nullable CacheConfiguration ccfg,
        String cacheName,
        @Nullable NearCacheConfiguration nearCfg,
        CacheType cacheType,
        boolean failIfExists,
        boolean failIfNotStarted,
        boolean checkThreadTx
    ) {
        assert cacheName != null;

        if (checkThreadTx)
            checkEmptyTransactions();

        try {
            DynamicCacheChangeRequest req = prepareCacheChangeRequest(
                ccfg,
                cacheName,
                nearCfg,
                cacheType,
                failIfExists,
                failIfNotStarted);

            if (req != null)
                return F.first(initiateCacheChanges(F.asList(req), failIfExists));
            else
                return new GridFinishedFuture<>();
        }
        catch (Exception e) {
            return new GridFinishedFuture<>(e);
        }
    }

    /**
     * Dynamically starts multiple caches.
     *
     * @param ccfgList Collection of cache configuration.
     * @param failIfExists Fail if exists flag.
     * @param checkThreadTx If {@code true} checks that current thread does not have active transactions.
     * @return Future that will be completed when all caches are deployed.
     */
    public IgniteInternalFuture<?> dynamicStartCaches(Collection<CacheConfiguration> ccfgList, boolean failIfExists,
        boolean checkThreadTx) {
        return dynamicStartCaches(ccfgList, CacheType.USER, failIfExists, checkThreadTx);
    }

    /**
     * Dynamically starts multiple caches.
     *
     * @param ccfgList Collection of cache configuration.
     * @param cacheType Cache type.
     * @param failIfExists Fail if exists flag.
     * @param checkThreadTx If {@code true} checks that current thread does not have active transactions.
     * @return Future that will be completed when all caches are deployed.
     */
    private IgniteInternalFuture<?> dynamicStartCaches(
        Collection<CacheConfiguration> ccfgList,
        CacheType cacheType,
        boolean failIfExists,
        boolean checkThreadTx
    ) {
        if (checkThreadTx)
            checkEmptyTransactions();

        List<DynamicCacheChangeRequest> reqList = new ArrayList<>(ccfgList.size());

        try {
            for (CacheConfiguration ccfg : ccfgList) {
                DynamicCacheChangeRequest req = prepareCacheChangeRequest(
                    ccfg,
                    ccfg.getName(),
                    null,
                    cacheType,
                    failIfExists,
                    true
                );

                if (req != null)
                    reqList.add(req);
            }
        }
        catch (Exception e) {
            return new GridFinishedFuture<>(e);
        }

        if (!reqList.isEmpty()) {
            GridCompoundFuture<?, ?> compoundFut = new GridCompoundFuture<>();

            for (DynamicCacheStartFuture fut : initiateCacheChanges(reqList, failIfExists))
                compoundFut.add((IgniteInternalFuture)fut);

            compoundFut.markInitialized();

            return compoundFut;
        }
        else
            return new GridFinishedFuture<>();
    }

    /**
     * @param cacheName Cache name to destroy.
     * @param checkThreadTx If {@code true} checks that current thread does not have active transactions.
     * @return Future that will be completed when cache is destroyed.
     */
    public IgniteInternalFuture<?> dynamicDestroyCache(String cacheName, boolean checkThreadTx) {
        assert cacheName != null;

        if (checkThreadTx)
            checkEmptyTransactions();

        DynamicCacheChangeRequest t = new DynamicCacheChangeRequest(UUID.randomUUID(), cacheName, ctx.localNodeId());

        t.stop(true);
        t.destroy(true);

        return F.first(initiateCacheChanges(F.asList(t), false));
    }

    /**
     * @param cacheNames Collection of cache names to destroy.
     * @param checkThreadTx If {@code true} checks that current thread does not have active transactions.
     * @return Future that will be completed when cache is destroyed.
     */
    public IgniteInternalFuture<?> dynamicDestroyCaches(Collection<String> cacheNames, boolean checkThreadTx) {
        if (checkThreadTx)
            checkEmptyTransactions();

        List<DynamicCacheChangeRequest> reqs = new ArrayList<>(cacheNames.size());

        for (String cacheName : cacheNames) {
            DynamicCacheChangeRequest t = new DynamicCacheChangeRequest(UUID.randomUUID(), cacheName, ctx.localNodeId());

            t.stop(true);

            reqs.add(t);
        }

        GridCompoundFuture<?, ?> compoundFut = new GridCompoundFuture<>();

        for (DynamicCacheStartFuture fut : initiateCacheChanges(reqs, false))
            compoundFut.add((IgniteInternalFuture)fut);

        compoundFut.markInitialized();

        return compoundFut;
    }

    /**
     * @param cacheName Cache name to close.
     * @return Future that will be completed when cache is closed.
     */
    public IgniteInternalFuture<?> dynamicCloseCache(String cacheName) {
        assert cacheName != null;

        IgniteCacheProxy<?, ?> proxy = jCacheProxies.get(cacheName);

        if (proxy == null || proxy.proxyClosed())
            return new GridFinishedFuture<>(); // No-op.

        checkEmptyTransactions();

        DynamicCacheChangeRequest t = new DynamicCacheChangeRequest(UUID.randomUUID(), cacheName, ctx.localNodeId());

        t.close(true);

        return F.first(initiateCacheChanges(F.asList(t), false));
    }

    /**
     * Resets cache state after the cache has been moved to recovery state.
     *
     * @param cacheNames Cache names.
     * @return Future that will be completed when state is changed for all caches.
     */
    public IgniteInternalFuture<?> resetCacheState(Collection<String> cacheNames) {
        checkEmptyTransactions();

        if (F.isEmpty(cacheNames))
            cacheNames = registeredCaches.keySet();

        Collection<DynamicCacheChangeRequest> reqs = new ArrayList<>(cacheNames.size());

        for (String cacheName : cacheNames) {
            DynamicCacheDescriptor desc = cacheDescriptor(cacheName);

            if (desc == null) {
                log.warning("Reset lost partition will not be executed, " +
                    "because cache with name:" + cacheName + " doesn't not exist");

                continue;
            }

            DynamicCacheChangeRequest req = new DynamicCacheChangeRequest(
                UUID.randomUUID(), cacheName, ctx.localNodeId());

            req.markResetLostPartitions();

            reqs.add(req);
        }

        GridCompoundFuture fut = new GridCompoundFuture();

        for (DynamicCacheStartFuture f : initiateCacheChanges(reqs, false))
            fut.add(f);

        fut.markInitialized();

        return fut;
    }

    /**
     *
     */
    public Collection<DynamicCacheChangeRequest> startAllCachesRequests() throws IgniteCheckedException {
        List<DynamicCacheChangeRequest> reqs = new ArrayList<>();

        if (!ctx.config().isDaemon() &&
            sharedCtx.pageStore() != null &&
            sharedCtx.database().persistenceEnabled()) {
            Set<String> savedCacheNames = sharedCtx.pageStore().savedCacheNames();

            for (String name : savedCacheNames) {
                CacheConfiguration cfg = sharedCtx.pageStore().readConfiguration(name);

                if (cfg != null)
                    reqs.add(createRequest(cfg, false));
            }

            for (CacheConfiguration cfg : ctx.config().getCacheConfiguration()) {
                if (!savedCacheNames.contains(cfg.getName()))
                    reqs.add(createRequest(cfg, true));
            }
        }
        else {
            for (CacheConfiguration cfg : ctx.config().getCacheConfiguration())
                reqs.add(createRequest(cfg, true));
        }

        return reqs;
    }

    /**
     *
     */
    public Collection<DynamicCacheChangeRequest> stopAllCachesRequests(){
        List<DynamicCacheChangeRequest> reqs = new ArrayList<>();

        for (String cacheName : cacheNames()) {
            DynamicCacheChangeRequest req = new DynamicCacheChangeRequest(
                UUID.randomUUID(), cacheName, ctx.localNodeId());

            DynamicCacheDescriptor desc = cacheDescriptor(cacheName);

            req.deploymentId(desc.deploymentId());
            req.stop(true);
            req.destroy(false);

            reqs.add(req);
        }

        return reqs;
    }

    /**
     * @param cfg Cache configuration.
     */
    private DynamicCacheChangeRequest createRequest(
        CacheConfiguration cfg,
        boolean needInit
    ) throws IgniteCheckedException {
        assert cfg != null;
        assert cfg.getName() != null;

        cloneCheckSerializable(cfg);

        if (needInit){
            CacheObjectContext cacheObjCtx = ctx.cacheObjects().contextForCache(cfg);

            initialize(cfg, cacheObjCtx);
        }

        String cacheName = cfg.getName();

        DynamicCacheChangeRequest req = new DynamicCacheChangeRequest(
            UUID.randomUUID(), cacheName, ctx.localNodeId());

        req.startCacheConfiguration(cfg);
        req.template(cfg.getName() != null && cfg.getName().endsWith("*"));
        req.nearCacheConfiguration(cfg.getNearConfiguration());
        req.deploymentId(IgniteUuid.randomUuid());
        req.schema(new QuerySchema(cfg.getQueryEntities()));

        if (CU.isUtilityCache(cacheName))
            req.cacheType(CacheType.UTILITY);
        else if (internalCaches.contains(cacheName))
            req.cacheType(CacheType.INTERNAL);
        else
            req.cacheType(CacheType.USER);

        return req;
    }

    /**
     * @param reqs Requests.
     * @param failIfExists Fail if exists flag.
     * @return Collection of futures.
     */
    @SuppressWarnings("TypeMayBeWeakened")
    private Collection<DynamicCacheStartFuture> initiateCacheChanges(
        Collection<DynamicCacheChangeRequest> reqs,
        boolean failIfExists
    ) {
        Collection<DynamicCacheStartFuture> res = new ArrayList<>(reqs.size());

        Collection<DynamicCacheChangeRequest> sndReqs = new ArrayList<>(reqs.size());

        for (DynamicCacheChangeRequest req : reqs) {
            DynamicCacheStartFuture fut = new DynamicCacheStartFuture(req.cacheName(), req.deploymentId(), req);

            try {
                if (req.stop() || req.close()) {
                    DynamicCacheDescriptor desc = cacheDescriptor(req.cacheName());

                    if (desc == null)
                        // No-op.
                        fut.onDone();
                    else {
                        assert desc.cacheConfiguration() != null : desc;

                        if (req.close() && desc.cacheConfiguration().getCacheMode() == LOCAL) {
                            req.close(false);

                            req.stop(true);
                        }

                        IgniteUuid dynamicDeploymentId = desc.deploymentId();

                        assert dynamicDeploymentId != null : desc;

                        // Save deployment ID to avoid concurrent stops.
                        req.deploymentId(dynamicDeploymentId);
                        fut.deploymentId = dynamicDeploymentId;
                    }
                }

                if (fut.isDone())
                    continue;

                DynamicCacheStartFuture old = (DynamicCacheStartFuture)pendingFuts.putIfAbsent(
                    req.requestId(), fut);

                assert old == null; //TODO : check failIfExists.

                if (fut.isDone())
                    continue;

                sndReqs.add(req);
            }
            catch (Exception e) {
                fut.onDone(e);
            }
            finally {
                res.add(fut);
            }
        }

        Exception err = null;

        if (!sndReqs.isEmpty()) {
            try {
                ctx.discovery().sendCustomEvent(new DynamicCacheChangeBatch(sndReqs));

                if (ctx.isStopping()) {
                    err = new IgniteCheckedException("Failed to execute dynamic cache change request, " +
                        "node is stopping.");
                }
                else if (ctx.clientDisconnected()) {
                    err = new IgniteClientDisconnectedCheckedException(ctx.cluster().clientReconnectFuture(),
                        "Failed to execute dynamic cache change request, client node disconnected.");
                }
            }
            catch (IgniteCheckedException e) {
                err = e;
            }
        }

        if (err != null) {
            for (DynamicCacheStartFuture fut : res)
                fut.onDone(err);
        }

        return res;
    }

    /**
     * @param type Event type.
     * @param node Event node.
     * @param topVer Topology version.
     */
    public void onDiscoveryEvent(int type, ClusterNode node, AffinityTopologyVersion topVer) {
        if (type == EVT_NODE_JOINED) {
            for (DynamicCacheDescriptor cacheDesc : cacheDescriptors()) {
                if (node.id().equals(cacheDesc.receivedFrom()))
                    cacheDesc.receivedFromStartVersion(topVer);
            }
        }

        sharedCtx.affinity().onDiscoveryEvent(type, node, topVer);
    }

    /**
     * Callback invoked from discovery thread when discovery custom message is received.
     *
     * @param msg Customer message.
     * @param topVer Current topology version.
     * @return {@code True} if minor topology version should be increased.
     */
    public boolean onCustomEvent(DiscoveryCustomMessage msg, AffinityTopologyVersion topVer) {
        if (msg instanceof SchemaAbstractDiscoveryMessage) {
            ctx.query().onDiscovery((SchemaAbstractDiscoveryMessage)msg);

            return false;
        }

        if (msg instanceof CacheAffinityChangeMessage)
            return sharedCtx.affinity().onCustomEvent(((CacheAffinityChangeMessage)msg));

        if (msg instanceof StartFullSnapshotAckDiscoveryMessage &&
            ((StartFullSnapshotAckDiscoveryMessage)msg).error() == null)
            return true;

        if (msg instanceof DynamicCacheChangeBatch)
            return onCacheChangeRequested((DynamicCacheChangeBatch)msg, topVer);

        return false;
    }

    /**
     * @param batch Change request batch.
     * @param topVer Current topology version.
     * @return {@code True} if minor topology version should be increased.
     */
    private boolean onCacheChangeRequested(
        DynamicCacheChangeBatch batch,
        AffinityTopologyVersion topVer
    ) {
        AffinityTopologyVersion newTopVer = null;

        boolean incMinorTopVer = false;

        for (DynamicCacheChangeRequest req : batch.requests()) {
            initReceivedCacheConfiguration(req);

            if (req.template()) {
                CacheConfiguration ccfg = req.startCacheConfiguration();

                assert ccfg != null : req;

                DynamicCacheDescriptor desc = registeredTemplates.get(req.cacheName());

                if (desc == null) {
                    DynamicCacheDescriptor templateDesc = new DynamicCacheDescriptor(ctx,
                        ccfg,
                        req.cacheType(),
                        0,
                        true,
                        req.deploymentId(),
                        req.schema());

                    DynamicCacheDescriptor old = registeredTemplates.put(ccfg.getName(), templateDesc);

                    assert old == null :
                        "Dynamic cache map was concurrently modified [new=" + templateDesc + ", old=" + old + ']';
                }

                TemplateConfigurationFuture fut =
                    (TemplateConfigurationFuture)pendingTemplateFuts.get(ccfg.getName());

                if (fut != null && fut.deploymentId().equals(req.deploymentId()))
                    fut.onDone();

                continue;
            }

            DynamicCacheDescriptor desc = cacheDescriptor(req.cacheName());

            DynamicCacheStartFuture fut = null;

            if (ctx.localNodeId().equals(req.initiatingNodeId())) {
                fut = (DynamicCacheStartFuture)pendingFuts.get(req.requestId());

                if (fut != null && !F.eq(req.deploymentId(), fut.deploymentId()))
                    fut = null;
            }

            boolean needExchange = false;

            if (req.start()) {
                if (desc == null) {
                    if (req.clientStartOnly()) {
                        if (fut != null)
                            fut.onDone(new IgniteCheckedException("Failed to start client cache " +
                                "(a cache with the given name is not started): " + U.maskName(req.cacheName())));
                    }
                    else {
                        CacheConfiguration ccfg = req.startCacheConfiguration();

                        assert req.cacheType() != null : req;
                        assert F.eq(ccfg.getName(), req.cacheName()) : req;

                        DynamicCacheDescriptor startDesc = new DynamicCacheDescriptor(ctx,
                            ccfg,
                            req.cacheType(),
                            nextCacheGroupId(ccfg),
                            false,
                            req.deploymentId(),
                            req.schema());

                        if (newTopVer == null) {
                            newTopVer = new AffinityTopologyVersion(topVer.topologyVersion(),
                                topVer.minorTopologyVersion() + 1);
                        }

                        startDesc.startTopologyVersion(newTopVer);

                        DynamicCacheDescriptor old = cacheDescriptor(ccfg.getName(), startDesc);

                        assert old == null :
                            "Dynamic cache map was concurrently modified [new=" + startDesc + ", old=" + old + ']';

                        ctx.discovery().setCacheFilter(
                            ccfg.getName(),
                            ccfg.getNodeFilter(),
                            ccfg.getNearConfiguration() != null,
                            ccfg.getCacheMode());

                        ctx.discovery().addClientNode(req.cacheName(),
                            req.initiatingNodeId(),
                            req.nearCacheConfiguration() != null);

                        req.cacheDescriptor(startDesc);

                        needExchange = true;
                    }
                }
                else {
                    assert req.initiatingNodeId() != null : req;

                    // Cache already exists, exchange is needed only if client cache should be created.
                    ClusterNode node = ctx.discovery().node(req.initiatingNodeId());

                    boolean clientReq = node != null &&
                        !ctx.discovery().cacheAffinityNode(node, req.cacheName());

                    if (req.clientStartOnly()) {
                        needExchange = clientReq && ctx.discovery().addClientNode(req.cacheName(),
                            req.initiatingNodeId(),
                            req.nearCacheConfiguration() != null);
                    }
                    else {
                        if (req.failIfExists()) {
                            if (fut != null)
                                fut.onDone(new CacheExistsException("Failed to start cache " +
                                    "(a cache with the same name is already started): " + U.maskName(req.cacheName())));
                        }
                        else {
                            needExchange = clientReq && ctx.discovery().addClientNode(req.cacheName(),
                                req.initiatingNodeId(),
                                req.nearCacheConfiguration() != null);

                            if (needExchange)
                                req.clientStartOnly(true);
                        }
                    }

                    if (needExchange) {
                        if (newTopVer == null) {
                            newTopVer = new AffinityTopologyVersion(topVer.topologyVersion(),
                                topVer.minorTopologyVersion() + 1);
                        }

                        desc.clientCacheStartVersion(newTopVer);

                        req.cacheDescriptor(desc);
                    }
                }

                if (!needExchange && desc != null) {
                    if (desc.clientCacheStartVersion() != null)
                        req.cacheFutureTopologyVersion(desc.clientCacheStartVersion());
                    else
                        req.cacheFutureTopologyVersion(desc.startTopologyVersion());
                }
            }
            else if (req.globalStateChange() || req.resetLostPartitions())
                needExchange = true;
            else {
                assert req.stop() ^ req.close() : req;

                if (desc != null) {
                    if (req.stop()) {
                        DynamicCacheDescriptor old = registeredCaches.remove(req.cacheName());

                        assert old != null : "Dynamic cache map was concurrently modified [req=" + req + ']';

                        ctx.discovery().removeCacheFilter(req.cacheName());

                        needExchange = true;
                    }
                    else {
                        assert req.close() : req;

                        needExchange = ctx.discovery().onClientCacheClose(req.cacheName(), req.initiatingNodeId());
                    }
                }
            }

            req.exchangeNeeded(needExchange);

            incMinorTopVer |= needExchange;
        }

        return incMinorTopVer;
    }

    /**
     * @param req Cache change request.
     */
    private void initReceivedCacheConfiguration(DynamicCacheChangeRequest req) {
        if (req.startCacheConfiguration() != null) {
            CacheConfiguration ccfg = req.startCacheConfiguration();

            if (ccfg.isStoreKeepBinary() == null)
                ccfg.setStoreKeepBinary(CacheConfiguration.DFLT_STORE_KEEP_BINARY);
        }
    }

    /**
     * Checks that preload-order-dependant caches has SYNC or ASYNC preloading mode.
     *
     * @param cfgs Caches.
     * @return Maximum detected preload order.
     * @throws IgniteCheckedException If validation failed.
     */
    private int validatePreloadOrder(CacheConfiguration[] cfgs) throws IgniteCheckedException {
        int maxOrder = 0;

        for (CacheConfiguration cfg : cfgs) {
            int rebalanceOrder = cfg.getRebalanceOrder();

            if (rebalanceOrder > 0) {
                if (cfg.getCacheMode() == LOCAL)
                    throw new IgniteCheckedException("Rebalance order set for local cache (fix configuration and restart the " +
                        "node): " + U.maskName(cfg.getName()));

                if (cfg.getRebalanceMode() == CacheRebalanceMode.NONE)
                    throw new IgniteCheckedException("Only caches with SYNC or ASYNC rebalance mode can be set as rebalance " +
                        "dependency for other caches [cacheName=" + U.maskName(cfg.getName()) +
                        ", rebalanceMode=" + cfg.getRebalanceMode() + ", rebalanceOrder=" + cfg.getRebalanceOrder() + ']');

                maxOrder = Math.max(maxOrder, rebalanceOrder);
            }
            else if (rebalanceOrder < 0)
                throw new IgniteCheckedException("Rebalance order cannot be negative for cache (fix configuration and restart " +
                    "the node) [cacheName=" + U.maskName(cfg.getName()) + ", rebalanceOrder=" + rebalanceOrder + ']');
        }

        return maxOrder;
    }

    /** {@inheritDoc} */
    @Nullable @Override public IgniteNodeValidationResult validateNode(ClusterNode node) {
        return validateHashIdResolvers(node);
    }

    /**
     * @param node Joining node.
     * @return Validation result or {@code null} in case of success.
     */
    @Nullable private IgniteNodeValidationResult validateHashIdResolvers(ClusterNode node) {
        if (!node.isClient()) {
            for (DynamicCacheDescriptor desc : cacheDescriptors()) {
                CacheConfiguration cfg = desc.cacheConfiguration();

                if (cfg.getAffinity() instanceof RendezvousAffinityFunction) {
                    RendezvousAffinityFunction aff = (RendezvousAffinityFunction)cfg.getAffinity();

                    Object nodeHashObj = aff.resolveNodeHash(node);

                    for (ClusterNode topNode : ctx.discovery().allNodes()) {
                        Object topNodeHashObj = aff.resolveNodeHash(topNode);

                        if (nodeHashObj.hashCode() == topNodeHashObj.hashCode()) {
                            String errMsg = "Failed to add node to topology because it has the same hash code for " +
                                "partitioned affinity as one of existing nodes [cacheName=" +
                                U.maskName(cfg.getName()) + ", existingNodeId=" + topNode.id() + ']';

                            String sndMsg = "Failed to add node to topology because it has the same hash code for " +
                                "partitioned affinity as one of existing nodes [cacheName=" +
                                U.maskName(cfg.getName()) + ", existingNodeId=" + topNode.id() + ']';

                            return new IgniteNodeValidationResult(topNode.id(), errMsg, sndMsg);
                        }
                    }
                }
            }
        }

        return null;
    }

    /**
     * Checks that remote caches has configuration compatible with the local.
     *
     * @param locCfg Local configuration.
     * @param rmtCfg Remote configuration.
     * @param rmtNode Remote node.
     * @throws IgniteCheckedException If check failed.
     */
    private void checkCache(CacheConfiguration locCfg, CacheConfiguration rmtCfg, ClusterNode rmtNode) throws IgniteCheckedException {
        ClusterNode locNode = ctx.discovery().localNode();

        UUID rmt = rmtNode.id();

        GridCacheAttributes rmtAttr = new GridCacheAttributes(rmtCfg);
        GridCacheAttributes locAttr = new GridCacheAttributes(locCfg);

        boolean isLocAff = CU.affinityNode(locNode, locCfg.getNodeFilter());
        boolean isRmtAff = CU.affinityNode(rmtNode, rmtCfg.getNodeFilter());

        CU.checkAttributeMismatch(log, rmtAttr.cacheName(), rmt, "cacheMode", "Cache mode",
            locAttr.cacheMode(), rmtAttr.cacheMode(), true);

        if (rmtAttr.cacheMode() != LOCAL) {
            CU.checkAttributeMismatch(log, rmtAttr.cacheName(), rmt, "interceptor", "Cache Interceptor",
                locAttr.interceptorClassName(), rmtAttr.interceptorClassName(), true);

            CU.checkAttributeMismatch(log, rmtAttr.cacheName(), rmt, "atomicityMode",
                "Cache atomicity mode", locAttr.atomicityMode(), rmtAttr.atomicityMode(), true);

            CU.checkAttributeMismatch(log, rmtAttr.cacheName(), rmt, "cachePreloadMode",
                "Cache preload mode", locAttr.cacheRebalanceMode(), rmtAttr.cacheRebalanceMode(), true);

            boolean checkStore = isLocAff && isRmtAff;

            if (checkStore)
                CU.checkAttributeMismatch(log, rmtAttr.cacheName(), rmt, "storeFactory", "Store factory",
                    locAttr.storeFactoryClassName(), rmtAttr.storeFactoryClassName(), true);

            CU.checkAttributeMismatch(log, rmtAttr.cacheName(), rmt, "cacheAffinity", "Cache affinity",
                locAttr.cacheAffinityClassName(), rmtAttr.cacheAffinityClassName(), true);

            CU.checkAttributeMismatch(log, rmtAttr.cacheName(), rmt, "cacheAffinityMapper",
                "Cache affinity mapper", locAttr.cacheAffinityMapperClassName(),
                rmtAttr.cacheAffinityMapperClassName(), true);

            CU.checkAttributeMismatch(log, rmtAttr.cacheName(), rmt, "affinityPartitionsCount",
                "Affinity partitions count", locAttr.affinityPartitionsCount(),
                rmtAttr.affinityPartitionsCount(), true);

            CU.checkAttributeMismatch(log, rmtAttr.cacheName(), rmt, "evictionFilter", "Eviction filter",
                locAttr.evictionFilterClassName(), rmtAttr.evictionFilterClassName(), true);

            CU.checkAttributeMismatch(log, rmtAttr.cacheName(), rmt, "evictionPolicy", "Eviction policy",
                locAttr.evictionPolicyClassName(), rmtAttr.evictionPolicyClassName(), true);

            CU.checkAttributeMismatch(log, rmtAttr.cacheName(), rmt, "transactionManagerLookup",
                "Transaction manager lookup", locAttr.transactionManagerLookupClassName(),
                rmtAttr.transactionManagerLookupClassName(), false);

            CU.checkAttributeMismatch(log, rmtAttr.cacheName(), rmt, "defaultLockTimeout",
                "Default lock timeout", locAttr.defaultLockTimeout(), rmtAttr.defaultLockTimeout(), false);

            CU.checkAttributeMismatch(log, rmtAttr.cacheName(), rmt, "preloadBatchSize",
                "Preload batch size", locAttr.rebalanceBatchSize(), rmtAttr.rebalanceBatchSize(), false);

            CU.checkAttributeMismatch(log, rmtAttr.cacheName(), rmt, "writeSynchronizationMode",
                "Write synchronization mode", locAttr.writeSynchronization(), rmtAttr.writeSynchronization(),
                true);

            CU.checkAttributeMismatch(log, rmtAttr.cacheName(), rmt, "writeBehindBatchSize",
                "Write behind batch size", locAttr.writeBehindBatchSize(), rmtAttr.writeBehindBatchSize(),
                false);

            CU.checkAttributeMismatch(log, rmtAttr.cacheName(), rmt, "writeBehindEnabled",
                "Write behind enabled", locAttr.writeBehindEnabled(), rmtAttr.writeBehindEnabled(), false);

            CU.checkAttributeMismatch(log, rmtAttr.cacheName(), rmt, "writeBehindFlushFrequency",
                "Write behind flush frequency", locAttr.writeBehindFlushFrequency(),
                rmtAttr.writeBehindFlushFrequency(), false);

            CU.checkAttributeMismatch(log, rmtAttr.cacheName(), rmt, "writeBehindFlushSize",
                "Write behind flush size", locAttr.writeBehindFlushSize(), rmtAttr.writeBehindFlushSize(),
                false);

            CU.checkAttributeMismatch(log, rmtAttr.cacheName(), rmt, "writeBehindFlushThreadCount",
                "Write behind flush thread count", locAttr.writeBehindFlushThreadCount(),
                rmtAttr.writeBehindFlushThreadCount(), false);

            if (locAttr.cacheMode() == PARTITIONED) {
                CU.checkAttributeMismatch(log, rmtAttr.cacheName(), rmt, "nearEvictionPolicy",
                    "Near eviction policy", locAttr.nearEvictionPolicyClassName(),
                    rmtAttr.nearEvictionPolicyClassName(), false);

                CU.checkAttributeMismatch(log, rmtAttr.cacheName(), rmt, "affinityIncludeNeighbors",
                    "Affinity include neighbors", locAttr.affinityIncludeNeighbors(),
                    rmtAttr.affinityIncludeNeighbors(), true);

                CU.checkAttributeMismatch(log, rmtAttr.cacheName(), rmt, "affinityKeyBackups",
                    "Affinity key backups", locAttr.affinityKeyBackups(),
                    rmtAttr.affinityKeyBackups(), true);
            }
        }
    }

    /**
     * @param rmt Remote node to check.
     * @throws IgniteCheckedException If check failed.
     */
    private void checkTransactionConfiguration(ClusterNode rmt) throws IgniteCheckedException {
        TransactionConfiguration txCfg = rmt.attribute(ATTR_TX_CONFIG);

        if (txCfg != null) {
            TransactionConfiguration locTxCfg = ctx.config().getTransactionConfiguration();

            if (locTxCfg.isTxSerializableEnabled() != txCfg.isTxSerializableEnabled())
                throw new IgniteCheckedException("Serializable transactions enabled mismatch " +
                    "(fix txSerializableEnabled property or set -D" + IGNITE_SKIP_CONFIGURATION_CONSISTENCY_CHECK + "=true " +
                    "system property) [rmtNodeId=" + rmt.id() +
                    ", locTxSerializableEnabled=" + locTxCfg.isTxSerializableEnabled() +
                    ", rmtTxSerializableEnabled=" + txCfg.isTxSerializableEnabled() + ']');
        }
    }

    /**
     * @param cfg Cache configuration.
     * @return Query manager.
     */
    private GridCacheQueryManager queryManager(CacheConfiguration cfg) {
        return cfg.getCacheMode() == LOCAL ? new GridCacheLocalQueryManager() : new GridCacheDistributedQueryManager();
    }

    /**
     * @return Last data version.
     */
    public long lastDataVersion() {
        long max = 0;

        for (GridCacheAdapter<?, ?> cache : caches.values()) {
            GridCacheContext<?, ?> ctx = cache.context();

            if (ctx.versions().last().order() > max)
                max = ctx.versions().last().order();

            if (ctx.isNear()) {
                ctx = ctx.near().dht().context();

                if (ctx.versions().last().order() > max)
                    max = ctx.versions().last().order();
            }
        }

        return max;
    }

    /**
     * @param name Cache name.
     * @param <K> type of keys.
     * @param <V> type of values.
     * @return Cache instance for given name.
     */
    @SuppressWarnings("unchecked")
    public <K, V> IgniteInternalCache<K, V> cache(String name) {
        assert name != null;

        if (log.isDebugEnabled())
            log.debug("Getting cache for name: " + name);

        IgniteCacheProxy<K, V> jcache = (IgniteCacheProxy<K, V>)jCacheProxies.get(name);

        return jcache == null ? null : jcache.internalProxy();
    }

    /**
     * @param name Cache name.
     * @return Cache instance for given name.
     * @throws IgniteCheckedException If failed.
     */
    @SuppressWarnings("unchecked")
    public <K, V> IgniteInternalCache<K, V> getOrStartCache(String name) throws IgniteCheckedException {
        assert name != null;

        if (log.isDebugEnabled())
            log.debug("Getting cache for name: " + name);

        IgniteCacheProxy<?, ?> cache = jCacheProxies.get(name);

        if (cache == null) {
            dynamicStartCache(null, name, null, false, true, true).get();

            cache = jCacheProxies.get(name);
        }

        return cache == null ? null : (IgniteInternalCache<K, V>)cache.internalProxy();
    }

    /**
     * @return All configured cache instances.
     */
    public Collection<IgniteInternalCache<?, ?>> caches() {
        return F.viewReadOnly(jCacheProxies.values(), new IgniteClosure<IgniteCacheProxy<?, ?>,
            IgniteInternalCache<?, ?>>() {
            @Override public IgniteInternalCache<?, ?> apply(IgniteCacheProxy<?, ?> entries) {
                return entries.internalProxy();
            }
        });
    }

    /**
     * @return All configured cache instances.
     */
    public Collection<IgniteCacheProxy<?, ?>> jcaches() {
        return jCacheProxies.values();
    }

    /**
     * Gets utility cache.
     *
     * @return Utility cache.
     */
    public <K, V> IgniteInternalCache<K, V> utilityCache() {
        return internalCacheEx(CU.UTILITY_CACHE_NAME);
    }

    /**
     * Gets utility cache for atomic data structures.
     *
     * @return Utility cache for atomic data structures.
     */
    public <K, V> IgniteInternalCache<K, V> atomicsCache() {
        return internalCacheEx(CU.ATOMICS_CACHE_NAME);
    }

    /**
     * @param name Cache name.
     * @return Cache.
     */
    private <K, V> IgniteInternalCache<K, V> internalCacheEx(String name) {
        if (ctx.discovery().localNode().isClient()) {
            IgniteCacheProxy<K, V> proxy = (IgniteCacheProxy<K, V>)jCacheProxies.get(name);

            assert proxy != null;

            return proxy.internalProxy();
        }

        return internalCache(name);
    }

    /**
     * @param name Cache name.
     * @param <K> type of keys.
     * @param <V> type of values.
     * @return Cache instance for given name.
     */
    @SuppressWarnings("unchecked")
    public <K, V> IgniteInternalCache<K, V> publicCache(String name) {
        assert name != null;

        if (log.isDebugEnabled())
            log.debug("Getting public cache for name: " + name);

        DynamicCacheDescriptor desc = cacheDescriptor(name);

        if (desc == null)
            throw new IllegalArgumentException("Cache is not started: " + name);

        if (!desc.cacheType().userCache())
            throw new IllegalStateException("Failed to get cache because it is a system cache: " + name);

        IgniteCacheProxy<K, V> jcache = (IgniteCacheProxy<K, V>)jCacheProxies.get(name);

        if (jcache == null)
            throw new IllegalArgumentException("Cache is not started: " + name);

        return jcache.internalProxy();
    }

    /**
     * @param cacheName Cache name.
     * @param <K> type of keys.
     * @param <V> type of values.
     * @return Cache instance for given name.
     * @throws IgniteCheckedException If failed.
     */
    public <K, V> IgniteCacheProxy<K, V> publicJCache(String cacheName) throws IgniteCheckedException {
        return publicJCache(cacheName, true, true);
    }

    /**
     * @param cacheName Cache name.
     * @param failIfNotStarted If {@code true} throws {@link IllegalArgumentException} if cache is not started,
     *        otherwise returns {@code null} in this case.
     * @param checkThreadTx If {@code true} checks that current thread does not have active transactions.
     * @return Cache instance for given name.
     * @throws IgniteCheckedException If failed.
     */
    @SuppressWarnings({"unchecked", "ConstantConditions"})
    @Nullable public <K, V> IgniteCacheProxy<K, V> publicJCache(String cacheName,
        boolean failIfNotStarted,
        boolean checkThreadTx) throws IgniteCheckedException {
        assert cacheName != null;

        if (log.isDebugEnabled())
            log.debug("Getting public cache for name: " + cacheName);

        IgniteCacheProxy<?, ?> cache = jCacheProxies.get(cacheName);

        DynamicCacheDescriptor desc = cacheDescriptor(cacheName);

        if (desc != null && !desc.cacheType().userCache())
            throw new IllegalStateException("Failed to get cache because it is a system cache: " + cacheName);

        if (cache == null) {
            dynamicStartCache(null, cacheName, null, false, failIfNotStarted, checkThreadTx).get();

            cache = jCacheProxies.get(cacheName);
        }

        return (IgniteCacheProxy<K, V>)cache;
    }

    /**
     * Get configuration for the given cache.
     *
     * @param name Cache name.
     * @return Cache configuration.
     */
    public CacheConfiguration cacheConfiguration(String name) {
        assert name != null;

        DynamicCacheDescriptor desc = cacheDescriptor(name);

        if (desc == null)
            throw new IllegalStateException("Cache doesn't exist: " + name);
        else
            return desc.cacheConfiguration();
    }

    /**
     * Get registered cache descriptor.
     *
     * @param name Name.
     * @return Descriptor.
     */
    public DynamicCacheDescriptor cacheDescriptor(String name) {
        return name != null ? registeredCaches.get(name) : null;
    }

    /**
     * Put registered cache descriptor.
     *
     * @param name Name.
     * @param desc Descriptor.
     * @return Old descriptor (if any).
     */
    private DynamicCacheDescriptor cacheDescriptor(String name, DynamicCacheDescriptor desc) {
        assert name != null;

        return registeredCaches.put(name, desc);
    }

    /**
     * @return Cache descriptors.
     */
    public Collection<DynamicCacheDescriptor> cacheDescriptors() {
        return registeredCaches.values();
    }

    /**
     * @param cacheId Cache ID.
     * @return Cache descriptor.
     */
    @Nullable public DynamicCacheDescriptor cacheDescriptor(int cacheId) {
        for (DynamicCacheDescriptor cacheDesc : cacheDescriptors()) {
            CacheConfiguration ccfg = cacheDesc.cacheConfiguration();

            assert ccfg != null : cacheDesc;

            if (CU.cacheId(ccfg.getName()) == cacheId)
                return cacheDesc;
        }

        return null;
    }

    /**
     * @param cacheCfg Cache configuration template.
     * @throws IgniteCheckedException If failed.
     */
    public void addCacheConfiguration(CacheConfiguration cacheCfg) throws IgniteCheckedException {
        assert cacheCfg.getName() != null;

        String masked = cacheCfg.getName();

        DynamicCacheDescriptor desc = registeredTemplates.get(masked);

        if (desc != null)
            return;

        DynamicCacheChangeRequest req = new DynamicCacheChangeRequest(UUID.randomUUID(), cacheCfg.getName(), ctx.localNodeId());

        CacheConfiguration cfg = new CacheConfiguration(cacheCfg);

        req.template(true);

        req.startCacheConfiguration(cfg);
        req.schema(new QuerySchema(cfg.getQueryEntities()));

        req.deploymentId(IgniteUuid.randomUuid());

        TemplateConfigurationFuture fut = new TemplateConfigurationFuture(req.cacheName(), req.deploymentId());

        TemplateConfigurationFuture old =
            (TemplateConfigurationFuture)pendingTemplateFuts.putIfAbsent(cacheCfg.getName(), fut);

        if (old != null)
            fut = old;

        Exception err = null;

        try {
            ctx.discovery().sendCustomEvent(new DynamicCacheChangeBatch(Collections.singleton(req)));

            if (ctx.isStopping()) {
                err = new IgniteCheckedException("Failed to execute dynamic cache change request, " +
                    "node is stopping.");
            }
            else if (ctx.clientDisconnected()) {
                err = new IgniteClientDisconnectedCheckedException(ctx.cluster().clientReconnectFuture(),
                    "Failed to execute dynamic cache change request, client node disconnected.");
            }
        }
        catch (IgniteCheckedException e) {
            err = e;
        }

        if (err != null)
            fut.onDone(err);

        fut.get();
    }

    /**
     * @param name Cache name.
     * @return Cache instance for given name.
     */
    @SuppressWarnings("unchecked")
    public <K, V> IgniteCacheProxy<K, V> jcache(String name) {
        assert name != null;

        IgniteCacheProxy<K, V> cache = (IgniteCacheProxy<K, V>)jCacheProxies.get(name);

        if (cache == null)
            throw new IllegalArgumentException("Cache is not configured: " + name);

        return cache;
    }

    /**
     * @return All configured public cache instances.
     */
    public Collection<IgniteCacheProxy<?, ?>> publicCaches() {
        Collection<IgniteCacheProxy<?, ?>> res = new ArrayList<>(jCacheProxies.size());

        for (Map.Entry<String, IgniteCacheProxy<?, ?>> entry : jCacheProxies.entrySet()) {
            if (entry.getValue().context().userCache())
                res.add(entry.getValue());
        }

        return res;
    }

    /**
     * @param name Cache name.
     * @param <K> type of keys.
     * @param <V> type of values.
     * @return Cache instance for given name.
     */
    @SuppressWarnings("unchecked")
    public <K, V> GridCacheAdapter<K, V> internalCache(String name) {
        assert name != null;

        if (log.isDebugEnabled())
            log.debug("Getting internal cache adapter: " + name);

        return (GridCacheAdapter<K, V>)caches.get(name);
    }

    /**
     * Cancel all user operations.
     */
    private void cancelFutures() {
        sharedCtx.mvcc().onStop();

        Exception err = new IgniteCheckedException("Operation has been cancelled (node is stopping).");

        for (IgniteInternalFuture fut : pendingFuts.values())
            ((GridFutureAdapter)fut).onDone(err);

        for (IgniteInternalFuture fut : pendingTemplateFuts.values())
            ((GridFutureAdapter)fut).onDone(err);
    }

    /**
     * @return All internal cache instances.
     */
    public Collection<GridCacheAdapter<?, ?>> internalCaches() {
        return caches.values();
    }

    /**
     * @param name Cache name.
     * @return {@code True} if specified cache is system, {@code false} otherwise.
     */
    public boolean systemCache(String name) {
        assert name != null;

        DynamicCacheDescriptor desc = cacheDescriptor(name);

        return desc != null && !desc.cacheType().userCache();
    }

    /** {@inheritDoc} */
    @Override public void printMemoryStats() {
        X.println(">>> ");

        for (GridCacheAdapter c : caches.values()) {
            X.println(">>> Cache memory stats [igniteInstanceName=" + ctx.igniteInstanceName() +
                ", cache=" + c.name() + ']');

            c.context().printMemoryStats();
        }
    }

    /**
     * Callback invoked by deployment manager for whenever a class loader gets undeployed.
     *
     * @param ldr Class loader.
     */
    public void onUndeployed(ClassLoader ldr) {
        if (!ctx.isStopping()) {
            for (GridCacheAdapter<?, ?> cache : caches.values()) {
                // Do not notify system caches and caches for which deployment is disabled.
                if (cache.context().userCache() && cache.context().deploymentEnabled())
                    cache.onUndeploy(ldr);
            }
        }
    }

    /**
     * @return Shared context.
     */
    public <K, V> GridCacheSharedContext<K, V> context() {
        return (GridCacheSharedContext<K, V>)sharedCtx;
    }

    /**
     * @return Transactions interface implementation.
     */
    public IgniteTransactionsEx transactions() {
        return transactions;
    }

    /**
     * Starts client caches that do not exist yet.
     *
     * @throws IgniteCheckedException In case of error.
     */
    public void createMissingQueryCaches() throws IgniteCheckedException {
        for (Map.Entry<String, DynamicCacheDescriptor> e : registeredCaches.entrySet()) {
            DynamicCacheDescriptor desc = e.getValue();

            if (isMissingQueryCache(desc))
                dynamicStartCache(null, desc.cacheConfiguration().getName(), null, false, true, true).get();
        }
    }

    /**
     * Whether cache defined by provided descriptor is not yet started and has queries enabled.
     *
     * @param desc Descriptor.
     * @return {@code True} if this is missing query cache.
     */
    private boolean isMissingQueryCache(DynamicCacheDescriptor desc) {
        CacheConfiguration ccfg = desc.cacheConfiguration();

        return !caches.containsKey(ccfg.getName()) && QueryUtils.isEnabled(ccfg);
    }

    /**
     * Registers MBean for cache components.
     *
     * @param obj Cache component.
     * @param cacheName Cache name.
     * @param near Near flag.
     * @throws IgniteCheckedException If registration failed.
     */
    @SuppressWarnings("unchecked")
    private void registerMbean(Object obj, @Nullable String cacheName, boolean near)
        throws IgniteCheckedException {
        assert obj != null;

        MBeanServer srvr = ctx.config().getMBeanServer();

        assert srvr != null;

        cacheName = U.maskName(cacheName);

        cacheName = near ? cacheName + "-near" : cacheName;

        final Object mbeanImpl = (obj instanceof IgniteMBeanAware) ? ((IgniteMBeanAware)obj).getMBean() : obj;

        for (Class<?> itf : mbeanImpl.getClass().getInterfaces()) {
            if (itf.getName().endsWith("MBean") || itf.getName().endsWith("MXBean")) {
                try {
                    U.registerCacheMBean(srvr, ctx.igniteInstanceName(), cacheName, obj.getClass().getName(), mbeanImpl,
                        (Class<Object>)itf);
                }
                catch (JMException e) {
                    throw new IgniteCheckedException("Failed to register MBean for component: " + obj, e);
                }

                break;
            }
        }
    }

    /**
     * Unregisters MBean for cache components.
     *
     * @param o Cache component.
     * @param cacheName Cache name.
     * @param near Near flag.
     */
    private void unregisterMbean(Object o, @Nullable String cacheName, boolean near) {
        assert o != null;

        MBeanServer srvr = ctx.config().getMBeanServer();

        assert srvr != null;

        cacheName = U.maskName(cacheName);

        cacheName = near ? cacheName + "-near" : cacheName;

        boolean needToUnregister = o instanceof IgniteMBeanAware;

        if (!needToUnregister) {
            for (Class<?> itf : o.getClass().getInterfaces()) {
                if (itf.getName().endsWith("MBean") || itf.getName().endsWith("MXBean")) {
                    needToUnregister = true;

                    break;
                }
            }
        }

        if (needToUnregister) {
            try {
                srvr.unregisterMBean(U.makeCacheMBeanName(ctx.igniteInstanceName(), cacheName, o.getClass().getName()));
            }
            catch (JMException e) {
                U.error(log, "Failed to unregister MBean for component: " + o, e);
            }
        }
    }

    /**
     * @param ccfg Cache configuration.
     * @param objs Extra components.
     * @return Components provided in cache configuration which can implement {@link LifecycleAware} interface.
     */
    private Iterable<Object> lifecycleAwares(CacheConfiguration ccfg, Object... objs) {
        Collection<Object> ret = new ArrayList<>(7 + objs.length);

        ret.add(ccfg.getAffinity());
        ret.add(ccfg.getAffinityMapper());
        ret.add(ccfg.getEvictionFilter());
        ret.add(ccfg.getEvictionPolicy());
        ret.add(ccfg.getInterceptor());
        ret.add(ccfg.getTopologyValidator());

        NearCacheConfiguration nearCfg = ccfg.getNearConfiguration();

        if (nearCfg != null)
            ret.add(nearCfg.getNearEvictionPolicy());

        Collections.addAll(ret, objs);

        return ret;
    }

    /**
     * @throws IgniteException If transaction exist.
     */
    private void checkEmptyTransactions() throws IgniteException {
        if (transactions().tx() != null || sharedCtx.lockedTopologyVersion(null) != null)
            throw new IgniteException("Cannot start/stop cache within lock or transaction.");
    }

    /**
     * @param val Object to check.
     * @return Configuration copy.
     * @throws IgniteCheckedException If validation failed.
     */
    private CacheConfiguration cloneCheckSerializable(final CacheConfiguration val) throws IgniteCheckedException {
        if (val == null)
            return null;

        return withBinaryContext(new IgniteOutClosureX<CacheConfiguration>() {
            @Override public CacheConfiguration applyx() throws IgniteCheckedException {
                if (val.getCacheStoreFactory() != null) {
                    try {
                        ClassLoader ldr = ctx.config().getClassLoader();

                        if (ldr == null)
                            ldr = val.getCacheStoreFactory().getClass().getClassLoader();

                        U.unmarshal(marsh, U.marshal(marsh, val.getCacheStoreFactory()),
                            U.resolveClassLoader(ldr, ctx.config()));
                    }
                    catch (IgniteCheckedException e) {
                        throw new IgniteCheckedException("Failed to validate cache configuration. " +
                            "Cache store factory is not serializable. Cache name: " + U.maskName(val.getName()), e);
                    }
                }

                try {
                    return U.unmarshal(marsh, U.marshal(marsh, val), U.resolveClassLoader(ctx.config()));
                }
                catch (IgniteCheckedException e) {
                    throw new IgniteCheckedException("Failed to validate cache configuration " +
                        "(make sure all objects in cache configuration are serializable): " + U.maskName(val.getName()), e);
                }
            }
        });
    }

    /**
     * @param c Closure.
     * @return Closure result.
     * @throws IgniteCheckedException If failed.
     */
    private <T> T withBinaryContext(IgniteOutClosureX<T> c) throws IgniteCheckedException {
        IgniteCacheObjectProcessor objProc = ctx.cacheObjects();
        BinaryContext oldCtx = null;

        if (objProc instanceof CacheObjectBinaryProcessorImpl) {
            GridBinaryMarshaller binMarsh = ((CacheObjectBinaryProcessorImpl)objProc).marshaller();

            oldCtx = binMarsh == null ? null : binMarsh.pushContext();
        }

        try {
            return c.applyx();
        }
        finally {
            if (objProc instanceof CacheObjectBinaryProcessorImpl)
                GridBinaryMarshaller.popContext(oldCtx);
        }
    }

    /**
     * Prepares DynamicCacheChangeRequest for cache creation.
     *
     * @param ccfg Cache configuration
     * @param cacheName Cache name
     * @param nearCfg Near cache configuration
     * @param cacheType Cache type
     * @param failIfExists Fail if exists flag.
     * @param failIfNotStarted If {@code true} fails if cache is not started.
     * @return Request or {@code null} if cache already exists.
     * @throws IgniteCheckedException if some of pre-checks failed
     * @throws CacheExistsException if cache exists and failIfExists flag is {@code true}
     */
    private DynamicCacheChangeRequest prepareCacheChangeRequest(
        @Nullable CacheConfiguration ccfg,
        String cacheName,
        @Nullable NearCacheConfiguration nearCfg,
        CacheType cacheType,
        boolean failIfExists,
        boolean failIfNotStarted
    ) throws IgniteCheckedException {
        DynamicCacheDescriptor desc = cacheDescriptor(cacheName);

        DynamicCacheChangeRequest req = new DynamicCacheChangeRequest(UUID.randomUUID(), cacheName, ctx.localNodeId());

        req.failIfExists(failIfExists);

        if (ccfg != null) {
            cloneCheckSerializable(ccfg);

            if (desc != null) {
                if (failIfExists) {
                    throw new CacheExistsException("Failed to start cache " +
                        "(a cache with the same name is already started): " + cacheName);
                }
                else {
                    CacheConfiguration descCfg = desc.cacheConfiguration();

                    // Check if we were asked to start a near cache.
                    if (nearCfg != null) {
                        if (CU.affinityNode(ctx.discovery().localNode(), descCfg.getNodeFilter())) {
                            // If we are on a data node and near cache was enabled, return success, else - fail.
                            if (descCfg.getNearConfiguration() != null)
                                return null;
                            else
                                throw new IgniteCheckedException("Failed to start near " +
                                    "cache (local node is an affinity node for cache): " + cacheName);
                        }
                        else
                            // If local node has near cache, return success.
                            req.clientStartOnly(true);
                    }
                    else
                        req.clientStartOnly(true);

                    req.deploymentId(desc.deploymentId());
                    req.startCacheConfiguration(descCfg);
                    req.schema(desc.schema());
                }
            }
            else {
                req.deploymentId(IgniteUuid.randomUuid());

                CacheConfiguration cfg = new CacheConfiguration(ccfg);

                CacheObjectContext cacheObjCtx = ctx.cacheObjects().contextForCache(cfg);

                initialize(cfg, cacheObjCtx);

                req.startCacheConfiguration(cfg);
                req.schema(new QuerySchema(cfg.getQueryEntities()));
            }
        }
        else {
            req.clientStartOnly(true);

            if (desc != null)
                ccfg = desc.cacheConfiguration();

            if (ccfg == null) {
                if (failIfNotStarted) {
                    throw new CacheExistsException("Failed to start client cache " +
                        "(a cache with the given name is not started): " + cacheName);
                }
                else
                    return null;
            }

            req.deploymentId(desc.deploymentId());
            req.startCacheConfiguration(ccfg);
            req.schema(desc.schema());
        }

        if (nearCfg != null)
            req.nearCacheConfiguration(nearCfg);

        req.cacheType(cacheType);

        return req;
    }

    /**
     * @param obj Object to clone.
     * @return Object copy.
     * @throws IgniteCheckedException If failed.
     */
    public <T> T clone(final T obj) throws IgniteCheckedException {
        return withBinaryContext(new IgniteOutClosureX<T>() {
            @Override public T applyx() throws IgniteCheckedException {
                return U.unmarshal(marsh, U.marshal(marsh, obj), U.resolveClassLoader(ctx.config()));
            }
        });
    }

    /**
     *
     */
    @SuppressWarnings("ExternalizableWithoutPublicNoArgConstructor")
    private class DynamicCacheStartFuture extends GridFutureAdapter<Object> {
        /** Start ID. */
        @GridToStringInclude
        private IgniteUuid deploymentId;

        /** Cache name. */
        private String cacheName;

        /** Change request. */
        @GridToStringInclude
        private DynamicCacheChangeRequest req;

        /**
         * @param cacheName Cache name.
         * @param deploymentId Deployment ID.
         * @param req Cache start request.
         */
        private DynamicCacheStartFuture(String cacheName, IgniteUuid deploymentId, DynamicCacheChangeRequest req) {
            this.deploymentId = deploymentId;
            this.cacheName = cacheName;
            this.req = req;
        }

        /**
         * @return Start ID.
         */
        public IgniteUuid deploymentId() {
            return deploymentId;
        }

        /**
         * @return Request.
         */
        public DynamicCacheChangeRequest request() {
            return req;
        }

        /** {@inheritDoc} */
        @Override public boolean onDone(@Nullable Object res, @Nullable Throwable err) {
            // Make sure to remove future before completion.
            pendingFuts.remove(req.requestId(), this);

            return super.onDone(res, err);
        }

        /** {@inheritDoc} */
        @Override public String toString() {
            return S.toString(DynamicCacheStartFuture.class, this);
        }
    }

    /**
     *
     */
    @SuppressWarnings("ExternalizableWithoutPublicNoArgConstructor")
    private class TemplateConfigurationFuture extends GridFutureAdapter<Object> {
        /** Start ID. */
        @GridToStringInclude
        private IgniteUuid deploymentId;

        /** Cache name. */
        private String cacheName;

        /**
         * @param cacheName Cache name.
         * @param deploymentId Deployment ID.
         */
        private TemplateConfigurationFuture(String cacheName, IgniteUuid deploymentId) {
            this.deploymentId = deploymentId;
            this.cacheName = cacheName;
        }

        /**
         * @return Start ID.
         */
        public IgniteUuid deploymentId() {
            return deploymentId;
        }

        /** {@inheritDoc} */
        @Override public boolean onDone(@Nullable Object res, @Nullable Throwable err) {
            // Make sure to remove future before completion.
            pendingTemplateFuts.remove(cacheName, this);

            return super.onDone(res, err);
        }

        /** {@inheritDoc} */
        @Override public String toString() {
            return S.toString(TemplateConfigurationFuture.class, this);
        }
    }

    /**
     *
     */
    private static class LocalAffinityFunction implements AffinityFunction {
        /** */
        private static final long serialVersionUID = 0L;

        /** {@inheritDoc} */
        @Override public List<List<ClusterNode>> assignPartitions(AffinityFunctionContext affCtx) {
            ClusterNode locNode = null;

            for (ClusterNode n : affCtx.currentTopologySnapshot()) {
                if (n.isLocal()) {
                    locNode = n;

                    break;
                }
            }

            if (locNode == null)
                throw new IgniteException("Local node is not included into affinity nodes for 'LOCAL' cache");

            List<List<ClusterNode>> res = new ArrayList<>(partitions());

            for (int part = 0; part < partitions(); part++)
                res.add(Collections.singletonList(locNode));

            return Collections.unmodifiableList(res);
        }

        /** {@inheritDoc} */
        @Override public void reset() {
            // No-op.
        }

        /** {@inheritDoc} */
        @Override public int partitions() {
            return 1;
        }

        /** {@inheritDoc} */
        @Override public int partition(Object key) {
            return 0;
        }

        /** {@inheritDoc} */
        @Override public void removeNode(UUID nodeId) {
            // No-op.
        }
    }

    /**
     *
     */
    private class RemovedItemsCleanupTask implements GridTimeoutObject {
        /** */
        private final IgniteUuid id = IgniteUuid.randomUuid();

        /** */
        private final long endTime;

        /** */
        private final long timeout;

        /**
         * @param timeout Timeout.
         */
        RemovedItemsCleanupTask(long timeout) {
            this.timeout = timeout;
            this.endTime = U.currentTimeMillis() + timeout;
        }

        /** {@inheritDoc} */
        @Override public IgniteUuid timeoutId() {
            return id;
        }

        /** {@inheritDoc} */
        @Override public long endTime() {
            return endTime;
        }

        /** {@inheritDoc} */
        @Override public void onTimeout() {
            ctx.closure().runLocalSafe(new Runnable() {
                @Override public void run() {
                    try {
                        for (GridCacheContext cacheCtx : sharedCtx.cacheContexts()) {
                            if (!cacheCtx.isLocal() && cacheCtx.affinityNode()) {
                                GridDhtPartitionTopology top = null;

                                try {
                                    top = cacheCtx.topology();
                                }
                                catch (IllegalStateException ignore) {
                                    // Cache stopped.
                                }

                                if (top != null) {
                                    for (GridDhtLocalPartition part : top.currentLocalPartitions())
                                        part.cleanupRemoveQueue();
                                }

                                if (ctx.isStopping())
                                    return;
                            }
                        }
                    }
                    catch (Exception e) {
                        U.error(log, "Failed to cleanup removed cache items: " + e, e);
                    }

                    if (ctx.isStopping())
                        return;

                    addRemovedItemsCleanupTask(timeout);
                }
            }, true);
        }
    }
}<|MERGE_RESOLUTION|>--- conflicted
+++ resolved
@@ -748,19 +748,11 @@
         CacheType cacheType;
 
         if (CU.isUtilityCache(cfg.getName()))
-<<<<<<< HEAD
             cacheType = CacheType.UTILITY;
-        else if (internalCaches.contains(maskNull(cfg.getName())))
+        else if (internalCaches.contains(cfg.getName()))
             cacheType = CacheType.INTERNAL;
         else
             cacheType = CacheType.USER;
-=======
-                cacheType = CacheType.UTILITY;
-            else if (internalCaches.contains(cfg.getName()))
-                cacheType = CacheType.INTERNAL;
-            else
-                cacheType = CacheType.USER;
->>>>>>> 0e8e5dd9
 
         if (cacheType != CacheType.USER && cfg.getMemoryPolicyName() == null)
             cfg.setMemoryPolicyName(sharedCtx.database().systemMemoryPolicyName());
