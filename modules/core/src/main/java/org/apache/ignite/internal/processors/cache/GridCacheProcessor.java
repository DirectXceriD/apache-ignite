--- conflicted
+++ resolved
@@ -2180,68 +2180,6 @@
         AffinityTopologyVersion exchTopVer,
         boolean disabledAfterStart
     ) throws IgniteCheckedException {
-<<<<<<< HEAD
-        if (caches.containsKey(startCfg.getName())) {
-            GridCacheAdapter<?, ?> existingCache = caches.get(startCfg.getName());
-
-            GridCacheContext<?, ?> cctx = existingCache.context();
-
-            assert cctx.isRecoveryMode();
-
-            QuerySchema localSchema = ((GridCacheDatabaseSharedManager) ctx.cache().context().database()).getRestored(desc.cacheId());
-
-            QuerySchemaPatch localSchemaPatch = localSchema.makePatch(desc.schema().entities());
-
-            // Cache schema is changed after restart, just stop existing cache and start new.
-            if (!localSchemaPatch.isEmpty() || localSchemaPatch.hasConflicts()) {
-                cctx.gate().onStopped();
-
-                // Do not close client cache while requests processing is in progress.
-                sharedCtx.io().writeLock();
-
-                try {
-                    if (!cctx.affinityNode() && cctx.transactional())
-                        sharedCtx.tm().rollbackTransactionsForCache(cctx.cacheId());
-
-                    completeProxyInitialize(cctx.name());
-
-                    jCacheProxies.remove(cctx.name());
-
-                    sharedCtx.database().checkpointReadLock();
-
-                    try {
-                        prepareCacheStop(cctx.name(), false);
-                    }
-                    finally {
-                        sharedCtx.database().checkpointReadUnlock();
-                    }
-
-                    if (!cctx.group().hasCaches())
-                        stopCacheGroup(cctx.group().groupId());
-                }
-                finally {
-                    sharedCtx.io().writeUnlock();
-                }
-            }
-            else {
-                CacheGroupContext groupContext = existingCache.context().group();
-
-                if (groupContext.isRecoveryMode())
-                    groupContext.finishRecovery(exchTopVer);
-
-                existingCache.context().finishRecovery(exchTopVer);
-
-                onKernalStart(existingCache);
-
-                if (log.isInfoEnabled())
-                    log.info("Finished recovery for cache " +
-                        "[cache=" + existingCache.name() + ", grp=" + groupContext.cacheOrGroupName() + ", startVer=" + exchTopVer + "]");
-
-                return;
-            }
-        }
-
-=======
         GridCacheContext cacheCtx = prepareCacheContext(startCfg, desc, reqNearCfg, exchTopVer, disabledAfterStart);
 
         ctx.query().onCacheStart(cacheCtx, desc.schema() != null ? desc.schema() : new QuerySchema());
@@ -2268,7 +2206,66 @@
         AffinityTopologyVersion exchTopVer,
         boolean disabledAfterStart
     ) throws IgniteCheckedException {
->>>>>>> d19387fa
+        if (caches.containsKey(startCfg.getName())) {
+            GridCacheAdapter<?, ?> existingCache = caches.get(startCfg.getName());
+
+            GridCacheContext<?, ?> cctx = existingCache.context();
+
+            assert cctx.isRecoveryMode();
+
+            QuerySchema localSchema = ((GridCacheDatabaseSharedManager) ctx.cache().context().database()).getRestored(desc.cacheId());
+
+            QuerySchemaPatch localSchemaPatch = localSchema.makePatch(desc.schema().entities());
+
+            // Cache schema is changed after restart, just stop existing cache and start new.
+            if (!localSchemaPatch.isEmpty() || localSchemaPatch.hasConflicts()) {
+                cctx.gate().onStopped();
+
+                // Do not close client cache while requests processing is in progress.
+                sharedCtx.io().writeLock();
+
+                try {
+                    if (!cctx.affinityNode() && cctx.transactional())
+                        sharedCtx.tm().rollbackTransactionsForCache(cctx.cacheId());
+
+                    completeProxyInitialize(cctx.name());
+
+                    jCacheProxies.remove(cctx.name());
+
+                    sharedCtx.database().checkpointReadLock();
+
+                    try {
+                        prepareCacheStop(cctx.name(), false);
+                    }
+                    finally {
+                        sharedCtx.database().checkpointReadUnlock();
+                    }
+
+                    if (!cctx.group().hasCaches())
+                        stopCacheGroup(cctx.group().groupId());
+                }
+                finally {
+                    sharedCtx.io().writeUnlock();
+                }
+            }
+            else {
+                CacheGroupContext groupContext = existingCache.context().group();
+
+                if (groupContext.isRecoveryMode())
+                    groupContext.finishRecovery(exchTopVer);
+
+                existingCache.context().finishRecovery(exchTopVer);
+
+                onKernalStart(existingCache);
+
+                if (log.isInfoEnabled())
+                    log.info("Finished recovery for cache " +
+                        "[cache=" + existingCache.name() + ", grp=" + groupContext.cacheOrGroupName() + ", startVer=" + exchTopVer + "]");
+
+                return;
+            }
+        }
+
         assert !caches.containsKey(startCfg.getName()) : startCfg.getName();
 
         CacheConfiguration ccfg = new CacheConfiguration(startCfg);
@@ -2366,36 +2363,16 @@
                     desc.cacheType(),
                     affNode,
                     cacheObjCtx,
-<<<<<<< HEAD
-                    exchTopVer,
-                    false);
-            }
-        }
-        else {
-            grp = startCacheGroup(desc.groupDescriptor(),
-                desc.cacheType(),
-                affNode,
-                cacheObjCtx,
-                exchTopVer,
-                false);
-=======
                     exchTopVer
                 )
             );
->>>>>>> d19387fa
         }
 
         return startCacheGroup(desc.groupDescriptor(),
             desc.cacheType(),
             affNode,
-<<<<<<< HEAD
-            true,
-            disabledAfterStart,
-            false
-=======
             cacheObjCtx,
             exchTopVer
->>>>>>> d19387fa
         );
     }
 
@@ -2488,7 +2465,6 @@
     }
 
     /**
-<<<<<<< HEAD
      * @param desc Cache descriptor.
      * @throws IgniteCheckedException If failed.
      */
@@ -2565,7 +2541,9 @@
 
     public void finalizeRecovery(Collection<DynamicCacheDescriptor> clusterCaches) {
 
-=======
+    }
+
+    /**
      * @param grpName Group name.
      * @return Found group or null.
      */
@@ -2574,7 +2552,6 @@
             .filter(grp -> grp.sharedGroup() && grpName.equals(grp.name()))
             .findAny()
             .orElse(null);
->>>>>>> d19387fa
     }
 
     /**
