/*
 * Licensed to the Apache Software Foundation (ASF) under one or more
 * contributor license agreements.  See the NOTICE file distributed with
 * this work for additional information regarding copyright ownership.
 * The ASF licenses this file to You under the Apache License, Version 2.0
 * (the "License"); you may not use this file except in compliance with
 * the License.  You may obtain a copy of the License at
 *
 *      http://www.apache.org/licenses/LICENSE-2.0
 *
 * Unless required by applicable law or agreed to in writing, software
 * distributed under the License is distributed on an "AS IS" BASIS,
 * WITHOUT WARRANTIES OR CONDITIONS OF ANY KIND, either express or implied.
 * See the License for the specific language governing permissions and
 * limitations under the License.
 */

package org.apache.ignite.internal.processors.cache;

import java.util.ArrayList;
import java.util.Collection;
import java.util.Collections;
import java.util.Comparator;
import java.util.Deque;
import java.util.HashMap;
import java.util.HashSet;
import java.util.IdentityHashMap;
import java.util.LinkedList;
import java.util.List;
import java.util.ListIterator;
import java.util.Map;
import java.util.Set;
import java.util.UUID;
import java.util.concurrent.ConcurrentHashMap;
import java.util.concurrent.ConcurrentMap;
import java.util.concurrent.CountDownLatch;
import javax.cache.configuration.Factory;
import javax.cache.integration.CacheLoader;
import javax.cache.integration.CacheWriter;
import javax.management.JMException;
import javax.management.MBeanServer;
import org.apache.ignite.IgniteCheckedException;
import org.apache.ignite.IgniteException;
import org.apache.ignite.IgniteSystemProperties;
import org.apache.ignite.cache.CacheExistsException;
import org.apache.ignite.cache.CacheMode;
import org.apache.ignite.cache.CacheRebalanceMode;
import org.apache.ignite.cache.QueryEntity;
import org.apache.ignite.cache.affinity.AffinityFunction;
import org.apache.ignite.cache.affinity.AffinityFunctionContext;
import org.apache.ignite.cache.affinity.rendezvous.RendezvousAffinityFunction;
import org.apache.ignite.cache.store.CacheStore;
import org.apache.ignite.cache.store.CacheStoreSessionListener;
import org.apache.ignite.cluster.ClusterNode;
import org.apache.ignite.configuration.CacheConfiguration;
import org.apache.ignite.configuration.DeploymentMode;
import org.apache.ignite.configuration.FileSystemConfiguration;
import org.apache.ignite.configuration.IgniteConfiguration;
import org.apache.ignite.configuration.NearCacheConfiguration;
import org.apache.ignite.configuration.TransactionConfiguration;
import org.apache.ignite.events.EventType;
import org.apache.ignite.internal.GridKernalContext;
import org.apache.ignite.internal.IgniteClientDisconnectedCheckedException;
import org.apache.ignite.internal.IgniteComponentType;
import org.apache.ignite.internal.IgniteInternalFuture;
import org.apache.ignite.internal.IgniteNodeAttributes;
import org.apache.ignite.internal.IgniteTransactionsEx;
import org.apache.ignite.internal.binary.BinaryContext;
import org.apache.ignite.internal.binary.BinaryMarshaller;
import org.apache.ignite.internal.binary.GridBinaryMarshaller;
import org.apache.ignite.internal.managers.discovery.DiscoveryCustomMessage;
import org.apache.ignite.internal.pagemem.snapshot.StartSnapshotOperationAckDiscoveryMessage;
import org.apache.ignite.internal.pagemem.store.IgnitePageStoreManager;
import org.apache.ignite.internal.pagemem.wal.IgniteWriteAheadLogManager;
import org.apache.ignite.internal.processors.GridProcessorAdapter;
import org.apache.ignite.internal.processors.affinity.AffinityTopologyVersion;
<<<<<<< HEAD
import org.apache.ignite.internal.processors.cache.CacheJoinNodeDiscoveryData.CacheInfo;
=======
import org.apache.ignite.internal.processors.affinity.GridAffinityAssignmentCache;
>>>>>>> eff3e09c
import org.apache.ignite.internal.processors.cache.binary.CacheObjectBinaryProcessorImpl;
import org.apache.ignite.internal.processors.cache.database.IgniteCacheDatabaseSharedManager;
import org.apache.ignite.internal.processors.cache.database.IgniteCacheSnapshotManager;
import org.apache.ignite.internal.processors.cache.database.MemoryPolicy;
import org.apache.ignite.internal.processors.cache.database.freelist.FreeList;
import org.apache.ignite.internal.processors.cache.database.tree.reuse.ReuseList;
import org.apache.ignite.internal.processors.cache.datastructures.CacheDataStructuresManager;
import org.apache.ignite.internal.processors.cache.distributed.dht.GridDhtCache;
import org.apache.ignite.internal.processors.cache.distributed.dht.GridDhtCacheAdapter;
import org.apache.ignite.internal.processors.cache.distributed.dht.GridDhtLocalPartition;
import org.apache.ignite.internal.processors.cache.distributed.dht.GridDhtPartitionTopology;
import org.apache.ignite.internal.processors.cache.distributed.dht.atomic.GridDhtAtomicCache;
import org.apache.ignite.internal.processors.cache.distributed.dht.colocated.GridDhtColocatedCache;
import org.apache.ignite.internal.processors.cache.distributed.near.GridNearAtomicCache;
import org.apache.ignite.internal.processors.cache.distributed.near.GridNearTransactionalCache;
import org.apache.ignite.internal.processors.cache.dr.GridCacheDrManager;
import org.apache.ignite.internal.processors.cache.jta.CacheJtaManagerAdapter;
import org.apache.ignite.internal.processors.cache.local.GridLocalCache;
import org.apache.ignite.internal.processors.cache.local.atomic.GridLocalAtomicCache;
import org.apache.ignite.internal.processors.cache.query.GridCacheDistributedQueryManager;
import org.apache.ignite.internal.processors.cache.query.GridCacheLocalQueryManager;
import org.apache.ignite.internal.processors.cache.query.GridCacheQueryManager;
import org.apache.ignite.internal.processors.cache.query.continuous.CacheContinuousQueryManager;
import org.apache.ignite.internal.processors.cache.store.CacheStoreManager;
import org.apache.ignite.internal.processors.cache.transactions.IgniteTransactionsImpl;
import org.apache.ignite.internal.processors.cache.transactions.IgniteTxManager;
import org.apache.ignite.internal.processors.cache.version.GridCacheVersionManager;
import org.apache.ignite.internal.processors.cacheobject.IgniteCacheObjectProcessor;
import org.apache.ignite.internal.processors.plugin.CachePluginManager;
import org.apache.ignite.internal.processors.query.QuerySchema;
import org.apache.ignite.internal.processors.query.QueryUtils;
import org.apache.ignite.internal.processors.query.schema.SchemaExchangeWorkerTask;
import org.apache.ignite.internal.processors.query.schema.SchemaNodeLeaveExchangeWorkerTask;
import org.apache.ignite.internal.processors.query.schema.message.SchemaAbstractDiscoveryMessage;
import org.apache.ignite.internal.processors.query.schema.message.SchemaProposeDiscoveryMessage;
import org.apache.ignite.internal.processors.timeout.GridTimeoutObject;
import org.apache.ignite.internal.suggestions.GridPerformanceSuggestions;
import org.apache.ignite.internal.util.F0;
import org.apache.ignite.internal.util.future.GridCompoundFuture;
import org.apache.ignite.internal.util.future.GridFinishedFuture;
import org.apache.ignite.internal.util.future.GridFutureAdapter;
import org.apache.ignite.internal.util.lang.IgniteOutClosureX;
import org.apache.ignite.internal.util.tostring.GridToStringInclude;
import org.apache.ignite.internal.util.typedef.CIX1;
import org.apache.ignite.internal.util.typedef.F;
import org.apache.ignite.internal.util.typedef.T2;
import org.apache.ignite.internal.util.typedef.X;
import org.apache.ignite.internal.util.typedef.internal.A;
import org.apache.ignite.internal.util.typedef.internal.CU;
import org.apache.ignite.internal.util.typedef.internal.S;
import org.apache.ignite.internal.util.typedef.internal.U;
import org.apache.ignite.lang.IgniteBiTuple;
import org.apache.ignite.lang.IgniteClosure;
import org.apache.ignite.lang.IgniteFuture;
import org.apache.ignite.lang.IgnitePredicate;
import org.apache.ignite.lang.IgniteUuid;
import org.apache.ignite.lifecycle.LifecycleAware;
import org.apache.ignite.marshaller.Marshaller;
import org.apache.ignite.marshaller.MarshallerUtils;
import org.apache.ignite.mxbean.IgniteMBeanAware;
import org.apache.ignite.spi.IgniteNodeValidationResult;
import org.apache.ignite.spi.discovery.DiscoveryDataBag;
import org.apache.ignite.spi.discovery.DiscoveryDataBag.GridDiscoveryData;
import org.apache.ignite.spi.discovery.DiscoveryDataBag.JoiningNodeDiscoveryData;
import org.jetbrains.annotations.Nullable;

import static org.apache.ignite.IgniteSystemProperties.IGNITE_CACHE_REMOVED_ENTRIES_TTL;
import static org.apache.ignite.IgniteSystemProperties.IGNITE_SKIP_CONFIGURATION_CONSISTENCY_CHECK;
import static org.apache.ignite.IgniteSystemProperties.getBoolean;
import static org.apache.ignite.cache.CacheAtomicityMode.ATOMIC;
import static org.apache.ignite.cache.CacheMode.LOCAL;
import static org.apache.ignite.cache.CacheMode.PARTITIONED;
import static org.apache.ignite.cache.CacheMode.REPLICATED;
import static org.apache.ignite.cache.CacheRebalanceMode.ASYNC;
import static org.apache.ignite.cache.CacheRebalanceMode.SYNC;
import static org.apache.ignite.cache.CacheWriteSynchronizationMode.FULL_ASYNC;
import static org.apache.ignite.cache.CacheWriteSynchronizationMode.FULL_SYNC;
import static org.apache.ignite.cache.CacheWriteSynchronizationMode.PRIMARY_SYNC;
import static org.apache.ignite.configuration.CacheConfiguration.DFLT_CACHE_MODE;
import static org.apache.ignite.configuration.DeploymentMode.CONTINUOUS;
import static org.apache.ignite.configuration.DeploymentMode.ISOLATED;
import static org.apache.ignite.configuration.DeploymentMode.PRIVATE;
import static org.apache.ignite.configuration.DeploymentMode.SHARED;
import static org.apache.ignite.internal.GridComponent.DiscoveryDataExchangeType.CACHE_PROC;
import static org.apache.ignite.internal.IgniteComponentType.JTA;
import static org.apache.ignite.internal.IgniteNodeAttributes.ATTR_CONSISTENCY_CHECK_SKIPPED;
import static org.apache.ignite.internal.IgniteNodeAttributes.ATTR_TX_CONFIG;
import static org.apache.ignite.internal.processors.cache.GridCacheUtils.isNearEnabled;

/**
 * Cache processor.
 */
@SuppressWarnings({"unchecked", "TypeMayBeWeakened", "deprecation"})
public class GridCacheProcessor extends GridProcessorAdapter {
    /** */
<<<<<<< HEAD
    private static final boolean START_CLIENT_CACHES =
=======
    private final boolean startClientCaches =
>>>>>>> eff3e09c
        IgniteSystemProperties.getBoolean(IgniteSystemProperties.IGNITE_START_CACHES_ON_JOIN, false);

    /** Shared cache context. */
    private GridCacheSharedContext<?, ?> sharedCtx;

    /** */
    private final ConcurrentMap<Integer, CacheGroupContext> cacheGrps = new ConcurrentHashMap<>();

    /** */
    private final Map<String, GridCacheAdapter<?, ?>> caches;

    /** Caches stopped from onKernalStop callback. */
    private final Map<String, GridCacheAdapter> stoppedCaches = new ConcurrentHashMap<>();

    /** Map of proxies. */
    private final ConcurrentMap<String, IgniteCacheProxy<?, ?>> jCacheProxies;

    /** Caches stop sequence. */
    private final Deque<String> stopSeq;

    /** Transaction interface implementation. */
    private IgniteTransactionsImpl transactions;

    /** Pending cache starts. */
    private ConcurrentMap<UUID, IgniteInternalFuture> pendingFuts = new ConcurrentHashMap<>();

    /** Template configuration add futures. */
    private ConcurrentMap<String, IgniteInternalFuture> pendingTemplateFuts = new ConcurrentHashMap<>();

    /** */
    private ClusterCachesInfo cachesInfo;

    /** */
    private IdentityHashMap<CacheStore, ThreadLocal> sesHolders = new IdentityHashMap<>();

    /** Must use JDK marsh since it is used by discovery to fire custom events. */
    private final Marshaller marsh;

    /** Count down latch for caches. */
    private final CountDownLatch cacheStartedLatch = new CountDownLatch(1);

    /** Internal cache names. */
    private final Set<String> internalCaches;

    /**
     * @param ctx Kernal context.
     */
    public GridCacheProcessor(GridKernalContext ctx) {
        super(ctx);

        caches = new ConcurrentHashMap<>();
        jCacheProxies = new ConcurrentHashMap<>();
        stopSeq = new LinkedList<>();
        internalCaches = new HashSet<>();

        marsh = MarshallerUtils.jdkMarshaller(ctx.igniteInstanceName());
    }

    /**
     * @param cfg Initializes cache configuration with proper defaults.
     * @param cacheObjCtx Cache object context.
     * @throws IgniteCheckedException If configuration is not valid.
     */
    private void initialize(CacheConfiguration cfg, CacheObjectContext cacheObjCtx)
        throws IgniteCheckedException {
        if (cfg.getCacheMode() == null)
            cfg.setCacheMode(DFLT_CACHE_MODE);

        if (cfg.getNodeFilter() == null)
            cfg.setNodeFilter(CacheConfiguration.ALL_NODES);

        if (cfg.getAffinity() == null) {
            if (cfg.getCacheMode() == PARTITIONED) {
                RendezvousAffinityFunction aff = new RendezvousAffinityFunction();

                cfg.setAffinity(aff);
            }
            else if (cfg.getCacheMode() == REPLICATED) {
                RendezvousAffinityFunction aff = new RendezvousAffinityFunction(false, 512);

                cfg.setAffinity(aff);

                cfg.setBackups(Integer.MAX_VALUE);
            }
            else
                cfg.setAffinity(new LocalAffinityFunction());
        }
        else {
            if (cfg.getCacheMode() == LOCAL && !(cfg.getAffinity() instanceof LocalAffinityFunction)) {
                cfg.setAffinity(new LocalAffinityFunction());

                U.warn(log, "AffinityFunction configuration parameter will be ignored for local cache" +
                    " [cacheName=" + U.maskName(cfg.getName()) + ']');
            }
        }

        if (cfg.getCacheMode() == REPLICATED)
            cfg.setBackups(Integer.MAX_VALUE);

        if( cfg.getQueryParallelism() > 1 && cfg.getCacheMode() != PARTITIONED)
            throw new IgniteCheckedException("Segmented indices are supported for PARTITIONED mode only.");

        if (cfg.getAffinityMapper() == null)
            cfg.setAffinityMapper(cacheObjCtx.defaultAffMapper());

        ctx.igfsHelper().preProcessCacheConfiguration(cfg);

        if (cfg.getRebalanceMode() == null)
            cfg.setRebalanceMode(ASYNC);

        if (cfg.getAtomicityMode() == null)
            cfg.setAtomicityMode(CacheConfiguration.DFLT_CACHE_ATOMICITY_MODE);

        if (cfg.getWriteSynchronizationMode() == null)
            cfg.setWriteSynchronizationMode(PRIMARY_SYNC);

        assert cfg.getWriteSynchronizationMode() != null;

        if (cfg.getCacheStoreFactory() == null) {
            Factory<CacheLoader> ldrFactory = cfg.getCacheLoaderFactory();
            Factory<CacheWriter> writerFactory = cfg.isWriteThrough() ? cfg.getCacheWriterFactory() : null;

            if (ldrFactory != null || writerFactory != null)
                cfg.setCacheStoreFactory(new GridCacheLoaderWriterStoreFactory(ldrFactory, writerFactory));
        }
        else {
            if (cfg.getCacheLoaderFactory() != null)
                throw new IgniteCheckedException("Cannot set both cache loaded factory and cache store factory " +
                    "for cache: " + U.maskName(cfg.getName()));

            if (cfg.getCacheWriterFactory() != null)
                throw new IgniteCheckedException("Cannot set both cache writer factory and cache store factory " +
                    "for cache: " + U.maskName(cfg.getName()));
        }

        Collection<QueryEntity> entities = cfg.getQueryEntities();

        if (!F.isEmpty(entities)) {
            Collection<QueryEntity> normalEntities = new ArrayList<>(entities.size());

            for (QueryEntity entity : entities)
                normalEntities.add(QueryUtils.normalizeQueryEntity(entity, cfg.isSqlEscapeAll()));

            cfg.clearQueryEntities().setQueryEntities(normalEntities);
        }
    }

    /**
     * @param cfg Configuration to check for possible performance issues.
     * @param hasStore {@code True} if store is configured.
     */
    private void suggestOptimizations(CacheConfiguration cfg, boolean hasStore) {
        GridPerformanceSuggestions perf = ctx.performance();

        String msg = "Disable eviction policy (remove from configuration)";

        if (cfg.getEvictionPolicy() != null)
            perf.add(msg, false);
        else
            perf.add(msg, true);

        if (cfg.getCacheMode() == PARTITIONED) {
            perf.add("Disable near cache (set 'nearConfiguration' to null)", cfg.getNearConfiguration() == null);

            if (cfg.getAffinity() != null)
                perf.add("Decrease number of backups (set 'backups' to 0)", cfg.getBackups() == 0);
        }

        // Suppress warning if at least one ATOMIC cache found.
        perf.add("Enable ATOMIC mode if not using transactions (set 'atomicityMode' to ATOMIC)",
            cfg.getAtomicityMode() == ATOMIC);

        // Suppress warning if at least one non-FULL_SYNC mode found.
        perf.add("Disable fully synchronous writes (set 'writeSynchronizationMode' to PRIMARY_SYNC or FULL_ASYNC)",
            cfg.getWriteSynchronizationMode() != FULL_SYNC);

        if (hasStore && cfg.isWriteThrough())
            perf.add("Enable write-behind to persistent store (set 'writeBehindEnabled' to true)",
                cfg.isWriteBehindEnabled());
    }

    /**
     * Create exchange worker task for custom discovery message.
     *
     * @param msg Custom discovery message.
     * @return Task or {@code null} if message doesn't require any special processing.
     */
    public CachePartitionExchangeWorkerTask exchangeTaskForCustomDiscoveryMessage(DiscoveryCustomMessage msg) {
        if (msg instanceof SchemaAbstractDiscoveryMessage) {
            SchemaAbstractDiscoveryMessage msg0 = (SchemaAbstractDiscoveryMessage)msg;

            if (msg0.exchange())
                return new SchemaExchangeWorkerTask(msg0);
        }

        return null;
    }

    /**
     * Process custom exchange task.
     *
     * @param task Task.
     */
    public void processCustomExchangeTask(CachePartitionExchangeWorkerTask task) {
        if (task instanceof SchemaExchangeWorkerTask) {
            SchemaAbstractDiscoveryMessage msg = ((SchemaExchangeWorkerTask)task).message();

            if (msg instanceof SchemaProposeDiscoveryMessage) {
                SchemaProposeDiscoveryMessage msg0 = (SchemaProposeDiscoveryMessage)msg;

                ctx.query().onSchemaPropose(msg0);
            }
            else
                U.warn(log, "Unsupported schema discovery message: " + msg);
        }
        else if (task instanceof SchemaNodeLeaveExchangeWorkerTask) {
            SchemaNodeLeaveExchangeWorkerTask task0 = (SchemaNodeLeaveExchangeWorkerTask)task;

            ctx.query().onNodeLeave(task0.node());
        }
        else
            U.warn(log, "Unsupported custom exchange task: " + task);
    }

    /**
     * @param c Ignite Configuration.
     * @param cc Cache Configuration.
     * @return {@code true} if cache is starting on client node and this node is affinity node for the cache.
     */
    private boolean storesLocallyOnClient(IgniteConfiguration c, CacheConfiguration cc) {
        if (c.isClientMode() && c.getMemoryConfiguration() == null) {
            if (cc.getCacheMode() == LOCAL)
                return true;

            return ctx.discovery().cacheAffinityNode(ctx.discovery().localNode(), cc.getName());

        }
        else
            return false;
    }

    /**
     * @param c Ignite configuration.
     * @param cc Configuration to validate.
     * @param cacheType Cache type.
     * @param cfgStore Cache store.
     * @throws IgniteCheckedException If failed.
     */
    private void validate(IgniteConfiguration c,
        CacheConfiguration cc,
        CacheType cacheType,
        @Nullable CacheStore cfgStore) throws IgniteCheckedException {
        assertParameter(cc.getName() != null && !cc.getName().isEmpty(), "name is null or empty");

        if (cc.getCacheMode() == REPLICATED) {
            if (cc.getNearConfiguration() != null &&
                ctx.discovery().cacheAffinityNode(ctx.discovery().localNode(), cc.getName())) {
                U.warn(log, "Near cache cannot be used with REPLICATED cache, " +
                    "will be ignored [cacheName=" + U.maskName(cc.getName()) + ']');

                cc.setNearConfiguration(null);
            }
        }

        if (storesLocallyOnClient(c, cc))
            throw new IgniteCheckedException("MemoryPolicy for client caches must be explicitly configured " +
                "on client node startup. Use MemoryConfiguration to configure MemoryPolicy.");

        if (cc.getCacheMode() == LOCAL && !cc.getAffinity().getClass().equals(LocalAffinityFunction.class))
            U.warn(log, "AffinityFunction configuration parameter will be ignored for local cache [cacheName=" +
                U.maskName(cc.getName()) + ']');

        if (cc.getAffinity().partitions() > CacheConfiguration.MAX_PARTITIONS_COUNT)
            throw new IgniteCheckedException("Cannot have more than " + CacheConfiguration.MAX_PARTITIONS_COUNT +
                " partitions [cacheName=" + cc.getName() + ", partitions=" + cc.getAffinity().partitions() + ']');

        if (cc.getRebalanceMode() != CacheRebalanceMode.NONE)
            assertParameter(cc.getRebalanceBatchSize() > 0, "rebalanceBatchSize > 0");

        if (cc.getCacheMode() == PARTITIONED || cc.getCacheMode() == REPLICATED) {
            if (cc.getAtomicityMode() == ATOMIC && cc.getWriteSynchronizationMode() == FULL_ASYNC)
                U.warn(log, "Cache write synchronization mode is set to FULL_ASYNC. All single-key 'put' and " +
                    "'remove' operations will return 'null', all 'putx' and 'removex' operations will return" +
                    " 'true' [cacheName=" + U.maskName(cc.getName()) + ']');
        }

        DeploymentMode depMode = c.getDeploymentMode();

        if (c.isPeerClassLoadingEnabled() && (depMode == PRIVATE || depMode == ISOLATED) &&
            !CU.isSystemCache(cc.getName()) && !(c.getMarshaller() instanceof BinaryMarshaller))
            throw new IgniteCheckedException("Cache can be started in PRIVATE or ISOLATED deployment mode only when" +
                " BinaryMarshaller is used [depMode=" + ctx.config().getDeploymentMode() + ", marshaller=" +
                c.getMarshaller().getClass().getName() + ']');

        if (cc.getAffinity().partitions() > CacheConfiguration.MAX_PARTITIONS_COUNT)
            throw new IgniteCheckedException("Affinity function must return at most " +
                CacheConfiguration.MAX_PARTITIONS_COUNT + " partitions [actual=" + cc.getAffinity().partitions() +
                ", affFunction=" + cc.getAffinity() + ", cacheName=" + cc.getName() + ']');

        if (cc.isWriteBehindEnabled()) {
            if (cfgStore == null)
                throw new IgniteCheckedException("Cannot enable write-behind (writer or store is not provided) " +
                    "for cache: " + U.maskName(cc.getName()));

            assertParameter(cc.getWriteBehindBatchSize() > 0, "writeBehindBatchSize > 0");
            assertParameter(cc.getWriteBehindFlushSize() >= 0, "writeBehindFlushSize >= 0");
            assertParameter(cc.getWriteBehindFlushFrequency() >= 0, "writeBehindFlushFrequency >= 0");
            assertParameter(cc.getWriteBehindFlushThreadCount() > 0, "writeBehindFlushThreadCount > 0");

            if (cc.getWriteBehindFlushSize() == 0 && cc.getWriteBehindFlushFrequency() == 0)
                throw new IgniteCheckedException("Cannot set both 'writeBehindFlushFrequency' and " +
                    "'writeBehindFlushSize' parameters to 0 for cache: " + U.maskName(cc.getName()));
        }

        if (cc.isReadThrough() && cfgStore == null)
            throw new IgniteCheckedException("Cannot enable read-through (loader or store is not provided) " +
                "for cache: " + U.maskName(cc.getName()));

        if (cc.isWriteThrough() && cfgStore == null)
            throw new IgniteCheckedException("Cannot enable write-through (writer or store is not provided) " +
                "for cache: " + U.maskName(cc.getName()));

        long delay = cc.getRebalanceDelay();

        if (delay != 0) {
            if (cc.getCacheMode() != PARTITIONED)
                U.warn(log, "Rebalance delay is supported only for partitioned caches (will ignore): " + (cc.getName()),
                    "Will ignore rebalance delay for cache: " + U.maskName(cc.getName()));
            else if (cc.getRebalanceMode() == SYNC) {
                if (delay < 0) {
                    U.warn(log, "Ignoring SYNC rebalance mode with manual rebalance start (node will not wait for " +
                        "rebalancing to be finished): " + U.maskName(cc.getName()),
                        "Node will not wait for rebalance in SYNC mode: " + U.maskName(cc.getName()));
                }
                else {
                    U.warn(log, "Using SYNC rebalance mode with rebalance delay (node will wait until rebalancing is " +
                        "initiated for " + delay + "ms) for cache: " + U.maskName(cc.getName()),
                        "Node will wait until rebalancing is initiated for " + delay + "ms for cache: " + U.maskName(cc.getName()));
                }
            }
        }

        ctx.igfsHelper().validateCacheConfiguration(cc);

        if (cc.getAtomicityMode() == ATOMIC)
            assertParameter(cc.getTransactionManagerLookupClassName() == null,
                "transaction manager can not be used with ATOMIC cache");

        if (cc.getEvictionPolicy() != null && !cc.isOnheapCacheEnabled())
            throw new IgniteCheckedException("Onheap cache must be enabled if eviction policy is configured [cacheName="
                + U.maskName(cc.getName()) + "]");
    }

    /**
     * @param ctx Context.
     * @return DHT managers.
     */
    private List<GridCacheManager> dhtManagers(GridCacheContext ctx) {
        return F.asList(ctx.store(), ctx.events(), ctx.evicts(), ctx.queries(), ctx.continuousQueries(),
            ctx.dr());
    }

    /**
     * @param ctx Context.
     * @return Managers present in both, DHT and Near caches.
     */
    @SuppressWarnings("IfMayBeConditional")
    private Collection<GridCacheManager> dhtExcludes(GridCacheContext ctx) {
        if (ctx.config().getCacheMode() == LOCAL || !isNearEnabled(ctx))
            return Collections.emptyList();
        else
            return F.asList(ctx.queries(), ctx.continuousQueries(), ctx.store());
    }

    /**
     * @param cfg Configuration.
     * @param objs Extra components.
     * @throws IgniteCheckedException If failed to inject.
     */
    private void prepare(CacheConfiguration cfg, Collection<Object> objs) throws IgniteCheckedException {
        prepare(cfg, cfg.getEvictionPolicy(), false);
        prepare(cfg, cfg.getAffinity(), false);
        prepare(cfg, cfg.getAffinityMapper(), false);
        prepare(cfg, cfg.getEvictionFilter(), false);
        prepare(cfg, cfg.getInterceptor(), false);

        NearCacheConfiguration nearCfg = cfg.getNearConfiguration();

        if (nearCfg != null)
            prepare(cfg, nearCfg.getNearEvictionPolicy(), true);

        for (Object obj : objs)
            prepare(cfg, obj, false);
    }

    /**
     * @param cfg Cache configuration.
     * @param rsrc Resource.
     * @param near Near flag.
     * @throws IgniteCheckedException If failed.
     */
    private void prepare(CacheConfiguration cfg, @Nullable Object rsrc, boolean near) throws IgniteCheckedException {
        if (rsrc != null) {
            ctx.resource().injectGeneric(rsrc);

            ctx.resource().injectCacheName(rsrc, cfg.getName());

            registerMbean(rsrc, cfg.getName(), near);
        }
    }

    /**
     * @param cctx Cache context.
     */
    private void cleanup(GridCacheContext cctx) {
        CacheConfiguration cfg = cctx.config();

        cleanup(cfg, cfg.getEvictionPolicy(), false);
        cleanup(cfg, cfg.getAffinity(), false);
        cleanup(cfg, cfg.getAffinityMapper(), false);
        cleanup(cfg, cfg.getEvictionFilter(), false);
        cleanup(cfg, cfg.getInterceptor(), false);
        cleanup(cfg, cctx.store().configuredStore(), false);

        if (!CU.isUtilityCache(cfg.getName()) && !CU.isSystemCache(cfg.getName())) {
            unregisterMbean(cctx.cache().localMxBean(), cfg.getName(), false);
            unregisterMbean(cctx.cache().clusterMxBean(), cfg.getName(), false);
        }

        NearCacheConfiguration nearCfg = cfg.getNearConfiguration();

        if (nearCfg != null)
            cleanup(cfg, nearCfg.getNearEvictionPolicy(), true);

        cctx.cleanup();
    }

    /**
     * @param grp Cache group.
     */
    private void cleanup(CacheGroupContext grp) {
        CacheConfiguration cfg = grp.config();

        for (Object obj : grp.configuredUserObjects())
            cleanup(cfg, obj, false);
    }

    /**
     * @param cfg Cache configuration.
     * @param rsrc Resource.
     * @param near Near flag.
     */
    private void cleanup(CacheConfiguration cfg, @Nullable Object rsrc, boolean near) {
        if (rsrc != null) {
            unregisterMbean(rsrc, cfg.getName(), near);

            try {
                ctx.resource().cleanupGeneric(rsrc);
            }
            catch (IgniteCheckedException e) {
                U.error(log, "Failed to cleanup resource: " + rsrc, e);
            }
        }
    }

    /** {@inheritDoc} */
    @SuppressWarnings({"unchecked"})
    @Override public void start() throws IgniteCheckedException {
        cachesInfo = new ClusterCachesInfo(ctx);

        DeploymentMode depMode = ctx.config().getDeploymentMode();

        if (!F.isEmpty(ctx.config().getCacheConfiguration())) {
            if (depMode != CONTINUOUS && depMode != SHARED)
                U.warn(log, "Deployment mode for cache is not CONTINUOUS or SHARED " +
                    "(it is recommended that you change deployment mode and restart): " + depMode,
                    "Deployment mode for cache is not CONTINUOUS or SHARED.");
        }

        initializeInternalCacheNames();

        Collection<CacheStoreSessionListener> sessionListeners =
            CU.startStoreSessionListeners(ctx, ctx.config().getCacheStoreSessionListenerFactories());

        sharedCtx = createSharedContext(ctx, sessionListeners);

        transactions = new IgniteTransactionsImpl(sharedCtx);

        // Start shared managers.
        for (GridCacheSharedManager mgr : sharedCtx.managers())
            mgr.start(sharedCtx);

        if (ctx.config().isDaemon())
            return;

        Map<String, CacheInfo> caches = new HashMap<>();

        Map<String, CacheInfo> templates = new HashMap<>();

        addCacheOnJoinFromConfig(caches, templates);

        CacheJoinNodeDiscoveryData discoData = new CacheJoinNodeDiscoveryData(
            IgniteUuid.randomUuid(),
            caches,
            templates,
            startAllCachesOnClientStart()
        );

        cachesInfo.onStart(discoData);

        if (log.isDebugEnabled())
            log.debug("Started cache processor.");

        ctx.state().cacheProcessorStarted(discoData);
    }

    /**
     * @param cacheData Cache data.
     * @param sql SQL flag - {@code true} if cache was created with {@code CREATE TABLE}.
     * @param caches Caches map.
     * @param templates Templates map.
     * @throws IgniteCheckedException If failed.
     */
<<<<<<< HEAD
    private void addCacheOnJoin(
        CacheConfiguration cfg,
        boolean sql,
        Map<String, CacheInfo> caches,
        Map<String, CacheInfo> templates
    ) throws IgniteCheckedException {
=======
    private void addCacheOnJoin(StoredCacheData cacheData, boolean sql,
        Map<String, CacheJoinNodeDiscoveryData.CacheInfo> caches,
        Map<String, CacheJoinNodeDiscoveryData.CacheInfo> templates) throws IgniteCheckedException {
        CacheConfiguration<?, ?> cfg = cacheData.config();

>>>>>>> eff3e09c
        CU.validateCacheName(cfg.getName());

        cloneCheckSerializable(cfg);

        CacheObjectContext cacheObjCtx = ctx.cacheObjects().contextForCache(cfg);

        // Initialize defaults.
        initialize(cfg, cacheObjCtx);

        boolean template = cfg.getName().endsWith("*");

        if (!template) {
            if (caches.containsKey(cfg.getName())) {
                throw new IgniteCheckedException("Duplicate cache name found (check configuration and " +
                    "assign unique name to each cache): " + cfg.getName());
            }

            CacheType cacheType = cacheType(cfg.getName());

            if (cacheType != CacheType.USER && cfg.getMemoryPolicyName() == null)
                cfg.setMemoryPolicyName(sharedCtx.database().systemMemoryPolicyName());

            if (!cacheType.userCache())
                stopSeq.addLast(cfg.getName());
            else
                stopSeq.addFirst(cfg.getName());

<<<<<<< HEAD
            caches.put(cfg.getName(), new CacheInfo(cfg, cacheType, sql, (byte)0));
        }
        else
            templates.put(cfg.getName(), new CacheInfo(cfg, CacheType.USER, false, (byte)0));
=======
            caches.put(cfg.getName(), new CacheJoinNodeDiscoveryData.CacheInfo(cacheData, cacheType, sql, 0));
        }
        else
            templates.put(cfg.getName(), new CacheJoinNodeDiscoveryData.CacheInfo(cacheData, CacheType.USER, false, 0));
>>>>>>> eff3e09c
    }

    /**
     * @param caches Caches map.
     * @param templates Templates map.
     * @throws IgniteCheckedException If failed.
     */
    private void addCacheOnJoinFromConfig(
        Map<String, CacheInfo> caches,
        Map<String, CacheInfo> templates
    ) throws IgniteCheckedException {
        assert !ctx.config().isDaemon();

        CacheConfiguration[] cfgs = ctx.config().getCacheConfiguration();

        for (int i = 0; i < cfgs.length; i++) {
            CacheConfiguration<?, ?> cfg = new CacheConfiguration(cfgs[i]);

            // Replace original configuration value.
            cfgs[i] = cfg;

            addCacheOnJoin(new StoredCacheData(cfg), false, caches, templates);
        }
    }

    /**
<<<<<<< HEAD
=======
     * @param caches Caches map.
     * @param templates Templates map.
     * @throws IgniteCheckedException If failed.
     */
    private void addCacheOnJoinFromPersistentStore(
        Map<String, CacheJoinNodeDiscoveryData.CacheInfo> caches,
        Map<String, CacheJoinNodeDiscoveryData.CacheInfo> templates
    ) throws IgniteCheckedException {
        assert !ctx.config().isDaemon();

        if (sharedCtx.pageStore() != null && sharedCtx.database().persistenceEnabled()) {
            Map<String, StoredCacheData> ccfgs = sharedCtx.pageStore().readCacheConfigurations();

            for (String cache : caches.keySet())
                ccfgs.remove(cache);

            for (String cache : internalCaches)
                ccfgs.remove(cache);

            if (!F.isEmpty(ccfgs)) {
                if (log.isInfoEnabled())
                    log.info("Register persistent caches: " + ccfgs.keySet());

                // TODO IGNITE-5306 - set correct SQL flag below.
                for (StoredCacheData ccfg : ccfgs.values())
                    addCacheOnJoin(ccfg, false, caches, templates);
            }
        }
    }

    /**
>>>>>>> eff3e09c
     * Initialize internal cache names
     */
    private void initializeInternalCacheNames() {
        FileSystemConfiguration[] igfsCfgs = ctx.grid().configuration().getFileSystemConfiguration();

        if (igfsCfgs != null) {
            for (FileSystemConfiguration igfsCfg : igfsCfgs) {
                internalCaches.add(igfsCfg.getMetaCacheConfiguration().getName());
                internalCaches.add(igfsCfg.getDataCacheConfiguration().getName());
            }
        }

        if (IgniteComponentType.HADOOP.inClassPath())
            internalCaches.add(CU.SYS_CACHE_HADOOP_MR);

        internalCaches.add(CU.ATOMICS_CACHE_NAME);
    }

    /**
     * @param grpId Group ID.
     * @return Cache group.
     */
    @Nullable public CacheGroupContext cacheGroup(int grpId) {
        return cacheGrps.get(grpId);
    }

    /**
     * @return Cache groups.
     */
    public Collection<CacheGroupContext> cacheGroups() {
        return cacheGrps.values();
    }

    /** {@inheritDoc} */
    @SuppressWarnings("unchecked")
    @Override public void onKernalStart() throws IgniteCheckedException {
        ClusterNode locNode = ctx.discovery().localNode();

        boolean active = ctx.state().active();

        try {
            boolean checkConsistency =
                !ctx.config().isDaemon() && !getBoolean(IGNITE_SKIP_CONFIGURATION_CONSISTENCY_CHECK);

            if (checkConsistency)
                checkConsistency();

            cachesInfo.onKernalStart(checkConsistency);

<<<<<<< HEAD
            if (active && !ctx.clientNode() && !ctx.isDaemon())
=======
            boolean currStatus = ctx.state().active();

            // If we start as inactive node, and join to active cluster, we must register all caches
            // which were received on join.
            if (!ctx.isDaemon() && currStatus && !activeOnStart) {
                List<CacheConfiguration> tmpCacheCfg = new ArrayList<>();

                for (CacheConfiguration conf : ctx.config().getCacheConfiguration()) {
                    assert conf.getName() != null;

                    for (DynamicCacheDescriptor desc : cacheDescriptors().values()) {
                        CacheConfiguration c = desc.cacheConfiguration();
                        IgnitePredicate filter = desc.groupDescriptor().config().getNodeFilter();

                        if (c.getName().equals(conf.getName()) &&
                            ((desc.receivedOnDiscovery() && CU.affinityNode(locNode, filter)) ||
                                CU.isSystemCache(c.getName()))) {
                            tmpCacheCfg.add(c);

                            break;
                        }
                    }
                }

                if (!tmpCacheCfg.isEmpty()) {
                    CacheConfiguration[] newCacheCfg = new CacheConfiguration[tmpCacheCfg.size()];

                    tmpCacheCfg.toArray(newCacheCfg);

                    ctx.config().setCacheConfiguration(newCacheCfg);
                }

                activeOnStart = currStatus;
            }

            if (activeOnStart && !ctx.clientNode() && !ctx.isDaemon())
>>>>>>> eff3e09c
                sharedCtx.database().lock();

            // Must start database before start first cache.
            sharedCtx.database().onKernalStart(false);

            ctx.query().onCacheKernalStart();

            // In shared context, we start exchange manager and wait until processed local join
            // event, all caches which we get on join will be start.
            for (GridCacheSharedManager<?, ?> mgr : sharedCtx.managers()) {
                if (sharedCtx.database() != mgr)
                    mgr.onKernalStart(false);
            }
        }
        finally {
            cacheStartedLatch.countDown();
        }

        // Escape if cluster inactive.
        if (!active)
            return;

        if (!ctx.config().isDaemon())
            ctx.cacheObjects().onUtilityCacheStarted();

        ctx.service().onUtilityCacheStarted();

        final AffinityTopologyVersion startTopVer =
            new AffinityTopologyVersion(ctx.discovery().localJoinEvent().topologyVersion(), 0);

        final List<IgniteInternalFuture> syncFuts = new ArrayList<>(caches.size());

        sharedCtx.forAllCaches(new CIX1<GridCacheContext>() {
            @Override public void applyx(GridCacheContext cctx) throws IgniteCheckedException {
                CacheConfiguration cfg = cctx.config();

                if (cctx.affinityNode() &&
                    cfg.getRebalanceMode() == SYNC &&
                    startTopVer.equals(cctx.startTopologyVersion())) {
                    CacheMode cacheMode = cfg.getCacheMode();

                    if (cacheMode == REPLICATED || (cacheMode == PARTITIONED && cfg.getRebalanceDelay() >= 0))
                        // Need to wait outside to avoid a deadlock
                        syncFuts.add(cctx.preloader().syncFuture());
                }
            }
        });

        // Avoid iterator creation.
        //noinspection ForLoopReplaceableByForEach
        for (int i = 0, size = syncFuts.size(); i < size; i++)
            syncFuts.get(i).get();

        assert ctx.config().isDaemon() || caches.containsKey(CU.UTILITY_CACHE_NAME) : "Utility cache should be started";

        if (!ctx.clientNode() && !ctx.isDaemon())
            addRemovedItemsCleanupTask(Long.getLong(IGNITE_CACHE_REMOVED_ENTRIES_TTL, 10_000));
    }

    /**
     * @param timeout Cleanup timeout.
     */
    private void addRemovedItemsCleanupTask(long timeout) {
        ctx.timeout().addTimeoutObject(new RemovedItemsCleanupTask(timeout));
    }

    /**
     * @throws IgniteCheckedException if check failed.
     */
    private void checkConsistency() throws IgniteCheckedException {
        for (ClusterNode n : ctx.discovery().remoteNodes()) {
            if (Boolean.TRUE.equals(n.attribute(ATTR_CONSISTENCY_CHECK_SKIPPED)))
                continue;

            checkTransactionConfiguration(n);

            DeploymentMode locDepMode = ctx.config().getDeploymentMode();
            DeploymentMode rmtDepMode = n.attribute(IgniteNodeAttributes.ATTR_DEPLOYMENT_MODE);

            CU.checkAttributeMismatch(log, null, n.id(), "deploymentMode", "Deployment mode",
                locDepMode, rmtDepMode, true);
        }
    }

    /** {@inheritDoc} */
    @SuppressWarnings("unchecked")
    @Override public void stop(boolean cancel) throws IgniteCheckedException {
        stopCaches(cancel);

        List<? extends GridCacheSharedManager<?, ?>> mgrs = sharedCtx.managers();

        for (ListIterator<? extends GridCacheSharedManager<?, ?>> it = mgrs.listIterator(mgrs.size()); it.hasPrevious(); ) {
            GridCacheSharedManager<?, ?> mgr = it.previous();

            mgr.stop(cancel);
        }

        CU.stopStoreSessionListeners(ctx, sharedCtx.storeSessionListeners());

        sharedCtx.cleanup();

        if (log.isDebugEnabled())
            log.debug("Stopped cache processor.");
    }

    /**
     * @param cancel Cancel.
     */
    public void stopCaches(boolean cancel){
        for (String cacheName : stopSeq) {
            GridCacheAdapter<?, ?> cache = stoppedCaches.remove(cacheName);

            if (cache != null)
                stopCache(cache, cancel, false);
        }

        for (GridCacheAdapter<?, ?> cache : stoppedCaches.values()) {
            if (cache == stoppedCaches.remove(cache.name()))
                stopCache(cache, cancel, false);
        }

        for (CacheGroupContext grp : cacheGrps.values())
            stopCacheGroup(grp.groupId());

        cachesInfo.clearCaches();
    }

    /**
     * Blocks all available gateways
     */
    public void blockGateways() {
        for (IgniteCacheProxy<?, ?> proxy : jCacheProxies.values())
            proxy.gate().onStopped();
    }

    /** {@inheritDoc} */
    @SuppressWarnings("unchecked")
    @Override public void onKernalStop(boolean cancel) {
        cacheStartedLatch.countDown();

        GridCachePartitionExchangeManager<Object, Object> exch = context().exchange();

        // Stop exchange manager first so that we call onKernalStop on all caches.
        // No new caches should be added after this point.
        exch.onKernalStop(cancel);

        for (CacheGroupContext grp : cacheGrps.values())
            grp.onKernalStop();

        onKernalStopCaches(cancel);

        cancelFutures();

        List<? extends GridCacheSharedManager<?, ?>> sharedMgrs = sharedCtx.managers();

        for (ListIterator<? extends GridCacheSharedManager<?, ?>> it = sharedMgrs.listIterator(sharedMgrs.size());
            it.hasPrevious(); ) {
            GridCacheSharedManager<?, ?> mgr = it.previous();

            if (mgr != exch)
                mgr.onKernalStop(cancel);
        }
    }

    /**
     * @param cancel Cancel.
     */
    public void onKernalStopCaches(boolean cancel){
        IgniteCheckedException affErr =
            new IgniteCheckedException("Failed to wait for topology update, node is stopping.");

        for (CacheGroupContext grp : cacheGrps.values()) {
            GridAffinityAssignmentCache aff = grp.affinity();

            aff.cancelFutures(affErr);
        }

        for (String cacheName : stopSeq) {
            GridCacheAdapter<?, ?> cache = caches.remove(cacheName);

            if (cache != null) {
                stoppedCaches.put(cacheName, cache);

                onKernalStop(cache, cancel);
            }
        }

        for (Map.Entry<String, GridCacheAdapter<?, ?>> entry : caches.entrySet()) {
            GridCacheAdapter<?, ?> cache = entry.getValue();

            if (cache == caches.remove(entry.getKey())) {
                stoppedCaches.put(entry.getKey(), cache);

                onKernalStop(entry.getValue(), cancel);
            }
        }
    }

    /** {@inheritDoc} */
    @Override public void onDisconnected(IgniteFuture<?> reconnectFut) throws IgniteCheckedException {
        IgniteClientDisconnectedCheckedException err = new IgniteClientDisconnectedCheckedException(
            ctx.cluster().clientReconnectFuture(),
            "Failed to execute dynamic cache change request, client node disconnected.");

        for (IgniteInternalFuture fut : pendingFuts.values())
            ((GridFutureAdapter)fut).onDone(err);

        for (IgniteInternalFuture fut : pendingTemplateFuts.values())
            ((GridFutureAdapter)fut).onDone(err);

        for (CacheGroupContext grp : cacheGrps.values())
            grp.onDisconnected(reconnectFut);

        for (GridCacheAdapter cache : caches.values()) {
            GridCacheContext cctx = cache.context();

            cctx.gate().onDisconnected(reconnectFut);

            List<GridCacheManager> mgrs = cache.context().managers();

            for (ListIterator<GridCacheManager> it = mgrs.listIterator(mgrs.size()); it.hasPrevious(); ) {
                GridCacheManager mgr = it.previous();

                mgr.onDisconnected(reconnectFut);
            }
        }

        sharedCtx.onDisconnected(reconnectFut);

        cachesInfo.onDisconnect();
    }

    /**
     * @param cctx Cache context.
     * @param stoppedCaches List where stopped cache should be added.
     */
    private void stopCacheOnReconnect(GridCacheContext cctx, List<GridCacheAdapter> stoppedCaches) {
        cctx.gate().reconnected(true);

        sharedCtx.removeCacheContext(cctx);

        caches.remove(cctx.name());
        jCacheProxies.remove(cctx.name());

        stoppedCaches.add(cctx.cache());
    }

    /** {@inheritDoc} */
    @Override public IgniteInternalFuture<?> onReconnected(boolean clusterRestarted) throws IgniteCheckedException {
        List<GridCacheAdapter> reconnected = new ArrayList<>(caches.size());

        ClusterCachesReconnectResult reconnectRes = cachesInfo.onReconnected();

        final List<GridCacheAdapter> stoppedCaches = new ArrayList<>();

        for (final GridCacheAdapter cache : caches.values()) {
            boolean stopped = reconnectRes.stoppedCacheGroups().contains(cache.context().groupId())
                || reconnectRes.stoppedCaches().contains(cache.name());

            if (stopped)
                stopCacheOnReconnect(cache.context(), stoppedCaches);
            else {
                cache.onReconnected();

                reconnected.add(cache);

                if (cache.context().userCache()) {
                    // Re-create cache structures inside indexing in order to apply recent schema changes.
                    GridCacheContext cctx = cache.context();

                    DynamicCacheDescriptor desc = cacheDescriptor(cctx.name());

                    assert desc != null : cctx.name();

                    ctx.query().onCacheStop0(cctx.name());
                    ctx.query().onCacheStart0(cctx, desc.schema());
                }
            }
        }

        final Set<Integer> stoppedGrps = reconnectRes.stoppedCacheGroups();

        for (CacheGroupContext grp : cacheGrps.values()) {
            if (stoppedGrps.contains(grp.groupId()))
                cacheGrps.remove(grp.groupId());
            else
                grp.onReconnected();
        }

        sharedCtx.onReconnected();

        for (GridCacheAdapter cache : reconnected)
            cache.context().gate().reconnected(false);

        IgniteInternalFuture<?> stopFut = null;

        if (!stoppedCaches.isEmpty()) {
            stopFut = ctx.closure().runLocalSafe(new Runnable() {
                @Override public void run() {
                    for (GridCacheAdapter cache : stoppedCaches) {
                        CacheGroupContext grp = cache.context().group();

                        onKernalStop(cache, true);
                        stopCache(cache, true, false);

                        if (!grp.hasCaches())
                            stopCacheGroup(grp);
                    }
                }
            });
        }

        return stopFut;
    }

    /**
     * @param cache Cache to start.
     * @param schema Cache schema.
     * @throws IgniteCheckedException If failed to start cache.
     */
    @SuppressWarnings({"TypeMayBeWeakened", "unchecked"})
    private void startCache(GridCacheAdapter<?, ?> cache, QuerySchema schema) throws IgniteCheckedException {
        GridCacheContext<?, ?> cacheCtx = cache.context();

        CacheConfiguration cfg = cacheCtx.config();

        // Intentionally compare Boolean references using '!=' below to check if the flag has been explicitly set.
        if (cfg.isStoreKeepBinary() && cfg.isStoreKeepBinary() != CacheConfiguration.DFLT_STORE_KEEP_BINARY
            && !(ctx.config().getMarshaller() instanceof BinaryMarshaller))
            U.warn(log, "CacheConfiguration.isStoreKeepBinary() configuration property will be ignored because " +
                "BinaryMarshaller is not used");

        // Start managers.
        for (GridCacheManager mgr : F.view(cacheCtx.managers(), F.notContains(dhtExcludes(cacheCtx))))
            mgr.start(cacheCtx);

        cacheCtx.initConflictResolver();

        if (cfg.getCacheMode() != LOCAL && GridCacheUtils.isNearEnabled(cfg)) {
            GridCacheContext<?, ?> dhtCtx = cacheCtx.near().dht().context();

            // Start DHT managers.
            for (GridCacheManager mgr : dhtManagers(dhtCtx))
                mgr.start(dhtCtx);

            dhtCtx.initConflictResolver();

            // Start DHT cache.
            dhtCtx.cache().start();

            if (log.isDebugEnabled())
                log.debug("Started DHT cache: " + dhtCtx.cache().name());
        }

        ctx.continuous().onCacheStart(cacheCtx);

        cacheCtx.cache().start();

        ctx.query().onCacheStart(cacheCtx, schema);

        cacheCtx.onStarted();


        if (log.isInfoEnabled()) {
            log.info("Started cache [name=" + cfg.getName() +
                (cfg.getGroupName() != null ? ", group=" + cfg.getGroupName() : "") +
                ", memoryPolicyName=" + cfg.getMemoryPolicyName() +
                ", mode=" + cfg.getCacheMode() +
                ", atomicity=" + cfg.getAtomicityMode() + ']');
}
    }

    /**
     * @param cache Cache to stop.
     * @param cancel Cancel flag.
     */
    @SuppressWarnings({"TypeMayBeWeakened", "unchecked"})
    private void stopCache(GridCacheAdapter<?, ?> cache, boolean cancel, boolean destroy) {
        GridCacheContext ctx = cache.context();

        if (!cache.isNear() && ctx.shared().wal() != null) {
            try {
                ctx.shared().wal().fsync(null);
            }
            catch (IgniteCheckedException e) {
                U.error(log, "Failed to flush write-ahead log on cache stop " +
                    "[cache=" + ctx.name() + "]", e);
            }
        }

        sharedCtx.removeCacheContext(ctx);

        cache.stop();

        ctx.kernalContext().query().onCacheStop(ctx);

        if (isNearEnabled(ctx)) {
            GridDhtCacheAdapter dht = ctx.near().dht();

            // Check whether dht cache has been started.
            if (dht != null) {
                dht.stop();

                GridCacheContext<?, ?> dhtCtx = dht.context();

                List<GridCacheManager> dhtMgrs = dhtManagers(dhtCtx);

                for (ListIterator<GridCacheManager> it = dhtMgrs.listIterator(dhtMgrs.size()); it.hasPrevious(); ) {
                    GridCacheManager mgr = it.previous();

                    mgr.stop(cancel, destroy);
                }
            }
        }

        List<GridCacheManager> mgrs = ctx.managers();

        Collection<GridCacheManager> excludes = dhtExcludes(ctx);

        // Reverse order.
        for (ListIterator<GridCacheManager> it = mgrs.listIterator(mgrs.size()); it.hasPrevious(); ) {
            GridCacheManager mgr = it.previous();

            if (!excludes.contains(mgr))
                mgr.stop(cancel, destroy);
        }

        ctx.kernalContext().continuous().onCacheStop(ctx);

        ctx.kernalContext().cache().context().database().onCacheStop(ctx);

        ctx.kernalContext().cache().context().snapshot().onCacheStop(ctx);

        ctx.group().stopCache(ctx, destroy);

        U.stopLifecycleAware(log, lifecycleAwares(ctx.group(), cache.configuration(), ctx.store().configuredStore()));

        if (log.isInfoEnabled()) {
            if (ctx.group().sharedGroup())
                log.info("Stopped cache [cacheName=" + cache.name() + ", group=" + ctx.group().name() + ']');
            else
                log.info("Stopped cache [cacheName=" + cache.name() + ']');
        }

        cleanup(ctx);
    }

    /**
     * @throws IgniteCheckedException If failed to wait.
     */
    public void awaitStarted() throws IgniteCheckedException {
        U.await(cacheStartedLatch);
    }

    /**
     * @param cache Cache.
     * @throws IgniteCheckedException If failed.
     */
    @SuppressWarnings("unchecked")
    private void onKernalStart(GridCacheAdapter<?, ?> cache) throws IgniteCheckedException {
        GridCacheContext<?, ?> ctx = cache.context();

        // Start DHT cache as well.
        if (isNearEnabled(ctx)) {
            GridDhtCacheAdapter dht = ctx.near().dht();

            GridCacheContext<?, ?> dhtCtx = dht.context();

            for (GridCacheManager mgr : dhtManagers(dhtCtx))
                mgr.onKernalStart();

            dht.onKernalStart();

            if (log.isDebugEnabled())
                log.debug("Executed onKernalStart() callback for DHT cache: " + dht.name());
        }

        for (GridCacheManager mgr : F.view(ctx.managers(), F0.notContains(dhtExcludes(ctx))))
            mgr.onKernalStart();

        cache.onKernalStart();

        if (ctx.events().isRecordable(EventType.EVT_CACHE_STARTED))
            ctx.events().addEvent(EventType.EVT_CACHE_STARTED);

        if (log.isDebugEnabled())
            log.debug("Executed onKernalStart() callback for cache [name=" + cache.name() + ", mode=" +
                cache.configuration().getCacheMode() + ']');
    }

    /**
     * @param cache Cache to stop.
     * @param cancel Cancel flag.
     */
    @SuppressWarnings("unchecked")
    private void onKernalStop(GridCacheAdapter<?, ?> cache, boolean cancel) {
        GridCacheContext ctx = cache.context();

        if (isNearEnabled(ctx)) {
            GridDhtCacheAdapter dht = ctx.near().dht();

            if (dht != null) {
                GridCacheContext<?, ?> dhtCtx = dht.context();

                for (GridCacheManager mgr : dhtManagers(dhtCtx))
                    mgr.onKernalStop(cancel);

                dht.onKernalStop();
            }
        }

        List<GridCacheManager> mgrs = ctx.managers();

        Collection<GridCacheManager> excludes = dhtExcludes(ctx);

        // Reverse order.
        for (ListIterator<GridCacheManager> it = mgrs.listIterator(mgrs.size()); it.hasPrevious(); ) {
            GridCacheManager mgr = it.previous();

            if (!excludes.contains(mgr))
                mgr.onKernalStop(cancel);
        }

        cache.onKernalStop();

        if (ctx.events().isRecordable(EventType.EVT_CACHE_STOPPED))
            ctx.events().addEvent(EventType.EVT_CACHE_STOPPED);
    }

    /**
     * @param cfg Cache configuration to use to create cache.
     * @param grp Cache group.
     * @param pluginMgr Cache plugin manager.
     * @param desc Cache descriptor.
     * @param locStartTopVer Current topology version.
     * @param cacheObjCtx Cache object context.
     * @param affNode {@code True} if local node affinity node.
     * @param updatesAllowed Updates allowed flag.
     * @return Cache context.
     * @throws IgniteCheckedException If failed to create cache.
     */
    private GridCacheContext createCache(CacheConfiguration<?, ?> cfg,
        CacheGroupContext grp,
        @Nullable CachePluginManager pluginMgr,
        DynamicCacheDescriptor desc,
        AffinityTopologyVersion locStartTopVer,
        CacheObjectContext cacheObjCtx,
        boolean affNode,
        boolean updatesAllowed)
        throws IgniteCheckedException {
        assert cfg != null;

        if (cfg.getCacheStoreFactory() instanceof GridCacheLoaderWriterStoreFactory) {
            GridCacheLoaderWriterStoreFactory factory = (GridCacheLoaderWriterStoreFactory)cfg.getCacheStoreFactory();

            prepare(cfg, factory.loaderFactory(), false);
            prepare(cfg, factory.writerFactory(), false);
        }
        else
            prepare(cfg, cfg.getCacheStoreFactory(), false);

        CacheStore cfgStore = cfg.getCacheStoreFactory() != null ? cfg.getCacheStoreFactory().create() : null;

        validate(ctx.config(), cfg, desc.cacheType(), cfgStore);

        if (pluginMgr == null)
            pluginMgr = new CachePluginManager(ctx, cfg);

        pluginMgr.validate();

        sharedCtx.jta().registerCache(cfg);

        // Skip suggestions for internal caches.
        if (desc.cacheType().userCache())
            suggestOptimizations(cfg, cfgStore != null);

        Collection<Object> toPrepare = new ArrayList<>();

        if (cfgStore instanceof GridCacheLoaderWriterStore) {
            toPrepare.add(((GridCacheLoaderWriterStore)cfgStore).loader());
            toPrepare.add(((GridCacheLoaderWriterStore)cfgStore).writer());
        }
        else
            toPrepare.add(cfgStore);

        prepare(cfg, toPrepare);

        U.startLifecycleAware(lifecycleAwares(grp, cfg, cfgStore));

        boolean nearEnabled = GridCacheUtils.isNearEnabled(cfg);

        GridCacheAffinityManager affMgr = new GridCacheAffinityManager();
        GridCacheEventManager evtMgr = new GridCacheEventManager();
        CacheEvictionManager evictMgr = (nearEnabled || cfg.isOnheapCacheEnabled()) ? new GridCacheEvictionManager() : new CacheOffheapEvictionManager();
        GridCacheQueryManager qryMgr = queryManager(cfg);
        CacheContinuousQueryManager contQryMgr = new CacheContinuousQueryManager();
        CacheDataStructuresManager dataStructuresMgr = new CacheDataStructuresManager();
        GridCacheTtlManager ttlMgr = new GridCacheTtlManager();

        CacheConflictResolutionManager rslvrMgr = pluginMgr.createComponent(CacheConflictResolutionManager.class);
        GridCacheDrManager drMgr = pluginMgr.createComponent(GridCacheDrManager.class);
        CacheStoreManager storeMgr = pluginMgr.createComponent(CacheStoreManager.class);

        storeMgr.initialize(cfgStore, sesHolders);

        GridCacheContext<?, ?> cacheCtx = new GridCacheContext(
            ctx,
            sharedCtx,
            cfg,
            grp,
            desc.cacheType(),
            locStartTopVer,
            affNode,
            updatesAllowed,
            /*
             * Managers in starting order!
             * ===========================
             */
            evtMgr,
            storeMgr,
            evictMgr,
            qryMgr,
            contQryMgr,
            dataStructuresMgr,
            ttlMgr,
            drMgr,
            rslvrMgr,
            pluginMgr,
            affMgr
        );

        cacheCtx.cacheObjectContext(cacheObjCtx);

        GridCacheAdapter cache = null;

        switch (cfg.getCacheMode()) {
            case LOCAL: {
                switch (cfg.getAtomicityMode()) {
                    case TRANSACTIONAL: {
                        cache = new GridLocalCache(cacheCtx);

                        break;
                    }
                    case ATOMIC: {
                        cache = new GridLocalAtomicCache(cacheCtx);

                        break;
                    }

                    default: {
                        assert false : "Invalid cache atomicity mode: " + cfg.getAtomicityMode();
                    }
                }

                break;
            }
            case PARTITIONED:
            case REPLICATED: {
                if (nearEnabled) {
                    switch (cfg.getAtomicityMode()) {
                        case TRANSACTIONAL: {
                            cache = new GridNearTransactionalCache(cacheCtx);

                            break;
                        }
                        case ATOMIC: {
                            cache = new GridNearAtomicCache(cacheCtx);

                            break;
                        }

                        default: {
                            assert false : "Invalid cache atomicity mode: " + cfg.getAtomicityMode();
                        }
                    }
                }
                else {
                    switch (cfg.getAtomicityMode()) {
                        case TRANSACTIONAL: {
                            cache = cacheCtx.affinityNode() ?
                                new GridDhtColocatedCache(cacheCtx) :
                                new GridDhtColocatedCache(cacheCtx, new GridNoStorageCacheMap());

                            break;
                        }
                        case ATOMIC: {
                            cache = cacheCtx.affinityNode() ?
                                new GridDhtAtomicCache(cacheCtx) :
                                new GridDhtAtomicCache(cacheCtx, new GridNoStorageCacheMap());

                            break;
                        }

                        default: {
                            assert false : "Invalid cache atomicity mode: " + cfg.getAtomicityMode();
                        }
                    }
                }

                break;
            }

            default: {
                assert false : "Invalid cache mode: " + cfg.getCacheMode();
            }
        }

        cacheCtx.cache(cache);

        GridCacheContext<?, ?> ret = cacheCtx;

        /*
         * Create DHT cache.
         * ================
         */
        if (cfg.getCacheMode() != LOCAL && nearEnabled) {
            /*
             * Specifically don't create the following managers
             * here and reuse the one from Near cache:
             * 1. GridCacheVersionManager
             * 2. GridCacheIoManager
             * 3. GridCacheDeploymentManager
             * 4. GridCacheQueryManager (note, that we start it for DHT cache though).
             * 5. CacheContinuousQueryManager (note, that we start it for DHT cache though).
             * 6. GridCacheDgcManager
             * 7. GridCacheTtlManager.
             * ===============================================
             */
            evictMgr = cfg.isOnheapCacheEnabled() ? new GridCacheEvictionManager() : new CacheOffheapEvictionManager();
            evtMgr = new GridCacheEventManager();
            pluginMgr = new CachePluginManager(ctx, cfg);
            drMgr = pluginMgr.createComponent(GridCacheDrManager.class);

            cacheCtx = new GridCacheContext(
                ctx,
                sharedCtx,
                cfg,
                grp,
                desc.cacheType(),
                locStartTopVer,
                affNode,
                true,
                /*
                 * Managers in starting order!
                 * ===========================
                 */
                evtMgr,
                storeMgr,
                evictMgr,
                qryMgr,
                contQryMgr,
                dataStructuresMgr,
                ttlMgr,
                drMgr,
                rslvrMgr,
                pluginMgr,
                affMgr
            );

            cacheCtx.cacheObjectContext(cacheObjCtx);

            GridDhtCacheAdapter dht = null;

            switch (cfg.getAtomicityMode()) {
                case TRANSACTIONAL: {
                    assert cache instanceof GridNearTransactionalCache;

                    GridNearTransactionalCache near = (GridNearTransactionalCache)cache;

                    GridDhtCache dhtCache = cacheCtx.affinityNode() ?
                        new GridDhtCache(cacheCtx) :
                        new GridDhtCache(cacheCtx, new GridNoStorageCacheMap());

                    dhtCache.near(near);

                    near.dht(dhtCache);

                    dht = dhtCache;

                    break;
                }
                case ATOMIC: {
                    assert cache instanceof GridNearAtomicCache;

                    GridNearAtomicCache near = (GridNearAtomicCache)cache;

                    GridDhtAtomicCache dhtCache = cacheCtx.affinityNode() ?
                        new GridDhtAtomicCache(cacheCtx) :
                        new GridDhtAtomicCache(cacheCtx, new GridNoStorageCacheMap());

                    dhtCache.near(near);

                    near.dht(dhtCache);

                    dht = dhtCache;

                    break;
                }

                default: {
                    assert false : "Invalid cache atomicity mode: " + cfg.getAtomicityMode();
                }
            }

            cacheCtx.cache(dht);
        }

        if (!CU.isUtilityCache(cache.name()) && !CU.isSystemCache(cache.name())) {
            registerMbean(cache.localMxBean(), cache.name(), false);
            registerMbean(cache.clusterMxBean(), cache.name(), false);
        }

        return ret;
    }

    /**
     * Gets a collection of currently started caches.
     *
     * @return Collection of started cache names.
     */
    public Collection<String> cacheNames() {
        return F.viewReadOnly(cacheDescriptors().values(),
            new IgniteClosure<DynamicCacheDescriptor, String>() {
                @Override public String apply(DynamicCacheDescriptor desc) {
                    return desc.cacheConfiguration().getName();
                }
            });
    }

    /**
     * Gets public cache that can be used for query execution.
     * If cache isn't created on current node it will be started.
     *
     * @param start Start cache.
     * @param inclLoc Include local caches.
     * @return Cache or {@code null} if there is no suitable cache.
     */
    public IgniteCacheProxy<?, ?> getOrStartPublicCache(boolean start, boolean inclLoc) throws IgniteCheckedException {
        // Try to find started cache first.
        for (Map.Entry<String, GridCacheAdapter<?, ?>> e : caches.entrySet()) {
            CacheConfiguration ccfg = e.getValue().configuration();

            String cacheName = ccfg.getName();

            if ((inclLoc || ccfg.getCacheMode() != LOCAL) && QueryUtils.isEnabled(ccfg))
                return publicJCache(cacheName);
        }

        if (start) {
            for (Map.Entry<String, DynamicCacheDescriptor> e : cachesInfo.registeredCaches().entrySet()) {
                DynamicCacheDescriptor desc = e.getValue();

                CacheConfiguration ccfg = desc.cacheConfiguration();

                if (ccfg.getCacheMode() != LOCAL && QueryUtils.isEnabled(ccfg)) {
                    dynamicStartCache(null, ccfg.getName(), null, false, true, true).get();

                    return publicJCache(ccfg.getName());
                }
            }
        }

        return null;
    }

    /**
     * Gets a collection of currently started public cache names.
     *
     * @return Collection of currently started public cache names
     */
    public Collection<String> publicCacheNames() {
        return F.viewReadOnly(cacheDescriptors().values(),
            new IgniteClosure<DynamicCacheDescriptor, String>() {
                @Override public String apply(DynamicCacheDescriptor desc) {
                    return desc.cacheConfiguration().getName();
                }
            },
            new IgnitePredicate<DynamicCacheDescriptor>() {
                @Override public boolean apply(DynamicCacheDescriptor desc) {
                    return desc.cacheType().userCache();
                }
            }
        );
    }

    /**
     * Gets cache mode.
     *
     * @param cacheName Cache name to check.
     * @return Cache mode.
     */
    public CacheMode cacheMode(String cacheName) {
        assert cacheName != null;

        DynamicCacheDescriptor desc = cacheDescriptor(cacheName);

        return desc != null ? desc.cacheConfiguration().getCacheMode() : null;
    }

    /**
     * @param cacheDesc Cache start request.
     * @param nearCfg Near cache configuration.
     * @param exchTopVer Current exchange version.
     * @throws IgniteCheckedException If failed.
     */
    void prepareCacheStart(DynamicCacheDescriptor cacheDesc,
        @Nullable NearCacheConfiguration nearCfg,
        AffinityTopologyVersion exchTopVer)
        throws IgniteCheckedException {
        prepareCacheStart(
            cacheDesc.groupDescriptor(),
            cacheDesc.cacheConfiguration(),
            nearCfg,
            cacheDesc,
            exchTopVer,
            cacheDesc.schema()
        );
    }

    /**
     * @param exchTopVer Current exchange version.
     * @throws IgniteCheckedException If failed.
     */
    public void startCachesOnLocalJoin(AffinityTopologyVersion exchTopVer) throws IgniteCheckedException {
        List<T2<DynamicCacheDescriptor, NearCacheConfiguration>> caches = cachesInfo.cachesToStartOnLocalJoin();

        if (!F.isEmpty(caches)) {
            for (T2<DynamicCacheDescriptor, NearCacheConfiguration> t : caches) {
                DynamicCacheDescriptor desc = t.get1();

                prepareCacheStart(
                    desc.groupDescriptor(),
                    desc.cacheConfiguration(),
                    t.get2(),
                    desc,
                    exchTopVer,
                    desc.schema()
                );
            }
        }
    }

    /**
     * Starts statically configured caches received from remote nodes during exchange.
     *
     * @param nodeId Joining node ID.
     * @param exchTopVer Current exchange version.
     * @return Started caches descriptors.
     * @throws IgniteCheckedException If failed.
     */
    public Collection<DynamicCacheDescriptor> startReceivedCaches(UUID nodeId, AffinityTopologyVersion exchTopVer)
        throws IgniteCheckedException {
        List<DynamicCacheDescriptor> started = cachesInfo.cachesReceivedFromJoin(nodeId);

        if (started != null) {
            for (DynamicCacheDescriptor desc : started) {
                IgnitePredicate<ClusterNode> filter = desc.groupDescriptor().config().getNodeFilter();

                //Todo check second condition.
                if (CU.affinityNode(ctx.discovery().localNode(), filter) || CU.isSystemCache(desc.cacheName())) {
                    prepareCacheStart(
                        desc.groupDescriptor(),
                        desc.cacheConfiguration(),
                        null,
                        desc,
                        exchTopVer,
                        desc.schema()
                    );
                }
            }
        }

        return started != null ? started : Collections.<DynamicCacheDescriptor>emptyList();
    }

    /**
     * @param grpDesc Cache group descriptor.
     * @param startCfg Start configuration.
     * @param reqNearCfg Near configuration if specified for client cache start request.
     * @param desc Cache descriptor.
     * @param exchTopVer Current exchange version.
     * @param schema Query schema.
     * @throws IgniteCheckedException If failed.
     */
    private void prepareCacheStart(
        CacheGroupDescriptor grpDesc,
        CacheConfiguration startCfg,
        @Nullable NearCacheConfiguration reqNearCfg,
        DynamicCacheDescriptor desc,
        AffinityTopologyVersion exchTopVer,
        @Nullable QuerySchema schema
    ) throws IgniteCheckedException {
        assert !caches.containsKey(startCfg.getName()) : startCfg.getName();

        CacheConfiguration ccfg = new CacheConfiguration(startCfg);

        IgniteCacheProxy<?, ?> proxy = jCacheProxies.get(ccfg.getName());

        boolean proxyRestart = proxy != null && proxy.isRestarting() && !caches.containsKey(ccfg.getName());

        CacheObjectContext cacheObjCtx = ctx.cacheObjects().contextForCache(ccfg);

        boolean affNode;

        if (ccfg.getCacheMode() == LOCAL) {
            affNode = true;

            ccfg.setNearConfiguration(null);
        }
        else if (CU.affinityNode(ctx.discovery().localNode(), grpDesc.config().getNodeFilter()))
            affNode = true;
        else {
            affNode = false;

            ccfg.setNearConfiguration(reqNearCfg);
        }

        if (sharedCtx.pageStore() != null  && affNode)
            sharedCtx.pageStore().initializeForCache(grpDesc, new StoredCacheData(startCfg));

        String grpName = startCfg.getGroupName();

        CacheGroupContext grp = null;

        if (grpName != null) {
            for (CacheGroupContext grp0 : cacheGrps.values()) {
                if (grp0.sharedGroup() && grpName.equals(grp0.name())) {
                    grp = grp0;

                    break;
                }
            }

            if (grp == null) {
                grp = startCacheGroup(grpDesc,
                    desc.cacheType(),
                    affNode,
                    cacheObjCtx,
                    exchTopVer);
            }
        }
        else {
            grp = startCacheGroup(grpDesc,
                desc.cacheType(),
                affNode,
                cacheObjCtx,
                exchTopVer);
        }

        GridCacheContext cacheCtx = createCache(ccfg,
            grp,
            null,
            desc,
            exchTopVer,
            cacheObjCtx,
            affNode,
            true);

        cacheCtx.dynamicDeploymentId(desc.deploymentId());

        GridCacheAdapter cache = cacheCtx.cache();

        sharedCtx.addCacheContext(cacheCtx);

        caches.put(cacheCtx.name(), cache);

        startCache(cache, schema != null ? schema : new QuerySchema());

        grp.onCacheStarted(cacheCtx);

        onKernalStart(cache);

        if (proxyRestart)
            proxy.onRestarted(cacheCtx, cache);
    }

    /**
     * @param desc Group descriptor.
     * @param cacheType Cache type.
     * @param affNode Affinity node flag.
     * @param cacheObjCtx Cache object context.
     * @param exchTopVer Current topology version.
     * @return Started cache group.
     * @throws IgniteCheckedException If failed.
     */
    private CacheGroupContext startCacheGroup(
        CacheGroupDescriptor desc,
        CacheType cacheType,
        boolean affNode,
        CacheObjectContext cacheObjCtx,
        AffinityTopologyVersion exchTopVer)
        throws IgniteCheckedException {
        CacheConfiguration cfg = new CacheConfiguration(desc.config());

        String memPlcName = cfg.getMemoryPolicyName();

        MemoryPolicy memPlc = sharedCtx.database().memoryPolicy(memPlcName);
        FreeList freeList = sharedCtx.database().freeList(memPlcName);
        ReuseList reuseList = sharedCtx.database().reuseList(memPlcName);

        CacheGroupContext grp = new CacheGroupContext(sharedCtx,
            desc.groupId(),
            desc.receivedFrom(),
            cacheType,
            cfg,
            affNode,
            memPlc,
            cacheObjCtx,
            freeList,
            reuseList,
            exchTopVer);

        for (Object obj : grp.configuredUserObjects())
            prepare(cfg, obj, false);

        U.startLifecycleAware(grp.configuredUserObjects());

        grp.start();

        CacheGroupContext old = cacheGrps.put(desc.groupId(), grp);

        assert old == null : old.name();

        return grp;
    }

    /**
     * @param req Stop request.
     */
    void blockGateway(DynamicCacheChangeRequest req) {
        assert req.stop() || req.close();

        if (req.stop() || (req.close() && req.initiatingNodeId().equals(ctx.localNodeId()))) {
            // Break the proxy before exchange future is done.
            IgniteCacheProxy<?, ?> proxy = jCacheProxies.get(req.cacheName());

            if (proxy != null) {
                if (req.stop()) {
                    if (req.restart())
                        proxy.restart();

                    proxy.gate().stopped();
                }
                else
                    proxy.closeProxy();
            }
        }
    }

    /**
     * @param req Request.
     */
    private void stopGateway(DynamicCacheChangeRequest req) {
        assert req.stop() : req;

        IgniteCacheProxy<?, ?> proxy;

        // Break the proxy before exchange future is done.
        if (req.restart()) {
            proxy = jCacheProxies.get(req.cacheName());

            if (proxy != null)
                proxy.restart();
        }
        else
            proxy = jCacheProxies.remove(req.cacheName());

        if (proxy != null)
            proxy.gate().onStopped();
    }

    /**
     * @param req Stop request.
     * @return Stopped cache context.
     */
    private GridCacheContext<?, ?> prepareCacheStop(DynamicCacheChangeRequest req, boolean forceClose) {
        assert req.stop() || req.close() || forceClose : req;

        GridCacheAdapter<?, ?> cache = caches.remove(req.cacheName());

        if (cache != null) {
            GridCacheContext<?, ?> ctx = cache.context();

            sharedCtx.removeCacheContext(ctx);

            // Todo cancel = true?
            onKernalStop(cache, true);

            stopCache(cache, true, req.destroy());

            return ctx;
        }

        return null;
    }

    /**
     * Closes cache even if it's not fully initialized (e.g. fail on cache init stage).
     *
     * @param topVer Completed topology version.
     * @param act Exchange action.
     * @param err Error.
     */
    void forceCloseCache(
        AffinityTopologyVersion topVer,
        final ExchangeActions.ActionData act,
        Throwable err
    ) {
        ExchangeActions actions = new ExchangeActions(){
            @Override List<ActionData> closeRequests(UUID nodeId) {
                return Collections.singletonList(act);
            }
        };

        onExchangeDone(topVer, actions, err, true);
    }

    /**
     * Callback invoked when first exchange future for dynamic cache is completed.
     *
     * @param topVer Completed topology version.
     * @param exchActions Change requests.
     * @param err Error.
     */
    @SuppressWarnings("unchecked")
    public void onExchangeDone(
        AffinityTopologyVersion topVer,
        @Nullable ExchangeActions exchActions,
        Throwable err,
        boolean forceClose
    ) {
        for (GridCacheAdapter<?, ?> cache : caches.values()) {
            GridCacheContext<?, ?> cacheCtx = cache.context();

            if (cacheCtx.startTopologyVersion().equals(topVer)) {
                jCacheProxies.putIfAbsent(cacheCtx.name(), new IgniteCacheProxy(cache.context(), cache, null, false));

                if (cacheCtx.preloader() != null)
                    cacheCtx.preloader().onInitialExchangeComplete(err);
            }
        }

        if (exchActions != null && exchActions.systemCachesStarting())
            ctx.dataStructures().restoreStructuresState(ctx);

        if (exchActions != null && (err == null || forceClose)) {
            Collection<IgniteBiTuple<CacheGroupContext, Boolean>> stoppedGrps = null;

            for (ExchangeActions.ActionData action : exchActions.cacheStopRequests()) {
                GridCacheContext<?, ?> stopCtx;
                boolean destroy;

                stopGateway(action.request());

                sharedCtx.database().checkpointReadLock();

                try {
                    stopCtx = prepareCacheStop(action.request(), forceClose);
                    destroy = action.request().destroy();

                    if (exchActions.newClusterState() == null)
                        ctx.state().onCacheStop(action.request());
                }
                finally {
                    sharedCtx.database().checkpointReadUnlock();
                }

                if (stopCtx != null && !stopCtx.group().hasCaches()) {
                    if (stoppedGrps == null)
                        stoppedGrps = new ArrayList<>();

                    stoppedGrps.add(F.t(stopCtx.group(), destroy));
                }
            }

            for (CacheGroupDescriptor grpDesc : exchActions.cacheGroupsToStop())
                stopCacheGroup(grpDesc.groupId());

            for (ExchangeActions.ActionData req : exchActions.closeRequests(ctx.localNodeId())) {
                String cacheName = req.request().cacheName();

                IgniteCacheProxy<?, ?> proxy = jCacheProxies.remove(cacheName);

                if (proxy != null) {
                    if (proxy.context().affinityNode()) {
                        GridCacheAdapter<?, ?> cache = caches.get(cacheName);

                        assert cache != null : cacheName;

                        jCacheProxies.putIfAbsent(cacheName, new IgniteCacheProxy(cache.context(), cache, null, false));
                    }
                    else {
                        if (req.request().restart())
                            proxy.restart();

                        proxy.context().gate().onStopped();

                        sharedCtx.database().checkpointReadLock();

                        try {
                            GridCacheContext<?, ?> stopCtx = prepareCacheStop(req.request(), forceClose);

                            if (stopCtx != null && !stopCtx.group().hasCaches()) {
                                assert  !stopCtx.group().affinityNode() : stopCtx.name();

                                stopCacheGroup(stopCtx.groupId());
                            }

                        }
                        finally {
                            sharedCtx.database().checkpointReadUnlock();
                        }
                    }
                }

                if (forceClose)
                    completeCacheStartFuture(req.request(), false, err);
            }

            if (stoppedGrps != null && !sharedCtx.kernalContext().clientNode())
                sharedCtx.database().onCacheGroupsStopped(stoppedGrps);
        }
    }

    /**
     * @param grpId Group ID.
     */
    private void stopCacheGroup(int grpId) {
        CacheGroupContext grp = cacheGrps.remove(grpId);

        if (grp != null)
            stopCacheGroup(grp);
    }

    /**
     * @param grp Cache group.
     */
    private void stopCacheGroup(CacheGroupContext grp) {
        grp.stopGroup();

        U.stopLifecycleAware(log, grp.configuredUserObjects());

        cleanup(grp);
    }

    /**
     * @param cacheName Cache name.
     * @param deploymentId Future deployment ID.
     */
    void completeTemplateAddFuture(String cacheName, IgniteUuid deploymentId) {
        GridCacheProcessor.TemplateConfigurationFuture fut =
            (GridCacheProcessor.TemplateConfigurationFuture)pendingTemplateFuts.get(cacheName);

        if (fut != null && fut.deploymentId().equals(deploymentId))
            fut.onDone();
    }

    /**
     * @param req Request to complete future for.
     * @param err Error if any.
     */
    void completeCacheStartFuture(DynamicCacheChangeRequest req, boolean success, @Nullable Throwable err) {
        if (req.initiatingNodeId().equals(ctx.localNodeId())) {
            DynamicCacheStartFuture fut = (DynamicCacheStartFuture)pendingFuts.get(req.requestId());

            if (fut != null)
                fut.onDone(success, err);
        }
    }

    /**
     * Creates shared context.
     *
     * @param kernalCtx Kernal context.
     * @param storeSesLsnrs Store session listeners.
     * @return Shared context.
     * @throws IgniteCheckedException If failed.
     */
    @SuppressWarnings("unchecked")
    private GridCacheSharedContext createSharedContext(GridKernalContext kernalCtx,
        Collection<CacheStoreSessionListener> storeSesLsnrs) throws IgniteCheckedException {
        IgniteTxManager tm = new IgniteTxManager();
        GridCacheMvccManager mvccMgr = new GridCacheMvccManager();
        GridCacheVersionManager verMgr = new GridCacheVersionManager();
        GridCacheDeploymentManager depMgr = new GridCacheDeploymentManager();
        GridCachePartitionExchangeManager exchMgr = new GridCachePartitionExchangeManager();

        IgniteCacheDatabaseSharedManager dbMgr;
        IgnitePageStoreManager pageStoreMgr = null;
        IgniteWriteAheadLogManager walMgr = null;

        if (ctx.config().isPersistentStoreEnabled()) {
            if (ctx.clientNode()) {
                U.warn(log, "Persistent Store is not supported on client nodes (Persistent Store's" +
                    " configuration will be ignored).");
            }

            dbMgr = IgniteComponentType.DATABASE_MANAGER.create(ctx, false);

            pageStoreMgr = IgniteComponentType.PAGE_STORE_MANAGER.create(ctx, false);

            walMgr = IgniteComponentType.WAL_MANAGER.create(ctx, false);
        }
        else
            dbMgr = new IgniteCacheDatabaseSharedManager();

        IgniteCacheSnapshotManager snpMgr = ctx.plugins().createComponent(IgniteCacheSnapshotManager.class);

        if (snpMgr == null)
            snpMgr = new IgniteCacheSnapshotManager();

        GridCacheIoManager ioMgr = new GridCacheIoManager();
        CacheAffinitySharedManager topMgr = new CacheAffinitySharedManager();
        GridCacheSharedTtlCleanupManager ttl = new GridCacheSharedTtlCleanupManager();

        CacheJtaManagerAdapter jta = JTA.createOptional();

        return new GridCacheSharedContext(
            kernalCtx,
            tm,
            verMgr,
            mvccMgr,
            pageStoreMgr,
            walMgr,
            dbMgr,
            snpMgr,
            depMgr,
            exchMgr,
            topMgr,
            ioMgr,
            ttl,
            jta,
            storeSesLsnrs
        );
    }

    /** {@inheritDoc} */
    @Nullable @Override public DiscoveryDataExchangeType discoveryDataType() {
        return CACHE_PROC;
    }

    /** {@inheritDoc} */
    @Override public void collectJoiningNodeData(DiscoveryDataBag dataBag) {
        cachesInfo.collectJoiningNodeData(dataBag);
    }

    /** {@inheritDoc} */
    @Override public void collectGridNodeData(DiscoveryDataBag dataBag) {
<<<<<<< HEAD
        if (ctx.state().active())
            cachesInfo.collectGridNodeData(dataBag);
        else
            ctx.state().collectGridNodeData0(dataBag);
=======
        cachesInfo.collectGridNodeData(dataBag);
    }

    /**
     * @return {@code True} if need locally start all existing caches on client node start.
     */
    private boolean startAllCachesOnClientStart() {
        return startClientCaches && ctx.clientNode();
>>>>>>> eff3e09c
    }

    /** {@inheritDoc} */
    @Override public void onJoiningNodeDataReceived(JoiningNodeDiscoveryData data) {
        if (ctx.state().active())
            cachesInfo.onJoiningNodeDataReceived(data);

        ctx.state().onJoiningNodeDataReceived0(data);
    }

    /** {@inheritDoc} */
    @Override public void onGridDataReceived(GridDiscoveryData data) {
        if (ctx.state().active()) {
            if (!cachesInfo.disconnectedState())
                cachesInfo.addJoinInfo();

            cachesInfo.onGridDataReceived(data);
        }

        ctx.state().onGridDataReceived0(data);
    }

    /**
     * @return {@code True} if need locally start all existing caches on client node start.
     */
    private boolean startAllCachesOnClientStart() {
        return START_CLIENT_CACHES && ctx.clientNode();
    }

    /**
     * Dynamically starts cache using template configuration.
     *
     * @param cacheName Cache name.
     * @return Future that will be completed when cache is deployed.
     */
    public IgniteInternalFuture<?> createFromTemplate(String cacheName) {
        try {
            CacheConfiguration cfg = getOrCreateConfigFromTemplate(cacheName);

            return dynamicStartCache(cfg, cacheName, null, true, true, true);
        }
        catch (IgniteCheckedException e) {
            throw U.convertException(e);
        }
    }

    /**
     * Dynamically starts cache using template configuration.
     *
     * @param cacheName Cache name.
     * @param checkThreadTx If {@code true} checks that current thread does not have active transactions.
     * @return Future that will be completed when cache is deployed.
     */
    public IgniteInternalFuture<?> getOrCreateFromTemplate(String cacheName, boolean checkThreadTx) {
        assert cacheName != null;

        try {
            if (publicJCache(cacheName, false, checkThreadTx) != null) // Cache with given name already started.
                return new GridFinishedFuture<>();

            CacheConfiguration cfg = getOrCreateConfigFromTemplate(cacheName);

            return dynamicStartCache(cfg, cacheName, null, false, true, checkThreadTx);
        }
        catch (IgniteCheckedException e) {
            return new GridFinishedFuture<>(e);
        }
    }

    /**
     * @param cacheName Cache name.
     * @return Cache configuration, or {@code null} if no template with matching name found.
     * @throws IgniteCheckedException If failed.
     */
    public CacheConfiguration getConfigFromTemplate(String cacheName) throws IgniteCheckedException {
        CacheConfiguration cfgTemplate = null;

        CacheConfiguration dfltCacheCfg = null;

        List<CacheConfiguration> wildcardNameCfgs = null;

        for (DynamicCacheDescriptor desc : cachesInfo.registeredTemplates().values()) {
            assert desc.template();

            CacheConfiguration cfg = desc.cacheConfiguration();

            assert cfg != null;

            if (F.eq(cacheName, cfg.getName())) {
                cfgTemplate = cfg;

                break;
            }

            if (cfg.getName() != null) {
                if (cfg.getName().endsWith("*")) {
                    if (cfg.getName().length() > 1) {
                        if (wildcardNameCfgs == null)
                            wildcardNameCfgs = new ArrayList<>();

                        wildcardNameCfgs.add(cfg);
                    }
                    else
                        dfltCacheCfg = cfg; // Template with name '*'.
                }
            }
            else if (dfltCacheCfg == null)
                dfltCacheCfg = cfg;
        }

        if (cfgTemplate == null && cacheName != null && wildcardNameCfgs != null) {
            Collections.sort(wildcardNameCfgs, new Comparator<CacheConfiguration>() {
                @Override public int compare(CacheConfiguration cfg1, CacheConfiguration cfg2) {
                    Integer len1 = cfg1.getName() != null ? cfg1.getName().length() : 0;
                    Integer len2 = cfg2.getName() != null ? cfg2.getName().length() : 0;

                    return len2.compareTo(len1);
                }
            });

            for (CacheConfiguration cfg : wildcardNameCfgs) {
                if (cacheName.startsWith(cfg.getName().substring(0, cfg.getName().length() - 1))) {
                    cfgTemplate = cfg;

                    break;
                }
            }
        }

        if (cfgTemplate == null)
            cfgTemplate = dfltCacheCfg;

        if (cfgTemplate == null)
            return null;

        cfgTemplate = cloneCheckSerializable(cfgTemplate);

        CacheConfiguration cfg = new CacheConfiguration(cfgTemplate);

        cfg.setName(cacheName);

        return cfg;
    }

    /**
     * @param cacheName Cache name.
     * @return Cache configuration.
     * @throws IgniteCheckedException If failed.
     */
    private CacheConfiguration getOrCreateConfigFromTemplate(String cacheName) throws IgniteCheckedException {
        CacheConfiguration cfg = getConfigFromTemplate(cacheName);

        return cfg != null ? cfg : new CacheConfiguration(cacheName);
    }

    /**
     * Dynamically starts cache.
     *
     * @param ccfg Cache configuration.
     * @param cacheName Cache name.
     * @param nearCfg Near cache configuration.
     * @param failIfExists Fail if exists flag.
     * @param failIfNotStarted If {@code true} fails if cache is not started.
     * @param checkThreadTx If {@code true} checks that current thread does not have active transactions.
     * @return Future that will be completed when cache is deployed.
     */
    @SuppressWarnings("IfMayBeConditional")
    public IgniteInternalFuture<Boolean> dynamicStartCache(
        @Nullable CacheConfiguration ccfg,
        String cacheName,
        @Nullable NearCacheConfiguration nearCfg,
        boolean failIfExists,
        boolean failIfNotStarted,
        boolean checkThreadTx
    ) {
        return dynamicStartCache(ccfg,
            cacheName,
            nearCfg,
            CacheType.USER,
            false,
            failIfExists,
            failIfNotStarted,
            checkThreadTx);
    }

    /**
     * Dynamically starts cache as a result of SQL {@code CREATE TABLE} command.
     *
     * @param ccfg Cache configuration.
     */
    @SuppressWarnings("IfMayBeConditional")
    public IgniteInternalFuture<Boolean> dynamicStartSqlCache(
        CacheConfiguration ccfg
    ) {
        A.notNull(ccfg, "ccfg");

        return dynamicStartCache(ccfg,
            ccfg.getName(),
            ccfg.getNearConfiguration(),
            CacheType.USER,
            true,
            false,
            true,
            true);
    }

    /**
     * Dynamically starts cache.
     *
     * @param ccfg Cache configuration.
     * @param cacheName Cache name.
     * @param nearCfg Near cache configuration.
     * @param cacheType Cache type.
     * @param sql If the cache needs to be created as the result of SQL {@code CREATE TABLE} command.
     * @param failIfExists Fail if exists flag.
     * @param failIfNotStarted If {@code true} fails if cache is not started.
     * @param checkThreadTx If {@code true} checks that current thread does not have active transactions.
     * @return Future that will be completed when cache is deployed.
     */
    @SuppressWarnings("IfMayBeConditional")
    public IgniteInternalFuture<Boolean> dynamicStartCache(
        @Nullable CacheConfiguration ccfg,
        String cacheName,
        @Nullable NearCacheConfiguration nearCfg,
        CacheType cacheType,
        boolean sql,
        boolean failIfExists,
        boolean failIfNotStarted,
        boolean checkThreadTx
    ) {
        assert cacheName != null;

        if (checkThreadTx)
            checkEmptyTransactions();

        try {
            DynamicCacheChangeRequest req = prepareCacheChangeRequest(
                ccfg,
                cacheName,
                nearCfg,
                cacheType,
                sql,
                failIfExists,
                failIfNotStarted);

            if (req != null)
                return F.first(initiateCacheChanges(F.asList(req), failIfExists));
            else
                return new GridFinishedFuture<>();
        }
        catch (Exception e) {
            return new GridFinishedFuture<>(e);
        }
    }

    /**
     * Dynamically starts multiple caches.
     *
     * @param ccfgList Collection of cache configuration.
     * @param failIfExists Fail if exists flag.
     * @param checkThreadTx If {@code true} checks that current thread does not have active transactions.
     * @return Future that will be completed when all caches are deployed.
     */
    public IgniteInternalFuture<?> dynamicStartCaches(Collection<CacheConfiguration> ccfgList, boolean failIfExists,
        boolean checkThreadTx) {
        return dynamicStartCaches(ccfgList, CacheType.USER, failIfExists, checkThreadTx);
    }

    /**
     * Dynamically starts multiple caches.
     *
     * @param ccfgList Collection of cache configuration.
     * @param cacheType Cache type.
     * @param failIfExists Fail if exists flag.
     * @param checkThreadTx If {@code true} checks that current thread does not have active transactions.
     * @return Future that will be completed when all caches are deployed.
     */
    private IgniteInternalFuture<?> dynamicStartCaches(
        Collection<CacheConfiguration> ccfgList,
        CacheType cacheType,
        boolean failIfExists,
        boolean checkThreadTx
    ) {
        if (checkThreadTx)
            checkEmptyTransactions();

        List<DynamicCacheChangeRequest> reqList = new ArrayList<>(ccfgList.size());

        try {
            for (CacheConfiguration ccfg : ccfgList) {
                DynamicCacheChangeRequest req = prepareCacheChangeRequest(
                    ccfg,
                    ccfg.getName(),
                    null,
                    cacheType,
                    false,
                    failIfExists,
                    true
                );

                if (req != null)
                    reqList.add(req);
            }
        }
        catch (Exception e) {
            return new GridFinishedFuture<>(e);
        }

        if (!reqList.isEmpty()) {
            GridCompoundFuture<?, ?> compoundFut = new GridCompoundFuture<>();

            for (DynamicCacheStartFuture fut : initiateCacheChanges(reqList, failIfExists))
                compoundFut.add((IgniteInternalFuture)fut);

            compoundFut.markInitialized();

            return compoundFut;
        }
        else
            return new GridFinishedFuture<>();
    }

    /**
     * @param cacheName Cache name to destroy.
     * @param sql If the cache needs to be destroyed only if it was created as the result
     *     of SQL {@code CREATE TABLE} command.
     * @param checkThreadTx If {@code true} checks that current thread does not have active transactions.
     * @return Future that will be completed when cache is destroyed.
     */
    public IgniteInternalFuture<Boolean> dynamicDestroyCache(String cacheName, boolean sql, boolean checkThreadTx, boolean restart) {
        assert cacheName != null;

        if (checkThreadTx)
            checkEmptyTransactions();

        DynamicCacheChangeRequest req = DynamicCacheChangeRequest.stopRequest(ctx, cacheName, sql, true);

        req.stop(true);
        req.destroy(true);
        req.restart(restart);

        return F.first(initiateCacheChanges(F.asList(req), false));
    }

    /**
     * @param cacheNames Collection of cache names to destroy.
     * @param checkThreadTx If {@code true} checks that current thread does not have active transactions.
     * @return Future that will be completed when cache is destroyed.
     */
    public IgniteInternalFuture<?> dynamicDestroyCaches(Collection<String> cacheNames, boolean checkThreadTx,
        boolean restart) {
        return dynamicDestroyCaches(cacheNames, checkThreadTx, restart, true);
    }

    /**
     * @param cacheNames Collection of cache names to destroy.
     * @param checkThreadTx If {@code true} checks that current thread does not have active transactions.
     * @return Future that will be completed when cache is destroyed.
     */
    public IgniteInternalFuture<?> dynamicDestroyCaches(Collection<String> cacheNames, boolean checkThreadTx,
        boolean restart, boolean destroy) {
        if (checkThreadTx)
            checkEmptyTransactions();

        List<DynamicCacheChangeRequest> reqs = new ArrayList<>(cacheNames.size());

        for (String cacheName : cacheNames) {
            DynamicCacheChangeRequest req = DynamicCacheChangeRequest.stopRequest(ctx, cacheName, false, true);

            req.stop(true);
            req.destroy(destroy);
            req.restart(restart);

            reqs.add(req);
        }

        GridCompoundFuture<?, ?> compoundFut = new GridCompoundFuture<>();

        for (DynamicCacheStartFuture fut : initiateCacheChanges(reqs, false))
            compoundFut.add((IgniteInternalFuture)fut);

        compoundFut.markInitialized();

        return compoundFut;
    }

    /**
     * @param cacheName Cache name to close.
     * @return Future that will be completed when cache is closed.
     */
    IgniteInternalFuture<?> dynamicCloseCache(String cacheName) {
        assert cacheName != null;

        IgniteCacheProxy<?, ?> proxy = jCacheProxies.get(cacheName);

        if (proxy == null || proxy.proxyClosed())
            return new GridFinishedFuture<>(); // No-op.

        checkEmptyTransactions();

        DynamicCacheChangeRequest t = DynamicCacheChangeRequest.closeRequest(ctx, cacheName);

        return F.first(initiateCacheChanges(F.asList(t), false));
    }

    /**
     * Resets cache state after the cache has been moved to recovery state.
     *
     * @param cacheNames Cache names.
     * @return Future that will be completed when state is changed for all caches.
     */
    public IgniteInternalFuture<?> resetCacheState(Collection<String> cacheNames) {
        checkEmptyTransactions();

        if (F.isEmpty(cacheNames))
            cacheNames = cachesInfo.registeredCaches().keySet();

        Collection<DynamicCacheChangeRequest> reqs = new ArrayList<>(cacheNames.size());

        for (String cacheName : cacheNames) {
            DynamicCacheDescriptor desc = cacheDescriptor(cacheName);

            if (desc == null) {
                U.warn(log, "Failed to find cache for reset lost partition request, cache does not exist: " + cacheName);

                continue;
            }

            DynamicCacheChangeRequest req = DynamicCacheChangeRequest.resetLostPartitions(ctx, cacheName);

            reqs.add(req);
        }

        GridCompoundFuture fut = new GridCompoundFuture();

        for (DynamicCacheStartFuture f : initiateCacheChanges(reqs, false))
            fut.add(f);

        fut.markInitialized();

        return fut;
    }

<<<<<<< HEAD
    public CacheType cacheType(String cacheName) {
=======
    /**
     *
     */
    public Collection<DynamicCacheChangeRequest> startAllCachesRequests() throws IgniteCheckedException {
        List<DynamicCacheChangeRequest> reqs = new ArrayList<>();

        if (!ctx.config().isDaemon() &&
            sharedCtx.pageStore() != null &&
            sharedCtx.database().persistenceEnabled()) {
            Map<String, StoredCacheData> savedCaches = sharedCtx.pageStore().readCacheConfigurations();

            for (StoredCacheData cfg : savedCaches.values())
                reqs.add(createRequest(cfg.config(), false));

            for (CacheConfiguration cfg : ctx.config().getCacheConfiguration()) {
                if (!savedCaches.containsKey(cfg.getName()))
                    reqs.add(createRequest(cfg, true));
            }
        }
        else {
            for (CacheConfiguration cfg : ctx.config().getCacheConfiguration())
                reqs.add(createRequest(cfg, true));
        }

        return reqs;
    }

    /**
     *
     */
    public Collection<DynamicCacheChangeRequest> stopAllCachesRequests(){
        List<DynamicCacheChangeRequest> reqs = new ArrayList<>();

        for (String cacheName : cacheNames()) {
            DynamicCacheChangeRequest req = DynamicCacheChangeRequest.stopRequest(ctx, cacheName, false, false);

            reqs.add(req);
        }

        return reqs;
    }

    /**
     * @param cfg Cache configuration.
     */
    private DynamicCacheChangeRequest createRequest(
        CacheConfiguration cfg,
        boolean needInit
    ) throws IgniteCheckedException {
        assert cfg != null;
        assert cfg.getName() != null;

        cloneCheckSerializable(cfg);

        if (needInit){
            CacheObjectContext cacheObjCtx = ctx.cacheObjects().contextForCache(cfg);

            initialize(cfg, cacheObjCtx);
        }

        String cacheName = cfg.getName();

        DynamicCacheChangeRequest req = new DynamicCacheChangeRequest(UUID.randomUUID(), cacheName, ctx.localNodeId());

        req.startCacheConfiguration(cfg);
        req.template(cfg.getName().endsWith("*"));
        req.nearCacheConfiguration(cfg.getNearConfiguration());
        req.deploymentId(IgniteUuid.randomUuid());
        req.schema(new QuerySchema(cfg.getQueryEntities()));

>>>>>>> eff3e09c
        if (CU.isUtilityCache(cacheName))
            return CacheType.UTILITY;
        else if (internalCaches.contains(cacheName))
            return CacheType.INTERNAL;
        else
            return CacheType.USER;
    }

    /**
     * @param reqs Requests.
     * @param failIfExists Fail if exists flag.
     * @return Collection of futures.
     */
    @SuppressWarnings("TypeMayBeWeakened")
    private Collection<DynamicCacheStartFuture> initiateCacheChanges(
        Collection<DynamicCacheChangeRequest> reqs,
        boolean failIfExists
    ) {
        Collection<DynamicCacheStartFuture> res = new ArrayList<>(reqs.size());

        Collection<DynamicCacheChangeRequest> sndReqs = new ArrayList<>(reqs.size());

        for (DynamicCacheChangeRequest req : reqs) {
            DynamicCacheStartFuture fut = new DynamicCacheStartFuture(req.cacheName(), req);

            try {
                if (req.stop() || req.close()) {
                    DynamicCacheDescriptor desc = cacheDescriptor(req.cacheName());

                    if (desc == null)
                        // No-op.
                        fut.onDone(false);
                    else {
                        assert desc.cacheConfiguration() != null : desc;

                        if (req.close() && desc.cacheConfiguration().getCacheMode() == LOCAL) {
                            req.close(false);

                            req.stop(true);
                        }
                    }
                }
                if (req.start() && req.startCacheConfiguration() != null) {
                    CacheConfiguration ccfg = req.startCacheConfiguration();

                    try {
                        cachesInfo.validateStartCacheConfiguration(ccfg);
                    }
                    catch (IgniteCheckedException e) {
                        fut.onDone(e);
                    }
                }

                if (fut.isDone())
                    continue;

                DynamicCacheStartFuture old = (DynamicCacheStartFuture)pendingFuts.putIfAbsent(
                    req.requestId(), fut);

                assert old == null;

                if (fut.isDone())
                    continue;

                sndReqs.add(req);
            }
            catch (Exception e) {
                fut.onDone(e);
            }
            finally {
                res.add(fut);
            }
        }

        Exception err = null;

        if (!sndReqs.isEmpty()) {
            try {
                ctx.discovery().sendCustomEvent(new DynamicCacheChangeBatch(sndReqs));

                if (ctx.isStopping()) {
                    err = new IgniteCheckedException("Failed to execute dynamic cache change request, " +
                        "node is stopping.");
                }
                else if (ctx.clientDisconnected()) {
                    err = new IgniteClientDisconnectedCheckedException(ctx.cluster().clientReconnectFuture(),
                        "Failed to execute dynamic cache change request, client node disconnected.");
                }
            }
            catch (IgniteCheckedException e) {
                err = e;
            }
        }

        if (err != null) {
            for (DynamicCacheStartFuture fut : res)
                fut.onDone(err);
        }

        return res;
    }

    /**
     * @param type Event type.
     * @param node Event node.
     * @param topVer Topology version.
     */
    public void onDiscoveryEvent(int type, ClusterNode node, AffinityTopologyVersion topVer) {
        cachesInfo.onDiscoveryEvent(type, node, topVer);

        sharedCtx.affinity().onDiscoveryEvent(type, node, topVer);
    }

    /**
     * Callback invoked from discovery thread when discovery custom message is received.
     *
     * @param msg Customer message.
     * @param topVer Current topology version.
     * @return {@code True} if minor topology version should be increased.
     */
    public boolean onCustomEvent(DiscoveryCustomMessage msg, AffinityTopologyVersion topVer) {
        if (msg instanceof SchemaAbstractDiscoveryMessage) {
            ctx.query().onDiscovery((SchemaAbstractDiscoveryMessage)msg);

            return false;
        }

        if (msg instanceof CacheAffinityChangeMessage)
            return sharedCtx.affinity().onCustomEvent(((CacheAffinityChangeMessage)msg));

        if (msg instanceof StartSnapshotOperationAckDiscoveryMessage &&
            ((StartSnapshotOperationAckDiscoveryMessage)msg).needExchange())
            return true;

        if (msg instanceof DynamicCacheChangeBatch)
            return cachesInfo.onCacheChangeRequested((DynamicCacheChangeBatch)msg, topVer);

        return false;
    }

    /**
     * Checks that preload-order-dependant caches has SYNC or ASYNC preloading mode.
     *
     * @param cfgs Caches.
     * @return Maximum detected preload order.
     * @throws IgniteCheckedException If validation failed.
     */
    private int validatePreloadOrder(CacheConfiguration[] cfgs) throws IgniteCheckedException {
        int maxOrder = 0;

        for (CacheConfiguration cfg : cfgs) {
            int rebalanceOrder = cfg.getRebalanceOrder();

            if (rebalanceOrder > 0) {
                if (cfg.getCacheMode() == LOCAL)
                    throw new IgniteCheckedException("Rebalance order set for local cache (fix configuration and restart the " +
                        "node): " + U.maskName(cfg.getName()));

                if (cfg.getRebalanceMode() == CacheRebalanceMode.NONE)
                    throw new IgniteCheckedException("Only caches with SYNC or ASYNC rebalance mode can be set as rebalance " +
                        "dependency for other caches [cacheName=" + U.maskName(cfg.getName()) +
                        ", rebalanceMode=" + cfg.getRebalanceMode() + ", rebalanceOrder=" + cfg.getRebalanceOrder() + ']');

                maxOrder = Math.max(maxOrder, rebalanceOrder);
            }
            else if (rebalanceOrder < 0)
                throw new IgniteCheckedException("Rebalance order cannot be negative for cache (fix configuration and restart " +
                    "the node) [cacheName=" + cfg.getName() + ", rebalanceOrder=" + rebalanceOrder + ']');
        }

        return maxOrder;
    }

    /** {@inheritDoc} */
    @Nullable @Override public IgniteNodeValidationResult validateNode(ClusterNode node) {
        IgniteNodeValidationResult res = validateHashIdResolvers(node);

        if (res == null)
            res = validateRestartingCaches(node);

        return res;
    }

    /**
     * @param node Joining node to validate.
     * @return Node validation result if there was an issue with the joining node, {@code null} otherwise.
     */
    private IgniteNodeValidationResult validateRestartingCaches(ClusterNode node) {
        if (cachesInfo.hasRestartingCaches()) {
            String msg = "Joining node during caches restart is not allowed [joiningNodeId=" + node.id() +
                ", restartingCaches=" + new HashSet<String>(cachesInfo.restartingCaches()) + ']';

            return new IgniteNodeValidationResult(node.id(), msg, msg);
        }

        return null;
    }

    /**
     * @param node Joining node.
     * @return Validation result or {@code null} in case of success.
     */
    @Nullable private IgniteNodeValidationResult validateHashIdResolvers(ClusterNode node) {
        if (!node.isClient()) {
            for (DynamicCacheDescriptor desc : cacheDescriptors().values()) {
                CacheConfiguration cfg = desc.cacheConfiguration();

                if (cfg.getAffinity() instanceof RendezvousAffinityFunction) {
                    RendezvousAffinityFunction aff = (RendezvousAffinityFunction)cfg.getAffinity();

                    Object nodeHashObj = aff.resolveNodeHash(node);

                    for (ClusterNode topNode : ctx.discovery().allNodes()) {
                        Object topNodeHashObj = aff.resolveNodeHash(topNode);

                        if (nodeHashObj.hashCode() == topNodeHashObj.hashCode()) {
                            String errMsg = "Failed to add node to topology because it has the same hash code for " +
                                "partitioned affinity as one of existing nodes [cacheName=" +
                                cfg.getName() + ", existingNodeId=" + topNode.id() + ']';

                            String sndMsg = "Failed to add node to topology because it has the same hash code for " +
                                "partitioned affinity as one of existing nodes [cacheName=" +
                                cfg.getName() + ", existingNodeId=" + topNode.id() + ']';

                            return new IgniteNodeValidationResult(topNode.id(), errMsg, sndMsg);
                        }
                    }
                }
            }
        }

        return null;
    }

    /**
     * @param rmt Remote node to check.
     * @throws IgniteCheckedException If check failed.
     */
    private void checkTransactionConfiguration(ClusterNode rmt) throws IgniteCheckedException {
        TransactionConfiguration txCfg = rmt.attribute(ATTR_TX_CONFIG);

        if (txCfg != null) {
            TransactionConfiguration locTxCfg = ctx.config().getTransactionConfiguration();

            if (locTxCfg.isTxSerializableEnabled() != txCfg.isTxSerializableEnabled())
                throw new IgniteCheckedException("Serializable transactions enabled mismatch " +
                    "(fix txSerializableEnabled property or set -D" + IGNITE_SKIP_CONFIGURATION_CONSISTENCY_CHECK + "=true " +
                    "system property) [rmtNodeId=" + rmt.id() +
                    ", locTxSerializableEnabled=" + locTxCfg.isTxSerializableEnabled() +
                    ", rmtTxSerializableEnabled=" + txCfg.isTxSerializableEnabled() + ']');
        }
    }

    /**
     * @param cfg Cache configuration.
     * @return Query manager.
     */
    private GridCacheQueryManager queryManager(CacheConfiguration cfg) {
        return cfg.getCacheMode() == LOCAL ? new GridCacheLocalQueryManager() : new GridCacheDistributedQueryManager();
    }

    /**
     * @return Last data version.
     */
    public long lastDataVersion() {
        long max = 0;

        for (GridCacheAdapter<?, ?> cache : caches.values()) {
            GridCacheContext<?, ?> ctx = cache.context();

            if (ctx.versions().last().order() > max)
                max = ctx.versions().last().order();

            if (ctx.isNear()) {
                ctx = ctx.near().dht().context();

                if (ctx.versions().last().order() > max)
                    max = ctx.versions().last().order();
            }
        }

        return max;
    }

    /**
     * @param name Cache name.
     * @param <K> type of keys.
     * @param <V> type of values.
     * @return Cache instance for given name.
     */
    @SuppressWarnings("unchecked")
    public <K, V> IgniteInternalCache<K, V> cache(String name) {
        assert name != null;

        if (log.isDebugEnabled())
            log.debug("Getting cache for name: " + name);

        IgniteCacheProxy<K, V> jcache = (IgniteCacheProxy<K, V>)jCacheProxies.get(name);

        return jcache == null ? null : jcache.internalProxy();
    }

    /**
     * @param name Cache name.
     * @return Cache instance for given name.
     * @throws IgniteCheckedException If failed.
     */
    @SuppressWarnings("unchecked")
    public <K, V> IgniteInternalCache<K, V> getOrStartCache(String name) throws IgniteCheckedException {
        assert name != null;

        if (log.isDebugEnabled())
            log.debug("Getting cache for name: " + name);

        IgniteCacheProxy<?, ?> cache = jCacheProxies.get(name);

        if (cache == null) {
            dynamicStartCache(null, name, null, false, true, true).get();

            cache = jCacheProxies.get(name);
        }

        return cache == null ? null : (IgniteInternalCache<K, V>)cache.internalProxy();
    }

    /**
     * @return All configured cache instances.
     */
    public Collection<IgniteInternalCache<?, ?>> caches() {
        return F.viewReadOnly(jCacheProxies.values(), new IgniteClosure<IgniteCacheProxy<?, ?>,
            IgniteInternalCache<?, ?>>() {
            @Override public IgniteInternalCache<?, ?> apply(IgniteCacheProxy<?, ?> entries) {
                return entries.internalProxy();
            }
        });
    }

    /**
     * @return All configured cache instances.
     */
    public Collection<IgniteCacheProxy<?, ?>> jcaches() {
        return jCacheProxies.values();
    }

    /**
     * Gets utility cache.
     *
     * @return Utility cache.
     */
    public <K, V> IgniteInternalCache<K, V> utilityCache() {
        return internalCacheEx(CU.UTILITY_CACHE_NAME);
    }

    /**
     * Gets utility cache for atomic data structures.
     *
     * @return Utility cache for atomic data structures.
     */
    public <K, V> IgniteInternalCache<K, V> atomicsCache() {
        return internalCacheEx(CU.ATOMICS_CACHE_NAME);
    }

    /**
     * @param name Cache name.
     * @return Cache.
     */
    private <K, V> IgniteInternalCache<K, V> internalCacheEx(String name) {
        if (ctx.discovery().localNode().isClient()) {
            IgniteCacheProxy<K, V> proxy = (IgniteCacheProxy<K, V>)jCacheProxies.get(name);

            assert proxy != null;

            return proxy.internalProxy();
        }

        return internalCache(name);
    }

    /**
     * @param name Cache name.
     * @param <K> type of keys.
     * @param <V> type of values.
     * @return Cache instance for given name.
     */
    @SuppressWarnings("unchecked")
    public <K, V> IgniteInternalCache<K, V> publicCache(String name) {
        assert name != null;

        if (log.isDebugEnabled())
            log.debug("Getting public cache for name: " + name);

        DynamicCacheDescriptor desc = cacheDescriptor(name);

        if (desc == null)
            throw new IllegalArgumentException("Cache is not started: " + name);

        if (!desc.cacheType().userCache())
            throw new IllegalStateException("Failed to get cache because it is a system cache: " + name);

        IgniteCacheProxy<K, V> jcache = (IgniteCacheProxy<K, V>)jCacheProxies.get(name);

        if (jcache == null)
            throw new IllegalArgumentException("Cache is not started: " + name);

        return jcache.internalProxy();
    }

    /**
     * @param cacheName Cache name.
     * @param <K> type of keys.
     * @param <V> type of values.
     * @return Cache instance for given name.
     * @throws IgniteCheckedException If failed.
     */
    public <K, V> IgniteCacheProxy<K, V> publicJCache(String cacheName) throws IgniteCheckedException {
        return publicJCache(cacheName, true, true);
    }

    /**
     * @param cacheName Cache name.
     * @param failIfNotStarted If {@code true} throws {@link IllegalArgumentException} if cache is not started,
     *        otherwise returns {@code null} in this case.
     * @param checkThreadTx If {@code true} checks that current thread does not have active transactions.
     * @return Cache instance for given name.
     * @throws IgniteCheckedException If failed.
     */
    @SuppressWarnings({"unchecked", "ConstantConditions"})
    @Nullable public <K, V> IgniteCacheProxy<K, V> publicJCache(String cacheName,
        boolean failIfNotStarted,
        boolean checkThreadTx) throws IgniteCheckedException {
        assert cacheName != null;

        if (log.isDebugEnabled())
            log.debug("Getting public cache for name: " + cacheName);

        IgniteCacheProxy<?, ?> cache = jCacheProxies.get(cacheName);

        DynamicCacheDescriptor desc = cacheDescriptor(cacheName);

        if (desc != null && !desc.cacheType().userCache())
            throw new IllegalStateException("Failed to get cache because it is a system cache: " + cacheName);

        if (cache == null) {
            dynamicStartCache(null, cacheName, null, false, failIfNotStarted, checkThreadTx).get();

            cache = jCacheProxies.get(cacheName);
        }

        return (IgniteCacheProxy<K, V>)cache;
    }

    /**
     * Get configuration for the given cache.
     *
     * @param name Cache name.
     * @return Cache configuration.
     */
    public CacheConfiguration cacheConfiguration(String name) {
        assert name != null;

        DynamicCacheDescriptor desc = cacheDescriptor(name);

        if (desc == null)
            throw new IllegalStateException("Cache doesn't exist: " + name);
        else
            return desc.cacheConfiguration();
    }

    /**
     * Get registered cache descriptor.
     *
     * @param name Name.
     * @return Descriptor.
     */
    public DynamicCacheDescriptor cacheDescriptor(String name) {
        return cachesInfo.registeredCaches().get(name);
    }

    /**
     * @return Cache descriptors.
     */
    public Map<String, DynamicCacheDescriptor> cacheDescriptors() {
        return cachesInfo.registeredCaches();
    }

    /**
     * @return Cache group descriptors.
     */
    public Map<Integer, CacheGroupDescriptor> cacheGroupDescriptors() {
        return cachesInfo.registeredCacheGroups();
    }

    /**
     * @param cacheId Cache ID.
     * @return Cache descriptor.
     */
    @Nullable public DynamicCacheDescriptor cacheDescriptor(int cacheId) {
        for (DynamicCacheDescriptor cacheDesc : cacheDescriptors().values()) {
            CacheConfiguration ccfg = cacheDesc.cacheConfiguration();

            assert ccfg != null : cacheDesc;

            if (CU.cacheId(ccfg.getName()) == cacheId)
                return cacheDesc;
        }

        return null;
    }

    /**
     * @param cacheCfg Cache configuration template.
     * @throws IgniteCheckedException If failed.
     */
    public void addCacheConfiguration(CacheConfiguration cacheCfg) throws IgniteCheckedException {
        assert cacheCfg.getName() != null;

        String name = cacheCfg.getName();

        DynamicCacheDescriptor desc = cachesInfo.registeredTemplates().get(name);

        if (desc != null)
            return;

        DynamicCacheChangeRequest req = DynamicCacheChangeRequest.addTemplateRequest(ctx, cacheCfg);

        TemplateConfigurationFuture fut = new TemplateConfigurationFuture(req.cacheName(), req.deploymentId());

        TemplateConfigurationFuture old =
            (TemplateConfigurationFuture)pendingTemplateFuts.putIfAbsent(cacheCfg.getName(), fut);

        if (old != null)
            fut = old;

        Exception err = null;

        try {
            ctx.discovery().sendCustomEvent(new DynamicCacheChangeBatch(Collections.singleton(req)));

            if (ctx.isStopping()) {
                err = new IgniteCheckedException("Failed to execute dynamic cache change request, " +
                    "node is stopping.");
            }
            else if (ctx.clientDisconnected()) {
                err = new IgniteClientDisconnectedCheckedException(ctx.cluster().clientReconnectFuture(),
                    "Failed to execute dynamic cache change request, client node disconnected.");
            }
        }
        catch (IgniteCheckedException e) {
            err = e;
        }

        if (err != null)
            fut.onDone(err);

        fut.get();
    }

    /**
     * @param name Cache name.
     * @return Cache instance for given name.
     */
    @SuppressWarnings("unchecked")
    public <K, V> IgniteCacheProxy<K, V> jcache(String name) {
        assert name != null;

        IgniteCacheProxy<K, V> cache = (IgniteCacheProxy<K, V>)jCacheProxies.get(name);

        if (cache == null)
            throw new IllegalArgumentException("Cache is not configured: " + name);

        return cache;
    }

    /**
     * @param name Cache name.
     * @return Cache proxy.
     */
    @Nullable public IgniteCacheProxy jcacheProxy(String name) {
        return jCacheProxies.get(name);
    }

    /**
     * @return All configured public cache instances.
     */
    public Collection<IgniteCacheProxy<?, ?>> publicCaches() {
        Collection<IgniteCacheProxy<?, ?>> res = new ArrayList<>(jCacheProxies.size());

        for (Map.Entry<String, IgniteCacheProxy<?, ?>> entry : jCacheProxies.entrySet()) {
            if (entry.getValue().context().userCache())
                res.add(entry.getValue());
        }

        return res;
    }

    /**
     * @param name Cache name.
     * @param <K> type of keys.
     * @param <V> type of values.
     * @return Cache instance for given name.
     */
    @SuppressWarnings("unchecked")
    public <K, V> GridCacheAdapter<K, V> internalCache(String name) {
        assert name != null;

        if (log.isDebugEnabled())
            log.debug("Getting internal cache adapter: " + name);

        return (GridCacheAdapter<K, V>)caches.get(name);
    }

    /**
     * Cancel all user operations.
     */
    private void cancelFutures() {
        sharedCtx.mvcc().onStop();

        Exception err = new IgniteCheckedException("Operation has been cancelled (node is stopping).");

        for (IgniteInternalFuture fut : pendingFuts.values())
            ((GridFutureAdapter)fut).onDone(err);

        for (IgniteInternalFuture fut : pendingTemplateFuts.values())
            ((GridFutureAdapter)fut).onDone(err);
    }

    /**
     * @return All internal cache instances.
     */
    public Collection<GridCacheAdapter<?, ?>> internalCaches() {
        return caches.values();
    }

    /**
     * @param name Cache name.
     * @return {@code True} if specified cache is system, {@code false} otherwise.
     */
    public boolean systemCache(String name) {
        assert name != null;

        DynamicCacheDescriptor desc = cacheDescriptor(name);

        return desc != null && !desc.cacheType().userCache();
    }

    /** {@inheritDoc} */
    @Override public void printMemoryStats() {
        X.println(">>> ");

        for (GridCacheAdapter c : caches.values()) {
            X.println(">>> Cache memory stats [igniteInstanceName=" + ctx.igniteInstanceName() +
                ", cache=" + c.name() + ']');

            c.context().printMemoryStats();
        }
    }

    /**
     * Callback invoked by deployment manager for whenever a class loader gets undeployed.
     *
     * @param ldr Class loader.
     */
    public void onUndeployed(ClassLoader ldr) {
        if (!ctx.isStopping()) {
            for (GridCacheAdapter<?, ?> cache : caches.values()) {
                // Do not notify system caches and caches for which deployment is disabled.
                if (cache.context().userCache() && cache.context().deploymentEnabled())
                    cache.onUndeploy(ldr);
            }
        }
    }

    /**
     * @return Shared context.
     */
    public <K, V> GridCacheSharedContext<K, V> context() {
        return (GridCacheSharedContext<K, V>)sharedCtx;
    }

    /**
     * @return Transactions interface implementation.
     */
    public IgniteTransactionsEx transactions() {
        return transactions;
    }

    /**
     * Starts client caches that do not exist yet.
     *
     * @throws IgniteCheckedException In case of error.
     */
    public void createMissingQueryCaches() throws IgniteCheckedException {
        for (Map.Entry<String, DynamicCacheDescriptor> e : cachesInfo.registeredCaches().entrySet()) {
            DynamicCacheDescriptor desc = e.getValue();

            if (isMissingQueryCache(desc))
                dynamicStartCache(null, desc.cacheConfiguration().getName(), null, false, true, true).get();
        }
    }

    /**
     * Whether cache defined by provided descriptor is not yet started and has queries enabled.
     *
     * @param desc Descriptor.
     * @return {@code True} if this is missing query cache.
     */
    private boolean isMissingQueryCache(DynamicCacheDescriptor desc) {
        CacheConfiguration ccfg = desc.cacheConfiguration();

        return !caches.containsKey(ccfg.getName()) && QueryUtils.isEnabled(ccfg);
    }

    /**
     * Registers MBean for cache components.
     *
     * @param obj Cache component.
     * @param cacheName Cache name.
     * @param near Near flag.
     * @throws IgniteCheckedException If registration failed.
     */
    @SuppressWarnings("unchecked")
    private void registerMbean(Object obj, @Nullable String cacheName, boolean near)
        throws IgniteCheckedException {
        assert obj != null;

        MBeanServer srvr = ctx.config().getMBeanServer();

        assert srvr != null;

        cacheName = U.maskName(cacheName);

        cacheName = near ? cacheName + "-near" : cacheName;

        final Object mbeanImpl = (obj instanceof IgniteMBeanAware) ? ((IgniteMBeanAware)obj).getMBean() : obj;

        for (Class<?> itf : mbeanImpl.getClass().getInterfaces()) {
            if (itf.getName().endsWith("MBean") || itf.getName().endsWith("MXBean")) {
                try {
                    U.registerCacheMBean(srvr, ctx.igniteInstanceName(), cacheName, obj.getClass().getName(), mbeanImpl,
                        (Class<Object>)itf);
                }
                catch (JMException e) {
                    throw new IgniteCheckedException("Failed to register MBean for component: " + obj, e);
                }

                break;
            }
        }
    }

    /**
     * Unregisters MBean for cache components.
     *
     * @param o Cache component.
     * @param cacheName Cache name.
     * @param near Near flag.
     */
    private void unregisterMbean(Object o, @Nullable String cacheName, boolean near) {
        assert o != null;

        MBeanServer srvr = ctx.config().getMBeanServer();

        assert srvr != null;

        cacheName = U.maskName(cacheName);

        cacheName = near ? cacheName + "-near" : cacheName;

        boolean needToUnregister = o instanceof IgniteMBeanAware;

        if (!needToUnregister) {
            for (Class<?> itf : o.getClass().getInterfaces()) {
                if (itf.getName().endsWith("MBean") || itf.getName().endsWith("MXBean")) {
                    needToUnregister = true;

                    break;
                }
            }
        }

        if (needToUnregister) {
            try {
                srvr.unregisterMBean(U.makeCacheMBeanName(ctx.igniteInstanceName(), cacheName, o.getClass().getName()));
            }
            catch (JMException e) {
                U.error(log, "Failed to unregister MBean for component: " + o, e);
            }
        }
    }

    /**
     * @param grp Cache group.
     * @param ccfg Cache configuration.
     * @param objs Extra components.
     * @return Components provided in cache configuration which can implement {@link LifecycleAware} interface.
     */
    private Iterable<Object> lifecycleAwares(CacheGroupContext grp, CacheConfiguration ccfg, Object... objs) {
        Collection<Object> ret = new ArrayList<>(7 + objs.length);

        if (grp.affinityFunction() != ccfg.getAffinity())
            ret.add(ccfg.getAffinity());

        ret.add(ccfg.getAffinityMapper());
        ret.add(ccfg.getEvictionFilter());
        ret.add(ccfg.getEvictionPolicy());
        ret.add(ccfg.getInterceptor());

        NearCacheConfiguration nearCfg = ccfg.getNearConfiguration();

        if (nearCfg != null)
            ret.add(nearCfg.getNearEvictionPolicy());

        Collections.addAll(ret, objs);

        return ret;
    }

    /**
     * @throws IgniteException If transaction exist.
     */
    private void checkEmptyTransactions() throws IgniteException {
        if (transactions().tx() != null || sharedCtx.lockedTopologyVersion(null) != null)
            throw new IgniteException("Cannot start/stop cache within lock or transaction.");
    }

    /**
     * @param val Object to check.
     * @return Configuration copy.
     * @throws IgniteCheckedException If validation failed.
     */
    private CacheConfiguration cloneCheckSerializable(final CacheConfiguration val) throws IgniteCheckedException {
        if (val == null)
            return null;

        return withBinaryContext(new IgniteOutClosureX<CacheConfiguration>() {
            @Override public CacheConfiguration applyx() throws IgniteCheckedException {
                if (val.getCacheStoreFactory() != null) {
                    try {
                        ClassLoader ldr = ctx.config().getClassLoader();

                        if (ldr == null)
                            ldr = val.getCacheStoreFactory().getClass().getClassLoader();

                        U.unmarshal(marsh, U.marshal(marsh, val.getCacheStoreFactory()),
                            U.resolveClassLoader(ldr, ctx.config()));
                    }
                    catch (IgniteCheckedException e) {
                        throw new IgniteCheckedException("Failed to validate cache configuration. " +
                            "Cache store factory is not serializable. Cache name: " + U.maskName(val.getName()), e);
                    }
                }

                try {
                    return U.unmarshal(marsh, U.marshal(marsh, val), U.resolveClassLoader(ctx.config()));
                }
                catch (IgniteCheckedException e) {
                    throw new IgniteCheckedException("Failed to validate cache configuration " +
                        "(make sure all objects in cache configuration are serializable): " + U.maskName(val.getName()), e);
                }
            }
        });
    }

    /**
     * @param c Closure.
     * @return Closure result.
     * @throws IgniteCheckedException If failed.
     */
    private <T> T withBinaryContext(IgniteOutClosureX<T> c) throws IgniteCheckedException {
        IgniteCacheObjectProcessor objProc = ctx.cacheObjects();
        BinaryContext oldCtx = null;

        if (objProc instanceof CacheObjectBinaryProcessorImpl) {
            GridBinaryMarshaller binMarsh = ((CacheObjectBinaryProcessorImpl)objProc).marshaller();

            oldCtx = binMarsh == null ? null : binMarsh.pushContext();
        }

        try {
            return c.applyx();
        }
        finally {
            if (objProc instanceof CacheObjectBinaryProcessorImpl)
                GridBinaryMarshaller.popContext(oldCtx);
        }
    }

    /**
     * Prepares DynamicCacheChangeRequest for cache creation.
     *
     * @param ccfg Cache configuration
     * @param cacheName Cache name
     * @param nearCfg Near cache configuration
     * @param cacheType Cache type
     * @param sql Whether the cache needs to be created as the result of SQL {@code CREATE TABLE} command.
     * @param failIfExists Fail if exists flag.
     * @param failIfNotStarted If {@code true} fails if cache is not started.
     * @return Request or {@code null} if cache already exists.
     * @throws IgniteCheckedException if some of pre-checks failed
     * @throws CacheExistsException if cache exists and failIfExists flag is {@code true}
     */
    private DynamicCacheChangeRequest prepareCacheChangeRequest(
        @Nullable CacheConfiguration ccfg,
        String cacheName,
        @Nullable NearCacheConfiguration nearCfg,
        CacheType cacheType,
        boolean sql,
        boolean failIfExists,
        boolean failIfNotStarted
    ) throws IgniteCheckedException {
        DynamicCacheDescriptor desc = cacheDescriptor(cacheName);

        DynamicCacheChangeRequest req = new DynamicCacheChangeRequest(UUID.randomUUID(), cacheName, ctx.localNodeId());

        req.sql(sql);

        req.failIfExists(failIfExists);

        if (ccfg != null) {
            cloneCheckSerializable(ccfg);

            if (desc != null) {
                if (failIfExists) {
                    throw new CacheExistsException("Failed to start cache " +
                        "(a cache with the same name is already started): " + cacheName);
                }
                else {
                    CacheConfiguration descCfg = desc.cacheConfiguration();

                    // Check if we were asked to start a near cache.
                    if (nearCfg != null) {
                        if (CU.affinityNode(ctx.discovery().localNode(), descCfg.getNodeFilter())) {
                            // If we are on a data node and near cache was enabled, return success, else - fail.
                            if (descCfg.getNearConfiguration() != null)
                                return null;
                            else
                                throw new IgniteCheckedException("Failed to start near " +
                                    "cache (local node is an affinity node for cache): " + cacheName);
                        }
                        else
                            // If local node has near cache, return success.
                            req.clientStartOnly(true);
                    }
                    else
                        req.clientStartOnly(true);

                    req.deploymentId(desc.deploymentId());
                    req.startCacheConfiguration(descCfg);
                    req.schema(desc.schema());
                }
            }
            else {
                req.deploymentId(IgniteUuid.randomUuid());

                CacheConfiguration cfg = new CacheConfiguration(ccfg);

                CacheObjectContext cacheObjCtx = ctx.cacheObjects().contextForCache(cfg);

                initialize(cfg, cacheObjCtx);

                req.startCacheConfiguration(cfg);
                req.schema(new QuerySchema(cfg.getQueryEntities()));
            }
        }
        else {
            req.clientStartOnly(true);

            if (desc != null)
                ccfg = desc.cacheConfiguration();

            if (ccfg == null) {
                if (failIfNotStarted) {
                    throw new CacheExistsException("Failed to start client cache " +
                        "(a cache with the given name is not started): " + cacheName);
                }
                else
                    return null;
            }

            req.deploymentId(desc.deploymentId());
            req.startCacheConfiguration(ccfg);
            req.schema(desc.schema());
        }

        if (nearCfg != null)
            req.nearCacheConfiguration(nearCfg);

        req.cacheType(cacheType);

        return req;
    }

    /**
     * @param obj Object to clone.
     * @return Object copy.
     * @throws IgniteCheckedException If failed.
     */
    public <T> T clone(final T obj) throws IgniteCheckedException {
        return withBinaryContext(new IgniteOutClosureX<T>() {
            @Override public T applyx() throws IgniteCheckedException {
                return U.unmarshal(marsh, U.marshal(marsh, obj), U.resolveClassLoader(ctx.config()));
            }
        });
    }

    /**
     *
     */
    @SuppressWarnings("ExternalizableWithoutPublicNoArgConstructor")
    private class DynamicCacheStartFuture extends GridFutureAdapter<Boolean> {
        /** Cache name. */
        private String cacheName;

        /** Change request. */
        @GridToStringInclude
        private DynamicCacheChangeRequest req;

        /**
         * @param cacheName Cache name.
         * @param req Cache start request.
         */
        private DynamicCacheStartFuture(String cacheName, DynamicCacheChangeRequest req) {
            this.cacheName = cacheName;
            this.req = req;
        }

        /**
         * @return Request.
         */
        public DynamicCacheChangeRequest request() {
            return req;
        }

        /** {@inheritDoc} */
        @Override public boolean onDone(@Nullable Boolean res, @Nullable Throwable err) {
            // Make sure to remove future before completion.
            pendingFuts.remove(req.requestId(), this);

            return super.onDone(res, err);
        }

        /** {@inheritDoc} */
        @Override public String toString() {
            return S.toString(DynamicCacheStartFuture.class, this);
        }
    }

    /**
     *
     */
    @SuppressWarnings("ExternalizableWithoutPublicNoArgConstructor")
    private class TemplateConfigurationFuture extends GridFutureAdapter<Object> {
        /** Start ID. */
        @GridToStringInclude
        private IgniteUuid deploymentId;

        /** Cache name. */
        private String cacheName;

        /**
         * @param cacheName Cache name.
         * @param deploymentId Deployment ID.
         */
        private TemplateConfigurationFuture(String cacheName, IgniteUuid deploymentId) {
            this.deploymentId = deploymentId;
            this.cacheName = cacheName;
        }

        /**
         * @return Start ID.
         */
        public IgniteUuid deploymentId() {
            return deploymentId;
        }

        /** {@inheritDoc} */
        @Override public boolean onDone(@Nullable Object res, @Nullable Throwable err) {
            // Make sure to remove future before completion.
            pendingTemplateFuts.remove(cacheName, this);

            return super.onDone(res, err);
        }

        /** {@inheritDoc} */
        @Override public String toString() {
            return S.toString(TemplateConfigurationFuture.class, this);
        }
    }

    /**
     *
     */
    private static class LocalAffinityFunction implements AffinityFunction {
        /** */
        private static final long serialVersionUID = 0L;

        /** {@inheritDoc} */
        @Override public List<List<ClusterNode>> assignPartitions(AffinityFunctionContext affCtx) {
            ClusterNode locNode = null;

            for (ClusterNode n : affCtx.currentTopologySnapshot()) {
                if (n.isLocal()) {
                    locNode = n;

                    break;
                }
            }

            if (locNode == null)
                throw new IgniteException("Local node is not included into affinity nodes for 'LOCAL' cache");

            List<List<ClusterNode>> res = new ArrayList<>(partitions());

            for (int part = 0; part < partitions(); part++)
                res.add(Collections.singletonList(locNode));

            return Collections.unmodifiableList(res);
        }

        /** {@inheritDoc} */
        @Override public void reset() {
            // No-op.
        }

        /** {@inheritDoc} */
        @Override public int partitions() {
            return 1;
        }

        /** {@inheritDoc} */
        @Override public int partition(Object key) {
            return 0;
        }

        /** {@inheritDoc} */
        @Override public void removeNode(UUID nodeId) {
            // No-op.
        }
    }

    /**
     *
     */
    private class RemovedItemsCleanupTask implements GridTimeoutObject {
        /** */
        private final IgniteUuid id = IgniteUuid.randomUuid();

        /** */
        private final long endTime;

        /** */
        private final long timeout;

        /**
         * @param timeout Timeout.
         */
        RemovedItemsCleanupTask(long timeout) {
            this.timeout = timeout;
            this.endTime = U.currentTimeMillis() + timeout;
        }

        /** {@inheritDoc} */
        @Override public IgniteUuid timeoutId() {
            return id;
        }

        /** {@inheritDoc} */
        @Override public long endTime() {
            return endTime;
        }

        /** {@inheritDoc} */
        @Override public void onTimeout() {
            ctx.closure().runLocalSafe(new Runnable() {
                @Override public void run() {
                    try {
                        for (CacheGroupContext grp : sharedCtx.cache().cacheGroups()) {
                            if (!grp.isLocal() && grp.affinityNode()) {
                                GridDhtPartitionTopology top = null;

                                try {
                                    top = grp.topology();
                                }
                                catch (IllegalStateException ignore) {
                                    // Cache stopped.
                                }

                                if (top != null) {
                                    for (GridDhtLocalPartition part : top.currentLocalPartitions())
                                        part.cleanupRemoveQueue();
                                }

                                if (ctx.isStopping())
                                    return;
                            }
                        }
                    }
                    catch (Exception e) {
                        U.error(log, "Failed to cleanup removed cache items: " + e, e);
                    }

                    if (ctx.isStopping())
                        return;

                    addRemovedItemsCleanupTask(timeout);
                }
            }, true);
        }
    }
}<|MERGE_RESOLUTION|>--- conflicted
+++ resolved
@@ -74,11 +74,8 @@
 import org.apache.ignite.internal.pagemem.wal.IgniteWriteAheadLogManager;
 import org.apache.ignite.internal.processors.GridProcessorAdapter;
 import org.apache.ignite.internal.processors.affinity.AffinityTopologyVersion;
-<<<<<<< HEAD
 import org.apache.ignite.internal.processors.cache.CacheJoinNodeDiscoveryData.CacheInfo;
-=======
 import org.apache.ignite.internal.processors.affinity.GridAffinityAssignmentCache;
->>>>>>> eff3e09c
 import org.apache.ignite.internal.processors.cache.binary.CacheObjectBinaryProcessorImpl;
 import org.apache.ignite.internal.processors.cache.database.IgniteCacheDatabaseSharedManager;
 import org.apache.ignite.internal.processors.cache.database.IgniteCacheSnapshotManager;
@@ -174,11 +171,7 @@
 @SuppressWarnings({"unchecked", "TypeMayBeWeakened", "deprecation"})
 public class GridCacheProcessor extends GridProcessorAdapter {
     /** */
-<<<<<<< HEAD
-    private static final boolean START_CLIENT_CACHES =
-=======
     private final boolean startClientCaches =
->>>>>>> eff3e09c
         IgniteSystemProperties.getBoolean(IgniteSystemProperties.IGNITE_START_CACHES_ON_JOIN, false);
 
     /** Shared cache context. */
@@ -702,20 +695,14 @@
      * @param templates Templates map.
      * @throws IgniteCheckedException If failed.
      */
-<<<<<<< HEAD
     private void addCacheOnJoin(
-        CacheConfiguration cfg,
+        StoredCacheData cacheData,
         boolean sql,
         Map<String, CacheInfo> caches,
         Map<String, CacheInfo> templates
     ) throws IgniteCheckedException {
-=======
-    private void addCacheOnJoin(StoredCacheData cacheData, boolean sql,
-        Map<String, CacheJoinNodeDiscoveryData.CacheInfo> caches,
-        Map<String, CacheJoinNodeDiscoveryData.CacheInfo> templates) throws IgniteCheckedException {
         CacheConfiguration<?, ?> cfg = cacheData.config();
 
->>>>>>> eff3e09c
         CU.validateCacheName(cfg.getName());
 
         cloneCheckSerializable(cfg);
@@ -743,17 +730,10 @@
             else
                 stopSeq.addFirst(cfg.getName());
 
-<<<<<<< HEAD
-            caches.put(cfg.getName(), new CacheInfo(cfg, cacheType, sql, (byte)0));
-        }
-        else
-            templates.put(cfg.getName(), new CacheInfo(cfg, CacheType.USER, false, (byte)0));
-=======
             caches.put(cfg.getName(), new CacheJoinNodeDiscoveryData.CacheInfo(cacheData, cacheType, sql, 0));
         }
         else
             templates.put(cfg.getName(), new CacheJoinNodeDiscoveryData.CacheInfo(cacheData, CacheType.USER, false, 0));
->>>>>>> eff3e09c
     }
 
     /**
@@ -780,40 +760,6 @@
     }
 
     /**
-<<<<<<< HEAD
-=======
-     * @param caches Caches map.
-     * @param templates Templates map.
-     * @throws IgniteCheckedException If failed.
-     */
-    private void addCacheOnJoinFromPersistentStore(
-        Map<String, CacheJoinNodeDiscoveryData.CacheInfo> caches,
-        Map<String, CacheJoinNodeDiscoveryData.CacheInfo> templates
-    ) throws IgniteCheckedException {
-        assert !ctx.config().isDaemon();
-
-        if (sharedCtx.pageStore() != null && sharedCtx.database().persistenceEnabled()) {
-            Map<String, StoredCacheData> ccfgs = sharedCtx.pageStore().readCacheConfigurations();
-
-            for (String cache : caches.keySet())
-                ccfgs.remove(cache);
-
-            for (String cache : internalCaches)
-                ccfgs.remove(cache);
-
-            if (!F.isEmpty(ccfgs)) {
-                if (log.isInfoEnabled())
-                    log.info("Register persistent caches: " + ccfgs.keySet());
-
-                // TODO IGNITE-5306 - set correct SQL flag below.
-                for (StoredCacheData ccfg : ccfgs.values())
-                    addCacheOnJoin(ccfg, false, caches, templates);
-            }
-        }
-    }
-
-    /**
->>>>>>> eff3e09c
      * Initialize internal cache names
      */
     private void initializeInternalCacheNames() {
@@ -863,46 +809,7 @@
 
             cachesInfo.onKernalStart(checkConsistency);
 
-<<<<<<< HEAD
             if (active && !ctx.clientNode() && !ctx.isDaemon())
-=======
-            boolean currStatus = ctx.state().active();
-
-            // If we start as inactive node, and join to active cluster, we must register all caches
-            // which were received on join.
-            if (!ctx.isDaemon() && currStatus && !activeOnStart) {
-                List<CacheConfiguration> tmpCacheCfg = new ArrayList<>();
-
-                for (CacheConfiguration conf : ctx.config().getCacheConfiguration()) {
-                    assert conf.getName() != null;
-
-                    for (DynamicCacheDescriptor desc : cacheDescriptors().values()) {
-                        CacheConfiguration c = desc.cacheConfiguration();
-                        IgnitePredicate filter = desc.groupDescriptor().config().getNodeFilter();
-
-                        if (c.getName().equals(conf.getName()) &&
-                            ((desc.receivedOnDiscovery() && CU.affinityNode(locNode, filter)) ||
-                                CU.isSystemCache(c.getName()))) {
-                            tmpCacheCfg.add(c);
-
-                            break;
-                        }
-                    }
-                }
-
-                if (!tmpCacheCfg.isEmpty()) {
-                    CacheConfiguration[] newCacheCfg = new CacheConfiguration[tmpCacheCfg.size()];
-
-                    tmpCacheCfg.toArray(newCacheCfg);
-
-                    ctx.config().setCacheConfiguration(newCacheCfg);
-                }
-
-                activeOnStart = currStatus;
-            }
-
-            if (activeOnStart && !ctx.clientNode() && !ctx.isDaemon())
->>>>>>> eff3e09c
                 sharedCtx.database().lock();
 
             // Must start database before start first cache.
@@ -2351,21 +2258,10 @@
 
     /** {@inheritDoc} */
     @Override public void collectGridNodeData(DiscoveryDataBag dataBag) {
-<<<<<<< HEAD
         if (ctx.state().active())
             cachesInfo.collectGridNodeData(dataBag);
         else
             ctx.state().collectGridNodeData0(dataBag);
-=======
-        cachesInfo.collectGridNodeData(dataBag);
-    }
-
-    /**
-     * @return {@code True} if need locally start all existing caches on client node start.
-     */
-    private boolean startAllCachesOnClientStart() {
-        return startClientCaches && ctx.clientNode();
->>>>>>> eff3e09c
     }
 
     /** {@inheritDoc} */
@@ -2392,7 +2288,7 @@
      * @return {@code True} if need locally start all existing caches on client node start.
      */
     private boolean startAllCachesOnClientStart() {
-        return START_CLIENT_CACHES && ctx.clientNode();
+        return startClientCaches && ctx.clientNode();
     }
 
     /**
@@ -2809,80 +2705,7 @@
         return fut;
     }
 
-<<<<<<< HEAD
     public CacheType cacheType(String cacheName) {
-=======
-    /**
-     *
-     */
-    public Collection<DynamicCacheChangeRequest> startAllCachesRequests() throws IgniteCheckedException {
-        List<DynamicCacheChangeRequest> reqs = new ArrayList<>();
-
-        if (!ctx.config().isDaemon() &&
-            sharedCtx.pageStore() != null &&
-            sharedCtx.database().persistenceEnabled()) {
-            Map<String, StoredCacheData> savedCaches = sharedCtx.pageStore().readCacheConfigurations();
-
-            for (StoredCacheData cfg : savedCaches.values())
-                reqs.add(createRequest(cfg.config(), false));
-
-            for (CacheConfiguration cfg : ctx.config().getCacheConfiguration()) {
-                if (!savedCaches.containsKey(cfg.getName()))
-                    reqs.add(createRequest(cfg, true));
-            }
-        }
-        else {
-            for (CacheConfiguration cfg : ctx.config().getCacheConfiguration())
-                reqs.add(createRequest(cfg, true));
-        }
-
-        return reqs;
-    }
-
-    /**
-     *
-     */
-    public Collection<DynamicCacheChangeRequest> stopAllCachesRequests(){
-        List<DynamicCacheChangeRequest> reqs = new ArrayList<>();
-
-        for (String cacheName : cacheNames()) {
-            DynamicCacheChangeRequest req = DynamicCacheChangeRequest.stopRequest(ctx, cacheName, false, false);
-
-            reqs.add(req);
-        }
-
-        return reqs;
-    }
-
-    /**
-     * @param cfg Cache configuration.
-     */
-    private DynamicCacheChangeRequest createRequest(
-        CacheConfiguration cfg,
-        boolean needInit
-    ) throws IgniteCheckedException {
-        assert cfg != null;
-        assert cfg.getName() != null;
-
-        cloneCheckSerializable(cfg);
-
-        if (needInit){
-            CacheObjectContext cacheObjCtx = ctx.cacheObjects().contextForCache(cfg);
-
-            initialize(cfg, cacheObjCtx);
-        }
-
-        String cacheName = cfg.getName();
-
-        DynamicCacheChangeRequest req = new DynamicCacheChangeRequest(UUID.randomUUID(), cacheName, ctx.localNodeId());
-
-        req.startCacheConfiguration(cfg);
-        req.template(cfg.getName().endsWith("*"));
-        req.nearCacheConfiguration(cfg.getNearConfiguration());
-        req.deploymentId(IgniteUuid.randomUuid());
-        req.schema(new QuerySchema(cfg.getQueryEntities()));
-
->>>>>>> eff3e09c
         if (CU.isUtilityCache(cacheName))
             return CacheType.UTILITY;
         else if (internalCaches.contains(cacheName))
