--- conflicted
+++ resolved
@@ -2240,13 +2240,7 @@
 
         boolean affNode = checkForAffinityNode(desc, reqNearCfg, ccfg);
 
-<<<<<<< HEAD
-        preparePageStore(desc, affNode);
-
         CacheGroupContext grp = getOrCreateCacheGroupContext(desc, exchTopVer, cacheObjCtx, affNode, startCfg.getGroupName(), false);
-=======
-        CacheGroupContext grp = prepareCacheGroup(desc, exchTopVer, cacheObjCtx, affNode, startCfg.getGroupName());
->>>>>>> 6f9c702c
 
         GridCacheContext cacheCtx = createCacheContext(ccfg,
             grp,
