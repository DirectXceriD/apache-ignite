--- conflicted
+++ resolved
@@ -784,18 +784,9 @@
                 if (log.isInfoEnabled())
                     log.info("Register persistent caches: " + ccfgs.keySet());
 
-<<<<<<< HEAD
+                // TODO IGNITE-5306 - set correct SQL flag below.
                 for (CacheConfiguration ccfg : ccfgs.values())
-                    addCacheOnJoin(ccfg, caches, templates);
-=======
-                for (String name : savedCacheNames) {
-                    CacheConfiguration cfg = sharedCtx.pageStore().readConfiguration(name);
-
-                    // TODO IGNITE-5306 - set correct SQL flag below.
-                    if (cfg != null)
-                        addCacheOnJoin(cfg, false, caches, templates);
-                }
->>>>>>> 6250119e
+                    addCacheOnJoin(ccfg, false, caches, templates);
             }
         }
     }
@@ -1205,12 +1196,8 @@
     private void startCache(CacheGroupDescriptor grpDesc, GridCacheAdapter<?, ?> cache, QuerySchema schema) throws IgniteCheckedException {
         GridCacheContext<?, ?> cacheCtx = cache.context();
 
-<<<<<<< HEAD
-        ctx.continuous().onCacheStart(cacheCtx);
-=======
         if (sharedCtx.pageStore() != null)
             sharedCtx.pageStore().initializeForCache(cacheCtx.config());
->>>>>>> 6250119e
 
         CacheConfiguration cfg = cacheCtx.config();
 
@@ -2630,11 +2617,7 @@
      * @param checkThreadTx If {@code true} checks that current thread does not have active transactions.
      * @return Future that will be completed when cache is destroyed.
      */
-<<<<<<< HEAD
-    public IgniteInternalFuture<Boolean> dynamicDestroyCache(String cacheName, boolean checkThreadTx, boolean restart) {
-=======
-    public IgniteInternalFuture<Boolean> dynamicDestroyCache(String cacheName, boolean sql, boolean checkThreadTx) {
->>>>>>> 6250119e
+    public IgniteInternalFuture<Boolean> dynamicDestroyCache(String cacheName, boolean sql, boolean checkThreadTx, boolean restart) {
         assert cacheName != null;
 
         if (checkThreadTx)
