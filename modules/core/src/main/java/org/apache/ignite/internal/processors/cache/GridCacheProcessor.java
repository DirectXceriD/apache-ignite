--- conflicted
+++ resolved
@@ -1662,14 +1662,9 @@
                 }
                 else {
                     switch (cfg.getAtomicityMode()) {
-<<<<<<< HEAD
-                        case TRANSACTIONAL: {
-                            cache = cacheCtx.cacheApplicableNode() ?
-=======
                         case TRANSACTIONAL:
                         case TRANSACTIONAL_SNAPSHOT: {
-                            cache = cacheCtx.affinityNode() ?
->>>>>>> 239a7609
+                            cache = cacheCtx.cacheApplicableNode() ?
                                 new GridDhtColocatedCache(cacheCtx) :
                                 new GridDhtColocatedCache(cacheCtx, new GridNoStorageCacheMap());
 
@@ -2054,19 +2049,7 @@
             .map(desc -> new StartCacheInfo(desc, null, exchTopVer, false))
             .collect(Collectors.toList());
 
-<<<<<<< HEAD
-            if (CU.cacheApplicableNode(ctx.discovery().localNode(), filter)) {
-                prepareCacheStart(
-                    desc.cacheConfiguration(),
-                    desc,
-                    null,
-                    exchTopVer,
-                    false);
-            }
-        }
-=======
         prepareStartCaches(startCacheInfos);
->>>>>>> 239a7609
 
         return receivedCaches;
     }
@@ -2111,19 +2094,12 @@
             catch (IgniteCheckedException e) {
                 log.warning("Cache can not be started : cache=" + data.getStartedConfiguration().getName());
 
-<<<<<<< HEAD
-        boolean cacheApplicableNode;
-
-        if (ccfg.getCacheMode() == LOCAL) {
-            cacheApplicableNode = true;
-=======
                 failedCaches.put(data, e);
             }
         });
 
         return failedCaches;
     }
->>>>>>> 239a7609
 
     /**
      * Start all input caches in parallel.
@@ -2156,12 +2132,6 @@
                 context().exchange().exchangerUpdateHeartbeat();
             }
         }
-<<<<<<< HEAD
-        else if (CU.cacheApplicableNode(ctx.discovery().localNode(), desc.groupDescriptor().config().getNodeFilter()))
-            cacheApplicableNode = true;
-        else {
-            cacheApplicableNode = false;
-=======
         else {
             Map<StartCacheInfo, GridCacheContext> cacheContexts = new ConcurrentHashMap<>();
 
@@ -2190,16 +2160,11 @@
                             return null;
                         }
                     );
->>>>>>> 239a7609
 
                     return null;
                 }
             );
 
-<<<<<<< HEAD
-        if (sharedCtx.pageStore() != null && cacheApplicableNode)
-            sharedCtx.pageStore().initializeForCache(desc.groupDescriptor(), desc.toStoredData());
-=======
             /*
              * This hack required because we can't start sql schema in parallel by folowing reasons:
              * * checking index to duplicate(and other checking) require one order on every nodes.
@@ -2228,7 +2193,6 @@
                                 cacheInfo.getCacheDescriptor().sql()
                             );
                         }
->>>>>>> 239a7609
 
                         context().exchange().exchangerUpdateHeartbeat();
 
@@ -2254,15 +2218,6 @@
 
                             context().exchange().exchangerUpdateHeartbeat();
 
-<<<<<<< HEAD
-            if (grp == null) {
-                grp = startCacheGroup(desc.groupDescriptor(),
-                    desc.cacheType(),
-                    cacheApplicableNode,
-                    cacheObjCtx,
-                    exchTopVer);
-            }
-=======
                             return null;
                         }
                     );
@@ -2270,7 +2225,6 @@
                     return null;
                 }
             );
->>>>>>> 239a7609
         }
     }
 
@@ -2296,13 +2250,6 @@
         if (cacheCtx.isRecoveryMode())
             finishRecovery(exchTopVer, cacheCtx);
         else {
-<<<<<<< HEAD
-            grp = startCacheGroup(desc.groupDescriptor(),
-                desc.cacheType(),
-                cacheApplicableNode,
-                cacheObjCtx,
-                exchTopVer);
-=======
             ctx.query().onCacheStart(
                     new GridCacheContextInfo(cacheCtx, clientCache),
                     desc.schema() != null ? desc.schema() : new QuerySchema(),
@@ -2348,7 +2295,6 @@
                 stopCacheSafely(cctx);
             else
                 return existingCache.context();
->>>>>>> 239a7609
         }
 
         assert !caches.containsKey(startCfg.getName()) : startCfg.getName();
@@ -2367,7 +2313,7 @@
             desc,
             exchTopVer,
             cacheObjCtx,
-            cacheApplicableNode,
+            affNode,
             true,
             disabledAfterStart,
             false
@@ -2521,7 +2467,7 @@
                 () -> startCacheGroup(
                     desc.groupDescriptor(),
                     desc.cacheType(),
-                    affNode,
+                    cacheApplicableNode,
                     cacheObjCtx,
                     exchTopVer,
                     recoveryMode
@@ -2531,7 +2477,7 @@
 
         return startCacheGroup(desc.groupDescriptor(),
             desc.cacheType(),
-            affNode,
+            cacheApplicableNode,
             cacheObjCtx,
             exchTopVer,
             recoveryMode
@@ -2766,12 +2712,8 @@
         CacheType cacheType,
         boolean cacheApplicableNode,
         CacheObjectContext cacheObjCtx,
-<<<<<<< HEAD
-        AffinityTopologyVersion exchTopVer
-=======
         AffinityTopologyVersion exchTopVer,
         boolean recoveryMode
->>>>>>> 239a7609
     ) throws IgniteCheckedException {
         CacheConfiguration cfg = new CacheConfiguration(desc.config());
 
@@ -2789,13 +2731,8 @@
             desc.receivedFrom(),
             cacheType,
             cfg,
-<<<<<<< HEAD
             cacheApplicableNode,
-            memPlc,
-=======
-            affNode,
             dataRegion,
->>>>>>> 239a7609
             cacheObjCtx,
             freeList,
             reuseList,
@@ -2962,47 +2899,19 @@
     Set<Integer> closeCaches(Set<String> cachesToClose, boolean retClientCaches) {
         Set<Integer> ids = null;
 
-<<<<<<< HEAD
-        boolean locked = false;
-
-        try {
-            for (String cacheName : cachesToClose) {
-                blockGateway(cacheName, false, false);
-
-                GridCacheContext ctx = sharedCtx.cacheContext(CU.cacheId(cacheName));
-
-                if (ctx == null)
-                    continue;
-
-                if (retClientCaches && !ctx.cacheApplicableNode()) {
-                    if (ids == null)
-                        ids = U.newHashSet(cachesToClose.size());
-=======
         for (String cacheName : cachesToClose) {
             completeProxyInitialize(cacheName);
->>>>>>> 239a7609
 
             blockGateway(cacheName, false, false);
 
-<<<<<<< HEAD
-                if (!ctx.cacheApplicableNode() && !locked) {
-                    // Do not close client cache while requests processing is in progress.
-                    sharedCtx.io().writeLock();
-=======
             GridCacheContext ctx = sharedCtx.cacheContext(CU.cacheId(cacheName));
->>>>>>> 239a7609
 
             if (ctx == null)
                 continue;
 
-<<<<<<< HEAD
-                if (!ctx.cacheApplicableNode() && ctx.transactional())
-                    sharedCtx.tm().rollbackTransactionsForCache(ctx.cacheId());
-=======
-            if (retClientCaches && !ctx.affinityNode()) {
+            if (retClientCaches && !ctx.cacheApplicableNode()) {
                 if (ids == null)
                     ids = U.newHashSet(cachesToClose.size());
->>>>>>> 239a7609
 
                 ids.add(ctx.cacheId());
             }
@@ -3016,13 +2925,8 @@
     /**
      * @param cctx Cache context.
      */
-<<<<<<< HEAD
-    private void closeCache(GridCacheContext cctx, boolean destroy) {
+    private void closeCache(GridCacheContext cctx) {
         if (cctx.cacheApplicableNode()) {
-=======
-    private void closeCache(GridCacheContext cctx) {
-        if (cctx.affinityNode()) {
->>>>>>> 239a7609
             GridCacheAdapter<?, ?> cache = caches.get(cctx.name());
 
             assert cache != null : cctx.name();
@@ -5481,11 +5385,7 @@
 
                     // Check if we were asked to start a near cache.
                     if (nearCfg != null) {
-<<<<<<< HEAD
-                        if (CU.cacheApplicableNode(ctx.discovery().localNode(), descCfg.getNodeFilter())) {
-=======
                         if (isLocalAffinity(descCfg)) {
->>>>>>> 239a7609
                             // If we are on a data node and near cache was enabled, return success, else - fail.
                             if (descCfg.getNearConfiguration() != null)
                                 return null;
@@ -5497,11 +5397,7 @@
                             // If local node has near cache, return success.
                             req.clientStartOnly(true);
                     }
-<<<<<<< HEAD
-                    else if (!CU.cacheApplicableNode(ctx.discovery().localNode(), descCfg.getNodeFilter())) //TODO IGNITE-8414
-=======
                     else if (!isLocalAffinity(descCfg))
->>>>>>> 239a7609
                         req.clientStartOnly(true);
 
                     req.deploymentId(desc.deploymentId());
