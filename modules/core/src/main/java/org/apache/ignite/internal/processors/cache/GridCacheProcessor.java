--- conflicted
+++ resolved
@@ -43,11 +43,8 @@
 import javax.management.MBeanServer;
 import org.apache.ignite.IgniteCheckedException;
 import org.apache.ignite.IgniteException;
-<<<<<<< HEAD
-=======
 import org.apache.ignite.IgniteSystemProperties;
 import org.apache.ignite.cache.CacheAtomicWriteOrderMode;
->>>>>>> f2482927
 import org.apache.ignite.cache.CacheExistsException;
 import org.apache.ignite.cache.CacheMode;
 import org.apache.ignite.cache.CacheRebalanceMode;
@@ -171,16 +168,10 @@
  */
 @SuppressWarnings({"unchecked", "TypeMayBeWeakened", "deprecation"})
 public class GridCacheProcessor extends GridProcessorAdapter {
-<<<<<<< HEAD
-=======
     /** */
     private static final boolean startCaches =
         IgniteSystemProperties.getBoolean(IgniteSystemProperties.IGNITE_START_CACHES_ON_JOIN, false);
 
-    /** Null cache name. */
-    private static final String NULL_NAME = U.id8(UUID.randomUUID());
-
->>>>>>> f2482927
     /** Shared cache context. */
     private GridCacheSharedContext<?, ?> sharedCtx;
 
@@ -845,24 +836,17 @@
 
                 }
 
-<<<<<<< HEAD
-                for (CacheConfiguration conf : ctx.config().getCacheConfiguration()) {
-                    assert conf.getName() != null;
-
-                    for (DynamicCacheDescriptor desc : cacheDescriptors()) {
-                        CacheConfiguration c = desc.cacheConfiguration();
-                        IgnitePredicate filter = c.getNodeFilter();
-=======
                 // Node was inActive on start and joint -> active cluster.
                 if (ctx.state().changeInActiveToActive()){
                     if (!ctx.isDaemon()){
                         List<CacheConfiguration> tmpCacheCfg = new ArrayList<>();
->>>>>>> f2482927
-
-                        for (CacheConfiguration conf : ctx.config().getCacheConfiguration()) {
-                            for (DynamicCacheDescriptor desc : registeredCaches.values()) {
-                                CacheConfiguration c = desc.cacheConfiguration();
-                                IgnitePredicate filter = c.getNodeFilter();
+
+                for (CacheConfiguration conf : ctx.config().getCacheConfiguration()) {
+                    assert conf.getName() != null;
+
+                    for (DynamicCacheDescriptor desc : cacheDescriptors()) {
+                        CacheConfiguration c = desc.cacheConfiguration();
+                        IgnitePredicate filter = c.getNodeFilter();
 
                                 if (c.getName().equals(conf.getName()) &&
                                     ((desc.receivedOnDiscovery() && CU.affinityNode(locNode, filter)) ||
@@ -1199,14 +1183,8 @@
 
                 sharedCtx.removeCacheContext(cache.ctx);
 
-<<<<<<< HEAD
                 caches.remove(cache.name());
                 jCacheProxies.remove(cache.name());
-=======
-                caches.remove(maskNull(cache.name()));
-
-                jCacheProxies.remove(maskNull(cache.name()));
->>>>>>> f2482927
 
                 IgniteInternalFuture<?> fut = ctx.closure().runLocalSafe(new Runnable() {
                     @Override public void run() {
@@ -2228,7 +2206,6 @@
     }
 
     /** {@inheritDoc} */
-<<<<<<< HEAD
     @Override public void collectJoiningNodeData(DiscoveryDataBag dataBag) {
         dataBag.addJoiningNodeData(CACHE_PROC.ordinal(), getDiscoveryData(dataBag.joiningNodeId()));
     }
@@ -2242,16 +2219,12 @@
      * @param joiningNodeId Joining node id.
      */
     private Serializable getDiscoveryData(UUID joiningNodeId) {
-        boolean reconnect = ctx.localNodeId().equals(joiningNodeId) && cachesOnDisconnect != null;
-=======
-    @Nullable @Override public Serializable collectDiscoveryData(UUID nodeId) {
         if (!sharedCtx.kernalContext().state().active()) {
             if (ctx.localNodeId().equals(nodeId))
                 return sharedCtx.gridConfig().getCacheConfiguration();
         }
 
-        boolean reconnect = ctx.localNodeId().equals(nodeId) && cachesOnDisconnect != null;
->>>>>>> f2482927
+        boolean reconnect = ctx.localNodeId().equals(joiningNodeId) && cachesOnDisconnect != null;
 
         // Collect dynamically started caches to a single object.
         Collection<DynamicCacheChangeRequest> reqs;
@@ -2351,21 +2324,27 @@
 
             Map<UUID, Boolean> map = U.newHashMap(1);
 
-<<<<<<< HEAD
             map.put(nodeId, nearEnabled);
-=======
-        batch.restartingCaches(restartingCaches);
-
-        if (!reconnect)
-            batch.startCaches(startAllCachesOnClientStart());
-
-        //todo check
-        // Reset random batch ID so that serialized batches with the same descriptors will be exactly the same.
-        batch.id(null);
->>>>>>> f2482927
 
             clientNodesMap.put(cache.name(), map);
         }
+// TODO!
+//        DynamicCacheChangeBatch batch = new DynamicCacheChangeBatch(reqs);
+//
+//        batch.clientNodes(clientNodesMap);
+//
+//        batch.clientReconnect(reconnect);
+//
+//        batch.restartingCaches(restartingCaches);
+//
+//        if (!reconnect)
+//            batch.startCaches(startAllCachesOnClientStart());
+//
+//        //todo check
+//        // Reset random batch ID so that serialized batches with the same descriptors will be exactly the same.
+//        batch.id(null);
+//
+//        return batch;
     }
 
     /**
@@ -2376,7 +2355,6 @@
     }
 
     /** {@inheritDoc} */
-<<<<<<< HEAD
     @Override public void onJoiningNodeDataReceived(JoiningNodeDiscoveryData data) {
         if (data.hasJoiningNodeData()) {
             Serializable joiningNodeData = data.joiningNodeData();
@@ -2387,30 +2365,6 @@
                         (DynamicCacheChangeBatch) joiningNodeData, true);
         }
     }
-=======
-    @Override public void onDiscoveryDataReceived(UUID joiningNodeId, UUID rmtNodeId, Serializable data) {
-        if (ctx.state().onJoinChanged()){
-            if (ctx.state().changeActiveToInactive()){
-                if (ctx.localNodeId().equals(joiningNodeId)) {
-                    for (DynamicCacheDescriptor desc : registeredCaches.values())
-                        ctx.discovery().removeCacheFilter(desc.cacheConfiguration().getName());
-
-                    registeredCaches.clear();
-                    registeredTemplates.clear();
-                }
-            }
-        }
-
-        if (!ctx.state().active()) {
-            if (data instanceof CacheConfiguration[])
-                onJoinStaticCacheCfgs.put(rmtNodeId, (CacheConfiguration[])data);
-
-            return;
-        }
-
-        if (data instanceof DynamicCacheChangeBatch) {
-            DynamicCacheChangeBatch batch = (DynamicCacheChangeBatch)data;
->>>>>>> f2482927
 
     /** {@inheritDoc} */
     @Override public void onGridDataReceived(GridDiscoveryData data) {
@@ -2500,14 +2454,10 @@
                     else {
                         assert req.cacheType() != null : req;
 
-<<<<<<< HEAD
-                        DynamicCacheDescriptor desc = new DynamicCacheDescriptor(
-=======
-                            if (restartingCaches.contains(maskNull(req.cacheName())))
+                            if (restartingCaches.contains(req.cacheName()))
                                 continue;
 
                             DynamicCacheDescriptor desc = new DynamicCacheDescriptor(
->>>>>>> f2482927
                                 ctx,
                                 ccfg,
                                 req.cacheType(),
@@ -2537,14 +2487,6 @@
                 }
             }
 
-<<<<<<< HEAD
-            if (!F.isEmpty(batch.clientNodes())) {
-                for (Map.Entry<String, Map<UUID, Boolean>> entry : batch.clientNodes().entrySet()) {
-                    String cacheName = entry.getKey();
-
-                    for (Map.Entry<UUID, Boolean> tup : entry.getValue().entrySet())
-                        ctx.discovery().addClientNode(cacheName, tup.getKey(), tup.getValue());
-=======
                 for (String name : batch.restartingCaches())
                     registeredCaches.remove(name);
 
@@ -2554,11 +2496,10 @@
                     for (Map.Entry<String, Map<UUID, Boolean>> entry : batch.clientNodes().entrySet()) {
                         String cacheName = entry.getKey();
 
-                        if (!restartingCaches.contains(maskNull(cacheName)))
+                        if (!restartingCaches.contains(cacheName))
                             for (Map.Entry<UUID, Boolean> tup : entry.getValue().entrySet())
                                 ctx.discovery().addClientNode(cacheName, tup.getKey(), tup.getValue());
                     }
->>>>>>> f2482927
                 }
 
                 if (batch.startCaches()) {
@@ -3294,13 +3235,9 @@
 
                         startDesc.startTopologyVersion(newTopVer);
 
-<<<<<<< HEAD
+                        restartingCaches.remove(maskNull(ccfg.getName()));
+
                         DynamicCacheDescriptor old = cacheDescriptor(ccfg.getName(), startDesc);
-=======
-                        restartingCaches.remove(maskNull(ccfg.getName()));
-
-                        DynamicCacheDescriptor old = registeredCaches.put(maskNull(ccfg.getName()), startDesc);
->>>>>>> f2482927
 
                         assert old == null :
                             "Dynamic cache map was concurrently modified [new=" + startDesc + ", old=" + old + ']';
@@ -3455,17 +3392,13 @@
      */
     @Nullable private IgniteNodeValidationResult validateHashIdResolvers(ClusterNode node) {
         if (!node.isClient()) {
-<<<<<<< HEAD
-            for (DynamicCacheDescriptor desc : cacheDescriptors()) {
-=======
             if (restartingCaches.size() > 0) {
                 String msg = "Joining server node during cache restarting is not allowed";
 
                 return new IgniteNodeValidationResult(node.id(), msg, msg);
             }
 
-            for (DynamicCacheDescriptor desc : registeredCaches.values()) {
->>>>>>> f2482927
+            for (DynamicCacheDescriptor desc : cacheDescriptors()) {
                 CacheConfiguration cfg = desc.cacheConfiguration();
 
                 if (cfg.getAffinity() instanceof RendezvousAffinityFunction) {
