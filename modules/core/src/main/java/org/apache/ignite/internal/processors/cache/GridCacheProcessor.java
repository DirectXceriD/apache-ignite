/*
 * Licensed to the Apache Software Foundation (ASF) under one or more
 * contributor license agreements.  See the NOTICE file distributed with
 * this work for additional information regarding copyright ownership.
 * The ASF licenses this file to You under the Apache License, Version 2.0
 * (the "License"); you may not use this file except in compliance with
 * the License.  You may obtain a copy of the License at
 *
 *      http://www.apache.org/licenses/LICENSE-2.0
 *
 * Unless required by applicable law or agreed to in writing, software
 * distributed under the License is distributed on an "AS IS" BASIS,
 * WITHOUT WARRANTIES OR CONDITIONS OF ANY KIND, either express or implied.
 * See the License for the specific language governing permissions and
 * limitations under the License.
 */

package org.apache.ignite.internal.processors.cache;

import java.util.ArrayList;
import java.util.Collection;
import java.util.Collections;
import java.util.Comparator;
import java.util.Deque;
import java.util.HashMap;
import java.util.HashSet;
import java.util.IdentityHashMap;
import java.util.Iterator;
import java.util.LinkedList;
import java.util.List;
import java.util.ListIterator;
import java.util.Map;
import java.util.Set;
import java.util.UUID;
import java.util.concurrent.ConcurrentHashMap;
import java.util.concurrent.ConcurrentMap;
import java.util.concurrent.CountDownLatch;
import java.util.concurrent.TimeUnit;
import java.util.stream.Collectors;
import javax.cache.configuration.FactoryBuilder;
import javax.cache.expiry.EternalExpiryPolicy;
import javax.cache.expiry.ExpiryPolicy;
import javax.management.MBeanServer;
import org.apache.ignite.IgniteCheckedException;
import org.apache.ignite.IgniteException;
import org.apache.ignite.IgniteSystemProperties;
import org.apache.ignite.cache.CacheExistsException;
import org.apache.ignite.cache.CacheMode;
import org.apache.ignite.cache.CacheRebalanceMode;
import org.apache.ignite.cache.QueryEntity;
import org.apache.ignite.cache.affinity.AffinityFunction;
import org.apache.ignite.cache.affinity.AffinityFunctionContext;
import org.apache.ignite.cache.affinity.rendezvous.RendezvousAffinityFunction;
import org.apache.ignite.cache.store.CacheStore;
import org.apache.ignite.cache.store.CacheStoreSessionListener;
import org.apache.ignite.cluster.ClusterNode;
import org.apache.ignite.configuration.CacheConfiguration;
import org.apache.ignite.configuration.DataStorageConfiguration;
import org.apache.ignite.configuration.DeploymentMode;
import org.apache.ignite.configuration.FileSystemConfiguration;
import org.apache.ignite.configuration.IgniteConfiguration;
import org.apache.ignite.configuration.MemoryConfiguration;
import org.apache.ignite.configuration.NearCacheConfiguration;
import org.apache.ignite.configuration.TransactionConfiguration;
import org.apache.ignite.configuration.WALMode;
import org.apache.ignite.events.EventType;
import org.apache.ignite.internal.GridKernalContext;
import org.apache.ignite.internal.IgniteClientDisconnectedCheckedException;
import org.apache.ignite.internal.IgniteComponentType;
import org.apache.ignite.internal.IgniteInternalFuture;
import org.apache.ignite.internal.IgniteNodeAttributes;
import org.apache.ignite.internal.IgniteTransactionsEx;
import org.apache.ignite.internal.binary.BinaryContext;
import org.apache.ignite.internal.binary.BinaryMarshaller;
import org.apache.ignite.internal.binary.GridBinaryMarshaller;
import org.apache.ignite.internal.managers.discovery.DiscoveryCustomMessage;
import org.apache.ignite.internal.pagemem.store.IgnitePageStoreManager;
import org.apache.ignite.internal.pagemem.wal.IgniteWriteAheadLogManager;
import org.apache.ignite.internal.processors.GridProcessorAdapter;
import org.apache.ignite.internal.processors.affinity.AffinityTopologyVersion;
import org.apache.ignite.internal.processors.affinity.GridAffinityAssignmentCache;
import org.apache.ignite.internal.processors.cache.CacheJoinNodeDiscoveryData.CacheInfo;
import org.apache.ignite.internal.processors.cache.binary.CacheObjectBinaryProcessorImpl;
import org.apache.ignite.internal.processors.cache.datastructures.CacheDataStructuresManager;
import org.apache.ignite.internal.processors.cache.distributed.dht.GridDhtCache;
import org.apache.ignite.internal.processors.cache.distributed.dht.GridDhtCacheAdapter;
import org.apache.ignite.internal.processors.cache.distributed.dht.atomic.GridDhtAtomicCache;
import org.apache.ignite.internal.processors.cache.distributed.dht.colocated.GridDhtColocatedCache;
import org.apache.ignite.internal.processors.cache.distributed.dht.preloader.StopCachesOnClientReconnectExchangeTask;
import org.apache.ignite.internal.processors.cache.distributed.dht.topology.GridDhtLocalPartition;
import org.apache.ignite.internal.processors.cache.distributed.dht.topology.GridDhtPartitionTopology;
import org.apache.ignite.internal.processors.cache.distributed.dht.topology.PartitionsEvictManager;
import org.apache.ignite.internal.processors.cache.distributed.near.GridNearAtomicCache;
import org.apache.ignite.internal.processors.cache.distributed.near.GridNearTransactionalCache;
import org.apache.ignite.internal.processors.cache.dr.GridCacheDrManager;
import org.apache.ignite.internal.processors.cache.jta.CacheJtaManagerAdapter;
import org.apache.ignite.internal.processors.cache.local.GridLocalCache;
import org.apache.ignite.internal.processors.cache.local.atomic.GridLocalAtomicCache;
import org.apache.ignite.internal.processors.cache.mvcc.MvccCachingManager;
import org.apache.ignite.internal.processors.cache.persistence.DataRegion;
import org.apache.ignite.internal.processors.cache.persistence.DbCheckpointListener;
import org.apache.ignite.internal.processors.cache.persistence.GridCacheDatabaseSharedManager;
import org.apache.ignite.internal.processors.cache.persistence.IgniteCacheDatabaseSharedManager;
import org.apache.ignite.internal.processors.cache.persistence.file.FilePageStoreManager;
import org.apache.ignite.internal.processors.cache.persistence.freelist.FreeList;
import org.apache.ignite.internal.processors.cache.persistence.metastorage.MetastorageLifecycleListener;
import org.apache.ignite.internal.processors.cache.persistence.metastorage.ReadOnlyMetastorage;
import org.apache.ignite.internal.processors.cache.persistence.metastorage.ReadWriteMetastorage;
import org.apache.ignite.internal.processors.cache.persistence.snapshot.IgniteCacheSnapshotManager;
import org.apache.ignite.internal.processors.cache.persistence.snapshot.SnapshotDiscoveryMessage;
import org.apache.ignite.internal.processors.cache.persistence.tree.reuse.ReuseList;
import org.apache.ignite.internal.processors.cache.persistence.wal.FileWriteAheadLogManager;
import org.apache.ignite.internal.processors.cache.persistence.wal.FsyncModeFileWriteAheadLogManager;
import org.apache.ignite.internal.processors.cache.query.GridCacheDistributedQueryManager;
import org.apache.ignite.internal.processors.cache.query.GridCacheLocalQueryManager;
import org.apache.ignite.internal.processors.cache.query.GridCacheQueryManager;
import org.apache.ignite.internal.processors.cache.query.continuous.CacheContinuousQueryManager;
import org.apache.ignite.internal.processors.cache.store.CacheStoreManager;
import org.apache.ignite.internal.processors.cache.transactions.IgniteTransactionsImpl;
import org.apache.ignite.internal.processors.cache.transactions.IgniteTxManager;
import org.apache.ignite.internal.processors.cache.version.GridCacheConfigurationChangeAction;
import org.apache.ignite.internal.processors.cache.version.GridCacheConfigurationVersion;
import org.apache.ignite.internal.processors.cache.version.GridCacheVersionManager;
import org.apache.ignite.internal.processors.cacheobject.IgniteCacheObjectProcessor;
import org.apache.ignite.internal.processors.cluster.ChangeGlobalStateFinishMessage;
import org.apache.ignite.internal.processors.cluster.ChangeGlobalStateMessage;
import org.apache.ignite.internal.processors.cluster.DiscoveryDataClusterState;
import org.apache.ignite.internal.processors.datastructures.DataStructuresProcessor;
import org.apache.ignite.internal.processors.plugin.CachePluginManager;
import org.apache.ignite.internal.processors.query.QuerySchema;
import org.apache.ignite.internal.processors.query.QuerySchemaPatch;
import org.apache.ignite.internal.processors.query.QueryUtils;
import org.apache.ignite.internal.processors.query.schema.SchemaExchangeWorkerTask;
import org.apache.ignite.internal.processors.query.schema.SchemaNodeLeaveExchangeWorkerTask;
import org.apache.ignite.internal.processors.query.schema.message.SchemaAbstractDiscoveryMessage;
import org.apache.ignite.internal.processors.query.schema.message.SchemaProposeDiscoveryMessage;
import org.apache.ignite.internal.processors.security.SecurityContext;
import org.apache.ignite.internal.processors.timeout.GridTimeoutObject;
import org.apache.ignite.internal.suggestions.GridPerformanceSuggestions;
import org.apache.ignite.internal.util.F0;
import org.apache.ignite.internal.util.future.GridCompoundFuture;
import org.apache.ignite.internal.util.future.GridFinishedFuture;
import org.apache.ignite.internal.util.future.GridFutureAdapter;
import org.apache.ignite.internal.util.lang.GridPlainClosure;
import org.apache.ignite.internal.util.lang.IgniteOutClosureX;
import org.apache.ignite.internal.util.tostring.GridToStringInclude;
import org.apache.ignite.internal.util.typedef.CIX1;
import org.apache.ignite.internal.util.typedef.F;
import org.apache.ignite.internal.util.typedef.T2;
import org.apache.ignite.internal.util.typedef.X;
import org.apache.ignite.internal.util.typedef.internal.A;
import org.apache.ignite.internal.util.typedef.internal.CU;
import org.apache.ignite.internal.util.typedef.internal.S;
import org.apache.ignite.internal.util.typedef.internal.U;
import org.apache.ignite.lang.IgniteBiTuple;
import org.apache.ignite.lang.IgniteClosure;
import org.apache.ignite.lang.IgniteFuture;
import org.apache.ignite.lang.IgniteInClosure;
import org.apache.ignite.lang.IgnitePredicate;
import org.apache.ignite.lang.IgniteUuid;
import org.apache.ignite.lifecycle.LifecycleAware;
import org.apache.ignite.marshaller.Marshaller;
import org.apache.ignite.marshaller.MarshallerUtils;
import org.apache.ignite.marshaller.jdk.JdkMarshaller;
import org.apache.ignite.mxbean.CacheGroupMetricsMXBean;
import org.apache.ignite.mxbean.IgniteMBeanAware;
import org.apache.ignite.plugin.security.SecurityException;
import org.apache.ignite.plugin.security.SecurityPermission;
import org.apache.ignite.spi.IgniteNodeValidationResult;
import org.apache.ignite.spi.discovery.DiscoveryDataBag;
import org.apache.ignite.spi.discovery.DiscoveryDataBag.GridDiscoveryData;
import org.apache.ignite.spi.discovery.DiscoveryDataBag.JoiningNodeDiscoveryData;
import org.apache.ignite.spi.encryption.EncryptionSpi;
import org.jetbrains.annotations.NotNull;
import org.jetbrains.annotations.Nullable;

import static org.apache.ignite.IgniteSystemProperties.IGNITE_CACHE_REMOVED_ENTRIES_TTL;
import static org.apache.ignite.IgniteSystemProperties.IGNITE_SKIP_CONFIGURATION_CONSISTENCY_CHECK;
import static org.apache.ignite.IgniteSystemProperties.getBoolean;
import static org.apache.ignite.cache.CacheAtomicityMode.ATOMIC;
import static org.apache.ignite.cache.CacheAtomicityMode.TRANSACTIONAL_SNAPSHOT;
import static org.apache.ignite.cache.CacheMode.LOCAL;
import static org.apache.ignite.cache.CacheMode.PARTITIONED;
import static org.apache.ignite.cache.CacheMode.REPLICATED;
import static org.apache.ignite.cache.CacheRebalanceMode.SYNC;
import static org.apache.ignite.cache.CacheWriteSynchronizationMode.FULL_ASYNC;
import static org.apache.ignite.cache.CacheWriteSynchronizationMode.FULL_SYNC;
import static org.apache.ignite.configuration.DeploymentMode.CONTINUOUS;
import static org.apache.ignite.configuration.DeploymentMode.ISOLATED;
import static org.apache.ignite.configuration.DeploymentMode.PRIVATE;
import static org.apache.ignite.configuration.DeploymentMode.SHARED;
import static org.apache.ignite.internal.GridComponent.DiscoveryDataExchangeType.CACHE_PROC;
import static org.apache.ignite.internal.IgniteComponentType.JTA;
import static org.apache.ignite.internal.IgniteNodeAttributes.ATTR_CONSISTENCY_CHECK_SKIPPED;
import static org.apache.ignite.internal.IgniteNodeAttributes.ATTR_TX_CONFIG;
import static org.apache.ignite.internal.processors.cache.GridCacheUtils.isNearEnabled;
import static org.apache.ignite.internal.processors.cache.GridCacheUtils.isPersistentCache;

/**
 * Cache processor.
 */
@SuppressWarnings({"unchecked", "TypeMayBeWeakened", "deprecation"})
public class GridCacheProcessor extends GridProcessorAdapter implements MetastorageLifecycleListener {
    /** Template of message of conflicts during configuration merge*/
    private static final String MERGE_OF_CONFIG_CONFLICTS_MESSAGE =
        "Conflicts during configuration merge for cache '%s' : \n%s";

    /** Template of message of node join was fail because it requires to merge of config */
    private static final String MERGE_OF_CONFIG_REQUIRED_MESSAGE = "Failed to join node to the active cluster " +
        "(the config of the cache '%s' has to be merged which is impossible on active grid). " +
        "Deactivate grid and retry node join or clean the joining node.";
    /** */
    private final boolean startClientCaches =
        IgniteSystemProperties.getBoolean(IgniteSystemProperties.IGNITE_START_CACHES_ON_JOIN, false);

    private final boolean walFsyncWithDedicatedWorker =
        IgniteSystemProperties.getBoolean(IgniteSystemProperties.IGNITE_WAL_FSYNC_WITH_DEDICATED_WORKER, false);

    /** Shared cache context. */
    private GridCacheSharedContext<?, ?> sharedCtx;

    /** */
    private final ConcurrentMap<Integer, CacheGroupContext> cacheGrps = new ConcurrentHashMap<>();

    /** */
    private final Map<String, GridCacheAdapter<?, ?>> caches;

    /** Caches stopped from onKernalStop callback. */
    private final Map<String, GridCacheAdapter> stoppedCaches = new ConcurrentHashMap<>();

    /** Map of proxies. */
    private final ConcurrentHashMap<String, IgniteCacheProxyImpl<?, ?>> jCacheProxies;

    /** Caches stop sequence. */
    private final Deque<String> stopSeq;

    /** Transaction interface implementation. */
    private IgniteTransactionsImpl transactions;

    /** Pending cache starts. */
    private ConcurrentMap<UUID, IgniteInternalFuture> pendingFuts = new ConcurrentHashMap<>();

    /** Template configuration add futures. */
    private ConcurrentMap<String, IgniteInternalFuture> pendingTemplateFuts = new ConcurrentHashMap<>();

    /** Enable/disable cache statistics futures. */
    private ConcurrentMap<UUID, EnableStatisticsFuture> manageStatisticsFuts = new ConcurrentHashMap<>();

    /** The futures for changing transaction timeout on partition map exchange. */
    private ConcurrentMap<UUID, TxTimeoutOnPartitionMapExchangeChangeFuture> txTimeoutOnPartitionMapExchangeFuts =
        new ConcurrentHashMap<>();

    /** */
    private ClusterCachesInfo cachesInfo;

    /** */
    private IdentityHashMap<CacheStore, ThreadLocal> sesHolders = new IdentityHashMap<>();

    /** Must use JDK marsh since it is used by discovery to fire custom events. */
    private final Marshaller marsh;

    /** Count down latch for caches. */
    private final CountDownLatch cacheStartedLatch = new CountDownLatch(1);

    /** Internal cache names. */
    private final Set<String> internalCaches;

    /** MBean group for cache group metrics */
    private final String CACHE_GRP_METRICS_MBEAN_GRP = "Cache groups";

    /**
     * @param ctx Kernal context.
     */
    public GridCacheProcessor(GridKernalContext ctx) {
        super(ctx);

        caches = new ConcurrentHashMap<>();
        jCacheProxies = new ConcurrentHashMap<>();
        stopSeq = new LinkedList<>();
        internalCaches = new HashSet<>();

        marsh = MarshallerUtils.jdkMarshaller(ctx.igniteInstanceName());
    }

    /**
     * @param cfg Initializes cache configuration with proper defaults.
     * @param cacheObjCtx Cache object context.
     * @throws IgniteCheckedException If configuration is not valid.
     */
    private void initialize(CacheConfiguration cfg, CacheObjectContext cacheObjCtx)
        throws IgniteCheckedException {
        CU.initializeConfigDefaults(log, cfg, cacheObjCtx);

        ctx.coordinators().preProcessCacheConfiguration(cfg);
        ctx.igfsHelper().preProcessCacheConfiguration(cfg);
    }

    /**
     * @param cfg Configuration to check for possible performance issues.
     * @param hasStore {@code True} if store is configured.
     */
    private void suggestOptimizations(CacheConfiguration cfg, boolean hasStore) {
        GridPerformanceSuggestions perf = ctx.performance();

        String msg = "Disable eviction policy (remove from configuration)";

        if (cfg.getEvictionPolicyFactory() != null || cfg.getEvictionPolicy() != null)
            perf.add(msg, false);
        else
            perf.add(msg, true);

        if (cfg.getCacheMode() == PARTITIONED) {
            perf.add("Disable near cache (set 'nearConfiguration' to null)", cfg.getNearConfiguration() == null);

            if (cfg.getAffinity() != null)
                perf.add("Decrease number of backups (set 'backups' to 0)", cfg.getBackups() == 0);
        }

        // Suppress warning if at least one ATOMIC cache found.
        perf.add("Enable ATOMIC mode if not using transactions (set 'atomicityMode' to ATOMIC)",
            cfg.getAtomicityMode() == ATOMIC);

        // Suppress warning if at least one non-FULL_SYNC mode found.
        perf.add("Disable fully synchronous writes (set 'writeSynchronizationMode' to PRIMARY_SYNC or FULL_ASYNC)",
            cfg.getWriteSynchronizationMode() != FULL_SYNC);

        if (hasStore && cfg.isWriteThrough())
            perf.add("Enable write-behind to persistent store (set 'writeBehindEnabled' to true)",
                cfg.isWriteBehindEnabled());
    }

    /**
     * Start cache rebalance.
     */
    public void enableRebalance() {
        for (IgniteCacheProxy c : publicCaches())
            c.rebalance();
    }

    /**
     * Create exchange worker task for custom discovery message.
     *
     * @param msg Custom discovery message.
     * @return Task or {@code null} if message doesn't require any special processing.
     */
    public CachePartitionExchangeWorkerTask exchangeTaskForCustomDiscoveryMessage(DiscoveryCustomMessage msg) {
        if (msg instanceof SchemaAbstractDiscoveryMessage) {
            SchemaAbstractDiscoveryMessage msg0 = (SchemaAbstractDiscoveryMessage)msg;

            if (msg0.exchange())
                return new SchemaExchangeWorkerTask(msg0);
        }
        else if (msg instanceof ClientCacheChangeDummyDiscoveryMessage) {
            ClientCacheChangeDummyDiscoveryMessage msg0 = (ClientCacheChangeDummyDiscoveryMessage)msg;

            return msg0;
        }
        else if (msg instanceof CacheStatisticsModeChangeMessage) {
            CacheStatisticsModeChangeMessage msg0 = (CacheStatisticsModeChangeMessage)msg;

            if (msg0.initial())
                return new CacheStatisticsModeChangeTask(msg0);
        }

        return null;
    }

    /**
     * Process custom exchange task.
     *
     * @param task Task.
     */
    void processCustomExchangeTask(CachePartitionExchangeWorkerTask task) {
        if (task instanceof SchemaExchangeWorkerTask) {
            SchemaAbstractDiscoveryMessage msg = ((SchemaExchangeWorkerTask)task).message();

            if (msg instanceof SchemaProposeDiscoveryMessage) {
                SchemaProposeDiscoveryMessage msg0 = (SchemaProposeDiscoveryMessage)msg;

                ctx.query().onSchemaPropose(msg0);
            }
            else
                U.warn(log, "Unsupported schema discovery message: " + msg);
        }
        else if (task instanceof SchemaNodeLeaveExchangeWorkerTask) {
            SchemaNodeLeaveExchangeWorkerTask task0 = (SchemaNodeLeaveExchangeWorkerTask)task;

            ctx.query().onNodeLeave(task0.node());
        }
        else if (task instanceof ClientCacheChangeDummyDiscoveryMessage) {
            ClientCacheChangeDummyDiscoveryMessage task0 = (ClientCacheChangeDummyDiscoveryMessage)task;

            sharedCtx.affinity().processClientCachesChanges(task0);
        }
        else if (task instanceof ClientCacheUpdateTimeout) {
            ClientCacheUpdateTimeout task0 = (ClientCacheUpdateTimeout)task;

            sharedCtx.affinity().sendClientCacheChangesMessage(task0);
        }
        else if (task instanceof CacheStatisticsModeChangeTask) {
            CacheStatisticsModeChangeTask task0 = (CacheStatisticsModeChangeTask)task;

            processStatisticsModeChange(task0.message());
        }
        else if (task instanceof TxTimeoutOnPartitionMapExchangeChangeTask) {
            TxTimeoutOnPartitionMapExchangeChangeTask task0 = (TxTimeoutOnPartitionMapExchangeChangeTask)task;

            processTxTimeoutOnPartitionMapExchangeChange(task0.message());
        }
        else if (task instanceof StopCachesOnClientReconnectExchangeTask) {
            StopCachesOnClientReconnectExchangeTask task0 = (StopCachesOnClientReconnectExchangeTask)task;

            stopCachesOnClientReconnect(task0.stoppedCaches());

            task0.onDone();
        }
        else if (task instanceof WalStateNodeLeaveExchangeTask) {
            WalStateNodeLeaveExchangeTask task0 = (WalStateNodeLeaveExchangeTask)task;

            sharedCtx.walState().onNodeLeft(task0.node().id());
        }
        else
            U.warn(log, "Unsupported custom exchange task: " + task);
    }

    /**
     * @param c Ignite Configuration.
     * @param cc Cache Configuration.
     * @return {@code true} if cache is starting on client node and this node is affinity node for the cache.
     */
    private boolean storesLocallyOnClient(IgniteConfiguration c, CacheConfiguration cc) {
        if (c.isClientMode() && c.getDataStorageConfiguration() == null) {
            if (cc.getCacheMode() == LOCAL)
                return true;

            return ctx.discovery().cacheAffinityNode(ctx.discovery().localNode(), cc.getName());

        }
        else
            return false;
    }

    /**
     * @param c Ignite configuration.
     * @param cc Configuration to validate.
     * @param cacheType Cache type.
     * @param cfgStore Cache store.
     * @throws IgniteCheckedException If failed.
     */
    private void validate(IgniteConfiguration c,
        CacheConfiguration cc,
        CacheType cacheType,
        @Nullable CacheStore cfgStore) throws IgniteCheckedException {
        assertParameter(cc.getName() != null && !cc.getName().isEmpty(), "name is null or empty");

        if (cc.getCacheMode() == REPLICATED) {
            if (cc.getNearConfiguration() != null &&
                ctx.discovery().cacheAffinityNode(ctx.discovery().localNode(), cc.getName())) {
                U.warn(log, "Near cache cannot be used with REPLICATED cache, " +
                    "will be ignored [cacheName=" + U.maskName(cc.getName()) + ']');

                cc.setNearConfiguration(null);
            }
        }

        if (storesLocallyOnClient(c, cc))
            throw new IgniteCheckedException("DataRegion for client caches must be explicitly configured " +
                "on client node startup. Use DataStorageConfiguration to configure DataRegion.");

        if (cc.getCacheMode() == LOCAL && !cc.getAffinity().getClass().equals(LocalAffinityFunction.class))
            U.warn(log, "AffinityFunction configuration parameter will be ignored for local cache [cacheName=" +
                U.maskName(cc.getName()) + ']');

        if (cc.getAffinity().partitions() > CacheConfiguration.MAX_PARTITIONS_COUNT)
            throw new IgniteCheckedException("Cannot have more than " + CacheConfiguration.MAX_PARTITIONS_COUNT +
                " partitions [cacheName=" + cc.getName() + ", partitions=" + cc.getAffinity().partitions() + ']');

        if (cc.getRebalanceMode() != CacheRebalanceMode.NONE)
            assertParameter(cc.getRebalanceBatchSize() > 0, "rebalanceBatchSize > 0");

        if (cc.getCacheMode() == PARTITIONED || cc.getCacheMode() == REPLICATED) {
            if (cc.getAtomicityMode() == ATOMIC && cc.getWriteSynchronizationMode() == FULL_ASYNC)
                U.warn(log, "Cache write synchronization mode is set to FULL_ASYNC. All single-key 'put' and " +
                    "'remove' operations will return 'null', all 'putx' and 'removex' operations will return" +
                    " 'true' [cacheName=" + U.maskName(cc.getName()) + ']');
        }

        DeploymentMode depMode = c.getDeploymentMode();

        if (c.isPeerClassLoadingEnabled() && (depMode == PRIVATE || depMode == ISOLATED) &&
            !CU.isSystemCache(cc.getName()) && !(c.getMarshaller() instanceof BinaryMarshaller))
            throw new IgniteCheckedException("Cache can be started in PRIVATE or ISOLATED deployment mode only when" +
                " BinaryMarshaller is used [depMode=" + ctx.config().getDeploymentMode() + ", marshaller=" +
                c.getMarshaller().getClass().getName() + ']');

        if (cc.getAffinity().partitions() > CacheConfiguration.MAX_PARTITIONS_COUNT)
            throw new IgniteCheckedException("Affinity function must return at most " +
                CacheConfiguration.MAX_PARTITIONS_COUNT + " partitions [actual=" + cc.getAffinity().partitions() +
                ", affFunction=" + cc.getAffinity() + ", cacheName=" + cc.getName() + ']');

        if (cc.getAtomicityMode() == TRANSACTIONAL_SNAPSHOT) {
            assertParameter(cc.getCacheMode() != LOCAL,
                "LOCAL cache mode cannot be used with TRANSACTIONAL_SNAPSHOT atomicity mode");

            assertParameter(cc.getNearConfiguration() == null,
                "near cache cannot be used with TRANSACTIONAL_SNAPSHOT atomicity mode");

            assertParameter(!cc.isReadThrough(),
                "readThrough cannot be used with TRANSACTIONAL_SNAPSHOT atomicity mode");

            assertParameter(!cc.isWriteThrough(),
                "writeThrough cannot be used with TRANSACTIONAL_SNAPSHOT atomicity mode");

            assertParameter(!cc.isWriteBehindEnabled(),
                "writeBehindEnabled cannot be used with TRANSACTIONAL_SNAPSHOT atomicity mode");

            ExpiryPolicy expPlc = null;

            if (cc.getExpiryPolicyFactory() instanceof FactoryBuilder.SingletonFactory)
                expPlc = (ExpiryPolicy)cc.getExpiryPolicyFactory().create();

            if (!(expPlc instanceof EternalExpiryPolicy)) {
                assertParameter(cc.getExpiryPolicyFactory() == null,
                    "expiry policy cannot be used with TRANSACTIONAL_SNAPSHOT atomicity mode");
            }

            assertParameter(cc.getInterceptor() == null,
                "interceptor cannot be used with TRANSACTIONAL_SNAPSHOT atomicity mode");
        }

        if (cc.isWriteBehindEnabled()) {
            if (cfgStore == null)
                throw new IgniteCheckedException("Cannot enable write-behind (writer or store is not provided) " +
                    "for cache: " + U.maskName(cc.getName()));

            assertParameter(cc.getWriteBehindBatchSize() > 0, "writeBehindBatchSize > 0");
            assertParameter(cc.getWriteBehindFlushSize() >= 0, "writeBehindFlushSize >= 0");
            assertParameter(cc.getWriteBehindFlushFrequency() >= 0, "writeBehindFlushFrequency >= 0");
            assertParameter(cc.getWriteBehindFlushThreadCount() > 0, "writeBehindFlushThreadCount > 0");

            if (cc.getWriteBehindFlushSize() == 0 && cc.getWriteBehindFlushFrequency() == 0)
                throw new IgniteCheckedException("Cannot set both 'writeBehindFlushFrequency' and " +
                    "'writeBehindFlushSize' parameters to 0 for cache: " + U.maskName(cc.getName()));
        }

        if (cc.isReadThrough() && cfgStore == null)
            throw new IgniteCheckedException("Cannot enable read-through (loader or store is not provided) " +
                "for cache: " + U.maskName(cc.getName()));

        if (cc.isWriteThrough() && cfgStore == null)
            throw new IgniteCheckedException("Cannot enable write-through (writer or store is not provided) " +
                "for cache: " + U.maskName(cc.getName()));

        long delay = cc.getRebalanceDelay();

        if (delay != 0) {
            if (cc.getCacheMode() != PARTITIONED)
                U.warn(log, "Rebalance delay is supported only for partitioned caches (will ignore): " + (cc.getName()));
            else if (cc.getRebalanceMode() == SYNC) {
                if (delay < 0) {
                    U.warn(log, "Ignoring SYNC rebalance mode with manual rebalance start (node will not wait for " +
                        "rebalancing to be finished): " + U.maskName(cc.getName()));
                }
                else {
                    U.warn(log, "Using SYNC rebalance mode with rebalance delay (node will wait until rebalancing is " +
                        "initiated for " + delay + "ms) for cache: " + U.maskName(cc.getName()));
                }
            }
        }

        ctx.igfsHelper().validateCacheConfiguration(cc);
        ctx.coordinators().validateCacheConfiguration(cc);

        if (cc.getAtomicityMode() == ATOMIC)
            assertParameter(cc.getTransactionManagerLookupClassName() == null,
                "transaction manager can not be used with ATOMIC cache");

        if ((cc.getEvictionPolicyFactory() != null || cc.getEvictionPolicy() != null) && !cc.isOnheapCacheEnabled())
            throw new IgniteCheckedException("Onheap cache must be enabled if eviction policy is configured [cacheName="
                + U.maskName(cc.getName()) + "]");

        if (cacheType != CacheType.DATA_STRUCTURES && DataStructuresProcessor.isDataStructureCache(cc.getName()))
            throw new IgniteCheckedException("Using cache names reserved for datastructures is not allowed for " +
                "other cache types [cacheName=" + cc.getName() + ", cacheType=" + cacheType + "]");

        if (cacheType != CacheType.DATA_STRUCTURES && DataStructuresProcessor.isReservedGroup(cc.getGroupName()))
            throw new IgniteCheckedException("Using cache group names reserved for datastructures is not allowed for " +
                "other cache types [cacheName=" + cc.getName() + ", groupName=" + cc.getGroupName() +
                ", cacheType=" + cacheType + "]");

        // Make sure we do not use sql schema for system views.
        if (ctx.query().moduleEnabled()) {
            String schema = QueryUtils.normalizeSchemaName(cc.getName(), cc.getSqlSchema());

            if (F.eq(schema, QueryUtils.SCHEMA_SYS)) {
                if (cc.getSqlSchema() == null) {
                    // Conflict on cache name.
                    throw new IgniteCheckedException("SQL schema name derived from cache name is reserved (" +
                        "please set explicit SQL schema name through CacheConfiguration.setSqlSchema() or choose " +
                        "another cache name) [cacheName=" + cc.getName() + ", schemaName=" + cc.getSqlSchema() + "]");
                }
                else {
                    // Conflict on schema name.
                    throw new IgniteCheckedException("SQL schema name is reserved (please choose another one) [" +
                        "cacheName=" + cc.getName() + ", schemaName=" + cc.getSqlSchema() + ']');
                }
            }
        }

        if (cc.isEncryptionEnabled() && !ctx.clientNode()) {
            if (!CU.isPersistentCache(cc, c.getDataStorageConfiguration())) {
                throw new IgniteCheckedException("Using encryption is not allowed" +
                    " for not persistent cache  [cacheName=" + cc.getName() + ", groupName=" + cc.getGroupName() +
                    ", cacheType=" + cacheType + "]");
            }

            EncryptionSpi encSpi = c.getEncryptionSpi();

            if (encSpi == null) {
                throw new IgniteCheckedException("EncryptionSpi should be configured to use encrypted cache " +
                    "[cacheName=" + cc.getName() + ", groupName=" + cc.getGroupName() +
                    ", cacheType=" + cacheType + "]");
            }
        }
    }

    /**
     * @param ctx Context.
     * @return DHT managers.
     */
    private List<GridCacheManager> dhtManagers(GridCacheContext ctx) {
        return F.asList(ctx.store(), ctx.events(), ctx.evicts(), ctx.queries(), ctx.continuousQueries(),
            ctx.dr());
    }

    /**
     * @param ctx Context.
     * @return Managers present in both, DHT and Near caches.
     */
    @SuppressWarnings("IfMayBeConditional")
    private Collection<GridCacheManager> dhtExcludes(GridCacheContext ctx) {
        if (ctx.config().getCacheMode() == LOCAL || !isNearEnabled(ctx))
            return Collections.emptyList();
        else
            return F.asList(ctx.queries(), ctx.continuousQueries(), ctx.store());
    }

    /**
     * @param cfg Configuration.
     * @param objs Extra components.
     * @throws IgniteCheckedException If failed to inject.
     */
    private void prepare(CacheConfiguration cfg, Collection<Object> objs) throws IgniteCheckedException {
        prepare(cfg, cfg.getAffinity(), false);
        prepare(cfg, cfg.getAffinityMapper(), false);
        prepare(cfg, cfg.getEvictionFilter(), false);
        prepare(cfg, cfg.getInterceptor(), false);

        for (Object obj : objs)
            prepare(cfg, obj, false);
    }

    /**
     * @param cfg Cache configuration.
     * @param rsrc Resource.
     * @param near Near flag.
     * @throws IgniteCheckedException If failed.
     */
    private void prepare(CacheConfiguration cfg, @Nullable Object rsrc, boolean near) throws IgniteCheckedException {
        if (rsrc != null) {
            ctx.resource().injectGeneric(rsrc);

            ctx.resource().injectCacheName(rsrc, cfg.getName());

            registerMbean(rsrc, cfg.getName(), near);
        }
    }

    /**
     * @param cctx Cache context.
     */
    private void cleanup(GridCacheContext cctx) {
        CacheConfiguration cfg = cctx.config();

        cleanup(cfg, cfg.getAffinity(), false);
        cleanup(cfg, cfg.getAffinityMapper(), false);
        cleanup(cfg, cfg.getEvictionFilter(), false);
        cleanup(cfg, cfg.getInterceptor(), false);
        cleanup(cfg, cctx.store().configuredStore(), false);

        if (!CU.isUtilityCache(cfg.getName()) && !CU.isSystemCache(cfg.getName())) {
            unregisterMbean(cctx.cache().localMxBean(), cfg.getName(), false);
            unregisterMbean(cctx.cache().clusterMxBean(), cfg.getName(), false);
        }

        cctx.cleanup();
    }

    /**
     * @param grp Cache group.
     */
    private void cleanup(CacheGroupContext grp) {
        CacheConfiguration cfg = grp.config();

        for (Object obj : grp.configuredUserObjects())
            cleanup(cfg, obj, false);

        if (!grp.systemCache() && !U.IGNITE_MBEANS_DISABLED) {
            try {
                ctx.config().getMBeanServer().unregisterMBean(U.makeMBeanName(ctx.igniteInstanceName(),
                    CACHE_GRP_METRICS_MBEAN_GRP, grp.cacheOrGroupName()));
            }
            catch (Throwable e) {
                U.error(log, "Failed to unregister MBean for cache group: " + grp.name(), e);
            }
        }
    }

    /**
     * @param cfg Cache configuration.
     * @param rsrc Resource.
     * @param near Near flag.
     */
    private void cleanup(CacheConfiguration cfg, @Nullable Object rsrc, boolean near) {
        if (rsrc != null) {
            unregisterMbean(rsrc, cfg.getName(), near);

            try {
                ctx.resource().cleanupGeneric(rsrc);
            }
            catch (IgniteCheckedException e) {
                U.error(log, "Failed to cleanup resource: " + rsrc, e);
            }
        }
    }

    /** {@inheritDoc} */
    @Override public void onReadyForRead(ReadOnlyMetastorage metastorage) throws IgniteCheckedException {
        startCachesOnStart();
    }

    /** {@inheritDoc} */
    @Override public void onReadyForReadWrite(ReadWriteMetastorage metastorage) throws IgniteCheckedException {
    }

    /**
     * @throws IgniteCheckedException If failed.
     */
    private void startCachesOnStart() throws IgniteCheckedException {
        if (!ctx.isDaemon()) {
            Map<String, CacheInfo> caches = new HashMap<>();

            Map<String, CacheInfo> templates = new HashMap<>();

            Map<String,GridCacheConfigurationVersion> cachesVer = new HashMap<>();

            addCacheOnJoinFromConfig(caches, templates, cachesVer);

            CacheJoinNodeDiscoveryData discoData = new CacheJoinNodeDiscoveryData(
                IgniteUuid.randomUuid(),
                caches,
                templates,
                cachesVer,
                startAllCachesOnClientStart()
            );

            cachesInfo.onStart(discoData);
        }
    }

    /** {@inheritDoc} */
    @SuppressWarnings({"unchecked"})
    @Override public void start() throws IgniteCheckedException {
        ctx.internalSubscriptionProcessor().registerMetastorageListener(this);

        cachesInfo = new ClusterCachesInfo(ctx);

        DeploymentMode depMode = ctx.config().getDeploymentMode();

        if (!F.isEmpty(ctx.config().getCacheConfiguration())) {
            if (depMode != CONTINUOUS && depMode != SHARED)
                U.warn(log, "Deployment mode for cache is not CONTINUOUS or SHARED " +
                    "(it is recommended that you change deployment mode and restart): " + depMode);
        }

        initializeInternalCacheNames();

        Collection<CacheStoreSessionListener> sessionListeners =
            CU.startStoreSessionListeners(ctx, ctx.config().getCacheStoreSessionListenerFactories());

        sharedCtx = createSharedContext(ctx, sessionListeners);

        transactions = new IgniteTransactionsImpl(sharedCtx, null);

        // Start shared managers.
        for (GridCacheSharedManager mgr : sharedCtx.managers())
            mgr.start(sharedCtx);

        if (!ctx.isDaemon() && (!CU.isPersistenceEnabled(ctx.config())) || ctx.config().isClientMode())
            startCachesOnStart();

        if (log.isDebugEnabled())
            log.debug("Started cache processor.");

        ctx.state().cacheProcessorStarted();
        ctx.authentication().cacheProcessorStarted();
    }

    /**
     * @param cfg Cache configuration.
     * @param sql SQL flag.
     * @param caches Caches map.
     * @param templates Templates map.
     * @throws IgniteCheckedException If failed.
     */
    private void addCacheOnJoin(
        CacheConfiguration<?, ?> cfg,
        boolean sql,
        Map<String, CacheInfo> caches,
        Map<String, CacheInfo> templates
    ) throws IgniteCheckedException {
        String cacheName = cfg.getName();

        CU.validateCacheName(cacheName);

        cloneCheckSerializable(cfg);

        CacheObjectContext cacheObjCtx = ctx.cacheObjects().contextForCache(cfg);

        // Initialize defaults.
        initialize(cfg, cacheObjCtx);

        StoredCacheData cacheData = new StoredCacheData(cfg);

        cacheData.sql(sql);

        if (GridCacheUtils.isCacheTemplateName(cacheName))
            templates.put(cacheName, new CacheInfo(cacheData, CacheType.USER, false, 0, true));
        else {
            if (caches.containsKey(cacheName)) {
                throw new IgniteCheckedException("Duplicate cache name found (check configuration and " +
                    "assign unique name to each cache): " + cacheName);
            }

            CacheType cacheType = cacheType(cacheName);

            if (cacheType != CacheType.USER && cfg.getDataRegionName() == null)
                cfg.setDataRegionName(sharedCtx.database().systemDateRegionName());

            addStoredCache(caches, cacheData, cacheName, cacheType, true);
        }
    }

    /**
     * Add stored cache data to caches storage.
     *
     * @param caches Cache storage.
     * @param cacheData Cache data to add.
     * @param cacheName Cache name.
     * @param cacheType Cache type.
     * @param isStaticalyConfigured Statically configured flag.
     */
    private void addStoredCache(Map<String, CacheInfo> caches, StoredCacheData cacheData, String cacheName,
        CacheType cacheType, boolean isStaticalyConfigured) {
        if (!cacheType.userCache())
            stopSeq.addLast(cacheName);
        else
            stopSeq.addFirst(cacheName);

        caches.put(cacheName, new CacheInfo(cacheData, cacheType, cacheData.sql(), 0, isStaticalyConfigured));
    }

    /**
     * @param caches Caches map.
     * @param templates Templates map.
     * @param cachesVer Caches configuration version.
     * @throws IgniteCheckedException If failed.
     */
    private void addCacheOnJoinFromConfig(
        Map<String, CacheInfo> caches,
        Map<String, CacheInfo> templates,
        Map<String,GridCacheConfigurationVersion> cachesVer
    ) throws IgniteCheckedException {
        assert !ctx.config().isDaemon();

        CacheConfiguration[] cfgs = ctx.config().getCacheConfiguration();

        for (int i = 0; i < cfgs.length; i++) {
            CacheConfiguration<?, ?> cfg = new CacheConfiguration(cfgs[i]);

            // Replace original configuration value.
            cfgs[i] = cfg;

            addCacheOnJoin(cfg, false, caches, templates);
        }

        if (CU.isPersistenceEnabled(ctx.config())) {
            cachesVer.putAll(ctx.cache().context().database().readStoredCachesConfigurationVersion());

            Map<String, StoredCacheData> storedCaches = ctx.cache().context().database().readStoredCacheConfiguration();

            if (!F.isEmpty(storedCaches)) {
                for (StoredCacheData storedCacheData : storedCaches.values()) {
                    String cacheName = storedCacheData.config().getName();

                    //Ignore stored caches if it already added by static config(static config has higher priority).
                    if (!caches.containsKey(cacheName))
                        addStoredCache(caches, storedCacheData, cacheName, cacheType(cacheName), false);
                    else {
                        CacheConfiguration cfg = caches.get(cacheName).cacheData().config();
                        CacheConfiguration cfgFromStore = storedCacheData.config();

                        validateCacheConfigurationOnRestore(cfg, cfgFromStore);
                    }

                    GridCacheConfigurationVersion ver = cachesVer.get(cacheName);

                    if(ver ==null){
                        ver = new GridCacheConfigurationVersion(
                            cacheName,
                            storedCacheData.config().getGroupName(),
                            caches.get(cacheName).isStaticallyConfigured()
                        );

                        cachesVer.put(cacheName, ver);
                    }

                    caches.get(cacheName).cacheData().version(ver);
                }
            }
        }
    }

    /**
     * Validates cache configuration against stored cache configuration when persistence is enabled.
     *
     * @param cfg Configured cache configuration.
     * @param cfgFromStore Stored cache configuration
     * @throws IgniteCheckedException If validation failed.
     */
    private void validateCacheConfigurationOnRestore(CacheConfiguration cfg, CacheConfiguration cfgFromStore)
        throws IgniteCheckedException {
        assert cfg != null && cfgFromStore != null;

        if ((cfg.getAtomicityMode() == TRANSACTIONAL_SNAPSHOT ||
            cfgFromStore.getAtomicityMode() == TRANSACTIONAL_SNAPSHOT)
            && cfg.getAtomicityMode() != cfgFromStore.getAtomicityMode()) {
            throw new IgniteCheckedException("Cannot start cache. Statically configured atomicity mode differs from " +
                "previously stored configuration. Please check your configuration: [cacheName=" + cfg.getName() +
                ", configuredAtomicityMode=" + cfg.getAtomicityMode() +
                ", storedAtomicityMode=" + cfgFromStore.getAtomicityMode() + "]");
        }

        boolean staticCfgVal = cfg.isEncryptionEnabled();

        boolean storedVal = cfgFromStore.isEncryptionEnabled();

        if (storedVal != staticCfgVal) {
            throw new IgniteCheckedException("Encrypted flag value differs. Static config value is '" + staticCfgVal +
                "' and value stored on the disk is '" + storedVal + "'");
        }
    }

    /**
     * Initialize internal cache names
     */
    private void initializeInternalCacheNames() {
        FileSystemConfiguration[] igfsCfgs = ctx.grid().configuration().getFileSystemConfiguration();

        if (igfsCfgs != null) {
            for (FileSystemConfiguration igfsCfg : igfsCfgs) {
                internalCaches.add(igfsCfg.getMetaCacheConfiguration().getName());
                internalCaches.add(igfsCfg.getDataCacheConfiguration().getName());
            }
        }

        if (IgniteComponentType.HADOOP.inClassPath())
            internalCaches.add(CU.SYS_CACHE_HADOOP_MR);
    }

    /**
     * @param grpId Group ID.
     * @return Cache group.
     */
    @Nullable public CacheGroupContext cacheGroup(int grpId) {
        return cacheGrps.get(grpId);
    }

    /**
     * @return Cache groups.
     */
    public Collection<CacheGroupContext> cacheGroups() {
        return cacheGrps.values();
    }

    /**
     * @see ClusterCachesInfo#missingCacheGroups()
     */
    public Collection<Integer> missingCacheGroups() { return cachesInfo.missingCacheGroups(); }

    /**
     * @see ClusterCachesInfo#getVersion(String)
     */
    public GridCacheConfigurationVersion cacheVersion(String cacheName) { return cachesInfo.getVersion(cacheName); }

    /**
     * @param cacheId Cache ID.
     * @return Cache configuration version.
     */
    @Nullable public GridCacheConfigurationVersion cacheVersion(int cacheId) {
        for (GridCacheConfigurationVersion ver : cachesInfo.cachesVersion().values()) {
            if (CU.cacheId(ver.cacheName()) == cacheId)
                return ver;
        }

        return null;
    }

    /**
     * @see ClusterCachesInfo#getOrCreateVersion(String, String, boolean)
     */
    public GridCacheConfigurationVersion getOrCreateCacheVersion(
        String cacheName,
        String cacheGrpName,
        boolean staticlyConfigured
    ) {
        return cachesInfo.getOrCreateVersion(cacheName, cacheGrpName, staticlyConfigured);
    }

    /**
     * @see ClusterCachesInfo#getOrCreateVersion(DynamicCacheDescriptor)
     */
    public GridCacheConfigurationVersion getOrCreateCacheVersion(DynamicCacheDescriptor desc){
        return cachesInfo.getOrCreateVersion(desc);
    }


    /** {@inheritDoc} */
    @SuppressWarnings("unchecked")
    @Override public void onKernalStart(boolean active) throws IgniteCheckedException {
        if (ctx.isDaemon())
            return;

        try {
            boolean checkConsistency = !getBoolean(IGNITE_SKIP_CONFIGURATION_CONSISTENCY_CHECK);

            if (checkConsistency)
                checkConsistency();

            cachesInfo.onKernalStart(checkConsistency);

            sharedCtx.walState().onKernalStart();

            ctx.query().onCacheKernalStart();

            sharedCtx.exchange().onKernalStart(active, false);
        }
        finally {
            cacheStartedLatch.countDown();
        }

        if (!ctx.clientNode())
            addRemovedItemsCleanupTask(Long.getLong(IGNITE_CACHE_REMOVED_ENTRIES_TTL, 10_000));

        // Escape if cluster inactive.
        if (!active)
            return;

        ctx.service().onUtilityCacheStarted();

        final AffinityTopologyVersion startTopVer = ctx.discovery().localJoin().joinTopologyVersion();

        final List<IgniteInternalFuture> syncFuts = new ArrayList<>(caches.size());

        sharedCtx.forAllCaches(new CIX1<GridCacheContext>() {
            @Override public void applyx(GridCacheContext cctx) {
                CacheConfiguration cfg = cctx.config();

                if (cctx.affinityNode() &&
                    cfg.getRebalanceMode() == SYNC &&
                    startTopVer.equals(cctx.startTopologyVersion())) {
                    CacheMode cacheMode = cfg.getCacheMode();

                    if (cacheMode == REPLICATED || (cacheMode == PARTITIONED && cfg.getRebalanceDelay() >= 0))
                        // Need to wait outside to avoid a deadlock
                        syncFuts.add(cctx.preloader().syncFuture());
                }
            }
        });

        for (int i = 0, size = syncFuts.size(); i < size; i++)
            syncFuts.get(i).get();
    }

    /**
     * @param timeout Cleanup timeout.
     */
    private void addRemovedItemsCleanupTask(long timeout) {
        ctx.timeout().addTimeoutObject(new RemovedItemsCleanupTask(timeout));
    }

    /**
     * @throws IgniteCheckedException if check failed.
     */
    private void checkConsistency() throws IgniteCheckedException {
        for (ClusterNode n : ctx.discovery().remoteNodes()) {
            if (Boolean.TRUE.equals(n.attribute(ATTR_CONSISTENCY_CHECK_SKIPPED)))
                continue;

            checkRebalanceConfiguration(n);

            checkTransactionConfiguration(n);

            checkMemoryConfiguration(n);

            DeploymentMode locDepMode = ctx.config().getDeploymentMode();
            DeploymentMode rmtDepMode = n.attribute(IgniteNodeAttributes.ATTR_DEPLOYMENT_MODE);

            CU.checkAttributeMismatch(log, null, n.id(), "deploymentMode", "Deployment mode",
                locDepMode, rmtDepMode, true);
        }
    }

    /** {@inheritDoc} */
    @SuppressWarnings("unchecked")
    @Override public void stop(boolean cancel) throws IgniteCheckedException {
        stopCaches(cancel);

        List<? extends GridCacheSharedManager<?, ?>> mgrs = sharedCtx.managers();

        for (ListIterator<? extends GridCacheSharedManager<?, ?>> it = mgrs.listIterator(mgrs.size()); it.hasPrevious(); ) {
            GridCacheSharedManager<?, ?> mgr = it.previous();

            mgr.stop(cancel);
        }

        CU.stopStoreSessionListeners(ctx, sharedCtx.storeSessionListeners());

        sharedCtx.cleanup();

        if (log.isDebugEnabled())
            log.debug("Stopped cache processor.");
    }

    /**
     * @param cancel Cancel.
     */
    public void stopCaches(boolean cancel) {
        for (String cacheName : stopSeq) {
            GridCacheAdapter<?, ?> cache = stoppedCaches.remove(cacheName);

            if (cache != null)
                stopCache(cache, cancel, false);
        }

        for (GridCacheAdapter<?, ?> cache : stoppedCaches.values()) {
            if (cache == stoppedCaches.remove(cache.name()))
                stopCache(cache, cancel, false);
        }

        for (CacheGroupContext grp : cacheGrps.values())
            stopCacheGroup(grp.groupId());
    }

    /**
     * Blocks all available gateways
     */
    public void blockGateways() {
        for (IgniteCacheProxy<?, ?> proxy : jCacheProxies.values())
            proxy.context().gate().onStopped();
    }

    /** {@inheritDoc} */
    @SuppressWarnings("unchecked")
    @Override public void onKernalStop(boolean cancel) {
        cacheStartedLatch.countDown();

        GridCachePartitionExchangeManager<Object, Object> exch = context().exchange();

        // Stop exchange manager first so that we call onKernalStop on all caches.
        // No new caches should be added after this point.
        exch.onKernalStop(cancel);

        sharedCtx.mvcc().onStop();

        for (CacheGroupContext grp : cacheGrps.values())
            grp.onKernalStop();

        onKernalStopCaches(cancel);

        cancelFutures();

        List<? extends GridCacheSharedManager<?, ?>> sharedMgrs = sharedCtx.managers();

        for (ListIterator<? extends GridCacheSharedManager<?, ?>> it = sharedMgrs.listIterator(sharedMgrs.size());
            it.hasPrevious(); ) {
            GridCacheSharedManager<?, ?> mgr = it.previous();

            if (mgr != exch)
                mgr.onKernalStop(cancel);
        }
    }

    /**
     * @param cancel Cancel.
     */
    public void onKernalStopCaches(boolean cancel) {
        IgniteCheckedException affErr =
            new IgniteCheckedException("Failed to wait for topology update, node is stopping.");

        for (CacheGroupContext grp : cacheGrps.values()) {
            GridAffinityAssignmentCache aff = grp.affinity();

            aff.cancelFutures(affErr);
        }

        for (String cacheName : stopSeq) {
            GridCacheAdapter<?, ?> cache = caches.remove(cacheName);

            if (cache != null) {
                stoppedCaches.put(cacheName, cache);

                onKernalStop(cache, cancel);
            }
        }

        for (Map.Entry<String, GridCacheAdapter<?, ?>> entry : caches.entrySet()) {
            GridCacheAdapter<?, ?> cache = entry.getValue();

            if (cache == caches.remove(entry.getKey())) {
                stoppedCaches.put(entry.getKey(), cache);

                onKernalStop(entry.getValue(), cancel);
            }
        }
    }

    /** {@inheritDoc} */
    @Override public void onDisconnected(IgniteFuture<?> reconnectFut) throws IgniteCheckedException {
        IgniteClientDisconnectedCheckedException err = new IgniteClientDisconnectedCheckedException(
            ctx.cluster().clientReconnectFuture(),
            "Failed to execute dynamic cache change request, client node disconnected.");

        for (IgniteInternalFuture fut : pendingFuts.values())
            ((GridFutureAdapter)fut).onDone(err);

        for (IgniteInternalFuture fut : pendingTemplateFuts.values())
            ((GridFutureAdapter)fut).onDone(err);

        for (EnableStatisticsFuture fut : manageStatisticsFuts.values())
            fut.onDone(err);

        for (TxTimeoutOnPartitionMapExchangeChangeFuture fut : txTimeoutOnPartitionMapExchangeFuts.values())
            fut.onDone(err);

        for (CacheGroupContext grp : cacheGrps.values())
            grp.onDisconnected(reconnectFut);

        for (GridCacheAdapter cache : caches.values()) {
            GridCacheContext cctx = cache.context();

            cctx.gate().onDisconnected(reconnectFut);

            List<GridCacheManager> mgrs = cache.context().managers();

            for (ListIterator<GridCacheManager> it = mgrs.listIterator(mgrs.size()); it.hasPrevious(); ) {
                GridCacheManager mgr = it.previous();

                mgr.onDisconnected(reconnectFut);
            }
        }

        sharedCtx.onDisconnected(reconnectFut);

        cachesInfo.onDisconnected();
    }

    /**
     * @param cctx Cache context.
     * @param stoppedCaches List where stopped cache should be added.
     */
    private void stopCacheOnReconnect(GridCacheContext cctx, List<GridCacheAdapter> stoppedCaches) {
        cctx.gate().reconnected(true);

        sharedCtx.removeCacheContext(cctx);

        caches.remove(cctx.name());

        completeProxyInitialize(cctx.name());

        jCacheProxies.remove(cctx.name());

        stoppedCaches.add(cctx.cache());
    }

    /** {@inheritDoc} */
    @Override public IgniteInternalFuture<?> onReconnected(boolean clusterRestarted) throws IgniteCheckedException {
        List<GridCacheAdapter> reconnected = new ArrayList<>(caches.size());

        DiscoveryDataClusterState state = ctx.state().clusterState();

        boolean active = state.active() && !state.transition();

        ClusterCachesReconnectResult reconnectRes = cachesInfo.onReconnected(active, state.transition());

        final List<GridCacheAdapter> stoppedCaches = new ArrayList<>();

        for (final GridCacheAdapter cache : caches.values()) {
            boolean stopped = reconnectRes.stoppedCacheGroups().contains(cache.context().groupId())
                || reconnectRes.stoppedCaches().contains(cache.name());

            if (stopped)
                stopCacheOnReconnect(cache.context(), stoppedCaches);
            else {
                cache.onReconnected();

                reconnected.add(cache);

                if (cache.context().userCache()) {
                    // Re-create cache structures inside indexing in order to apply recent schema changes.
                    GridCacheContext cctx = cache.context();

                    DynamicCacheDescriptor desc = cacheDescriptor(cctx.name());

                    assert desc != null : cctx.name();

                    boolean rmvIdx = !cache.context().group().persistenceEnabled();

                    ctx.query().onCacheStop0(cctx, rmvIdx);
                    ctx.query().onCacheStart0(cctx, desc.schema());
                }
            }
        }

        final Set<Integer> stoppedGrps = reconnectRes.stoppedCacheGroups();

        for (CacheGroupContext grp : cacheGrps.values()) {
            if (stoppedGrps.contains(grp.groupId()))
                cacheGrps.remove(grp.groupId());
            else
                grp.onReconnected();
        }

        sharedCtx.onReconnected(active);

        for (GridCacheAdapter cache : reconnected)
            cache.context().gate().reconnected(false);

        if (!stoppedCaches.isEmpty())
            return sharedCtx.exchange().deferStopCachesOnClientReconnect(stoppedCaches);

        return null;
    }

    /**
     * @param cache Cache to start.
     * @param schema Cache schema.
     * @throws IgniteCheckedException If failed to start cache.
     */
    @SuppressWarnings({"TypeMayBeWeakened", "unchecked"})
    private void startCache(GridCacheAdapter<?, ?> cache, QuerySchema schema) throws IgniteCheckedException {
        GridCacheContext<?, ?> cacheCtx = cache.context();

        CacheConfiguration cfg = cacheCtx.config();

        // Intentionally compare Boolean references using '!=' below to check if the flag has been explicitly set.
        if (cfg.isStoreKeepBinary() && cfg.isStoreKeepBinary() != CacheConfiguration.DFLT_STORE_KEEP_BINARY
            && !(ctx.config().getMarshaller() instanceof BinaryMarshaller))
            U.warn(log, "CacheConfiguration.isStoreKeepBinary() configuration property will be ignored because " +
                "BinaryMarshaller is not used");

        // Start managers.
        for (GridCacheManager mgr : F.view(cacheCtx.managers(), F.notContains(dhtExcludes(cacheCtx))))
            mgr.start(cacheCtx);

        cacheCtx.initConflictResolver();

        if (cfg.getCacheMode() != LOCAL && GridCacheUtils.isNearEnabled(cfg)) {
            GridCacheContext<?, ?> dhtCtx = cacheCtx.near().dht().context();

            // Start DHT managers.
            for (GridCacheManager mgr : dhtManagers(dhtCtx))
                mgr.start(dhtCtx);

            dhtCtx.initConflictResolver();

            // Start DHT cache.
            dhtCtx.cache().start();

            if (log.isDebugEnabled())
                log.debug("Started DHT cache: " + dhtCtx.cache().name());
        }

        ctx.continuous().onCacheStart(cacheCtx);

        cacheCtx.cache().start();

        ctx.query().onCacheStart(cacheCtx, schema);

        cacheCtx.onStarted();

        String memPlcName = cfg.getDataRegionName();

        if (memPlcName == null && ctx.config().getDataStorageConfiguration() != null)
            memPlcName = ctx.config().getDataStorageConfiguration().getDefaultDataRegionConfiguration().getName();

        if (log.isInfoEnabled()) {
            log.info("Started cache [name=" + cfg.getName() +
                ", id=" + cacheCtx.cacheId() +
                (cfg.getGroupName() != null ? ", group=" + cfg.getGroupName() : "") +
                ", memoryPolicyName=" + memPlcName +
                ", mode=" + cfg.getCacheMode() +
                ", atomicity=" + cfg.getAtomicityMode() +
                ", backups=" + cfg.getBackups() +
                ", mvcc=" + cacheCtx.mvccEnabled() +']' +
                ", encryptionEnabled=" + cfg.isEncryptionEnabled() +']');
        }
    }

    /**
     * @param cache Cache to stop.
     * @param cancel Cancel flag.
     * @param destroy Destroy data flag. Setting to <code>true</code> will remove all cache data.
     */
    @SuppressWarnings({"TypeMayBeWeakened", "unchecked"})
    private void stopCache(GridCacheAdapter<?, ?> cache, boolean cancel, boolean destroy) {
        GridCacheContext ctx = cache.context();

        try {
            if (!cache.isNear() && ctx.shared().wal() != null) {
                try {
                    ctx.shared().wal().flush(null, false);
                }
                catch (IgniteCheckedException e) {
                    U.error(log, "Failed to flush write-ahead log on cache stop " +
                        "[cache=" + ctx.name() + "]", e);
                }
            }

            sharedCtx.removeCacheContext(ctx);

            cache.stop();

            ctx.kernalContext().query().onCacheStop(ctx, !cache.context().group().persistenceEnabled() || destroy);

            if (isNearEnabled(ctx)) {
                GridDhtCacheAdapter dht = ctx.near().dht();

                // Check whether dht cache has been started.
                if (dht != null) {
                    dht.stop();

                    GridCacheContext<?, ?> dhtCtx = dht.context();

                    List<GridCacheManager> dhtMgrs = dhtManagers(dhtCtx);

                    for (ListIterator<GridCacheManager> it = dhtMgrs.listIterator(dhtMgrs.size()); it.hasPrevious(); ) {
                        GridCacheManager mgr = it.previous();

                        mgr.stop(cancel, destroy);
                    }
                }
            }

            List<GridCacheManager> mgrs = ctx.managers();

            Collection<GridCacheManager> excludes = dhtExcludes(ctx);

            // Reverse order.
            for (ListIterator<GridCacheManager> it = mgrs.listIterator(mgrs.size()); it.hasPrevious(); ) {
                GridCacheManager mgr = it.previous();

                if (!excludes.contains(mgr))
                    mgr.stop(cancel, destroy);
            }

            ctx.kernalContext().continuous().onCacheStop(ctx);

            ctx.kernalContext().cache().context().snapshot().onCacheStop(ctx);

            ctx.group().stopCache(ctx, destroy);

            U.stopLifecycleAware(log, lifecycleAwares(ctx.group(), cache.configuration(), ctx.store().configuredStore()));

            if (destroy && CU.isPersistenceEnabled(ctx.gridConfig())) {
                try {
<<<<<<< HEAD
                    sharedCtx.database().removeCacheConfiguration(ctx.config());
                } catch (IgniteCheckedException e) {
=======
                    pageStore.removeCacheData(new StoredCacheData(ctx.config()));
                }
                catch (IgniteCheckedException e) {
>>>>>>> 1db89554
                    U.error(log, "Failed to delete cache configuration data while destroying cache" +
                        "[cache=" + ctx.name() + "]", e);
                }
            }

            if (log.isInfoEnabled()) {
                if (ctx.group().sharedGroup())
                    log.info("Stopped cache [cacheName=" + cache.name() + ", group=" + ctx.group().name() + ']');
                else
                    log.info("Stopped cache [cacheName=" + cache.name() + ']');
            }
        }
        finally {
            cleanup(ctx);
        }
    }

    /**
     * @throws IgniteCheckedException If failed to wait.
     */
    public void awaitStarted() throws IgniteCheckedException {
        U.await(cacheStartedLatch);
    }

    /**
     * @param cache Cache.
     * @throws IgniteCheckedException If failed.
     */
    @SuppressWarnings("unchecked")
    private void onKernalStart(GridCacheAdapter<?, ?> cache) throws IgniteCheckedException {
        GridCacheContext<?, ?> ctx = cache.context();

        // Start DHT cache as well.
        if (isNearEnabled(ctx)) {
            GridDhtCacheAdapter dht = ctx.near().dht();

            GridCacheContext<?, ?> dhtCtx = dht.context();

            for (GridCacheManager mgr : dhtManagers(dhtCtx))
                mgr.onKernalStart();

            dht.onKernalStart();

            if (log.isDebugEnabled())
                log.debug("Executed onKernalStart() callback for DHT cache: " + dht.name());
        }

        for (GridCacheManager mgr : F.view(ctx.managers(), F0.notContains(dhtExcludes(ctx))))
            mgr.onKernalStart();

        cache.onKernalStart();

        if (ctx.events().isRecordable(EventType.EVT_CACHE_STARTED))
            ctx.events().addEvent(EventType.EVT_CACHE_STARTED);

        if (log.isDebugEnabled())
            log.debug("Executed onKernalStart() callback for cache [name=" + cache.name() + ", mode=" +
                cache.configuration().getCacheMode() + ']');
    }

    /**
     * @param cache Cache to stop.
     * @param cancel Cancel flag.
     */
    @SuppressWarnings("unchecked")
    private void onKernalStop(GridCacheAdapter<?, ?> cache, boolean cancel) {
        GridCacheContext ctx = cache.context();

        if (isNearEnabled(ctx)) {
            GridDhtCacheAdapter dht = ctx.near().dht();

            if (dht != null) {
                GridCacheContext<?, ?> dhtCtx = dht.context();

                for (GridCacheManager mgr : dhtManagers(dhtCtx))
                    mgr.onKernalStop(cancel);

                dht.onKernalStop();
            }
        }

        List<GridCacheManager> mgrs = ctx.managers();

        Collection<GridCacheManager> excludes = dhtExcludes(ctx);

        // Reverse order.
        for (ListIterator<GridCacheManager> it = mgrs.listIterator(mgrs.size()); it.hasPrevious(); ) {
            GridCacheManager mgr = it.previous();

            if (!excludes.contains(mgr))
                mgr.onKernalStop(cancel);
        }

        cache.onKernalStop();

        if (ctx.events().isRecordable(EventType.EVT_CACHE_STOPPED))
            ctx.events().addEvent(EventType.EVT_CACHE_STOPPED);
    }

    /**
     * @param cfg Cache configuration to use to create cache.
     * @param grp Cache group.
     * @param pluginMgr Cache plugin manager.
     * @param desc Cache descriptor.
     * @param locStartTopVer Current topology version.
     * @param cacheObjCtx Cache object context.
     * @param affNode {@code True} if local node affinity node.
     * @param updatesAllowed Updates allowed flag.
     * @param disabledAfterStart If true, then we will discard restarting state from proxies. If false then we will
     * change state of proxies to restarting
     * @return Cache context.
     * @throws IgniteCheckedException If failed to create cache.
     */
    private GridCacheContext createCache(CacheConfiguration<?, ?> cfg,
        CacheGroupContext grp,
        @Nullable CachePluginManager pluginMgr,
        DynamicCacheDescriptor desc,
        AffinityTopologyVersion locStartTopVer,
        CacheObjectContext cacheObjCtx,
        boolean affNode,
        boolean updatesAllowed,
        boolean disabledAfterStart)
        throws IgniteCheckedException {
        assert cfg != null;

        if (cfg.getCacheStoreFactory() instanceof GridCacheLoaderWriterStoreFactory) {
            GridCacheLoaderWriterStoreFactory factory = (GridCacheLoaderWriterStoreFactory)cfg.getCacheStoreFactory();

            prepare(cfg, factory.loaderFactory(), false);
            prepare(cfg, factory.writerFactory(), false);
        }
        else
            prepare(cfg, cfg.getCacheStoreFactory(), false);

        CacheStore cfgStore = cfg.getCacheStoreFactory() != null ? cfg.getCacheStoreFactory().create() : null;

        validate(ctx.config(), cfg, desc.cacheType(), cfgStore);

        if (pluginMgr == null)
            pluginMgr = new CachePluginManager(ctx, cfg);

        pluginMgr.validate();

        if (cfg.getAtomicityMode() == TRANSACTIONAL_SNAPSHOT)
            sharedCtx.coordinators().ensureStarted();

        sharedCtx.jta().registerCache(cfg);

        // Skip suggestions for internal caches.
        if (desc.cacheType().userCache())
            suggestOptimizations(cfg, cfgStore != null);

        Collection<Object> toPrepare = new ArrayList<>();

        if (cfgStore instanceof GridCacheLoaderWriterStore) {
            toPrepare.add(((GridCacheLoaderWriterStore)cfgStore).loader());
            toPrepare.add(((GridCacheLoaderWriterStore)cfgStore).writer());
        }
        else
            toPrepare.add(cfgStore);

        prepare(cfg, toPrepare);

        U.startLifecycleAware(lifecycleAwares(grp, cfg, cfgStore));

        boolean nearEnabled = GridCacheUtils.isNearEnabled(cfg);

        GridCacheAffinityManager affMgr = new GridCacheAffinityManager();
        GridCacheEventManager evtMgr = new GridCacheEventManager();
        CacheEvictionManager evictMgr = (nearEnabled || cfg.isOnheapCacheEnabled()) ? new GridCacheEvictionManager() : new CacheOffheapEvictionManager();
        GridCacheQueryManager qryMgr = queryManager(cfg);
        CacheContinuousQueryManager contQryMgr = new CacheContinuousQueryManager();
        CacheDataStructuresManager dataStructuresMgr = new CacheDataStructuresManager();
        GridCacheTtlManager ttlMgr = new GridCacheTtlManager();

        CacheConflictResolutionManager rslvrMgr = pluginMgr.createComponent(CacheConflictResolutionManager.class);
        GridCacheDrManager drMgr = pluginMgr.createComponent(GridCacheDrManager.class);
        CacheStoreManager storeMgr = pluginMgr.createComponent(CacheStoreManager.class);

        storeMgr.initialize(cfgStore, sesHolders);

        GridCacheContext<?, ?> cacheCtx = new GridCacheContext(
            ctx,
            sharedCtx,
            cfg,
            grp,
            desc.cacheType(),
            locStartTopVer,
            affNode,
            updatesAllowed,
            /*
             * Managers in starting order!
             * ===========================
             */
            evtMgr,
            storeMgr,
            evictMgr,
            qryMgr,
            contQryMgr,
            dataStructuresMgr,
            ttlMgr,
            drMgr,
            rslvrMgr,
            pluginMgr,
            affMgr
        );

        cacheCtx.statisticsEnabled(desc.cacheConfiguration().isStatisticsEnabled());

        cacheCtx.cacheObjectContext(cacheObjCtx);

        GridCacheAdapter cache = null;

        switch (cfg.getCacheMode()) {
            case LOCAL: {
                switch (cfg.getAtomicityMode()) {
                    case TRANSACTIONAL:
                    case TRANSACTIONAL_SNAPSHOT: {
                        cache = new GridLocalCache(cacheCtx);

                        break;
                    }
                    case ATOMIC: {
                        cache = new GridLocalAtomicCache(cacheCtx);

                        break;
                    }

                    default: {
                        assert false : "Invalid cache atomicity mode: " + cfg.getAtomicityMode();
                    }
                }

                break;
            }
            case PARTITIONED:
            case REPLICATED: {
                if (nearEnabled) {
                    switch (cfg.getAtomicityMode()) {
                        case TRANSACTIONAL:
                        case TRANSACTIONAL_SNAPSHOT: {
                            cache = new GridNearTransactionalCache(cacheCtx);

                            break;
                        }
                        case ATOMIC: {
                            cache = new GridNearAtomicCache(cacheCtx);

                            break;
                        }

                        default: {
                            assert false : "Invalid cache atomicity mode: " + cfg.getAtomicityMode();
                        }
                    }
                }
                else {
                    switch (cfg.getAtomicityMode()) {
                        case TRANSACTIONAL:
                        case TRANSACTIONAL_SNAPSHOT: {
                            cache = cacheCtx.affinityNode() ?
                                new GridDhtColocatedCache(cacheCtx) :
                                new GridDhtColocatedCache(cacheCtx, new GridNoStorageCacheMap());

                            break;
                        }
                        case ATOMIC: {
                            cache = cacheCtx.affinityNode() ?
                                new GridDhtAtomicCache(cacheCtx) :
                                new GridDhtAtomicCache(cacheCtx, new GridNoStorageCacheMap());

                            break;
                        }

                        default: {
                            assert false : "Invalid cache atomicity mode: " + cfg.getAtomicityMode();
                        }
                    }
                }

                break;
            }

            default: {
                assert false : "Invalid cache mode: " + cfg.getCacheMode();
            }
        }

        cache.active(!disabledAfterStart);

        cacheCtx.cache(cache);

        GridCacheContext<?, ?> ret = cacheCtx;

        /*
         * Create DHT cache.
         * ================
         */
        if (cfg.getCacheMode() != LOCAL && nearEnabled) {
            /*
             * Specifically don't create the following managers
             * here and reuse the one from Near cache:
             * 1. GridCacheVersionManager
             * 2. GridCacheIoManager
             * 3. GridCacheDeploymentManager
             * 4. GridCacheQueryManager (note, that we start it for DHT cache though).
             * 5. CacheContinuousQueryManager (note, that we start it for DHT cache though).
             * 6. GridCacheDgcManager
             * 7. GridCacheTtlManager.
             * ===============================================
             */
            evictMgr = cfg.isOnheapCacheEnabled() ? new GridCacheEvictionManager() : new CacheOffheapEvictionManager();
            evtMgr = new GridCacheEventManager();
            pluginMgr = new CachePluginManager(ctx, cfg);
            drMgr = pluginMgr.createComponent(GridCacheDrManager.class);

            cacheCtx = new GridCacheContext(
                ctx,
                sharedCtx,
                cfg,
                grp,
                desc.cacheType(),
                locStartTopVer,
                affNode,
                true,
                /*
                 * Managers in starting order!
                 * ===========================
                 */
                evtMgr,
                storeMgr,
                evictMgr,
                qryMgr,
                contQryMgr,
                dataStructuresMgr,
                ttlMgr,
                drMgr,
                rslvrMgr,
                pluginMgr,
                affMgr
            );

            cacheCtx.statisticsEnabled(desc.cacheConfiguration().isStatisticsEnabled());

            cacheCtx.cacheObjectContext(cacheObjCtx);

            GridDhtCacheAdapter dht = null;

            switch (cfg.getAtomicityMode()) {
                case TRANSACTIONAL:
                case TRANSACTIONAL_SNAPSHOT: {
                    assert cache instanceof GridNearTransactionalCache;

                    GridNearTransactionalCache near = (GridNearTransactionalCache)cache;

                    GridDhtCache dhtCache = cacheCtx.affinityNode() ?
                        new GridDhtCache(cacheCtx) :
                        new GridDhtCache(cacheCtx, new GridNoStorageCacheMap());

                    dhtCache.near(near);

                    near.dht(dhtCache);

                    dht = dhtCache;

                    break;
                }
                case ATOMIC: {
                    assert cache instanceof GridNearAtomicCache;

                    GridNearAtomicCache near = (GridNearAtomicCache)cache;

                    GridDhtAtomicCache dhtCache = cacheCtx.affinityNode() ?
                        new GridDhtAtomicCache(cacheCtx) :
                        new GridDhtAtomicCache(cacheCtx, new GridNoStorageCacheMap());

                    dhtCache.near(near);

                    near.dht(dhtCache);

                    dht = dhtCache;

                    break;
                }

                default: {
                    assert false : "Invalid cache atomicity mode: " + cfg.getAtomicityMode();
                }
            }

            cacheCtx.cache(dht);
        }

        if (!CU.isUtilityCache(cache.name()) && !CU.isSystemCache(cache.name())) {
            registerMbean(cache.localMxBean(), cache.name(), false);
            registerMbean(cache.clusterMxBean(), cache.name(), false);
        }

        return ret;
    }

    /**
     *
     * @param reqs Cache requests to start.
     * @param fut Completable future.
     */
    public void registrateProxyRestart(Map<String, DynamicCacheChangeRequest> reqs, GridFutureAdapter<?> fut) {
        for (IgniteCacheProxyImpl<?, ?> proxy : jCacheProxies.values()) {
            if (reqs.containsKey(proxy.getName()) &&
                proxy.isRestarting() &&
                !reqs.get(proxy.getName()).disabledAfterStart()
            )
                proxy.registrateFutureRestart(fut);
        }
    }

    /**
     *
     * @param reqs Cache requests to start.
     * @param initVer Init exchange version.
     * @param doneVer Finish excahnge vertison.
     */
    public void completeProxyRestart(
        Map<String, DynamicCacheChangeRequest> reqs,
        AffinityTopologyVersion initVer,
        AffinityTopologyVersion doneVer
    ) {
        if (initVer == null || doneVer == null)
            return;

        for (GridCacheAdapter<?, ?> cache : caches.values()) {
            GridCacheContext<?, ?> cacheCtx = cache.context();

            if (reqs.containsKey(cache.name()) ||
                (cacheCtx.startTopologyVersion().compareTo(initVer) <= 0 ||
                    cacheCtx.startTopologyVersion().compareTo(doneVer) <= 0))
                completeProxyInitialize(cache.name());

            if (
                cacheCtx.startTopologyVersion().compareTo(initVer) >= 0 &&
                    cacheCtx.startTopologyVersion().compareTo(doneVer) <= 0
            ) {
                IgniteCacheProxyImpl<?, ?> proxy = jCacheProxies.get(cache.name());

                boolean canRestart = true;

                DynamicCacheChangeRequest req = reqs.get(cache.name());

                if (req != null) {
                    canRestart = !req.disabledAfterStart();
                }

                if (proxy != null && proxy.isRestarting() && canRestart) {
                    proxy.onRestarted(cacheCtx, cache);

                    if (cacheCtx.dataStructuresCache())
                        ctx.dataStructures().restart(proxy.internalProxy());
                }
            }
        }
    }

    /**
     * Gets a collection of currently started caches.
     *
     * @return Collection of started cache names.
     */
    public Collection<String> cacheNames() {
        return F.viewReadOnly(cacheDescriptors().values(),
            new IgniteClosure<DynamicCacheDescriptor, String>() {
                @Override public String apply(DynamicCacheDescriptor desc) {
                    return desc.cacheConfiguration().getName();
                }
            });
    }

    /**
     * Gets public cache that can be used for query execution. If cache isn't created on current node it will be
     * started.
     *
     * @param start Start cache.
     * @param inclLoc Include local caches.
     * @return Cache or {@code null} if there is no suitable cache.
     */
    public IgniteCacheProxy<?, ?> getOrStartPublicCache(boolean start, boolean inclLoc) throws IgniteCheckedException {
        // Try to find started cache first.
        for (Map.Entry<String, GridCacheAdapter<?, ?>> e : caches.entrySet()) {
            if (!e.getValue().context().userCache())
                continue;

            CacheConfiguration ccfg = e.getValue().configuration();

            String cacheName = ccfg.getName();

            if ((inclLoc || ccfg.getCacheMode() != LOCAL))
                return publicJCache(cacheName);
        }

        if (start) {
            for (Map.Entry<String, DynamicCacheDescriptor> e : cachesInfo.registeredCaches().entrySet()) {
                DynamicCacheDescriptor desc = e.getValue();

                if (!desc.cacheType().userCache())
                    continue;

                CacheConfiguration ccfg = desc.cacheConfiguration();

                if (ccfg.getCacheMode() != LOCAL) {
                    dynamicStartCache(null, ccfg.getName(), null, false, true, true).get();

                    return publicJCache(ccfg.getName());
                }
            }
        }

        return null;
    }

    /**
     * Gets a collection of currently started public cache names.
     *
     * @return Collection of currently started public cache names
     */
    public Collection<String> publicCacheNames() {
        return F.viewReadOnly(cacheDescriptors().values(),
            new IgniteClosure<DynamicCacheDescriptor, String>() {
                @Override public String apply(DynamicCacheDescriptor desc) {
                    return desc.cacheConfiguration().getName();
                }
            },
            new IgnitePredicate<DynamicCacheDescriptor>() {
                @Override public boolean apply(DynamicCacheDescriptor desc) {
                    return desc.cacheType().userCache();
                }
            }
        );
    }

    /**
     * Gets a collection of currently started public cache names.
     *
     * @return Collection of currently started public cache names
     */
    public Collection<String> publicAndDsCacheNames() {
        return F.viewReadOnly(cacheDescriptors().values(),
            new IgniteClosure<DynamicCacheDescriptor, String>() {
                @Override public String apply(DynamicCacheDescriptor desc) {
                    return desc.cacheConfiguration().getName();
                }
            },
            new IgnitePredicate<DynamicCacheDescriptor>() {
                @Override public boolean apply(DynamicCacheDescriptor desc) {
                    return desc.cacheType().userCache() || desc.cacheType() == CacheType.DATA_STRUCTURES;
                }
            }
        );
    }

    /**
     * Gets cache mode.
     *
     * @param cacheName Cache name to check.
     * @return Cache mode.
     */
    public CacheMode cacheMode(String cacheName) {
        assert cacheName != null;

        DynamicCacheDescriptor desc = cacheDescriptor(cacheName);

        return desc != null ? desc.cacheConfiguration().getCacheMode() : null;
    }

    /**
     * @return Caches to be started when this node starts.
     */
    @Nullable public LocalJoinCachesContext localJoinCachesContext() {
        return cachesInfo.localJoinCachesContext();
    }

    /**
     * @param exchTopVer Local join exchange future version.
     * @param locJoinCtx Local join cache context.
     * @throws IgniteCheckedException If failed.
     */
    public IgniteInternalFuture<?> startCachesOnLocalJoin(
        AffinityTopologyVersion exchTopVer,
        LocalJoinCachesContext locJoinCtx
    ) throws IgniteCheckedException {
        long time = System.currentTimeMillis();

        if (locJoinCtx == null)
            return new GridFinishedFuture<>();

        IgniteInternalFuture<?> res = sharedCtx.affinity().initCachesOnLocalJoin(
            locJoinCtx.cacheGroupDescriptors(), locJoinCtx.cacheDescriptors());

        for (T2<DynamicCacheDescriptor, NearCacheConfiguration> t : locJoinCtx.caches()) {
            DynamicCacheDescriptor desc = t.get1();

            prepareCacheStart(
                desc.cacheConfiguration(),
                desc,
                t.get2(),
                exchTopVer,
                false);
        }

        if (log.isInfoEnabled())
            log.info("Starting caches on local join performed in " + (System.currentTimeMillis() - time) + " ms.");

        return res;
    }

    /**
     * @param node Joined node.
     * @return {@code True} if there are new caches received from joined node.
     */
    boolean hasCachesReceivedFromJoin(ClusterNode node) {
        return cachesInfo.hasCachesReceivedFromJoin(node.id());
    }

    /**
     * Starts statically configured caches received from remote nodes during exchange.
     *
     * @param nodeId Joining node ID.
     * @param exchTopVer Current exchange version.
     * @return Started caches descriptors.
     * @throws IgniteCheckedException If failed.
     */
    public Collection<DynamicCacheDescriptor> startReceivedCaches(UUID nodeId, AffinityTopologyVersion exchTopVer)
        throws IgniteCheckedException {
        List<DynamicCacheDescriptor> started = cachesInfo.cachesReceivedFromJoin(nodeId);

        for (DynamicCacheDescriptor desc : started) {
            IgnitePredicate<ClusterNode> filter = desc.groupDescriptor().config().getNodeFilter();

            if (CU.affinityNode(ctx.discovery().localNode(), filter)) {
                prepareCacheStart(
                    desc.cacheConfiguration(),
                    desc,
                    null,
                    exchTopVer,
                    false);
            }
        }

        return started;
    }

    /**
     * Updates cache configuration on cache start, if needs.
     *
     * @param desc Cache descriptor.
     * @throws IgniteCheckedException If update failed.
     */
    private void updateCacheConfigurationVersionOnStart(DynamicCacheDescriptor desc) throws IgniteCheckedException {
        if(desc.cacheType()==CacheType.USER){
            setVersionToCacheDescriptorIfNull(desc);

            if(desc.version().isNeedUpdateVersion(GridCacheConfigurationChangeAction.START)) {
                desc.version().updateVersion(GridCacheConfigurationChangeAction.START);

                cachesInfo.updateVersion(desc.version());

                sharedCtx.database().storeCacheConfigurationVersion(desc.version(), true);
            }
        }
    }

   /**
     * @see ClusterCachesInfo#updateVersion(GridCacheConfigurationVersion)
     */
    public void updateCacheVersion(GridCacheConfigurationVersion ver){ cachesInfo.updateVersion(ver); }

    /**
     * @param startCfg Cache configuration to use.
     * @param desc Cache descriptor.
     * @param reqNearCfg Near configuration if specified for client cache start request.
     * @param exchTopVer Current exchange version.
     * @param disabledAfterStart If true, then we will discard restarting state from proxies. If false then we will
     * change state of proxies to restarting
     * @throws IgniteCheckedException If failed.
     */
    void prepareCacheStart(
        CacheConfiguration startCfg,
        DynamicCacheDescriptor desc,
        @Nullable NearCacheConfiguration reqNearCfg,
        AffinityTopologyVersion exchTopVer,
        boolean disabledAfterStart
    ) throws IgniteCheckedException {
        assert !caches.containsKey(startCfg.getName()) : startCfg.getName();

        CacheConfiguration ccfg = new CacheConfiguration(startCfg);

        CacheObjectContext cacheObjCtx = ctx.cacheObjects().contextForCache(ccfg);

        updateCacheConfigurationVersionOnStart(desc);

        boolean affNode;

        if (ccfg.getCacheMode() == LOCAL) {
            affNode = true;

            ccfg.setNearConfiguration(null);
        }
        else if (CU.affinityNode(ctx.discovery().localNode(), desc.groupDescriptor().config().getNodeFilter()))
            affNode = true;
        else {
            affNode = false;

            ccfg.setNearConfiguration(reqNearCfg);
        }

        if (sharedCtx.pageStore() != null && affNode)
            sharedCtx.pageStore().initializeForCache(desc.groupDescriptor(), desc.toStoredData());

        String grpName = startCfg.getGroupName();

        CacheGroupContext grp = null;

        if (grpName != null) {
            for (CacheGroupContext grp0 : cacheGrps.values()) {
                if (grp0.sharedGroup() && grpName.equals(grp0.name())) {
                    grp = grp0;

                    break;
                }
            }

            if (grp == null) {
                grp = startCacheGroup(desc.groupDescriptor(),
                    desc.cacheType(),
                    affNode,
                    cacheObjCtx,
                    exchTopVer);
            }
        }
        else {
            grp = startCacheGroup(desc.groupDescriptor(),
                desc.cacheType(),
                affNode,
                cacheObjCtx,
                exchTopVer);
        }

        GridCacheContext cacheCtx = createCache(ccfg,
            grp,
            null,
            desc,
            exchTopVer,
            cacheObjCtx,
            affNode,
            true,
            disabledAfterStart
        );

        cacheCtx.dynamicDeploymentId(desc.deploymentId());

        GridCacheAdapter cache = cacheCtx.cache();

        sharedCtx.addCacheContext(cacheCtx);

        caches.put(cacheCtx.name(), cache);

        startCache(cache, desc.schema() != null ? desc.schema() : new QuerySchema());

        grp.onCacheStarted(cacheCtx);

        onKernalStart(cache);
    }

    /**
     * Restarts proxies of caches if they was marked as restarting. Requires external synchronization - shouldn't be
     * called concurrently with another caches restart.
     */
    public void restartProxies() {
        for (IgniteCacheProxyImpl<?, ?> proxy : jCacheProxies.values()) {
            if (proxy == null)
                continue;

            GridCacheContext<?, ?> cacheCtx = sharedCtx.cacheContext(CU.cacheId(proxy.getName()));

            if (cacheCtx == null)
                continue;

            if (proxy.isRestarting()) {
                caches.get(proxy.getName()).active(true);

                proxy.onRestarted(cacheCtx, cacheCtx.cache());

                if (cacheCtx.dataStructuresCache())
                    ctx.dataStructures().restart(proxy.internalProxy());
            }
        }
    }

    /**
     * @param desc Group descriptor.
     * @param cacheType Cache type.
     * @param affNode Affinity node flag.
     * @param cacheObjCtx Cache object context.
     * @param exchTopVer Current topology version.
     * @return Started cache group.
     * @throws IgniteCheckedException If failed.
     */
    private CacheGroupContext startCacheGroup(
        CacheGroupDescriptor desc,
        CacheType cacheType,
        boolean affNode,
        CacheObjectContext cacheObjCtx,
        AffinityTopologyVersion exchTopVer)
        throws IgniteCheckedException {
        CacheConfiguration cfg = new CacheConfiguration(desc.config());

        String memPlcName = cfg.getDataRegionName();

        DataRegion dataRegion = sharedCtx.database().dataRegion(memPlcName);
        FreeList freeList = sharedCtx.database().freeList(memPlcName);
        ReuseList reuseList = sharedCtx.database().reuseList(memPlcName);

        boolean persistenceEnabled = sharedCtx.localNode().isClient() ? desc.persistenceEnabled() :
            dataRegion != null && dataRegion.config().isPersistenceEnabled();

        CacheGroupContext grp = new CacheGroupContext(sharedCtx,
            desc.groupId(),
            desc.receivedFrom(),
            cacheType,
            cfg,
            affNode,
            dataRegion,
            cacheObjCtx,
            freeList,
            reuseList,
            exchTopVer,
            persistenceEnabled,
            desc.walEnabled()
        );

        for (Object obj : grp.configuredUserObjects())
            prepare(cfg, obj, false);

        U.startLifecycleAware(grp.configuredUserObjects());

        grp.start();

        CacheGroupContext old = cacheGrps.put(desc.groupId(), grp);

        if (!grp.systemCache() && !U.IGNITE_MBEANS_DISABLED) {
            try {
                U.registerMBean(ctx.config().getMBeanServer(), ctx.igniteInstanceName(), CACHE_GRP_METRICS_MBEAN_GRP,
                    grp.cacheOrGroupName(), grp.mxBean(), CacheGroupMetricsMXBean.class);
            }
            catch (Throwable e) {
                U.error(log, "Failed to register MBean for cache group: " + grp.name(), e);
            }
        }

        assert old == null : old.name();

        return grp;
    }

    /**
     * @param cacheName Cache name.
     * @param stop {@code True} for stop cache, {@code false} for close cache.
     * @param restart Restart flag.
     */
    void blockGateway(String cacheName, boolean stop, boolean restart) {
        // Break the proxy before exchange future is done.
        IgniteCacheProxyImpl<?, ?> proxy = jcacheProxy(cacheName, false);

        if (restart) {
            GridCacheAdapter<?, ?> cache = caches.get(cacheName);

            if (cache != null)
                cache.active(false);
        }

        if (proxy != null) {
            if (stop) {
                if (restart)
                    proxy.restart();

                proxy.context().gate().stopped();
            }
            else
                proxy.closeProxy();
        }
    }

    /**
     * @param req Request.
     */
    private void stopGateway(DynamicCacheChangeRequest req) {
        assert req.stop() : req;

        IgniteCacheProxyImpl<?, ?> proxy;

        // Break the proxy before exchange future is done.
        if (req.restart()) {
            if (DataStructuresProcessor.isDataStructureCache(req.cacheName()))
                ctx.dataStructures().suspend(req.cacheName());

            GridCacheAdapter<?, ?> cache = caches.get(req.cacheName());

            if (cache != null)
                cache.active(false);

            proxy = jCacheProxies.get(req.cacheName());

            if (proxy != null)
                proxy.restart();
        }
        else {
            completeProxyInitialize(req.cacheName());

            proxy = jCacheProxies.remove(req.cacheName());
        }

        if (proxy != null)
            proxy.context().gate().onStopped();
    }

    /**
     * @param cacheName Cache name.
     * @param destroy Cache data destroy flag. Setting to <code>true</code> will remove all cache data.
     * @return Stopped cache context.
     */
    private GridCacheContext<?, ?> prepareCacheStop(String cacheName, boolean destroy) {
        assert sharedCtx.database().checkpointLockIsHeldByThread();

        GridCacheAdapter<?, ?> cache = caches.remove(cacheName);

        if (cache != null) {
            GridCacheContext<?, ?> ctx = cache.context();

            sharedCtx.removeCacheContext(ctx);

            onKernalStop(cache, true);

            stopCache(cache, true, destroy);

            return ctx;
        }

        return null;
    }

    /**
     * @param startTopVer Cache start version.
     * @param err Cache start error if any.
     */
    void initCacheProxies(AffinityTopologyVersion startTopVer, @Nullable Throwable err) {
        for (GridCacheAdapter<?, ?> cache : caches.values()) {
            GridCacheContext<?, ?> cacheCtx = cache.context();

            if (cacheCtx.startTopologyVersion().equals(startTopVer)) {
                if (!jCacheProxies.containsKey(cacheCtx.name())) {
                    IgniteCacheProxyImpl<?, ?> newProxy = new IgniteCacheProxyImpl(cache.context(), cache, false);

                    if (!cache.active())
                        newProxy.restart();

                    addjCacheProxy(cacheCtx.name(), newProxy);
                }

                if (cacheCtx.preloader() != null)
                    cacheCtx.preloader().onInitialExchangeComplete(err);
            }
        }
    }

    /**
     * @param cachesToClose Caches to close.
     * @param retClientCaches {@code True} if return IDs of closed client caches.
     * @return Closed client caches' IDs.
     */
    Set<Integer> closeCaches(Set<String> cachesToClose, boolean retClientCaches) {
        Set<Integer> ids = null;

        for (String cacheName : cachesToClose) {
            completeProxyInitialize(cacheName);

            blockGateway(cacheName, false, false);

            GridCacheContext ctx = sharedCtx.cacheContext(CU.cacheId(cacheName));

            if (ctx == null)
                continue;

            if (retClientCaches && !ctx.affinityNode()) {
                if (ids == null)
                    ids = U.newHashSet(cachesToClose.size());

                ids.add(ctx.cacheId());
            }

            closeCache(ctx);
        }

        return ids;
    }

    /**
     * @param cctx Cache context.
     */
    private void closeCache(GridCacheContext cctx) {
        if (cctx.affinityNode()) {
            GridCacheAdapter<?, ?> cache = caches.get(cctx.name());

            assert cache != null : cctx.name();

            jCacheProxies.put(cctx.name(), new IgniteCacheProxyImpl(cache.context(), cache, false));

            completeProxyInitialize(cctx.name());
        }
        else {
            cctx.gate().onStopped();

            // Do not close client cache while requests processing is in progress.
            sharedCtx.io().writeLock();

            try {
                if (!cctx.affinityNode() && cctx.transactional())
                    sharedCtx.tm().rollbackTransactionsForCache(cctx.cacheId());

                completeProxyInitialize(cctx.name());

                jCacheProxies.remove(cctx.name());

                sharedCtx.database().checkpointReadLock();

                try {
                    prepareCacheStop(cctx.name(), false);
                }
                finally {
                    sharedCtx.database().checkpointReadUnlock();
                }

                if (!cctx.group().hasCaches())
                    stopCacheGroup(cctx.group().groupId());
            }
            finally {
                sharedCtx.io().writeUnlock();
            }
        }
    }

    /**
     * Called during the rollback of the exchange partitions procedure in order to stop the given cache even if it's not
     * fully initialized (e.g. failed on cache init stage).
     *
     * @param exchActions Stop requests.
     */
    void forceCloseCaches(ExchangeActions exchActions) {
        assert exchActions != null && !exchActions.cacheStopRequests().isEmpty();

        processCacheStopRequestOnExchangeDone(exchActions);
    }

    /**
     * @param exchActions Change requests.
     */
    private void processCacheStopRequestOnExchangeDone(ExchangeActions exchActions) {
        // Force checkpoint if there is any cache stop request
        if (!exchActions.cacheStopRequests().isEmpty()) {
            try {
                sharedCtx.database().waitForCheckpoint("caches stop");
            }
            catch (IgniteCheckedException e) {
                U.error(log, "Failed to wait for checkpoint finish during cache stop.", e);
            }
        }

        for (ExchangeActions.CacheActionData action : exchActions.cacheStopRequests()) {
            CacheGroupContext gctx = cacheGrps.get(action.descriptor().groupId());

            // Cancel all operations blocking gateway
            if (gctx != null) {
                final String msg = "Failed to wait for topology update, cache group is stopping.";

                // If snapshot operation in progress we must throw CacheStoppedException
                // for correct cache proxy restart. For more details see
                // IgniteCacheProxy.cacheException()
                gctx.affinity().cancelFutures(new CacheStoppedException(msg));
            }

            stopGateway(action.request());

            sharedCtx.database().checkpointReadLock();

            try {
                prepareCacheStop(action.request().cacheName(), action.request().destroy());
            }
            finally {
                sharedCtx.database().checkpointReadUnlock();
            }
        }

        sharedCtx.database().checkpointReadLock();

        try {
            // Do not invoke checkpoint listeners for groups are going to be destroyed to prevent metadata corruption.
            for (ExchangeActions.CacheGroupActionData action : exchActions.cacheGroupsToStop()) {
                Integer grpId = action.descriptor().groupId();
                CacheGroupContext grp = cacheGrps.get(grpId);

                if (grp != null && grp.persistenceEnabled() && sharedCtx.database() instanceof GridCacheDatabaseSharedManager) {
                    GridCacheDatabaseSharedManager mngr = (GridCacheDatabaseSharedManager)sharedCtx.database();
                    mngr.removeCheckpointListener((DbCheckpointListener)grp.offheap());
                }
            }
        }
        finally {
            sharedCtx.database().checkpointReadUnlock();
        }

        List<IgniteBiTuple<CacheGroupContext, Boolean>> stoppedGroups = new ArrayList<>();

        for (ExchangeActions.CacheGroupActionData action : exchActions.cacheGroupsToStop()) {
            Integer groupId = action.descriptor().groupId();

            if (cacheGrps.containsKey(groupId)) {
                stoppedGroups.add(F.t(cacheGrps.get(groupId), action.destroy()));

                stopCacheGroup(groupId);
            }
        }

        if (!sharedCtx.kernalContext().clientNode())
            sharedCtx.database().onCacheGroupsStopped(stoppedGroups);

        if (exchActions.deactivate())
            sharedCtx.deactivate();
    }

    /**
     * Callback invoked when first exchange future for dynamic cache is completed.
     *
     * @param cacheStartVer Started caches version to create proxy for.
     * @param exchActions Change requests.
     * @param err Error.
     */
    @SuppressWarnings("unchecked")
    public void onExchangeDone(
        AffinityTopologyVersion cacheStartVer,
        @Nullable ExchangeActions exchActions,
        @Nullable Throwable err
    ) {
        initCacheProxies(cacheStartVer, err);

        if (exchActions == null)
            return;

        if (exchActions.systemCachesStarting() && exchActions.stateChangeRequest() == null) {
            ctx.dataStructures().restoreStructuresState(ctx);

            ctx.service().updateUtilityCache();
        }

        if (err == null)
            processCacheStopRequestOnExchangeDone(exchActions);
    }

    /**
     * @param grpId Group ID.
     */
    private void stopCacheGroup(int grpId) {
        CacheGroupContext grp = cacheGrps.remove(grpId);

        if (grp != null)
            stopCacheGroup(grp);
    }

    /**
     * @param grp Cache group.
     */
    private void stopCacheGroup(CacheGroupContext grp) {
        grp.stopGroup();

        U.stopLifecycleAware(log, grp.configuredUserObjects());

        cleanup(grp);
    }

    /**
     * @param cacheName Cache name.
     * @param deploymentId Future deployment ID.
     */
    void completeTemplateAddFuture(String cacheName, IgniteUuid deploymentId) {
        GridCacheProcessor.TemplateConfigurationFuture fut =
            (GridCacheProcessor.TemplateConfigurationFuture)pendingTemplateFuts.get(cacheName);

        if (fut != null && fut.deploymentId().equals(deploymentId))
            fut.onDone();
    }

    /**
     * @param req Request to complete future for.
     * @param success Future result.
     * @param err Error if any.
     */
    void completeCacheStartFuture(DynamicCacheChangeRequest req, boolean success, @Nullable Throwable err) {
        if (ctx.localNodeId().equals(req.initiatingNodeId())) {
            DynamicCacheStartFuture fut = (DynamicCacheStartFuture)pendingFuts.get(req.requestId());

            if (fut != null)
                fut.onDone(success, err);
        }
    }

    /**
     * @param reqId Request ID.
     * @param err Error if any.
     */
    void completeClientCacheChangeFuture(UUID reqId, @Nullable Exception err) {
        DynamicCacheStartFuture fut = (DynamicCacheStartFuture)pendingFuts.get(reqId);

        if (fut != null)
            fut.onDone(false, err);
    }

    /**
     * Creates shared context.
     *
     * @param kernalCtx Kernal context.
     * @param storeSesLsnrs Store session listeners.
     * @return Shared context.
     * @throws IgniteCheckedException If failed.
     */
    @SuppressWarnings("unchecked")
    private GridCacheSharedContext createSharedContext(GridKernalContext kernalCtx,
        Collection<CacheStoreSessionListener> storeSesLsnrs) throws IgniteCheckedException {
        IgniteTxManager tm = new IgniteTxManager();
        GridCacheMvccManager mvccMgr = new GridCacheMvccManager();
        GridCacheVersionManager verMgr = new GridCacheVersionManager();
        GridCacheDeploymentManager depMgr = new GridCacheDeploymentManager();
        GridCachePartitionExchangeManager exchMgr = new GridCachePartitionExchangeManager();

        IgniteCacheDatabaseSharedManager dbMgr;
        IgnitePageStoreManager pageStoreMgr = null;
        IgniteWriteAheadLogManager walMgr = null;

        if (CU.isPersistenceEnabled(ctx.config()) && !ctx.clientNode()) {
            dbMgr = new GridCacheDatabaseSharedManager(ctx);

            pageStoreMgr = ctx.plugins().createComponent(IgnitePageStoreManager.class);

            if (pageStoreMgr == null)
                pageStoreMgr = new FilePageStoreManager(ctx);

            walMgr = ctx.plugins().createComponent(IgniteWriteAheadLogManager.class);

            if (walMgr == null) {
                if (ctx.config().getDataStorageConfiguration().getWalMode() == WALMode.FSYNC &&
                    !walFsyncWithDedicatedWorker)
                    walMgr = new FsyncModeFileWriteAheadLogManager(ctx);
                else
                    walMgr = new FileWriteAheadLogManager(ctx);
            }
        }
        else {
            if (CU.isPersistenceEnabled(ctx.config()) && ctx.clientNode()) {
                U.warn(log, "Persistent Store is not supported on client nodes (Persistent Store's" +
                    " configuration will be ignored).");
            }

            dbMgr = new IgniteCacheDatabaseSharedManager();
        }

        WalStateManager walStateMgr = new WalStateManager(ctx);

        IgniteCacheSnapshotManager snpMgr = ctx.plugins().createComponent(IgniteCacheSnapshotManager.class);

        if (snpMgr == null)
            snpMgr = new IgniteCacheSnapshotManager();

        GridCacheIoManager ioMgr = new GridCacheIoManager();
        CacheAffinitySharedManager topMgr = new CacheAffinitySharedManager();
        GridCacheSharedTtlCleanupManager ttl = new GridCacheSharedTtlCleanupManager();
        PartitionsEvictManager evict = new PartitionsEvictManager();

        CacheJtaManagerAdapter jta = JTA.createOptional();

        MvccCachingManager mvccCachingMgr = new MvccCachingManager();

        return new GridCacheSharedContext(
            kernalCtx,
            tm,
            verMgr,
            mvccMgr,
            pageStoreMgr,
            walMgr,
            walStateMgr,
            dbMgr,
            snpMgr,
            depMgr,
            exchMgr,
            topMgr,
            ioMgr,
            ttl,
            evict,
            jta,
            storeSesLsnrs,
            mvccCachingMgr
        );
    }

    /** {@inheritDoc} */
    @Nullable @Override public DiscoveryDataExchangeType discoveryDataType() {
        return CACHE_PROC;
    }

    /** {@inheritDoc} */
    @Override public void collectJoiningNodeData(DiscoveryDataBag dataBag) {
        cachesInfo.collectJoiningNodeData(dataBag);
    }

    /** {@inheritDoc} */
    @Override public void collectGridNodeData(DiscoveryDataBag dataBag) { cachesInfo.collectGridNodeData(dataBag); }

    /** {@inheritDoc} */
    @Override public void onJoiningNodeDataReceived(JoiningNodeDiscoveryData data) {
        cachesInfo.onJoiningNodeDataReceived(data);
    }

    /** {@inheritDoc} */
    @Override public void onGridDataReceived(GridDiscoveryData data) {
        cachesInfo.onGridDataReceived(data);

        try {
            sharedCtx.database().clearStoredCachesConfigurationVersion();

            for(GridCacheConfigurationVersion ver : cachesInfo.cachesVersion().values())
                sharedCtx.database().storeCacheConfigurationVersion(ver, true);
        }
        catch (IgniteCheckedException e) {
            U.error(log,"Can't save received grid data.", e);
        }

        sharedCtx.walState().onCachesInfoCollected();
    }

    /** {@inheritDoc} */
    @Nullable @Override public IgniteNodeValidationResult validateNode(
        ClusterNode node,
        JoiningNodeDiscoveryData discoData
    ) {
        if(!cachesInfo.isMergeConfigSupports(node))
            return null;

        if (discoData.hasJoiningNodeData() && discoData.joiningNodeData() instanceof CacheJoinNodeDiscoveryData) {
            CacheJoinNodeDiscoveryData nodeData = (CacheJoinNodeDiscoveryData)discoData.joiningNodeData();

            boolean isGridActive = ctx.state().clusterState().active();

            StringBuilder errorMessage = new StringBuilder();

            Set<String> cachesForRmv = new HashSet<>(nodeData.caches().size());

            for (Map.Entry<String, CacheInfo> e : nodeData.caches().entrySet()) {
                CacheInfo cacheInfo = e.getValue();
                try {
                    byte[] secCtxBytes = node.attribute(IgniteNodeAttributes.ATTR_SECURITY_SUBJECT_V2);

                    if (secCtxBytes != null) {
                        SecurityContext secCtx = U.unmarshal(marsh, secCtxBytes, U.resolveClassLoader(ctx.config()));

                        if (secCtx != null && cacheInfo.cacheType() == CacheType.USER)
                            authorizeCacheCreate(cacheInfo.cacheData().config(), secCtx);
                    }
                }
                catch (SecurityException | IgniteCheckedException ex) {
                    if (errorMessage.length() > 0)
                        errorMessage.append("\n");

                    errorMessage.append(ex.getMessage());
                }

                DynamicCacheDescriptor locDesc = cacheDescriptor(cacheInfo.cacheData().config().getName());

                if (locDesc == null) {
                    if(!cacheInfo.isStaticallyConfigured() && isLocalCacheConfigurationVersionMoreActual(cacheInfo))
                        cachesForRmv.add(e.getKey());

                    continue;
                }

                QuerySchemaPatch schemaPatch = locDesc.makeSchemaPatch(cacheInfo.cacheData().queryEntities());

                if (schemaPatch.hasConflicts() || (isGridActive && !schemaPatch.isEmpty())) {
                    if (errorMessage.length() > 0)
                        errorMessage.append("\n");

                    if (schemaPatch.hasConflicts())
                        errorMessage.append(String.format(MERGE_OF_CONFIG_CONFLICTS_MESSAGE,
                            locDesc.cacheName(), schemaPatch.getConflictsMessage()));
                    else
                        errorMessage.append(String.format(MERGE_OF_CONFIG_REQUIRED_MESSAGE, locDesc.cacheName()));
                }
            }

            if (errorMessage.length() > 0) {
                String msg = errorMessage.toString();

                return new IgniteNodeValidationResult(node.id(), msg, msg);
            }

            for (String cacheName : cachesForRmv)
                nodeData.caches().remove(cacheName);

            applyVersionUpdates(nodeData);
        }

        return null;
    }

    private void applyVersionUpdates(CacheJoinNodeDiscoveryData nodeData) {
        Map<String, GridCacheConfigurationVersion> remoteNodeVers = new HashMap<>(nodeData.cachesConfigurationVersion());

        Set<GridCacheConfigurationVersion> versionsToStore = new HashSet<>(remoteNodeVers.keySet().size());
        Set<String> verKeys = new HashSet<>(cachesInfo.cachesVersion().keySet().size() + remoteNodeVers.keySet().size());

        verKeys.addAll(cachesInfo.cachesVersion().keySet());
        verKeys.addAll(remoteNodeVers.keySet());

        for (String verKey : verKeys) {
            GridCacheConfigurationVersion remoteVer = remoteNodeVers.get(verKey);
            GridCacheConfigurationVersion locVer = cachesInfo.cachesVersion().get(verKey);

            if ((locVer != null) && (remoteVer == null || remoteVer.id() < locVer.id()))
                remoteNodeVers.put(verKey, locVer);

            if ((remoteVer != null) && (locVer == null || locVer.id() < remoteVer.id())) {
                cachesInfo.cachesVersion().put(verKey, remoteVer);

                versionsToStore.add(remoteVer);

                DynamicCacheDescriptor desc = cacheDescriptor(remoteVer.cacheName());

                if (desc != null) {
                    desc.version(remoteVer);

                    DynamicCacheDescriptor descInRegistry = sharedCtx.affinity().caches().get(desc.cacheId());

                    if (descInRegistry != null)
                        descInRegistry.version(remoteVer);
                }
            }
        }

        if (!versionsToStore.isEmpty()) {
            sharedCtx.kernalContext().closure().runLocalSafe(() -> {
                for (GridCacheConfigurationVersion ver : versionsToStore) {
                    try {
                        sharedCtx.database().storeCacheConfigurationVersion(ver, true);
                    }
                    catch (IgniteCheckedException e) {
                        U.error(log, "Failed to store cache configuration version " + ver, e);
                    }
                }
            });
        }

        nodeData.cachesConfigurationVersion(remoteNodeVers);
    }

    /**
     * Checks, that local cache configuration version more actual than version from joining node.
     *
     * @param cacheInfo Cache info from joining node.
     * @return {@code True} if local cache configuration version more actual.
     */
    private boolean isLocalCacheConfigurationVersionMoreActual(CacheInfo cacheInfo) {
        GridCacheConfigurationVersion locVer = cachesInfo.getVersion(cacheInfo.cacheData().config().getName());

        assert cacheInfo.cacheData().version() != null : cacheInfo;

        return locVer !=null && locVer.id() > cacheInfo.cacheData().version().id();
    }

    /**
     * @param msg Message.
     */
    public void onStateChangeFinish(ChangeGlobalStateFinishMessage msg) {
        cachesInfo.onStateChangeFinish(msg);
    }

    /**
     * @param msg Message.
     * @param topVer Current topology version.
     * @param curState Current cluster state.
     * @return Exchange actions.
     * @throws IgniteCheckedException If configuration validation failed.
     */
    public ExchangeActions onStateChangeRequest(
        ChangeGlobalStateMessage msg,
        AffinityTopologyVersion topVer,
        DiscoveryDataClusterState curState
    ) throws IgniteCheckedException {
        return cachesInfo.onStateChangeRequest(msg, topVer, curState);
    }

    /**
     * Cache statistics flag change message received.
     *
     * @param msg Message.
     */
    public void onCacheStatisticsModeChange(CacheStatisticsModeChangeMessage msg) {
        assert msg != null;

        if (msg.initial()) {
            EnableStatisticsFuture fut = manageStatisticsFuts.get(msg.requestId());

            if (fut != null && !cacheNames().containsAll(msg.caches())) {
                fut.onDone(new IgniteCheckedException("One or more cache descriptors not found [caches="
                    + caches + ']'));

                return;
            }

            for (String cacheName : msg.caches()) {
                DynamicCacheDescriptor desc = cachesInfo.registeredCaches().get(cacheName);

                if (desc != null) {
                    if (desc.cacheConfiguration().isStatisticsEnabled() != msg.enabled()) {
                        desc.cacheConfiguration().setStatisticsEnabled(msg.enabled());

                        setVersionToCacheDescriptorIfNull(desc);

                        try {
                            ctx.cache().saveCacheConfiguration(desc);
                        }
                        catch (IgniteCheckedException e) {
                            log.error("Error while saving cache configuration to disk, cfg = "
                                + desc.cacheConfiguration(), e);
                        }
                    }
                }
                else
                    log.warning("Failed to change cache descriptor configuration, cache not found [cacheName="
                        + cacheName + ']');
            }
        }
        else {
            EnableStatisticsFuture fut = manageStatisticsFuts.get(msg.requestId());

            if (fut != null)
                fut.onDone();
        }
    }

    /**
     * Sets cache configuration version to cache descriptor if not present.
     *
     * @param desc Cache descriptor.
     */
    void setVersionToCacheDescriptorIfNull(DynamicCacheDescriptor desc) {
        assert desc != null;

        GridCacheConfigurationVersion ver = desc.version();

        if (ver == null) {
            ver = cachesInfo.getVersion(desc.cacheName());

            if (ver == null)
                ver = cachesInfo.getOrCreateVersion(desc);

            desc.version(ver);
        }

        assert desc.version() != null : desc;
    }

    /**
     * Cache statistics clear message received.
     *
     * @param msg Message.
     */
    private void onCacheStatisticsClear(CacheStatisticsClearMessage msg) {
        assert msg != null;

        if (msg.initial()) {
            EnableStatisticsFuture fut = manageStatisticsFuts.get(msg.requestId());

            if (fut != null && !cacheNames().containsAll(msg.caches())) {
                fut.onDone(new IgniteCheckedException("One or more cache descriptors not found [caches="
                    + caches + ']'));

                return;
            }

            for (String cacheName : msg.caches()) {
                IgniteInternalCache<?, ?> cache = ctx.cache().cache(cacheName);

                if (cache != null)
                    cache.localMxBean().clear();
                else
                    log.warning("Failed to clear cache statistics, cache not found [cacheName="
                        + cacheName + ']');
            }
        }
        else {
            EnableStatisticsFuture fut = manageStatisticsFuts.get(msg.requestId());

            if (fut != null)
                fut.onDone();
        }
    }

    /**
     * Cache statistics flag change task processed by exchange worker.
     *
     * @param msg Message.
     */
    public void processStatisticsModeChange(CacheStatisticsModeChangeMessage msg) {
        assert msg != null;

        for (String cacheName : msg.caches()) {
            IgniteInternalCache<Object, Object> cache = cache(cacheName);

            if (cache != null)
                cache.context().statisticsEnabled(msg.enabled());
            else
                log.warning("Failed to change cache configuration, cache not found [cacheName=" + cacheName + ']');
        }
    }

    /**
     * Callback invoked from discovery thread when discovery custom message is received.
     *
     * @param msg Discovery message for changing transaction timeout on partition map exchange.
     */
    public void onTxTimeoutOnPartitionMapExchangeChange(TxTimeoutOnPartitionMapExchangeChangeMessage msg) {
        assert msg != null;

        if (msg.isInit()) {
            TransactionConfiguration cfg = ctx.config().getTransactionConfiguration();

            if (cfg.getTxTimeoutOnPartitionMapExchange() != msg.getTimeout())
                cfg.setTxTimeoutOnPartitionMapExchange(msg.getTimeout());
        }
        else {
            TxTimeoutOnPartitionMapExchangeChangeFuture fut = txTimeoutOnPartitionMapExchangeFuts.get(
                msg.getRequestId());

            if (fut != null)
                fut.onDone();
        }
    }

    /**
     * The task for changing transaction timeout on partition map exchange processed by exchange worker.
     *
     * @param msg Message.
     */
    public void processTxTimeoutOnPartitionMapExchangeChange(TxTimeoutOnPartitionMapExchangeChangeMessage msg) {
        assert msg != null;

        long timeout = ctx.config().getTransactionConfiguration().getTxTimeoutOnPartitionMapExchange();

        if (timeout != msg.getTimeout())
            ctx.config().getTransactionConfiguration().setTxTimeoutOnPartitionMapExchange(msg.getTimeout());
    }

    /**
     * @param stoppedCaches Stopped caches.
     */
    private void stopCachesOnClientReconnect(Collection<GridCacheAdapter> stoppedCaches) {
        assert ctx.discovery().localNode().isClient();

        for (GridCacheAdapter cache : stoppedCaches) {
            CacheGroupContext grp = cache.context().group();

            onKernalStop(cache, true);
            stopCache(cache, true, false);

            sharedCtx.affinity().stopCacheOnReconnect(cache.context());

            if (!grp.hasCaches()) {
                stopCacheGroup(grp);

                sharedCtx.affinity().stopCacheGroupOnReconnect(grp);
            }
        }
    }

    /**
     * @return {@code True} if need locally start all existing caches on client node start.
     */
    private boolean startAllCachesOnClientStart() {
        return startClientCaches && ctx.clientNode();
    }

    /**
     * Dynamically starts cache using template configuration.
     *
     * @param cacheName Cache name.
     * @return Future that will be completed when cache is deployed.
     */
    public IgniteInternalFuture<?> createFromTemplate(String cacheName) {
        try {
            CacheConfiguration cfg = getOrCreateConfigFromTemplate(cacheName);

            return dynamicStartCache(cfg, cacheName, null, true, true, true);
        }
        catch (IgniteCheckedException e) {
            throw U.convertException(e);
        }
    }

    /**
     * Dynamically starts cache using template configuration.
     *
     * @param cacheName Cache name.
     * @param checkThreadTx If {@code true} checks that current thread does not have active transactions.
     * @return Future that will be completed when cache is deployed.
     */
    public IgniteInternalFuture<?> getOrCreateFromTemplate(String cacheName, boolean checkThreadTx) {
        return getOrCreateFromTemplate(cacheName, cacheName, null, checkThreadTx);
    }

    /**
     * Dynamically starts cache using template configuration.
     *
     * @param cacheName Cache name.
     * @param templateName Cache template name.
     * @param cfgOverride Cache config properties to override.
     * @param checkThreadTx If {@code true} checks that current thread does not have active transactions.
     * @return Future that will be completed when cache is deployed.
     */
    public IgniteInternalFuture<?> getOrCreateFromTemplate(String cacheName, String templateName,
        CacheConfigurationOverride cfgOverride, boolean checkThreadTx) {
        assert cacheName != null;

        try {
            if (publicJCache(cacheName, false, checkThreadTx) != null) // Cache with given name already started.
                return new GridFinishedFuture<>();

            CacheConfiguration ccfg = F.isEmpty(templateName)
                ? getOrCreateConfigFromTemplate(cacheName)
                : getOrCreateConfigFromTemplate(templateName);

            ccfg.setName(cacheName);

            if (cfgOverride != null)
                cfgOverride.apply(ccfg);

            return dynamicStartCache(ccfg, cacheName, null, false, true, checkThreadTx);
        }
        catch (IgniteCheckedException e) {
            return new GridFinishedFuture<>(e);
        }
    }

    /**
     * @param cacheName Cache name.
     * @return Cache configuration, or {@code null} if no template with matching name found.
     * @throws IgniteCheckedException If failed.
     */
    public CacheConfiguration getConfigFromTemplate(String cacheName) throws IgniteCheckedException {
        CacheConfiguration cfgTemplate = null;

        CacheConfiguration dfltCacheCfg = null;

        List<CacheConfiguration> wildcardNameCfgs = null;

        for (DynamicCacheDescriptor desc : cachesInfo.registeredTemplates().values()) {
            assert desc.template();

            CacheConfiguration cfg = desc.cacheConfiguration();

            assert cfg != null;

            if (F.eq(cacheName, cfg.getName())) {
                cfgTemplate = cfg;

                break;
            }

            if (cfg.getName() != null) {
                if (GridCacheUtils.isCacheTemplateName(cfg.getName())) {
                    if (cfg.getName().length() > 1) {
                        if (wildcardNameCfgs == null)
                            wildcardNameCfgs = new ArrayList<>();

                        wildcardNameCfgs.add(cfg);
                    }
                    else
                        dfltCacheCfg = cfg; // Template with name '*'.
                }
            }
            else if (dfltCacheCfg == null)
                dfltCacheCfg = cfg;
        }

        if (cfgTemplate == null && cacheName != null && wildcardNameCfgs != null) {
            Collections.sort(wildcardNameCfgs, new Comparator<CacheConfiguration>() {
                @Override public int compare(CacheConfiguration cfg1, CacheConfiguration cfg2) {
                    Integer len1 = cfg1.getName() != null ? cfg1.getName().length() : 0;
                    Integer len2 = cfg2.getName() != null ? cfg2.getName().length() : 0;

                    return len2.compareTo(len1);
                }
            });

            for (CacheConfiguration cfg : wildcardNameCfgs) {
                if (cacheName.startsWith(cfg.getName().substring(0, cfg.getName().length() - 1))) {
                    cfgTemplate = cfg;

                    break;
                }
            }
        }

        if (cfgTemplate == null)
            cfgTemplate = dfltCacheCfg;

        if (cfgTemplate == null)
            return null;

        cfgTemplate = cloneCheckSerializable(cfgTemplate);

        CacheConfiguration cfg = new CacheConfiguration(cfgTemplate);

        cfg.setName(cacheName);

        return cfg;
    }

    /**
     * @param cacheName Cache name.
     * @return Cache configuration.
     * @throws IgniteCheckedException If failed.
     */
    private CacheConfiguration getOrCreateConfigFromTemplate(String cacheName) throws IgniteCheckedException {
        CacheConfiguration cfg = getConfigFromTemplate(cacheName);

        return cfg != null ? cfg : new CacheConfiguration(cacheName);
    }

    /**
     * Dynamically starts cache.
     *
     * @param ccfg Cache configuration.
     * @param cacheName Cache name.
     * @param nearCfg Near cache configuration.
     * @param failIfExists Fail if exists flag.
     * @param failIfNotStarted If {@code true} fails if cache is not started.
     * @param checkThreadTx If {@code true} checks that current thread does not have active transactions.
     * @return Future that will be completed when cache is deployed.
     */
    @SuppressWarnings("IfMayBeConditional")
    public IgniteInternalFuture<Boolean> dynamicStartCache(
        @Nullable CacheConfiguration ccfg,
        String cacheName,
        @Nullable NearCacheConfiguration nearCfg,
        boolean failIfExists,
        boolean failIfNotStarted,
        boolean checkThreadTx
    ) {
        return dynamicStartCache(ccfg,
            cacheName,
            nearCfg,
            CacheType.USER,
            false,
            failIfExists,
            failIfNotStarted,
            checkThreadTx);
    }

    /**
     * Dynamically starts cache as a result of SQL {@code CREATE TABLE} command.
     *
     * @param ccfg Cache configuration.
     */
    @SuppressWarnings("IfMayBeConditional")
    public IgniteInternalFuture<Boolean> dynamicStartSqlCache(
        CacheConfiguration ccfg
    ) {
        A.notNull(ccfg, "ccfg");

        return dynamicStartCache(ccfg,
            ccfg.getName(),
            ccfg.getNearConfiguration(),
            CacheType.USER,
            true,
            false,
            true,
            true);
    }

    /**
     * Dynamically starts cache.
     *
     * @param ccfg Cache configuration.
     * @param cacheName Cache name.
     * @param nearCfg Near cache configuration.
     * @param cacheType Cache type.
     * @param sql If the cache needs to be created as the result of SQL {@code CREATE TABLE} command.
     * @param failIfExists Fail if exists flag.
     * @param failIfNotStarted If {@code true} fails if cache is not started.
     * @param checkThreadTx If {@code true} checks that current thread does not have active transactions.
     * @return Future that will be completed when cache is deployed.
     */
    @SuppressWarnings("IfMayBeConditional")
    public IgniteInternalFuture<Boolean> dynamicStartCache(
        @Nullable CacheConfiguration ccfg,
        String cacheName,
        @Nullable NearCacheConfiguration nearCfg,
        CacheType cacheType,
        boolean sql,
        boolean failIfExists,
        boolean failIfNotStarted,
        boolean checkThreadTx
    ) {
        assert cacheName != null;

        if (checkThreadTx)
            checkEmptyTransactions();

        GridPlainClosure<Collection<byte[]>, IgniteInternalFuture<Boolean>> startCacheClsr = (grpKeys) -> {
            assert ccfg == null || !ccfg.isEncryptionEnabled() || !grpKeys.isEmpty();

            DynamicCacheChangeRequest req = prepareCacheChangeRequest(
                ccfg,
                cacheName,
                nearCfg,
                cacheType,
                sql,
                failIfExists,
                failIfNotStarted,
                false,
                null,
                ccfg != null && ccfg.isEncryptionEnabled() ? grpKeys.iterator().next() : null);

            if (req != null) {
                if (req.clientStartOnly())
                    return startClientCacheChange(F.asMap(req.cacheName(), req), null);

                return F.first(initiateCacheChanges(F.asList(req)));
            }
            else
                return new GridFinishedFuture<>();
        };

        try {
            if (ccfg != null && ccfg.isEncryptionEnabled()) {
                ctx.encryption().checkEncryptedCacheSupported();

                return generateEncryptionKeysAndStartCacheAfter(1, startCacheClsr);
            }

            return startCacheClsr.apply(Collections.EMPTY_SET);
        }
        catch (Exception e) {
            return new GridFinishedFuture<>(e);
        }
    }

    /**
     * Send {@code GenerateEncryptionKeyRequest} and execute {@code after} closure if succeed.
     *
     * @param keyCnt Count of keys to generate.
     * @param after Closure to execute after encryption keys would be generated.
     */
    private IgniteInternalFuture<Boolean> generateEncryptionKeysAndStartCacheAfter(int keyCnt,
        GridPlainClosure<Collection<byte[]>, IgniteInternalFuture<Boolean>> after) {
        IgniteInternalFuture<Collection<byte[]>> genEncKeyFut = ctx.encryption().generateKeys(keyCnt);

        GridFutureAdapter<Boolean> res = new GridFutureAdapter<>();

        genEncKeyFut.listen(new IgniteInClosure<IgniteInternalFuture<Collection<byte[]>>>() {
            @Override public void apply(IgniteInternalFuture<Collection<byte[]>> fut) {
                try {
                    Collection<byte[]> grpKeys = fut.result();

                    if (F.size(grpKeys, F.alwaysTrue()) != keyCnt)
                        res.onDone(false, fut.error());

                    IgniteInternalFuture<Boolean> dynStartCacheFut = after.apply(grpKeys);

                    dynStartCacheFut.listen(new IgniteInClosure<IgniteInternalFuture<Boolean>>() {
                        @Override public void apply(IgniteInternalFuture<Boolean> fut) {
                            try {
                                res.onDone(fut.get(), fut.error());
                            }
                            catch (IgniteCheckedException e) {
                                res.onDone(false, e);
                            }
                        }
                    });
                }
                catch (Exception e) {
                    res.onDone(false, e);
                }
            }
        });

        return res;
    }

    /**
     * @param startReqs Start requests.
     * @param cachesToClose Cache tp close.
     * @return Future for cache change operation.
     */
    private IgniteInternalFuture<Boolean> startClientCacheChange(
        @Nullable Map<String, DynamicCacheChangeRequest> startReqs, @Nullable Set<String> cachesToClose) {
        assert startReqs != null ^ cachesToClose != null;

        DynamicCacheStartFuture fut = new DynamicCacheStartFuture(UUID.randomUUID());

        IgniteInternalFuture old = pendingFuts.put(fut.id, fut);

        assert old == null : old;

        ctx.discovery().clientCacheStartEvent(fut.id, startReqs, cachesToClose);

        IgniteCheckedException err = checkNodeState();

        if (err != null)
            fut.onDone(err);

        return fut;
    }

    /**
     * Dynamically starts multiple caches.
     *
     * @param ccfgList Collection of cache configuration.
     * @param failIfExists Fail if exists flag.
     * @param checkThreadTx If {@code true} checks that current thread does not have active transactions.
     * @param disabledAfterStart If true, cache proxies will be only activated after {@link #restartProxies()}.
     * @return Future that will be completed when all caches are deployed.
     */
    public IgniteInternalFuture<Boolean> dynamicStartCaches(Collection<CacheConfiguration> ccfgList, boolean failIfExists,
        boolean checkThreadTx, boolean disabledAfterStart) {
        return dynamicStartCachesByStoredConf(
            ccfgList.stream().map(StoredCacheData::new).collect(Collectors.toList()),
            failIfExists,
            checkThreadTx,
            disabledAfterStart
        );
    }

    /**
     * Dynamically starts multiple caches.
     *
     * @param storedCacheDataList Collection of stored cache data.
     * @param failIfExists Fail if exists flag.
     * @param checkThreadTx If {@code true} checks that current thread does not have active transactions.
     * @param disabledAfterStart If true, cache proxies will be only activated after {@link #restartProxies()}.
     * @return Future that will be completed when all caches are deployed.
     */
    public IgniteInternalFuture<Boolean> dynamicStartCachesByStoredConf(
        Collection<StoredCacheData> storedCacheDataList,
        boolean failIfExists,
        boolean checkThreadTx,
        boolean disabledAfterStart) {
        if (checkThreadTx)
            checkEmptyTransactions();

        GridPlainClosure<Collection<byte[]>, IgniteInternalFuture<Boolean>> startCacheClsr = (grpKeys) -> {
            List<DynamicCacheChangeRequest> srvReqs = null;
            Map<String, DynamicCacheChangeRequest> clientReqs = null;

            Iterator<byte[]> grpKeysIter = grpKeys.iterator();

            for (StoredCacheData ccfg : storedCacheDataList) {
                assert !ccfg.config().isEncryptionEnabled() || grpKeysIter.hasNext();

                DynamicCacheChangeRequest req = prepareCacheChangeRequest(
                    ccfg.config(),
                    ccfg.config().getName(),
                    null,
                    resolveCacheType(ccfg.config()),
                    ccfg.sql(),
                    failIfExists,
                    true,
                    disabledAfterStart,
                    ccfg.queryEntities(),
                    ccfg.config().isEncryptionEnabled() ? grpKeysIter.next() : null);

                if (req != null) {
                    if (req.clientStartOnly()) {
                        if (clientReqs == null)
                            clientReqs = U.newLinkedHashMap(storedCacheDataList.size());

                        clientReqs.put(req.cacheName(), req);
                    }
                    else {
                        if (srvReqs == null)
                            srvReqs = new ArrayList<>(storedCacheDataList.size());

                        srvReqs.add(req);
                    }
                }
            }

            if (srvReqs == null && clientReqs == null)
                return new GridFinishedFuture<>();

            if (clientReqs != null && srvReqs == null)
                return startClientCacheChange(clientReqs, null);

            GridCompoundFuture<?, Boolean> compoundFut = new GridCompoundFuture<>();

            for (DynamicCacheStartFuture fut : initiateCacheChanges(srvReqs))
                compoundFut.add((IgniteInternalFuture)fut);

            if (clientReqs != null) {
                IgniteInternalFuture<Boolean> clientStartFut = startClientCacheChange(clientReqs, null);

                compoundFut.add((IgniteInternalFuture)clientStartFut);
            }

            compoundFut.markInitialized();

            return compoundFut;
        };

        int encGrpCnt = 0;

        for (StoredCacheData ccfg : storedCacheDataList) {
            if (ccfg.config().isEncryptionEnabled())
                encGrpCnt++;
        }

        return generateEncryptionKeysAndStartCacheAfter(encGrpCnt, startCacheClsr);
    }

    /** Resolve cache type for input cacheType */
    @NotNull private CacheType resolveCacheType(CacheConfiguration ccfg) {
        if (CU.isUtilityCache(ccfg.getName()))
            return CacheType.UTILITY;
        else if (internalCaches.contains(ccfg.getName()))
            return CacheType.INTERNAL;
        else if (DataStructuresProcessor.isDataStructureCache(ccfg.getName()))
            return CacheType.DATA_STRUCTURES;
        else
            return CacheType.USER;
    }

    /**
     * @param cacheName Cache name to destroy.
     * @param sql If the cache needs to be destroyed only if it was created as the result of SQL {@code CREATE TABLE}
     * command.
     * @param checkThreadTx If {@code true} checks that current thread does not have active transactions.
     * @param restart Restart flag.
     * @return Future that will be completed when cache is destroyed.
     */
    public IgniteInternalFuture<Boolean> dynamicDestroyCache(String cacheName, boolean sql, boolean checkThreadTx,
        boolean restart) {
        assert cacheName != null;

        if (checkThreadTx)
            checkEmptyTransactions();

        DynamicCacheChangeRequest req = DynamicCacheChangeRequest.stopRequest(ctx, cacheName, sql, true);

        req.stop(true);
        req.destroy(true);
        req.restart(restart);

        return F.first(initiateCacheChanges(F.asList(req)));
    }

    /**
     * @param cacheNames Collection of cache names to destroy.
     * @param checkThreadTx If {@code true} checks that current thread does not have active transactions.
     * @param restart Restart flag.
     * @return Future that will be completed when cache is destroyed.
     */
    public IgniteInternalFuture<?> dynamicDestroyCaches(Collection<String> cacheNames, boolean checkThreadTx,
        boolean restart) {
        return dynamicDestroyCaches(cacheNames, checkThreadTx, restart, true);
    }

    /**
     * @param cacheNames Collection of cache names to destroy.
     * @param checkThreadTx If {@code true} checks that current thread does not have active transactions.
     * @param restart Restart flag.
     * @param destroy Cache data destroy flag. Setting to <code>true</code> will cause removing all cache data
     * @return Future that will be completed when cache is destroyed.
     */
    public IgniteInternalFuture<?> dynamicDestroyCaches(Collection<String> cacheNames, boolean checkThreadTx,
        boolean restart, boolean destroy) {
        if (checkThreadTx)
            checkEmptyTransactions();

        List<DynamicCacheChangeRequest> reqs = new ArrayList<>(cacheNames.size());

        for (String cacheName : cacheNames) {
            reqs.add(createStopRequest(cacheName, restart, destroy));
        }

        return dynamicChangeCaches(reqs);
    }

    /**
     * Prepares cache stop request.
     *
     * @param cacheName Cache names to destroy.
     * @param restart Restart flag.
     * @param destroy Cache data destroy flag. Setting to {@code true} will cause removing all cache data from store.
     * @return Future that will be completed when cache is destroyed.
     */
    @NotNull public DynamicCacheChangeRequest createStopRequest(String cacheName, boolean restart, boolean destroy) {
        DynamicCacheChangeRequest req = DynamicCacheChangeRequest.stopRequest(ctx, cacheName, false, true);

        req.stop(true);
        req.destroy(destroy);
        req.restart(restart);

        return req;
    }

    /**
     * Starts cache stop request as cache change batch.
     *
     * @param reqs cache stop requests.
     * @return compound future.
     */
    @NotNull public IgniteInternalFuture<?> dynamicChangeCaches(List<DynamicCacheChangeRequest> reqs) {
        GridCompoundFuture<?, ?> compoundFut = new GridCompoundFuture<>();

        for (DynamicCacheStartFuture fut : initiateCacheChanges(reqs))
            compoundFut.add((IgniteInternalFuture)fut);

        compoundFut.markInitialized();

        return compoundFut;
    }

    /**
     * Change WAL mode.
     *
     * @param cacheNames Cache names.
     * @param enabled Enabled flag.
     * @return Future completed when operation finished.
     */
    public IgniteInternalFuture<Boolean> changeWalMode(Collection<String> cacheNames, boolean enabled) {
        if (transactions().tx() != null || sharedCtx.lockedTopologyVersion(null) != null)
            throw new IgniteException("Cache WAL mode cannot be changed within lock or transaction.");

        return sharedCtx.walState().init(cacheNames, enabled);
    }

    /**
     * @param cacheName Cache name.
     */
    public boolean walEnabled(String cacheName) {
        DynamicCacheDescriptor desc = ctx.cache().cacheDescriptor(cacheName);

        if (desc == null)
            throw new IgniteException("Cache not found: " + cacheName);

        return desc.groupDescriptor().walEnabled();
    }

    /**
     * @param cacheName Cache name to close.
     * @return Future that will be completed when cache is closed.
     */
    IgniteInternalFuture<?> dynamicCloseCache(String cacheName) {
        assert cacheName != null;

        IgniteCacheProxy<?, ?> proxy = jcacheProxy(cacheName, false);

        if (proxy == null || proxy.isProxyClosed())
            return new GridFinishedFuture<>(); // No-op.

        checkEmptyTransactions();

        if (proxy.context().isLocal())
            return dynamicDestroyCache(cacheName, false, true, false);

        return startClientCacheChange(null, Collections.singleton(cacheName));
    }

    /**
     * Resets cache state after the cache has been moved to recovery state.
     *
     * @param cacheNames Cache names.
     * @return Future that will be completed when state is changed for all caches.
     */
    public IgniteInternalFuture<?> resetCacheState(Collection<String> cacheNames) {
        checkEmptyTransactions();

        if (F.isEmpty(cacheNames))
            cacheNames = cachesInfo.registeredCaches().keySet();

        Collection<DynamicCacheChangeRequest> reqs = new ArrayList<>(cacheNames.size());

        for (String cacheName : cacheNames) {
            DynamicCacheDescriptor desc = cacheDescriptor(cacheName);

            if (desc == null) {
                U.warn(log, "Failed to find cache for reset lost partition request, cache does not exist: " + cacheName);

                continue;
            }

            DynamicCacheChangeRequest req = DynamicCacheChangeRequest.resetLostPartitions(ctx, cacheName);

            reqs.add(req);
        }

        GridCompoundFuture fut = new GridCompoundFuture();

        for (DynamicCacheStartFuture f : initiateCacheChanges(reqs))
            fut.add(f);

        fut.markInitialized();

        return fut;
    }

    /**
     * @param cacheName Cache name.
     * @return Cache type.
     */
    public CacheType cacheType(String cacheName) {
        if (CU.isUtilityCache(cacheName))
            return CacheType.UTILITY;
        else if (internalCaches.contains(cacheName))
            return CacheType.INTERNAL;
        else if (DataStructuresProcessor.isDataStructureCache(cacheName))
            return CacheType.DATA_STRUCTURES;
        else
            return CacheType.USER;
    }

    /**
     * Save cache configuration to persistent store if necessary.
     *
     * @param desc Cache descriptor.
     */
    public void saveCacheConfiguration(DynamicCacheDescriptor desc) throws IgniteCheckedException {
        assert desc != null;

        if (!sharedCtx.kernalContext().clientNode() &&
                isPersistentCache(desc.cacheConfiguration(), sharedCtx.gridConfig().getDataStorageConfiguration()))
            sharedCtx.database().storeCacheConfiguration(desc.toStoredData(), true);
    }

    /**
     * Remove all persistent files for all registered caches.
     */
    public void cleanupCachesDirectories() throws IgniteCheckedException {
        if (sharedCtx.pageStore() == null || sharedCtx.kernalContext().clientNode())
            return;

        for (DynamicCacheDescriptor desc : cacheDescriptors().values()) {
            if (isPersistentCache(desc.cacheConfiguration(), sharedCtx.gridConfig().getDataStorageConfiguration()))
                sharedCtx.pageStore().cleanupPersistentSpace(desc.cacheConfiguration());
        }
    }

    /**
     * @param reqs Requests.
     * @return Collection of futures.
     */
    @SuppressWarnings("TypeMayBeWeakened")
    private Collection<DynamicCacheStartFuture> initiateCacheChanges(
        Collection<DynamicCacheChangeRequest> reqs
    ) {
        Collection<DynamicCacheStartFuture> res = new ArrayList<>(reqs.size());

        Collection<DynamicCacheChangeRequest> sndReqs = new ArrayList<>(reqs.size());

        for (DynamicCacheChangeRequest req : reqs) {
            authorizeCacheChange(req);

            DynamicCacheStartFuture fut = new DynamicCacheStartFuture(req.requestId());

            try {
                if (req.stop()) {
                    DynamicCacheDescriptor desc = cacheDescriptor(req.cacheName());

                    if (desc == null)
                        // No-op.
                        fut.onDone(false);
                }

                if (req.start() && req.startCacheConfiguration() != null) {
                    CacheConfiguration ccfg = req.startCacheConfiguration();

                    try {
                        cachesInfo.validateStartCacheConfiguration(ccfg);
                    }
                    catch (IgniteCheckedException e) {
                        fut.onDone(e);
                    }
                }

                if (fut.isDone())
                    continue;

                DynamicCacheStartFuture old = (DynamicCacheStartFuture)pendingFuts.putIfAbsent(
                    req.requestId(), fut);

                assert old == null;

                if (fut.isDone())
                    continue;

                sndReqs.add(req);
            }
            catch (Exception e) {
                fut.onDone(e);
            }
            finally {
                res.add(fut);
            }
        }

        Exception err = null;

        if (!sndReqs.isEmpty()) {
            try {
                ctx.discovery().sendCustomEvent(new DynamicCacheChangeBatch(sndReqs));

                err = checkNodeState();
            }
            catch (IgniteCheckedException e) {
                err = e;
            }
        }

        if (err != null) {
            for (DynamicCacheStartFuture fut : res)
                fut.onDone(err);
        }

        return res;
    }

    /**
     * Authorize creating cache.
     *
     * @param cfg Cache configuration.
     * @param secCtx Optional security context.
     */
    private void authorizeCacheCreate(CacheConfiguration cfg, SecurityContext secCtx) {
        ctx.security().authorize(null, SecurityPermission.CACHE_CREATE, secCtx);

        if (cfg != null && cfg.isOnheapCacheEnabled() &&
            IgniteSystemProperties.getBoolean(IgniteSystemProperties.IGNITE_DISABLE_ONHEAP_CACHE))
            throw new SecurityException("Authorization failed for enabling on-heap cache.");
    }

    /**
     * Authorize dynamic cache management for this node.
     *
     * @param req start/stop cache request.
     */
    private void authorizeCacheChange(DynamicCacheChangeRequest req) {
        // Null security context means authorize this node.
        if (req.cacheType() == null || req.cacheType() == CacheType.USER) {
            if (req.stop())
                ctx.security().authorize(null, SecurityPermission.CACHE_DESTROY, null);
            else
                authorizeCacheCreate(req.startCacheConfiguration(), null);
        }
    }

    /**
     * @return Non null exception if node is stopping or disconnected.
     */
    @Nullable private IgniteCheckedException checkNodeState() {
        if (ctx.isStopping()) {
            return new IgniteCheckedException("Failed to execute dynamic cache change request, " +
                "node is stopping.");
        }
        else if (ctx.clientDisconnected()) {
            return new IgniteClientDisconnectedCheckedException(ctx.cluster().clientReconnectFuture(),
                "Failed to execute dynamic cache change request, client node disconnected.");
        }

        return null;
    }

    /**
     * @param type Event type.
     * @param customMsg Custom message instance.
     * @param node Event node.
     * @param topVer Topology version.
     * @param state Cluster state.
     */
    public void onDiscoveryEvent(int type,
        @Nullable DiscoveryCustomMessage customMsg,
        ClusterNode node,
        AffinityTopologyVersion topVer,
        DiscoveryDataClusterState state) {
        cachesInfo.onDiscoveryEvent(type, node, topVer);

        sharedCtx.affinity().onDiscoveryEvent(type, customMsg, node, topVer, state);
    }

    /**
     * Callback invoked from discovery thread when discovery custom message is received.
     *
     * @param msg Customer message.
     * @param topVer Current topology version.
     * @param node Node sent message.
     * @return {@code True} if minor topology version should be increased.
     */
    public boolean onCustomEvent(DiscoveryCustomMessage msg, AffinityTopologyVersion topVer, ClusterNode node) {
        if (msg instanceof SchemaAbstractDiscoveryMessage) {
            ctx.query().onDiscovery((SchemaAbstractDiscoveryMessage)msg);

            return false;
        }

        if (msg instanceof CacheAffinityChangeMessage)
            return sharedCtx.affinity().onCustomEvent(((CacheAffinityChangeMessage)msg));

        if (msg instanceof SnapshotDiscoveryMessage &&
            ((SnapshotDiscoveryMessage)msg).needExchange())
            return true;

        if (msg instanceof WalStateAbstractMessage) {
            WalStateAbstractMessage msg0 = (WalStateAbstractMessage)msg;

            if (msg0 instanceof WalStateProposeMessage)
                sharedCtx.walState().onProposeDiscovery((WalStateProposeMessage)msg);
            else if (msg0 instanceof WalStateFinishMessage)
                sharedCtx.walState().onFinishDiscovery((WalStateFinishMessage)msg);

            return msg0.needExchange();
        }

        if (msg instanceof DynamicCacheChangeBatch)
            return cachesInfo.onCacheChangeRequested((DynamicCacheChangeBatch)msg, topVer);

        if (msg instanceof DynamicCacheChangeFailureMessage)
            cachesInfo.onCacheChangeRequested((DynamicCacheChangeFailureMessage)msg, topVer);

        if (msg instanceof ClientCacheChangeDiscoveryMessage)
            cachesInfo.onClientCacheChange((ClientCacheChangeDiscoveryMessage)msg, node);

        if (msg instanceof CacheStatisticsModeChangeMessage)
            onCacheStatisticsModeChange((CacheStatisticsModeChangeMessage)msg);

        if (msg instanceof CacheStatisticsClearMessage)
            onCacheStatisticsClear((CacheStatisticsClearMessage)msg);

        if (msg instanceof TxTimeoutOnPartitionMapExchangeChangeMessage)
            onTxTimeoutOnPartitionMapExchangeChange((TxTimeoutOnPartitionMapExchangeChangeMessage)msg);

        return false;
    }

    /**
     * Checks that preload-order-dependant caches has SYNC or ASYNC preloading mode.
     *
     * @param cfgs Caches.
     * @return Maximum detected preload order.
     * @throws IgniteCheckedException If validation failed.
     */
    private int validatePreloadOrder(CacheConfiguration[] cfgs) throws IgniteCheckedException {
        int maxOrder = 0;

        for (CacheConfiguration cfg : cfgs) {
            int rebalanceOrder = cfg.getRebalanceOrder();

            if (rebalanceOrder > 0) {
                if (cfg.getCacheMode() == LOCAL)
                    throw new IgniteCheckedException("Rebalance order set for local cache (fix configuration and restart the " +
                        "node): " + U.maskName(cfg.getName()));

                if (cfg.getRebalanceMode() == CacheRebalanceMode.NONE)
                    throw new IgniteCheckedException("Only caches with SYNC or ASYNC rebalance mode can be set as rebalance " +
                        "dependency for other caches [cacheName=" + U.maskName(cfg.getName()) +
                        ", rebalanceMode=" + cfg.getRebalanceMode() + ", rebalanceOrder=" + cfg.getRebalanceOrder() + ']');

                maxOrder = Math.max(maxOrder, rebalanceOrder);
            }
            else if (rebalanceOrder < 0)
                throw new IgniteCheckedException("Rebalance order cannot be negative for cache (fix configuration and restart " +
                    "the node) [cacheName=" + cfg.getName() + ", rebalanceOrder=" + rebalanceOrder + ']');
        }

        return maxOrder;
    }

    /** {@inheritDoc} */
    @Nullable @Override public IgniteNodeValidationResult validateNode(ClusterNode node) {
        IgniteNodeValidationResult res = validateHashIdResolvers(node);

        if (res == null)
            res = validateRestartingCaches(node);

        return res;
    }

    /**
     * Reset restarting caches.
     */
    public void resetRestartingCaches() {
        cachesInfo.restartingCaches().clear();
    }

    /**
     * @param node Joining node to validate.
     * @return Node validation result if there was an issue with the joining node, {@code null} otherwise.
     */
    private IgniteNodeValidationResult validateRestartingCaches(ClusterNode node) {
        if (cachesInfo.hasRestartingCaches()) {
            String msg = "Joining node during caches restart is not allowed [joiningNodeId=" + node.id() +
                ", restartingCaches=" + new HashSet<>(cachesInfo.restartingCaches()) + ']';

            return new IgniteNodeValidationResult(node.id(), msg, msg);
        }

        return null;
    }

    /**
     * @param node Joining node.
     * @return Validation result or {@code null} in case of success.
     */
    @Nullable private IgniteNodeValidationResult validateHashIdResolvers(ClusterNode node) {
        if (!node.isClient()) {
            for (DynamicCacheDescriptor desc : cacheDescriptors().values()) {
                CacheConfiguration cfg = desc.cacheConfiguration();

                if (cfg.getAffinity() instanceof RendezvousAffinityFunction) {
                    RendezvousAffinityFunction aff = (RendezvousAffinityFunction)cfg.getAffinity();

                    Object nodeHashObj = aff.resolveNodeHash(node);

                    for (ClusterNode topNode : ctx.discovery().aliveServerNodes()) {
                        Object topNodeHashObj = aff.resolveNodeHash(topNode);

                        if (nodeHashObj.hashCode() == topNodeHashObj.hashCode()) {
                            String errMsg = "Failed to add node to topology because it has the same hash code for " +
                                "partitioned affinity as one of existing nodes [cacheName=" +
                                cfg.getName() + ", existingNodeId=" + topNode.id() + ']';

                            String sndMsg = "Failed to add node to topology because it has the same hash code for " +
                                "partitioned affinity as one of existing nodes [cacheName=" +
                                cfg.getName() + ", existingNodeId=" + topNode.id() + ']';

                            return new IgniteNodeValidationResult(topNode.id(), errMsg, sndMsg);
                        }
                    }
                }
            }
        }

        return null;
    }

    /**
     * @param rmt Remote node to check.
     * @throws IgniteCheckedException If check failed.
     */
    private void checkTransactionConfiguration(ClusterNode rmt) throws IgniteCheckedException {
        TransactionConfiguration txCfg = rmt.attribute(ATTR_TX_CONFIG);

        if (txCfg != null) {
            TransactionConfiguration locTxCfg = ctx.config().getTransactionConfiguration();

            if (locTxCfg.isTxSerializableEnabled() != txCfg.isTxSerializableEnabled())
                throw new IgniteCheckedException("Serializable transactions enabled mismatch " +
                    "(fix txSerializableEnabled property or set -D" + IGNITE_SKIP_CONFIGURATION_CONSISTENCY_CHECK + "=true " +
                    "system property) [rmtNodeId=" + rmt.id() +
                    ", locTxSerializableEnabled=" + locTxCfg.isTxSerializableEnabled() +
                    ", rmtTxSerializableEnabled=" + txCfg.isTxSerializableEnabled() + ']');
        }
    }

    /**
     * @param rmt Remote node to check.
     * @throws IgniteCheckedException If check failed.
     */
    private void checkMemoryConfiguration(ClusterNode rmt) throws IgniteCheckedException {
        ClusterNode locNode = ctx.discovery().localNode();

        if (ctx.config().isClientMode() || locNode.isDaemon() || rmt.isClient() || rmt.isDaemon())
            return;

        DataStorageConfiguration dsCfg = null;

        Object dsCfgBytes = rmt.attribute(IgniteNodeAttributes.ATTR_DATA_STORAGE_CONFIG);

        if (dsCfgBytes instanceof byte[])
            dsCfg = new JdkMarshaller().unmarshal((byte[])dsCfgBytes, U.resolveClassLoader(ctx.config()));

        if (dsCfg == null) {
            // Try to use legacy memory configuration.
            MemoryConfiguration memCfg = rmt.attribute(IgniteNodeAttributes.ATTR_MEMORY_CONFIG);

            if (memCfg != null) {
                dsCfg = new DataStorageConfiguration();

                // All properties that are used in validation should be converted here.
                dsCfg.setPageSize(memCfg.getPageSize());
            }
        }

        if (dsCfg != null) {
            DataStorageConfiguration locDsCfg = ctx.config().getDataStorageConfiguration();

            if (dsCfg.getPageSize() != locDsCfg.getPageSize()) {
                throw new IgniteCheckedException("Memory configuration mismatch (fix configuration or set -D" +
                    IGNITE_SKIP_CONFIGURATION_CONSISTENCY_CHECK + "=true system property) [rmtNodeId=" + rmt.id() +
                    ", locPageSize = " + locDsCfg.getPageSize() + ", rmtPageSize = " + dsCfg.getPageSize() + "]");
            }
        }
    }

    /**
     * @param rmt Remote node to check.
     * @throws IgniteCheckedException If check failed.
     */
    private void checkRebalanceConfiguration(ClusterNode rmt) throws IgniteCheckedException {
        ClusterNode locNode = ctx.discovery().localNode();

        if (ctx.config().isClientMode() || locNode.isDaemon() || rmt.isClient() || rmt.isDaemon())
            return;

        Integer rebalanceThreadPoolSize = rmt.attribute(IgniteNodeAttributes.ATTR_REBALANCE_POOL_SIZE);

        if (rebalanceThreadPoolSize != null && rebalanceThreadPoolSize != ctx.config().getRebalanceThreadPoolSize()) {
            throw new IgniteCheckedException("Rebalance configuration mismatch (fix configuration or set -D" +
                IGNITE_SKIP_CONFIGURATION_CONSISTENCY_CHECK + "=true system property)." +
                " Different values of such parameter may lead to rebalance process instability and hanging. " +
                " [rmtNodeId=" + rmt.id() +
                ", locRebalanceThreadPoolSize = " + ctx.config().getRebalanceThreadPoolSize() +
                ", rmtRebalanceThreadPoolSize = " + rebalanceThreadPoolSize + "]");
        }
    }

    /**
     * @param cfg Cache configuration.
     * @return Query manager.
     */
    private GridCacheQueryManager queryManager(CacheConfiguration cfg) {
        return cfg.getCacheMode() == LOCAL ? new GridCacheLocalQueryManager() : new GridCacheDistributedQueryManager();
    }

    /**
     * @return Last data version.
     */
    public long lastDataVersion() {
        long max = 0;

        for (GridCacheAdapter<?, ?> cache : caches.values()) {
            GridCacheContext<?, ?> ctx = cache.context();

            if (ctx.versions().last().order() > max)
                max = ctx.versions().last().order();

            if (ctx.isNear()) {
                ctx = ctx.near().dht().context();

                if (ctx.versions().last().order() > max)
                    max = ctx.versions().last().order();
            }
        }

        return max;
    }

    /**
     * @param name Cache name.
     * @param <K> type of keys.
     * @param <V> type of values.
     * @return Cache instance for given name.
     */
    @SuppressWarnings("unchecked")
    public <K, V> IgniteInternalCache<K, V> cache(String name) {
        assert name != null;

        if (log.isDebugEnabled())
            log.debug("Getting cache for name: " + name);

        IgniteCacheProxy<K, V> jcache = (IgniteCacheProxy<K, V>)jcacheProxy(name, true);

        return jcache == null ? null : jcache.internalProxy();
    }

    /**
     * Await proxy initialization.
     *
     * @param jcache Cache proxy.
     */
    private void awaitInitializeProxy(IgniteCacheProxyImpl<?, ?> jcache) {
        if (jcache != null) {
            CountDownLatch initLatch = jcache.getInitLatch();

            try {
                while (initLatch.getCount() > 0) {
                    initLatch.await(2000, TimeUnit.MILLISECONDS);

                    if (log.isInfoEnabled())
                        log.info("Failed to wait proxy initialization, cache=" + jcache.getName() +
                            ", localNodeId=" + ctx.localNodeId());
                }
            }
            catch (InterruptedException e) {
                Thread.currentThread().interrupt();
                // Ignore intteruption.
            }
        }
    }

    /**
     * @param name Cache name.
     */
    public void completeProxyInitialize(String name) {
        IgniteCacheProxyImpl<?, ?> jcache = jCacheProxies.get(name);

        if (jcache != null) {
            CountDownLatch proxyInitLatch = jcache.getInitLatch();

            if (proxyInitLatch.getCount() > 0) {
                if (log.isInfoEnabled())
                    log.info("Finish proxy initialization, cacheName=" + name +
                        ", localNodeId=" + ctx.localNodeId());

                proxyInitLatch.countDown();
            }
        }
        else {
            if (log.isInfoEnabled())
                log.info("Can not finish proxy initialization because proxy does not exist, cacheName=" + name +
                    ", localNodeId=" + ctx.localNodeId());
        }
    }

    /**
     * @param name Cache name.
     * @return Cache instance for given name.
     * @throws IgniteCheckedException If failed.
     */
    @SuppressWarnings("unchecked")
    public <K, V> IgniteInternalCache<K, V> getOrStartCache(String name) throws IgniteCheckedException {
        return getOrStartCache(name, null);
    }

    /**
     * @param name Cache name.
     * @return Cache instance for given name.
     * @throws IgniteCheckedException If failed.
     */
    @SuppressWarnings("unchecked")
    public <K, V> IgniteInternalCache<K, V> getOrStartCache(
        String name,
        CacheConfiguration ccfg
    ) throws IgniteCheckedException {
        assert name != null;

        if (log.isDebugEnabled())
            log.debug("Getting cache for name: " + name);

        IgniteCacheProxy<?, ?> cache = jcacheProxy(name, true);

        if (cache == null) {
            dynamicStartCache(ccfg, name, null, false, ccfg == null, true).get();

            cache = jcacheProxy(name, true);
        }

        return cache == null ? null : (IgniteInternalCache<K, V>)cache.internalProxy();
    }

    /**
     * @return All configured cache instances.
     */
    public Collection<IgniteInternalCache<?, ?>> caches() {
        return F.viewReadOnly(jCacheProxies.values(), new IgniteClosure<IgniteCacheProxy<?, ?>,
            IgniteInternalCache<?, ?>>() {
            @Override public IgniteInternalCache<?, ?> apply(IgniteCacheProxy<?, ?> entries) {
                return entries.internalProxy();
            }
        });
    }

    /**
     * @return All configured cache instances.
     */
    public Collection<IgniteCacheProxy<?, ?>> jcaches() {
        return F.viewReadOnly(jCacheProxies.values(), new IgniteClosure<IgniteCacheProxyImpl<?, ?>, IgniteCacheProxy<?, ?>>() {
            @Override public IgniteCacheProxy<?, ?> apply(IgniteCacheProxyImpl<?, ?> proxy) {
                return proxy.gatewayWrapper();
            }
        });
    }

    /**
     * Gets utility cache.
     *
     * @return Utility cache.
     */
    public <K, V> IgniteInternalCache<K, V> utilityCache() {
        return internalCacheEx(CU.UTILITY_CACHE_NAME);
    }

    /**
     * @param name Cache name.
     * @return Cache.
     */
    private <K, V> IgniteInternalCache<K, V> internalCacheEx(String name) {
        if (ctx.discovery().localNode().isClient()) {
            IgniteCacheProxy<K, V> proxy = (IgniteCacheProxy<K, V>)jcacheProxy(name, true);

            if (proxy == null) {
                GridCacheAdapter<?, ?> cacheAdapter = caches.get(name);

                if (cacheAdapter != null) {
                    proxy = new IgniteCacheProxyImpl(cacheAdapter.context(), cacheAdapter, false);

                    IgniteCacheProxyImpl<?, ?> prev = addjCacheProxy(name, (IgniteCacheProxyImpl<?, ?>)proxy);

                    if (prev != null)
                        proxy = (IgniteCacheProxy<K, V>)prev;

                    completeProxyInitialize(proxy.getName());
                }
            }

            assert proxy != null : name;

            return proxy.internalProxy();
        }

        return internalCache(name);
    }

    /**
     * @param name Cache name.
     * @param <K> type of keys.
     * @param <V> type of values.
     * @return Cache instance for given name.
     */
    @SuppressWarnings("unchecked")
    public <K, V> IgniteInternalCache<K, V> publicCache(String name) {
        assert name != null;

        if (log.isDebugEnabled())
            log.debug("Getting public cache for name: " + name);

        DynamicCacheDescriptor desc = cacheDescriptor(name);

        if (desc == null)
            throw new IllegalArgumentException("Cache is not started: " + name);

        if (!desc.cacheType().userCache())
            throw new IllegalStateException("Failed to get cache because it is a system cache: " + name);

        IgniteCacheProxy<K, V> jcache = (IgniteCacheProxy<K, V>)jcacheProxy(name, true);

        if (jcache == null)
            throw new IllegalArgumentException("Cache is not started: " + name);

        return jcache.internalProxy();
    }

    /**
     * @param cacheName Cache name.
     * @param <K> type of keys.
     * @param <V> type of values.
     * @return Cache instance for given name.
     * @throws IgniteCheckedException If failed.
     */
    public <K, V> IgniteCacheProxy<K, V> publicJCache(String cacheName) throws IgniteCheckedException {
        return publicJCache(cacheName, true, true);
    }

    /**
     * @param cacheName Cache name.
     * @param failIfNotStarted If {@code true} throws {@link IllegalArgumentException} if cache is not started,
     * otherwise returns {@code null} in this case.
     * @param checkThreadTx If {@code true} checks that current thread does not have active transactions.
     * @return Cache instance for given name.
     * @throws IgniteCheckedException If failed.
     */
    @SuppressWarnings({"unchecked", "ConstantConditions"})
    @Nullable public <K, V> IgniteCacheProxy<K, V> publicJCache(String cacheName,
        boolean failIfNotStarted,
        boolean checkThreadTx) throws IgniteCheckedException {
        assert cacheName != null;

        if (log.isDebugEnabled())
            log.debug("Getting public cache for name: " + cacheName);

        DynamicCacheDescriptor desc = cacheDescriptor(cacheName);

        if (desc != null && !desc.cacheType().userCache())
            throw new IllegalStateException("Failed to get cache because it is a system cache: " + cacheName);

        IgniteCacheProxyImpl<?, ?> proxy = jcacheProxy(cacheName, true);

        // Try to start cache, there is no guarantee that cache will be instantiated.
        if (proxy == null) {
            dynamicStartCache(null, cacheName, null, false, failIfNotStarted, checkThreadTx).get();

            proxy = jcacheProxy(cacheName, true);
        }

        return proxy != null ? (IgniteCacheProxy<K, V>)proxy.gatewayWrapper() : null;
    }

    /**
     * Get configuration for the given cache.
     *
     * @param name Cache name.
     * @return Cache configuration.
     */
    public CacheConfiguration cacheConfiguration(String name) {
        assert name != null;

        DynamicCacheDescriptor desc = cacheDescriptor(name);

        if (desc == null)
            throw new IllegalStateException("Cache doesn't exist: " + name);
        else
            return desc.cacheConfiguration();
    }

    /**
     * Get registered cache descriptor.
     *
     * @param name Name.
     * @return Descriptor.
     */
    public DynamicCacheDescriptor cacheDescriptor(String name) {
        return cachesInfo.registeredCaches().get(name);
    }

    /**
     * @return Cache descriptors.
     */
    public Map<String, DynamicCacheDescriptor> cacheDescriptors() {
        return cachesInfo.registeredCaches();
    }

    /**
     * @return Cache group descriptors.
     */
    public Map<Integer, CacheGroupDescriptor> cacheGroupDescriptors() {
        return cachesInfo.registeredCacheGroups();
    }

    /**
     * @param cacheId Cache ID.
     * @return Cache descriptor.
     */
    @Nullable public DynamicCacheDescriptor cacheDescriptor(int cacheId) {
        for (DynamicCacheDescriptor cacheDesc : cacheDescriptors().values()) {
            CacheConfiguration ccfg = cacheDesc.cacheConfiguration();

            assert ccfg != null : cacheDesc;

            if (CU.cacheId(ccfg.getName()) == cacheId)
                return cacheDesc;
        }

        return null;
    }

    /**
     * @param cacheCfg Cache configuration template.
     * @throws IgniteCheckedException If failed.
     */
    public void addCacheConfiguration(CacheConfiguration cacheCfg) throws IgniteCheckedException {
        assert cacheCfg.getName() != null;

        String name = cacheCfg.getName();

        DynamicCacheDescriptor desc = cachesInfo.registeredTemplates().get(name);

        if (desc != null)
            return;

        DynamicCacheChangeRequest req = DynamicCacheChangeRequest.addTemplateRequest(ctx, cacheCfg);

        TemplateConfigurationFuture fut = new TemplateConfigurationFuture(req.cacheName(), req.deploymentId());

        TemplateConfigurationFuture old =
            (TemplateConfigurationFuture)pendingTemplateFuts.putIfAbsent(cacheCfg.getName(), fut);

        if (old != null)
            fut = old;

        Exception err = null;

        try {
            ctx.discovery().sendCustomEvent(new DynamicCacheChangeBatch(Collections.singleton(req)));

            if (ctx.isStopping()) {
                err = new IgniteCheckedException("Failed to execute dynamic cache change request, " +
                    "node is stopping.");
            }
            else if (ctx.clientDisconnected()) {
                err = new IgniteClientDisconnectedCheckedException(ctx.cluster().clientReconnectFuture(),
                    "Failed to execute dynamic cache change request, client node disconnected.");
            }
        }
        catch (IgniteCheckedException e) {
            err = e;
        }

        if (err != null)
            fut.onDone(err);

        fut.get();
    }

    /**
     * @param name Cache name.
     * @return Cache instance for given name.
     */
    @SuppressWarnings("unchecked")
    public <K, V> IgniteCacheProxy<K, V> jcache(String name) {
        assert name != null;

        IgniteCacheProxy<K, V> cache = (IgniteCacheProxy<K, V>)jcacheProxy(name, true);

        if (cache == null) {
            GridCacheAdapter<?, ?> cacheAdapter = caches.get(name);

            if (cacheAdapter != null) {
                cache = new IgniteCacheProxyImpl(cacheAdapter.context(), cacheAdapter, false);

                IgniteCacheProxyImpl<?, ?> prev = addjCacheProxy(name, (IgniteCacheProxyImpl<?, ?>)cache);

                if (prev != null)
                    cache = (IgniteCacheProxy<K, V>)prev;

                completeProxyInitialize(cache.getName());
            }
        }

        if (cache == null)
            throw new IllegalArgumentException("Cache is not configured: " + name);

        return cache;
    }

    /**
     * @param name Cache name.
     * @param awaitInit Await proxy initialization.
     * @return Cache proxy.
     */
    @Nullable public IgniteCacheProxyImpl<?, ?> jcacheProxy(String name, boolean awaitInit) {
        IgniteCacheProxyImpl<?, ?> cache = jCacheProxies.get(name);

        if (awaitInit)
            awaitInitializeProxy(cache);

        return cache;
    }

    /**
     * @param name Cache name.
     * @param proxy Cache proxy.
     * @return Previous cache proxy.
     */
    @Nullable public IgniteCacheProxyImpl<?, ?> addjCacheProxy(String name, IgniteCacheProxyImpl<?, ?> proxy) {
        return jCacheProxies.putIfAbsent(name, proxy);
    }

    /**
     * @return All configured public cache instances.
     */
    public Collection<IgniteCacheProxy<?, ?>> publicCaches() {
        Collection<IgniteCacheProxy<?, ?>> res = new ArrayList<>(jCacheProxies.size());

        for (IgniteCacheProxyImpl<?, ?> proxy : jCacheProxies.values()) {
            if (proxy.context().userCache())
                res.add(proxy.gatewayWrapper());
        }

        return res;
    }

    /**
     * @param name Cache name.
     * @param <K> type of keys.
     * @param <V> type of values.
     * @return Cache instance for given name.
     */
    @SuppressWarnings("unchecked")
    public <K, V> GridCacheAdapter<K, V> internalCache(String name) {
        assert name != null;

        if (log.isDebugEnabled())
            log.debug("Getting internal cache adapter: " + name);

        return (GridCacheAdapter<K, V>)caches.get(name);
    }

    /**
     * Cancel all user operations.
     */
    private void cancelFutures() {
        sharedCtx.mvcc().onStop();

        Exception err = new IgniteCheckedException("Operation has been cancelled (node is stopping).");

        for (IgniteInternalFuture fut : pendingFuts.values())
            ((GridFutureAdapter)fut).onDone(err);

        for (IgniteInternalFuture fut : pendingTemplateFuts.values())
            ((GridFutureAdapter)fut).onDone(err);

        for (EnableStatisticsFuture fut : manageStatisticsFuts.values())
            fut.onDone(err);

        for (TxTimeoutOnPartitionMapExchangeChangeFuture fut : txTimeoutOnPartitionMapExchangeFuts.values())
            fut.onDone(err);
    }

    /**
     * @return All internal cache instances.
     */
    public Collection<GridCacheAdapter<?, ?>> internalCaches() {
        return caches.values();
    }

    /**
     * @param name Cache name.
     * @return {@code True} if specified cache is system, {@code false} otherwise.
     */
    public boolean systemCache(String name) {
        assert name != null;

        DynamicCacheDescriptor desc = cacheDescriptor(name);

        return desc != null && !desc.cacheType().userCache();
    }

    /** {@inheritDoc} */
    @Override public void printMemoryStats() {
        X.println(">>> ");

        for (GridCacheAdapter c : caches.values()) {
            X.println(">>> Cache memory stats [igniteInstanceName=" + ctx.igniteInstanceName() +
                ", cache=" + c.name() + ']');

            c.context().printMemoryStats();
        }
    }

    /**
     * Callback invoked by deployment manager for whenever a class loader gets undeployed.
     *
     * @param ldr Class loader.
     */
    public void onUndeployed(ClassLoader ldr) {
        if (!ctx.isStopping()) {
            for (GridCacheAdapter<?, ?> cache : caches.values()) {
                // Do not notify system caches and caches for which deployment is disabled.
                if (cache.context().userCache() && cache.context().deploymentEnabled())
                    cache.onUndeploy(ldr);
            }
        }
    }

    /**
     * @return Shared context.
     */
    public <K, V> GridCacheSharedContext<K, V> context() {
        return (GridCacheSharedContext<K, V>)sharedCtx;
    }

    /**
     * @return Transactions interface implementation.
     */
    public IgniteTransactionsEx transactions() {
        return transactions;
    }

    /**
     * Starts client caches that do not exist yet.
     *
     * @throws IgniteCheckedException In case of error.
     */
    public void createMissingQueryCaches() throws IgniteCheckedException {
        for (Map.Entry<String, DynamicCacheDescriptor> e : cachesInfo.registeredCaches().entrySet()) {
            DynamicCacheDescriptor desc = e.getValue();

            if (isMissingQueryCache(desc))
                dynamicStartCache(null, desc.cacheConfiguration().getName(), null, false, true, true).get();
        }
    }

    /**
     * Whether cache defined by provided descriptor is not yet started and has queries enabled.
     *
     * @param desc Descriptor.
     * @return {@code True} if this is missing query cache.
     */
    private boolean isMissingQueryCache(DynamicCacheDescriptor desc) {
        CacheConfiguration ccfg = desc.cacheConfiguration();

        return !caches.containsKey(ccfg.getName()) && QueryUtils.isEnabled(ccfg);
    }

    /**
     * Registers MBean for cache components.
     *
     * @param obj Cache component.
     * @param cacheName Cache name.
     * @param near Near flag.
     * @throws IgniteCheckedException If registration failed.
     */
    @SuppressWarnings("unchecked")
    private void registerMbean(Object obj, @Nullable String cacheName, boolean near)
        throws IgniteCheckedException {
        if (U.IGNITE_MBEANS_DISABLED)
            return;

        assert obj != null;

        MBeanServer srvr = ctx.config().getMBeanServer();

        assert srvr != null;

        cacheName = U.maskName(cacheName);

        cacheName = near ? cacheName + "-near" : cacheName;

        final Object mbeanImpl = (obj instanceof IgniteMBeanAware) ? ((IgniteMBeanAware)obj).getMBean() : obj;

        for (Class<?> itf : mbeanImpl.getClass().getInterfaces()) {
            if (itf.getName().endsWith("MBean") || itf.getName().endsWith("MXBean")) {
                try {
                    U.registerMBean(srvr, ctx.igniteInstanceName(), cacheName, obj.getClass().getName(), mbeanImpl,
                        (Class<Object>)itf);
                }
                catch (Throwable e) {
                    throw new IgniteCheckedException("Failed to register MBean for component: " + obj, e);
                }

                break;
            }
        }
    }

    /**
     * Unregisters MBean for cache components.
     *
     * @param o Cache component.
     * @param cacheName Cache name.
     * @param near Near flag.
     */
    private void unregisterMbean(Object o, @Nullable String cacheName, boolean near) {
        if (U.IGNITE_MBEANS_DISABLED)
            return;

        assert o != null;

        MBeanServer srvr = ctx.config().getMBeanServer();

        assert srvr != null;

        cacheName = U.maskName(cacheName);

        cacheName = near ? cacheName + "-near" : cacheName;

        boolean needToUnregister = o instanceof IgniteMBeanAware;

        if (!needToUnregister) {
            for (Class<?> itf : o.getClass().getInterfaces()) {
                if (itf.getName().endsWith("MBean") || itf.getName().endsWith("MXBean")) {
                    needToUnregister = true;

                    break;
                }
            }
        }

        if (needToUnregister) {
            try {
                srvr.unregisterMBean(U.makeMBeanName(ctx.igniteInstanceName(), cacheName, o.getClass().getName()));
            }
            catch (Throwable e) {
                U.error(log, "Failed to unregister MBean for component: " + o, e);
            }
        }
    }

    /**
     * @param grp Cache group.
     * @param ccfg Cache configuration.
     * @param objs Extra components.
     * @return Components provided in cache configuration which can implement {@link LifecycleAware} interface.
     */
    private Iterable<Object> lifecycleAwares(CacheGroupContext grp, CacheConfiguration ccfg, Object... objs) {
        Collection<Object> ret = new ArrayList<>(7 + objs.length);

        if (grp.affinityFunction() != ccfg.getAffinity())
            ret.add(ccfg.getAffinity());

        ret.add(ccfg.getAffinityMapper());
        ret.add(ccfg.getEvictionFilter());
        ret.add(ccfg.getEvictionPolicyFactory());
        ret.add(ccfg.getEvictionPolicy());
        ret.add(ccfg.getInterceptor());

        NearCacheConfiguration nearCfg = ccfg.getNearConfiguration();

        if (nearCfg != null) {
            ret.add(nearCfg.getNearEvictionPolicyFactory());
            ret.add(nearCfg.getNearEvictionPolicy());
        }

        Collections.addAll(ret, objs);

        return ret;
    }

    /**
     * Method checks that current thread does not have active transactions.
     *
     * @throws IgniteException If transaction exist.
     */
    public void checkEmptyTransactions() throws IgniteException {
        if (transactions().tx() != null || sharedCtx.lockedTopologyVersion(null) != null)
            throw new IgniteException("Cannot start/stop cache within lock or transaction.");
    }

    /**
     * @param val Object to check.
     * @return Configuration copy.
     * @throws IgniteCheckedException If validation failed.
     */
    private CacheConfiguration cloneCheckSerializable(final CacheConfiguration val) throws IgniteCheckedException {
        if (val == null)
            return null;

        return withBinaryContext(new IgniteOutClosureX<CacheConfiguration>() {
            @Override public CacheConfiguration applyx() throws IgniteCheckedException {
                if (val.getCacheStoreFactory() != null) {
                    try {
                        ClassLoader ldr = ctx.config().getClassLoader();

                        if (ldr == null)
                            ldr = val.getCacheStoreFactory().getClass().getClassLoader();

                        U.unmarshal(marsh, U.marshal(marsh, val.getCacheStoreFactory()),
                            U.resolveClassLoader(ldr, ctx.config()));
                    }
                    catch (IgniteCheckedException e) {
                        throw new IgniteCheckedException("Failed to validate cache configuration. " +
                            "Cache store factory is not serializable. Cache name: " + U.maskName(val.getName()), e);
                    }
                }

                try {
                    return U.unmarshal(marsh, U.marshal(marsh, val), U.resolveClassLoader(ctx.config()));
                }
                catch (IgniteCheckedException e) {
                    throw new IgniteCheckedException("Failed to validate cache configuration " +
                        "(make sure all objects in cache configuration are serializable): " + U.maskName(val.getName()), e);
                }
            }
        });
    }

    /**
     * @param c Closure.
     * @return Closure result.
     * @throws IgniteCheckedException If failed.
     */
    private <T> T withBinaryContext(IgniteOutClosureX<T> c) throws IgniteCheckedException {
        IgniteCacheObjectProcessor objProc = ctx.cacheObjects();
        BinaryContext oldCtx = null;

        if (objProc instanceof CacheObjectBinaryProcessorImpl) {
            GridBinaryMarshaller binMarsh = ((CacheObjectBinaryProcessorImpl)objProc).marshaller();

            oldCtx = binMarsh == null ? null : binMarsh.pushContext();
        }

        try {
            return c.applyx();
        }
        finally {
            if (objProc instanceof CacheObjectBinaryProcessorImpl)
                GridBinaryMarshaller.popContext(oldCtx);
        }
    }

    /**
     * Prepares DynamicCacheChangeRequest for cache creation.
     *
     * @param ccfg Cache configuration
     * @param cacheName Cache name
     * @param nearCfg Near cache configuration
     * @param cacheType Cache type
     * @param sql Whether the cache needs to be created as the result of SQL {@code CREATE TABLE} command.
     * @param failIfExists Fail if exists flag.
     * @param failIfNotStarted If {@code true} fails if cache is not started.
     * @param disabledAfterStart If true, cache proxies will be only activated after {@link #restartProxies()}.
     * @param qryEntities Query entities.
     * @param encKey Encryption key.
     * @return Request or {@code null} if cache already exists.
     * @throws IgniteCheckedException if some of pre-checks failed
     * @throws CacheExistsException if cache exists and failIfExists flag is {@code true}
     */
    private DynamicCacheChangeRequest prepareCacheChangeRequest(
        @Nullable CacheConfiguration ccfg,
        String cacheName,
        @Nullable NearCacheConfiguration nearCfg,
        CacheType cacheType,
        boolean sql,
        boolean failIfExists,
        boolean failIfNotStarted,
        boolean disabledAfterStart,
        @Nullable Collection<QueryEntity> qryEntities,
        @Nullable byte[] encKey
    ) throws IgniteCheckedException {
        DynamicCacheDescriptor desc = cacheDescriptor(cacheName);

        DynamicCacheChangeRequest req = new DynamicCacheChangeRequest(UUID.randomUUID(), cacheName, ctx.localNodeId());

        req.sql(sql);

        req.failIfExists(failIfExists);

        req.disabledAfterStart(disabledAfterStart);

        req.encryptionKey(encKey);

        if (ccfg != null) {
            cloneCheckSerializable(ccfg);

            if (desc != null) {
                if (failIfExists) {
                    throw new CacheExistsException("Failed to start cache " +
                        "(a cache with the same name is already started): " + cacheName);
                }
                else {
                    CacheConfiguration descCfg = desc.cacheConfiguration();

                    // Check if we were asked to start a near cache.
                    if (nearCfg != null) {
                        if (CU.affinityNode(ctx.discovery().localNode(), descCfg.getNodeFilter())) {
                            // If we are on a data node and near cache was enabled, return success, else - fail.
                            if (descCfg.getNearConfiguration() != null)
                                return null;
                            else
                                throw new IgniteCheckedException("Failed to start near " +
                                    "cache (local node is an affinity node for cache): " + cacheName);
                        }
                        else
                            // If local node has near cache, return success.
                            req.clientStartOnly(true);
                    }
                    else if (!CU.affinityNode(ctx.discovery().localNode(), descCfg.getNodeFilter()))
                        req.clientStartOnly(true);

                    req.deploymentId(desc.deploymentId());
                    req.startCacheConfiguration(descCfg);
                    req.schema(desc.schema());
                }
            }
            else {
                req.deploymentId(IgniteUuid.randomUuid());

                CacheConfiguration cfg = new CacheConfiguration(ccfg);

                CacheObjectContext cacheObjCtx = ctx.cacheObjects().contextForCache(cfg);

                initialize(cfg, cacheObjCtx);

                req.startCacheConfiguration(cfg);
                req.schema(new QuerySchema(qryEntities != null ? QueryUtils.normalizeQueryEntities(qryEntities, cfg)
                    : cfg.getQueryEntities()));
            }
        }
        else {
            req.clientStartOnly(true);

            if (desc != null)
                ccfg = desc.cacheConfiguration();

            if (ccfg == null) {
                if (failIfNotStarted) {
                    throw new CacheExistsException("Failed to start client cache " +
                        "(a cache with the given name is not started): " + cacheName);
                }
                else
                    return null;
            }

            req.deploymentId(desc.deploymentId());
            req.startCacheConfiguration(ccfg);
            req.schema(desc.schema());
        }

        if (nearCfg != null)
            req.nearCacheConfiguration(nearCfg);

        req.cacheType(cacheType);

        return req;
    }

    /**
     * Enable/disable statistics globally for the caches
     *
     * @param cacheNames Collection of cache names.
     * @param enabled Statistics enabled flag.
     */
    public void enableStatistics(Collection<String> cacheNames, boolean enabled) throws IgniteCheckedException {
        Collection<IgniteInternalCache> caches = manageStatisticsCaches(cacheNames);

        Collection<String> globalCaches = new HashSet<>(U.capacity(caches.size()));

        for (IgniteInternalCache cache : caches) {
            cache.context().statisticsEnabled(enabled);

            if (!cache.context().isLocal())
                globalCaches.add(cache.name());
        }

        if (globalCaches.isEmpty())
            return;

        CacheStatisticsModeChangeMessage msg = new CacheStatisticsModeChangeMessage(UUID.randomUUID(), globalCaches, enabled);

        EnableStatisticsFuture fut = new EnableStatisticsFuture(msg.requestId());

        manageStatisticsFuts.put(msg.requestId(), fut);

        ctx.grid().context().discovery().sendCustomEvent(msg);

        fut.get();
    }

    /**
     * Clear statistics globally for the caches
     *
     * @param cacheNames Collection of cache names.
     */
    public void clearStatistics(Collection<String> cacheNames) throws IgniteCheckedException {
        Collection<IgniteInternalCache> caches = manageStatisticsCaches(cacheNames);

        Collection<String> globalCaches = new HashSet<>(U.capacity(caches.size()));

        for (IgniteInternalCache cache : caches) {
            if (!cache.context().isLocal())
                globalCaches.add(cache.name());
        }

        if (globalCaches.isEmpty())
            return;

        CacheStatisticsClearMessage msg = new CacheStatisticsClearMessage(UUID.randomUUID(), globalCaches);

        EnableStatisticsFuture fut = new EnableStatisticsFuture(msg.requestId());

        manageStatisticsFuts.put(msg.requestId(), fut);

        ctx.grid().context().discovery().sendCustomEvent(msg);

        fut.get();
    }

    /**
     *
     */
    private Collection<IgniteInternalCache> manageStatisticsCaches(Collection<String> caches)
        throws IgniteCheckedException {
        assert caches != null;

        Collection<IgniteInternalCache> res = new ArrayList<>(caches.size());

        if (!cacheNames().containsAll(caches))
            throw new IgniteCheckedException("One or more cache descriptors not found [caches=" + caches + ']');

        for (String cacheName : caches) {
            IgniteInternalCache cache = cache(cacheName);

            if (cache == null)
                throw new IgniteCheckedException("Cache not found [cacheName=" + cacheName + ']');

            res.add(cache);
        }

        return res;
    }

    /**
     * Sets transaction timeout on partition map exchange.
     *
     * @param timeout Transaction timeout on partition map exchange in milliseconds.
     */
    public void setTxTimeoutOnPartitionMapExchange(long timeout) throws IgniteCheckedException {
        UUID requestId = UUID.randomUUID();

        TxTimeoutOnPartitionMapExchangeChangeFuture fut = new TxTimeoutOnPartitionMapExchangeChangeFuture(requestId);

        txTimeoutOnPartitionMapExchangeFuts.put(requestId, fut);

        TxTimeoutOnPartitionMapExchangeChangeMessage msg = new TxTimeoutOnPartitionMapExchangeChangeMessage(
            requestId, timeout);

        ctx.grid().context().discovery().sendCustomEvent(msg);

        fut.get();
    }

    /**
     * @param obj Object to clone.
     * @return Object copy.
     * @throws IgniteCheckedException If failed.
     */
    public <T> T clone(final T obj) throws IgniteCheckedException {
        return withBinaryContext(new IgniteOutClosureX<T>() {
            @Override public T applyx() throws IgniteCheckedException {
                return U.unmarshal(marsh, U.marshal(marsh, obj), U.resolveClassLoader(ctx.config()));
            }
        });
    }

    /**
     *
     */
    @SuppressWarnings("ExternalizableWithoutPublicNoArgConstructor")
    private class DynamicCacheStartFuture extends GridFutureAdapter<Boolean> {
        /** */
        private UUID id;

        /**
         * @param id Future ID.
         */
        private DynamicCacheStartFuture(UUID id) {
            this.id = id;
        }

        /** {@inheritDoc} */
        @Override public boolean onDone(@Nullable Boolean res, @Nullable Throwable err) {
            // Make sure to remove future before completion.
            pendingFuts.remove(id, this);

            return super.onDone(res, err);
        }

        /** {@inheritDoc} */
        @Override public String toString() {
            return S.toString(DynamicCacheStartFuture.class, this);
        }
    }

    /**
     *
     */
    @SuppressWarnings("ExternalizableWithoutPublicNoArgConstructor")
    private class TemplateConfigurationFuture extends GridFutureAdapter<Object> {
        /** Start ID. */
        @GridToStringInclude
        private IgniteUuid deploymentId;

        /** Cache name. */
        private String cacheName;

        /**
         * @param cacheName Cache name.
         * @param deploymentId Deployment ID.
         */
        private TemplateConfigurationFuture(String cacheName, IgniteUuid deploymentId) {
            this.deploymentId = deploymentId;
            this.cacheName = cacheName;
        }

        /**
         * @return Start ID.
         */
        public IgniteUuid deploymentId() {
            return deploymentId;
        }

        /** {@inheritDoc} */
        @Override public boolean onDone(@Nullable Object res, @Nullable Throwable err) {
            // Make sure to remove future before completion.
            pendingTemplateFuts.remove(cacheName, this);

            return super.onDone(res, err);
        }

        /** {@inheritDoc} */
        @Override public String toString() {
            return S.toString(TemplateConfigurationFuture.class, this);
        }
    }

    /**
     *
     */
    static class LocalAffinityFunction implements AffinityFunction {
        /** */
        private static final long serialVersionUID = 0L;

        /** {@inheritDoc} */
        @Override public List<List<ClusterNode>> assignPartitions(AffinityFunctionContext affCtx) {
            ClusterNode locNode = null;

            for (ClusterNode n : affCtx.currentTopologySnapshot()) {
                if (n.isLocal()) {
                    locNode = n;

                    break;
                }
            }

            if (locNode == null)
                throw new IgniteException("Local node is not included into affinity nodes for 'LOCAL' cache");

            List<List<ClusterNode>> res = new ArrayList<>(partitions());

            for (int part = 0; part < partitions(); part++)
                res.add(Collections.singletonList(locNode));

            return Collections.unmodifiableList(res);
        }

        /** {@inheritDoc} */
        @Override public void reset() {
            // No-op.
        }

        /** {@inheritDoc} */
        @Override public int partitions() {
            return 1;
        }

        /** {@inheritDoc} */
        @Override public int partition(Object key) {
            return 0;
        }

        /** {@inheritDoc} */
        @Override public void removeNode(UUID nodeId) {
            // No-op.
        }
    }

    /**
     *
     */
    private class RemovedItemsCleanupTask implements GridTimeoutObject {
        /** */
        private final IgniteUuid id = IgniteUuid.randomUuid();

        /** */
        private final long endTime;

        /** */
        private final long timeout;

        /**
         * @param timeout Timeout.
         */
        RemovedItemsCleanupTask(long timeout) {
            this.timeout = timeout;

            endTime = U.currentTimeMillis() + timeout;
        }

        /** {@inheritDoc} */
        @Override public IgniteUuid timeoutId() {
            return id;
        }

        /** {@inheritDoc} */
        @Override public long endTime() {
            return endTime;
        }

        /** {@inheritDoc} */
        @Override public void onTimeout() {
            ctx.closure().runLocalSafe(new Runnable() {
                @Override public void run() {
                    try {
                        for (CacheGroupContext grp : sharedCtx.cache().cacheGroups()) {
                            if (!grp.isLocal() && grp.affinityNode()) {
                                GridDhtPartitionTopology top = null;

                                try {
                                    top = grp.topology();
                                }
                                catch (IllegalStateException ignore) {
                                    // Cache stopped.
                                }

                                if (top != null) {
                                    for (GridDhtLocalPartition part : top.currentLocalPartitions())
                                        part.cleanupRemoveQueue();
                                }

                                if (ctx.isStopping())
                                    return;
                            }
                        }
                    }
                    catch (Exception e) {
                        U.error(log, "Failed to cleanup removed cache items: " + e, e);
                    }

                    if (ctx.isStopping())
                        return;

                    addRemovedItemsCleanupTask(timeout);
                }
            }, true);
        }
    }

    /**
     * Enable statistics future.
     */
    private class EnableStatisticsFuture extends GridFutureAdapter<Void> {
        /** */
        private UUID id;

        /**
         * @param id Future ID.
         */
        private EnableStatisticsFuture(UUID id) {
            this.id = id;
        }

        /** {@inheritDoc} */
        @Override public boolean onDone(@Nullable Void res, @Nullable Throwable err) {
            // Make sure to remove future before completion.
            manageStatisticsFuts.remove(id, this);

            return super.onDone(res, err);
        }

        /** {@inheritDoc} */
        @Override public String toString() {
            return S.toString(EnableStatisticsFuture.class, this);
        }
    }

    /**
     * The future for changing transaction timeout on partition map exchange.
     */
    private class TxTimeoutOnPartitionMapExchangeChangeFuture extends GridFutureAdapter<Void> {
        /** */
        private UUID id;

        /**
         * @param id Future ID.
         */
        private TxTimeoutOnPartitionMapExchangeChangeFuture(UUID id) {
            this.id = id;
        }

        /** {@inheritDoc} */
        @Override public boolean onDone(@Nullable Void res, @Nullable Throwable err) {
            txTimeoutOnPartitionMapExchangeFuts.remove(id, this);
            return super.onDone(res, err);
        }

        /** {@inheritDoc} */
        @Override public String toString() {
            return S.toString(TxTimeoutOnPartitionMapExchangeChangeFuture.class, this);
        }
    }
}<|MERGE_RESOLUTION|>--- conflicted
+++ resolved
@@ -1484,14 +1484,8 @@
 
             if (destroy && CU.isPersistenceEnabled(ctx.gridConfig())) {
                 try {
-<<<<<<< HEAD
                     sharedCtx.database().removeCacheConfiguration(ctx.config());
                 } catch (IgniteCheckedException e) {
-=======
-                    pageStore.removeCacheData(new StoredCacheData(ctx.config()));
-                }
-                catch (IgniteCheckedException e) {
->>>>>>> 1db89554
                     U.error(log, "Failed to delete cache configuration data while destroying cache" +
                         "[cache=" + ctx.name() + "]", e);
                 }
