--- conflicted
+++ resolved
@@ -33,6 +33,7 @@
 import org.apache.ignite.internal.processors.query.NestedTxMode;
 import org.apache.ignite.internal.util.GridSpinBusyLock;
 import org.apache.ignite.internal.util.nio.GridNioSession;
+import org.apache.ignite.internal.util.typedef.F;
 
 /**
  * JDBC Connection Context.
@@ -137,7 +138,6 @@
         if (ver.compareTo(VER_2_3_0) >= 0)
             skipReducerOnUpdate = reader.readBoolean();
 
-<<<<<<< HEAD
         if (ver.compareTo(VER_2_5_0) >= 0) {
             String nestedTxModeName = reader.readString();
 
@@ -150,43 +150,21 @@
                 }
             }
 
+            String user = null;
+            String passwd = null;
+
             try {
                 if (reader.available() > 0) {
-                    String user = reader.readString();
-                    String passwd = reader.readString();
-
-                    if (F.isEmpty(user) && ctx.authentication().enabled())
-                        throw new IgniteCheckedException("Unauthenticated sessions are prohibited");
-
-                    actx = ctx.authentication().authenticate(user, passwd);
-
-                    if (actx == null)
-                        throw new IgniteCheckedException("Unknown authentication error");
+                    user = reader.readString();
+                    passwd = reader.readString();
                 }
             }
             catch (Exception e) {
                 throw new IgniteCheckedException("Handshake error: " + e.getMessage(), e);
             }
+
+            actx = authenticate(user, passwd);
         }
-
-        if (ctx.authentication().enabled() && actx == null)
-            throw new IgniteCheckedException("Unauthenticated sessions are prohibited");
-=======
-        String user = null;
-        String passwd = null;
-
-        try {
-            if (reader.available() > 0) {
-                user = reader.readString();
-                passwd = reader.readString();
-            }
-        }
-        catch (Exception e) {
-            throw new IgniteCheckedException("Handshake error: " + e.getMessage(), e);
-        }
-
-        AuthorizationContext actx = authenticate(user, passwd);
->>>>>>> dc87cda5
 
         parser = new JdbcMessageParser(ctx);
 
