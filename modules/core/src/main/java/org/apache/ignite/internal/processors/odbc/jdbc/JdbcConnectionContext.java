--- conflicted
+++ resolved
@@ -116,62 +116,53 @@
         boolean autoCloseCursors = reader.readBoolean();
 
         boolean lazyExec = false;
+        boolean skipReducerOnUpdate = false;
+
+        NestedTxMode nestedTxMode = NestedTxMode.DEFAULT;
+        AuthorizationContext actx = null;
 
         if (ver.compareTo(VER_2_1_5) >= 0)
             lazyExec = reader.readBoolean();
 
-        boolean skipReducerOnUpdate = false;
-
-        NestedTxMode nestedTxMode = NestedTxMode.DEFAULT;
-
-        if (ver.compareTo(VER_2_3_0) >= 0) {
+        if (ver.compareTo(VER_2_3_0) >= 0)
             skipReducerOnUpdate = reader.readBoolean();
 
-<<<<<<< HEAD
-            if (ver.compareTo(VER_2_4_0) >= 0) {
-                String nestedTxModeName = reader.readString();
+        if (ver.compareTo(VER_2_5_0) >= 0) {
+            String nestedTxModeName = reader.readString();
 
-                if (!F.isEmpty(nestedTxModeName)) {
-                    try {
-                        nestedTxMode = NestedTxMode.valueOf(nestedTxModeName);
-                    }
-                    catch (IllegalArgumentException e) {
-                        throw new IgniteSQLException("Invalid nested transactions handling mode: " + nestedTxModeName);
-                    }
+            if (!F.isEmpty(nestedTxModeName)) {
+                try {
+                    nestedTxMode = NestedTxMode.valueOf(nestedTxModeName);
                 }
+                catch (IllegalArgumentException e) {
+                    throw new IgniteSQLException("Invalid nested transactions handling mode: " + nestedTxModeName);
+                }
+            }
+
+            try {
+                if (reader.available() > 0) {
+                    String user = reader.readString();
+                    String passwd = reader.readString();
+
+                    if (F.isEmpty(user) && ctx.authentication().enabled())
+                        throw new IgniteCheckedException("Unauthenticated sessions are prohibited");
+
+                    actx = ctx.authentication().authenticate(user, passwd);
+
+                    if (actx == null)
+                        throw new IgniteCheckedException("Unknown authentication error");
+                }
+            }
+            catch (Exception e) {
+                throw new IgniteCheckedException("Handshake error: " + e.getMessage(), e);
             }
         }
 
-        handler = new JdbcRequestHandler(ctx, busyLock, maxCursors, distributedJoins, enforceJoinOrder,
-            collocated, replicatedOnly, autoCloseCursors, lazyExec, skipReducerOnUpdate, nestedTxMode, ver);
-=======
-        AuthorizationContext actx = null;
-
-        try {
-            if (reader.available() > 0) {
-                String user = reader.readString();
-                String passwd = reader.readString();
-
-                if (F.isEmpty(user) && ctx.authentication().enabled())
-                    throw new IgniteCheckedException("Unauthenticated sessions are prohibited");
-
-                actx = ctx.authentication().authenticate(user, passwd);
-
-                if (actx == null)
-                    throw new IgniteCheckedException("Unknown authentication error");
-            }
-            else {
-                if (ctx.authentication().enabled())
-                    throw new IgniteCheckedException("Unauthenticated sessions are prohibited");
-            }
-        }
-        catch (Exception e) {
-            throw new IgniteCheckedException("Handshake error: " + e.getMessage(), e);
-        }
+        if (ctx.authentication().enabled() && actx == null)
+            throw new IgniteCheckedException("Unauthenticated sessions are prohibited");
 
         handler = new JdbcRequestHandler(ctx, busyLock, maxCursors, distributedJoins, enforceJoinOrder,
-            collocated, replicatedOnly, autoCloseCursors, lazyExec, skipReducerOnUpdate, actx, ver);
->>>>>>> 9f8f366a
+            collocated, replicatedOnly, autoCloseCursors, lazyExec, skipReducerOnUpdate, nestedTxMode, actx, ver);
 
         parser = new JdbcMessageParser(ctx);
 
