/*
 * Licensed to the Apache Software Foundation (ASF) under one or more
 * contributor license agreements.  See the NOTICE file distributed with
 * this work for additional information regarding copyright ownership.
 * The ASF licenses this file to You under the Apache License, Version 2.0
 * (the "License"); you may not use this file except in compliance with
 * the License.  You may obtain a copy of the License at
 *
 *      http://www.apache.org/licenses/LICENSE-2.0
 *
 * Unless required by applicable law or agreed to in writing, software
 * distributed under the License is distributed on an "AS IS" BASIS,
 * WITHOUT WARRANTIES OR CONDITIONS OF ANY KIND, either express or implied.
 * See the License for the specific language governing permissions and
 * limitations under the License.
 */

package org.apache.ignite.internal.processors.odbc.jdbc;

import java.util.HashSet;
import java.util.Set;
import org.apache.ignite.internal.GridKernalContext;
import org.apache.ignite.internal.binary.BinaryReaderExImpl;
import org.apache.ignite.internal.processors.odbc.ClientListenerConnectionContext;
import org.apache.ignite.internal.processors.odbc.ClientListenerMessageParser;
import org.apache.ignite.internal.processors.odbc.ClientListenerProtocolVersion;
import org.apache.ignite.internal.processors.odbc.ClientListenerRequestHandler;
import org.apache.ignite.internal.processors.query.IgniteSQLException;
import org.apache.ignite.internal.processors.query.NestedTxMode;
import org.apache.ignite.internal.util.GridSpinBusyLock;
import org.apache.ignite.internal.util.typedef.F;

/**
 * ODBC Connection Context.
 */
public class JdbcConnectionContext implements ClientListenerConnectionContext {
    /** Version 2.1.0. */
    private static final ClientListenerProtocolVersion VER_2_1_0 = ClientListenerProtocolVersion.create(2, 1, 0);

    /** Version 2.1.5: added "lazy" flag. */
    private static final ClientListenerProtocolVersion VER_2_1_5 = ClientListenerProtocolVersion.create(2, 1, 5);

    /** Version 2.3.1: added "multiple statements query" feature. */
    public static final ClientListenerProtocolVersion VER_2_3_0 = ClientListenerProtocolVersion.create(2, 3, 0);

<<<<<<< HEAD
    /** Version 2.4.0: transactional SQL introduced. */
=======
    /** Version 2.4.0: adds default values for columns feature. */
>>>>>>> 8e796dc5
    public static final ClientListenerProtocolVersion VER_2_4_0 = ClientListenerProtocolVersion.create(2, 4, 0);

    /** Current version. */
    private static final ClientListenerProtocolVersion CURRENT_VER = VER_2_4_0;

    /** Supported versions. */
    private static final Set<ClientListenerProtocolVersion> SUPPORTED_VERS = new HashSet<>();

    /** Context. */
    private final GridKernalContext ctx;

    /** Shutdown busy lock. */
    private final GridSpinBusyLock busyLock;

    /** Maximum allowed cursors. */
    private final int maxCursors;

    /** Message parser. */
    private JdbcMessageParser parser = null;

    /** Request handler. */
    private JdbcRequestHandler handler = null;

    static {
        SUPPORTED_VERS.add(CURRENT_VER);
        SUPPORTED_VERS.add(VER_2_3_0);
        SUPPORTED_VERS.add(VER_2_1_5);
        SUPPORTED_VERS.add(VER_2_1_0);
    }

    /**
     * Constructor.
     * @param ctx Kernal Context.
     * @param busyLock Shutdown busy lock.
     * @param maxCursors Maximum allowed cursors.
     */
    public JdbcConnectionContext(GridKernalContext ctx, GridSpinBusyLock busyLock, int maxCursors) {
        this.ctx = ctx;
        this.busyLock = busyLock;
        this.maxCursors = maxCursors;
    }

    /** {@inheritDoc} */
    @Override public boolean isVersionSupported(ClientListenerProtocolVersion ver) {
        return SUPPORTED_VERS.contains(ver);
    }

    /** {@inheritDoc} */
    @Override public ClientListenerProtocolVersion currentVersion() {
        return CURRENT_VER;
    }

    /** {@inheritDoc} */
    @Override public void initializeFromHandshake(ClientListenerProtocolVersion ver, BinaryReaderExImpl reader) {
        assert SUPPORTED_VERS.contains(ver): "Unsupported JDBC protocol version.";

        boolean distributedJoins = reader.readBoolean();
        boolean enforceJoinOrder = reader.readBoolean();
        boolean collocated = reader.readBoolean();
        boolean replicatedOnly = reader.readBoolean();
        boolean autoCloseCursors = reader.readBoolean();

        boolean lazyExec = false;

        if (ver.compareTo(VER_2_1_5) >= 0)
            lazyExec = reader.readBoolean();

        boolean skipReducerOnUpdate = false;

        NestedTxMode nestedTxMode = NestedTxMode.DEFAULT;

        if (ver.compareTo(VER_2_3_0) >= 0) {
            skipReducerOnUpdate = reader.readBoolean();

            if (ver.compareTo(VER_2_4_0) >= 0) {
                String nestedTxModeName = reader.readString();

                if (!F.isEmpty(nestedTxModeName)) {
                    try {
                        nestedTxMode = NestedTxMode.valueOf(nestedTxModeName);
                    }
                    catch (IllegalArgumentException e) {
                        throw new IgniteSQLException("Invalid nested transactions handling mode: " + nestedTxModeName);
                    }
                }
            }
        }

        handler = new JdbcRequestHandler(ctx, busyLock, maxCursors, distributedJoins, enforceJoinOrder,
            collocated, replicatedOnly, autoCloseCursors, lazyExec, skipReducerOnUpdate, nestedTxMode, ver);

        parser = new JdbcMessageParser(ctx);

        handler.start();
    }

    /** {@inheritDoc} */
    @Override public ClientListenerRequestHandler handler() {
        return handler;
    }

    /** {@inheritDoc} */
    @Override public ClientListenerMessageParser parser() {
        return parser;
    }

    /** {@inheritDoc} */
    @Override public void onDisconnected() {
        handler.onDisconnect();
    }
}<|MERGE_RESOLUTION|>--- conflicted
+++ resolved
@@ -43,11 +43,7 @@
     /** Version 2.3.1: added "multiple statements query" feature. */
     public static final ClientListenerProtocolVersion VER_2_3_0 = ClientListenerProtocolVersion.create(2, 3, 0);
 
-<<<<<<< HEAD
-    /** Version 2.4.0: transactional SQL introduced. */
-=======
     /** Version 2.4.0: adds default values for columns feature. */
->>>>>>> 8e796dc5
     public static final ClientListenerProtocolVersion VER_2_4_0 = ClientListenerProtocolVersion.create(2, 4, 0);
 
     /** Current version. */
