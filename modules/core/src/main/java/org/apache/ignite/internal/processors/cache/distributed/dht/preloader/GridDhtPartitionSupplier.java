/*
 * Licensed to the Apache Software Foundation (ASF) under one or more
 * contributor license agreements.  See the NOTICE file distributed with
 * this work for additional information regarding copyright ownership.
 * The ASF licenses this file to You under the Apache License, Version 2.0
 * (the "License"); you may not use this file except in compliance with
 * the License.  You may obtain a copy of the License at
 *
 *      http://www.apache.org/licenses/LICENSE-2.0
 *
 * Unless required by applicable law or agreed to in writing, software
 * distributed under the License is distributed on an "AS IS" BASIS,
 * WITHOUT WARRANTIES OR CONDITIONS OF ANY KIND, either express or implied.
 * See the License for the specific language governing permissions and
 * limitations under the License.
 */

package org.apache.ignite.internal.processors.cache.distributed.dht.preloader;

import java.util.HashMap;
import java.util.Iterator;
import java.util.List;
import java.util.Map;
import java.util.UUID;
import org.apache.ignite.IgniteCheckedException;
import org.apache.ignite.IgniteLogger;
import org.apache.ignite.cluster.ClusterNode;
import org.apache.ignite.internal.cluster.ClusterTopologyCheckedException;
import org.apache.ignite.internal.processors.affinity.AffinityTopologyVersion;
import org.apache.ignite.internal.processors.cache.CacheGroupInfrastructure;
import org.apache.ignite.internal.processors.cache.GridCacheContext;
import org.apache.ignite.internal.processors.cache.GridCacheEntryInfo;
import org.apache.ignite.internal.processors.cache.IgniteRebalanceIterator;
import org.apache.ignite.internal.processors.cache.database.CacheDataRow;
import org.apache.ignite.internal.processors.cache.distributed.dht.GridDhtLocalPartition;
import org.apache.ignite.internal.processors.cache.distributed.dht.GridDhtPartitionTopology;
import org.apache.ignite.internal.util.lang.GridCloseableIterator;
import org.apache.ignite.internal.util.tostring.GridToStringExclude;
import org.apache.ignite.internal.util.typedef.T3;
import org.apache.ignite.internal.util.typedef.internal.S;
import org.apache.ignite.internal.util.typedef.internal.U;
import org.apache.ignite.lang.IgnitePredicate;
import org.apache.ignite.spi.IgniteSpiException;

import static org.apache.ignite.internal.processors.cache.distributed.dht.GridDhtPartitionState.OWNING;

/**
 * Thread pool for supplying partitions to demanding nodes.
 */
class GridDhtPartitionSupplier {
    /** */
    private final CacheGroupInfrastructure grp;

    /** */
    private final IgniteLogger log;

    /** */
    private GridDhtPartitionTopology top;

    /** */
    private final boolean depEnabled;

    /** Preload predicate. */
    private IgnitePredicate<GridCacheEntryInfo> preloadPred;

    /** Supply context map. T2: nodeId, idx, topVer. */
    private final Map<T3<UUID, Integer, AffinityTopologyVersion>, SupplyContext> scMap = new HashMap<>();

    /**
     * @param grp Cache group.
     */
    GridDhtPartitionSupplier(CacheGroupInfrastructure grp) {
        assert grp != null;

        this.grp = grp;

        log = grp.shared().logger(getClass());

        top = grp.topology();

        depEnabled = grp.shared().gridDeploy().enabled();
    }

    /**
     *
     */
    void stop() {
        synchronized (scMap) {
            Iterator<T3<UUID, Integer, AffinityTopologyVersion>> it = scMap.keySet().iterator();

            while (it.hasNext()) {
                T3<UUID, Integer, AffinityTopologyVersion> t = it.next();

                clearContext(scMap.get(t), log);

                it.remove();
            }
        }
    }

    /**
     * Clear context.
     *
     * @param sc Supply context.
     * @param log Logger.
     */
    private static void clearContext(
        final SupplyContext sc,
        final IgniteLogger log) {
        if (sc != null) {
            final Iterator it = sc.entryIt;

            if (it != null && it instanceof GridCloseableIterator && !((GridCloseableIterator)it).isClosed()) {
                try {
                    ((GridCloseableIterator)it).close();
                }
                catch (IgniteCheckedException e) {
                    U.error(log, "Iterator close failed.", e);
                }
            }

            final GridDhtLocalPartition loc = sc.loc;

            if (loc != null) {
                assert loc.reservations() > 0;

                loc.release();
            }
        }
    }

    /**
     * Handles new topology.
     *
     * @param topVer Topology version.
     */
    @SuppressWarnings("ConstantConditions")
    public void onTopologyChanged(AffinityTopologyVersion topVer) {
        synchronized (scMap) {
            Iterator<T3<UUID, Integer, AffinityTopologyVersion>> it = scMap.keySet().iterator();

            while (it.hasNext()) {
                T3<UUID, Integer, AffinityTopologyVersion> t = it.next();

                if (topVer.compareTo(t.get3()) > 0) { // Clear all obsolete contexts.
                    clearContext(scMap.get(t), log);

                    it.remove();

                    if (log.isDebugEnabled())
                        log.debug("Supply context removed [node=" + t.get1() + "]");
                }
            }
        }
    }

    /**
     * Sets preload predicate for supply pool.
     *
     * @param preloadPred Preload predicate.
     */
    void preloadPredicate(IgnitePredicate<GridCacheEntryInfo> preloadPred) {
        this.preloadPred = preloadPred;
    }

    /**
     * @param d Demand message.
     * @param idx Index.
     * @param id Node uuid.
     */
    @SuppressWarnings("unchecked")
    public void handleDemandMessage(int idx, UUID id, GridDhtPartitionDemandMessage d) {
        assert d != null;
        assert id != null;

        AffinityTopologyVersion cutTop = grp.affinity().lastVersion();
        AffinityTopologyVersion demTop = d.topologyVersion();

        T3<UUID, Integer, AffinityTopologyVersion> scId = new T3<>(id, idx, demTop);

        if (d.updateSequence() == -1) { //Demand node requested context cleanup.
            synchronized (scMap) {
                clearContext(scMap.remove(scId), log);

                return;
            }
        }

        if (cutTop.compareTo(demTop) > 0) {
            if (log.isDebugEnabled())
                log.debug("Demand request cancelled [current=" + cutTop + ", demanded=" + demTop +
                    ", from=" + id + ", idx=" + idx + "]");

            return;
        }

        if (log.isDebugEnabled())
            log.debug("Demand request accepted [current=" + cutTop + ", demanded=" + demTop +
                ", from=" + id + ", idx=" + idx + "]");

        GridDhtPartitionSupplyMessage s = new GridDhtPartitionSupplyMessage(
            d.updateSequence(),
            grp.groupId(),
            d.topologyVersion(),
            grp.deploymentEnabled());

        ClusterNode node = grp.shared().discovery().node(id);

        if (node == null)
            return; // Context will be cleaned at topology change.

        try {
            SupplyContext sctx;

            synchronized (scMap) {
                sctx = scMap.remove(scId);

                assert sctx == null || d.updateSequence() == sctx.updateSeq;
            }

            // Initial demand request should contain partitions list.
            if (sctx == null && d.partitions() == null)
                return;

            assert !(sctx != null && d.partitions() != null);

            long bCnt = 0;

            SupplyContextPhase phase = SupplyContextPhase.NEW;

            boolean newReq = true;

            long maxBatchesCnt = grp.config().getRebalanceBatchesPrefetchCount();

            if (sctx != null) {
                phase = sctx.phase;

                maxBatchesCnt = 1;
            }
            else {
                if (log.isDebugEnabled())
                    log.debug("Starting supplying rebalancing [cache=" + grp.cacheOrGroupName() +
                        ", fromNode=" + node.id() + ", partitionsCount=" + d.partitions().size() +
                        ", topology=" + d.topologyVersion() + ", updateSeq=" + d.updateSequence() +
                        ", idx=" + idx + "]");
            }

            Iterator<Integer> partIt = sctx != null ? sctx.partIt : d.partitions().iterator();

            if (sctx == null) {
                long keysCnt = 0;

                for (Integer part : d.partitions()) {
                    GridDhtLocalPartition loc = top.localPartition(part, d.topologyVersion(), false);

                    if (loc == null || loc.state() != OWNING)
                        continue;

                    keysCnt += cctx.offheap().entriesCount(part);
                }

                s.estimatedKeysCount(keysCnt);
            }

            while ((sctx != null && newReq) || partIt.hasNext()) {
                int part = sctx != null && newReq ? sctx.part : partIt.next();

                newReq = false;

                GridDhtLocalPartition loc;

                if (sctx != null && sctx.loc != null) {
                    loc = sctx.loc;

                    assert loc.reservations() > 0;
                }
                else {
                    loc = top.localPartition(part, d.topologyVersion(), false);

                    if (loc == null || loc.state() != OWNING || !loc.reserve()) {
                        // Reply with partition of "-1" to let sender know that
                        // this node is no longer an owner.
                        s.missed(part);

                        if (log.isDebugEnabled())
                            log.debug("Requested partition is not owned by local node [part=" + part +
                                ", demander=" + id + ']');

                        continue;
                    }
                }

                try {
                    boolean partMissing = false;

                    if (phase == SupplyContextPhase.NEW)
                        phase = SupplyContextPhase.OFFHEAP;

                    if (phase == SupplyContextPhase.OFFHEAP) {
                        IgniteRebalanceIterator iter;

                        if (sctx == null || sctx.entryIt == null) {
<<<<<<< HEAD
                            iter = cctx.offheap().rebalanceIterator(part, d.topologyVersion(),
                                d.isHistorical(part) ? d.partitionCounter(part) : null);

                            if (!iter.historical()) {
                                assert !cctx.shared().database().persistenceEnabled() || !d.isHistorical(part);
=======
                            iter = grp.offheap().rebalanceIterator(part, d.topologyVersion(), d.partitionCounter(part));
>>>>>>> db7a809c

                                s.clean(part);
                            }
                            else
                                assert cctx.shared().database().persistenceEnabled() && d.isHistorical(part);
                        }
                        else
                            iter = (IgniteRebalanceIterator)sctx.entryIt;

                        while (iter.hasNext()) {
                            List<ClusterNode> nodes = grp.affinity().cachedAffinity(d.topologyVersion()).get(part);

                            if (!nodes.contains(node)) {
                                // Demander no longer needs this partition,
                                // so we send '-1' partition and move on.
                                s.missed(part);

                                if (log.isDebugEnabled())
                                    log.debug("Demanding node does not need requested partition " +
                                        "[part=" + part + ", nodeId=" + id + ']');

                                partMissing = true;

                                if (sctx != null) {
                                    sctx = new SupplyContext(
                                        phase,
                                        partIt,
                                        null,
                                        part,
                                        loc,
                                        d.updateSequence());
                                }

                                break;
                            }

                            if (s.messageSize() >= grp.config().getRebalanceBatchSize()) {
                                if (++bCnt >= maxBatchesCnt) {
                                    saveSupplyContext(scId,
                                        phase,
                                        partIt,
                                        part,
                                        iter,
                                        loc,
                                        d.topologyVersion(),
                                        d.updateSequence());

                                    loc = null;

                                    reply(node, d, s, scId);

                                    return;
                                }
                                else {
                                    if (!reply(node, d, s, scId))
                                        return;

                                    s = new GridDhtPartitionSupplyMessage(d.updateSequence(),
                                        grp.groupId(),
                                        d.topologyVersion(),
                                        grp.deploymentEnabled());
                                }
                            }

                            CacheDataRow row = iter.next();

                            GridCacheEntryInfo info = new GridCacheEntryInfo();

                            info.key(row.key());
                            info.expireTime(row.expireTime());
                            info.version(row.version());
                            info.value(row.value());
                            info.cacheId(row.cacheId());

                            if (preloadPred == null || preloadPred.apply(info))
                                s.addEntry0(part, info, grp.shared(), grp.cacheObjectContext());
                            else {
                                if (log.isDebugEnabled())
                                    log.debug("Rebalance predicate evaluated to false (will not send " +
                                        "cache entry): " + info);

                                continue;
                            }

                            // Need to manually prepare cache message.
// TODO GG-11141.
//                                if (depEnabled && !prepared) {
//                                    ClassLoader ldr = swapEntry.keyClassLoaderId() != null ?
//                                        cctx.deploy().getClassLoader(swapEntry.keyClassLoaderId()) :
//                                        swapEntry.valueClassLoaderId() != null ?
//                                            cctx.deploy().getClassLoader(swapEntry.valueClassLoaderId()) :
//                                            null;
//
//                                    if (ldr == null)
//                                        continue;
//
//                                    if (ldr instanceof GridDeploymentInfo) {
//                                        s.prepare((GridDeploymentInfo)ldr);
//
//                                        prepared = true;
//                                    }
//                                }
                        }

                        if (partMissing)
                            continue;
                    }

                    // Mark as last supply message.
                    s.last(part);

                    phase = SupplyContextPhase.NEW;

                    sctx = null;
                }
                finally {
                    if (loc != null)
                        loc.release();
                }
            }

            reply(node, d, s, scId);

            if (log.isDebugEnabled())
                log.debug("Finished supplying rebalancing [cache=" + grp.cacheOrGroupName() +
                    ", fromNode=" + node.id() +
                    ", topology=" + d.topologyVersion() + ", updateSeq=" + d.updateSequence() +
                    ", idx=" + idx + "]");
        }
        catch (IgniteCheckedException e) {
            U.error(log, "Failed to send partition supply message to node: " + id, e);
        }
        catch (IgniteSpiException e) {
            if (log.isDebugEnabled())
                log.debug("Failed to send message to node (current node is stopping?) [node=" + node.id() +
                    ", msg=" + e.getMessage() + ']');
        }
    }

    /**
     * @param n Node.
     * @param d DemandMessage
     * @param s Supply message.
     * @return {@code True} if message was sent, {@code false} if recipient left grid.
     * @throws IgniteCheckedException If failed.
     */
    private boolean reply(ClusterNode n,
        GridDhtPartitionDemandMessage d,
        GridDhtPartitionSupplyMessage s,
        T3<UUID, Integer, AffinityTopologyVersion> scId)
        throws IgniteCheckedException {
        try {
            if (log.isDebugEnabled())
                log.debug("Replying to partition demand [node=" + n.id() + ", demand=" + d + ", supply=" + s + ']');

            grp.shared().io().sendOrderedMessage(n, d.topic(), s, grp.ioPolicy(), d.timeout());

            // Throttle preloading.
            if (grp.config().getRebalanceThrottle() > 0)
                U.sleep(grp.config().getRebalanceThrottle());

            return true;
        }
        catch (ClusterTopologyCheckedException ignore) {
            if (log.isDebugEnabled())
                log.debug("Failed to send partition supply message because node left grid: " + n.id());

            synchronized (scMap) {
                clearContext(scMap.remove(scId), log);
            }

            return false;
        }
    }

    /**
     * @param t Tuple.
     * @param phase Phase.
     * @param partIt Partition it.
     * @param part Partition.
     * @param entryIt Entry it.
     */
    private void saveSupplyContext(
        T3<UUID, Integer, AffinityTopologyVersion> t,
        SupplyContextPhase phase,
        Iterator<Integer> partIt,
        int part,
        Iterator<?> entryIt,
        GridDhtLocalPartition loc,
        AffinityTopologyVersion topVer,
        long updateSeq) {
        synchronized (scMap) {
            if (grp.affinity().lastVersion().equals(topVer)) {
                assert scMap.get(t) == null;

                scMap.put(t,
                    new SupplyContext(phase,
                        partIt,
                        entryIt,
                        part,
                        loc,
                        updateSeq));
            }
            else if (loc != null) {
                assert loc.reservations() > 0;

                loc.release();
            }
        }
    }

    /**
     * Supply context phase.
     */
    private enum SupplyContextPhase {
        /** */
        NEW,
        /** */
        OFFHEAP
    }

    /**
     * Supply context.
     */
    private static class SupplyContext {
        /** Phase. */
        private final SupplyContextPhase phase;

        /** Partition iterator. */
        @GridToStringExclude
        private final Iterator<Integer> partIt;

        /** Entry iterator. */
        @GridToStringExclude
        private final Iterator<?> entryIt;

        /** Partition. */
        private final int part;

        /** Local partition. */
        private final GridDhtLocalPartition loc;

        /** Update seq. */
        private final long updateSeq;

        /**
         * @param phase Phase.
         * @param partIt Partition iterator.
         * @param loc Partition.
         * @param updateSeq Update sequence.
         * @param entryIt Entry iterator.
         * @param part Partition.
         */
        public SupplyContext(SupplyContextPhase phase,
            Iterator<Integer> partIt,
            Iterator<?> entryIt,
            int part,
            GridDhtLocalPartition loc,
            long updateSeq) {
            this.phase = phase;
            this.partIt = partIt;
            this.entryIt = entryIt;
            this.part = part;
            this.loc = loc;
            this.updateSeq = updateSeq;
        }

        /** {@inheritDoc} */
        public String toString() {
            return S.toString(SupplyContext.class, this);
        }
    }

    /**
     * Dumps debug information.
     */
    public void dumpDebugInfo() {
        synchronized (scMap) {
            if (!scMap.isEmpty()) {
                U.warn(log, "Rebalancing supplier reserved following partitions:");

                for (SupplyContext sc : scMap.values()) {
                    if (sc.loc != null)
                        U.warn(log, ">>> " + sc.loc);
                }
            }
        }
    }
}<|MERGE_RESOLUTION|>--- conflicted
+++ resolved
@@ -300,15 +300,11 @@
                         IgniteRebalanceIterator iter;
 
                         if (sctx == null || sctx.entryIt == null) {
-<<<<<<< HEAD
-                            iter = cctx.offheap().rebalanceIterator(part, d.topologyVersion(),
+                            iter = grp.offheap().rebalanceIterator(part, d.topologyVersion(),
                                 d.isHistorical(part) ? d.partitionCounter(part) : null);
 
                             if (!iter.historical()) {
                                 assert !cctx.shared().database().persistenceEnabled() || !d.isHistorical(part);
-=======
-                            iter = grp.offheap().rebalanceIterator(part, d.topologyVersion(), d.partitionCounter(part));
->>>>>>> db7a809c
 
                                 s.clean(part);
                             }
