--- conflicted
+++ resolved
@@ -226,27 +226,9 @@
 
             IgniteRebalanceIterator iter;
 
-<<<<<<< HEAD
+            // TODO: compute estimated keys count (s.estimatedKeysCount(...)).
+
             Set<Integer> remainingParts;
-=======
-            if (sctx == null) {
-                long keysCnt = 0;
-
-                for (Integer part : d.partitions()) {
-                    GridDhtLocalPartition loc = top.localPartition(part, d.topologyVersion(), false);
-
-                    if (loc == null || loc.state() != OWNING)
-                        continue;
-
-                    keysCnt += cctx.offheap().entriesCount(part);
-                }
-
-                s.estimatedKeysCount(keysCnt);
-            }
-
-            while ((sctx != null && newReq) || partIt.hasNext()) {
-                int part = sctx != null && newReq ? sctx.part : partIt.next();
->>>>>>> c4deff8f
 
             if (sctx == null || sctx.entryIt == null) {
                 iter = cctx.offheap().rebalanceIterator(d.partitions(), d.topologyVersion());
