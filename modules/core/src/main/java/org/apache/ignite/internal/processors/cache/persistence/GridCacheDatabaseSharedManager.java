/*
 * Licensed to the Apache Software Foundation (ASF) under one or more
 * contributor license agreements.  See the NOTICE file distributed with
 * this work for additional information regarding copyright ownership.
 * The ASF licenses this file to You under the Apache License, Version 2.0
 * (the "License"); you may not use this file except in compliance with
 * the License.  You may obtain a copy of the License at
 *
 *      http://www.apache.org/licenses/LICENSE-2.0
 *
 * Unless required by applicable law or agreed to in writing, software
 * distributed under the License is distributed on an "AS IS" BASIS,
 * WITHOUT WARRANTIES OR CONDITIONS OF ANY KIND, either express or implied.
 * See the License for the specific language governing permissions and
 * limitations under the License.
 */

package org.apache.ignite.internal.processors.cache.persistence;

import java.io.File;
import java.io.FileFilter;
import java.io.IOException;
import java.io.RandomAccessFile;
import java.lang.ref.SoftReference;
import java.nio.ByteBuffer;
import java.nio.ByteOrder;
import java.nio.channels.FileChannel;
import java.nio.channels.FileLock;
import java.nio.channels.OverlappingFileLockException;
import java.nio.file.DirectoryStream;
import java.nio.file.Files;
import java.nio.file.Path;
import java.nio.file.Paths;
import java.nio.file.StandardOpenOption;
import java.util.ArrayList;
import java.util.Arrays;
import java.util.Collection;
import java.util.Collections;
import java.util.Comparator;
import java.util.HashMap;
import java.util.HashSet;
import java.util.Iterator;
import java.util.List;
import java.util.Map;
import java.util.NavigableMap;
import java.util.Set;
import java.util.UUID;
import java.util.concurrent.ConcurrentHashMap;
import java.util.concurrent.ConcurrentMap;
import java.util.concurrent.ConcurrentSkipListMap;
import java.util.concurrent.CopyOnWriteArrayList;
import java.util.concurrent.CountDownLatch;
import java.util.concurrent.ExecutorService;
import java.util.concurrent.LinkedBlockingQueue;
import java.util.concurrent.RejectedExecutionException;
import java.util.concurrent.TimeUnit;
import java.util.concurrent.atomic.AtomicInteger;
import java.util.concurrent.atomic.AtomicIntegerFieldUpdater;
import java.util.concurrent.atomic.LongAdder;
import java.util.concurrent.locks.ReentrantReadWriteLock;
import java.util.regex.Matcher;
import java.util.regex.Pattern;
import javax.management.ObjectName;
import org.apache.ignite.DataStorageMetrics;
import org.apache.ignite.IgniteCheckedException;
import org.apache.ignite.IgniteException;
import org.apache.ignite.IgniteLogger;
import org.apache.ignite.IgniteSystemProperties;
import org.apache.ignite.cluster.ClusterNode;
import org.apache.ignite.configuration.CacheConfiguration;
import org.apache.ignite.configuration.CheckpointWriteOrder;
import org.apache.ignite.configuration.DataPageEvictionMode;
import org.apache.ignite.configuration.DataRegionConfiguration;
import org.apache.ignite.configuration.DataStorageConfiguration;
import org.apache.ignite.configuration.IgniteConfiguration;
import org.apache.ignite.configuration.NearCacheConfiguration;
import org.apache.ignite.events.DiscoveryEvent;
import org.apache.ignite.events.EventType;
import org.apache.ignite.failure.FailureContext;
import org.apache.ignite.failure.FailureType;
import org.apache.ignite.internal.GridKernalContext;
import org.apache.ignite.internal.IgniteInternalFuture;
import org.apache.ignite.internal.IgniteInterruptedCheckedException;
import org.apache.ignite.internal.NodeStoppingException;
import org.apache.ignite.internal.managers.discovery.GridDiscoveryManager;
import org.apache.ignite.internal.mem.DirectMemoryProvider;
import org.apache.ignite.internal.mem.file.MappedFileMemoryProvider;
import org.apache.ignite.internal.mem.unsafe.UnsafeMemoryProvider;
import org.apache.ignite.internal.pagemem.FullPageId;
import org.apache.ignite.internal.pagemem.PageIdUtils;
import org.apache.ignite.internal.pagemem.PageMemory;
import org.apache.ignite.internal.pagemem.PageUtils;
import org.apache.ignite.internal.pagemem.store.IgnitePageStoreManager;
import org.apache.ignite.internal.pagemem.store.PageStore;
import org.apache.ignite.internal.pagemem.wal.StorageException;
import org.apache.ignite.internal.pagemem.wal.WALIterator;
import org.apache.ignite.internal.pagemem.wal.WALPointer;
import org.apache.ignite.internal.pagemem.wal.record.CacheState;
import org.apache.ignite.internal.pagemem.wal.record.CheckpointRecord;
import org.apache.ignite.internal.pagemem.wal.record.DataEntry;
import org.apache.ignite.internal.pagemem.wal.record.DataRecord;
import org.apache.ignite.internal.pagemem.wal.record.MemoryRecoveryRecord;
import org.apache.ignite.internal.pagemem.wal.record.MetastoreDataRecord;
import org.apache.ignite.internal.pagemem.wal.record.PageSnapshot;
import org.apache.ignite.internal.pagemem.wal.record.WALRecord;
import org.apache.ignite.internal.pagemem.wal.record.delta.PageDeltaRecord;
import org.apache.ignite.internal.pagemem.wal.record.delta.PartitionDestroyRecord;
import org.apache.ignite.internal.pagemem.wal.record.delta.PartitionMetaStateRecord;
import org.apache.ignite.internal.processors.cache.CacheGroupContext;
import org.apache.ignite.internal.processors.cache.CacheGroupDescriptor;
import org.apache.ignite.internal.processors.cache.DynamicCacheDescriptor;
import org.apache.ignite.internal.processors.cache.ExchangeActions;
import org.apache.ignite.internal.processors.cache.GridCacheContext;
import org.apache.ignite.internal.processors.cache.GridCacheSharedContext;
import org.apache.ignite.internal.processors.cache.StoredCacheData;
import org.apache.ignite.internal.processors.cache.distributed.dht.GridDhtLocalPartition;
import org.apache.ignite.internal.processors.cache.distributed.dht.GridDhtPartitionState;
import org.apache.ignite.internal.processors.cache.distributed.dht.preloader.GridDhtPartitionsExchangeFuture;
import org.apache.ignite.internal.processors.cache.persistence.file.FileIO;
import org.apache.ignite.internal.processors.cache.persistence.file.FileIOFactory;
import org.apache.ignite.internal.processors.cache.persistence.file.FilePageStore;
import org.apache.ignite.internal.processors.cache.persistence.file.FilePageStoreManager;
import org.apache.ignite.internal.processors.cache.persistence.file.PersistentStorageIOException;
import org.apache.ignite.internal.processors.cache.persistence.metastorage.MetaStorage;
import org.apache.ignite.internal.processors.cache.persistence.metastorage.MetastorageLifecycleListener;
import org.apache.ignite.internal.processors.cache.persistence.pagemem.CheckpointMetricsTracker;
import org.apache.ignite.internal.processors.cache.persistence.pagemem.PageMemoryEx;
import org.apache.ignite.internal.processors.cache.persistence.pagemem.PageMemoryImpl;
import org.apache.ignite.internal.processors.cache.persistence.partstate.PartitionAllocationMap;
import org.apache.ignite.internal.processors.cache.persistence.snapshot.IgniteCacheSnapshotManager;
import org.apache.ignite.internal.processors.cache.persistence.snapshot.SnapshotOperation;
import org.apache.ignite.internal.processors.cache.persistence.tree.io.PageIO;
import org.apache.ignite.internal.processors.cache.persistence.tree.io.PagePartitionMetaIO;
import org.apache.ignite.internal.processors.cache.persistence.wal.FileWALPointer;
import org.apache.ignite.internal.processors.cache.persistence.wal.crc.PureJavaCrc32;
import org.apache.ignite.internal.processors.port.GridPortRecord;
import org.apache.ignite.internal.util.GridMultiCollectionWrapper;
import org.apache.ignite.internal.util.GridUnsafe;
import org.apache.ignite.internal.util.IgniteUtils;
import org.apache.ignite.internal.util.future.CountDownFuture;
import org.apache.ignite.internal.util.future.GridFutureAdapter;
import org.apache.ignite.internal.util.lang.GridInClosure3X;
import org.apache.ignite.internal.util.tostring.GridToStringInclude;
import org.apache.ignite.internal.util.typedef.CI1;
import org.apache.ignite.internal.util.typedef.F;
import org.apache.ignite.internal.util.typedef.T2;
import org.apache.ignite.internal.util.typedef.internal.CU;
import org.apache.ignite.internal.util.typedef.internal.LT;
import org.apache.ignite.internal.util.typedef.internal.S;
import org.apache.ignite.internal.util.typedef.internal.SB;
import org.apache.ignite.internal.util.typedef.internal.U;
import org.apache.ignite.internal.util.worker.GridWorker;
import org.apache.ignite.lang.IgniteBiTuple;
import org.apache.ignite.lang.IgniteFuture;
import org.apache.ignite.lang.IgniteOutClosure;
import org.apache.ignite.lang.IgnitePredicate;
import org.apache.ignite.mxbean.DataStorageMetricsMXBean;
import org.apache.ignite.thread.IgniteThread;
import org.apache.ignite.thread.IgniteThreadPoolExecutor;
import org.jetbrains.annotations.NotNull;
import org.jetbrains.annotations.Nullable;
import org.jsr166.ConcurrentLinkedHashMap;

import static java.nio.file.StandardOpenOption.READ;
import static org.apache.ignite.IgniteSystemProperties.IGNITE_PDS_MAX_CHECKPOINT_MEMORY_HISTORY_SIZE;
import static org.apache.ignite.IgniteSystemProperties.IGNITE_PDS_SKIP_CRC;
import static org.apache.ignite.IgniteSystemProperties.IGNITE_PDS_WAL_REBALANCE_THRESHOLD;
import static org.apache.ignite.internal.processors.cache.persistence.metastorage.MetaStorage.METASTORAGE_CACHE_ID;

/**
 *
 */
@SuppressWarnings({"unchecked", "NonPrivateFieldAccessedInSynchronizedContext"})
public class GridCacheDatabaseSharedManager extends IgniteCacheDatabaseSharedManager implements CheckpointWriteProgressSupplier {
    /** */
    public static final String IGNITE_PDS_CHECKPOINT_TEST_SKIP_SYNC = "IGNITE_PDS_CHECKPOINT_TEST_SKIP_SYNC";

    /** MemoryPolicyConfiguration name reserved for meta store. */
    private static final String METASTORE_DATA_REGION_NAME = "metastoreMemPlc";

    /** */
    private static final long GB = 1024L * 1024 * 1024;

    /** Minimum checkpointing page buffer size (may be adjusted by Ignite). */
    public static final Long DFLT_MIN_CHECKPOINTING_PAGE_BUFFER_SIZE = GB / 4;

    /** Default minimum checkpointing page buffer size (may be adjusted by Ignite). */
    public static final Long DFLT_MAX_CHECKPOINTING_PAGE_BUFFER_SIZE = 2 * GB;

    /** Skip sync. */
    private final boolean skipSync = IgniteSystemProperties.getBoolean(IGNITE_PDS_CHECKPOINT_TEST_SKIP_SYNC);

    /** */
    private boolean skipCrc = IgniteSystemProperties.getBoolean(IGNITE_PDS_SKIP_CRC, false);

    /** */
    private final int walRebalanceThreshold = IgniteSystemProperties.getInteger(
        IGNITE_PDS_WAL_REBALANCE_THRESHOLD, 500_000);

    /** Value of property for throttling policy override. */
    private final String throttlingPolicyOverride = IgniteSystemProperties.getString(
        IgniteSystemProperties.IGNITE_OVERRIDE_WRITE_THROTTLING_ENABLED);

    /** Checkpoint lock hold count. */
    private static final ThreadLocal<Integer> CHECKPOINT_LOCK_HOLD_COUNT = new ThreadLocal<Integer>() {
        @Override protected Integer initialValue() {
            return 0;
        }
    };

    /** Assertion enabled. */
    private static final boolean ASSERTION_ENABLED = GridCacheDatabaseSharedManager.class.desiredAssertionStatus();

    /** Checkpoint file name pattern. */
    private static final Pattern CP_FILE_NAME_PATTERN = Pattern.compile("(\\d+)-(.*)-(START|END)\\.bin");

    /** Checkpoint file temporary suffix. This is needed to safe writing checkpoint markers through temporary file and renaming. */
    public static final String FILE_TMP_SUFFIX = ".tmp";

    /** Node started file patter. */
    private static final Pattern NODE_STARTED_FILE_NAME_PATTERN = Pattern.compile("(\\d+)-node-started\\.bin");

    /** Node started file suffix. */
    public static final String NODE_STARTED_FILE_NAME_SUFFIX = "-node-started.bin";

    /** */
    private static final FileFilter CP_FILE_FILTER = new FileFilter() {
        @Override public boolean accept(File f) {
            return CP_FILE_NAME_PATTERN.matcher(f.getName()).matches();
        }
    };

    /** */
    private static final FileFilter NODE_STARTED_FILE_FILTER = new FileFilter() {
        @Override public boolean accept(File f) {
            return f.getName().endsWith(NODE_STARTED_FILE_NAME_SUFFIX);
        }
    };

    /** */
    private static final Comparator<GridDhtLocalPartition> ASC_PART_COMPARATOR = new Comparator<GridDhtLocalPartition>() {
        @Override public int compare(GridDhtLocalPartition a, GridDhtLocalPartition b) {
            return Integer.compare(a.id(), b.id());
        }
    };

    /** */
    private static final Comparator<File> CP_TS_COMPARATOR = new Comparator<File>() {
        /** {@inheritDoc} */
        @Override public int compare(File o1, File o2) {
            Matcher m1 = CP_FILE_NAME_PATTERN.matcher(o1.getName());
            Matcher m2 = CP_FILE_NAME_PATTERN.matcher(o2.getName());

            boolean s1 = m1.matches();
            boolean s2 = m2.matches();

            assert s1 : "Failed to match CP file: " + o1.getAbsolutePath();
            assert s2 : "Failed to match CP file: " + o2.getAbsolutePath();

            long ts1 = Long.parseLong(m1.group(1));
            long ts2 = Long.parseLong(m2.group(1));

            int res = Long.compare(ts1, ts2);

            if (res == 0) {
                CheckpointEntryType type1 = CheckpointEntryType.valueOf(m1.group(3));
                CheckpointEntryType type2 = CheckpointEntryType.valueOf(m2.group(3));

                assert type1 != type2 : "o1=" + o1.getAbsolutePath() + ", o2=" + o2.getAbsolutePath();

                res = type1 == CheckpointEntryType.START ? -1 : 1;
            }

            return res;
        }
    };

    /** */
    private static final String MBEAN_NAME = "DataStorageMetrics";

    /** */
    private static final String MBEAN_GROUP = "Persistent Store";

    /** WAL marker prefix for meta store. */
    private static final String WAL_KEY_PREFIX = "grp-wal-disabled-";

    /** WAL marker predicate for meta store. */
    private static final IgnitePredicate<String> WAL_KEY_PREFIX_PRED = new IgnitePredicate<String>() {
        @Override public boolean apply(String key) {
            return key.startsWith(WAL_KEY_PREFIX);
        }
    };

    /** Checkpoint thread. Needs to be volatile because it is created in exchange worker. */
    private volatile Checkpointer checkpointer;

    /** For testing only. */
    private volatile boolean checkpointsEnabled = true;

    /** For testing only. */
    private volatile GridFutureAdapter<Void> enableChangeApplied;

    /** */
    private ReentrantReadWriteLock checkpointLock = new ReentrantReadWriteLock();

    /** */
    private long checkpointFreq;

    /** */
    private FilePageStoreManager storeMgr;

    /** Checkpoint metadata directory ("cp"), contains files with checkpoint start and end */
    private File cpDir;

    /** */
    private volatile boolean printCheckpointStats = true;

    /** Database configuration. */
    private final DataStorageConfiguration persistenceCfg;

    /** */
    private final Collection<DbCheckpointListener> lsnrs = new CopyOnWriteArrayList<>();

    /** Checkpoint history. */
    private final CheckpointHistory checkpointHist = new CheckpointHistory();

    /** */
    private boolean stopping;

    /** Checkpoint runner thread pool. If null tasks are to be run in single thread */
    @Nullable private ExecutorService asyncRunner;

    /** Thread local with buffers for the checkpoint threads. Each buffer represent one page for durable memory. */
    private ThreadLocal<ByteBuffer> threadBuf;

    /** Map from a cacheId to a future indicating that there is an in-progress index rebuild for the given cache. */
    private final ConcurrentMap<Integer, GridFutureAdapter<Void>> idxRebuildFuts = new ConcurrentHashMap<>();

    /**
     * Lock holder for compatible folders mode. Null if lock holder was created at start node. <br>
     * In this case lock is held on PDS resover manager and it is not required to manage locking here
     */
    @Nullable private FileLockHolder fileLockHolder;

    /** Lock wait time. */
    private final long lockWaitTime;

    /** */
    private final int maxCpHistMemSize;

    /** */
    private Map</*grpId*/Integer, Map</*partId*/Integer, T2</*updCntr*/Long, WALPointer>>> reservedForExchange;

    /** */
    private final ConcurrentMap<T2</*grpId*/Integer, /*partId*/Integer>, T2</*updCntr*/Long, WALPointer>> reservedForPreloading = new ConcurrentHashMap<>();

    /** Snapshot manager. */
    private IgniteCacheSnapshotManager snapshotMgr;

    /** */
    private DataStorageMetricsImpl persStoreMetrics;

    /** */
    private ObjectName persistenceMetricsMbeanName;

    /** Counter for written checkpoint pages. Not null only if checkpoint is running. */
    private volatile AtomicInteger writtenPagesCntr = null;

    /** Counter for fsynced checkpoint pages. Not null only if checkpoint is running. */
    private volatile AtomicInteger syncedPagesCntr = null;

    /** Counter for evicted checkpoint pages. Not null only if checkpoint is running. */
    private volatile AtomicInteger evictedPagesCntr = null;

    /** Number of pages in current checkpoint at the beginning of checkpoint. */
    private volatile int currCheckpointPagesCnt;

    /** */
    private MetaStorage metaStorage;

    /** */
    private List<MetastorageLifecycleListener> metastorageLifecycleLsnrs;

    /** Initially disabled cache groups. */
    private Collection<Integer> initiallyWalDisabledGrps;

    /** File I/O factory for writing checkpoint markers. */
    private final FileIOFactory ioFactory;

    /**
     * @param ctx Kernal context.
     */
    public GridCacheDatabaseSharedManager(GridKernalContext ctx) {
        IgniteConfiguration cfg = ctx.config();

        persistenceCfg = cfg.getDataStorageConfiguration();

        assert persistenceCfg != null;

        checkpointFreq = persistenceCfg.getCheckpointFrequency();

        lockWaitTime = persistenceCfg.getLockWaitTime();

        persStoreMetrics = new DataStorageMetricsImpl(
            persistenceCfg.isMetricsEnabled(),
            persistenceCfg.getMetricsRateTimeInterval(),
            persistenceCfg.getMetricsSubIntervalCount()
        );

        metastorageLifecycleLsnrs = ctx.internalSubscriptionProcessor().getMetastorageSubscribers();

        maxCpHistMemSize = Math.min(persistenceCfg.getWalHistorySize(),
            IgniteSystemProperties.getInteger(IGNITE_PDS_MAX_CHECKPOINT_MEMORY_HISTORY_SIZE, 100));

        ioFactory = persistenceCfg.getFileIOFactory();
    }

    /** */
    private void notifyMetastorageReadyForRead() throws IgniteCheckedException {
        for (MetastorageLifecycleListener lsnr : metastorageLifecycleLsnrs)
            lsnr.onReadyForRead(metaStorage);
    }

    /** */
    private void notifyMetastorageReadyForReadWrite() throws IgniteCheckedException {
        for (MetastorageLifecycleListener lsnr : metastorageLifecycleLsnrs)
            lsnr.onReadyForReadWrite(metaStorage);
    }

    /**
     *
     */
    public Checkpointer getCheckpointer() {
        return checkpointer;
    }

    /**
     * For test use only.
     */
    public IgniteInternalFuture<Void> enableCheckpoints(boolean enable) {
        GridFutureAdapter<Void> fut = new GridFutureAdapter<>();

        enableChangeApplied = fut;

        checkpointsEnabled = enable;

        wakeupForCheckpoint("enableCheckpoints()");

        return fut;
    }

    /** {@inheritDoc} */
    @Override protected void initDataRegions(DataStorageConfiguration memCfg) throws IgniteCheckedException {
        super.initDataRegions(memCfg);

        addDataRegion(
            memCfg,
            createDataRegionConfiguration(memCfg),
            false
        );
    }

    /**
     * @param storageCfg Data storage configuration.
     * @return Data region configuration.
     */
    private DataRegionConfiguration createDataRegionConfiguration(DataStorageConfiguration storageCfg) {
        DataRegionConfiguration cfg = new DataRegionConfiguration();

        cfg.setName(METASTORE_DATA_REGION_NAME);
        cfg.setInitialSize(storageCfg.getSystemRegionInitialSize());
        cfg.setMaxSize(storageCfg.getSystemRegionMaxSize());
        cfg.setPersistenceEnabled(true);
        return cfg;
    }

    /** {@inheritDoc} */
    @Override protected void start0() throws IgniteCheckedException {
        super.start0();

        threadBuf = new ThreadLocal<ByteBuffer>() {
            /** {@inheritDoc} */
            @Override protected ByteBuffer initialValue() {
                ByteBuffer tmpWriteBuf = ByteBuffer.allocateDirect(pageSize());

                tmpWriteBuf.order(ByteOrder.nativeOrder());

                return tmpWriteBuf;
            }
        };

        snapshotMgr = cctx.snapshot();

        final GridKernalContext kernalCtx = cctx.kernalContext();

        if (!kernalCtx.clientNode()) {
            IgnitePageStoreManager store = cctx.pageStore();

            assert store instanceof FilePageStoreManager : "Invalid page store manager was created: " + store;

            storeMgr = (FilePageStoreManager)store;

            cpDir = Paths.get(storeMgr.workDir().getAbsolutePath(), "cp").toFile();

            if (!U.mkdirs(cpDir))
                throw new IgniteCheckedException("Could not create directory for checkpoint metadata: " + cpDir);

            cleanupCheckpointDirectory();

            final FileLockHolder preLocked = kernalCtx.pdsFolderResolver()
                .resolveFolders()
                .getLockedFileLockHolder();
            if (preLocked == null)
                fileLockHolder = new FileLockHolder(storeMgr.workDir().getPath(), kernalCtx, log);

            persStoreMetrics.wal(cctx.wal());

            // Here we can get data from metastorage
            readMetastore();
        }
    }

    /**
     * Cleanup checkpoint directory from all temporary files {@link #FILE_TMP_SUFFIX}.
     */
    private void cleanupCheckpointDirectory() throws IgniteCheckedException {
        try {
            try (DirectoryStream<Path> files = Files.newDirectoryStream(cpDir.toPath(), new DirectoryStream.Filter<Path>() {
                @Override
                public boolean accept(Path path) throws IOException {
                    return path.endsWith(FILE_TMP_SUFFIX);
                }
            })) {
                for (Path path : files)
                    Files.delete(path);
            }
        }
        catch (IOException e) {
            throw new IgniteCheckedException("Failed to cleanup checkpoint directory: " + cpDir, e);
        }
    }

    /**
     *
     */
    private void initDataBase() {
        if (persistenceCfg.getCheckpointThreads() > 1)
            asyncRunner = new IgniteThreadPoolExecutor(
                "checkpoint-runner",
                cctx.igniteInstanceName(),
                persistenceCfg.getCheckpointThreads(),
                persistenceCfg.getCheckpointThreads(),
                30_000,
                new LinkedBlockingQueue<Runnable>()
            );
    }

    /** */
    private void readMetastore() throws IgniteCheckedException {
        try {
            DataStorageConfiguration memCfg = cctx.kernalContext().config().getDataStorageConfiguration();

            DataRegionConfiguration plcCfg = createDataRegionConfiguration(memCfg);

            File allocPath = buildAllocPath(plcCfg);

            DirectMemoryProvider memProvider = allocPath == null ?
                new UnsafeMemoryProvider(log) :
                new MappedFileMemoryProvider(
                    log,
                    allocPath);

            DataRegionMetricsImpl memMetrics = new DataRegionMetricsImpl(plcCfg);

            PageMemoryEx storePageMem = (PageMemoryEx)createPageMemory(memProvider, memCfg, plcCfg, memMetrics, false);

            DataRegion regCfg = new DataRegion(storePageMem, plcCfg, memMetrics, createPageEvictionTracker(plcCfg, storePageMem));

            CheckpointStatus status = readCheckpointStatus();

            cctx.pageStore().initializeForMetastorage();

            storePageMem.start();

            checkpointReadLock();

            try {
                restoreMemory(status, true, storePageMem);

                metaStorage = new MetaStorage(cctx, regCfg, memMetrics, true);

                metaStorage.init(this);

                applyLastUpdates(status, true);

                initiallyWalDisabledGrps = walDisabledGroups();

                notifyMetastorageReadyForRead();
            }
            finally {
                checkpointReadUnlock();
            }

            metaStorage = null;

            storePageMem.stop();
        }
        catch (StorageException e) {
            cctx.kernalContext().failure().process(new FailureContext(FailureType.CRITICAL_ERROR, e));

            throw new IgniteCheckedException(e);
        }
    }

    /**
     * Get checkpoint buffer size for the given configuration.
     *
     * @param regCfg Configuration.
     * @return Checkpoint buffer size.
     */
    public static long checkpointBufferSize(DataRegionConfiguration regCfg) {
        if (!regCfg.isPersistenceEnabled())
            return 0L;

        long res = regCfg.getCheckpointPageBufferSize();

        if (res == 0L) {
            if (regCfg.getMaxSize() < GB)
                res = Math.min(DFLT_MIN_CHECKPOINTING_PAGE_BUFFER_SIZE, regCfg.getMaxSize());
            else if (regCfg.getMaxSize() < 8 * GB)
                res = regCfg.getMaxSize() / 4;
            else
                res = DFLT_MAX_CHECKPOINTING_PAGE_BUFFER_SIZE;
        }

        return res;
    }

    /** {@inheritDoc} */
    @Override public void onActivate(GridKernalContext ctx) throws IgniteCheckedException {
        if (log.isDebugEnabled())
            log.debug("Activate database manager [id=" + cctx.localNodeId() +
                " topVer=" + cctx.discovery().topologyVersionEx() + " ]");

        snapshotMgr = cctx.snapshot();

        if (!cctx.localNode().isClient()) {
            initDataBase();

            registrateMetricsMBean();
        }

        super.onActivate(ctx);
    }

    /** {@inheritDoc} */
    @Override public void onDeActivate(GridKernalContext kctx) {
        if (log.isDebugEnabled())
            log.debug("DeActivate database manager [id=" + cctx.localNodeId() +
                " topVer=" + cctx.discovery().topologyVersionEx() + " ]");

        onKernalStop0(false);

        stop0(false);

        /* Must be here, because after deactivate we can invoke activate and file lock must be already configured */
        stopping = false;

        if (!cctx.localNode().isClient()) {
            //we replace lock with new instance (only if we're responsible for locking folders)
            if (fileLockHolder != null)
                fileLockHolder = new FileLockHolder(storeMgr.workDir().getPath(), cctx.kernalContext(), log);
        }
    }

    /**
     * Try to register Metrics MBean.
     *
     * @throws IgniteCheckedException If failed.
     */
    private void registrateMetricsMBean() throws IgniteCheckedException {
        if (U.IGNITE_MBEANS_DISABLED)
            return;

        try {
            persistenceMetricsMbeanName = U.registerMBean(
                cctx.kernalContext().config().getMBeanServer(),
                cctx.kernalContext().igniteInstanceName(),
                MBEAN_GROUP,
                MBEAN_NAME,
                persStoreMetrics,
                DataStorageMetricsMXBean.class);
        }
        catch (Throwable e) {
            throw new IgniteCheckedException("Failed to register " + MBEAN_NAME + " MBean.", e);
        }
    }

    /**
     * Unregister metrics MBean.
     */
    private void unRegistrateMetricsMBean() {
        if (persistenceMetricsMbeanName == null)
            return;

        assert !U.IGNITE_MBEANS_DISABLED;

        try {
            cctx.kernalContext().config().getMBeanServer().unregisterMBean(persistenceMetricsMbeanName);

            persistenceMetricsMbeanName = null;
        }
        catch (Throwable e) {
            U.error(log, "Failed to unregister " + MBEAN_NAME + " MBean.", e);
        }
    }

    /** {@inheritDoc} */
    @Override protected IgniteOutClosure<Long> freeSpaceProvider(final DataRegionConfiguration dataRegCfg) {
        if (!dataRegCfg.isPersistenceEnabled())
            return super.freeSpaceProvider(dataRegCfg);

        final String dataRegName = dataRegCfg.getName();

        return new IgniteOutClosure<Long>() {
            @Override public Long apply() {
                long freeSpace = 0L;

                for (CacheGroupContext grpCtx : cctx.cache().cacheGroups()) {
                    if (!grpCtx.dataRegion().config().getName().equals(dataRegName))
                        continue;

                    assert grpCtx.offheap() instanceof GridCacheOffheapManager;

                    freeSpace += ((GridCacheOffheapManager)grpCtx.offheap()).freeSpace();
                }

                return freeSpace;
            }
        };
    }

    /** {@inheritDoc} */
    @Override public void readCheckpointAndRestoreMemory(
        List<DynamicCacheDescriptor> cachesToStart
    ) throws IgniteCheckedException {
        assert !cctx.localNode().isClient();

        checkpointReadLock();

        try {
            if (!F.isEmpty(cachesToStart)) {
                for (DynamicCacheDescriptor desc : cachesToStart) {
                    if (CU.affinityNode(cctx.localNode(), desc.cacheConfiguration().getNodeFilter()))
                        storeMgr.initializeForCache(desc.groupDescriptor(), new StoredCacheData(desc.cacheConfiguration()));
                }
            }

            CheckpointStatus status = readCheckpointStatus();

            cctx.pageStore().initializeForMetastorage();

            metaStorage = new MetaStorage(cctx, dataRegionMap.get(METASTORE_DATA_REGION_NAME),
                (DataRegionMetricsImpl)memMetricsMap.get(METASTORE_DATA_REGION_NAME));

            WALPointer restore = restoreMemory(status);

            // First, bring memory to the last consistent checkpoint state if needed.
            // This method should return a pointer to the last valid record in the WAL.

            cctx.wal().resumeLogging(restore);

            WALPointer ptr = cctx.wal().log(new MemoryRecoveryRecord(U.currentTimeMillis()));

            if (ptr != null) {
                cctx.wal().flush(ptr, true);

                nodeStart(ptr);
            }

            metaStorage.init(this);

            notifyMetastorageReadyForReadWrite();
        }
<<<<<<< HEAD
        catch (StorageException | PersistentStorageIOException e) {
            IgniteCheckedException err = new IgniteCheckedException("Failed to restore memory", e);

            cctx.kernalContext().failure().process(new FailureContext(FailureType.CRITICAL_ERROR, err));

            throw err;
=======
        catch (StorageException e) {
            cctx.kernalContext().failure().process(new FailureContext(FailureType.CRITICAL_ERROR, e));

            throw new IgniteCheckedException(e);
>>>>>>> a0647021
        }
        finally {
            checkpointReadUnlock();
        }
    }

    /**
     * Creates file with current timestamp and specific "node-started.bin" suffix
     * and writes into memory recovery pointer.
     *
     * @param ptr Memory recovery wal pointer.
     */
    private void nodeStart(WALPointer ptr) throws IgniteCheckedException {
        FileWALPointer p = (FileWALPointer)ptr;

        String fileName = U.currentTimeMillis() + NODE_STARTED_FILE_NAME_SUFFIX;
        String tmpFileName = fileName + FILE_TMP_SUFFIX;

        ByteBuffer buf = ByteBuffer.allocate(20);
        buf.order(ByteOrder.nativeOrder());

        try {
            try (FileIO io = ioFactory.create(Paths.get(cpDir.getAbsolutePath(), tmpFileName).toFile(),
                    StandardOpenOption.CREATE_NEW, StandardOpenOption.WRITE)) {
                buf.putLong(p.index());

                buf.putInt(p.fileOffset());

                buf.putInt(p.length());

                buf.flip();

                io.write(buf);

                buf.clear();

                io.force(true);
            }

            Files.move(Paths.get(cpDir.getAbsolutePath(), tmpFileName), Paths.get(cpDir.getAbsolutePath(), fileName));
        }
        catch (IOException e) {
            throw new PersistentStorageIOException("Failed to write node start marker: " + ptr, e);
        }
    }

    /**
     * Collects memory recovery pointers from node started files. See {@link #nodeStart(WALPointer)}.
     * Each pointer associated with timestamp extracted from file.
     * Tuples are sorted by timestamp.
     *
     * @return Sorted list of tuples (node started timestamp, memory recovery pointer).
     * @throws IgniteCheckedException
     */
    public List<T2<Long, WALPointer>> nodeStartedPointers() throws IgniteCheckedException {
        List<T2<Long, WALPointer>> res = new ArrayList<>();

        File[] files = cpDir.listFiles(NODE_STARTED_FILE_FILTER);

        Arrays.sort(files, new Comparator<File>() {
            @Override public int compare(File o1, File o2) {
                String n1 = o1.getName();
                String n2 = o2.getName();

                long ts1 = Long.valueOf(n1.substring(0, n1.length() - NODE_STARTED_FILE_NAME_SUFFIX.length()));
                long ts2 = Long.valueOf(n2.substring(0, n2.length() - NODE_STARTED_FILE_NAME_SUFFIX.length()));

                return Long.compare(ts1, ts2);
            }
        });

        ByteBuffer buf = ByteBuffer.allocate(20);
        buf.order(ByteOrder.nativeOrder());

        for (File f : files){
            String name = f.getName();

            Long ts = Long.valueOf(name.substring(0, name.length() - NODE_STARTED_FILE_NAME_SUFFIX.length()));

            try (FileIO io = ioFactory.create(f, READ)) {
                io.read(buf);

                buf.flip();

                FileWALPointer ptr = new FileWALPointer(
                    buf.getLong(), buf.getInt(), buf.getInt());

                res.add(new T2<Long, WALPointer>(ts, ptr));

                buf.clear();
            }
            catch (IOException e) {
                throw new IgniteCheckedException("Failed to read node started marker file: " + f.getAbsolutePath(), e);
            }
        }

        return res;
    }

    /** {@inheritDoc} */
    @Override public void lock() throws IgniteCheckedException {
        if (fileLockHolder != null) {
            if (log.isDebugEnabled())
                log.debug("Try to capture file lock [nodeId=" +
                    cctx.localNodeId() + " path=" + fileLockHolder.lockPath() + "]");

            fileLockHolder.tryLock(lockWaitTime);
        }
    }

    /** {@inheritDoc} */
    @Override public void unLock() {
        if (fileLockHolder != null) {
            if (log.isDebugEnabled())
                log.debug("Release file lock [nodeId=" +
                    cctx.localNodeId() + " path=" + fileLockHolder.lockPath() + "]");

            fileLockHolder.release();
        }
    }

    /** {@inheritDoc} */
    @Override protected void onKernalStop0(boolean cancel) {
        checkpointLock.writeLock().lock();

        try {
            stopping = true;
        }
        finally {
            checkpointLock.writeLock().unlock();
        }

        shutdownCheckpointer(cancel);

        lsnrs.clear();

        super.onKernalStop0(cancel);

        if (!cctx.kernalContext().clientNode()) {
            unLock();

            if (fileLockHolder != null)
                fileLockHolder.close();
        }

        unRegistrateMetricsMBean();
    }

    /** */
    private long[] calculateFragmentSizes(int concLvl, long cacheSize, long chpBufSize) {
        if (concLvl < 2)
            concLvl = Runtime.getRuntime().availableProcessors();

        long fragmentSize = cacheSize / concLvl;

        if (fragmentSize < 1024 * 1024)
            fragmentSize = 1024 * 1024;

        long[] sizes = new long[concLvl + 1];

        for (int i = 0; i < concLvl; i++)
            sizes[i] = fragmentSize;

        sizes[concLvl] = chpBufSize;

        return sizes;
    }

    /** {@inheritDoc} */
    @Override protected PageMemory createPageMemory(
        DirectMemoryProvider memProvider,
        DataStorageConfiguration memCfg,
        DataRegionConfiguration plcCfg,
        DataRegionMetricsImpl memMetrics,
        final boolean trackable
    ) {
        if (!plcCfg.isPersistenceEnabled())
            return super.createPageMemory(memProvider, memCfg, plcCfg, memMetrics, trackable);

        memMetrics.persistenceEnabled(true);

        long cacheSize = plcCfg.getMaxSize();

        // Checkpoint buffer size can not be greater than cache size, it does not make sense.
        long chpBufSize = checkpointBufferSize(plcCfg);

        if (chpBufSize > cacheSize) {
            U.quietAndInfo(log,
                "Configured checkpoint page buffer size is too big, setting to the max region size [size="
                    + U.readableSize(cacheSize, false) + ",  memPlc=" + plcCfg.getName() + ']');

            chpBufSize = cacheSize;
        }

        GridInClosure3X<Long, FullPageId, PageMemoryEx> changeTracker;

        if (trackable)
            changeTracker = new GridInClosure3X<Long, FullPageId, PageMemoryEx>() {
                @Override public void applyx(
                    Long page,
                    FullPageId fullId,
                    PageMemoryEx pageMem
                ) throws IgniteCheckedException {
                    if (trackable)
                        snapshotMgr.onChangeTrackerPage(page, fullId, pageMem);
                }
            };
        else
            changeTracker = null;

        PageMemoryImpl pageMem = new PageMemoryImpl(
            memProvider,
            calculateFragmentSizes(
                memCfg.getConcurrencyLevel(),
                cacheSize,
                chpBufSize
            ),
            cctx,
            memCfg.getPageSize(),
            (fullId, pageBuf, tag) -> {
                // First of all, write page to disk.
                storeMgr.write(fullId.groupId(), fullId.pageId(), pageBuf, tag);

                // Only after write we can write page into snapshot.
                snapshotMgr.flushDirtyPageHandler(fullId, pageBuf, tag);

                AtomicInteger cntr = evictedPagesCntr;

                if (cntr != null)
                    cntr.incrementAndGet();
            },
            changeTracker,
            this,
            memMetrics,
            resolveThrottlingPolicy(),
            this
        );

        memMetrics.pageMemory(pageMem);

        return pageMem;
    }

    /**
     * Resolves throttling policy according to the settings.
     */
    @NotNull private PageMemoryImpl.ThrottlingPolicy resolveThrottlingPolicy() {
        PageMemoryImpl.ThrottlingPolicy plc = persistenceCfg.isWriteThrottlingEnabled()
            ? PageMemoryImpl.ThrottlingPolicy.SPEED_BASED
            : PageMemoryImpl.ThrottlingPolicy.CHECKPOINT_BUFFER_ONLY;

        if (throttlingPolicyOverride != null) {
            try {
                plc = PageMemoryImpl.ThrottlingPolicy.valueOf(throttlingPolicyOverride.toUpperCase());
            }
            catch (IllegalArgumentException e) {
                log.error("Incorrect value of IGNITE_OVERRIDE_WRITE_THROTTLING_ENABLED property: " +
                    throttlingPolicyOverride + ". Default throttling policy " + plc + " will be used.");
            }
        }
        return plc;
    }

    /** {@inheritDoc} */
    @Override protected void checkRegionEvictionProperties(DataRegionConfiguration regCfg, DataStorageConfiguration dbCfg)
        throws IgniteCheckedException {
        if (!regCfg.isPersistenceEnabled())
            super.checkRegionEvictionProperties(regCfg, dbCfg);

        if (regCfg.getPageEvictionMode() != DataPageEvictionMode.DISABLED)
            U.warn(log, "Page eviction mode set for [" + regCfg.getName() + "] data will have no effect" +
                " because the oldest pages are evicted automatically if Ignite persistence is enabled.");
    }

    /** {@inheritDoc} */
    @Override protected void checkPageSize(DataStorageConfiguration memCfg) {
        if (memCfg.getPageSize() == 0) {
            try {
                assert cctx.pageStore() instanceof FilePageStoreManager :
                    "Invalid page store manager was created: " + cctx.pageStore();

                Path anyIdxPartFile = IgniteUtils.searchFileRecursively(
                    ((FilePageStoreManager)cctx.pageStore()).workDir().toPath(), FilePageStoreManager.INDEX_FILE_NAME);

                if (anyIdxPartFile != null) {
                    memCfg.setPageSize(resolvePageSizeFromPartitionFile(anyIdxPartFile));

                    return;
                }
            }
            catch (IgniteCheckedException | IOException | IllegalArgumentException e) {
                U.quietAndWarn(log, "Attempt to resolve pageSize from store files failed: " + e.getMessage());

                U.quietAndWarn(log, "Default page size will be used: " + DataStorageConfiguration.DFLT_PAGE_SIZE + " bytes");
            }

            memCfg.setPageSize(DataStorageConfiguration.DFLT_PAGE_SIZE);
        }
    }

    /**
     * @param partFile Partition file.
     */
    private int resolvePageSizeFromPartitionFile(Path partFile) throws IOException, IgniteCheckedException {
        try (FileIO fileIO = persistenceCfg.getFileIOFactory().create(partFile.toFile())) {
            int minimalHdr = FilePageStore.HEADER_SIZE;

            if (fileIO.size() < minimalHdr)
                throw new IgniteCheckedException("Partition file is too small: " + partFile);

            ByteBuffer hdr = ByteBuffer.allocate(minimalHdr).order(ByteOrder.LITTLE_ENDIAN);

            while (hdr.remaining() > 0)
                fileIO.read(hdr);

            hdr.rewind();

            hdr.getLong(); // Read signature.

            hdr.getInt(); // Read version.

            hdr.get(); // Read type.

            int pageSize = hdr.getInt();

            if (pageSize == 2048) {
                U.quietAndWarn(log, "You are currently using persistent store with 2K pages (DataStorageConfiguration#" +
                    "pageSize). If you use SSD disk, consider migrating to 4K pages for better IO performance.");
            }

            return pageSize;
        }
    }

    /**
     * @param cancel Cancel flag.
     */
    @SuppressWarnings("unused")
    private void shutdownCheckpointer(boolean cancel) {
        Checkpointer cp = checkpointer;

        if (cp != null) {
            if (cancel)
                cp.shutdownNow();
            else
                cp.cancel();

            try {
                U.join(cp);

                checkpointer = null;
            }
            catch (IgniteInterruptedCheckedException ignore) {
                U.warn(log, "Was interrupted while waiting for checkpointer shutdown, " +
                    "will not wait for checkpoint to finish.");

                cp.shutdownNow();

                while (true) {
                    try {
                        U.join(cp);

                        checkpointer = null;

                        cp.scheduledCp.cpFinishFut.onDone(
                            new NodeStoppingException("Checkpointer is stopped during node stop."));

                        break;
                    }
                    catch (IgniteInterruptedCheckedException ignored) {
                        //Ignore
                    }
                }

                Thread.currentThread().interrupt();
            }
        }

        if (asyncRunner != null) {
            asyncRunner.shutdownNow();

            try {
                asyncRunner.awaitTermination(2, TimeUnit.MINUTES);
            }
            catch (InterruptedException ignore) {
                Thread.currentThread().interrupt();
            }
        }
    }

    /** {@inheritDoc} */
    @Override public void beforeExchange(GridDhtPartitionsExchangeFuture fut) throws IgniteCheckedException {
        DiscoveryEvent discoEvt = fut.firstEvent();

        boolean joinEvt = discoEvt.type() == EventType.EVT_NODE_JOINED;

        boolean locNode = discoEvt.eventNode().isLocal();

        boolean isSrvNode = !cctx.kernalContext().clientNode();

        boolean clusterInTransitionStateToActive = fut.activateCluster();

        // Before local node join event.
        if (clusterInTransitionStateToActive || (joinEvt && locNode && isSrvNode))
            restoreState();

        if (cctx.kernalContext().query().moduleEnabled()) {
            ExchangeActions acts = fut.exchangeActions();

            if (acts != null) {
                if (!F.isEmpty(acts.cacheStartRequests())) {
                    for (ExchangeActions.CacheActionData actionData : acts.cacheStartRequests())
                        prepareIndexRebuildFuture(CU.cacheId(actionData.request().cacheName()));
                }
                else if (acts.localJoinContext() != null && !F.isEmpty(acts.localJoinContext().caches())) {
                    for (T2<DynamicCacheDescriptor, NearCacheConfiguration> tup : acts.localJoinContext().caches())
                        prepareIndexRebuildFuture(tup.get1().cacheId());
                }
            }
        }
    }

    /**
     * Creates a new index rebuild future that should be completed later after exchange is done. The future
     * has to be created before exchange is initialized to guarantee that we will capture a correct future
     * after activation or restore completes.
     * If there was an old future for the given ID, it will be completed.
     *
     * @param cacheId Cache ID.
     */
    private void prepareIndexRebuildFuture(int cacheId) {
        GridFutureAdapter<Void> old = idxRebuildFuts.put(cacheId, new GridFutureAdapter<>());

        if (old != null)
            old.onDone();
    }

    /** {@inheritDoc} */
    @Override public void rebuildIndexesIfNeeded(GridDhtPartitionsExchangeFuture fut) {
        if (cctx.kernalContext().query().moduleEnabled()) {
            for (final GridCacheContext cacheCtx : (Collection<GridCacheContext>)cctx.cacheContexts()) {
                if (cacheCtx.startTopologyVersion().equals(fut.initialVersion())) {
                    final int cacheId = cacheCtx.cacheId();
                    final GridFutureAdapter<Void> usrFut = idxRebuildFuts.get(cacheId);

                    if (!cctx.pageStore().hasIndexStore(cacheCtx.groupId()) && cacheCtx.affinityNode()) {
                        IgniteInternalFuture<?> rebuildFut = cctx.kernalContext().query()
                            .rebuildIndexesFromHash(Collections.singletonList(cacheCtx.cacheId()));

                        assert usrFut != null : "Missing user future for cache: " + cacheCtx.name();

                        rebuildFut.listen(new CI1<IgniteInternalFuture>() {
                            @Override public void apply(IgniteInternalFuture igniteInternalFut) {
                                idxRebuildFuts.remove(cacheId, usrFut);

                                usrFut.onDone(igniteInternalFut.error());

                                CacheConfiguration ccfg = cacheCtx.config();

                                if (ccfg != null) {
                                    log().info("Finished indexes rebuilding for cache [name=" + ccfg.getName()
                                        + ", grpName=" + ccfg.getGroupName() + ']');
                                }
                            }
                        });
                    }
                    else {
                        if (usrFut != null) {
                            idxRebuildFuts.remove(cacheId, usrFut);

                            usrFut.onDone();
                        }
                    }
                }
            }
        }
    }

    /** {@inheritDoc} */
    @Nullable @Override public IgniteInternalFuture indexRebuildFuture(int cacheId) {
        return idxRebuildFuts.get(cacheId);
    }

    /** {@inheritDoc} */
    @Override public void onCacheGroupsStopped(
        Collection<IgniteBiTuple<CacheGroupContext, Boolean>> stoppedGrps
    ) {
        Map<PageMemoryEx, Collection<Integer>> destroyed = new HashMap<>();

        for (IgniteBiTuple<CacheGroupContext, Boolean> tup : stoppedGrps) {
            CacheGroupContext gctx = tup.get1();

            if (!gctx.persistenceEnabled())
                continue;

            snapshotMgr.onCacheGroupStop(gctx);

            PageMemoryEx pageMem = (PageMemoryEx)gctx.dataRegion().pageMemory();

            Collection<Integer> grpIds = destroyed.get(pageMem);

            if (grpIds == null) {
                grpIds = new HashSet<>();

                destroyed.put(pageMem, grpIds);
            }

            grpIds.add(tup.get1().groupId());

            pageMem.onCacheGroupDestroyed(tup.get1().groupId());
        }

        Collection<IgniteInternalFuture<Void>> clearFuts = new ArrayList<>(destroyed.size());

        for (Map.Entry<PageMemoryEx, Collection<Integer>> entry : destroyed.entrySet()) {
            final Collection<Integer> grpIds = entry.getValue();

            clearFuts.add(entry.getKey().clearAsync((grpId, pageIdg) -> grpIds.contains(grpId), false));
        }

        for (IgniteInternalFuture<Void> clearFut : clearFuts) {
            try {
                clearFut.get();
            }
            catch (IgniteCheckedException e) {
                log.error("Failed to clear page memory", e);
            }
        }

        if (cctx.pageStore() != null) {
            for (IgniteBiTuple<CacheGroupContext, Boolean> tup : stoppedGrps) {
                CacheGroupContext grp = tup.get1();

                if (grp.affinityNode()) {
                    try {
                        cctx.pageStore().shutdownForCacheGroup(grp, tup.get2());
                    }
                    catch (IgniteCheckedException e) {
                        U.error(log, "Failed to gracefully clean page store resources for destroyed cache " +
                            "[cache=" + grp.cacheOrGroupName() + "]", e);
                    }
                }
            }
        }
    }

    /**
     * Gets the checkpoint read lock. While this lock is held, checkpoint thread will not acquireSnapshotWorker memory
     * state.
     */
    @SuppressWarnings("LockAcquiredButNotSafelyReleased")
    @Override public void checkpointReadLock() {
        if (checkpointLock.writeLock().isHeldByCurrentThread())
            return;

        for (; ; ) {
            checkpointLock.readLock().lock();

            if (stopping) {
                checkpointLock.readLock().unlock();

                throw new RuntimeException("Failed to perform cache update: node is stopping.");
            }

            if (safeToUpdatePageMemories() || checkpointLock.getReadHoldCount() > 1)
                break;
            else {
                checkpointLock.readLock().unlock();

                try {
                    checkpointer.wakeupForCheckpoint(0, "too many dirty pages").cpBeginFut.getUninterruptibly();
                }
                catch (IgniteCheckedException e) {
                    throw new IgniteException("Failed to wait for checkpoint begin.", e);
                }
            }
        }

        if (ASSERTION_ENABLED)
            CHECKPOINT_LOCK_HOLD_COUNT.set(CHECKPOINT_LOCK_HOLD_COUNT.get() + 1);
    }

    /** {@inheritDoc} */
    @Override public boolean checkpointLockIsHeldByThread() {
        return !ASSERTION_ENABLED ||
            checkpointLock.isWriteLockedByCurrentThread() ||
            CHECKPOINT_LOCK_HOLD_COUNT.get() > 0;
    }

    /**
     * @return {@code true} if all PageMemory instances are safe to update.
     */
    private boolean safeToUpdatePageMemories() {
        Collection<DataRegion> memPlcs = context().database().dataRegions();

        if (memPlcs == null)
            return true;

        for (DataRegion memPlc : memPlcs) {
            if (!memPlc.config().isPersistenceEnabled())
                continue;

            PageMemoryEx pageMemEx = (PageMemoryEx)memPlc.pageMemory();

            if (!pageMemEx.safeToUpdate())
                return false;
        }

        return true;
    }

    /**
     * Releases the checkpoint read lock.
     */
    @Override public void checkpointReadUnlock() {
        if (checkpointLock.writeLock().isHeldByCurrentThread())
            return;

        checkpointLock.readLock().unlock();

        if (checkpointer != null) {
            Collection<DataRegion> dataRegs = context().database().dataRegions();

            if (dataRegs != null) {
                for (DataRegion dataReg : dataRegs) {
                    if (!dataReg.config().isPersistenceEnabled())
                        continue;

                    PageMemoryEx mem = (PageMemoryEx)dataReg.pageMemory();

                    if (mem != null && !mem.safeToUpdate()) {
                        checkpointer.wakeupForCheckpoint(0, "too many dirty pages");

                        break;
                    }
                }
            }
        }

        if (ASSERTION_ENABLED)
            CHECKPOINT_LOCK_HOLD_COUNT.set(CHECKPOINT_LOCK_HOLD_COUNT.get() - 1);
    }

    /**
     * @throws IgniteCheckedException If failed to restore database status from WAL.
     */
    private void restoreState() throws IgniteCheckedException {
        try {
            CheckpointStatus status = readCheckpointStatus();

            checkpointReadLock();

            try {
                applyLastUpdates(status, false);
            }
            finally {
                checkpointReadUnlock();
            }

            snapshotMgr.restoreState();

            checkpointer = new Checkpointer(cctx.igniteInstanceName(), "db-checkpoint-thread", log);

            new IgniteThread(cctx.igniteInstanceName(), "db-checkpoint-thread", checkpointer).start();

            CheckpointProgressSnapshot chp = checkpointer.wakeupForCheckpoint(0, "node started");

            if (chp != null)
                chp.cpBeginFut.get();
        }
        catch (StorageException e) {
            throw new IgniteCheckedException(e);
        }
    }

    /** {@inheritDoc} */
    @Override public synchronized Map<Integer, Map<Integer, Long>> reserveHistoryForExchange() {
        assert reservedForExchange == null : reservedForExchange;

        reservedForExchange = new HashMap<>();

        Map</*grpId*/Integer, Set</*partId*/Integer>> parts4CheckpointHistSearch = partsForCheckpointHistorySearch();

        Map</*grpId*/Integer, Map</*partId*/Integer, CheckpointEntry>> lastCheckpointEntry4Grp =
            searchLastCheckpointEntryPerPartition(parts4CheckpointHistSearch);

        Map</*grpId*/Integer, Map</*partId*/Integer, /*updCntr*/Long>> grpPartsWithCnts = new HashMap<>();

        try {
            for (Map.Entry<Integer, Map<Integer, CheckpointEntry>> e : lastCheckpointEntry4Grp.entrySet()) {
                Integer grpId = e.getKey();

                for (Map.Entry<Integer, CheckpointEntry> e0 : e.getValue().entrySet()) {
                    CheckpointEntry cpEntry = e0.getValue();

                    Integer partId = e0.getKey();

                    if (cctx.wal().reserve(cpEntry.cpMark)) {
                        Map</*partId*/Integer, T2</*updCntr*/Long, WALPointer>> grpChpState = reservedForExchange.get(grpId);

                        Map<Integer, Long> grpCnts = grpPartsWithCnts.get(grpId);

                        if (grpChpState == null) {
                            reservedForExchange.put(grpId, grpChpState = new HashMap<>());

                            grpPartsWithCnts.put(grpId, grpCnts = new HashMap<>());
                        }

                        Long partCnt = cpEntry.partitionCounter(cctx, grpId, partId);

                        if (partCnt != null) {
                            grpChpState.put(partId, new T2<>(partCnt, cpEntry.cpMark));

                            grpCnts.put(partId, partCnt);
                        }
                        else
                            cctx.wal().release(cpEntry.cpMark);
                    }
                }
            }
        }
        catch (IgniteCheckedException ex) {
            U.error(log, "Error while trying to reserve history", ex);
        }

        return grpPartsWithCnts;
    }

    /**
     *
     * @return Map of group id -> Set parts.
     */
    private Map<Integer, Set<Integer>> partsForCheckpointHistorySearch() {
        Map<Integer, Set<Integer>> part4CheckpointHistSearch = new HashMap<>();

        for (CacheGroupContext grp : cctx.cache().cacheGroups()) {
            if (grp.isLocal())
                continue;

            for (GridDhtLocalPartition part : grp.topology().currentLocalPartitions()) {
                if (part.state() != GridDhtPartitionState.OWNING || part.dataStore().fullSize() <= walRebalanceThreshold)
                    continue;

                Set<Integer> parts = part4CheckpointHistSearch.get(grp.groupId());

                if (parts == null)
                    part4CheckpointHistSearch.put(grp.groupId(), parts = new HashSet<>());

                parts.add(part.id());
            }
        }

        return part4CheckpointHistSearch;
    }

    /** {@inheritDoc} */
    @Override public synchronized void releaseHistoryForExchange() {
        if (reservedForExchange == null)
            return;

        for (Map.Entry<Integer, Map<Integer, T2<Long, WALPointer>>> e : reservedForExchange.entrySet()) {
            for (Map.Entry<Integer, T2<Long, WALPointer>> e0 : e.getValue().entrySet()) {
                try {
                    cctx.wal().release(e0.getValue().get2());
                }
                catch (IgniteCheckedException ex) {
                    U.error(log, "Could not release history lock", ex);
                }
            }
        }

        reservedForExchange = null;
    }

    /** {@inheritDoc} */
    @Override public boolean reserveHistoryForPreloading(int grpId, int partId, long cntr) {
        CheckpointEntry cpEntry = searchCheckpointEntry(grpId, partId, cntr);

        if (cpEntry == null)
            return false;

        WALPointer ptr = cpEntry.cpMark;

        if (ptr == null)
            return false;

        boolean reserved;

        try {
            reserved = cctx.wal().reserve(ptr);
        }
        catch (IgniteCheckedException e) {
            U.error(log, "Error while trying to reserve history", e);

            reserved = false;
        }

        if (reserved)
            reservedForPreloading.put(new T2<>(grpId, partId), new T2<>(cntr, ptr));

        return reserved;
    }

    /** {@inheritDoc} */
    @Override public void releaseHistoryForPreloading() {
        for (Map.Entry<T2<Integer, Integer>, T2<Long, WALPointer>> e : reservedForPreloading.entrySet()) {
            try {
                cctx.wal().release(e.getValue().get2());
            }
            catch (IgniteCheckedException ex) {
                U.error(log, "Could not release WAL reservation", ex);

                throw new IgniteException(ex);
            }
        }

        reservedForPreloading.clear();
    }

    /**
     * For debugging only. TODO: remove.
     */
    public Map<T2<Integer, Integer>, T2<Long, WALPointer>> reservedForPreloading() {
        return reservedForPreloading;
    }

    /**
     *
     */
    @Nullable @Override public IgniteInternalFuture wakeupForCheckpoint(String reason) {
        Checkpointer cp = checkpointer;

        if (cp != null)
            return cp.wakeupForCheckpoint(0, reason).cpBeginFut;

        return null;
    }

    /** {@inheritDoc} */
    @Override public void waitForCheckpoint(String reason) throws IgniteCheckedException {
        Checkpointer cp = checkpointer;

        if (cp == null)
            return;

        CheckpointProgressSnapshot progSnapshot = cp.wakeupForCheckpoint(0, reason);

        IgniteInternalFuture fut1 = progSnapshot.cpFinishFut;

        fut1.get();

        if (!progSnapshot.started)
            return;

        IgniteInternalFuture fut2 = cp.wakeupForCheckpoint(0, reason).cpFinishFut;

        assert fut1 != fut2;

        fut2.get();
    }

    /** {@inheritDoc} */
    @Override public CheckpointFuture forceCheckpoint(String reason) {
        Checkpointer cp = checkpointer;

        if (cp == null)
            return null;

        return cp.wakeupForCheckpoint(0, reason);
    }

    /**
     * Tries to search for a WAL pointer for the given partition counter start.
     *
     * @return Checkpoint entry or {@code null} if failed to search.
     */
    private Map<Integer, Map<Integer, CheckpointEntry>> searchLastCheckpointEntryPerPartition(
        final Map<Integer, Set<Integer>> part4reserve
    ) {
        final Map<Integer, Map<Integer, CheckpointEntry>> res = new HashMap<>();

        if (F.isEmpty(part4reserve))
            return res;

        for (Long cpTs : checkpointHist.checkpoints()) {
            CheckpointEntry chpEntry = null;

            try {
                chpEntry = checkpointHist.entry(cpTs);

                Map<Integer, CheckpointEntry.GroupState> grpsState = chpEntry.groupState(cctx);

                if (F.isEmpty(grpsState)) {
                    res.clear();

                    continue;
                }

                for (Map.Entry<Integer, Set<Integer>> grps : part4reserve.entrySet()) {
                    Integer grpId = grps.getKey();

                    Map<Integer, CheckpointEntry> partToCheckPntEntry = res.get(grpId);

                    CheckpointEntry.GroupState grpState = grpsState.get(grpId);

                    if (grpState == null) {
                        res.remove(grpId);

                        continue;
                    }

                    if (partToCheckPntEntry == null)
                        res.put(grpId, partToCheckPntEntry = new HashMap<>());

                    for (Integer partId : grps.getValue()) {
                        int idx = grpState.indexByPartition(partId);

                        if (idx < 0)
                            partToCheckPntEntry.remove(partId);
                        else {
                            if (partToCheckPntEntry.containsKey(partId))
                                continue;

                            partToCheckPntEntry.put(partId, chpEntry);
                        }
                    }
                }
            }
            catch (IgniteCheckedException ex) {
                String msg = chpEntry != null ?
                    ", chpId=" + chpEntry.cpId + " ptr=" + chpEntry.cpMark + " ts=" + chpEntry.cpTs : "";

                U.error(log, "Failed to read checkpoint entry" + msg, ex);

                // Treat exception the same way as a gap.
                res.clear();
            }
        }

        return res;
    }

    /**
     * Tries to search for a WAL pointer for the given partition counter start.
     *
     * @param grpId Cache group ID.
     * @param part Partition ID.
     * @param partCntrSince Partition counter or {@code null} to search for minimal counter.
     * @return Checkpoint entry or {@code null} if failed to search.
     */
    @Nullable public WALPointer searchPartitionCounter(int grpId, int part, @Nullable Long partCntrSince) {
        CheckpointEntry entry = searchCheckpointEntry(grpId, part, partCntrSince);

        if (entry == null)
            return null;

        return entry.cpMark;
    }

    /**
     * Tries to search for a WAL pointer for the given partition counter start.
     *
     * @param grpId Cache group ID.
     * @param part Partition ID.
     * @param partCntrSince Partition counter or {@code null} to search for minimal counter.
     * @return Checkpoint entry or {@code null} if failed to search.
     */
    @Nullable private CheckpointEntry searchCheckpointEntry(int grpId, int part, @Nullable Long partCntrSince) {
        boolean hasGap = false;
        CheckpointEntry first = null;

        for (Long cpTs : checkpointHist.checkpoints()) {
            try {
                CheckpointEntry entry = checkpointHist.entry(cpTs);

                Long foundCntr = entry.partitionCounter(cctx, grpId, part);

                if (foundCntr != null) {
                    if (partCntrSince == null) {
                        if (hasGap) {
                            first = entry;

                            hasGap = false;
                        }

                        if (first == null)
                            first = entry;
                    }
                    else if (foundCntr <= partCntrSince) {
                        first = entry;

                        hasGap = false;
                    }
                    else
                        return hasGap ? null : first;
                }
                else
                    hasGap = true;
            }
            catch (IgniteCheckedException ignore) {
                // Treat exception the same way as a gap.
                hasGap = true;
            }
        }

        return hasGap ? null : first;
    }

    /**
     * @return Checkpoint history. For tests only.
     */
    public CheckpointHistory checkpointHistory() {
        return checkpointHist;
    }

    /**
     * @return Checkpoint directory.
     */
    public File checkpointDirectory() {
        return cpDir;
    }

    /**
     * @param lsnr Listener.
     */
    public void addCheckpointListener(DbCheckpointListener lsnr) {
        lsnrs.add(lsnr);
    }

    /**
     * @param lsnr Listener.
     */
    public void removeCheckpointListener(DbCheckpointListener lsnr) {
        lsnrs.remove(lsnr);
    }

    /**
     * @return Read checkpoint status.
     * @throws IgniteCheckedException If failed to read checkpoint status page.
     */
    @SuppressWarnings("TooBroadScope")
    private CheckpointStatus readCheckpointStatus() throws IgniteCheckedException {
        long lastStartTs = 0;
        long lastEndTs = 0;

        UUID startId = CheckpointStatus.NULL_UUID;
        UUID endId = CheckpointStatus.NULL_UUID;

        File startFile = null;
        File endFile = null;

        WALPointer startPtr = CheckpointStatus.NULL_PTR;
        WALPointer endPtr = CheckpointStatus.NULL_PTR;

        File dir = cpDir;

        if (!dir.exists()) {
            // TODO: remove excessive logging after GG-12116 fix.
            File[] files = dir.listFiles();

            if (files != null && files.length > 0) {
                log.warning("Read checkpoint status: cpDir.exists() is false, cpDir.listFiles() is: " +
                    Arrays.toString(files));
            }

            if (Files.exists(dir.toPath()))
                log.warning("Read checkpoint status: cpDir.exists() is false, Files.exists(cpDir) is true.");

            if (log.isInfoEnabled())
                log.info("Read checkpoint status: checkpoint directory is not found.");

            return new CheckpointStatus(0, startId, startPtr, endId, endPtr);
        }

        File[] files = dir.listFiles();

        for (File file : files) {
            Matcher matcher = CP_FILE_NAME_PATTERN.matcher(file.getName());

            if (matcher.matches()) {
                long ts = Long.parseLong(matcher.group(1));
                UUID id = UUID.fromString(matcher.group(2));
                CheckpointEntryType type = CheckpointEntryType.valueOf(matcher.group(3));

                if (type == CheckpointEntryType.START && ts > lastStartTs) {
                    lastStartTs = ts;
                    startId = id;
                    startFile = file;
                }
                else if (type == CheckpointEntryType.END && ts > lastEndTs) {
                    lastEndTs = ts;
                    endId = id;
                    endFile = file;
                }
            }
        }

        ByteBuffer buf = ByteBuffer.allocate(20);
        buf.order(ByteOrder.nativeOrder());

        if (startFile != null)
            startPtr = readPointer(startFile, buf);

        if (endFile != null)
            endPtr = readPointer(endFile, buf);

        if (log.isInfoEnabled())
            log.info("Read checkpoint status [startMarker=" + startFile + ", endMarker=" + endFile + ']');

        return new CheckpointStatus(lastStartTs, startId, startPtr, endId, endPtr);
    }

    /**
     * Loads WAL pointer from CP file
     *
     * @param cpMarkerFile Checkpoint mark file.
     * @return WAL pointer.
     * @throws IgniteCheckedException If failed to read mark file.
     */
    private WALPointer readPointer(File cpMarkerFile, ByteBuffer buf) throws IgniteCheckedException {
        buf.position(0);

        try (FileIO io = ioFactory.create(cpMarkerFile, READ)) {
            io.read(buf);

            buf.flip();

            return new FileWALPointer(buf.getLong(), buf.getInt(), buf.getInt());
        }
        catch (IOException e) {
            throw new IgniteCheckedException(
                "Failed to read checkpoint pointer from marker file: " + cpMarkerFile.getAbsolutePath(), e);
        }
    }

    /**
     * @param status Checkpoint status.
     * @throws IgniteCheckedException If failed.
     * @throws StorageException In case I/O error occurred during operations with storage.
     */
    private WALPointer restoreMemory(CheckpointStatus status) throws IgniteCheckedException {
        return restoreMemory(status, false, (PageMemoryEx)metaStorage.pageMemory());
    }

    /**
     * @param status Checkpoint status.
     * @param storeOnly If {@code True} restores Metastorage only.
     * @param storePageMem Metastore page memory.
     * @throws IgniteCheckedException If failed.
     * @throws StorageException In case I/O error occurred during operations with storage.
     */
    private WALPointer restoreMemory(CheckpointStatus status, boolean storeOnly,
        PageMemoryEx storePageMem) throws IgniteCheckedException {
        assert !storeOnly || storePageMem != null;

        if (log.isInfoEnabled())
            log.info("Checking memory state [lastValidPos=" + status.endPtr + ", lastMarked="
                + status.startPtr + ", lastCheckpointId=" + status.cpStartId + ']');

        boolean apply = status.needRestoreMemory();

        if (apply) {
            U.quietAndWarn(log, "Ignite node stopped in the middle of checkpoint. Will restore memory state and " +
                "finish checkpoint on node start.");

            cctx.pageStore().beginRecover();
        }
        else
            cctx.wal().allowCompressionUntil(status.startPtr);

        long start = U.currentTimeMillis();
        int applied = 0;
        WALPointer lastRead = null;

        Collection<Integer> ignoreGrps = storeOnly ? Collections.emptySet() : initiallyWalDisabledGrps;

        try (WALIterator it = cctx.wal().replay(status.endPtr)) {
            while (it.hasNextX()) {
                IgniteBiTuple<WALPointer, WALRecord> tup = it.nextX();

                WALRecord rec = tup.get2();

                lastRead = tup.get1();

                switch (rec.type()) {
                    case CHECKPOINT_RECORD:
                        CheckpointRecord cpRec = (CheckpointRecord)rec;

                        // We roll memory up until we find a checkpoint start record registered in the status.
                        if (F.eq(cpRec.checkpointId(), status.cpStartId)) {
                            log.info("Found last checkpoint marker [cpId=" + cpRec.checkpointId() +
                                ", pos=" + tup.get1() + ']');

                            apply = false;
                        }
                        else if (!F.eq(cpRec.checkpointId(), status.cpEndId))
                            U.warn(log, "Found unexpected checkpoint marker, skipping [cpId=" + cpRec.checkpointId() +
                                ", expCpId=" + status.cpStartId + ", pos=" + tup.get1() + ']');

                        break;

                    case PAGE_RECORD:
                        if (apply) {
                            PageSnapshot pageRec = (PageSnapshot)rec;

                            // Here we do not require tag check because we may be applying memory changes after
                            // several repetitive restarts and the same pages may have changed several times.
                            int grpId = pageRec.fullPageId().groupId();

                            if (storeOnly && grpId != METASTORAGE_CACHE_ID)
                                continue;

                            if (!ignoreGrps.contains(grpId)) {
                                long pageId = pageRec.fullPageId().pageId();

                                PageMemoryEx pageMem = grpId == METASTORAGE_CACHE_ID ? storePageMem : getPageMemoryForCacheGroup(grpId);

                                long page = pageMem.acquirePage(grpId, pageId, true);

                                try {
                                    long pageAddr = pageMem.writeLock(grpId, pageId, page);

                                    try {
                                        PageUtils.putBytes(pageAddr, 0, pageRec.pageData());
                                    }
                                    finally {
                                        pageMem.writeUnlock(grpId, pageId, page, null, true, true);
                                    }
                                }
                                finally {
                                    pageMem.releasePage(grpId, pageId, page);
                                }

                                applied++;
                            }
                        }

                        break;

                    case PARTITION_DESTROY:
                        PartitionDestroyRecord destroyRec = (PartitionDestroyRecord)rec;

                        final int gId = destroyRec.groupId();

                        if (storeOnly && gId != METASTORAGE_CACHE_ID)
                            continue;

                        if (!ignoreGrps.contains(gId)) {
                            final int pId = destroyRec.partitionId();

                            PageMemoryEx pageMem = gId == METASTORAGE_CACHE_ID ? storePageMem : getPageMemoryForCacheGroup(gId);

                            pageMem.clearAsync(
                                (grpId, pageId) -> grpId == gId && PageIdUtils.partId(pageId) == pId,
                                true).get();
                        }

                        break;

                    default:
                        if (apply && rec instanceof PageDeltaRecord) {
                            PageDeltaRecord r = (PageDeltaRecord)rec;

                            int grpId = r.groupId();

                            if (storeOnly && grpId != METASTORAGE_CACHE_ID)
                                continue;

                            if (!ignoreGrps.contains(grpId)) {
                                long pageId = r.pageId();

                                PageMemoryEx pageMem = grpId == METASTORAGE_CACHE_ID ? storePageMem : getPageMemoryForCacheGroup(grpId);

                                // Here we do not require tag check because we may be applying memory changes after
                                // several repetitive restarts and the same pages may have changed several times.
                                long page = pageMem.acquirePage(grpId, pageId, true);

                                try {
                                    long pageAddr = pageMem.writeLock(grpId, pageId, page);

                                    try {
                                        r.applyDelta(pageMem, pageAddr);
                                    }
                                    finally {
                                        pageMem.writeUnlock(grpId, pageId, page, null, true, true);
                                    }
                                }
                                finally {
                                    pageMem.releasePage(grpId, pageId, page);
                                }

                                applied++;
                            }
                        }
                }
            }
        }

        if (storeOnly)
            return null;

        if (status.needRestoreMemory()) {
            if (apply)
                throw new IgniteCheckedException("Failed to restore memory state (checkpoint marker is present " +
                    "on disk, but checkpoint record is missed in WAL) " +
                    "[cpStatus=" + status + ", lastRead=" + lastRead + "]");

            log.info("Finished applying memory changes [changesApplied=" + applied +
                ", time=" + (U.currentTimeMillis() - start) + "ms]");

            if (applied > 0)
                finalizeCheckpointOnRecovery(status.cpStartTs, status.cpStartId, status.startPtr);
        }

        checkpointHist.loadHistory(cpDir);

        return lastRead == null ? null : lastRead.next();
    }

    /**
     * Obtains PageMemory reference from cache descriptor instead of cache context.
     *
     * @param grpId Cache group id.
     * @return PageMemoryEx instance.
     * @throws IgniteCheckedException if no DataRegion is configured for a name obtained from cache descriptor.
     */
    private PageMemoryEx getPageMemoryForCacheGroup(int grpId) throws IgniteCheckedException {
        // TODO IGNITE-5075: cache descriptor can be removed.
        GridCacheSharedContext sharedCtx = context();

        CacheGroupDescriptor desc = sharedCtx.cache().cacheGroupDescriptors().get(grpId);

        if (desc == null)
            throw new IgniteCheckedException("Failed to find cache group descriptor [grpId=" + grpId + ']');

        String memPlcName = desc.config().getDataRegionName();

        return (PageMemoryEx)sharedCtx.database().dataRegion(memPlcName).pageMemory();
    }

    /**
     * Apply update from some iterator and with specific filters.
     *
     * @param it WalIterator.
     * @param recPredicate Wal record filter.
     * @param entryPredicate Entry filter.
     * @param partStates Partition to restore state.
     */
    public void applyUpdatesOnRecovery(
        @Nullable WALIterator it,
        IgnitePredicate<IgniteBiTuple<WALPointer, WALRecord>> recPredicate,
        IgnitePredicate<DataEntry> entryPredicate,
        Map<T2<Integer, Integer>, T2<Integer, Long>> partStates
    ) throws IgniteCheckedException {
        if (it != null) {
            while (it.hasNextX()) {
                IgniteBiTuple<WALPointer, WALRecord> next = it.nextX();

                WALRecord rec = next.get2();

                if (!recPredicate.apply(next))
                    break;

                switch (rec.type()) {
                    case DATA_RECORD:
                        checkpointReadLock();

                        try {
                            DataRecord dataRec = (DataRecord)rec;

                            for (DataEntry dataEntry : dataRec.writeEntries()) {
                                if (entryPredicate.apply(dataEntry)) {
                                    checkpointReadLock();

                                    try {
                                        int cacheId = dataEntry.cacheId();

                                        GridCacheContext cacheCtx = cctx.cacheContext(cacheId);

                                        if (cacheCtx != null)
                                            applyUpdate(cacheCtx, dataEntry);
                                        else if (log != null)
                                            log.warning("Cache (cacheId=" + cacheId + ") is not started, can't apply updates.");
                                    }
                                    finally {
                                        checkpointReadUnlock();
                                    }
                                }
                            }
                        }
                        finally {
                            checkpointReadUnlock();
                        }

                        break;

                    default:
                        // Skip other records.
                }
            }
        }

        checkpointReadLock();

        try {
            restorePartitionState(partStates, Collections.emptySet());
        }
        finally {
            checkpointReadUnlock();
        }
    }

    /**
     * @param status Last registered checkpoint status.
     * @throws IgniteCheckedException If failed to apply updates.
     * @throws StorageException If IO exception occurred while reading write-ahead log.
     */
    private void applyLastUpdates(CheckpointStatus status, boolean metastoreOnly) throws IgniteCheckedException {
        if (log.isInfoEnabled())
            log.info("Applying lost cache updates since last checkpoint record [lastMarked="
                + status.startPtr + ", lastCheckpointId=" + status.cpStartId + ']');

        if (!metastoreOnly)
            cctx.kernalContext().query().skipFieldLookup(true);

        long start = U.currentTimeMillis();
        int applied = 0;

        Collection<Integer> ignoreGrps = metastoreOnly ? Collections.emptySet() : initiallyWalDisabledGrps;

        try (WALIterator it = cctx.wal().replay(status.startPtr)) {
            Map<T2<Integer, Integer>, T2<Integer, Long>> partStates = new HashMap<>();

            while (it.hasNextX()) {
                IgniteBiTuple<WALPointer, WALRecord> next = it.nextX();

                WALRecord rec = next.get2();

                switch (rec.type()) {
                    case DATA_RECORD:
                        if (metastoreOnly)
                            continue;

                        DataRecord dataRec = (DataRecord)rec;

                        for (DataEntry dataEntry : dataRec.writeEntries()) {
                            int cacheId = dataEntry.cacheId();

                            int grpId = cctx.cache().cacheDescriptor(cacheId).groupId();

                            if (!ignoreGrps.contains(grpId)) {
                                GridCacheContext cacheCtx = cctx.cacheContext(cacheId);

                                applyUpdate(cacheCtx, dataEntry);

                                applied++;
                            }
                        }

                        break;

                    case PART_META_UPDATE_STATE:
                        if (metastoreOnly)
                            continue;

                        PartitionMetaStateRecord metaStateRecord = (PartitionMetaStateRecord)rec;

                        if (!ignoreGrps.contains(metaStateRecord.groupId())) {
                            partStates.put(new T2<>(metaStateRecord.groupId(), metaStateRecord.partitionId()),
                                new T2<>((int)metaStateRecord.state(), metaStateRecord.updateCounter()));
                        }

                        break;

                    case METASTORE_DATA_RECORD:
                        MetastoreDataRecord metastoreDataRecord = (MetastoreDataRecord)rec;

                        metaStorage.applyUpdate(metastoreDataRecord.key(), metastoreDataRecord.value());

                        break;

                    case META_PAGE_UPDATE_NEXT_SNAPSHOT_ID:
                    case META_PAGE_UPDATE_LAST_SUCCESSFUL_SNAPSHOT_ID:
                    case META_PAGE_UPDATE_LAST_SUCCESSFUL_FULL_SNAPSHOT_ID:
                        if (metastoreOnly)
                            continue;

                        PageDeltaRecord rec0 = (PageDeltaRecord) rec;

                        PageMemoryEx pageMem = getPageMemoryForCacheGroup(rec0.groupId());

                        long page = pageMem.acquirePage(rec0.groupId(), rec0.pageId(), true);

                        try {
                            long addr = pageMem.writeLock(rec0.groupId(), rec0.pageId(), page, true);

                            try {
                                rec0.applyDelta(pageMem, addr);
                            }
                            finally {
                                pageMem.writeUnlock(rec0.groupId(), rec0.pageId(), page, null, true, true);
                            }
                        }
                        finally {
                            pageMem.releasePage(rec0.groupId(), rec0.pageId(), page);
                        }

                        break;

                    default:
                        // Skip other records.
                }
            }

            if (!metastoreOnly)
                restorePartitionState(partStates, ignoreGrps);
        }
        finally {
            if (!metastoreOnly)
                cctx.kernalContext().query().skipFieldLookup(false);
        }

        if (log.isInfoEnabled())
            log.info("Finished applying WAL changes [updatesApplied=" + applied +
                ", time=" + (U.currentTimeMillis() - start) + "ms]");
    }

    /**
     * @param partStates Partition states.
     * @throws IgniteCheckedException If failed to restore.
     */
    private void restorePartitionState(
        Map<T2<Integer, Integer>, T2<Integer, Long>> partStates,
        Collection<Integer> ignoreGrps
    ) throws IgniteCheckedException {
        for (CacheGroupContext grp : cctx.cache().cacheGroups()) {
            if (grp.isLocal() || !grp.affinityNode() || ignoreGrps.contains(grp.groupId())) {
                // Local cache has no partitions and its states.
                continue;
            }

            if (!grp.dataRegion().config().isPersistenceEnabled())
                continue;

            int grpId = grp.groupId();

            PageMemoryEx pageMem = (PageMemoryEx)grp.dataRegion().pageMemory();

            for (int i = 0; i < grp.affinity().partitions(); i++) {
                T2<Integer, Long> restore = partStates.get(new T2<>(grpId, i));

                if (storeMgr.exists(grpId, i)) {
                    storeMgr.ensure(grpId, i);

                    if (storeMgr.pages(grpId, i) <= 1)
                        continue;

                    GridDhtLocalPartition part = grp.topology().forceCreatePartition(i);

                    assert part != null;

                    // TODO: https://issues.apache.org/jira/browse/IGNITE-6097
                    grp.offheap().onPartitionInitialCounterUpdated(i, 0);

                    checkpointReadLock();

                    try {
                        long partMetaId = pageMem.partitionMetaPageId(grpId, i);
                        long partMetaPage = pageMem.acquirePage(grpId, partMetaId);

                        try {
                            long pageAddr = pageMem.writeLock(grpId, partMetaId, partMetaPage);

                            boolean changed = false;

                            try {
                                PagePartitionMetaIO io = PagePartitionMetaIO.VERSIONS.forPage(pageAddr);

                                if (restore != null) {
                                    int stateId = restore.get1();

                                    io.setPartitionState(pageAddr, (byte)stateId);

                                    changed = updateState(part, stateId);

                                    if (stateId == GridDhtPartitionState.OWNING.ordinal()
                                        || (stateId == GridDhtPartitionState.MOVING.ordinal()

                                        && part.initialUpdateCounter() < restore.get2())) {
                                        part.initialUpdateCounter(restore.get2());

                                        changed = true;
                                    }
                                }
                                else
                                    updateState(part, (int)io.getPartitionState(pageAddr));
                            }
                            finally {
                                pageMem.writeUnlock(grpId, partMetaId, partMetaPage, null, changed);
                            }
                        }
                        finally {
                            pageMem.releasePage(grpId, partMetaId, partMetaPage);
                        }
                    }
                    finally {
                        checkpointReadUnlock();
                    }
                }
                else if (restore != null) {
                    GridDhtLocalPartition part = grp.topology().forceCreatePartition(i);

                    assert part != null;

                    // TODO: https://issues.apache.org/jira/browse/IGNITE-6097
                    grp.offheap().onPartitionInitialCounterUpdated(i, 0);

                    updateState(part, restore.get1());
                }
            }

            // After partition states are restored, it is necessary to update internal data structures in topology.
            grp.topology().afterStateRestored(grp.topology().lastTopologyChangeVersion());
        }
    }

    /**
     * @param grpCtx Group context.
     * @param partId Partition ID.
     * @return Partition state.
     */
    public GridDhtPartitionState readPartitionState(CacheGroupContext grpCtx, int partId) {
        int grpId = grpCtx.groupId();
        PageMemoryEx pageMem = (PageMemoryEx)grpCtx.dataRegion().pageMemory();

        try {
            if (storeMgr.exists(grpId, partId)) {
                storeMgr.ensure(grpId, partId);

                if (storeMgr.pages(grpId, partId) > 1) {
                    long partMetaId = pageMem.partitionMetaPageId(grpId, partId);
                    long partMetaPage = pageMem.acquirePage(grpId, partMetaId);

                    try {
                        long pageAddr = pageMem.readLock(grpId, partMetaId, partMetaPage);

                        try {
                            if (PageIO.getType(pageAddr) == PageIO.T_PART_META) {
                                PagePartitionMetaIO io = PagePartitionMetaIO.VERSIONS.forPage(pageAddr);

                                GridDhtPartitionState state = GridDhtPartitionState.fromOrdinal((int)io.getPartitionState(pageAddr));

                                if (state == null)
                                    state = GridDhtPartitionState.MOVING;

                                return state;
                            }
                        }
                        finally {
                            pageMem.readUnlock(grpId, partMetaId, partMetaPage);
                        }
                    }
                    finally {
                        pageMem.releasePage(grpId, partMetaId, partMetaPage);
                    }
                }
            }
        }
        catch (IgniteCheckedException e) {
            U.error(log, "Failed to read partition state (will default to MOVING) [grp=" + grpCtx +
                ", partId=" + partId + "]", e);
        }

        return GridDhtPartitionState.MOVING;
    }

    /**
     * Wal truncate callBack.
     *
     * @param highBound WALPointer.
     */
    public void onWalTruncated(WALPointer highBound) {
        checkpointHist.onWalTruncated(highBound);
    }

    /**
     * @param part Partition to restore state for.
     * @param stateId State enum ordinal.
     * @return Updated flag.
     */
    private boolean updateState(GridDhtLocalPartition part, int stateId) {
        if (stateId != -1) {
            GridDhtPartitionState state = GridDhtPartitionState.fromOrdinal(stateId);

            assert state != null;

            part.restoreState(state == GridDhtPartitionState.EVICTED ? GridDhtPartitionState.RENTING : state);

            return true;
        }

        return false;
    }

    /**
     * @param cacheCtx Cache context to apply an update.
     * @param dataEntry Data entry to apply.
     * @throws IgniteCheckedException If failed to restore.
     */
    private void applyUpdate(GridCacheContext cacheCtx, DataEntry dataEntry) throws IgniteCheckedException {
        int partId = dataEntry.partitionId();

        if (partId == -1)
            partId = cacheCtx.affinity().partition(dataEntry.key());

        GridDhtLocalPartition locPart = cacheCtx.topology().forceCreatePartition(partId);

        switch (dataEntry.op()) {
            case CREATE:
            case UPDATE:
                cacheCtx.offheap().update(
                    cacheCtx,
                    dataEntry.key(),
                    dataEntry.value(),
                    dataEntry.writeVersion(),
                    0L,
                    locPart,
                    null);

                if (dataEntry.partitionCounter() != 0)
                    cacheCtx.offheap().onPartitionInitialCounterUpdated(partId, dataEntry.partitionCounter());

                break;

            case DELETE:
                cacheCtx.offheap().remove(cacheCtx, dataEntry.key(), partId, locPart);

                if (dataEntry.partitionCounter() != 0)
                    cacheCtx.offheap().onPartitionInitialCounterUpdated(partId, dataEntry.partitionCounter());

                break;

            case READ:
                // do nothing
                break;

            default:
                throw new IgniteCheckedException("Invalid operation for WAL entry update: " + dataEntry.op());
        }
    }

    /**
     * @throws IgniteCheckedException If failed.
     */
    private void finalizeCheckpointOnRecovery(long cpTs, UUID cpId, WALPointer walPtr) throws IgniteCheckedException {
        assert cpTs != 0;

        ByteBuffer tmpWriteBuf = ByteBuffer.allocateDirect(pageSize());

        long start = System.currentTimeMillis();

        Collection<DataRegion> memPolicies = context().database().dataRegions();

        List<IgniteBiTuple<PageMemory, Collection<FullPageId>>> cpEntities = new ArrayList<>(memPolicies.size());

        for (DataRegion memPlc : memPolicies) {
            if (memPlc.config().isPersistenceEnabled()) {
                PageMemoryEx pageMem = (PageMemoryEx)memPlc.pageMemory();

                cpEntities.add(new IgniteBiTuple<PageMemory, Collection<FullPageId>>(
                    pageMem, (pageMem).beginCheckpoint()));
            }
        }

        tmpWriteBuf.order(ByteOrder.nativeOrder());

        // Identity stores set.
        Collection<PageStore> updStores = new HashSet<>();

        int cpPagesCnt = 0;

        for (IgniteBiTuple<PageMemory, Collection<FullPageId>> e : cpEntities) {
            PageMemoryEx pageMem = (PageMemoryEx)e.get1();

            Collection<FullPageId> cpPages = e.get2();

            cpPagesCnt += cpPages.size();

            for (FullPageId fullId : cpPages) {
                tmpWriteBuf.rewind();

                Integer tag = pageMem.getForCheckpoint(fullId, tmpWriteBuf, null);

                if (tag != null) {
                    tmpWriteBuf.rewind();

                    PageStore store = storeMgr.writeInternal(fullId.groupId(), fullId.pageId(), tmpWriteBuf, tag, true);

                    tmpWriteBuf.rewind();

                    updStores.add(store);
                }
            }
        }

        long written = U.currentTimeMillis();

        for (PageStore updStore : updStores)
            updStore.sync();

        long fsync = U.currentTimeMillis();

        for (IgniteBiTuple<PageMemory, Collection<FullPageId>> e : cpEntities)
            ((PageMemoryEx)e.get1()).finishCheckpoint();

        writeCheckpointEntry(
            tmpWriteBuf,
            cpTs,
            cpId,
            walPtr,
            null,
            CheckpointEntryType.END);

        cctx.pageStore().finishRecover();

        if (log.isInfoEnabled())
            log.info(String.format("Checkpoint finished [cpId=%s, pages=%d, markPos=%s, " +
                    "pagesWrite=%dms, fsync=%dms, total=%dms]",
                cpId,
                cpPagesCnt,
                walPtr,
                written - start,
                fsync - written,
                fsync - start));
    }

    /**
     * Writes into specified file checkpoint entry containing WAL pointer to checkpoint record.
     *
     * @param cpId Checkpoint ID.
     * @param ptr Wal pointer of current checkpoint.
     */
    private CheckpointEntry writeCheckpointEntry(
        ByteBuffer tmpWriteBuf,
        long cpTs,
        UUID cpId,
        WALPointer ptr,
        CheckpointRecord rec,
        CheckpointEntryType type
    ) throws IgniteCheckedException {
        assert ptr instanceof FileWALPointer;

        FileWALPointer filePtr = (FileWALPointer)ptr;

        String fileName = checkpointFileName(cpTs, cpId, type);
        String tmpFileName = fileName + FILE_TMP_SUFFIX;

        try {
            try (FileIO io = ioFactory.create(Paths.get(cpDir.getAbsolutePath(), skipSync ? fileName : tmpFileName).toFile(),
                    StandardOpenOption.CREATE_NEW, StandardOpenOption.WRITE)) {

                tmpWriteBuf.rewind();

                tmpWriteBuf.putLong(filePtr.index());

                tmpWriteBuf.putInt(filePtr.fileOffset());

                tmpWriteBuf.putInt(filePtr.length());

                tmpWriteBuf.flip();

                io.write(tmpWriteBuf);

                tmpWriteBuf.clear();

                if (!skipSync)
                    io.force(true);
            }

            if (!skipSync)
                Files.move(Paths.get(cpDir.getAbsolutePath(), tmpFileName), Paths.get(cpDir.getAbsolutePath(), fileName));

            return createCheckPointEntry(cpTs, ptr, cpId, rec, type);
        }
        catch (IOException e) {
            throw new PersistentStorageIOException("Failed to write checkpoint entry [ptr=" + filePtr
                    + ", cpTs=" + cpTs
                    + ", cpId=" + cpId
                    + ", type=" + type + "]", e);
        }
    }

    /** {@inheritDoc} */
    @Override public AtomicInteger writtenPagesCounter() {
        return writtenPagesCntr;
    }

    /** {@inheritDoc} */
    @Override public AtomicInteger syncedPagesCounter() {
        return syncedPagesCntr;
    }

    /** {@inheritDoc} */
    @Override public AtomicInteger evictedPagesCntr() {
        return evictedPagesCntr;
    }

    /** {@inheritDoc} */
    @Override public int currentCheckpointPagesCount() {
        return currCheckpointPagesCnt;
    }

    /**
     * @param cpTs Checkpoint timestamp.
     * @param cpId Checkpoint ID.
     * @param type Checkpoint type.
     * @return Checkpoint file name.
     */
    private static String checkpointFileName(long cpTs, UUID cpId, CheckpointEntryType type) {
        return cpTs + "-" + cpId + "-" + type + ".bin";
    }

    /**
     * Replace thread local with buffers. Thread local should provide direct buffer with one page in length.
     *
     * @param threadBuf new thread-local with buffers for the checkpoint threads.
     */
    public void setThreadBuf(final ThreadLocal<ByteBuffer> threadBuf) {
        this.threadBuf = threadBuf;
    }

    /**
     * @param cpTs Checkpoint timestamp.
     * @param ptr Wal pointer of checkpoint.
     * @param cpId Checkpoint ID.
     * @param rec Checkpoint record.
     * @param type Checkpoint type.
     *
     * @return Checkpoint entry.
     */
    private CheckpointEntry createCheckPointEntry(
        long cpTs,
        WALPointer ptr,
        UUID cpId,
        @Nullable CheckpointRecord rec,
        CheckpointEntryType type
    ) {
        assert cpTs > 0;
        assert ptr != null;
        assert cpId != null;
        assert type != null;

        if (type != CheckpointEntryType.START)
            return null;

        Map<Integer, CacheState> cacheGrpStates = null;

        // Create lazy checkpoint entry.
        if ((checkpointHist.histMap.size() + 1 < maxCpHistMemSize) && rec != null)
            cacheGrpStates = rec.cacheGroupStates();

        return new CheckpointEntry(cpTs, ptr, cpId, cacheGrpStates);
    }

    /**
     * Checkpointer object is used for notification on checkpoint begin, predicate is {@link #scheduledCp}<code>.nextCpTs - now
     * > 0 </code>. Method {@link #wakeupForCheckpoint} uses notify, {@link #waitCheckpointEvent} uses wait
     */
    @SuppressWarnings("NakedNotify")
    public class Checkpointer extends GridWorker {
        /** Temporary write buffer. */
        private final ByteBuffer tmpWriteBuf;

        /** Next scheduled checkpoint progress. */
        private volatile CheckpointProgress scheduledCp;

        /** Current checkpoint. This field is updated only by checkpoint thread. */
        private volatile CheckpointProgress curCpProgress;

        /** Shutdown now. */
        private volatile boolean shutdownNow;

        /** */
        private long lastCpTs;

        /**
         * @param gridName Grid name.
         * @param name Thread name.
         * @param log Logger.
         */
        protected Checkpointer(@Nullable String gridName, String name, IgniteLogger log) {
            super(gridName, name, log);

            scheduledCp = new CheckpointProgress(U.currentTimeMillis() + checkpointFreq);

            tmpWriteBuf = ByteBuffer.allocateDirect(pageSize());

            tmpWriteBuf.order(ByteOrder.nativeOrder());
        }

        /** {@inheritDoc} */
        @Override protected void body() throws InterruptedException, IgniteInterruptedCheckedException {
            while (!isCancelled()) {
                waitCheckpointEvent();

                GridFutureAdapter<Void> enableChangeApplied = GridCacheDatabaseSharedManager.this.enableChangeApplied;

                if (enableChangeApplied != null) {
                    enableChangeApplied.onDone();

                    GridCacheDatabaseSharedManager.this.enableChangeApplied = null;
                }

                if (checkpointsEnabled)
                    doCheckpoint();
                else {
                    synchronized (this) {
                        scheduledCp.nextCpTs = U.currentTimeMillis() + checkpointFreq;
                    }
                }
            }

            // Final run after the cancellation.
            if (checkpointsEnabled && !shutdownNow)
                doCheckpoint();

            scheduledCp.cpFinishFut.onDone(new NodeStoppingException("Node is stopping."));
        }

        /**
         *
         */
        private CheckpointProgressSnapshot wakeupForCheckpoint(long delayFromNow, String reason) {
            CheckpointProgress sched = scheduledCp;

            long next = U.currentTimeMillis() + delayFromNow;

            if (sched.nextCpTs <= next)
                return new CheckpointProgressSnapshot(sched);

            CheckpointProgressSnapshot ret;

            synchronized (this) {
                sched = scheduledCp;

                if (sched.nextCpTs > next) {
                    sched.reason = reason;

                    sched.nextCpTs = next;
                }

                ret = new CheckpointProgressSnapshot(sched);

                notifyAll();
            }

            return ret;
        }

        /**
         * @param snapshotOperation Snapshot operation.
         */
        public IgniteInternalFuture wakeupForSnapshotCreation(SnapshotOperation snapshotOperation) {
            GridFutureAdapter<Object> ret;

            synchronized (this) {
                scheduledCp.nextCpTs = U.currentTimeMillis();

                scheduledCp.reason = "snapshot";

                scheduledCp.nextSnapshot = true;

                scheduledCp.snapshotOperation = snapshotOperation;

                ret = scheduledCp.cpBeginFut;

                notifyAll();
            }

            return ret;
        }

        /**
         *
         */
        private void doCheckpoint() {
            try {
                CheckpointMetricsTracker tracker = new CheckpointMetricsTracker();

                Checkpoint chp;

                try {
                    chp = markCheckpointBegin(tracker);
                }
                catch (IgniteCheckedException e) {
                    if (curCpProgress != null)
                        curCpProgress.cpFinishFut.onDone(e);

                    // In case of checkpoint initialization error node should be invalidated and stopped.
                    cctx.kernalContext().failure().process(new FailureContext(FailureType.CRITICAL_ERROR, e));

                    return;
                }

                currCheckpointPagesCnt = chp.pagesSize;

                writtenPagesCntr = new AtomicInteger();
                syncedPagesCntr = new AtomicInteger();
                evictedPagesCntr = new AtomicInteger();

                boolean interrupted = true;

                try {
                    if (chp.hasDelta()) {
                        // Identity stores set.
                        ConcurrentLinkedHashMap<PageStore, LongAdder> updStores = new ConcurrentLinkedHashMap<>();

                        CountDownFuture doneWriteFut = new CountDownFuture(
                            asyncRunner == null ? 1 : chp.cpPages.collectionsSize());

                        tracker.onPagesWriteStart();

                        final int totalPagesToWriteCnt = chp.cpPages.size();

                        if (asyncRunner != null) {
                            for (int i = 0; i < chp.cpPages.collectionsSize(); i++) {
                                Runnable write = new WriteCheckpointPages(
                                    tracker,
                                    chp.cpPages.innerCollection(i),
                                    updStores,
                                    doneWriteFut,
                                    totalPagesToWriteCnt
                                );

                                try {
                                    asyncRunner.execute(write);
                                }
                                catch (RejectedExecutionException ignore) {
                                    // Run the task synchronously.
                                    write.run();
                                }
                            }
                        }
                        else {
                            // Single-threaded checkpoint.
                            Runnable write = new WriteCheckpointPages(tracker,
                                chp.cpPages,
                                updStores,
                                doneWriteFut,
                                totalPagesToWriteCnt);

                            write.run();
                        }

                        // Wait and check for errors.
                        try {
                            doneWriteFut.get();
                        } catch (IgniteCheckedException e) {
                            chp.progress.cpFinishFut.onDone(e);

                            // In case of checkpoint writing error node should be invalidated and stopped.
                            cctx.kernalContext().failure().process(new FailureContext(FailureType.CRITICAL_ERROR, e));

                            return;
                        }

                        // Must re-check shutdown flag here because threads may have skipped some pages.
                        // If so, we should not put finish checkpoint mark.
                        if (shutdownNow) {
                            chp.progress.cpFinishFut.onDone(new NodeStoppingException("Node is stopping."));

                            return;
                        }

                        tracker.onFsyncStart();

                        if (!skipSync) {
                            for (Map.Entry<PageStore, LongAdder> updStoreEntry : updStores.entrySet()) {
                                if (shutdownNow) {
                                    chp.progress.cpFinishFut.onDone(new NodeStoppingException("Node is stopping."));

                                    return;
                                }

                                updStoreEntry.getKey().sync();

                                syncedPagesCntr.addAndGet(updStoreEntry.getValue().intValue());
                            }
                        }
                    }
                    else {
                        tracker.onPagesWriteStart();
                        tracker.onFsyncStart();
                    }

                    snapshotMgr.afterCheckpointPageWritten();

                    // Must mark successful checkpoint only if there are no exceptions or interrupts.
                    interrupted = false;
                }
                finally {
                    if (!interrupted)
                        markCheckpointEnd(chp);
                }

                tracker.onEnd();

                if (chp.hasDelta()) {
                    if (printCheckpointStats) {
                        if (log.isInfoEnabled())
                            log.info(String.format("Checkpoint finished [cpId=%s, pages=%d, markPos=%s, " +
                                    "walSegmentsCleared=%d, markDuration=%dms, pagesWrite=%dms, fsync=%dms, " +
                                    "total=%dms]",
                                chp.cpEntry.checkpointId(),
                                chp.pagesSize,
                                chp.cpEntry.checkpointMark(),
                                chp.walFilesDeleted,
                                tracker.markDuration(),
                                tracker.pagesWriteDuration(),
                                tracker.fsyncDuration(),
                                tracker.totalDuration()));
                    }

                    persStoreMetrics.onCheckpoint(
                        tracker.lockWaitDuration(),
                        tracker.markDuration(),
                        tracker.pagesWriteDuration(),
                        tracker.fsyncDuration(),
                        tracker.totalDuration(),
                        chp.pagesSize,
                        tracker.dataPagesWritten(),
                        tracker.cowPagesWritten());
                }
                else {
                    persStoreMetrics.onCheckpoint(
                        tracker.lockWaitDuration(),
                        tracker.markDuration(),
                        tracker.pagesWriteDuration(),
                        tracker.fsyncDuration(),
                        tracker.totalDuration(),
                        chp.pagesSize,
                        tracker.dataPagesWritten(),
                        tracker.cowPagesWritten());
                }
            }
            catch (IgniteCheckedException e) {
                // TODO-ignite-db how to handle exception?
                U.error(log, "Failed to create checkpoint.", e);
            }
        }

        /**
         *
         */
        @SuppressWarnings("WaitNotInLoop")
        private void waitCheckpointEvent() {
            boolean cancel = false;

            try {
                long now = U.currentTimeMillis();

                synchronized (this) {
                    long remaining;

                    while ((remaining = scheduledCp.nextCpTs - now) > 0 && !isCancelled()) {
                        wait(remaining);

                        now = U.currentTimeMillis();
                    }
                }
            }
            catch (InterruptedException ignored) {
                Thread.currentThread().interrupt();

                cancel = true;
            }

            if (cancel)
                isCancelled = true;
        }

        /**
         *
         */
        @SuppressWarnings("TooBroadScope")
        private Checkpoint markCheckpointBegin(CheckpointMetricsTracker tracker) throws IgniteCheckedException {
            CheckpointRecord cpRec = new CheckpointRecord(null);

            WALPointer cpPtr = null;

            final CheckpointProgress curr;

            IgniteBiTuple<Collection<GridMultiCollectionWrapper<FullPageId>>, Integer> cpPagesTuple;

            tracker.onLockWaitStart();

            boolean hasPages;

            IgniteFuture snapFut = null;

            checkpointLock.writeLock().lock();

            try {
                tracker.onMarkStart();

                synchronized (this) {
                    curr = scheduledCp;

                    curr.started = true;

                    if (curr.reason == null)
                        curr.reason = "timeout";

                    // It is important that we assign a new progress object before checkpoint mark in page memory.
                    scheduledCp = new CheckpointProgress(U.currentTimeMillis() + checkpointFreq);

                    curCpProgress = curr;
                }

                final PartitionAllocationMap map = new PartitionAllocationMap();

                DbCheckpointListener.Context ctx0 = new DbCheckpointListener.Context() {
                    @Override public boolean nextSnapshot() {
                        return curr.nextSnapshot;
                    }

                    /** {@inheritDoc} */
                    @Override public PartitionAllocationMap partitionStatMap() {
                        return map;
                    }

                    @Override public boolean needToSnapshot(String cacheOrGrpName) {
                        return curr.snapshotOperation.cacheGroupIds().contains(CU.cacheId(cacheOrGrpName));
                    }
                };

                // Listeners must be invoked before we write checkpoint record to WAL.
                for (DbCheckpointListener lsnr : lsnrs)
                    lsnr.onCheckpointBegin(ctx0);

                if (curr.nextSnapshot)
                    snapFut = snapshotMgr.onMarkCheckPointBegin(curr.snapshotOperation, map);

                for (CacheGroupContext grp : cctx.cache().cacheGroups()) {
                    if (grp.isLocal() || !grp.walEnabled())
                        continue;

                    ArrayList<GridDhtLocalPartition> parts = new ArrayList<>();

                    for (GridDhtLocalPartition part : grp.topology().currentLocalPartitions())
                        parts.add(part);

                    CacheState state = new CacheState(parts.size());

                    for (GridDhtLocalPartition part : parts) {
                        state.addPartitionState(
                            part.id(),
                            part.dataStore().fullSize(),
                            part.updateCounter(),
                            (byte)part.state().ordinal()
                        );
                    }

                    cpRec.addCacheGroupState(grp.groupId(), state);
                }

                cpPagesTuple = beginAllCheckpoints();

                hasPages = hasPageForWrite(cpPagesTuple.get1());

                if (hasPages || curr.nextSnapshot) {
                    // No page updates for this checkpoint are allowed from now on.
                    cpPtr = cctx.wal().log(cpRec);

                    if (cpPtr == null)
                        cpPtr = CheckpointStatus.NULL_PTR;
                }
            }
            finally {
                checkpointLock.writeLock().unlock();

                tracker.onLockRelease();
            }

            curr.cpBeginFut.onDone();

            if (snapFut != null) {
                try {
                    snapFut.get();
                }
                catch (IgniteException e) {
                    U.error(log, "Failed to wait for snapshot operation initialization: " +
                        curr.snapshotOperation + "]", e);
                }
            }

            if (hasPages) {
                assert cpPtr != null;

                tracker.onWalCpRecordFsyncStart();

                // Sync log outside the checkpoint write lock.
                cctx.wal().flush(cpPtr, true);

                tracker.onWalCpRecordFsyncEnd();

                long cpTs = System.currentTimeMillis();

                // This can happen in an unlikely event of two checkpoints happening
                // within a currentTimeMillis() granularity window.
                if (cpTs == lastCpTs)
                    cpTs++;

                lastCpTs = cpTs;

                CheckpointEntry cpEntry = writeCheckpointEntry(
                    tmpWriteBuf,
                    cpTs,
                    cpRec.checkpointId(),
                    cpPtr,
                    cpRec,
                    CheckpointEntryType.START);

                checkpointHist.addCheckpointEntry(cpEntry);

                GridMultiCollectionWrapper<FullPageId> cpPages = splitAndSortCpPagesIfNeeded(cpPagesTuple);

                if (printCheckpointStats)
                    if (log.isInfoEnabled())
                        log.info(String.format("Checkpoint started [checkpointId=%s, startPtr=%s, checkpointLockWait=%dms, " +
                                "checkpointLockHoldTime=%dms, walCpRecordFsyncDuration=%dms, pages=%d, reason='%s']",
                            cpRec.checkpointId(),
                            cpPtr,
                            tracker.lockWaitDuration(),
                            tracker.lockHoldDuration(),
                            tracker.walCpRecordFsyncDuration(),
                            cpPages.size(),
                            curr.reason)
                        );

                return new Checkpoint(cpEntry, cpPages, curr);
            }
            else {
                if (curr.nextSnapshot)
                    cctx.wal().flush(null, true);

                if (printCheckpointStats) {
                    if (log.isInfoEnabled())
                        LT.info(log, String.format("Skipping checkpoint (no pages were modified) [" +
                                "checkpointLockWait=%dms, checkpointLockHoldTime=%dms, reason='%s']",
                            tracker.lockWaitDuration(),
                            tracker.lockHoldDuration(),
                            curr.reason));
                }

                GridMultiCollectionWrapper<FullPageId> wrapper = new GridMultiCollectionWrapper<>(new Collection[0]);

                return new Checkpoint(null, wrapper, curr);
            }
        }

        /**
         * Check that at least one collection is not empty.
         *
         * @param cpPagesCollWrapper Collection of {@link GridMultiCollectionWrapper} checkpoint pages.
         */
        private boolean hasPageForWrite(Collection<GridMultiCollectionWrapper<FullPageId>> cpPagesCollWrapper) {
            boolean hasPages = false;

            for (Collection c : cpPagesCollWrapper)
                if (!c.isEmpty()) {
                    hasPages = true;

                    break;
                }

            return hasPages;
        }

        /**
         * @return tuple with collections of FullPageIds obtained from each PageMemory and overall number of dirty
         * pages.
         */
        private IgniteBiTuple<Collection<GridMultiCollectionWrapper<FullPageId>>, Integer> beginAllCheckpoints() {
            Collection<GridMultiCollectionWrapper<FullPageId>> res = new ArrayList(dataRegions().size());

            int pagesNum = 0;

            for (DataRegion memPlc : dataRegions()) {
                if (!memPlc.config().isPersistenceEnabled())
                    continue;

                GridMultiCollectionWrapper<FullPageId> nextCpPagesCol = ((PageMemoryEx)memPlc.pageMemory()).beginCheckpoint();

                pagesNum += nextCpPagesCol.size();

                res.add(nextCpPagesCol);
            }

            currCheckpointPagesCnt = pagesNum;

            return new IgniteBiTuple<>(res, pagesNum);
        }

        /**
         * @param chp Checkpoint snapshot.
         */
        private void markCheckpointEnd(Checkpoint chp) throws IgniteCheckedException {
            synchronized (this) {
                writtenPagesCntr = null;
                syncedPagesCntr = null;
                evictedPagesCntr = null;

                for (DataRegion memPlc : dataRegions()) {
                    if (!memPlc.config().isPersistenceEnabled())
                        continue;

                    ((PageMemoryEx)memPlc.pageMemory()).finishCheckpoint();
                }

                if (chp.hasDelta())
                    writeCheckpointEntry(
                        tmpWriteBuf,
                        chp.cpEntry.checkpointTimestamp(),
                        chp.cpEntry.checkpointId(),
                        chp.cpEntry.checkpointMark(),
                        null,
                        CheckpointEntryType.END);

                currCheckpointPagesCnt = 0;
            }

            checkpointHist.onCheckpointFinished(chp);

            if (chp.progress != null)
                chp.progress.cpFinishFut.onDone();
        }

        /** {@inheritDoc} */
        @Override public void cancel() {
            if (log.isDebugEnabled())
                log.debug("Cancelling grid runnable: " + this);

            // Do not interrupt runner thread.
            isCancelled = true;

            synchronized (this) {
                notifyAll();
            }
        }

        /**
         *
         */
        public void shutdownNow() {
            shutdownNow = true;

            if (!isCancelled)
                cancel();
        }
    }

    /**
     * Reorders list of checkpoint pages and splits them into needed number of sublists according to
     * {@link DataStorageConfiguration#getCheckpointThreads()} and
     * {@link DataStorageConfiguration#getCheckpointWriteOrder()}.
     *
     * @param cpPagesTuple Checkpoint pages tuple.
     */
    private GridMultiCollectionWrapper<FullPageId> splitAndSortCpPagesIfNeeded(
        IgniteBiTuple<Collection<GridMultiCollectionWrapper<FullPageId>>, Integer> cpPagesTuple
    ) {
        List<FullPageId> cpPagesList = new ArrayList<>(cpPagesTuple.get2());

        for (GridMultiCollectionWrapper<FullPageId> col : cpPagesTuple.get1()) {
            for (int i = 0; i < col.collectionsSize(); i++)
                cpPagesList.addAll(col.innerCollection(i));
        }

        if (persistenceCfg.getCheckpointWriteOrder() == CheckpointWriteOrder.SEQUENTIAL) {
            FullPageId[] objects = cpPagesList.toArray(new FullPageId[cpPagesList.size()]);

            Arrays.parallelSort(objects, new Comparator<FullPageId>() {
                @Override public int compare(FullPageId o1, FullPageId o2) {
                    int cmp = Long.compare(o1.groupId(), o2.groupId());
                    if (cmp != 0)
                        return cmp;

                    return Long.compare(PageIdUtils.effectivePageId(o1.pageId()),
                        PageIdUtils.effectivePageId(o2.pageId()));
                }
            });

            cpPagesList = Arrays.asList(objects);
        }

        int cpThreads = persistenceCfg.getCheckpointThreads();

        int pagesSubLists = cpThreads == 1 ? 1 : cpThreads * 4;
        // Splitting pages to (threads * 4) subtasks. If any thread will be faster, it will help slower threads.

        Collection[] pagesSubListArr = new Collection[pagesSubLists];

        for (int i = 0; i < pagesSubLists; i++) {
            int totalSize = cpPagesList.size();

            int from = totalSize * i / (pagesSubLists);

            int to = totalSize * (i + 1) / (pagesSubLists);

            pagesSubListArr[i] = cpPagesList.subList(from, to);
        }

        return new GridMultiCollectionWrapper<FullPageId>(pagesSubListArr);
    }

    /** Pages write task */
    private class WriteCheckpointPages implements Runnable {
        /** */
        private CheckpointMetricsTracker tracker;

        /** Collection of page IDs to write under this task. Overall pages to write may be greater than this collection */
        private Collection<FullPageId> writePageIds;

        /** */
        private ConcurrentLinkedHashMap<PageStore, LongAdder> updStores;

        /** */
        private CountDownFuture doneFut;

        /** Total pages to write, counter may be greater than {@link #writePageIds} size */
        private final int totalPagesToWrite;

        /**
         * Creates task for write pages
         *
         * @param tracker
         * @param writePageIds Collection of page IDs to write.
         * @param updStores
         * @param doneFut
         * @param totalPagesToWrite total pages to be written under this checkpoint
         */
        private WriteCheckpointPages(
            final CheckpointMetricsTracker tracker,
            final Collection<FullPageId> writePageIds,
            final ConcurrentLinkedHashMap<PageStore, LongAdder> updStores,
            final CountDownFuture doneFut,
            final int totalPagesToWrite) {
            this.tracker = tracker;
            this.writePageIds = writePageIds;
            this.updStores = updStores;
            this.doneFut = doneFut;
            this.totalPagesToWrite = totalPagesToWrite;
        }

        /** {@inheritDoc} */
        @Override public void run() {
            ByteBuffer tmpWriteBuf = threadBuf.get();

            long writeAddr = GridUnsafe.bufferAddress(tmpWriteBuf);

            snapshotMgr.beforeCheckpointPageWritten();

            try {
                for (FullPageId fullId : writePageIds) {
                    if (checkpointer.shutdownNow)
                        break;

                    tmpWriteBuf.rewind();

                    snapshotMgr.beforePageWrite(fullId);

                    int grpId = fullId.groupId();

                    PageMemoryEx pageMem;

                    if (grpId != MetaStorage.METASTORAGE_CACHE_ID) {
                        CacheGroupContext grp = context().cache().cacheGroup(grpId);

                        if (grp == null)
                            continue;

                        if (!grp.dataRegion().config().isPersistenceEnabled())
                            continue;

                        pageMem = (PageMemoryEx)grp.dataRegion().pageMemory();
                    }
                    else
                        pageMem = (PageMemoryEx)metaStorage.pageMemory();


                    Integer tag = pageMem.getForCheckpoint(
                        fullId, tmpWriteBuf, persStoreMetrics.metricsEnabled() ? tracker : null);

                    if (tag != null) {
                        assert PageIO.getType(tmpWriteBuf) != 0 : "Invalid state. Type is 0! pageId = " + U.hexLong(fullId.pageId());
                        assert PageIO.getVersion(tmpWriteBuf) != 0 : "Invalid state. Version is 0! pageId = " + U.hexLong(fullId.pageId());

                        tmpWriteBuf.rewind();

                        if (persStoreMetrics.metricsEnabled()) {
                            int pageType = PageIO.getType(tmpWriteBuf);

                            if (PageIO.isDataPageType(pageType))
                                tracker.onDataPageWritten();
                        }

                        if (!skipCrc) {
                            PageIO.setCrc(writeAddr, PureJavaCrc32.calcCrc32(tmpWriteBuf, pageSize()));

                            tmpWriteBuf.rewind();
                        }

                        int curWrittenPages = writtenPagesCntr.incrementAndGet();

                        snapshotMgr.onPageWrite(fullId, tmpWriteBuf, curWrittenPages, totalPagesToWrite);

                        tmpWriteBuf.rewind();

                        PageStore store = storeMgr.writeInternal(grpId, fullId.pageId(), tmpWriteBuf, tag, false);

                        updStores.computeIfAbsent(store, k -> new LongAdder()).increment();
                    }
                }

                doneFut.onDone((Void)null);
            }
            catch (Throwable e) {
                doneFut.onDone(e);
            }
        }
    }

    /**
     *
     */
    private enum CheckpointEntryType {
        /** */
        START,

        /** */
        END
    }

    /**
     *
     */
    private static class Checkpoint {
        /** Checkpoint entry. */
        private final CheckpointEntry cpEntry;

        /** Checkpoint pages. */
        private final GridMultiCollectionWrapper<FullPageId> cpPages;

        /** */
        private final CheckpointProgress progress;

        /** Number of deleted WAL files. */
        private int walFilesDeleted;

        /** */
        private final int pagesSize;

        /**
         * @param cpEntry Checkpoint entry.
         * @param cpPages Pages to write to the page store.
         * @param progress Checkpoint progress status.
         */
        private Checkpoint(
            CheckpointEntry cpEntry,
            @NotNull GridMultiCollectionWrapper<FullPageId> cpPages,
            CheckpointProgress progress
        ) {
            this.cpEntry = cpEntry;
            this.cpPages = cpPages;
            this.progress = progress;

            pagesSize = cpPages.size();
        }

        /**
         * @return {@code true} if this checkpoint contains at least one dirty page.
         */
        private boolean hasDelta() {
            return pagesSize != 0;
        }
    }

    /**
     *
     */
    private static class CheckpointStatus {
        /** Null checkpoint UUID. */
        private static final UUID NULL_UUID = new UUID(0L, 0L);

        /** Null WAL pointer. */
        private static final WALPointer NULL_PTR = new FileWALPointer(0, 0, 0);

        /** */
        private long cpStartTs;

        /** */
        private UUID cpStartId;

        /** */
        @GridToStringInclude
        private WALPointer startPtr;

        /** */
        private UUID cpEndId;

        /** */
        @GridToStringInclude
        private WALPointer endPtr;

        /**
         * @param cpStartId Checkpoint start ID.
         * @param startPtr Checkpoint start pointer.
         * @param cpEndId Checkpoint end ID.
         * @param endPtr Checkpoint end pointer.
         */
        private CheckpointStatus(long cpStartTs, UUID cpStartId, WALPointer startPtr, UUID cpEndId, WALPointer endPtr) {
            this.cpStartTs = cpStartTs;
            this.cpStartId = cpStartId;
            this.startPtr = startPtr;
            this.cpEndId = cpEndId;
            this.endPtr = endPtr;
        }

        /**
         * @return {@code True} if need to apply page log to restore tree structure.
         */
        public boolean needRestoreMemory() {
            return !F.eq(cpStartId, cpEndId) && !F.eq(NULL_UUID, cpStartId);
        }

        /** {@inheritDoc} */
        public String toString() {
            return S.toString(CheckpointStatus.class, this);
        }
    }

    /**
     *
     */
    private static class CheckpointProgress {
        /** */
        private volatile long nextCpTs;

        /** */
        private GridFutureAdapter cpBeginFut = new GridFutureAdapter<>();

        /** */
        private GridFutureAdapter cpFinishFut = new GridFutureAdapter<>();

        /** */
        private volatile boolean nextSnapshot;

        /** */
        private volatile boolean started;

        /** */
        private volatile SnapshotOperation snapshotOperation;

        /** Wakeup reason. */
        private String reason;

        /**
         * @param nextCpTs Next checkpoint timestamp.
         */
        private CheckpointProgress(long nextCpTs) {
            this.nextCpTs = nextCpTs;
        }
    }

    /**
     *
     */
    private static class CheckpointProgressSnapshot implements CheckpointFuture {
        /** */
        private final boolean started;

        /** */
        private final GridFutureAdapter<Object> cpBeginFut;

        /** */
        private final GridFutureAdapter<Object> cpFinishFut;

        /** */
        CheckpointProgressSnapshot(CheckpointProgress cpProgress) {
            started = cpProgress.started;
            cpBeginFut = cpProgress.cpBeginFut;
            cpFinishFut = cpProgress.cpFinishFut;
        }

        /** {@inheritDoc} */
        @Override public GridFutureAdapter beginFuture() {
            return cpBeginFut;
        }

        /** {@inheritDoc} */
        @Override public GridFutureAdapter finishFuture() {
            return cpFinishFut;
        }
    }

    /**
     * Checkpoint history. Holds chronological ordered map with {@link GridCacheDatabaseSharedManager.CheckpointEntry
     * CheckpointEntries}. Data is loaded from corresponding checkpoint directory. This directory holds files for
     * checkpoint start and end.
     */
    @SuppressWarnings("PublicInnerClass")
    public class CheckpointHistory {
        /**
         * Maps checkpoint's timestamp (from CP file name) to CP entry.
         * Using TS provides historical order of CP entries in map ( first is oldest )
         */
        private final NavigableMap<Long, CheckpointEntry> histMap = new ConcurrentSkipListMap<>();

        /**
         * Load history form checkpoint directory.
         *
         * @param dir Checkpoint state dir.
         */
        private void loadHistory(File dir) throws IgniteCheckedException {
            if (!dir.exists())
                return;

            File[] files = dir.listFiles(CP_FILE_FILTER);

            if (!F.isEmpty(files)) {
                Arrays.sort(files, CP_TS_COMPARATOR);

                ByteBuffer buf = ByteBuffer.allocate(16);
                buf.order(ByteOrder.nativeOrder());

                for (File file : files) {
                    Matcher matcher = CP_FILE_NAME_PATTERN.matcher(file.getName());

                    if (matcher.matches()) {
                        CheckpointEntryType type = CheckpointEntryType.valueOf(matcher.group(3));

                        if (type == CheckpointEntryType.START) {
                            long cpTs = Long.parseLong(matcher.group(1));
                            UUID cpId = UUID.fromString(matcher.group(2));

                            WALPointer ptr = readPointer(file, buf);

                            if (ptr == null)
                                continue;

                            CheckpointEntry entry = createCheckPointEntry(cpTs, ptr, cpId, null, type);

                            histMap.put(cpTs, entry);
                        }
                    }
                }
            }
        }

        /**
         * @param cpTs Checkpoint timestamp.
         * @return Initialized entry.
         * @throws IgniteCheckedException If failed to initialize entry.
         */
        private CheckpointEntry entry(Long cpTs) throws IgniteCheckedException {
            CheckpointEntry entry = histMap.get(cpTs);

            if (entry == null)
                throw new IgniteCheckedException("Checkpoint entry was removed: " + cpTs);

            return entry;
        }

        /**
         * @return Collection of checkpoint timestamps.
         */
        public Collection<Long> checkpoints() {
            return histMap.keySet();
        }

        /**
         * Adds checkpoint entry after the corresponding WAL record has been written to WAL. The checkpoint itself
         * is not finished yet.
         *
         * @param entry Entry to ad.
         */
        private void addCheckpointEntry(CheckpointEntry entry) {
            histMap.put(entry.checkpointTimestamp(), entry);
        }

        /**
         * Callback on truncate wal.
         */
        private void onWalTruncated(WALPointer ptr) {
            FileWALPointer highBound = (FileWALPointer)ptr;

            List<CheckpointEntry> cpToRemove = new ArrayList<>();

            for (CheckpointEntry cpEntry : histMap.values()) {
                FileWALPointer cpPnt = (FileWALPointer)cpEntry.checkpointMark();

                if (highBound.compareTo(cpPnt) <= 0)
                    break;

                if (cctx.wal().reserved(cpEntry.checkpointMark())) {
                    U.warn(log, "Could not clear historyMap due to WAL reservation on cpEntry " + cpEntry.cpId +
                        ", history map size is " + histMap.size());

                    break;
                }

                if (!removeCheckpointFiles(cpEntry))
                    cpToRemove.add(cpEntry);
            }

            for (CheckpointEntry cpEntry : cpToRemove)
                histMap.remove(cpEntry.cpTs);
        }

        /**
         * Clears checkpoint history.
         */
        private void onCheckpointFinished(Checkpoint chp) {
            int deleted = 0;

            boolean dropWal = persistenceCfg.getWalHistorySize() != Integer.MAX_VALUE;

            while (histMap.size() > maxCpHistMemSize) {
                Map.Entry<Long, CheckpointEntry> entry = histMap.firstEntry();

                CheckpointEntry cpEntry = entry.getValue();

                if (cctx.wal().reserved(cpEntry.checkpointMark())) {
                    U.warn(log, "Could not clear historyMap due to WAL reservation on cpEntry " + cpEntry.cpId +
                        ", history map size is " + histMap.size());

                    break;
                }

                boolean fail = removeCheckpointFiles(cpEntry);

                if (!fail) {
                    if (dropWal)
                        deleted += cctx.wal().truncate(null, cpEntry.checkpointMark());

                    histMap.remove(entry.getKey());
                }
                else
                    break;
            }

            chp.walFilesDeleted = deleted;

            if (!chp.cpPages.isEmpty())
                cctx.wal().allowCompressionUntil(chp.cpEntry.checkpointMark());
        }

        /**
         * @param cpEntry Checkpoint entry.
         * @return {True} if delete fail.
         */
        private boolean removeCheckpointFiles(CheckpointEntry cpEntry) {
            File startFile = new File(cpDir.getAbsolutePath(), cpEntry.startFile());
            File endFile = new File(cpDir.getAbsolutePath(), cpEntry.endFile());

            boolean rmvdStart = !startFile.exists() || startFile.delete();
            boolean rmvdEnd = !endFile.exists() || endFile.delete();

            boolean fail = !rmvdStart || !rmvdEnd;

            if (fail) {
                U.warn(log, "Failed to remove stale checkpoint files [startFile=" + startFile.getAbsolutePath() +
                    ", endFile=" + endFile.getAbsolutePath() + ']');

                if (histMap.size() > 2 * maxCpHistMemSize) {
                    U.error(log, "Too many stale checkpoint entries in the map, will truncate WAL archive anyway.");

                    fail = false;
                }
            }

            return fail;
        }
    }

    /**
     * Checkpoint entry.
     */
    private static class CheckpointEntry {
        /** Checkpoint timestamp. */
        private long cpTs;

        /** Checkpoint end mark. */
        private WALPointer cpMark;

        /** Checkpoint ID. */
        private UUID cpId;

        /** */
        private volatile SoftReference<GroupStateLazyStore> grpStateLazyStore;

        /**
         * Checkpoint entry constructor.
         *
         * If {@code grpStates} is null then it will be inited lazy from wal pointer.
         *
         * @param cpTs Checkpoint timestamp.
         * @param cpMark Checkpoint mark pointer.
         * @param cpId Checkpoint ID.
         * @param cacheGrpStates Cache groups states.
         */
        private CheckpointEntry(
            long cpTs,
            WALPointer cpMark,
            UUID cpId,
            @Nullable Map<Integer, CacheState> cacheGrpStates
        ) {
            this.cpTs = cpTs;
            this.cpMark = cpMark;
            this.cpId = cpId;
            this.grpStateLazyStore = new SoftReference<>(new GroupStateLazyStore(cacheGrpStates));
        }

        /**
         * @return Checkpoint timestamp.
         */
        private long checkpointTimestamp() {
            return cpTs;
        }

        /**
         * @return Checkpoint ID.
         */
        private UUID checkpointId() {
            return cpId;
        }

        /**
         * @return Checkpoint mark.
         */
        private WALPointer checkpointMark() {
            return cpMark;
        }

        /**
         * @return Start file name.
         */
        private String startFile() {
            return checkpointFileName(cpTs, cpId, CheckpointEntryType.START);
        }

        /**
         * @return End file name.
         */
        private String endFile() {
            return checkpointFileName(cpTs, cpId, CheckpointEntryType.END);
        }

        /**
         * @param cctx Cache shred context.
         */
        public Map<Integer, GroupState> groupState(
            GridCacheSharedContext cctx
        ) throws IgniteCheckedException {
            GroupStateLazyStore store = initIfNeeded(cctx);

            return store.grpStates;
        }

        /**
         * @param cctx Cache shred context.
         * @return Group lazy store.
         */
        private GroupStateLazyStore initIfNeeded(GridCacheSharedContext cctx) throws IgniteCheckedException {
            GroupStateLazyStore store = grpStateLazyStore.get();

            if (store == null) {
                store = new GroupStateLazyStore();

                grpStateLazyStore = new SoftReference<>(store);
            }

            store.initIfNeeded(cctx, cpMark);

            return store;
        }

        /**
         * @param cctx Cache shared context.
         * @param grpId Cache group ID.
         * @param part Partition ID.
         * @return Partition counter or {@code null} if not found.
         */
        private Long partitionCounter(GridCacheSharedContext cctx, int grpId, int part) {
            GroupStateLazyStore store;

            try {
                store = initIfNeeded(cctx);
            }
            catch (IgniteCheckedException e) {
                return null;
            }

            return store.partitionCounter(grpId, part);
        }

        /**
         *
         */
        private static class GroupState {
            /** */
            private int[] parts;

            /** */
            private long[] cnts;

            /** */
            private int idx;

            /**
             * @param partsCnt Partitions count.
             */
            private GroupState(int partsCnt) {
                parts = new int[partsCnt];
                cnts = new long[partsCnt];
            }

            /**
             * @param partId Partition ID to add.
             * @param cntr Partition counter.
             */
            public void addPartitionCounter(int partId, long cntr) {
                if (idx == parts.length)
                    throw new IllegalStateException("Failed to add new partition to the partitions state " +
                        "(no enough space reserved) [partId=" + partId + ", reserved=" + parts.length + ']');

                if (idx > 0) {
                    if (parts[idx - 1] >= partId)
                        throw new IllegalStateException("Adding partition in a wrong order [prev=" + parts[idx - 1] +
                            ", cur=" + partId + ']');
                }

                parts[idx] = partId;

                cnts[idx] = cntr;

                idx++;
            }

            /**
             * Gets partition counter by partition ID.
             *
             * @param partId Partition ID.
             * @return Partition update counter (will return {@code -1} if partition is not present in the record).
             */
            public long counterByPartition(int partId) {
                int idx = indexByPartition(partId);

                return idx >= 0 ? cnts[idx] : 0;
            }

            public long size(){
                return idx;
            }

            /**
             * @param partId Partition ID to search.
             * @return Non-negative index of partition if found or negative value if not found.
             */
            private int indexByPartition(int partId) {
                return Arrays.binarySearch(parts, 0, idx, partId);
            }

            /** {@inheritDoc} */
            @Override public String toString() {
                return "GroupState [cap=" + parts.length + ", size=" + idx + ']';
            }
        }

        /**
         *  Group state lazy store.
         */
        private static class GroupStateLazyStore {
            /** */
            private static final AtomicIntegerFieldUpdater<GroupStateLazyStore> initGuardUpdater =
                AtomicIntegerFieldUpdater.newUpdater(GroupStateLazyStore.class, "initGuard");

            /** Cache states. Initialized lazily. */
            private volatile Map<Integer, GroupState> grpStates;

            /** */
            private final CountDownLatch latch;

            /** */
            @SuppressWarnings("unused")
            private volatile int initGuard;

            /** Initialization exception. */
            private IgniteCheckedException initEx;

            /**
             * Default constructor.
             */
            private GroupStateLazyStore() {
                this(null);
            }

            /**
             * @param cacheGrpStates Cache group state.
             */
            private GroupStateLazyStore(Map<Integer, CacheState> cacheGrpStates) {
                CountDownLatch latch;

                if (cacheGrpStates != null) {
                    initGuard = 1;

                    this.latch = new CountDownLatch(0);
                }
                else
                    this.latch = new CountDownLatch(1);

                this.grpStates = remap(cacheGrpStates);
            }

            /**
             * @param stateRec Cache group state.
             */
            private Map<Integer, GroupState> remap(Map<Integer, CacheState> stateRec) {
                if (stateRec == null)
                    return null;

                Map<Integer, GroupState> grpStates = new HashMap<>(stateRec.size());

                for (Integer grpId : stateRec.keySet()) {
                    CacheState recState = stateRec.get(grpId);

                    GroupState groupState = new GroupState(recState.size());

                    for (int i = 0; i < recState.size(); i++) {
                        groupState.addPartitionCounter(
                            recState.partitionByIndex(i),
                            recState.partitionCounterByIndex(i)
                        );
                    }

                    grpStates.put(grpId, groupState);
                }

                return grpStates;
            }

            /**
             * @param grpId Group id.
             * @param part Partition id.
             * @return Partition counter.
             */
            private Long partitionCounter(int grpId, int part) {
                assert initGuard != 0 : initGuard;

                if (initEx != null || grpStates == null)
                    return null;

                GroupState state = grpStates.get(grpId);

                if (state != null) {
                    long cntr = state.counterByPartition(part);

                    return cntr < 0 ? null : cntr;
                }

                return null;
            }

            /**
             * @param cctx Cache shared context.
             * @param ptr Checkpoint wal pointer.
             * @throws IgniteCheckedException If failed to read WAL entry.
             */
            private void initIfNeeded(
                GridCacheSharedContext cctx,
                WALPointer ptr
            ) throws IgniteCheckedException {
                if (initGuardUpdater.compareAndSet(this, 0, 1)) {
                    try (WALIterator it = cctx.wal().replay(ptr)) {
                        if (it.hasNextX()) {
                            IgniteBiTuple<WALPointer, WALRecord> tup = it.nextX();

                            CheckpointRecord rec = (CheckpointRecord)tup.get2();

                            Map<Integer, CacheState> stateRec = rec.cacheGroupStates();

                            if (stateRec != null)
                                this.grpStates = remap(stateRec);
                            else
                                grpStates = Collections.emptyMap();
                        }
                        else
                            initEx = new IgniteCheckedException(
                                "Failed to find checkpoint record at the given WAL pointer: " + ptr);
                    }
                    catch (IgniteCheckedException e) {
                        initEx = e;

                        throw e;
                    }
                    finally {
                        latch.countDown();
                    }
                }
                else {
                    U.await(latch);

                    if (initEx != null)
                        throw initEx;
                }
            }
        }
    }

    /**
     *
     */
    public static class FileLockHolder implements AutoCloseable {
        /** Lock file name. */
        private static final String lockFileName = "lock";

        /** File. */
        private File file;

        /** Channel. */
        private RandomAccessFile lockFile;

        /** Lock. */
        private FileLock lock;

        /** Kernal context to generate Id of locked node in file. */
        @NotNull private GridKernalContext ctx;

        /** Logger. */
        private IgniteLogger log;

        /**
         * @param path Path.
         */
        public FileLockHolder(String path, @NotNull GridKernalContext ctx, IgniteLogger log) {
            try {
                file = Paths.get(path, lockFileName).toFile();

                lockFile = new RandomAccessFile(file, "rw");

                this.ctx = ctx;
                this.log = log;
            }
            catch (IOException e) {
                throw new IgniteException(e);
            }
        }

        /**
         * @param lockWaitTimeMillis During which time thread will try capture file lock.
         * @throws IgniteCheckedException If failed to capture file lock.
         */
        public void tryLock(long lockWaitTimeMillis) throws IgniteCheckedException {
            assert lockFile != null;

            FileChannel ch = lockFile.getChannel();

            SB sb = new SB();

            //write node id
            sb.a("[").a(ctx.localNodeId().toString()).a("]");

            //write ip addresses
            final GridDiscoveryManager discovery = ctx.discovery();

            if (discovery != null) { //discovery may be not up and running
                final ClusterNode node = discovery.localNode();

                if (node != null)
                    sb.a(node.addresses());
            }

            //write ports
            sb.a("[");
            Iterator<GridPortRecord> it = ctx.ports().records().iterator();

            while (it.hasNext()) {
                GridPortRecord rec = it.next();

                sb.a(rec.protocol()).a(":").a(rec.port());

                if (it.hasNext())
                    sb.a(", ");
            }

            sb.a("]");

            String failMsg;

            try {
                String content = null;

                // Try to get lock, if not available wait 1 sec and re-try.
                for (int i = 0; i < lockWaitTimeMillis; i += 1000) {
                    try {
                        lock = ch.tryLock(0, 1, false);
                        if (lock != null && lock.isValid()) {
                            writeContent(sb.toString());

                            return;
                        }
                    }
                    catch (OverlappingFileLockException ignore) {
                        if (content == null)
                            content = readContent();

                        log.warning("Failed to acquire file lock (local nodeId:" + ctx.localNodeId()
                            + ", already locked by " + content + "), will try again in 1s: "
                            + file.getAbsolutePath());
                    }

                    U.sleep(1000);
                }

                if (content == null)
                    content = readContent();

                failMsg = "Failed to acquire file lock during " + (lockWaitTimeMillis / 1000) +
                    " sec, (locked by " + content + "): " + file.getAbsolutePath();
            }
            catch (Exception e) {
                throw new IgniteCheckedException(e);
            }

            if (failMsg != null)
                throw new IgniteCheckedException(failMsg);
        }

        /**
         * Write node id (who captured lock) into lock file.
         *
         * @param content Node id.
         * @throws IOException if some fail while write node it.
         */
        private void writeContent(String content) throws IOException {
            FileChannel ch = lockFile.getChannel();

            byte[] bytes = content.getBytes();

            ByteBuffer buf = ByteBuffer.allocate(bytes.length);
            buf.put(bytes);

            buf.flip();

            ch.write(buf, 1);

            ch.force(false);
        }

        /**
         *
         */
        private String readContent() throws IOException {
            FileChannel ch = lockFile.getChannel();

            ByteBuffer buf = ByteBuffer.allocate((int)(ch.size() - 1));

            ch.read(buf, 1);

            String content = new String(buf.array());

            buf.clear();

            return content;
        }

        /** Releases file lock */
        public void release() {
            U.releaseQuiet(lock);
        }

        /** Closes file channel */
        public void close() {
            U.closeQuiet(lockFile);
        }

        /**
         * @return Absolute path to lock file.
         */
        private String lockPath() {
            return file.getAbsolutePath();
        }
    }

    /** {@inheritDoc} */
    @Override public DataStorageMetrics persistentStoreMetrics() {
        return new DataStorageMetricsSnapshot(persStoreMetrics);
    }

    /**
     *
     */
    public DataStorageMetricsImpl persistentStoreMetricsImpl() {
        return persStoreMetrics;
    }

    /** {@inheritDoc} */
    @Override public MetaStorage metaStorage() {
        return metaStorage;
    }

    /** {@inheritDoc} */
    @Override public boolean walEnabled(int grpId) {
        return !initiallyWalDisabledGrps.contains(grpId);
    }

    /** {@inheritDoc} */
    @Override public void walEnabled(int grpId, boolean enabled) {
        String key = walGroupIdToKey(grpId);

        checkpointReadLock();

        try {
            if (enabled)
                metaStorage.remove(key);
            else
                metaStorage.write(key, true);
        }
        catch (IgniteCheckedException e) {
            throw new IgniteException("Failed to write cache group WAL state [grpId=" + grpId +
                ", enabled=" + enabled + ']', e);
        }
        finally {
            checkpointReadUnlock();
        }
    }

    /**
     * @return List of initially WAL-disabled groups.
     */
    private Collection<Integer> walDisabledGroups() {
        MetaStorage meta = cctx.database().metaStorage();

        try {
            Set<String> keys = meta.readForPredicate(WAL_KEY_PREFIX_PRED).keySet();

            if (keys.isEmpty())
                return Collections.emptySet();

            HashSet<Integer> res = new HashSet<>(keys.size());

            for (String key : keys) {
                int grpId = walKeyToGroupId(key);

                res.add(grpId);
            }

            return res;

        }
        catch (IgniteCheckedException e) {
            throw new IgniteException("Failed to read cache groups WAL state.", e);
        }
    }

    /**
     * Convert cache group ID to WAL state key.
     *
     * @param grpId Group ID.
     * @return Key.
     */
    private static String walGroupIdToKey(int grpId) {
        return WAL_KEY_PREFIX + grpId;
    }

    /**
     * Convert WAL state key to cache group ID.
     *
     * @param key Key.
     * @return Group ID.
     */
    private static int walKeyToGroupId(String key) {
        return Integer.parseInt(key.substring(WAL_KEY_PREFIX.length()));
    }
}<|MERGE_RESOLUTION|>--- conflicted
+++ resolved
@@ -782,19 +782,10 @@
 
             notifyMetastorageReadyForReadWrite();
         }
-<<<<<<< HEAD
         catch (StorageException | PersistentStorageIOException e) {
-            IgniteCheckedException err = new IgniteCheckedException("Failed to restore memory", e);
-
-            cctx.kernalContext().failure().process(new FailureContext(FailureType.CRITICAL_ERROR, err));
-
-            throw err;
-=======
-        catch (StorageException e) {
             cctx.kernalContext().failure().process(new FailureContext(FailureType.CRITICAL_ERROR, e));
 
             throw new IgniteCheckedException(e);
->>>>>>> a0647021
         }
         finally {
             checkpointReadUnlock();
