--- conflicted
+++ resolved
@@ -2853,16 +2853,11 @@
 
                             CheckpointFsyncScope.Stripe stripe = fsyncScope.newStripe();
 
-<<<<<<< HEAD
                             stripe.incrementTasksCount();
                             // Single-threaded checkpoint.
                             for (FullPageIdsBuffer next : chp.cpScope.splitAndSortCpPagesIfNeeded(persistenceCfg)) {
                                 ((WriteCheckpointPages)wrCpPagesFactory.apply(next, stripe.fsyncScope)).call();
                             }
-=======
-                            // In case of writing error node should be invalidated and stopped.
-                            cctx.kernalContext().failure().process(new FailureContext(FailureType.CRITICAL_ERROR, e));
->>>>>>> a5cf9cb4
 
                             stripe.decrementTasksCount(); //emulate end of async exec
                         }
@@ -2893,7 +2888,7 @@
                                         chp.progress.cpFinishFut.onDone(e);
 
                                         // In case of writing error node should be invalidated and stopped.
-                                        NodeInvalidator.INSTANCE.invalidate(cctx.kernalContext(), e);
+                                        cctx.kernalContext().failure().process(new FailureContext(FailureType.CRITICAL_ERROR, e));
 
                                         return;
                                     }
@@ -3188,12 +3183,8 @@
                             cpPtr,
                             tracker.lockWaitDuration(),
                             tracker.lockHoldDuration(),
-<<<<<<< HEAD
+                            tracker.walCpRecordFsyncDuration(),
                             cpScope.totalCpPages(),
-=======
-                            tracker.walCpRecordFsyncDuration(),
-                            cpPages.size(),
->>>>>>> a5cf9cb4
                             curr.reason)
                         );
 
