--- conflicted
+++ resolved
@@ -3114,15 +3114,12 @@
                                     updStores,
                                     doneWriteFut,
                                     totalPagesToWriteCnt,
-<<<<<<< HEAD
                                     new Runnable() {
                                         @Override public void run() {
                                             updateHeartbeat();
                                         }
-                                    }
-=======
+                                    },
                                     asyncRunner
->>>>>>> 9c57baac
                                 );
 
                                 try {
@@ -3142,16 +3139,12 @@
                                 updStores,
                                 doneWriteFut,
                                 totalPagesToWriteCnt,
-<<<<<<< HEAD
                                 new Runnable() {
                                     @Override public void run() {
                                         updateHeartbeat();
                                     }
-                                }
-                            );
-=======
+                                },
                                 null);
->>>>>>> 9c57baac
 
                             write.run();
                         }
@@ -3813,9 +3806,11 @@
         /** Total pages to write, counter may be greater than {@link #writePageIds} size */
         private final int totalPagesToWrite;
 
-<<<<<<< HEAD
         /** */
         private final Runnable beforePageWrite;
+
+        /** If any pages were skipped, new task with remaining pages will be submitted here. */
+        private final ExecutorService retryWriteExecutor;
 
         /**
          * Creates task for write pages
@@ -3826,18 +3821,7 @@
          * @param doneFut
          * @param totalPagesToWrite total pages to be written under this checkpoint
          * @param beforePageWrite Action to be performed before every page write.
-=======
-        /** If any pages were skipped, new task with remaining pages will be submitted here. */
-        private final ExecutorService retryWriteExecutor;
-
-        /**
-         * @param tracker Tracker.
-         * @param writePageIds Write page ids.
-         * @param updStores Upd stores.
-         * @param doneFut Done future.
-         * @param totalPagesToWrite Total pages to write.
          * @param retryWriteExecutor Retry write executor.
->>>>>>> 9c57baac
          */
         private WriteCheckpointPages(
             final CheckpointMetricsTracker tracker,
@@ -3845,22 +3829,16 @@
             final ConcurrentLinkedHashMap<PageStore, LongAdder> updStores,
             final CountDownFuture doneFut,
             final int totalPagesToWrite,
-<<<<<<< HEAD
-            final Runnable beforePageWrite) {
-=======
+            final Runnable beforePageWrite,
             final ExecutorService retryWriteExecutor
         ) {
->>>>>>> 9c57baac
             this.tracker = tracker;
             this.writePageIds = writePageIds;
             this.updStores = updStores;
             this.doneFut = doneFut;
             this.totalPagesToWrite = totalPagesToWrite;
-<<<<<<< HEAD
             this.beforePageWrite = beforePageWrite;
-=======
             this.retryWriteExecutor = retryWriteExecutor;
->>>>>>> 9c57baac
         }
 
         /** {@inheritDoc} */
@@ -3884,7 +3862,13 @@
                     else {
                         // Submit current retry pages to the end of the queue to avoid starvation.
                         WriteCheckpointPages retryWritesTask = new WriteCheckpointPages(
-                            tracker, pagesToRetry, updStores, doneFut, totalPagesToWrite, retryWriteExecutor);
+                            tracker,
+                            pagesToRetry,
+                            updStores,
+                            doneFut,
+                            totalPagesToWrite,
+                            beforePageWrite,
+                            retryWriteExecutor);
 
                         retryWriteExecutor.submit(retryWritesTask);
                     }
@@ -3910,13 +3894,9 @@
                 if (checkpointer.shutdownNow)
                     break;
 
-<<<<<<< HEAD
-                    beforePageWrite.run();
-
-                    snapshotMgr.beforePageWrite(fullId);
-=======
                 tmpWriteBuf.rewind();
->>>>>>> 9c57baac
+
+                beforePageWrite.run();
 
                 snapshotMgr.beforePageWrite(fullId);
 
