/*
 * Licensed to the Apache Software Foundation (ASF) under one or more
 * contributor license agreements.  See the NOTICE file distributed with
 * this work for additional information regarding copyright ownership.
 * The ASF licenses this file to You under the Apache License, Version 2.0
 * (the "License"); you may not use this file except in compliance with
 * the License.  You may obtain a copy of the License at
 *
 *      http://www.apache.org/licenses/LICENSE-2.0
 *
 * Unless required by applicable law or agreed to in writing, software
 * distributed under the License is distributed on an "AS IS" BASIS,
 * WITHOUT WARRANTIES OR CONDITIONS OF ANY KIND, either express or implied.
 * See the License for the specific language governing permissions and
 * limitations under the License.
 */

package org.apache.ignite.internal.processors.cache.persistence;

import java.io.File;
import java.io.FileFilter;
import java.io.IOException;
import java.io.RandomAccessFile;
import java.nio.ByteBuffer;
import java.nio.ByteOrder;
import java.nio.channels.FileChannel;
import java.nio.channels.FileLock;
import java.nio.channels.OverlappingFileLockException;
import java.nio.file.Files;
import java.nio.file.Path;
import java.nio.file.Paths;
import java.nio.file.StandardOpenOption;
import java.util.ArrayList;
import java.util.Arrays;
import java.util.Collection;
import java.util.Collections;
import java.util.Comparator;
import java.util.HashMap;
import java.util.HashSet;
import java.util.Iterator;
import java.util.List;
import java.util.Map;
import java.util.NavigableMap;
import java.util.UUID;
import java.util.concurrent.ConcurrentHashMap;
import java.util.concurrent.ConcurrentMap;
import java.util.concurrent.ConcurrentSkipListMap;
import java.util.concurrent.CopyOnWriteArrayList;
import java.util.concurrent.CountDownLatch;
import java.util.concurrent.ExecutionException;
import java.util.concurrent.ExecutorService;
import java.util.concurrent.Future;
import java.util.concurrent.LinkedBlockingQueue;
import java.util.concurrent.RejectedExecutionException;
import java.util.concurrent.TimeUnit;
import java.util.concurrent.atomic.AtomicInteger;
import java.util.concurrent.atomic.AtomicIntegerFieldUpdater;
import java.util.concurrent.locks.ReentrantReadWriteLock;
import java.util.regex.Matcher;
import java.util.regex.Pattern;
import javax.management.ObjectName;
import org.apache.ignite.DataStorageMetrics;
import org.apache.ignite.IgniteCheckedException;
import org.apache.ignite.IgniteException;
import org.apache.ignite.IgniteLogger;
import org.apache.ignite.IgniteSystemProperties;
import org.apache.ignite.cluster.ClusterNode;
import org.apache.ignite.configuration.CheckpointWriteOrder;
import org.apache.ignite.configuration.DataPageEvictionMode;
import org.apache.ignite.configuration.DataRegionConfiguration;
import org.apache.ignite.configuration.DataStorageConfiguration;
import org.apache.ignite.configuration.IgniteConfiguration;
import org.apache.ignite.events.DiscoveryEvent;
import org.apache.ignite.events.EventType;
import org.apache.ignite.internal.GridKernalContext;
import org.apache.ignite.internal.IgniteInternalFuture;
import org.apache.ignite.internal.IgniteInterruptedCheckedException;
import org.apache.ignite.internal.NodeStoppingException;
import org.apache.ignite.internal.managers.discovery.GridDiscoveryManager;
import org.apache.ignite.internal.mem.DirectMemoryProvider;
import org.apache.ignite.internal.pagemem.FullPageId;
import org.apache.ignite.internal.pagemem.PageIdUtils;
import org.apache.ignite.internal.pagemem.PageMemory;
import org.apache.ignite.internal.pagemem.PageUtils;
import org.apache.ignite.internal.pagemem.store.IgnitePageStoreManager;
import org.apache.ignite.internal.pagemem.store.PageStore;
import org.apache.ignite.internal.pagemem.wal.StorageException;
import org.apache.ignite.internal.pagemem.wal.WALIterator;
import org.apache.ignite.internal.pagemem.wal.WALPointer;
import org.apache.ignite.internal.pagemem.wal.record.CacheState;
import org.apache.ignite.internal.pagemem.wal.record.CheckpointRecord;
import org.apache.ignite.internal.pagemem.wal.record.DataEntry;
import org.apache.ignite.internal.pagemem.wal.record.DataRecord;
import org.apache.ignite.internal.pagemem.wal.record.MemoryRecoveryRecord;
import org.apache.ignite.internal.pagemem.wal.record.PageSnapshot;
import org.apache.ignite.internal.pagemem.wal.record.WALRecord;
import org.apache.ignite.internal.pagemem.wal.record.delta.PageDeltaRecord;
import org.apache.ignite.internal.pagemem.wal.record.delta.PartitionDestroyRecord;
import org.apache.ignite.internal.pagemem.wal.record.delta.PartitionMetaStateRecord;
import org.apache.ignite.internal.processors.cache.CacheGroupContext;
import org.apache.ignite.internal.processors.cache.CacheGroupDescriptor;
import org.apache.ignite.internal.processors.cache.DynamicCacheDescriptor;
import org.apache.ignite.internal.processors.cache.GridCacheContext;
import org.apache.ignite.internal.processors.cache.GridCacheSharedContext;
import org.apache.ignite.internal.processors.cache.StoredCacheData;
import org.apache.ignite.internal.processors.cache.distributed.dht.GridDhtLocalPartition;
import org.apache.ignite.internal.processors.cache.distributed.dht.GridDhtPartitionState;
import org.apache.ignite.internal.processors.cache.distributed.dht.preloader.GridDhtPartitionsExchangeFuture;
import org.apache.ignite.internal.processors.cache.persistence.file.FileIO;
import org.apache.ignite.internal.processors.cache.persistence.file.FilePageStore;
import org.apache.ignite.internal.processors.cache.persistence.file.FilePageStoreManager;
import org.apache.ignite.internal.processors.cache.persistence.pagemem.CheckpointMetricsTracker;
import org.apache.ignite.internal.processors.cache.persistence.pagemem.PageMemoryEx;
import org.apache.ignite.internal.processors.cache.persistence.pagemem.PageMemoryImpl;
import org.apache.ignite.internal.processors.cache.persistence.partstate.PartitionAllocationMap;
import org.apache.ignite.internal.processors.cache.persistence.snapshot.IgniteCacheSnapshotManager;
import org.apache.ignite.internal.processors.cache.persistence.snapshot.SnapshotOperation;
import org.apache.ignite.internal.processors.cache.persistence.tree.io.PageIO;
import org.apache.ignite.internal.processors.cache.persistence.tree.io.PagePartitionMetaIO;
import org.apache.ignite.internal.processors.cache.persistence.wal.FileWALPointer;
import org.apache.ignite.internal.processors.cache.persistence.wal.crc.PureJavaCrc32;
import org.apache.ignite.internal.processors.port.GridPortRecord;
import org.apache.ignite.internal.util.GridConcurrentHashSet;
import org.apache.ignite.internal.util.GridMultiCollectionWrapper;
import org.apache.ignite.internal.util.GridUnsafe;
import org.apache.ignite.internal.util.IgniteUtils;
import org.apache.ignite.internal.util.future.CountDownFuture;
import org.apache.ignite.internal.util.future.GridFutureAdapter;
import org.apache.ignite.internal.util.lang.GridInClosure3X;
import org.apache.ignite.internal.util.tostring.GridToStringInclude;
import org.apache.ignite.internal.util.typedef.CI1;
import org.apache.ignite.internal.util.typedef.F;
import org.apache.ignite.internal.util.typedef.P3;
import org.apache.ignite.internal.util.typedef.T2;
import org.apache.ignite.internal.util.typedef.internal.CU;
import org.apache.ignite.internal.util.typedef.internal.LT;
import org.apache.ignite.internal.util.typedef.internal.S;
import org.apache.ignite.internal.util.typedef.internal.SB;
import org.apache.ignite.internal.util.typedef.internal.U;
import org.apache.ignite.internal.util.worker.GridWorker;
import org.apache.ignite.lang.IgniteBiTuple;
import org.apache.ignite.lang.IgniteFuture;
import org.apache.ignite.lang.IgniteOutClosure;
import org.apache.ignite.mxbean.DataStorageMetricsMXBean;
import org.apache.ignite.thread.IgniteThread;
import org.apache.ignite.thread.IgniteThreadPoolExecutor;
import org.jetbrains.annotations.NotNull;
import org.jetbrains.annotations.Nullable;

import static java.nio.file.StandardOpenOption.READ;
import static org.apache.ignite.IgniteSystemProperties.IGNITE_PDS_SKIP_CRC;
import static org.apache.ignite.IgniteSystemProperties.IGNITE_PDS_WAL_REBALANCE_THRESHOLD;

/**
 *
 */
@SuppressWarnings({"unchecked", "NonPrivateFieldAccessedInSynchronizedContext"})
public class GridCacheDatabaseSharedManager extends IgniteCacheDatabaseSharedManager {
    /** */
    public static final String IGNITE_PDS_CHECKPOINT_TEST_SKIP_SYNC = "IGNITE_PDS_CHECKPOINT_TEST_SKIP_SYNC";

    /** */
    private static final long GB = 1024L * 1024 * 1024;

    /** Minimum checkpointing page buffer size (may be adjusted by Ignite). */
    public static final Long DFLT_MIN_CHECKPOINTING_PAGE_BUFFER_SIZE = GB / 4;

    /** Default minimum checkpointing page buffer size (may be adjusted by Ignite). */
    public static final Long DFLT_MAX_CHECKPOINTING_PAGE_BUFFER_SIZE = 2 * GB;

    /** Skip sync. */
    private final boolean skipSync = IgniteSystemProperties.getBoolean(IGNITE_PDS_CHECKPOINT_TEST_SKIP_SYNC);

    /** */
    private boolean skipCrc = IgniteSystemProperties.getBoolean(IGNITE_PDS_SKIP_CRC, false);

    /** */
    private final int walRebalanceThreshold = IgniteSystemProperties.getInteger(
        IGNITE_PDS_WAL_REBALANCE_THRESHOLD, 500_000);

    /** Checkpoint lock hold count. */
    private static final ThreadLocal<Integer> CHECKPOINT_LOCK_HOLD_COUNT = new ThreadLocal<Integer>() {
        @Override protected Integer initialValue() {
            return 0;
        }
    };

    /** Assertion enabled. */
    private static final boolean ASSERTION_ENABLED = GridCacheDatabaseSharedManager.class.desiredAssertionStatus();

    /** Checkpoint file name pattern. */
    private static final Pattern CP_FILE_NAME_PATTERN = Pattern.compile("(\\d+)-(.*)-(START|END)\\.bin");

    /** */
    private static final FileFilter CP_FILE_FILTER = new FileFilter() {
        @Override public boolean accept(File f) {
            return CP_FILE_NAME_PATTERN.matcher(f.getName()).matches();
        }
    };

    /** */
    private static final Comparator<GridDhtLocalPartition> ASC_PART_COMPARATOR = new Comparator<GridDhtLocalPartition>() {
        @Override public int compare(GridDhtLocalPartition a, GridDhtLocalPartition b) {
            return Integer.compare(a.id(), b.id());
        }
    };

    /** */
    private static final Comparator<File> CP_TS_COMPARATOR = new Comparator<File>() {
        /** {@inheritDoc} */
        @Override public int compare(File o1, File o2) {
            Matcher m1 = CP_FILE_NAME_PATTERN.matcher(o1.getName());
            Matcher m2 = CP_FILE_NAME_PATTERN.matcher(o2.getName());

            boolean s1 = m1.matches();
            boolean s2 = m2.matches();

            assert s1 : "Failed to match CP file: " + o1.getAbsolutePath();
            assert s2 : "Failed to match CP file: " + o2.getAbsolutePath();

            long ts1 = Long.parseLong(m1.group(1));
            long ts2 = Long.parseLong(m2.group(1));

            int res = Long.compare(ts1, ts2);

            if (res == 0) {
                CheckpointEntryType type1 = CheckpointEntryType.valueOf(m1.group(3));
                CheckpointEntryType type2 = CheckpointEntryType.valueOf(m2.group(3));

                assert type1 != type2 : "o1=" + o1.getAbsolutePath() + ", o2=" + o2.getAbsolutePath();

                res = type1 == CheckpointEntryType.START ? -1 : 1;
            }

            return res;
        }
    };

    /** */
    private static final String MBEAN_NAME = "DataStorageMetrics";

    /** */
    private static final String MBEAN_GROUP = "Persistent Store";

    /** Checkpoint thread. Needs to be volatile because it is created in exchange worker. */
    private volatile Checkpointer checkpointer;

    /** For testing only. */
    private volatile boolean checkpointsEnabled = true;

    /** For testing only. */
    private volatile GridFutureAdapter<Void> enableChangeApplied;

    /** */
    private ReentrantReadWriteLock checkpointLock = new ReentrantReadWriteLock();

    /** */
    private long checkpointFreq;

    /** */
    private FilePageStoreManager storeMgr;

    /** Checkpoint metadata directory ("cp"), contains files with checkpoint start and end */
    private File cpDir;

    /** */
    private volatile boolean printCheckpointStats = true;

    /** Database configuration. */
    private final DataStorageConfiguration persistenceCfg;

    /** */
    private final Collection<DbCheckpointListener> lsnrs = new CopyOnWriteArrayList<>();

    /** Checkpoint history. */
    private final CheckpointHistory checkpointHist = new CheckpointHistory();

    /** */
    private boolean stopping;

    /** Checkpoint runner thread pool. If null tasks are to be run in single thread */
    @Nullable private ExecutorService asyncRunner;

    /** Buffer for the checkpoint threads. */
    private ThreadLocal<ByteBuffer> threadBuf;

    /** */
    private final ConcurrentMap<Integer, IgniteInternalFuture> idxRebuildFuts = new ConcurrentHashMap<>();

    /**
     * Lock holder for compatible folders mode. Null if lock holder was created at start node. <br>
     * In this case lock is held on PDS resover manager and it is not required to manage locking here
     */
    @Nullable private FileLockHolder fileLockHolder;

    /** Lock wait time. */
    private final long lockWaitTime;

    /** */
    private Map<Integer, Map<Integer, T2<Long, WALPointer>>> reservedForExchange;

    /** */
    private final ConcurrentMap<T2<Integer, Integer>, T2<Long, WALPointer>> reservedForPreloading = new ConcurrentHashMap<>();

    /** Snapshot manager. */
    private IgniteCacheSnapshotManager snapshotMgr;

    /** */
    private DataStorageMetricsImpl persStoreMetrics;

    /** */
    private ObjectName persistenceMetricsMbeanName;

    /** Counter for written checkpoint pages. Not null only if checkpoint is running. */
    private volatile AtomicInteger writtenPagesCntr = null;

    /** Number of pages in current checkpoint. */
    private volatile int currCheckpointPagesCnt;

    /**
     * @param ctx Kernal context.
     */
    public GridCacheDatabaseSharedManager(GridKernalContext ctx) {
        IgniteConfiguration cfg = ctx.config();

        persistenceCfg = cfg.getDataStorageConfiguration();

        assert persistenceCfg != null;

        checkpointFreq = persistenceCfg.getCheckpointFrequency();

        lockWaitTime = persistenceCfg.getLockWaitTime();

        persStoreMetrics = new DataStorageMetricsImpl(
            persistenceCfg.isMetricsEnabled(),
            persistenceCfg.getMetricsRateTimeInterval(),
            persistenceCfg.getMetricsSubIntervalCount()
        );
    }

    /**
     *
     */
    public Checkpointer getCheckpointer() {
        return checkpointer;
    }

    /**
     * For test use only.
     */
    public IgniteInternalFuture<Void> enableCheckpoints(boolean enable) {
        GridFutureAdapter<Void> fut = new GridFutureAdapter<>();

        enableChangeApplied = fut;

        checkpointsEnabled = enable;

        wakeupForCheckpoint("enableCheckpoints()");

        return fut;
    }

    /** {@inheritDoc} */
    @Override protected void start0() throws IgniteCheckedException {
        super.start0();

        threadBuf = new ThreadLocal<ByteBuffer>() {
            /** {@inheritDoc} */
            @Override protected ByteBuffer initialValue() {
                ByteBuffer tmpWriteBuf = ByteBuffer.allocateDirect(pageSize());

                tmpWriteBuf.order(ByteOrder.nativeOrder());

                return tmpWriteBuf;
            }
        };

        snapshotMgr = cctx.snapshot();

        final GridKernalContext kernalCtx = cctx.kernalContext();

        if (!kernalCtx.clientNode()) {
            IgnitePageStoreManager store = cctx.pageStore();

            assert store instanceof FilePageStoreManager : "Invalid page store manager was created: " + store;

            storeMgr = (FilePageStoreManager)store;

            cpDir = Paths.get(storeMgr.workDir().getAbsolutePath(), "cp").toFile();

            if (!U.mkdirs(cpDir))
                throw new IgniteCheckedException("Could not create directory for checkpoint metadata: " + cpDir);

            final FileLockHolder preLocked = kernalCtx.pdsFolderResolver()
                .resolveFolders()
                .getLockedFileLockHolder();
            if (preLocked == null)
                fileLockHolder = new FileLockHolder(storeMgr.workDir().getPath(), kernalCtx, log);

            persStoreMetrics.wal(cctx.wal());
        }
    }

    /**
     *
     */
    private void initDataBase() {
        if (persistenceCfg.getCheckpointThreads() > 1)
            asyncRunner = new IgniteThreadPoolExecutor(
                "checkpoint-runner",
                cctx.igniteInstanceName(),
                persistenceCfg.getCheckpointThreads(),
                persistenceCfg.getCheckpointThreads(),
                30_000,
                new LinkedBlockingQueue<Runnable>()
            );
    }

    /**
     * Get checkpoint buffer size for the given configuration.
     *
     * @param regCfg Configuration.
     * @return Checkpoint buffer size.
     */
    public static long checkpointBufferSize(DataRegionConfiguration regCfg) {
        if (!regCfg.isPersistenceEnabled())
            return 0L;

        long res = regCfg.getCheckpointPageBufferSize();

        if (res == 0L) {
            if (regCfg.getMaxSize() < GB)
                res = Math.min(DFLT_MIN_CHECKPOINTING_PAGE_BUFFER_SIZE, regCfg.getMaxSize());
            else if (regCfg.getMaxSize() < 8 * GB)
                res = regCfg.getMaxSize() / 4;
            else
                res = DFLT_MAX_CHECKPOINTING_PAGE_BUFFER_SIZE;
        }

        return res;
    }

    /** {@inheritDoc} */
    @Override public void onActivate(GridKernalContext ctx) throws IgniteCheckedException {
        if (log.isDebugEnabled())
            log.debug("Activate database manager [id=" + cctx.localNodeId() +
                " topVer=" + cctx.discovery().topologyVersionEx() + " ]");

        snapshotMgr = cctx.snapshot();

        if (!cctx.localNode().isClient()) {
            initDataBase();

            registrateMetricsMBean();
        }

        super.onActivate(ctx);
    }

    /** {@inheritDoc} */
    @Override public void onDeActivate(GridKernalContext kctx) {
        if (log.isDebugEnabled())
            log.debug("DeActivate database manager [id=" + cctx.localNodeId() +
                " topVer=" + cctx.discovery().topologyVersionEx() + " ]");

        onKernalStop0(false);

        stop0(false);

        /* Must be here, because after deactivate we can invoke activate and file lock must be already configured */
        stopping = false;

        if (!cctx.localNode().isClient()) {
            //we replace lock with new instance (only if we're responsible for locking folders)
            if (fileLockHolder != null)
                fileLockHolder = new FileLockHolder(storeMgr.workDir().getPath(), cctx.kernalContext(), log);
        }
    }

    /**
     * Try to register Metrics MBean.
     *
     * @throws IgniteCheckedException If failed.
     */
    private void registrateMetricsMBean() throws IgniteCheckedException {
        if (U.IGNITE_MBEANS_DISABLED)
            return;

        try {
            persistenceMetricsMbeanName = U.registerMBean(
                cctx.kernalContext().config().getMBeanServer(),
                cctx.kernalContext().igniteInstanceName(),
                MBEAN_GROUP,
                MBEAN_NAME,
                persStoreMetrics,
                DataStorageMetricsMXBean.class);
        }
        catch (Throwable e) {
            throw new IgniteCheckedException("Failed to register " + MBEAN_NAME + " MBean.", e);
        }
    }

    /**
     * Unregister metrics MBean.
     */
    private void unRegistrateMetricsMBean() {
        if (persistenceMetricsMbeanName == null)
            return;

        assert !U.IGNITE_MBEANS_DISABLED;

        try {
            cctx.kernalContext().config().getMBeanServer().unregisterMBean(persistenceMetricsMbeanName);

            persistenceMetricsMbeanName = null;
        }
        catch (Throwable e) {
            U.error(log, "Failed to unregister " + MBEAN_NAME + " MBean.", e);
        }
    }

    /** {@inheritDoc} */
    @Override protected IgniteOutClosure<Float> fillFactorProvider(final DataRegionConfiguration dataRegCfg) {
        if (!dataRegCfg.isPersistenceEnabled())
            return super.fillFactorProvider(dataRegCfg);

        final String dataRegName = dataRegCfg.getName();

        return new IgniteOutClosure<Float>() {
            @Override public Float apply() {
                long loadSize = 0L;
                long totalSize = 0L;

                for (CacheGroupContext grpCtx : cctx.cache().cacheGroups()) {
                    if (!grpCtx.dataRegion().config().getName().equals(dataRegName))
                        continue;

                    assert grpCtx.offheap() instanceof GridCacheOffheapManager;

                    T2<Long, Long> fillFactor = ((GridCacheOffheapManager)grpCtx.offheap()).fillFactor();

                    loadSize += fillFactor.get1();
                    totalSize += fillFactor.get2();
                }

                if (totalSize == 0)
                    return (float)0;

                return (float)loadSize / totalSize;
            }
        };
    }

    /** {@inheritDoc} */
    @Override public void readCheckpointAndRestoreMemory(
        List<DynamicCacheDescriptor> cachesToStart) throws IgniteCheckedException {
        checkpointReadLock();

        try {
            if (!F.isEmpty(cachesToStart)) {
                for (DynamicCacheDescriptor desc : cachesToStart) {
                    if (CU.affinityNode(cctx.localNode(), desc.cacheConfiguration().getNodeFilter()))
                        storeMgr.initializeForCache(desc.groupDescriptor(), new StoredCacheData(desc.cacheConfiguration()));
                }
            }

            CheckpointStatus status = readCheckpointStatus();

            // First, bring memory to the last consistent checkpoint state if needed.
            // This method should return a pointer to the last valid record in the WAL.
            WALPointer restore = restoreMemory(status);

            cctx.wal().resumeLogging(restore);

            cctx.wal().log(new MemoryRecoveryRecord(U.currentTimeMillis()));
        }
        catch (StorageException e) {
            throw new IgniteCheckedException(e);
        }
        finally {
            checkpointReadUnlock();
        }
    }

    /** {@inheritDoc} */
    @Override public void lock() throws IgniteCheckedException {
        if (fileLockHolder != null) {
            if (log.isDebugEnabled())
                log.debug("Try to capture file lock [nodeId=" +
                    cctx.localNodeId() + " path=" + fileLockHolder.lockPath() + "]");

            fileLockHolder.tryLock(lockWaitTime);
        }
    }

    /** {@inheritDoc} */
    @Override public void unLock() {
        if (fileLockHolder != null) {
            if (log.isDebugEnabled())
                log.debug("Release file lock [nodeId=" +
                    cctx.localNodeId() + " path=" + fileLockHolder.lockPath() + "]");

            fileLockHolder.release();
        }
    }

    /** {@inheritDoc} */
    @Override protected void onKernalStop0(boolean cancel) {
        checkpointLock.writeLock().lock();

        try {
            stopping = true;
        }
        finally {
            checkpointLock.writeLock().unlock();
        }

        shutdownCheckpointer(cancel);

        lsnrs.clear();

        super.onKernalStop0(cancel);

        if (!cctx.kernalContext().clientNode()) {
            unLock();

            if (fileLockHolder != null)
                fileLockHolder.close();
        }

        unRegistrateMetricsMBean();
    }

    /** */
    private long[] calculateFragmentSizes(int concLvl, long cacheSize, long chpBufSize) {
        if (concLvl < 2)
            concLvl = Runtime.getRuntime().availableProcessors();

        long fragmentSize = cacheSize / concLvl;

        if (fragmentSize < 1024 * 1024)
            fragmentSize = 1024 * 1024;

        long[] sizes = new long[concLvl + 1];

        for (int i = 0; i < concLvl; i++)
            sizes[i] = fragmentSize;

        sizes[concLvl] = chpBufSize;

        return sizes;
    }

    /** {@inheritDoc} */
    @Override protected PageMemory createPageMemory(
        DirectMemoryProvider memProvider,
        DataStorageConfiguration memCfg,
        DataRegionConfiguration plcCfg,
        DataRegionMetricsImpl memMetrics
    ) {
        if (!plcCfg.isPersistenceEnabled())
            return super.createPageMemory(memProvider, memCfg, plcCfg, memMetrics);

        memMetrics.persistenceEnabled(true);

        long cacheSize = plcCfg.getMaxSize();

        // Checkpoint buffer size can not be greater than cache size, it does not make sense.
        long chpBufSize = checkpointBufferSize(plcCfg);

        if (chpBufSize > cacheSize) {
            U.quietAndInfo(log,
                "Configured checkpoint page buffer size is too big, setting to the max region size [size="
                    + U.readableSize(cacheSize, false) + ",  memPlc=" + plcCfg.getName() + ']');

            chpBufSize = cacheSize;
        }

        boolean writeThrottlingEnabled = persistenceCfg.isWriteThrottlingEnabled();

        if (IgniteSystemProperties.getBoolean(IgniteSystemProperties.IGNITE_OVERRIDE_WRITE_THROTTLING_ENABLED, false))
            writeThrottlingEnabled = true;

        PageMemoryImpl pageMem = new PageMemoryImpl(
            memProvider,
            calculateFragmentSizes(
                memCfg.getConcurrencyLevel(),
                cacheSize,
                chpBufSize
            ),
            cctx,
            memCfg.getPageSize(),
            new GridInClosure3X<FullPageId, ByteBuffer, Integer>() {
                @Override public void applyx(
                    FullPageId fullId,
                    ByteBuffer pageBuf,
                    Integer tag
                ) throws IgniteCheckedException {
                    // First of all, write page to disk.
                    storeMgr.write(fullId.groupId(), fullId.pageId(), pageBuf, tag);

                    // Only after write we can write page into snapshot.
                    snapshotMgr.flushDirtyPageHandler(fullId, pageBuf, tag);
                }
            },
            new GridInClosure3X<Long, FullPageId, PageMemoryEx>() {
                @Override public void applyx(
                    Long page,
                    FullPageId fullId,
                    PageMemoryEx pageMem
                ) throws IgniteCheckedException {
                    snapshotMgr.onChangeTrackerPage(page, fullId, pageMem);
                }
            },
            this,
            memMetrics,
            writeThrottlingEnabled
        );

        memMetrics.pageMemory(pageMem);

        return pageMem;
    }

    /** {@inheritDoc} */
    @Override protected void checkRegionEvictionProperties(DataRegionConfiguration regCfg, DataStorageConfiguration dbCfg)
        throws IgniteCheckedException {
        if (!regCfg.isPersistenceEnabled())
            super.checkRegionEvictionProperties(regCfg, dbCfg);

        if (regCfg.getPageEvictionMode() != DataPageEvictionMode.DISABLED)
            U.warn(log, "Page eviction mode for [" + regCfg.getName() + "] memory region is ignored " +
                "because Ignite Native Persistence is enabled");
    }

    /** {@inheritDoc} */
    @Override protected void checkPageSize(DataStorageConfiguration memCfg) {
        if (memCfg.getPageSize() == 0) {
            try {
                assert cctx.pageStore() instanceof FilePageStoreManager :
                    "Invalid page store manager was created: " + cctx.pageStore();

                Path anyIdxPartFile = IgniteUtils.searchFileRecursively(
                    ((FilePageStoreManager)cctx.pageStore()).workDir().toPath(), FilePageStoreManager.INDEX_FILE_NAME);

                if (anyIdxPartFile != null) {
                    memCfg.setPageSize(resolvePageSizeFromPartitionFile(anyIdxPartFile));

                    return;
                }
            }
            catch (IgniteCheckedException | IOException | IllegalArgumentException e) {
                U.quietAndWarn(log, "Attempt to resolve pageSize from store files failed: " + e.getMessage());

                U.quietAndWarn(log, "Default page size will be used: " + DataStorageConfiguration.DFLT_PAGE_SIZE + " bytes");
            }

            memCfg.setPageSize(DataStorageConfiguration.DFLT_PAGE_SIZE);
        }
    }

    /**
     * @param partFile Partition file.
     */
    private int resolvePageSizeFromPartitionFile(Path partFile) throws IOException, IgniteCheckedException {
        try (FileIO fileIO = persistenceCfg.getFileIOFactory().create(partFile.toFile())) {
            int minimalHdr = FilePageStore.HEADER_SIZE;

            if (fileIO.size() < minimalHdr)
                throw new IgniteCheckedException("Partition file is too small: " + partFile);

            ByteBuffer hdr = ByteBuffer.allocate(minimalHdr).order(ByteOrder.LITTLE_ENDIAN);

            while (hdr.remaining() > 0)
                fileIO.read(hdr);

            hdr.rewind();

            hdr.getLong(); // Read signature.

            hdr.getInt(); // Read version.

            hdr.get(); // Read type.

            int pageSize = hdr.getInt();

            if (pageSize == 2048) {
                U.quietAndWarn(log, "You are currently using persistent store with 2K pages (DataStorageConfiguration#" +
                    "pageSize). If you use SSD disk, consider migrating to 4K pages for better IO performance.");
            }

            return pageSize;
        }
    }

    /**
     * @param cancel Cancel flag.
     */
    @SuppressWarnings("unused")
    private void shutdownCheckpointer(boolean cancel) {
        Checkpointer cp = checkpointer;

        if (cp != null) {
            if (cancel)
                cp.shutdownNow();
            else
                cp.cancel();

            try {
                U.join(cp);

                checkpointer = null;
            }
            catch (IgniteInterruptedCheckedException ignore) {
                U.warn(log, "Was interrupted while waiting for checkpointer shutdown, " +
                    "will not wait for checkpoint to finish.");

                cp.shutdownNow();

                while (true) {
                    try {
                        U.join(cp);

                        checkpointer = null;

                        cp.scheduledCp.cpFinishFut.onDone(
                            new NodeStoppingException("Checkpointer is stopped during node stop."));

                        break;
                    }
                    catch (IgniteInterruptedCheckedException ignored) {
                        //Ignore
                    }
                }

                Thread.currentThread().interrupt();
            }
        }

        if (asyncRunner != null) {
            asyncRunner.shutdownNow();

            try {
                asyncRunner.awaitTermination(2, TimeUnit.MINUTES);
            }
            catch (InterruptedException ignore) {
                Thread.currentThread().interrupt();
            }
        }
    }

    /** {@inheritDoc} */
    @Override public void beforeExchange(GridDhtPartitionsExchangeFuture fut) throws IgniteCheckedException {
        DiscoveryEvent discoEvt = fut.firstEvent();

        boolean joinEvt = discoEvt.type() == EventType.EVT_NODE_JOINED;

        boolean locNode = discoEvt.eventNode().isLocal();

        boolean isSrvNode = !cctx.kernalContext().clientNode();

        boolean clusterInTransitionStateToActive = fut.activateCluster();

        // Before local node join event.
        if (clusterInTransitionStateToActive || (joinEvt && locNode && isSrvNode))
            restoreState();

        if (cctx.kernalContext().query().moduleEnabled()) {
            for (final GridCacheContext cacheCtx : (Collection<GridCacheContext>)cctx.cacheContexts()) {
                if (cacheCtx.startTopologyVersion().equals(fut.initialVersion()) &&
                    !cctx.pageStore().hasIndexStore(cacheCtx.groupId()) && cacheCtx.affinityNode()) {
                    final int cacheId = cacheCtx.cacheId();

                    final IgniteInternalFuture<?> rebuildFut = cctx.kernalContext().query()
                        .rebuildIndexesFromHash(Collections.singletonList(cacheCtx.cacheId()));

                    idxRebuildFuts.put(cacheId, rebuildFut);

                    rebuildFut.listen(new CI1<IgniteInternalFuture>() {
                        @Override public void apply(IgniteInternalFuture igniteInternalFut) {
                            idxRebuildFuts.remove(cacheId, rebuildFut);

                            log().info("Finished indexes rebuilding for cache: [name=" + cacheCtx.config().getName()
                                + ", grpName=" + cacheCtx.config().getGroupName());
                        }
                    });
                }
            }
        }
    }

    /** {@inheritDoc} */
    @Nullable @Override public IgniteInternalFuture indexRebuildFuture(int cacheId) {
        return idxRebuildFuts.get(cacheId);
    }

    /** {@inheritDoc} */
    @Override public boolean persistenceEnabled() {
        return true;
    }

    /** {@inheritDoc} */
    @Override public void onCacheGroupsStopped(
        Collection<IgniteBiTuple<CacheGroupContext, Boolean>> stoppedGrps
    ) {
        Map<PageMemoryEx, Collection<Integer>> destroyed = new HashMap<>();

        for (IgniteBiTuple<CacheGroupContext, Boolean> tup : stoppedGrps) {
            CacheGroupContext gctx = tup.get1();

            if (!gctx.persistenceEnabled())
                continue;

            snapshotMgr.onCacheGroupStop(gctx);

            PageMemoryEx pageMem = (PageMemoryEx)gctx.dataRegion().pageMemory();

            Collection<Integer> grpIds = destroyed.get(pageMem);

            if (grpIds == null) {
                grpIds = new HashSet<>();

                destroyed.put(pageMem, grpIds);
            }

            grpIds.add(tup.get1().groupId());

            pageMem.onCacheGroupDestroyed(tup.get1().groupId());
        }

        Collection<IgniteInternalFuture<Void>> clearFuts = new ArrayList<>(destroyed.size());

        for (Map.Entry<PageMemoryEx, Collection<Integer>> entry : destroyed.entrySet()) {
            final Collection<Integer> grpIds = entry.getValue();

            clearFuts.add(entry.getKey().clearAsync(new P3<Integer, Long, Integer>() {
                @Override public boolean apply(Integer grpId, Long pageId, Integer tag) {
                    return grpIds.contains(grpId);
                }
            }, false));
        }

        for (IgniteInternalFuture<Void> clearFut : clearFuts) {
            try {
                clearFut.get();
            }
            catch (IgniteCheckedException e) {
                log.error("Failed to clear page memory", e);
            }
        }

        if (cctx.pageStore() != null) {
            for (IgniteBiTuple<CacheGroupContext, Boolean> tup : stoppedGrps) {
                CacheGroupContext grp = tup.get1();

                if (grp.affinityNode()) {
                    try {
                        cctx.pageStore().shutdownForCacheGroup(grp, tup.get2());
                    }
                    catch (IgniteCheckedException e) {
                        U.error(log, "Failed to gracefully clean page store resources for destroyed cache " +
                            "[cache=" + grp.cacheOrGroupName() + "]", e);
                    }
                }
            }
        }
    }

    /**
     * Gets the checkpoint read lock. While this lock is held, checkpoint thread will not acquireSnapshotWorker memory
     * state.
     */
    @SuppressWarnings("LockAcquiredButNotSafelyReleased")
    @Override public void checkpointReadLock() {
        if (checkpointLock.writeLock().isHeldByCurrentThread())
            return;

        for (; ; ) {
            checkpointLock.readLock().lock();

            if (stopping) {
                checkpointLock.readLock().unlock();

                throw new RuntimeException("Failed to perform cache update: node is stopping.");
            }

            if (safeToUpdatePageMemories() || checkpointLock.getReadHoldCount() > 1)
                break;
            else {
                checkpointLock.readLock().unlock();

                try {
                    checkpointer.wakeupForCheckpoint(0, "too many dirty pages").cpBeginFut.getUninterruptibly();
                }
                catch (IgniteCheckedException e) {
                    throw new IgniteException("Failed to wait for checkpoint begin.", e);
                }
            }
        }

        if (ASSERTION_ENABLED)
            CHECKPOINT_LOCK_HOLD_COUNT.set(CHECKPOINT_LOCK_HOLD_COUNT.get() + 1);
    }

    /** {@inheritDoc} */
    @Override public boolean checkpointLockIsHeldByThread() {
        return !ASSERTION_ENABLED ||
            checkpointLock.isWriteLockedByCurrentThread() ||
            CHECKPOINT_LOCK_HOLD_COUNT.get() > 0;
    }

    /**
     * @return {@code true} if all PageMemory instances are safe to update.
     */
    private boolean safeToUpdatePageMemories() {
        Collection<DataRegion> memPlcs = context().database().dataRegions();

        if (memPlcs == null)
            return true;

        for (DataRegion memPlc : memPlcs) {
            if (!memPlc.config().isPersistenceEnabled())
                continue;

            PageMemoryEx pageMemEx = (PageMemoryEx)memPlc.pageMemory();

            if (!pageMemEx.safeToUpdate())
                return false;
        }

        return true;
    }

    /**
     * Releases the checkpoint read lock.
     */
    @Override public void checkpointReadUnlock() {
        if (checkpointLock.writeLock().isHeldByCurrentThread())
            return;

        checkpointLock.readLock().unlock();

        if (checkpointer != null) {
            Collection<DataRegion> dataRegs = context().database().dataRegions();

            if (dataRegs != null) {
                for (DataRegion dataReg : dataRegs) {
                    if (!dataReg.config().isPersistenceEnabled())
                        continue;

                    PageMemoryEx mem = (PageMemoryEx)dataReg.pageMemory();

                    if (mem != null && !mem.safeToUpdate()) {
                        checkpointer.wakeupForCheckpoint(0, "too many dirty pages");

                        break;
                    }
                }
            }
        }

        if (ASSERTION_ENABLED)
            CHECKPOINT_LOCK_HOLD_COUNT.set(CHECKPOINT_LOCK_HOLD_COUNT.get() - 1);
    }

    /**
     * @throws IgniteCheckedException If failed to restore database status from WAL.
     */
    private void restoreState() throws IgniteCheckedException {
        try {
            CheckpointStatus status = readCheckpointStatus();

            checkpointReadLock();

            try {
                applyLastUpdates(status);
            }
            finally {
                checkpointReadUnlock();
            }

            snapshotMgr.restoreState();

            checkpointer = new Checkpointer(cctx.igniteInstanceName(), "db-checkpoint-thread", log);

            new IgniteThread(cctx.igniteInstanceName(), "db-checkpoint-thread", checkpointer).start();
        }
        catch (StorageException e) {
            throw new IgniteCheckedException(e);
        }
    }

    /** {@inheritDoc} */
    @Override public synchronized Map<Integer, Map<Integer, Long>> reserveHistoryForExchange() {
        assert reservedForExchange == null : reservedForExchange;

        reservedForExchange = new HashMap<>();

        for (CacheGroupContext grp : cctx.cache().cacheGroups()) {
            if (grp.isLocal())
                continue;

            for (GridDhtLocalPartition part : grp.topology().currentLocalPartitions()) {
                if (part.state() != GridDhtPartitionState.OWNING || part.dataStore().fullSize() <= walRebalanceThreshold)
                    continue;

                CheckpointEntry cpEntry = searchCheckpointEntry(grp.groupId(), part.id(), null);

                try {
                    if (cpEntry != null && cctx.wal().reserve(cpEntry.cpMark)) {
                        Map<Integer, T2<Long, WALPointer>> cacheMap = reservedForExchange.get(grp.groupId());

                        if (cacheMap == null) {
                            cacheMap = new HashMap<>();

                            reservedForExchange.put(grp.groupId(), cacheMap);
                        }

                        cacheMap.put(part.id(), new T2<>(cpEntry.partitionCounter(grp.groupId(), part.id()), cpEntry.cpMark));
                    }
                }
                catch (IgniteCheckedException ex) {
                    U.error(log, "Error while trying to reserve history", ex);
                }
            }
        }

        Map<Integer, Map<Integer, Long>> resMap = new HashMap<>();

        for (Map.Entry<Integer, Map<Integer, T2<Long, WALPointer>>> e : reservedForExchange.entrySet()) {
            Map<Integer, Long> cacheMap = new HashMap<>();

            for (Map.Entry<Integer, T2<Long, WALPointer>> e0 : e.getValue().entrySet())
                cacheMap.put(e0.getKey(), e0.getValue().get1());

            resMap.put(e.getKey(), cacheMap);
        }

        return resMap;
    }

    /** {@inheritDoc} */
    @Override public synchronized void releaseHistoryForExchange() {
        if (reservedForExchange == null)
            return;

        for (Map.Entry<Integer, Map<Integer, T2<Long, WALPointer>>> e : reservedForExchange.entrySet()) {
            for (Map.Entry<Integer, T2<Long, WALPointer>> e0 : e.getValue().entrySet()) {
                try {
                    cctx.wal().release(e0.getValue().get2());
                }
                catch (IgniteCheckedException ex) {
                    U.error(log, "Could not release history lock", ex);
                }
            }
        }

        reservedForExchange = null;
    }

    /** {@inheritDoc} */
    @Override public boolean reserveHistoryForPreloading(int grpId, int partId, long cntr) {
        CheckpointEntry cpEntry = searchCheckpointEntry(grpId, partId, cntr);

        if (cpEntry == null)
            return false;

        WALPointer ptr = cpEntry.cpMark;

        if (ptr == null)
            return false;

        boolean reserved;

        try {
            reserved = cctx.wal().reserve(ptr);
        }
        catch (IgniteCheckedException e) {
            U.error(log, "Error while trying to reserve history", e);

            reserved = false;
        }

        if (reserved)
            reservedForPreloading.put(new T2<>(grpId, partId), new T2<>(cntr, ptr));

        return reserved;
    }

    /** {@inheritDoc} */
    @Override public void releaseHistoryForPreloading() {
        for (Map.Entry<T2<Integer, Integer>, T2<Long, WALPointer>> e : reservedForPreloading.entrySet()) {
            try {
                cctx.wal().release(e.getValue().get2());
            }
            catch (IgniteCheckedException ex) {
                U.error(log, "Could not release WAL reservation", ex);

                throw new IgniteException(ex);
            }
        }

        reservedForPreloading.clear();
    }

    /**
     * For debugging only. TODO: remove.
     */
    public Map<T2<Integer, Integer>, T2<Long, WALPointer>> reservedForPreloading() {
        return reservedForPreloading;
    }

    /**
     *
     */
    @Nullable @Override public IgniteInternalFuture wakeupForCheckpoint(String reason) {
        Checkpointer cp = checkpointer;

        if (cp != null)
            return cp.wakeupForCheckpoint(0, reason).cpBeginFut;

        return null;
    }

    /** {@inheritDoc} */
    @Override public void waitForCheckpoint(String reason) throws IgniteCheckedException {
        Checkpointer cp = checkpointer;

        if (cp == null)
            return;

        CheckpointProgressSnapshot progSnapshot = cp.wakeupForCheckpoint(0, reason);

        IgniteInternalFuture fut1 = progSnapshot.cpFinishFut;

        fut1.get();

        if (!progSnapshot.started)
            return;

        IgniteInternalFuture fut2 = cp.wakeupForCheckpoint(0, reason).cpFinishFut;

        assert fut1 != fut2;

        fut2.get();
    }

    /**
     * Tries to search for a WAL pointer for the given partition counter start.
     *
     * @param grpId Cache group ID.
     * @param part Partition ID.
     * @param partCntrSince Partition counter or {@code null} to search for minimal counter.
     * @return Checkpoint entry or {@code null} if failed to search.
     */
    @Nullable public WALPointer searchPartitionCounter(int grpId, int part, @Nullable Long partCntrSince) {
        CheckpointEntry entry = searchCheckpointEntry(grpId, part, partCntrSince);

        if (entry == null)
            return null;

        return entry.cpMark;
    }

    /**
     * Tries to search for a WAL pointer for the given partition counter start.
     *
     * @param grpId Cache group ID.
     * @param part Partition ID.
     * @param partCntrSince Partition counter or {@code null} to search for minimal counter.
     * @return Checkpoint entry or {@code null} if failed to search.
     */
    @Nullable private CheckpointEntry searchCheckpointEntry(int grpId, int part, @Nullable Long partCntrSince) {
        boolean hasGap = false;
        CheckpointEntry first = null;

        for (Long cpTs : checkpointHist.checkpoints()) {
            try {
                CheckpointEntry entry = checkpointHist.entry(cpTs);

                Long foundCntr = entry.partitionCounter(grpId, part);

                if (foundCntr != null) {
                    if (partCntrSince == null) {
                        if (hasGap) {
                            first = entry;

                            hasGap = false;
                        }

                        if (first == null)
                            first = entry;
                    }
                    else if (foundCntr <= partCntrSince) {
                        first = entry;

                        hasGap = false;
                    }
                    else
                        return hasGap ? null : first;
                }
                else
                    hasGap = true;
            }
            catch (IgniteCheckedException ignore) {
                // Treat exception the same way as a gap.
                hasGap = true;
            }
        }

        return hasGap ? null : first;
    }

    /**
     * @return Checkpoint history. For tests only.
     */
    public CheckpointHistory checkpointHistory() {
        return checkpointHist;
    }

    /**
     * @return Checkpoint directory.
     */
    public File checkpointDirectory() {
        return cpDir;
    }

    /**
     * @param lsnr Listener.
     */
    public void addCheckpointListener(DbCheckpointListener lsnr) {
        lsnrs.add(lsnr);
    }

    /**
     * @param lsnr Listener.
     */
    public void removeCheckpointListener(DbCheckpointListener lsnr) {
        lsnrs.remove(lsnr);
    }

    /**
     * @return Read checkpoint status.
     * @throws IgniteCheckedException If failed to read checkpoint status page.
     */
    @SuppressWarnings("TooBroadScope")
    private CheckpointStatus readCheckpointStatus() throws IgniteCheckedException {
        long lastStartTs = 0;
        long lastEndTs = 0;

        UUID startId = CheckpointStatus.NULL_UUID;
        UUID endId = CheckpointStatus.NULL_UUID;

        File startFile = null;
        File endFile = null;

        WALPointer startPtr = CheckpointStatus.NULL_PTR;
        WALPointer endPtr = CheckpointStatus.NULL_PTR;

        File dir = cpDir;

        if (!dir.exists()) {
            // TODO: remove excessive logging after GG-12116 fix.
            File[] files = dir.listFiles();

            if (files != null && files.length > 0) {
                log.warning("Read checkpoint status: cpDir.exists() is false, cpDir.listFiles() is: " +
                    Arrays.toString(files));
            }

            if (Files.exists(dir.toPath()))
                log.warning("Read checkpoint status: cpDir.exists() is false, Files.exists(cpDir) is true.");

            if (log.isInfoEnabled())
                log.info("Read checkpoint status: checkpoint directory is not found.");

            return new CheckpointStatus(0, startId, startPtr, endId, endPtr);
        }

        File[] files = dir.listFiles();

        for (File file : files) {
            Matcher matcher = CP_FILE_NAME_PATTERN.matcher(file.getName());

            if (matcher.matches()) {
                long ts = Long.parseLong(matcher.group(1));
                UUID id = UUID.fromString(matcher.group(2));
                CheckpointEntryType type = CheckpointEntryType.valueOf(matcher.group(3));

                if (type == CheckpointEntryType.START && ts > lastStartTs) {
                    lastStartTs = ts;
                    startId = id;
                    startFile = file;
                }
                else if (type == CheckpointEntryType.END && ts > lastEndTs) {
                    lastEndTs = ts;
                    endId = id;
                    endFile = file;
                }
            }
        }

        ByteBuffer buf = ByteBuffer.allocate(20);
        buf.order(ByteOrder.nativeOrder());

        if (startFile != null)
            startPtr = readPointer(startFile, buf);

        if (endFile != null)
            endPtr = readPointer(endFile, buf);

        if (log.isInfoEnabled())
            log.info("Read checkpoint status [startMarker=" + startFile + ", endMarker=" + endFile + ']');

        return new CheckpointStatus(lastStartTs, startId, startPtr, endId, endPtr);
    }

    /**
     * Loads WAL pointer from CP file
     *
     * @param cpMarkerFile Checkpoint mark file.
     * @return WAL pointer.
     * @throws IgniteCheckedException If failed to read mark file.
     */
    private WALPointer readPointer(File cpMarkerFile, ByteBuffer buf) throws IgniteCheckedException {
        buf.position(0);

        try (FileChannel ch = FileChannel.open(cpMarkerFile.toPath(), READ)) {
            ch.read(buf);

            buf.flip();

            return new FileWALPointer(buf.getLong(), buf.getInt(), buf.getInt());
        }
        catch (IOException e) {
            throw new IgniteCheckedException("Failed to read checkpoint pointer from marker file: " +
                cpMarkerFile.getAbsolutePath(), e);
        }
    }

    /**
     * @param status Checkpoint status.
     */
    private WALPointer restoreMemory(CheckpointStatus status) throws IgniteCheckedException {
        if (log.isInfoEnabled())
            log.info("Checking memory state [lastValidPos=" + status.endPtr + ", lastMarked="
                + status.startPtr + ", lastCheckpointId=" + status.cpStartId + ']');

        boolean apply = status.needRestoreMemory();

        if (apply) {
            U.quietAndWarn(log, "Ignite node stopped in the middle of checkpoint. Will restore memory state and " +
                "finish checkpoint on node start.");

            cctx.pageStore().beginRecover();
        }

        long start = U.currentTimeMillis();
        int applied = 0;
        WALPointer lastRead = null;

        try (WALIterator it = cctx.wal().replay(status.endPtr)) {
            while (it.hasNextX()) {
                IgniteBiTuple<WALPointer, WALRecord> tup = it.nextX();

                WALRecord rec = tup.get2();

                lastRead = tup.get1();

                switch (rec.type()) {
                    case CHECKPOINT_RECORD:
                        CheckpointRecord cpRec = (CheckpointRecord)rec;

                        // We roll memory up until we find a checkpoint start record registered in the status.
                        if (F.eq(cpRec.checkpointId(), status.cpStartId)) {
                            log.info("Found last checkpoint marker [cpId=" + cpRec.checkpointId() +
                                ", pos=" + tup.get1() + ']');

                            apply = false;
                        }
                        else if (!F.eq(cpRec.checkpointId(), status.cpEndId))
                            U.warn(log, "Found unexpected checkpoint marker, skipping [cpId=" + cpRec.checkpointId() +
                                ", expCpId=" + status.cpStartId + ", pos=" + tup.get1() + ']');

                        break;

                    case PAGE_RECORD:
                        if (apply) {
                            PageSnapshot pageRec = (PageSnapshot)rec;

                            // Here we do not require tag check because we may be applying memory changes after
                            // several repetitive restarts and the same pages may have changed several times.
                            int grpId = pageRec.fullPageId().groupId();
                            long pageId = pageRec.fullPageId().pageId();

                            PageMemoryEx pageMem = getPageMemoryForCacheGroup(grpId);

                            long page = pageMem.acquirePage(grpId, pageId, true);

                            try {
                                long pageAddr = pageMem.writeLock(grpId, pageId, page);

                                try {
                                    PageUtils.putBytes(pageAddr, 0, pageRec.pageData());
                                }
                                finally {
                                    pageMem.writeUnlock(grpId, pageId, page, null, true, true);
                                }
                            }
                            finally {
                                pageMem.releasePage(grpId, pageId, page);
                            }

                            applied++;
                        }

                        break;

                    case PARTITION_DESTROY:
                        if (apply) {
                            PartitionDestroyRecord destroyRec = (PartitionDestroyRecord)rec;

                            final int gId = destroyRec.groupId();
                            final int pId = destroyRec.partitionId();

                            PageMemoryEx pageMem = getPageMemoryForCacheGroup(gId);

                            pageMem.clearAsync(new P3<Integer, Long, Integer>() {
                                @Override public boolean apply(Integer cacheId, Long pageId, Integer tag) {
                                    return cacheId == gId && PageIdUtils.partId(pageId) == pId;
                                }
                            }, true).get();
                        }

                        break;

                    default:
                        if (apply && rec instanceof PageDeltaRecord) {
                            PageDeltaRecord r = (PageDeltaRecord)rec;

                            int grpId = r.groupId();
                            long pageId = r.pageId();

                            PageMemoryEx pageMem = getPageMemoryForCacheGroup(grpId);

                            // Here we do not require tag check because we may be applying memory changes after
                            // several repetitive restarts and the same pages may have changed several times.
                            long page = pageMem.acquirePage(grpId, pageId, true);

                            try {
                                long pageAddr = pageMem.writeLock(grpId, pageId, page);

                                try {
                                    r.applyDelta(pageMem, pageAddr);
                                }
                                finally {
                                    pageMem.writeUnlock(grpId, pageId, page, null, true, true);
                                }
                            }
                            finally {
                                pageMem.releasePage(grpId, pageId, page);
                            }

                            applied++;
                        }
                }
            }
        }

        if (status.needRestoreMemory()) {
            if (apply)
                throw new IgniteCheckedException("Failed to restore memory state (checkpoint marker is present " +
                    "on disk, but checkpoint record is missed in WAL) " +
                    "[cpStatus=" + status + ", lastRead=" + lastRead + "]");

            log.info("Finished applying memory changes [changesApplied=" + applied +
                ", time=" + (U.currentTimeMillis() - start) + "ms]");

            if (applied > 0)
                finalizeCheckpointOnRecovery(status.cpStartTs, status.cpStartId, status.startPtr);
        }

        checkpointHist.loadHistory(cpDir);

        return lastRead == null ? null : lastRead.next();
    }

    /**
     * Obtains PageMemory reference from cache descriptor instead of cache context.
     *
     * @param grpId Cache group id.
     * @return PageMemoryEx instance.
     * @throws IgniteCheckedException if no DataRegion is configured for a name obtained from cache descriptor.
     */
    private PageMemoryEx getPageMemoryForCacheGroup(int grpId) throws IgniteCheckedException {
        // TODO IGNITE-5075: cache descriptor can be removed.
        GridCacheSharedContext sharedCtx = context();

        CacheGroupDescriptor desc = sharedCtx.cache().cacheGroupDescriptors().get(grpId);

        if (desc == null)
            throw new IgniteCheckedException("Failed to find cache group descriptor [grpId=" + grpId + ']');

        String memPlcName = desc.config().getDataRegionName();

        return (PageMemoryEx)sharedCtx.database().dataRegion(memPlcName).pageMemory();
    }

    /**
     * @param status Last registered checkpoint status.
     * @throws IgniteCheckedException If failed to apply updates.
     * @throws StorageException If IO exception occurred while reading write-ahead log.
     */
    private void applyLastUpdates(CheckpointStatus status) throws IgniteCheckedException {
        if (log.isInfoEnabled())
            log.info("Applying lost cache updates since last checkpoint record [lastMarked="
                + status.startPtr + ", lastCheckpointId=" + status.cpStartId + ']');

        cctx.kernalContext().query().skipFieldLookup(true);

        long start = U.currentTimeMillis();
        int applied = 0;

        try (WALIterator it = cctx.wal().replay(status.startPtr)) {
            Map<T2<Integer, Integer>, T2<Integer, Long>> partStates = new HashMap<>();

            while (it.hasNextX()) {
                IgniteBiTuple<WALPointer, WALRecord> next = it.nextX();

                WALRecord rec = next.get2();

                switch (rec.type()) {
                    case DATA_RECORD:
                        DataRecord dataRec = (DataRecord)rec;

                        for (DataEntry dataEntry : dataRec.writeEntries()) {
                            int cacheId = dataEntry.cacheId();

                            GridCacheContext cacheCtx = cctx.cacheContext(cacheId);

                            applyUpdate(cacheCtx, dataEntry);

                            applied++;
                        }

                        break;

                    case PART_META_UPDATE_STATE:
                        PartitionMetaStateRecord metaStateRecord = (PartitionMetaStateRecord)rec;

                        partStates.put(new T2<>(metaStateRecord.groupId(), metaStateRecord.partitionId()),
                            new T2<>((int)metaStateRecord.state(), metaStateRecord.updateCounter()));

                        break;

                    default:
                        // Skip other records.
                }
            }

            restorePartitionState(partStates);
        }
        finally {
            cctx.kernalContext().query().skipFieldLookup(false);
        }

        if (log.isInfoEnabled())
            log.info("Finished applying WAL changes [updatesApplied=" + applied +
                ", time=" + (U.currentTimeMillis() - start) + "ms]");
    }

    /**
     * @param partStates Partition states.
     * @throws IgniteCheckedException If failed to restore.
     */
    private void restorePartitionState(
        Map<T2<Integer, Integer>, T2<Integer, Long>> partStates
    ) throws IgniteCheckedException {
        for (CacheGroupContext grp : cctx.cache().cacheGroups()) {
            if (grp.isLocal() || !grp.affinityNode()) {
                // Local cache has no partitions and its states.
                continue;
            }

            if (!grp.dataRegion().config().isPersistenceEnabled())
                continue;

            int grpId = grp.groupId();

            PageMemoryEx pageMem = (PageMemoryEx)grp.dataRegion().pageMemory();

            for (int i = 0; i < grp.affinity().partitions(); i++) {
                if (storeMgr.exists(grpId, i)) {
                    storeMgr.ensure(grpId, i);

                    if (storeMgr.pages(grpId, i) <= 1)
                        continue;

                    GridDhtLocalPartition part = grp.topology().forceCreatePartition(i);

                    assert part != null;

                    // TODO: https://issues.apache.org/jira/browse/IGNITE-6097
                    grp.offheap().onPartitionInitialCounterUpdated(i, 0);

                    long partMetaId = pageMem.partitionMetaPageId(grpId, i);
                    long partMetaPage = pageMem.acquirePage(grpId, partMetaId);

                    try {
                        long pageAddr = pageMem.writeLock(grpId, partMetaId, partMetaPage);

                        boolean changed = false;

                        try {
                            PagePartitionMetaIO io = PagePartitionMetaIO.VERSIONS.forPage(pageAddr);

                            T2<Integer, Long> fromWal = partStates.get(new T2<>(grpId, i));

                            if (fromWal != null) {
                                int stateId = fromWal.get1();

                                io.setPartitionState(pageAddr, (byte)stateId);

                                changed = updateState(part, stateId);

                                if (stateId == GridDhtPartitionState.OWNING.ordinal()) {
                                    grp.offheap().onPartitionInitialCounterUpdated(i, fromWal.get2());

                                    if (part.initialUpdateCounter() < fromWal.get2()) {
                                        part.initialUpdateCounter(fromWal.get2());

                                        changed = true;
                                    }
                                }
                            }
                            else
                                changed = updateState(part, (int)io.getPartitionState(pageAddr));
                        }
                        finally {
                            pageMem.writeUnlock(grpId, partMetaId, partMetaPage, null, changed);
                        }
                    }
                    finally {
                        pageMem.releasePage(grpId, partMetaId, partMetaPage);
                    }
                }
            }
        }
    }

    /**
     * @param part Partition to restore state for.
     * @param stateId State enum ordinal.
     * @return Updated flag.
     */
    private boolean updateState(GridDhtLocalPartition part, int stateId) {
        if (stateId != -1) {
            GridDhtPartitionState state = GridDhtPartitionState.fromOrdinal(stateId);

            assert state != null;

            part.restoreState(state == GridDhtPartitionState.EVICTED ? GridDhtPartitionState.RENTING : state);

            return true;
        }

        return false;
    }

    /**
     * @param cacheCtx Cache context to apply an update.
     * @param dataEntry Data entry to apply.
     * @throws IgniteCheckedException If failed to restore.
     */
    private void applyUpdate(GridCacheContext cacheCtx, DataEntry dataEntry) throws IgniteCheckedException {
        int partId = dataEntry.partitionId();

        if (partId == -1)
            partId = cacheCtx.affinity().partition(dataEntry.key());

        GridDhtLocalPartition locPart = cacheCtx.topology().forceCreatePartition(partId);

        switch (dataEntry.op()) {
            case CREATE:
            case UPDATE:
                cacheCtx.offheap().update(
                    cacheCtx,
                    dataEntry.key(),
                    dataEntry.value(),
                    dataEntry.writeVersion(),
                    0L,
                    locPart,
                    null);

                if (dataEntry.partitionCounter() != 0)
                    cacheCtx.offheap().onPartitionInitialCounterUpdated(partId, dataEntry.partitionCounter());

                break;

            case DELETE:
                cacheCtx.offheap().remove(cacheCtx, dataEntry.key(), partId, locPart);

                if (dataEntry.partitionCounter() != 0)
                    cacheCtx.offheap().onPartitionInitialCounterUpdated(partId, dataEntry.partitionCounter());

                break;

            default:
                throw new IgniteCheckedException("Invalid operation for WAL entry update: " + dataEntry.op());
        }
    }

    /**
     * @throws IgniteCheckedException If failed.
     */
    private void finalizeCheckpointOnRecovery(long cpTs, UUID cpId, WALPointer walPtr) throws IgniteCheckedException {
        assert cpTs != 0;

        ByteBuffer tmpWriteBuf = ByteBuffer.allocateDirect(pageSize());

        long start = System.currentTimeMillis();

        Collection<DataRegion> memPolicies = context().database().dataRegions();

        List<IgniteBiTuple<PageMemory, Collection<FullPageId>>> cpEntities = new ArrayList<>(memPolicies.size());

        for (DataRegion memPlc : memPolicies) {
            if (memPlc.config().isPersistenceEnabled()) {
                PageMemoryEx pageMem = (PageMemoryEx)memPlc.pageMemory();

                cpEntities.add(new IgniteBiTuple<PageMemory, Collection<FullPageId>>(
                    pageMem, (pageMem).beginCheckpoint()));
            }
        }

        tmpWriteBuf.order(ByteOrder.nativeOrder());

        // Identity stores set.
        Collection<PageStore> updStores = new HashSet<>();

        int cpPagesCnt = 0;

        for (IgniteBiTuple<PageMemory, Collection<FullPageId>> e : cpEntities) {
            PageMemoryEx pageMem = (PageMemoryEx)e.get1();

            Collection<FullPageId> cpPages = e.get2();

            cpPagesCnt += cpPages.size();

            for (FullPageId fullId : cpPages) {
                tmpWriteBuf.rewind();

                Integer tag = pageMem.getForCheckpoint(fullId, tmpWriteBuf, null);

                if (tag != null) {
                    tmpWriteBuf.rewind();

                    PageStore store = storeMgr.writeInternal(fullId.groupId(), fullId.pageId(), tmpWriteBuf, tag);

                    tmpWriteBuf.rewind();

                    updStores.add(store);
                }
            }
        }

        long written = U.currentTimeMillis();

        for (PageStore updStore : updStores)
            updStore.sync();

        long fsync = U.currentTimeMillis();

        for (IgniteBiTuple<PageMemory, Collection<FullPageId>> e : cpEntities)
            ((PageMemoryEx)e.get1()).finishCheckpoint();

        writeCheckpointEntry(
            tmpWriteBuf,
            cpTs,
            cpId,
            walPtr,
            null,
            CheckpointEntryType.END);

        cctx.pageStore().finishRecover();

        if (log.isInfoEnabled())
            log.info(String.format("Checkpoint finished [cpId=%s, pages=%d, markPos=%s, " +
                    "pagesWrite=%dms, fsync=%dms, total=%dms]",
                cpId,
                cpPagesCnt,
                walPtr,
                written - start,
                fsync - written,
                fsync - start));
    }

    /**
     * @param cpId Checkpoint ID.
     * @param ptr Wal pointer of current checkpoint.
     */
    private CheckpointEntry writeCheckpointEntry(
        ByteBuffer tmpWriteBuf,
        long cpTs,
        UUID cpId,
        WALPointer ptr,
        CheckpointRecord rec,
        CheckpointEntryType type
    ) throws IgniteCheckedException {
        assert ptr instanceof FileWALPointer;

        FileWALPointer filePtr = (FileWALPointer)ptr;

        String fileName = checkpointFileName(cpTs, cpId, type);

        try (FileChannel ch = FileChannel.open(Paths.get(cpDir.getAbsolutePath(), fileName),
            StandardOpenOption.CREATE_NEW, StandardOpenOption.APPEND)) {

            tmpWriteBuf.rewind();

            tmpWriteBuf.putLong(filePtr.index());

            tmpWriteBuf.putInt(filePtr.fileOffset());

            tmpWriteBuf.putInt(filePtr.length());

            tmpWriteBuf.flip();

            ch.write(tmpWriteBuf);

            tmpWriteBuf.clear();

            if (!skipSync)
                ch.force(true);

            return type == CheckpointEntryType.START ?
                new CheckpointEntry(cpTs, ptr, cpId, rec.cacheGroupStates()) : null;
        }
        catch (IOException e) {
            throw new IgniteCheckedException(e);
        }
    }

    /**
     * Counter for written checkpoint pages. Not null only if checkpoint is running.
     */
    public AtomicInteger writtenPagesCounter() {
        return writtenPagesCntr;
    }

    /**
     * @return Number of pages in current checkpoint. If checkpoint is not running, returns 0.
     */
    public int currentCheckpointPagesCount() {
        return currCheckpointPagesCnt;
    }

    /**
     * @param cpTs Checkpoint timestamp.
     * @param cpId Checkpoint ID.
     * @param type Checkpoint type.
     * @return Checkpoint file name.
     */
    private static String checkpointFileName(long cpTs, UUID cpId, CheckpointEntryType type) {
        return cpTs + "-" + cpId + "-" + type + ".bin";
    }

    /**
     *
     */
    @SuppressWarnings("NakedNotify")
    public class Checkpointer extends GridWorker {
        /** Temporary write buffer. */
        private final ByteBuffer tmpWriteBuf;

        /** Next scheduled checkpoint progress. */
        private volatile CheckpointProgress scheduledCp;

        /** Current checkpoint. This field is updated only by checkpoint thread. */
        private volatile CheckpointProgress curCpProgress;

        /** Shutdown now. */
        private volatile boolean shutdownNow;

        /**
         * @param gridName Grid name.
         * @param name Thread name.
         * @param log Logger.
         */
        protected Checkpointer(@Nullable String gridName, String name, IgniteLogger log) {
            super(gridName, name, log);

            scheduledCp = new CheckpointProgress(U.currentTimeMillis() + checkpointFreq);

            tmpWriteBuf = ByteBuffer.allocateDirect(pageSize());

            tmpWriteBuf.order(ByteOrder.nativeOrder());
        }

        /** {@inheritDoc} */
        @Override protected void body() throws InterruptedException, IgniteInterruptedCheckedException {
            while (!isCancelled()) {
                waitCheckpointEvent();

                GridFutureAdapter<Void> enableChangeApplied = GridCacheDatabaseSharedManager.this.enableChangeApplied;

                if (enableChangeApplied != null) {
                    enableChangeApplied.onDone();

                    GridCacheDatabaseSharedManager.this.enableChangeApplied = null;
                }

                if (checkpointsEnabled)
                    doCheckpoint();
                else {
                    synchronized (this) {
                        scheduledCp.nextCpTs = U.currentTimeMillis() + checkpointFreq;
                    }
                }
            }

            // Final run after the cancellation.
            if (checkpointsEnabled && !shutdownNow)
                doCheckpoint();

            scheduledCp.cpFinishFut.onDone(new NodeStoppingException("Node is stopping."));
        }

        /**
         *
         */
        private CheckpointProgressSnapshot wakeupForCheckpoint(long delayFromNow, String reason) {
            CheckpointProgress sched = scheduledCp;

            long next = U.currentTimeMillis() + delayFromNow;

            if (sched.nextCpTs <= next)
                return new CheckpointProgressSnapshot(sched);

            CheckpointProgressSnapshot ret;

            synchronized (this) {
                sched = scheduledCp;

                if (sched.nextCpTs > next) {
                    sched.reason = reason;

                    sched.nextCpTs = next;
                }

                ret = new CheckpointProgressSnapshot(sched);

                notifyAll();
            }

            return ret;
        }

        /**
         * @param snapshotOperation Snapshot operation.
         */
        public IgniteInternalFuture wakeupForSnapshotCreation(SnapshotOperation snapshotOperation) {
            GridFutureAdapter<Object> ret;

            synchronized (this) {
                scheduledCp.nextCpTs = U.currentTimeMillis();

                scheduledCp.reason = "snapshot";

                scheduledCp.nextSnapshot = true;

                scheduledCp.snapshotOperation = snapshotOperation;

                ret = scheduledCp.cpBeginFut;

                notifyAll();
            }

            return ret;
        }

        /**
         *
         */
        private void doCheckpoint() {
            try {
                CheckpointMetricsTracker tracker = new CheckpointMetricsTracker();

                Checkpoint chp = markCheckpointBegin(tracker);

                currCheckpointPagesCnt = chp.pagesSize;

                writtenPagesCntr = new AtomicInteger();

                boolean interrupted = true;

                try {
                    if (chp.hasDelta()) {
                        // Identity stores set.
                        GridConcurrentHashSet<PageStore> updStores = new GridConcurrentHashSet<>();

                        CountDownFuture doneWriteFut = new CountDownFuture(
                            asyncRunner == null ? 1 : chp.cpPages.collectionsSize());

                        tracker.onPagesWriteStart();

                        final int totalPagesToWriteCnt = chp.cpPages.size();

                        if (asyncRunner != null) {
                            for (int i = 0; i < chp.cpPages.collectionsSize(); i++) {
                                Runnable write = new WriteCheckpointPages(
                                    tracker,
                                    chp.cpPages.innerCollection(i),
                                    updStores,
                                    doneWriteFut,
                                    totalPagesToWriteCnt
                                );

                                try {
                                    asyncRunner.execute(write);
                                }
                                catch (RejectedExecutionException ignore) {
                                    // Run the task synchronously.
                                    write.run();
                                }
                            }
                        }
                        else {
                            // Single-threaded checkpoint.
                            Runnable write = new WriteCheckpointPages(tracker,
                                chp.cpPages,
                                updStores,
                                doneWriteFut,
                                totalPagesToWriteCnt);

                            write.run();
                        }

                        // Wait and check for errors.
                        doneWriteFut.get();

                        // Must re-check shutdown flag here because threads may have skipped some pages.
                        // If so, we should not put finish checkpoint mark.
                        if (shutdownNow) {
                            chp.progress.cpFinishFut.onDone(new NodeStoppingException("Node is stopping."));

                            return;
                        }

                        tracker.onFsyncStart();

                        if (!skipSync) {
                            for (PageStore updStore : updStores) {
                                if (shutdownNow) {
                                    chp.progress.cpFinishFut.onDone(new NodeStoppingException("Node is stopping."));

                                    return;
                                }

                                updStore.sync();
                            }
                        }
                    }
                    else {
                        tracker.onPagesWriteStart();
                        tracker.onFsyncStart();
                    }

                    snapshotMgr.afterCheckpointPageWritten();

                    // Must mark successful checkpoint only if there are no exceptions or interrupts.
                    interrupted = false;
                }
                finally {
                    if (!interrupted)
                        markCheckpointEnd(chp);
                }

                tracker.onEnd();

                if (chp.hasDelta()) {
                    if (printCheckpointStats) {
                        if (log.isInfoEnabled())
                            log.info(String.format("Checkpoint finished [cpId=%s, pages=%d, markPos=%s, " +
                                    "walSegmentsCleared=%d, markDuration=%dms, pagesWrite=%dms, fsync=%dms, " +
                                    "total=%dms]",
                                chp.cpEntry.checkpointId(),
                                chp.pagesSize,
                                chp.cpEntry.checkpointMark(),
                                chp.walFilesDeleted,
                                tracker.markDuration(),
                                tracker.pagesWriteDuration(),
                                tracker.fsyncDuration(),
                                tracker.totalDuration()));
                    }

                    persStoreMetrics.onCheckpoint(
                        tracker.lockWaitDuration(),
                        tracker.markDuration(),
                        tracker.pagesWriteDuration(),
                        tracker.fsyncDuration(),
                        tracker.totalDuration(),
                        chp.pagesSize,
                        tracker.dataPagesWritten(),
                        tracker.cowPagesWritten());
                }
                else {
                    persStoreMetrics.onCheckpoint(
                        tracker.lockWaitDuration(),
                        tracker.markDuration(),
                        tracker.pagesWriteDuration(),
                        tracker.fsyncDuration(),
                        tracker.totalDuration(),
                        chp.pagesSize,
                        tracker.dataPagesWritten(),
                        tracker.cowPagesWritten());
                }
            }
            catch (IgniteCheckedException e) {
                // TODO-ignite-db how to handle exception?
                U.error(log, "Failed to create checkpoint.", e);
            }
        }

        /**
         *
         */
        @SuppressWarnings("WaitNotInLoop")
        private void waitCheckpointEvent() {
            boolean cancel = false;

            try {
                long now = U.currentTimeMillis();

                synchronized (this) {
                    long remaining;

                    while ((remaining = scheduledCp.nextCpTs - now) > 0 && !isCancelled()) {
                        wait(remaining);

                        now = U.currentTimeMillis();
                    }
                }
            }
            catch (InterruptedException ignored) {
                Thread.currentThread().interrupt();

                cancel = true;
            }

            if (cancel)
                isCancelled = true;
        }

        /**
         *
         */
        @SuppressWarnings("TooBroadScope")
        private Checkpoint markCheckpointBegin(CheckpointMetricsTracker tracker) throws IgniteCheckedException {
            CheckpointRecord cpRec = new CheckpointRecord(null);

            WALPointer cpPtr = null;

            final CheckpointProgress curr;

            IgniteBiTuple<Collection<GridMultiCollectionWrapper<FullPageId>>, Integer> cpPagesTuple;

            tracker.onLockWaitStart();

            boolean hasPages;

<<<<<<< HEAD
            Future snapFut = null;
=======
            IgniteFuture snapFut = null;
>>>>>>> f0500e27

            checkpointLock.writeLock().lock();

            try {
                tracker.onMarkStart();

                synchronized (this) {
                    curr = scheduledCp;

                    curr.started = true;

                    if (curr.reason == null)
                        curr.reason = "timeout";

                    // It is important that we assign a new progress object before checkpoint mark in page memory.
                    scheduledCp = new CheckpointProgress(U.currentTimeMillis() + checkpointFreq);

                    curCpProgress = curr;
                }

                final PartitionAllocationMap map = new PartitionAllocationMap();

                DbCheckpointListener.Context ctx0 = new DbCheckpointListener.Context() {
                    @Override public boolean nextSnapshot() {
                        return curr.nextSnapshot;
                    }

                    /** {@inheritDoc} */
                    @Override public PartitionAllocationMap partitionStatMap() {
                        return map;
                    }

                    @Override public boolean needToSnapshot(String cacheOrGrpName) {
                        return curr.snapshotOperation.cacheGroupIds().contains(CU.cacheId(cacheOrGrpName));
                    }
                };

                // Listeners must be invoked before we write checkpoint record to WAL.
                for (DbCheckpointListener lsnr : lsnrs)
                    lsnr.onCheckpointBegin(ctx0);

                if (curr.nextSnapshot)
                    snapFut = snapshotMgr.onMarkCheckPointBegin(curr.snapshotOperation, map);

                for (CacheGroupContext grp : cctx.cache().cacheGroups()) {
                    if (grp.isLocal())
                        continue;

                    List<GridDhtLocalPartition> locParts = new ArrayList<>();

                    for (GridDhtLocalPartition part : grp.topology().currentLocalPartitions())
                        locParts.add(part);

                    Collections.sort(locParts, ASC_PART_COMPARATOR);

                    CacheState state = new CacheState(locParts.size());

                    for (GridDhtLocalPartition part : grp.topology().currentLocalPartitions())
                        state.addPartitionState(part.id(), part.dataStore().fullSize(), part.updateCounter());

                    cpRec.addCacheGroupState(grp.groupId(), state);
                }

                cpPagesTuple = beginAllCheckpoints();

                hasPages = hasPageForWrite(cpPagesTuple.get1());

                if (hasPages || curr.nextSnapshot) {
                    // No page updates for this checkpoint are allowed from now on.
                    cpPtr = cctx.wal().log(cpRec);

                    if (cpPtr == null)
                        cpPtr = CheckpointStatus.NULL_PTR;
                }
            }
            finally {
                checkpointLock.writeLock().unlock();

                tracker.onLockRelease();
            }

            curr.cpBeginFut.onDone();

<<<<<<< HEAD
            if (snapFut != null)
                try {
                    snapFut.get();
                } catch (InterruptedException | ExecutionException e) {
                    log.error("Error occur while waiting for snapshot operation initialization", e);
                }
=======
            if (snapFut != null) {
                try {
                    snapFut.get();
                }
                catch (IgniteException e) {
                    U.error(log, "Failed to wait for snapshot operation initialization: " +
                        curr.snapshotOperation + "]", e);
                }
            }
>>>>>>> f0500e27

            if (hasPages) {
                assert cpPtr != null;

                // Sync log outside the checkpoint write lock.
                cctx.wal().fsync(cpPtr);

                long cpTs = System.currentTimeMillis();

                CheckpointEntry cpEntry = writeCheckpointEntry(
                    tmpWriteBuf,
                    cpTs,
                    cpRec.checkpointId(),
                    cpPtr,
                    cpRec,
                    CheckpointEntryType.START);

                checkpointHist.addCheckpointEntry(cpEntry);

                GridMultiCollectionWrapper<FullPageId> cpPages = splitAndSortCpPagesIfNeeded(cpPagesTuple);

                if (printCheckpointStats)
                    if (log.isInfoEnabled())
                        log.info(String.format("Checkpoint started [checkpointId=%s, startPtr=%s, checkpointLockWait=%dms, " +
                                "checkpointLockHoldTime=%dms, pages=%d, reason='%s']",
                            cpRec.checkpointId(),
                            cpPtr,
                            tracker.lockWaitDuration(),
                            tracker.lockHoldDuration(),
                            cpPages.size(),
                            curr.reason)
                        );

                return new Checkpoint(cpEntry, cpPages, curr);
            }
            else {
                if (curr.nextSnapshot)
                    cctx.wal().fsync(null);

                if (printCheckpointStats) {
                    if (log.isInfoEnabled())
                        LT.info(log, String.format("Skipping checkpoint (no pages were modified) [" +
                                "checkpointLockWait=%dms, checkpointLockHoldTime=%dms, reason='%s']",
                            tracker.lockWaitDuration(),
                            tracker.lockHoldDuration(),
                            curr.reason));
                }

                GridMultiCollectionWrapper<FullPageId> wrapper = new GridMultiCollectionWrapper<>(new Collection[0]);

                return new Checkpoint(null, wrapper, curr);
            }
        }

        /**
         * Check that at least one collection is not empty.
         *
         * @param cpPagesCollWrapper Collection of {@link GridMultiCollectionWrapper} checkpoint pages.
         */
        private boolean hasPageForWrite(Collection<GridMultiCollectionWrapper<FullPageId>> cpPagesCollWrapper) {
            boolean hasPages = false;

            for (Collection c : cpPagesCollWrapper)
                if (!c.isEmpty()) {
                    hasPages = true;

                    break;
                }

            return hasPages;
        }

        /**
         * @return tuple with collections of FullPageIds obtained from each PageMemory and overall number of dirty
         * pages.
         */
        private IgniteBiTuple<Collection<GridMultiCollectionWrapper<FullPageId>>, Integer> beginAllCheckpoints() {
            Collection<GridMultiCollectionWrapper<FullPageId>> res = new ArrayList(dataRegions().size());

            int pagesNum = 0;

            for (DataRegion memPlc : dataRegions()) {
                if (!memPlc.config().isPersistenceEnabled())
                    continue;

                GridMultiCollectionWrapper<FullPageId> nextCpPagesCol = ((PageMemoryEx)memPlc.pageMemory()).beginCheckpoint();

                pagesNum += nextCpPagesCol.size();

                res.add(nextCpPagesCol);
            }

            return new IgniteBiTuple<>(res, pagesNum);
        }

        /**
         * @param chp Checkpoint snapshot.
         */
        private void markCheckpointEnd(Checkpoint chp) throws IgniteCheckedException {
            synchronized (this) {
                for (DataRegion memPlc : dataRegions()) {
                    if (!memPlc.config().isPersistenceEnabled())
                        continue;

                    ((PageMemoryEx)memPlc.pageMemory()).finishCheckpoint();
                }

                if (chp.hasDelta())
                    writeCheckpointEntry(
                        tmpWriteBuf,
                        chp.cpEntry.checkpointTimestamp(),
                        chp.cpEntry.checkpointId(),
                        chp.cpEntry.checkpointMark(),
                        null,
                        CheckpointEntryType.END);

                writtenPagesCntr = null;

                currCheckpointPagesCnt = 0;
            }

            checkpointHist.onCheckpointFinished(chp);

            if (chp.progress != null)
                chp.progress.cpFinishFut.onDone();
        }

        /** {@inheritDoc} */
        @Override public void cancel() {
            if (log.isDebugEnabled())
                log.debug("Cancelling grid runnable: " + this);

            // Do not interrupt runner thread.
            isCancelled = true;

            synchronized (this) {
                notifyAll();
            }
        }

        /**
         *
         */
        public void shutdownNow() {
            shutdownNow = true;

            if (!isCancelled)
                cancel();
        }
    }

    /**
     * Reorders list of checkpoint pages and splits them into needed number of sublists according to
     * {@link DataStorageConfiguration#getCheckpointThreads()} and
     * {@link DataStorageConfiguration#getCheckpointWriteOrder()}.
     *
     * @param cpPagesTuple Checkpoint pages tuple.
     */
    private GridMultiCollectionWrapper<FullPageId> splitAndSortCpPagesIfNeeded(
        IgniteBiTuple<Collection<GridMultiCollectionWrapper<FullPageId>>, Integer> cpPagesTuple
    ) {
        List<FullPageId> cpPagesList = new ArrayList<>(cpPagesTuple.get2());

        for (GridMultiCollectionWrapper<FullPageId> col : cpPagesTuple.get1()) {
            for (int i = 0; i < col.collectionsSize(); i++)
                cpPagesList.addAll(col.innerCollection(i));
        }

        if (persistenceCfg.getCheckpointWriteOrder() == CheckpointWriteOrder.SEQUENTIAL) {
            Collections.sort(cpPagesList, new Comparator<FullPageId>() {
                @Override public int compare(FullPageId o1, FullPageId o2) {
                    int cmp = Long.compare(o1.groupId(), o2.groupId());
                    if (cmp != 0)
                        return cmp;

                    return Long.compare(PageIdUtils.effectivePageId(o1.pageId()),
                        PageIdUtils.effectivePageId(o2.pageId()));
                }
            });
        }

        int cpThreads = persistenceCfg.getCheckpointThreads();

        int pagesSubLists = cpThreads == 1 ? 1 : cpThreads * 4;
        // Splitting pages to (threads * 4) subtasks. If any thread will be faster, it will help slower threads.

        Collection[] pagesSubListArr = new Collection[pagesSubLists];

        for (int i = 0; i < pagesSubLists; i++) {
            int totalSize = cpPagesList.size();

            int from = totalSize * i / (pagesSubLists);

            int to = totalSize * (i + 1) / (pagesSubLists);

            pagesSubListArr[i] = cpPagesList.subList(from, to);
        }

        return new GridMultiCollectionWrapper<FullPageId>(pagesSubListArr);
    }

    /** Pages write task */
    private class WriteCheckpointPages implements Runnable {
        /** */
        private CheckpointMetricsTracker tracker;

        /** Collection of page IDs to write under this task. Overall pages to write may be greater than this collection */
        private Collection<FullPageId> writePageIds;

        /** */
        private GridConcurrentHashSet<PageStore> updStores;

        /** */
        private CountDownFuture doneFut;

        /** Total pages to write, counter may be greater than {@link #writePageIds} size */
        private final int totalPagesToWrite;

        /**
         * Creates task for write pages
         *
         * @param tracker
         * @param writePageIds Collection of page IDs to write.
         * @param updStores
         * @param doneFut
         * @param totalPagesToWrite total pages to be written under this checkpoint
         */
        private WriteCheckpointPages(
            final CheckpointMetricsTracker tracker,
            final Collection<FullPageId> writePageIds,
            final GridConcurrentHashSet<PageStore> updStores,
            final CountDownFuture doneFut,
            final int totalPagesToWrite) {
            this.tracker = tracker;
            this.writePageIds = writePageIds;
            this.updStores = updStores;
            this.doneFut = doneFut;
            this.totalPagesToWrite = totalPagesToWrite;
        }

        /** {@inheritDoc} */
        @Override public void run() {
            ByteBuffer tmpWriteBuf = threadBuf.get();

            long writeAddr = GridUnsafe.bufferAddress(tmpWriteBuf);

            snapshotMgr.beforeCheckpointPageWritten();

            try {
                for (FullPageId fullId : writePageIds) {
                    if (checkpointer.shutdownNow)
                        break;

                    tmpWriteBuf.rewind();

                    snapshotMgr.beforePageWrite(fullId);

                    int grpId = fullId.groupId();

                    CacheGroupContext grp = context().cache().cacheGroup(grpId);

                    if (grp == null)
                        continue;

                    if (!grp.dataRegion().config().isPersistenceEnabled())
                        continue;

                    PageMemoryEx pageMem = (PageMemoryEx)grp.dataRegion().pageMemory();

                    Integer tag = pageMem.getForCheckpoint(
                        fullId, tmpWriteBuf, persStoreMetrics.metricsEnabled() ? tracker : null);

                    if (tag != null) {
                        tmpWriteBuf.rewind();

                        if (persStoreMetrics.metricsEnabled()) {
                            int pageType = PageIO.getType(tmpWriteBuf);

                            if (PageIO.isDataPageType(pageType))
                                tracker.onDataPageWritten();
                        }

                        if (!skipCrc) {
                            PageIO.setCrc(writeAddr, PureJavaCrc32.calcCrc32(tmpWriteBuf, pageSize()));

                            tmpWriteBuf.rewind();
                        }

                        int curWrittenPages = writtenPagesCntr.incrementAndGet();

                        snapshotMgr.onPageWrite(fullId, tmpWriteBuf, curWrittenPages, totalPagesToWrite);

                        tmpWriteBuf.rewind();

                        PageIO.setCrc(writeAddr, 0);

                        PageStore store = storeMgr.writeInternal(grpId, fullId.pageId(), tmpWriteBuf, tag);

                        updStores.add(store);
                    }
                }

                doneFut.onDone((Void)null);
            }
            catch (Throwable e) {
                doneFut.onDone(e);
            }
        }
    }

    /**
     *
     */
    private enum CheckpointEntryType {
        /** */
        START,

        /** */
        END
    }

    /**
     *
     */
    private static class Checkpoint {
        /** Checkpoint entry. */
        private final CheckpointEntry cpEntry;

        /** Checkpoint pages. */
        private final GridMultiCollectionWrapper<FullPageId> cpPages;

        /** */
        private final CheckpointProgress progress;

        /** Number of deleted WAL files. */
        private int walFilesDeleted;

        /** */
        private final int pagesSize;

        /**
         * @param cpEntry Checkpoint entry.
         * @param cpPages Pages to write to the page store.
         * @param progress Checkpoint progress status.
         */
        private Checkpoint(
            CheckpointEntry cpEntry,
            @NotNull GridMultiCollectionWrapper<FullPageId> cpPages,
            CheckpointProgress progress
        ) {
            assert cpEntry == null || cpEntry.initGuard != 0;

            this.cpEntry = cpEntry;
            this.cpPages = cpPages;
            this.progress = progress;

            pagesSize = cpPages.size();
        }

        /**
         * @return {@code true} if this checkpoint contains at least one dirty page.
         */
        private boolean hasDelta() {
            return pagesSize != 0;
        }
    }

    /**
     *
     */
    private static class CheckpointStatus {
        /** Null checkpoint UUID. */
        private static final UUID NULL_UUID = new UUID(0L, 0L);

        /** Null WAL pointer. */
        private static final WALPointer NULL_PTR = new FileWALPointer(0, 0, 0);

        /** */
        private long cpStartTs;

        /** */
        private UUID cpStartId;

        /** */
        @GridToStringInclude
        private WALPointer startPtr;

        /** */
        private UUID cpEndId;

        /** */
        @GridToStringInclude
        private WALPointer endPtr;

        /**
         * @param cpStartId Checkpoint start ID.
         * @param startPtr Checkpoint start pointer.
         * @param cpEndId Checkpoint end ID.
         * @param endPtr Checkpoint end pointer.
         */
        private CheckpointStatus(long cpStartTs, UUID cpStartId, WALPointer startPtr, UUID cpEndId, WALPointer endPtr) {
            this.cpStartTs = cpStartTs;
            this.cpStartId = cpStartId;
            this.startPtr = startPtr;
            this.cpEndId = cpEndId;
            this.endPtr = endPtr;
        }

        /**
         * @return {@code True} if need to apply page log to restore tree structure.
         */
        public boolean needRestoreMemory() {
            return !F.eq(cpStartId, cpEndId) && !F.eq(NULL_UUID, cpStartId);
        }

        /** {@inheritDoc} */
        public String toString() {
            return S.toString(CheckpointStatus.class, this);
        }
    }

    /**
     *
     */
    private static class CheckpointProgress {
        /** */
        private volatile long nextCpTs;

        /** */
        private GridFutureAdapter cpBeginFut = new GridFutureAdapter<>();

        /** */
        private GridFutureAdapter cpFinishFut = new GridFutureAdapter<>();

        /** */
        private volatile boolean nextSnapshot;

        /** */
        private volatile boolean started;

        /** */
        private volatile SnapshotOperation snapshotOperation;

        /** Wakeup reason. */
        private String reason;

        /**
         * @param nextCpTs Next checkpoint timestamp.
         */
        private CheckpointProgress(long nextCpTs) {
            this.nextCpTs = nextCpTs;
        }
    }

    /**
     *
     */
    private static class CheckpointProgressSnapshot {
        /** */
        private final boolean started;

        /** */
        private final GridFutureAdapter<Object> cpBeginFut;

        /** */
        private final GridFutureAdapter<Object> cpFinishFut;

        /** */
        CheckpointProgressSnapshot(CheckpointProgress cpProgress) {
            started = cpProgress.started;
            cpBeginFut = cpProgress.cpBeginFut;
            cpFinishFut = cpProgress.cpFinishFut;
        }
    }

    /**
     * Checkpoint history. Holds chronological ordered map with {@link GridCacheDatabaseSharedManager.CheckpointEntry
     * CheckpointEntries}. Data is loaded from corresponding checkpoint directory. This directory holds files for
     * checkpoint start and end.
     */
    @SuppressWarnings("PublicInnerClass")
    public class CheckpointHistory {
        /**
         * Maps checkpoint's timestamp (from CP file name) to CP entry.
         * Using TS provides historical order of CP entries in map ( first is oldest )
         */
        private final NavigableMap<Long, CheckpointEntry> histMap = new ConcurrentSkipListMap<>();

        /**
         * Load history form checkpoint directory.
         *
         * @param dir Checkpoint state dir.
         */
        private void loadHistory(File dir) throws IgniteCheckedException {
            if (!dir.exists())
                return;

            File[] files = dir.listFiles(CP_FILE_FILTER);

            if (!F.isEmpty(files)) {
                Arrays.sort(files, CP_TS_COMPARATOR);

                ByteBuffer buf = ByteBuffer.allocate(16);
                buf.order(ByteOrder.nativeOrder());

                for (File file : files) {
                    Matcher matcher = CP_FILE_NAME_PATTERN.matcher(file.getName());

                    if (matcher.matches()) {
                        CheckpointEntryType type = CheckpointEntryType.valueOf(matcher.group(3));

                        if (type == CheckpointEntryType.START) {
                            long cpTs = Long.parseLong(matcher.group(1));
                            WALPointer ptr = readPointer(file, buf);

                            if (ptr == null)
                                continue;

                            // Create lazy checkpoint entry.
                            CheckpointEntry entry = new CheckpointEntry(cpTs, ptr);

                            histMap.put(cpTs, entry);
                        }
                    }
                }
            }
        }

        /**
         * @param cpTs Checkpoint timestamp.
         * @return Initialized entry.
         * @throws IgniteCheckedException If failed to initialize entry.
         */
        private CheckpointEntry entry(Long cpTs) throws IgniteCheckedException {
            CheckpointEntry entry = histMap.get(cpTs);

            if (entry == null)
                throw new IgniteCheckedException("Checkpoint entry was removed: " + cpTs);

            entry.initIfNeeded(cctx);

            return entry;
        }

        /**
         * @return Collection of checkpoint timestamps.
         */
        public Collection<Long> checkpoints() {
            return histMap.keySet();
        }

        /**
         * Adds checkpoint entry after the corresponding WAL record has been written to WAL. The checkpoint itself
         * is not finished yet.
         *
         * @param entry Entry to ad.
         */
        private void addCheckpointEntry(CheckpointEntry entry) {
            histMap.put(entry.checkpointTimestamp(), entry);
        }

        /**
         * Clears checkpoint history.
         */
        private void onCheckpointFinished(Checkpoint chp) {
            int deleted = 0;

            while (histMap.size() > persistenceCfg.getWalHistorySize()) {
                Map.Entry<Long, CheckpointEntry> entry = histMap.firstEntry();

                CheckpointEntry cpEntry = entry.getValue();

                if (cctx.wal().reserved(cpEntry.checkpointMark())) {
                    U.warn(log, "Could not clear historyMap due to WAL reservation on cpEntry " + cpEntry.cpId +
                        ", history map size is " + histMap.size());

                    break;
                }

                File startFile = new File(cpDir.getAbsolutePath(), cpEntry.startFile());
                File endFile = new File(cpDir.getAbsolutePath(), cpEntry.endFile());

                boolean rmvdStart = !startFile.exists() || startFile.delete();
                boolean rmvdEnd = !endFile.exists() || endFile.delete();

                boolean fail = !rmvdStart || !rmvdEnd;

                if (fail) {
                    U.warn(log, "Failed to remove stale checkpoint files [startFile=" + startFile.getAbsolutePath() +
                        ", endFile=" + endFile.getAbsolutePath() + ']');

                    if (histMap.size() > 2 * persistenceCfg.getWalHistorySize()) {
                        U.error(log, "Too many stale checkpoint entries in the map, will truncate WAL archive anyway.");

                        fail = false;
                    }
                }

                if (!fail) {
                    deleted += cctx.wal().truncate(cpEntry.checkpointMark());

                    histMap.remove(entry.getKey());
                }
                else
                    break;
            }

            chp.walFilesDeleted = deleted;
        }

        /**
         * @param cacheId Cache ID.
         * @param partId Partition ID.
         * @return Reserved counter or null if couldn't reserve.
         */
        @Nullable private Long reserve(int cacheId, int partId) {
            for (CheckpointEntry entry : histMap.values()) {
                try {
                    entry.initIfNeeded(cctx);

                    if (entry.cacheGrpStates == null)
                        continue;

                    CacheState grpState = entry.cacheGrpStates.get(cacheId);

                    if (grpState == null)
                        continue;

                    long partCntr = grpState.counterByPartition(partId);

                    if (partCntr >= 0) {
                        if (cctx.wal().reserve(entry.checkpointMark()))
                            return partCntr;
                    }
                }
                catch (Exception e) {
                    U.error(log, "Error while trying to reserve history", e);
                }
            }

            return null;
        }
    }

    /**
     *
     */
    private static class CheckpointEntry {
        /** */
        private static final AtomicIntegerFieldUpdater<CheckpointEntry> initGuardUpdater =
            AtomicIntegerFieldUpdater.newUpdater(CheckpointEntry.class, "initGuard");

        /** Checkpoint timestamp. */
        private long cpTs;

        /** Checkpoint end mark. */
        private WALPointer cpMark;

        /** Initialization latch. */
        private CountDownLatch initLatch;

        /** */
        @SuppressWarnings("unused")
        private volatile int initGuard;

        /** Checkpoint ID. Initialized lazily. */
        private UUID cpId;

        /** Cache states. Initialized lazily. */
        private Map<Integer, CacheState> cacheGrpStates;

        /** Initialization exception. */
        private IgniteCheckedException initEx;

        /**
         * Lazy entry constructor.
         *
         * @param cpTs Checkpoint timestamp.
         * @param cpMark Checkpoint end mark (WAL pointer).
         */
        private CheckpointEntry(long cpTs, WALPointer cpMark) {
            assert cpMark != null;

            this.cpTs = cpTs;
            this.cpMark = cpMark;

            initLatch = new CountDownLatch(1);
        }

        /**
         * Creates complete entry.
         *
         * @param cpTs Checkpoint timestamp.
         * @param cpMark Checkpoint mark pointer.
         * @param cpId Checkpoint ID.
         * @param cacheGrpStates Cache groups states.
         */
        private CheckpointEntry(long cpTs, WALPointer cpMark, UUID cpId, Map<Integer, CacheState> cacheGrpStates) {
            this.cpTs = cpTs;
            this.cpMark = cpMark;
            this.cpId = cpId;
            this.cacheGrpStates = cacheGrpStates;

            initGuard = 1;
            initLatch = new CountDownLatch(0);
        }

        /**
         * @return Checkpoint timestamp.
         */
        private long checkpointTimestamp() {
            return cpTs;
        }

        /**
         * @return Checkpoint ID.
         */
        private UUID checkpointId() {
            return cpId;
        }

        /**
         * @return Checkpoint mark.
         */
        private WALPointer checkpointMark() {
            return cpMark;
        }

        /**
         * @return Start file name.
         */
        private String startFile() {
            return checkpointFileName(cpTs, cpId, CheckpointEntryType.START);
        }

        /**
         * @return End file name.
         */
        private String endFile() {
            return checkpointFileName(cpTs, cpId, CheckpointEntryType.END);
        }

        /**
         * @param grpId Cache group ID.
         * @param part Partition ID.
         * @return Partition counter or {@code null} if not found.
         */
        private Long partitionCounter(int grpId, int part) {
            assert initGuard != 0;

            if (initEx != null || cacheGrpStates == null)
                return null;

            CacheState state = cacheGrpStates.get(grpId);

            if (state != null) {
                long cntr = state.counterByPartition(part);

                return cntr < 0 ? null : cntr;
            }

            return null;
        }

        /**
         * @throws IgniteCheckedException If failed to read WAL entry.
         */
        private void initIfNeeded(GridCacheSharedContext cctx) throws IgniteCheckedException {
            if (initGuardUpdater.compareAndSet(this, 0, 1)) {
                try (WALIterator it = cctx.wal().replay(cpMark)) {
                    if (it.hasNextX()) {
                        IgniteBiTuple<WALPointer, WALRecord> tup = it.nextX();

                        CheckpointRecord rec = (CheckpointRecord)tup.get2();

                        cpId = rec.checkpointId();
                        cacheGrpStates = rec.cacheGroupStates();
                    }
                    else
                        initEx = new IgniteCheckedException("Failed to find checkpoint record at " +
                            "the given WAL pointer: " + cpMark);
                }
                catch (IgniteCheckedException e) {
                    initEx = e;
                }
                finally {
                    initLatch.countDown();
                }
            }
            else {
                U.await(initLatch);

                if (initEx != null)
                    throw initEx;
            }
        }
    }

    /**
     *
     */
    public static class FileLockHolder implements AutoCloseable {
        /** Lock file name. */
        private static final String lockFileName = "lock";

        /** File. */
        private File file;

        /** Channel. */
        private RandomAccessFile lockFile;

        /** Lock. */
        private FileLock lock;

        /** Kernal context to generate Id of locked node in file. */
        @NotNull private GridKernalContext ctx;

        /** Logger. */
        private IgniteLogger log;

        /**
         * @param path Path.
         */
        public FileLockHolder(String path, @NotNull GridKernalContext ctx, IgniteLogger log) {
            try {
                file = Paths.get(path, lockFileName).toFile();

                lockFile = new RandomAccessFile(file, "rw");

                this.ctx = ctx;
                this.log = log;
            }
            catch (IOException e) {
                throw new IgniteException(e);
            }
        }

        /**
         * @param lockWaitTimeMillis During which time thread will try capture file lock.
         * @throws IgniteCheckedException If failed to capture file lock.
         */
        public void tryLock(long lockWaitTimeMillis) throws IgniteCheckedException {
            assert lockFile != null;

            FileChannel ch = lockFile.getChannel();

            SB sb = new SB();

            //write node id
            sb.a("[").a(ctx.localNodeId().toString()).a("]");

            //write ip addresses
            final GridDiscoveryManager discovery = ctx.discovery();

            if (discovery != null) { //discovery may be not up and running
                final ClusterNode node = discovery.localNode();

                if (node != null)
                    sb.a(node.addresses());
            }

            //write ports
            sb.a("[");
            Iterator<GridPortRecord> it = ctx.ports().records().iterator();

            while (it.hasNext()) {
                GridPortRecord rec = it.next();

                sb.a(rec.protocol()).a(":").a(rec.port());

                if (it.hasNext())
                    sb.a(", ");
            }

            sb.a("]");

            String failMsg;

            try {
                String content = null;

                // Try to get lock, if not available wait 1 sec and re-try.
                for (int i = 0; i < lockWaitTimeMillis; i += 1000) {
                    try {
                        lock = ch.tryLock(0, 1, false);
                        if (lock != null && lock.isValid()) {
                            writeContent(sb.toString());

                            return;
                        }
                    }
                    catch (OverlappingFileLockException ignore) {
                        if (content == null)
                            content = readContent();

                        log.warning("Failed to acquire file lock (local nodeId:" + ctx.localNodeId()
                            + ", already locked by " + content + "), will try again in 1s: "
                            + file.getAbsolutePath());
                    }

                    U.sleep(1000);
                }

                if (content == null)
                    content = readContent();

                failMsg = "Failed to acquire file lock during " + (lockWaitTimeMillis / 1000) +
                    " sec, (locked by " + content + "): " + file.getAbsolutePath();
            }
            catch (Exception e) {
                throw new IgniteCheckedException(e);
            }

            if (failMsg != null)
                throw new IgniteCheckedException(failMsg);
        }

        /**
         * Write node id (who captured lock) into lock file.
         *
         * @param content Node id.
         * @throws IOException if some fail while write node it.
         */
        private void writeContent(String content) throws IOException {
            FileChannel ch = lockFile.getChannel();

            byte[] bytes = content.getBytes();

            ByteBuffer buf = ByteBuffer.allocate(bytes.length);
            buf.put(bytes);

            buf.flip();

            ch.write(buf, 1);

            ch.force(false);
        }

        /**
         *
         */
        private String readContent() throws IOException {
            FileChannel ch = lockFile.getChannel();

            ByteBuffer buf = ByteBuffer.allocate((int)(ch.size() - 1));

            ch.read(buf, 1);

            String content = new String(buf.array());

            buf.clear();

            return content;
        }

        /** Releases file lock */
        public void release() {
            U.releaseQuiet(lock);
        }

        /** Closes file channel */
        public void close() {
            U.closeQuiet(lockFile);
        }

        /**
         * @return Absolute path to lock file.
         */
        private String lockPath() {
            return file.getAbsolutePath();
        }
    }

    /** {@inheritDoc} */
    @Override public DataStorageMetrics persistentStoreMetrics() {
        return new DataStorageMetricsSnapshot(persStoreMetrics);
    }

    /**
     *
     */
    public DataStorageMetricsImpl persistentStoreMetricsImpl() {
        return persStoreMetrics;
    }
}<|MERGE_RESOLUTION|>--- conflicted
+++ resolved
@@ -2269,11 +2269,7 @@
 
             boolean hasPages;
 
-<<<<<<< HEAD
-            Future snapFut = null;
-=======
             IgniteFuture snapFut = null;
->>>>>>> f0500e27
 
             checkpointLock.writeLock().lock();
 
@@ -2357,14 +2353,6 @@
 
             curr.cpBeginFut.onDone();
 
-<<<<<<< HEAD
-            if (snapFut != null)
-                try {
-                    snapFut.get();
-                } catch (InterruptedException | ExecutionException e) {
-                    log.error("Error occur while waiting for snapshot operation initialization", e);
-                }
-=======
             if (snapFut != null) {
                 try {
                     snapFut.get();
@@ -2374,7 +2362,6 @@
                         curr.snapshotOperation + "]", e);
                 }
             }
->>>>>>> f0500e27
 
             if (hasPages) {
                 assert cpPtr != null;
