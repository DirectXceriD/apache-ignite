/*
 * Licensed to the Apache Software Foundation (ASF) under one or more
 * contributor license agreements.  See the NOTICE file distributed with
 * this work for additional information regarding copyright ownership.
 * The ASF licenses this file to You under the Apache License, Version 2.0
 * (the "License"); you may not use this file except in compliance with
 * the License.  You may obtain a copy of the License at
 *
 *      http://www.apache.org/licenses/LICENSE-2.0
 *
 * Unless required by applicable law or agreed to in writing, software
 * distributed under the License is distributed on an "AS IS" BASIS,
 * WITHOUT WARRANTIES OR CONDITIONS OF ANY KIND, either express or implied.
 * See the License for the specific language governing permissions and
 * limitations under the License.
 */

package org.apache.ignite.internal.processors.cache.persistence;

import java.io.File;
import java.io.IOException;
import java.io.RandomAccessFile;
import java.nio.ByteBuffer;
import java.nio.ByteOrder;
import java.nio.channels.FileChannel;
import java.nio.channels.FileLock;
import java.nio.channels.OverlappingFileLockException;
import java.nio.file.DirectoryStream;
import java.nio.file.Files;
import java.nio.file.Path;
import java.nio.file.Paths;
import java.nio.file.StandardOpenOption;
import java.util.ArrayList;
import java.util.Arrays;
import java.util.Collection;
import java.util.Collections;
import java.util.Comparator;
import java.util.HashMap;
import java.util.HashSet;
import java.util.Iterator;
import java.util.List;
import java.util.Map;
import java.util.Set;
import java.util.UUID;
import java.util.concurrent.ConcurrentHashMap;
import java.util.concurrent.ConcurrentMap;
import java.util.concurrent.CopyOnWriteArrayList;
import java.util.concurrent.Executor;
import java.util.concurrent.ExecutorService;
import java.util.concurrent.LinkedBlockingQueue;
import java.util.concurrent.RejectedExecutionException;
import java.util.concurrent.TimeUnit;
import java.util.concurrent.atomic.AtomicInteger;
import java.util.concurrent.atomic.LongAdder;
import java.util.concurrent.locks.ReentrantReadWriteLock;
import java.util.function.Predicate;
import java.util.regex.Matcher;
import java.util.regex.Pattern;
import java.util.stream.Collectors;
import javax.management.ObjectName;
import org.apache.ignite.DataStorageMetrics;
import org.apache.ignite.IgniteCheckedException;
import org.apache.ignite.IgniteException;
import org.apache.ignite.IgniteLogger;
import org.apache.ignite.IgniteSystemProperties;
import org.apache.ignite.cluster.ClusterNode;
import org.apache.ignite.configuration.CacheConfiguration;
import org.apache.ignite.configuration.CheckpointWriteOrder;
import org.apache.ignite.configuration.DataPageEvictionMode;
import org.apache.ignite.configuration.DataRegionConfiguration;
import org.apache.ignite.configuration.DataStorageConfiguration;
import org.apache.ignite.configuration.IgniteConfiguration;
import org.apache.ignite.configuration.NearCacheConfiguration;
import org.apache.ignite.events.DiscoveryEvent;
import org.apache.ignite.events.EventType;
import org.apache.ignite.failure.FailureContext;
import org.apache.ignite.failure.FailureType;
import org.apache.ignite.internal.GridKernalContext;
import org.apache.ignite.internal.IgniteFutureTimeoutCheckedException;
import org.apache.ignite.internal.IgniteInternalFuture;
import org.apache.ignite.internal.IgniteInterruptedCheckedException;
import org.apache.ignite.internal.NodeStoppingException;
import org.apache.ignite.internal.managers.discovery.GridDiscoveryManager;
import org.apache.ignite.internal.mem.DirectMemoryProvider;
import org.apache.ignite.internal.mem.DirectMemoryRegion;
import org.apache.ignite.internal.mem.file.MappedFileMemoryProvider;
import org.apache.ignite.internal.mem.unsafe.UnsafeMemoryProvider;
import org.apache.ignite.internal.pagemem.FullPageId;
import org.apache.ignite.internal.pagemem.PageIdAllocator;
import org.apache.ignite.internal.pagemem.PageIdUtils;
import org.apache.ignite.internal.pagemem.PageMemory;
import org.apache.ignite.internal.pagemem.PageUtils;
import org.apache.ignite.internal.pagemem.store.IgnitePageStoreManager;
import org.apache.ignite.internal.pagemem.store.PageStore;
import org.apache.ignite.internal.pagemem.wal.WALIterator;
import org.apache.ignite.internal.pagemem.wal.WALPointer;
import org.apache.ignite.internal.pagemem.wal.record.CacheState;
import org.apache.ignite.internal.pagemem.wal.record.CheckpointRecord;
import org.apache.ignite.internal.pagemem.wal.record.DataEntry;
import org.apache.ignite.internal.pagemem.wal.record.DataRecord;
import org.apache.ignite.internal.pagemem.wal.record.MetastoreDataRecord;
import org.apache.ignite.internal.pagemem.wal.record.PageSnapshot;
import org.apache.ignite.internal.pagemem.wal.record.WALRecord;
import org.apache.ignite.internal.pagemem.wal.record.delta.PageDeltaRecord;
import org.apache.ignite.internal.pagemem.wal.record.delta.PartitionDestroyRecord;
import org.apache.ignite.internal.pagemem.wal.record.delta.PartitionMetaStateRecord;
import org.apache.ignite.internal.processors.cache.CacheGroupContext;
import org.apache.ignite.internal.processors.cache.CacheGroupDescriptor;
import org.apache.ignite.internal.processors.cache.DynamicCacheDescriptor;
import org.apache.ignite.internal.processors.cache.ExchangeActions;
import org.apache.ignite.internal.processors.cache.GridCacheContext;
import org.apache.ignite.internal.processors.cache.GridCacheSharedContext;
import org.apache.ignite.internal.processors.cache.StoredCacheData;
import org.apache.ignite.internal.processors.cache.distributed.dht.preloader.GridDhtPartitionsExchangeFuture;
import org.apache.ignite.internal.processors.cache.distributed.dht.topology.GridDhtLocalPartition;
import org.apache.ignite.internal.processors.cache.distributed.dht.topology.GridDhtPartitionState;
import org.apache.ignite.internal.processors.cache.mvcc.txlog.TxLog;
import org.apache.ignite.internal.processors.cache.persistence.checkpoint.CheckpointEntry;
import org.apache.ignite.internal.processors.cache.persistence.checkpoint.CheckpointEntryType;
import org.apache.ignite.internal.processors.cache.persistence.checkpoint.CheckpointHistory;
import org.apache.ignite.internal.processors.cache.persistence.file.FileIO;
import org.apache.ignite.internal.processors.cache.persistence.file.FileIOFactory;
import org.apache.ignite.internal.processors.cache.persistence.file.FilePageStore;
import org.apache.ignite.internal.processors.cache.persistence.file.FilePageStoreManager;
import org.apache.ignite.internal.processors.cache.persistence.metastorage.MetaStorage;
import org.apache.ignite.internal.processors.cache.persistence.metastorage.MetastorageLifecycleListener;
import org.apache.ignite.internal.processors.cache.persistence.pagemem.CheckpointMetricsTracker;
import org.apache.ignite.internal.processors.cache.persistence.pagemem.PageMemoryEx;
import org.apache.ignite.internal.processors.cache.persistence.pagemem.PageMemoryImpl;
import org.apache.ignite.internal.processors.cache.persistence.partstate.PartitionAllocationMap;
import org.apache.ignite.internal.processors.cache.persistence.snapshot.IgniteCacheSnapshotManager;
import org.apache.ignite.internal.processors.cache.persistence.snapshot.SnapshotOperation;
import org.apache.ignite.internal.processors.cache.persistence.tree.io.PageIO;
import org.apache.ignite.internal.processors.cache.persistence.tree.io.PagePartitionMetaIO;
import org.apache.ignite.internal.processors.cache.persistence.wal.FileWALPointer;
import org.apache.ignite.internal.processors.cache.persistence.wal.crc.FastCrc;
import org.apache.ignite.internal.processors.cache.persistence.wal.crc.IgniteDataIntegrityViolationException;
import org.apache.ignite.internal.processors.port.GridPortRecord;
import org.apache.ignite.internal.processors.query.QuerySchema;
import org.apache.ignite.internal.util.GridMultiCollectionWrapper;
import org.apache.ignite.internal.util.GridUnsafe;
import org.apache.ignite.internal.util.IgniteUtils;
import org.apache.ignite.internal.util.future.CountDownFuture;
import org.apache.ignite.internal.util.future.GridCompoundFuture;
import org.apache.ignite.internal.util.future.GridFutureAdapter;
import org.apache.ignite.internal.util.lang.GridInClosure3X;
import org.apache.ignite.internal.util.tostring.GridToStringInclude;
import org.apache.ignite.internal.util.typedef.CI1;
import org.apache.ignite.internal.util.typedef.F;
import org.apache.ignite.internal.util.typedef.T2;
import org.apache.ignite.internal.util.typedef.X;
import org.apache.ignite.internal.util.typedef.internal.CU;
import org.apache.ignite.internal.util.typedef.internal.LT;
import org.apache.ignite.internal.util.typedef.internal.S;
import org.apache.ignite.internal.util.typedef.internal.SB;
import org.apache.ignite.internal.util.typedef.internal.U;
import org.apache.ignite.internal.util.worker.GridWorker;
import org.apache.ignite.lang.IgniteBiTuple;
import org.apache.ignite.lang.IgniteFuture;
import org.apache.ignite.lang.IgniteOutClosure;
import org.apache.ignite.lang.IgnitePredicate;
import org.apache.ignite.mxbean.DataStorageMetricsMXBean;
import org.apache.ignite.thread.IgniteThread;
import org.apache.ignite.thread.IgniteThreadPoolExecutor;
import org.jetbrains.annotations.NotNull;
import org.jetbrains.annotations.Nullable;
import org.jsr166.ConcurrentLinkedHashMap;

import static java.nio.file.StandardOpenOption.READ;
import static org.apache.ignite.IgniteSystemProperties.IGNITE_CHECKPOINT_READ_LOCK_TIMEOUT;
import static org.apache.ignite.IgniteSystemProperties.IGNITE_PDS_SKIP_CRC;
import static org.apache.ignite.IgniteSystemProperties.IGNITE_PDS_WAL_REBALANCE_THRESHOLD;
import static org.apache.ignite.configuration.DataStorageConfiguration.DFLT_DATA_REG_DEFAULT_NAME;
import static org.apache.ignite.failure.FailureType.CRITICAL_ERROR;
import static org.apache.ignite.failure.FailureType.SYSTEM_WORKER_TERMINATION;
import static org.apache.ignite.internal.pagemem.wal.record.WALRecord.RecordType.CHECKPOINT_RECORD;
import static org.apache.ignite.internal.processors.cache.persistence.metastorage.MetaStorage.METASTORAGE_CACHE_ID;
import static org.apache.ignite.internal.util.IgniteUtils.checkpointBufferSize;

/**
 *
 */
@SuppressWarnings({"unchecked", "NonPrivateFieldAccessedInSynchronizedContext"})
public class GridCacheDatabaseSharedManager extends IgniteCacheDatabaseSharedManager implements CheckpointWriteProgressSupplier {
    /** */
    public static final String IGNITE_PDS_CHECKPOINT_TEST_SKIP_SYNC = "IGNITE_PDS_CHECKPOINT_TEST_SKIP_SYNC";

    /** MemoryPolicyConfiguration name reserved for meta store. */
    public static final String METASTORE_DATA_REGION_NAME = "metastoreMemPlc";

    /** Skip sync. */
    private final boolean skipSync = IgniteSystemProperties.getBoolean(IGNITE_PDS_CHECKPOINT_TEST_SKIP_SYNC);

    /** */
    private boolean skipCrc = IgniteSystemProperties.getBoolean(IGNITE_PDS_SKIP_CRC, false);

    /** */
    private final int walRebalanceThreshold = IgniteSystemProperties.getInteger(
        IGNITE_PDS_WAL_REBALANCE_THRESHOLD, 500_000);

    /** Value of property for throttling policy override. */
    private final String throttlingPolicyOverride = IgniteSystemProperties.getString(
        IgniteSystemProperties.IGNITE_OVERRIDE_WRITE_THROTTLING_ENABLED);

    /** Checkpoint lock hold count. */
    private static final ThreadLocal<Integer> CHECKPOINT_LOCK_HOLD_COUNT = new ThreadLocal<Integer>() {
        @Override protected Integer initialValue() {
            return 0;
        }
    };

    /** Assertion enabled. */
    private static final boolean ASSERTION_ENABLED = GridCacheDatabaseSharedManager.class.desiredAssertionStatus();

    /** Checkpoint file name pattern. */
    public static final Pattern CP_FILE_NAME_PATTERN = Pattern.compile("(\\d+)-(.*)-(START|END)\\.bin");

    /** Node started file suffix. */
    public static final String NODE_STARTED_FILE_NAME_SUFFIX = "-node-started.bin";

    /** */
    private static final String MBEAN_NAME = "DataStorageMetrics";

    /** */
    private static final String MBEAN_GROUP = "Persistent Store";

    /** WAL marker prefix for meta store. */
    private static final String WAL_KEY_PREFIX = "grp-wal-";

    /** Prefix for meta store records which means that WAL was disabled globally for some group. */
    private static final String WAL_GLOBAL_KEY_PREFIX = WAL_KEY_PREFIX + "disabled-";

    /** Prefix for meta store records which means that WAL was disabled locally for some group. */
    private static final String WAL_LOCAL_KEY_PREFIX = WAL_KEY_PREFIX + "local-disabled-";

    /** Prefix for meta store records which means that checkpoint entry for some group is not applicable for WAL rebalance. */
    private static final String CHECKPOINT_INAPPLICABLE_FOR_REBALANCE = "cp-wal-rebalance-inapplicable-";

    /** WAL marker predicate for meta store. */
    private static final IgnitePredicate<String> WAL_KEY_PREFIX_PRED = new IgnitePredicate<String>() {
        @Override public boolean apply(String key) {
            return key.startsWith(WAL_KEY_PREFIX);
        }
    };

    /** Timeout between partition file destroy and checkpoint to handle it. */
    private static final long PARTITION_DESTROY_CHECKPOINT_TIMEOUT = 30 * 1000; // 30 Seconds.

    /** */
    private static final String CHECKPOINT_RUNNER_THREAD_PREFIX = "checkpoint-runner";

    /** Checkpoint thread. Needs to be volatile because it is created in exchange worker. */
    private volatile Checkpointer checkpointer;

    /** For testing only. */
    private volatile boolean checkpointsEnabled = true;

    /** For testing only. */
    private volatile GridFutureAdapter<Void> enableChangeApplied;

    /** */
    private ReentrantReadWriteLock checkpointLock = new ReentrantReadWriteLock();

    /** */
    private long checkpointFreq;

    /** */
    private CheckpointHistory cpHistory;

    /** */
    private FilePageStoreManager storeMgr;

    /** Checkpoint metadata directory ("cp"), contains files with checkpoint start and end */
    private File cpDir;

    /** */
    private volatile boolean printCheckpointStats = true;

    /** Database configuration. */
    private final DataStorageConfiguration persistenceCfg;

    /** */
    private final Collection<DbCheckpointListener> lsnrs = new CopyOnWriteArrayList<>();

    /** */
    private boolean stopping;

    /** Checkpoint runner thread pool. If null tasks are to be run in single thread */
    @Nullable private IgniteThreadPoolExecutor asyncRunner;

    /** Thread local with buffers for the checkpoint threads. Each buffer represent one page for durable memory. */
    private ThreadLocal<ByteBuffer> threadBuf;

    /** Map from a cacheId to a future indicating that there is an in-progress index rebuild for the given cache. */
    private final ConcurrentMap<Integer, GridFutureAdapter<Void>> idxRebuildFuts = new ConcurrentHashMap<>();

    /**
     * Lock holder for compatible folders mode. Null if lock holder was created at start node. <br>
     * In this case lock is held on PDS resover manager and it is not required to manage locking here
     */
    @Nullable private FileLockHolder fileLockHolder;

    /** Lock wait time. */
    private final long lockWaitTime;

    /** */
    private final boolean truncateWalOnCpFinish;

    /** */
    private Map</*grpId*/Integer, Map</*partId*/Integer, T2</*updCntr*/Long, WALPointer>>> reservedForExchange;

    /** */
    private final ConcurrentMap<T2</*grpId*/Integer, /*partId*/Integer>, T2</*updCntr*/Long, WALPointer>> reservedForPreloading = new ConcurrentHashMap<>();

    /** Snapshot manager. */
    private IgniteCacheSnapshotManager snapshotMgr;

    /** */
    private DataStorageMetricsImpl persStoreMetrics;

    /** */
    private ObjectName persistenceMetricsMbeanName;

    /** Counter for written checkpoint pages. Not null only if checkpoint is running. */
    private volatile AtomicInteger writtenPagesCntr = null;

    /** Counter for fsynced checkpoint pages. Not null only if checkpoint is running. */
    private volatile AtomicInteger syncedPagesCntr = null;

    /** Counter for evicted checkpoint pages. Not null only if checkpoint is running. */
    private volatile AtomicInteger evictedPagesCntr = null;

    /** Number of pages in current checkpoint at the beginning of checkpoint. */
    private volatile int currCheckpointPagesCnt;

    /**
     * MetaStorage instance. Value {@code null} means storage not initialized yet.
     * Guarded by {@link GridCacheDatabaseSharedManager#checkpointReadLock()}
     */
    private MetaStorage metaStorage;

    /** */
    private List<MetastorageLifecycleListener> metastorageLifecycleLsnrs;

    /** Initially disabled cache groups. */
    private Collection<Integer> initiallyGlobalWalDisabledGrps = new HashSet<>();

    /** Initially local wal disabled groups. */
    private Collection<Integer> initiallyLocalWalDisabledGrps = new HashSet<>();

    /** File I/O factory for writing checkpoint markers. */
    private final FileIOFactory ioFactory;

    /** Timeout for checkpoint read lock acquisition in milliseconds. */
    private volatile long checkpointReadLockTimeout;

    /**
     * @param ctx Kernal context.
     */
    public GridCacheDatabaseSharedManager(GridKernalContext ctx) {
        IgniteConfiguration cfg = ctx.config();

        persistenceCfg = cfg.getDataStorageConfiguration();

        assert persistenceCfg != null;

        checkpointFreq = persistenceCfg.getCheckpointFrequency();

        truncateWalOnCpFinish = persistenceCfg.isWalHistorySizeParameterUsed()
            ? persistenceCfg.getWalHistorySize() != Integer.MAX_VALUE
            : persistenceCfg.getMaxWalArchiveSize() != Long.MAX_VALUE;

        lockWaitTime = persistenceCfg.getLockWaitTime();

        persStoreMetrics = new DataStorageMetricsImpl(
            persistenceCfg.isMetricsEnabled(),
            persistenceCfg.getMetricsRateTimeInterval(),
            persistenceCfg.getMetricsSubIntervalCount()
        );

        ioFactory = persistenceCfg.getFileIOFactory();

        Long cfgCheckpointReadLockTimeout = ctx.config().getDataStorageConfiguration() != null
            ? ctx.config().getDataStorageConfiguration().getCheckpointReadLockTimeout()
            : null;

        checkpointReadLockTimeout = IgniteSystemProperties.getLong(IGNITE_CHECKPOINT_READ_LOCK_TIMEOUT,
            cfgCheckpointReadLockTimeout != null
                ? cfgCheckpointReadLockTimeout
                : (ctx.workersRegistry() != null
                    ? ctx.workersRegistry().getSystemWorkerBlockedTimeout()
                    : ctx.config().getFailureDetectionTimeout()));
    }

    /** */
    private void notifyMetastorageReadyForRead() throws IgniteCheckedException {
        for (MetastorageLifecycleListener lsnr : metastorageLifecycleLsnrs)
            lsnr.onReadyForRead(metaStorage);
    }

    /** */
    private void notifyMetastorageReadyForReadWrite() throws IgniteCheckedException {
        for (MetastorageLifecycleListener lsnr : metastorageLifecycleLsnrs)
            lsnr.onReadyForReadWrite(metaStorage);
    }

    /**
     *
     */
    public Checkpointer getCheckpointer() {
        return checkpointer;
    }

    /**
     * For test use only.
     */
    public IgniteInternalFuture<Void> enableCheckpoints(boolean enable) {
        GridFutureAdapter<Void> fut = new GridFutureAdapter<>();

        enableChangeApplied = fut;

        checkpointsEnabled = enable;

        wakeupForCheckpoint("enableCheckpoints()");

        return fut;
    }

    /** {@inheritDoc} */
    @Override protected void initDataRegions0(DataStorageConfiguration memCfg) throws IgniteCheckedException {
        super.initDataRegions0(memCfg);

        addDataRegion(
            memCfg,
            createDataRegionConfigurationForMetastorage(memCfg),
            false
        );

        persStoreMetrics.regionMetrics(memMetricsMap.values());
    }

    /**
     * Create metastorage data region configuration with enabled persistence by default.
     *
     * @param storageCfg Data storage configuration.
     * @return Data region configuration.
     */
    private DataRegionConfiguration createDataRegionConfigurationForMetastorage(DataStorageConfiguration storageCfg) {
        DataRegionConfiguration cfg = new DataRegionConfiguration();

        cfg.setName(METASTORE_DATA_REGION_NAME);
        cfg.setInitialSize(storageCfg.getSystemRegionInitialSize());
        cfg.setMaxSize(storageCfg.getSystemRegionMaxSize());
        cfg.setPersistenceEnabled(true);

        return cfg;
    }

    /** {@inheritDoc} */
    @Override protected void start0() throws IgniteCheckedException {
        super.start0();

        threadBuf = new ThreadLocal<ByteBuffer>() {
            /** {@inheritDoc} */
            @Override protected ByteBuffer initialValue() {
                ByteBuffer tmpWriteBuf = ByteBuffer.allocateDirect(pageSize());

                tmpWriteBuf.order(ByteOrder.nativeOrder());

                return tmpWriteBuf;
            }
        };

        snapshotMgr = cctx.snapshot();

        final GridKernalContext kernalCtx = cctx.kernalContext();

        if (!kernalCtx.clientNode()) {
            checkpointer = new Checkpointer(cctx.igniteInstanceName(), "db-checkpoint-thread", log);

            cpHistory = new CheckpointHistory(kernalCtx);

            IgnitePageStoreManager store = cctx.pageStore();

            assert store instanceof FilePageStoreManager : "Invalid page store manager was created: " + store;

            storeMgr = (FilePageStoreManager)store;

            cpDir = Paths.get(storeMgr.workDir().getAbsolutePath(), "cp").toFile();

            if (!U.mkdirs(cpDir))
                throw new IgniteCheckedException("Could not create directory for checkpoint metadata: " + cpDir);

            final FileLockHolder preLocked = kernalCtx.pdsFolderResolver()
                    .resolveFolders()
                    .getLockedFileLockHolder();

            fileLockHolder = preLocked == null ?
                        new FileLockHolder(storeMgr.workDir().getPath(), kernalCtx, log) : preLocked;

            if (log.isDebugEnabled())
                log.debug("Try to capture file lock [nodeId=" +
                        cctx.localNodeId() + " path=" + fileLockHolder.lockPath() + "]");

            if (!fileLockHolder.isLocked())
                fileLockHolder.tryLock(lockWaitTime);

            cleanupTempCheckpointDirectory();

            persStoreMetrics.wal(cctx.wal());
        }
    }

    /**
     * Cleanup checkpoint directory from all temporary files.
     */
    @Override public void cleanupTempCheckpointDirectory() throws IgniteCheckedException {
        try {
            try (DirectoryStream<Path> files = Files.newDirectoryStream(
                cpDir.toPath(),
                path -> path.endsWith(FilePageStoreManager.TMP_SUFFIX))
            ) {
                for (Path path : files)
                    Files.delete(path);
            }
        }
        catch (IOException e) {
            throw new IgniteCheckedException("Failed to cleanup checkpoint directory from temporary files: " + cpDir, e);
        }
    }

    /** {@inheritDoc} */
    @Override public void cleanupRestoredCaches() {
        if (dataRegionMap == null)
            return;

        for (CacheGroupDescriptor grpDesc : cctx.cache().cacheGroupDescriptors().values()) {
            String regionName = grpDesc.config().getDataRegionName();

<<<<<<< HEAD
            DataRegion region = regionName == null ? dfltDataRegion : dataRegionMap.get(regionName);

            if (region == null) {
                log.warning("Skip invalidate for " + grpDesc);

                continue;
            }

            if (log.isInfoEnabled())
                log.info("Page memory " + region + " for " + grpDesc + " has invalidated.");
=======
            DataRegion region = dataRegionMap.get(regionName == null ? DFLT_DATA_REG_DEFAULT_NAME : regionName);

            if (region == null)
                continue;
>>>>>>> d19387fa

            int partitions = grpDesc.config().getAffinity().partitions();

            if (region.pageMemory() instanceof PageMemoryEx) {
                PageMemoryEx memEx = (PageMemoryEx)region.pageMemory();

<<<<<<< HEAD
                for (int partId = -1; partId < partitions; partId++)
                    memEx.invalidate(grpDesc.groupId(), partId);

                memEx.invalidate(grpDesc.groupId(), PageIdAllocator.INDEX_PARTITION);

                //memEx.clearAsync(((grpId, pageId) -> grpId == grpDesc.groupId()), true);
=======
                for (int partId = 0; partId < partitions; partId++)
                    memEx.invalidate(grpDesc.groupId(), partId);
>>>>>>> d19387fa
            }
        }

        storeMgr.cleanupPageStoreIfMatch(
            new Predicate<Integer>() {
                @Override public boolean test(Integer grpId) {
                    return MetaStorage.METASTORAGE_CACHE_ID != grpId;
                }
            },
            true);
    }

    /** {@inheritDoc} */
    @Override public void cleanupCheckpointDirectory() throws IgniteCheckedException {
        try {
            try (DirectoryStream<Path> files = Files.newDirectoryStream(cpDir.toPath())) {
                for (Path path : files)
                    Files.delete(path);
            }
        }
        catch (IOException e) {
            throw new IgniteCheckedException("Failed to cleanup checkpoint directory: " + cpDir, e);
        }
    }

    /**
     * Retreives checkpoint history form specified {@code dir}.
     *
     * @return List of checkpoints.
     */
    private List<CheckpointEntry> retreiveHistory() throws IgniteCheckedException {
        if (!cpDir.exists())
            return Collections.emptyList();

        try (DirectoryStream<Path> cpFiles = Files.newDirectoryStream(
            cpDir.toPath(),
            path -> CP_FILE_NAME_PATTERN.matcher(path.toFile().getName()).matches())
        ) {
            List<CheckpointEntry> checkpoints = new ArrayList<>();

            ByteBuffer buf = ByteBuffer.allocate(FileWALPointer.POINTER_SIZE);
            buf.order(ByteOrder.nativeOrder());

            for (Path cpFile : cpFiles) {
                CheckpointEntry cp = parseFromFile(buf, cpFile.toFile());

                if (cp != null)
                    checkpoints.add(cp);
            }

            return checkpoints;
        }
        catch (IOException e) {
            throw new IgniteCheckedException("Failed to load checkpoint history.", e);
        }
    }

    /**
     * Parses checkpoint entry from given file.
     *
     * @param buf Temporary byte buffer.
     * @param file Checkpoint file.
     */
    @Nullable private CheckpointEntry parseFromFile(ByteBuffer buf, File file) throws IgniteCheckedException {
        Matcher matcher = CP_FILE_NAME_PATTERN.matcher(file.getName());

        if (!matcher.matches())
            return null;

        CheckpointEntryType type = CheckpointEntryType.valueOf(matcher.group(3));

        if (type != CheckpointEntryType.START)
            return null;

        long cpTs = Long.parseLong(matcher.group(1));
        UUID cpId = UUID.fromString(matcher.group(2));

        WALPointer ptr = readPointer(file, buf);

        return createCheckPointEntry(cpTs, ptr, cpId, null, CheckpointEntryType.START);
    }

    /**
     * Removes checkpoint start/end files belongs to given {@code cpEntry}.
     *
     * @param cpEntry Checkpoint entry.
     *
     * @throws IgniteCheckedException If failed to delete.
     */
    private void removeCheckpointFiles(CheckpointEntry cpEntry) throws IgniteCheckedException {
        Path startFile = new File(cpDir.getAbsolutePath(), checkpointFileName(cpEntry, CheckpointEntryType.START)).toPath();
        Path endFile = new File(cpDir.getAbsolutePath(), checkpointFileName(cpEntry, CheckpointEntryType.END)).toPath();

        try {
            if (Files.exists(startFile))
                Files.delete(startFile);

            if (Files.exists(endFile))
                Files.delete(endFile);
        }
        catch (IOException e) {
            throw new StorageException("Failed to delete stale checkpoint files: " + cpEntry, e);
        }
    }

    /** */
    private void readMetastore() throws IgniteCheckedException {
        try {
            DataStorageConfiguration memCfg = cctx.kernalContext().config().getDataStorageConfiguration();

            DataRegionConfiguration plcCfg = createDataRegionConfigurationForMetastorage(memCfg);

            File allocPath = buildAllocPath(plcCfg);

            DirectMemoryProvider memProvider = allocPath == null ?
                new UnsafeMemoryProvider(log) :
                new MappedFileMemoryProvider(
                    log,
                    allocPath);

            DataRegionMetricsImpl memMetrics = new DataRegionMetricsImpl(plcCfg);

            PageMemoryEx storePageMem = (PageMemoryEx)createPageMemory(memProvider, memCfg, plcCfg, memMetrics, false);

            DataRegion regCfg = new DataRegion(storePageMem, plcCfg, memMetrics, createPageEvictionTracker(plcCfg, storePageMem));

            CheckpointStatus status = readCheckpointStatus();

            cctx.pageStore().initializeForMetastorage();

            storePageMem.start();

            checkpointReadLock();

            try {
                restoreMemory(status, true, storePageMem, Collections.emptySet());

                metaStorage = new MetaStorage(cctx, regCfg, memMetrics, true);

                metaStorage.init(this);

                applyLastUpdates(status, true);

                fillWalDisabledGroups();

                notifyMetastorageReadyForRead();
            }
            finally {
                metaStorage = null;
<<<<<<< HEAD

                storePageMem.stop(true);

                cctx.pageStore().cleanupPageStoreIfMatch(new Predicate<Integer>() {
                    @Override public boolean test(Integer grpId) {
                        return MetaStorage.METASTORAGE_CACHE_ID == grpId;
                    }
                }, false);

=======

                storePageMem.stop(true);

                cctx.pageStore().cleanupPageStoreIfMatch(new Predicate<Integer>() {
                    @Override public boolean test(Integer grpId) {
                        return MetaStorage.METASTORAGE_CACHE_ID == grpId;
                    }
                }, false);

>>>>>>> d19387fa
                checkpointReadUnlock();
            }
        }
        catch (StorageException e) {
            cctx.kernalContext().failure().process(new FailureContext(FailureType.CRITICAL_ERROR, e));

            throw new IgniteCheckedException(e);
        }
    }

    /** {@inheritDoc} */
    @Override public void onActivate(GridKernalContext ctx) throws IgniteCheckedException {
        if (log.isDebugEnabled())
            log.debug("Activate database manager [id=" + cctx.localNodeId() +
                " topVer=" + cctx.discovery().topologyVersionEx() + " ]");

        snapshotMgr = cctx.snapshot();

        if (!cctx.kernalContext().clientNode()) {
            initDataBase();

            registrateMetricsMBean();
        }

        if (checkpointer == null)
            checkpointer = new Checkpointer(cctx.igniteInstanceName(), "db-checkpoint-thread", log);

        super.onActivate(ctx);
    }

    /** {@inheritDoc} */
    @Override public void onDeActivate(GridKernalContext kctx) {
        if (log.isDebugEnabled())
            log.debug("DeActivate database manager [id=" + cctx.localNodeId() +
                " topVer=" + cctx.discovery().topologyVersionEx() + " ]");

        onKernalStop0(false);

        super.onDeActivate(kctx);

        /* Must be here, because after deactivate we can invoke activate and file lock must be already configured */
        stopping = false;
    }

    /**
     *
     */
    private void initDataBase() {
        if (persistenceCfg.getCheckpointThreads() > 1)
            asyncRunner = new IgniteThreadPoolExecutor(
                CHECKPOINT_RUNNER_THREAD_PREFIX,
                cctx.igniteInstanceName(),
                persistenceCfg.getCheckpointThreads(),
                persistenceCfg.getCheckpointThreads(),
                30_000,
                new LinkedBlockingQueue<Runnable>()
            );
    }

    /**
     * Try to register Metrics MBean.
     *
     * @throws IgniteCheckedException If failed.
     */
    private void registrateMetricsMBean() throws IgniteCheckedException {
        if (U.IGNITE_MBEANS_DISABLED)
            return;

        try {
            persistenceMetricsMbeanName = U.registerMBean(
                cctx.kernalContext().config().getMBeanServer(),
                cctx.kernalContext().igniteInstanceName(),
                MBEAN_GROUP,
                MBEAN_NAME,
                persStoreMetrics,
                DataStorageMetricsMXBean.class);
        }
        catch (Throwable e) {
            throw new IgniteCheckedException("Failed to register " + MBEAN_NAME + " MBean.", e);
        }
    }

    /**
     * Unregister metrics MBean.
     */
    private void unRegistrateMetricsMBean() {
        if (persistenceMetricsMbeanName == null)
            return;

        assert !U.IGNITE_MBEANS_DISABLED;

        try {
            cctx.kernalContext().config().getMBeanServer().unregisterMBean(persistenceMetricsMbeanName);

            persistenceMetricsMbeanName = null;
        }
        catch (Throwable e) {
            U.error(log, "Failed to unregister " + MBEAN_NAME + " MBean.", e);
        }
    }

    /** {@inheritDoc} */
    @Override protected IgniteOutClosure<Long> freeSpaceProvider(final DataRegionConfiguration dataRegCfg) {
        if (!dataRegCfg.isPersistenceEnabled())
            return super.freeSpaceProvider(dataRegCfg);

        final String dataRegName = dataRegCfg.getName();

        return new IgniteOutClosure<Long>() {
            @Override public Long apply() {
                long freeSpace = 0L;

                for (CacheGroupContext grpCtx : cctx.cache().cacheGroups()) {
                    if (!grpCtx.dataRegion().config().getName().equals(dataRegName))
                        continue;

                    assert grpCtx.offheap() instanceof GridCacheOffheapManager;

                    freeSpace += ((GridCacheOffheapManager)grpCtx.offheap()).freeSpace();
                }

                return freeSpace;
            }
        };
    }

    /** {@inheritDoc} */
    @Override public void onDoneRestoreBinaryMemory() throws IgniteCheckedException {
        assert !cctx.kernalContext().clientNode();

        long time = System.currentTimeMillis();

        checkpointReadLock();

        try {
<<<<<<< HEAD
            if (!cpHistory.isInit())
                cpHistory.initialize(retreiveHistory());
=======
            for (DatabaseLifecycleListener lsnr : getDatabaseListeners(cctx.kernalContext()))
                lsnr.beforeResumeWalLogging(this);

            cctx.pageStore().initializeForMetastorage();

            CheckpointStatus status = readCheckpointStatus();
>>>>>>> d19387fa

            // Memory should be recovered at startup.
            assert !status.needRestoreMemory() : status;

            if (!cpHistory.isInit())
                cpHistory.initialize(retreiveHistory());

            // Memory restored at startup, just resume logging from last seen WAL pointer.
            cctx.wal().resumeLogging();

            // Memory restored at startup, just resume logging from last seen WAL pointer.
            cctx.wal().resumeLogging();

            final MetaStorage storage = new MetaStorage(
                cctx,
                dataRegionMap.get(METASTORE_DATA_REGION_NAME),
                (DataRegionMetricsImpl)memMetricsMap.get(METASTORE_DATA_REGION_NAME),
                false
            );

            // Init metastore only after WAL logging resumed. Can't do it earlier because
            // MetaStorage first initialization also touches WAL, look at #isWalDeltaRecordNeeded.
<<<<<<< HEAD
            storage.init(this);

            metaStorage = storage;

            notifyMetastorageReadyForReadWrite();

            for (DatabaseLifecycleListener lsnr : getDatabaseListeners(cctx.kernalContext()))
                lsnr.afterMemoryRestore(this);
        }
        catch (IgniteCheckedException e) {
            if (X.hasCause(e, StorageException.class, IOException.class))
                cctx.kernalContext().failure().process(new FailureContext(FailureType.CRITICAL_ERROR, e));

            throw e;
        }
        finally {
            checkpointReadUnlock();

            U.log(log, "Resume logging performed in " + (System.currentTimeMillis() - time) + " ms.");
        }
    }

    /** {@inheritDoc} */
    @Override public WALPointer restoreBinaryMemory(Set<Integer> cacheGrps) throws IgniteCheckedException {
        assert !cctx.kernalContext().clientNode();

        long time = System.currentTimeMillis();

        checkpointReadLock();

        try {
            for (DatabaseLifecycleListener lsnr : getDatabaseListeners(cctx.kernalContext()))
                lsnr.beforeBinaryMemoryRestore(this);

            cctx.pageStore().initializeForMetastorage();

            CheckpointStatus status = readCheckpointStatus();

            // First, bring memory to the last consistent checkpoint state if needed.
            // This method should return a pointer to the last valid record in the WAL.
            WALPointer tailWalPtr = restoreMemory(status,
                false,
                (PageMemoryEx)dataRegionMap.get(METASTORE_DATA_REGION_NAME).pageMemory(),
                cacheGrps);

            if (tailWalPtr == null && !status.endPtr.equals(CheckpointStatus.NULL_PTR)) {
                throw new StorageException("Restore wal pointer = " + tailWalPtr + ", while status.endPtr = " +
                    status.endPtr + ". Can't restore memory - critical part of WAL archive is missing.");
            }

            nodeStart(tailWalPtr);

            cctx.wal().tailWalPointer(tailWalPtr);

=======
            metaStorage.init(this);

            notifyMetastorageReadyForReadWrite();

            for (DatabaseLifecycleListener lsnr : getDatabaseListeners(cctx.kernalContext()))
                lsnr.afterMemoryRestore(this);
        }
        catch (IgniteCheckedException e) {
            if (X.hasCause(e, StorageException.class, IOException.class))
                cctx.kernalContext().failure().process(new FailureContext(FailureType.CRITICAL_ERROR, e));

            throw e;
        }
        finally {
            checkpointReadUnlock();

            U.log(log, "Resume logging performed in " + (System.currentTimeMillis() - time) + " ms.");
        }
    }

    /**
     * @param cacheGrps Cache groups to restore.
     * @return Last seen WAL pointer during binary memory recovery.
     * @throws IgniteCheckedException If failed.
     */
    protected WALPointer restoreBinaryMemory(Set<Integer> cacheGrps) throws IgniteCheckedException {
        assert !cctx.kernalContext().clientNode();

        long time = System.currentTimeMillis();

        checkpointReadLock();

        try {
            for (DatabaseLifecycleListener lsnr : getDatabaseListeners(cctx.kernalContext()))
                lsnr.beforeBinaryMemoryRestore(this);

            cctx.pageStore().initializeForMetastorage();

            CheckpointStatus status = readCheckpointStatus();

            // First, bring memory to the last consistent checkpoint state if needed.
            // This method should return a pointer to the last valid record in the WAL.
            WALPointer tailWalPtr = restoreMemory(status,
                false,
                (PageMemoryEx)dataRegionMap.get(METASTORE_DATA_REGION_NAME).pageMemory(),
                cacheGrps);

            if (tailWalPtr == null && !status.endPtr.equals(CheckpointStatus.NULL_PTR)) {
                throw new StorageException("Restore wal pointer = " + tailWalPtr + ", while status.endPtr = " +
                    status.endPtr + ". Can't restore memory - critical part of WAL archive is missing.");
            }

            nodeStart(tailWalPtr);

            cctx.wal().tailWalPointer(tailWalPtr);

>>>>>>> d19387fa
            return tailWalPtr;
        }
        catch (IgniteCheckedException e) {
            if (X.hasCause(e, StorageException.class, IOException.class))
                cctx.kernalContext().failure().process(new FailureContext(FailureType.CRITICAL_ERROR, e));

            throw e;
        }
        finally {
            checkpointReadUnlock();

            if (log.isInfoEnabled())
                log.info("Binary recovery performed in " + (System.currentTimeMillis() - time) + " ms.");
        }
    }

    /** {@inheritDoc} */
    @Override public void nodeStart(@Nullable WALPointer ptr) throws IgniteCheckedException {
        FileWALPointer p = (FileWALPointer)(ptr == null ? CheckpointStatus.NULL_PTR : ptr);

        String fileName = U.currentTimeMillis() + NODE_STARTED_FILE_NAME_SUFFIX;
        String tmpFileName = fileName + FilePageStoreManager.TMP_SUFFIX;

        ByteBuffer buf = ByteBuffer.allocate(FileWALPointer.POINTER_SIZE);
        buf.order(ByteOrder.nativeOrder());

        try {
            try (FileIO io = ioFactory.create(Paths.get(cpDir.getAbsolutePath(), tmpFileName).toFile(),
                    StandardOpenOption.CREATE_NEW, StandardOpenOption.WRITE)) {
                buf.putLong(p.index());

                buf.putInt(p.fileOffset());

                buf.putInt(p.length());

                buf.flip();

                io.writeFully(buf);

                buf.clear();

                io.force(true);
            }

            Files.move(Paths.get(cpDir.getAbsolutePath(), tmpFileName), Paths.get(cpDir.getAbsolutePath(), fileName));
        }
        catch (IOException e) {
            throw new StorageException("Failed to write node start marker: " + ptr, e);
        }
    }

    /**
     * Collects memory recovery pointers from node started files. See {@link #nodeStart(WALPointer)}.
     * Each pointer associated with timestamp extracted from file.
     * Tuples are sorted by timestamp.
     *
     * @return Sorted list of tuples (node started timestamp, memory recovery pointer).
     *
     * @throws IgniteCheckedException If failed.
     */
    public List<T2<Long, WALPointer>> nodeStartedPointers() throws IgniteCheckedException {
        List<T2<Long, WALPointer>> res = new ArrayList<>();

        try (DirectoryStream<Path> nodeStartedFiles = Files.newDirectoryStream(
            cpDir.toPath(),
            path -> path.toFile().getName().endsWith(NODE_STARTED_FILE_NAME_SUFFIX))
        ) {
            ByteBuffer buf = ByteBuffer.allocate(FileWALPointer.POINTER_SIZE);
            buf.order(ByteOrder.nativeOrder());

            for (Path path : nodeStartedFiles) {
                File f = path.toFile();

                String name = f.getName();

                Long ts = Long.valueOf(name.substring(0, name.length() - NODE_STARTED_FILE_NAME_SUFFIX.length()));

                try (FileIO io = ioFactory.create(f, READ)) {
                    io.readFully(buf);

                    buf.flip();

                    FileWALPointer ptr = new FileWALPointer(
                        buf.getLong(), buf.getInt(), buf.getInt());

                    res.add(new T2<>(ts, ptr));

                    buf.clear();
                }
                catch (IOException e) {
                    throw new StorageException("Failed to read node started marker file: " + f.getAbsolutePath(), e);
                }
            }
        }
        catch (IOException e) {
            throw new StorageException("Failed to retreive node started files.", e);
        }

        // Sort start markers by file timestamp.
        res.sort(Comparator.comparingLong(IgniteBiTuple::get1));

        return res;
    }

    /** {@inheritDoc} */
    @Override protected void onKernalStop0(boolean cancel) {
        checkpointLock.writeLock().lock();

        try {
            stopping = true;
        }
        finally {
            checkpointLock.writeLock().unlock();
        }

        shutdownCheckpointer(cancel);

        lsnrs.clear();

        super.onKernalStop0(cancel);

        unRegistrateMetricsMBean();
    }

    /** {@inheritDoc} */
    @Override protected void stop0(boolean cancel) {
        super.stop0(cancel);

        onKernalStop0(cancel);

        if (!cctx.kernalContext().clientNode()) {
            if (fileLockHolder != null) {
                if (log.isDebugEnabled())
                    log.debug("Release file lock [nodeId=" +
                            cctx.localNodeId() + " path=" + fileLockHolder.lockPath() + "]");

                fileLockHolder.close();
            }
        }
    }

    /** */
    private long[] calculateFragmentSizes(int concLvl, long cacheSize, long chpBufSize) {
        if (concLvl < 2)
            concLvl = Runtime.getRuntime().availableProcessors();

        long fragmentSize = cacheSize / concLvl;

        if (fragmentSize < 1024 * 1024)
            fragmentSize = 1024 * 1024;

        long[] sizes = new long[concLvl + 1];

        for (int i = 0; i < concLvl; i++)
            sizes[i] = fragmentSize;

        sizes[concLvl] = chpBufSize;

        return sizes;
    }

    /** {@inheritDoc} */
    @Override protected PageMemory createPageMemory(
        DirectMemoryProvider memProvider,
        DataStorageConfiguration memCfg,
        DataRegionConfiguration plcCfg,
        DataRegionMetricsImpl memMetrics,
        final boolean trackable
    ) {
        if (!plcCfg.isPersistenceEnabled())
            return super.createPageMemory(memProvider, memCfg, plcCfg, memMetrics, trackable);

        memMetrics.persistenceEnabled(true);

        long cacheSize = plcCfg.getMaxSize();

        // Checkpoint buffer size can not be greater than cache size, it does not make sense.
        long chpBufSize = checkpointBufferSize(plcCfg);

        if (chpBufSize > cacheSize) {
            U.quietAndInfo(log,
                "Configured checkpoint page buffer size is too big, setting to the max region size [size="
                    + U.readableSize(cacheSize, false) + ",  memPlc=" + plcCfg.getName() + ']');

            chpBufSize = cacheSize;
        }

        GridInClosure3X<Long, FullPageId, PageMemoryEx> changeTracker;

        if (trackable)
            changeTracker = new GridInClosure3X<Long, FullPageId, PageMemoryEx>() {
                @Override public void applyx(
                    Long page,
                    FullPageId fullId,
                    PageMemoryEx pageMem
                ) throws IgniteCheckedException {
                    if (trackable)
                        snapshotMgr.onChangeTrackerPage(page, fullId, pageMem);
                }
            };
        else
            changeTracker = null;

        PageMemoryImpl pageMem = new PageMemoryImpl(
            wrapMetricsMemoryProvider(memProvider, memMetrics),
            calculateFragmentSizes(
                memCfg.getConcurrencyLevel(),
                cacheSize,
                chpBufSize
            ),
            cctx,
            memCfg.getPageSize(),
            (fullId, pageBuf, tag) -> {
                memMetrics.onPageWritten();

                // First of all, write page to disk.
                storeMgr.write(fullId.groupId(), fullId.pageId(), pageBuf, tag);

                pageBuf.rewind();

                // Only after write we can write page into snapshot.
                snapshotMgr.flushDirtyPageHandler(fullId, pageBuf, tag);

                AtomicInteger cntr = evictedPagesCntr;

                if (cntr != null)
                    cntr.incrementAndGet();
            },
            changeTracker,
            this,
            memMetrics,
            resolveThrottlingPolicy(),
            this
        );

        memMetrics.pageMemory(pageMem);

        return pageMem;
    }

    /**
     * @param memoryProvider0 Memory provider.
     * @param memMetrics Memory metrics.
     * @return Wrapped memory provider.
     */
    @Override protected DirectMemoryProvider wrapMetricsMemoryProvider(
            final DirectMemoryProvider memoryProvider0,
            final DataRegionMetricsImpl memMetrics
    ) {
        return new DirectMemoryProvider() {
            private AtomicInteger checkPointBufferIdxCnt = new AtomicInteger();

            private final DirectMemoryProvider memProvider = memoryProvider0;

            @Override public void initialize(long[] chunkSizes) {
                memProvider.initialize(chunkSizes);

                checkPointBufferIdxCnt.set(chunkSizes.length);
            }

            @Override public void shutdown(boolean deallocate) {
                memProvider.shutdown(deallocate);
            }

            @Override public DirectMemoryRegion nextRegion() {
                DirectMemoryRegion nextMemoryRegion = memProvider.nextRegion();

                if (nextMemoryRegion == null)
                    return null;

                int idx = checkPointBufferIdxCnt.decrementAndGet();

                long chunkSize = nextMemoryRegion.size();

                // Checkpoint chunk last in the long[] chunkSizes.
                if (idx != 0)
                    memMetrics.updateOffHeapSize(chunkSize);
                else
                    memMetrics.updateCheckpointBufferSize(chunkSize);

                return nextMemoryRegion;
            }
        };
    }

    /**
     * Resolves throttling policy according to the settings.
     */
    @NotNull private PageMemoryImpl.ThrottlingPolicy resolveThrottlingPolicy() {
        PageMemoryImpl.ThrottlingPolicy plc = persistenceCfg.isWriteThrottlingEnabled()
            ? PageMemoryImpl.ThrottlingPolicy.SPEED_BASED
            : PageMemoryImpl.ThrottlingPolicy.CHECKPOINT_BUFFER_ONLY;

        if (throttlingPolicyOverride != null) {
            try {
                plc = PageMemoryImpl.ThrottlingPolicy.valueOf(throttlingPolicyOverride.toUpperCase());
            }
            catch (IllegalArgumentException e) {
                log.error("Incorrect value of IGNITE_OVERRIDE_WRITE_THROTTLING_ENABLED property: " +
                    throttlingPolicyOverride + ". Default throttling policy " + plc + " will be used.");
            }
        }
        return plc;
    }

    /** {@inheritDoc} */
    @Override protected void checkRegionEvictionProperties(DataRegionConfiguration regCfg, DataStorageConfiguration dbCfg)
        throws IgniteCheckedException {
        if (!regCfg.isPersistenceEnabled())
            super.checkRegionEvictionProperties(regCfg, dbCfg);
        else if (regCfg.getPageEvictionMode() != DataPageEvictionMode.DISABLED) {
            U.warn(log, "Page eviction mode set for [" + regCfg.getName() + "] data will have no effect" +
                " because the oldest pages are evicted automatically if Ignite persistence is enabled.");
        }
    }

    /** {@inheritDoc} */
    @Override protected void checkPageSize(DataStorageConfiguration memCfg) {
        if (memCfg.getPageSize() == 0) {
            try {
                assert cctx.pageStore() instanceof FilePageStoreManager :
                    "Invalid page store manager was created: " + cctx.pageStore();

                Path anyIdxPartFile = IgniteUtils.searchFileRecursively(
                    ((FilePageStoreManager)cctx.pageStore()).workDir().toPath(), FilePageStoreManager.INDEX_FILE_NAME);

                if (anyIdxPartFile != null) {
                    memCfg.setPageSize(resolvePageSizeFromPartitionFile(anyIdxPartFile));

                    return;
                }
            }
            catch (IgniteCheckedException | IOException | IllegalArgumentException e) {
                U.quietAndWarn(log, "Attempt to resolve pageSize from store files failed: " + e.getMessage());

                U.quietAndWarn(log, "Default page size will be used: " + DataStorageConfiguration.DFLT_PAGE_SIZE + " bytes");
            }

            memCfg.setPageSize(DataStorageConfiguration.DFLT_PAGE_SIZE);
        }
    }

    /**
     * @param partFile Partition file.
     */
    private int resolvePageSizeFromPartitionFile(Path partFile) throws IOException, IgniteCheckedException {
        try (FileIO fileIO = ioFactory.create(partFile.toFile())) {
            int minimalHdr = FilePageStore.HEADER_SIZE;

            if (fileIO.size() < minimalHdr)
                throw new IgniteCheckedException("Partition file is too small: " + partFile);

            ByteBuffer hdr = ByteBuffer.allocate(minimalHdr).order(ByteOrder.LITTLE_ENDIAN);

            fileIO.readFully(hdr);

            hdr.rewind();

            hdr.getLong(); // Read signature.

            hdr.getInt(); // Read version.

            hdr.get(); // Read type.

            int pageSize = hdr.getInt();

            if (pageSize == 2048) {
                U.quietAndWarn(log, "You are currently using persistent store with 2K pages (DataStorageConfiguration#" +
                    "pageSize). If you use SSD disk, consider migrating to 4K pages for better IO performance.");
            }

            return pageSize;
        }
    }

    /**
     * @param cancel Cancel flag.
     */
    @SuppressWarnings("unused")
    private void shutdownCheckpointer(boolean cancel) {
        Checkpointer cp = checkpointer;

        if (cp != null) {
            if (cancel)
                cp.shutdownNow();
            else
                cp.cancel();

            try {
                U.join(cp);

                checkpointer = null;
            }
            catch (IgniteInterruptedCheckedException ignore) {
                U.warn(log, "Was interrupted while waiting for checkpointer shutdown, " +
                    "will not wait for checkpoint to finish.");

                cp.shutdownNow();

                while (true) {
                    try {
                        U.join(cp);

                        checkpointer = null;

                        cp.scheduledCp.cpFinishFut.onDone(
                            new NodeStoppingException("Checkpointer is stopped during node stop."));

                        break;
                    }
                    catch (IgniteInterruptedCheckedException ignored) {
                        //Ignore
                    }
                }

                Thread.currentThread().interrupt();
            }
        }

        if (asyncRunner != null) {
            asyncRunner.shutdownNow();

            try {
                asyncRunner.awaitTermination(2, TimeUnit.MINUTES);
            }
            catch (InterruptedException ignore) {
                Thread.currentThread().interrupt();
            }
        }
    }

    /** {@inheritDoc} */
    @Override public boolean beforeExchange(GridDhtPartitionsExchangeFuture fut) throws IgniteCheckedException {
        DiscoveryEvent discoEvt = fut.firstEvent();

        boolean joinEvt = discoEvt.type() == EventType.EVT_NODE_JOINED;

        boolean locNode = discoEvt.eventNode().isLocal();

        boolean isSrvNode = !cctx.kernalContext().clientNode();

        boolean clusterInTransitionStateToActive = fut.activateCluster();

        long time = System.currentTimeMillis();

        // In case of cluster activation or local join restore, restore whole manager state.
        if (clusterInTransitionStateToActive) {
            restorePartitionStates(Collections.emptyMap(), null);
        }
        // In case of starting groups, restore partition states only for these groups.
        else if (fut.exchangeActions() != null && !F.isEmpty(fut.exchangeActions().cacheGroupsToStart())) {
            Set<Integer> restoreGroups = fut.exchangeActions().cacheGroupsToStart().stream()
                .map(actionData -> actionData.descriptor().groupId())
                .collect(Collectors.toSet());

            restorePartitionStates(Collections.emptyMap(), restoreGroups);
        }

        if (cctx.kernalContext().query().moduleEnabled()) {
            ExchangeActions acts = fut.exchangeActions();

            if (acts != null) {
                if (!F.isEmpty(acts.cacheStartRequests())) {
                    for (ExchangeActions.CacheActionData actionData : acts.cacheStartRequests())
                        prepareIndexRebuildFuture(CU.cacheId(actionData.request().cacheName()));
                }
                else if (acts.localJoinContext() != null && !F.isEmpty(acts.localJoinContext().caches())) {
                    for (T2<DynamicCacheDescriptor, NearCacheConfiguration> tup : acts.localJoinContext().caches())
                        prepareIndexRebuildFuture(tup.get1().cacheId());
                }
            }
        }

        if (log.isInfoEnabled())
            log.info("Index rebuild starting performed in " + (System.currentTimeMillis() - time) + " ms.");

        return clusterInTransitionStateToActive || (joinEvt && locNode && isSrvNode);
    }

    /**
     * Creates a new index rebuild future that should be completed later after exchange is done. The future
     * has to be created before exchange is initialized to guarantee that we will capture a correct future
     * after activation or restore completes.
     * If there was an old future for the given ID, it will be completed.
     *
     * @param cacheId Cache ID.
     */
    private void prepareIndexRebuildFuture(int cacheId) {
        GridFutureAdapter<Void> old = idxRebuildFuts.put(cacheId, new GridFutureAdapter<>());

        if (old != null)
            old.onDone();
    }

    /** {@inheritDoc} */
    @Override public void rebuildIndexesIfNeeded(GridDhtPartitionsExchangeFuture fut) {
        if (cctx.kernalContext().query().moduleEnabled()) {
            for (final GridCacheContext cacheCtx : (Collection<GridCacheContext>)cctx.cacheContexts()) {
                if (cacheCtx.startTopologyVersion().equals(fut.initialVersion())) {
                    final int cacheId = cacheCtx.cacheId();
                    final GridFutureAdapter<Void> usrFut = idxRebuildFuts.get(cacheId);

                    if (!cctx.pageStore().hasIndexStore(cacheCtx.groupId()) && cacheCtx.affinityNode()
                        && cacheCtx.group().persistenceEnabled()) {
                        IgniteInternalFuture<?> rebuildFut = cctx.kernalContext().query()
                            .rebuildIndexesFromHash(Collections.singleton(cacheCtx.cacheId()));

                        assert usrFut != null : "Missing user future for cache: " + cacheCtx.name();

                        rebuildFut.listen(new CI1<IgniteInternalFuture>() {
                            @Override public void apply(IgniteInternalFuture fut) {
                                idxRebuildFuts.remove(cacheId, usrFut);

                                Throwable err = fut.error();

                                usrFut.onDone(err);

                                CacheConfiguration ccfg = cacheCtx.config();

                                if (ccfg != null) {
                                    if (err == null)
                                        log().info("Finished indexes rebuilding for cache [name=" + ccfg.getName()
                                            + ", grpName=" + ccfg.getGroupName() + ']');
                                    else {
                                        if (!(err instanceof NodeStoppingException))
                                            log().error("Failed to rebuild indexes for cache  [name=" + ccfg.getName()
                                                + ", grpName=" + ccfg.getGroupName() + ']', err);
                                    }
                                }
                            }
                        });
                    }
                    else {
                        if (usrFut != null) {
                            idxRebuildFuts.remove(cacheId, usrFut);

                            usrFut.onDone();
                        }
                    }
                }
            }
        }
    }

    /** {@inheritDoc} */
    @Nullable @Override public IgniteInternalFuture indexRebuildFuture(int cacheId) {
        return idxRebuildFuts.get(cacheId);
    }

    /** {@inheritDoc} */
    @Override public void onCacheGroupsStopped(
        Collection<IgniteBiTuple<CacheGroupContext, Boolean>> stoppedGrps
    ) {
        Map<PageMemoryEx, Collection<Integer>> destroyed = new HashMap<>();

        for (IgniteBiTuple<CacheGroupContext, Boolean> tup : stoppedGrps) {
            CacheGroupContext gctx = tup.get1();

            if (!gctx.persistenceEnabled())
                continue;

            snapshotMgr.onCacheGroupStop(gctx);

            PageMemoryEx pageMem = (PageMemoryEx)gctx.dataRegion().pageMemory();

            Collection<Integer> grpIds = destroyed.computeIfAbsent(pageMem, k -> new HashSet<>());

            grpIds.add(tup.get1().groupId());

            pageMem.onCacheGroupDestroyed(tup.get1().groupId());

            if (tup.get2())
                cctx.kernalContext().encryption().onCacheGroupDestroyed(gctx.groupId());
        }

        Collection<IgniteInternalFuture<Void>> clearFuts = new ArrayList<>(destroyed.size());

        for (Map.Entry<PageMemoryEx, Collection<Integer>> entry : destroyed.entrySet()) {
            final Collection<Integer> grpIds = entry.getValue();

            clearFuts.add(entry.getKey().clearAsync((grpId, pageIdg) -> grpIds.contains(grpId), false));
        }

        for (IgniteInternalFuture<Void> clearFut : clearFuts) {
            try {
                clearFut.get();
            }
            catch (IgniteCheckedException e) {
                log.error("Failed to clear page memory", e);
            }
        }

        if (cctx.pageStore() != null) {
            for (IgniteBiTuple<CacheGroupContext, Boolean> tup : stoppedGrps) {
                CacheGroupContext grp = tup.get1();

                if (grp.affinityNode()) {
                    try {
                        cctx.pageStore().shutdownForCacheGroup(grp, tup.get2());
                    }
                    catch (IgniteCheckedException e) {
                        U.error(log, "Failed to gracefully clean page store resources for destroyed cache " +
                            "[cache=" + grp.cacheOrGroupName() + "]", e);
                    }
                }
            }
        }
    }

    /**
     * Gets the checkpoint read lock. While this lock is held, checkpoint thread will not acquireSnapshotWorker memory
     * state.
     * @throws IgniteException If failed.
     */
    @SuppressWarnings("LockAcquiredButNotSafelyReleased")
    @Override public void checkpointReadLock() {
        if (checkpointLock.writeLock().isHeldByCurrentThread())
            return;

        long timeout = checkpointReadLockTimeout;

        long start = U.currentTimeMillis();

        boolean interruped = false;

        try {
            for (; ; ) {
                try {
                    if (timeout > 0 && (U.currentTimeMillis() - start) >= timeout)
                        failCheckpointReadLock();

                    try {
                        if (timeout > 0) {
                            if (!checkpointLock.readLock().tryLock(timeout - (U.currentTimeMillis() - start),
                                TimeUnit.MILLISECONDS))
                                failCheckpointReadLock();
                        }
                        else
                            checkpointLock.readLock().lock();
                    }
                    catch (InterruptedException e) {
                        interruped = true;

                        continue;
                    }

                    if (stopping) {
                        checkpointLock.readLock().unlock();

                        throw new IgniteException(new NodeStoppingException("Failed to perform cache update: node is stopping."));
                    }

                    if (checkpointLock.getReadHoldCount() > 1 || safeToUpdatePageMemories())
                        break;
                    else {
                        checkpointLock.readLock().unlock();

                        if (timeout > 0 && U.currentTimeMillis() - start >= timeout)
                            failCheckpointReadLock();

                        try {
                            checkpointer.wakeupForCheckpoint(0, "too many dirty pages").cpBeginFut
                                .getUninterruptibly();
                        }
                        catch (IgniteFutureTimeoutCheckedException e) {
                            failCheckpointReadLock();
                        }
                        catch (IgniteCheckedException e) {
                            throw new IgniteException("Failed to wait for checkpoint begin.", e);
                        }
                    }
                }
                catch (CheckpointReadLockTimeoutException e) {
                    log.error(e.getMessage(), e);

                    timeout = 0;
                }
            }
        }
        finally {
            if (interruped)
                Thread.currentThread().interrupt();
        }

        if (ASSERTION_ENABLED)
            CHECKPOINT_LOCK_HOLD_COUNT.set(CHECKPOINT_LOCK_HOLD_COUNT.get() + 1);
    }

    /**
     * Invokes critical failure processing. Always throws.
     *
     * @throws CheckpointReadLockTimeoutException If node was not invalidated as result of handling.
     * @throws IgniteException If node was invalidated as result of handling.
     */
    private void failCheckpointReadLock() throws CheckpointReadLockTimeoutException, IgniteException {
        String msg = "Checkpoint read lock acquisition has been timed out.";

        IgniteException e = new IgniteException(msg);

        if (cctx.kernalContext().failure().process(new FailureContext(CRITICAL_ERROR, e)))
            throw e;

        throw new CheckpointReadLockTimeoutException(msg);
    }

    /** {@inheritDoc} */
    @Override public boolean checkpointLockIsHeldByThread() {
        return !ASSERTION_ENABLED ||
            checkpointLock.isWriteLockedByCurrentThread() ||
            CHECKPOINT_LOCK_HOLD_COUNT.get() > 0 ||
            Thread.currentThread().getName().startsWith(CHECKPOINT_RUNNER_THREAD_PREFIX);
    }

    /**
     * @return {@code true} if all PageMemory instances are safe to update.
     */
    private boolean safeToUpdatePageMemories() {
        Collection<DataRegion> memPlcs = context().database().dataRegions();

        if (memPlcs == null)
            return true;

        for (DataRegion memPlc : memPlcs) {
            if (!memPlc.config().isPersistenceEnabled())
                continue;

            PageMemoryEx pageMemEx = (PageMemoryEx)memPlc.pageMemory();

            if (!pageMemEx.safeToUpdate())
                return false;
        }

        return true;
    }

    /**
     * Releases the checkpoint read lock.
     */
    @Override public void checkpointReadUnlock() {
        if (checkpointLock.writeLock().isHeldByCurrentThread())
            return;

        checkpointLock.readLock().unlock();

        if (checkpointer != null) {
            Collection<DataRegion> dataRegs = context().database().dataRegions();

            if (dataRegs != null) {
                for (DataRegion dataReg : dataRegs) {
                    if (!dataReg.config().isPersistenceEnabled())
                        continue;

                    PageMemoryEx mem = (PageMemoryEx)dataReg.pageMemory();

                    if (mem != null && !mem.safeToUpdate()) {
                        checkpointer.wakeupForCheckpoint(0, "too many dirty pages");

                        break;
                    }
                }
            }
        }

        if (ASSERTION_ENABLED)
            CHECKPOINT_LOCK_HOLD_COUNT.set(CHECKPOINT_LOCK_HOLD_COUNT.get() - 1);
    }

    /**
     * Restores from last checkpoint and applies WAL changes since this checkpoint.
     *
     * @throws IgniteCheckedException If failed to restore database status from WAL.
     */
    private void restoreState() throws IgniteCheckedException {
        try {
            CheckpointStatus status = readCheckpointStatus();

            checkpointReadLock();

            try {
                applyLastUpdates(status, false);
            }
            finally {
                checkpointReadUnlock();
            }

            snapshotMgr.restoreState();
        }
        catch (StorageException e) {
            throw new IgniteCheckedException(e);
        }
    }

    /**
     * Called when all partitions have been fully restored and pre-created on node start.
     *
     * Starts checkpointing process and initiates first checkpoint.
     *
     * @throws IgniteCheckedException If first checkpoint has failed.
     */
    @Override public void onStateRestored() throws IgniteCheckedException {
        long time = System.currentTimeMillis();

        new IgniteThread(cctx.igniteInstanceName(), "db-checkpoint-thread", checkpointer).start();

        CheckpointProgressSnapshot chp = checkpointer.wakeupForCheckpoint(0, "node started");

        if (chp != null)
            chp.cpBeginFut.get();

        if (log.isInfoEnabled())
            log.info("Checkpointer initilialzation performed in " + (System.currentTimeMillis() - time) + " ms.");
    }

    /** {@inheritDoc} */
    @Override public synchronized Map<Integer, Map<Integer, Long>> reserveHistoryForExchange() {
        assert reservedForExchange == null : reservedForExchange;

        reservedForExchange = new HashMap<>();

        Map</*grpId*/Integer, Set</*partId*/Integer>> applicableGroupsAndPartitions = partitionsApplicableForWalRebalance();

        Map</*grpId*/Integer, Map</*partId*/Integer, CheckpointEntry>> earliestValidCheckpoints;

        checkpointReadLock();

        try {
            earliestValidCheckpoints = cpHistory.searchAndReserveCheckpoints(applicableGroupsAndPartitions);
        }
        finally {
            checkpointReadUnlock();
        }

        Map</*grpId*/Integer, Map</*partId*/Integer, /*updCntr*/Long>> grpPartsWithCnts = new HashMap<>();

        for (Map.Entry<Integer, Map<Integer, CheckpointEntry>> e : earliestValidCheckpoints.entrySet()) {
            int grpId = e.getKey();

            for (Map.Entry<Integer, CheckpointEntry> e0 : e.getValue().entrySet()) {
                CheckpointEntry cpEntry = e0.getValue();

                int partId = e0.getKey();

                assert cctx.wal().reserved(cpEntry.checkpointMark())
                    : "WAL segment for checkpoint " + cpEntry + " has not reserved";

                Long updCntr = cpEntry.partitionCounter(cctx, grpId, partId);

                if (updCntr != null) {
                    reservedForExchange.computeIfAbsent(grpId, k -> new HashMap<>())
                        .put(partId, new T2<>(updCntr, cpEntry.checkpointMark()));

                    grpPartsWithCnts.computeIfAbsent(grpId, k -> new HashMap<>()).put(partId, updCntr);
                }
            }
        }

        return grpPartsWithCnts;
    }

    /**
     * @return Map of group id -> Set of partitions which can be used as suppliers for WAL rebalance.
     */
    private Map<Integer, Set<Integer>> partitionsApplicableForWalRebalance() {
        Map<Integer, Set<Integer>> res = new HashMap<>();

        for (CacheGroupContext grp : cctx.cache().cacheGroups()) {
            if (grp.isLocal())
                continue;

            for (GridDhtLocalPartition locPart : grp.topology().currentLocalPartitions()) {
                if (locPart.state() == GridDhtPartitionState.OWNING && locPart.fullSize() > walRebalanceThreshold)
                    res.computeIfAbsent(grp.groupId(), k -> new HashSet<>()).add(locPart.id());
            }
        }

        return res;
    }

    /** {@inheritDoc} */
    @Override public synchronized void releaseHistoryForExchange() {
        if (reservedForExchange == null)
            return;

        FileWALPointer earliestPtr = null;

        for (Map.Entry<Integer, Map<Integer, T2<Long, WALPointer>>> e : reservedForExchange.entrySet()) {
            for (Map.Entry<Integer, T2<Long, WALPointer>> e0 : e.getValue().entrySet()) {
                FileWALPointer ptr = (FileWALPointer) e0.getValue().get2();

                if (earliestPtr == null || ptr.index() < earliestPtr.index())
                    earliestPtr = ptr;
            }
        }

        reservedForExchange = null;

        if (earliestPtr == null)
            return;

        assert cctx.wal().reserved(earliestPtr)
            : "Earliest checkpoint WAL pointer is not reserved for exchange: " + earliestPtr;

        try {
            cctx.wal().release(earliestPtr);
        }
        catch (IgniteCheckedException e) {
            log.error("Failed to release earliest checkpoint WAL pointer: " + earliestPtr, e);
        }
    }

    /** {@inheritDoc} */
    @Override public boolean reserveHistoryForPreloading(int grpId, int partId, long cntr) {
        CheckpointEntry cpEntry = cpHistory.searchCheckpointEntry(grpId, partId, cntr);

        if (cpEntry == null)
            return false;

        WALPointer ptr = cpEntry.checkpointMark();

        if (ptr == null)
            return false;

        boolean reserved = cctx.wal().reserve(ptr);

        if (reserved)
            reservedForPreloading.put(new T2<>(grpId, partId), new T2<>(cntr, ptr));

        return reserved;
    }

    /** {@inheritDoc} */
    @Override public void releaseHistoryForPreloading() {
        for (Map.Entry<T2<Integer, Integer>, T2<Long, WALPointer>> e : reservedForPreloading.entrySet()) {
            try {
                cctx.wal().release(e.getValue().get2());
            }
            catch (IgniteCheckedException ex) {
                U.error(log, "Could not release WAL reservation", ex);

                throw new IgniteException(ex);
            }
        }

        reservedForPreloading.clear();
    }

    /**
     *
     */
    @Nullable @Override public IgniteInternalFuture wakeupForCheckpoint(String reason) {
        Checkpointer cp = checkpointer;

        if (cp != null)
            return cp.wakeupForCheckpoint(0, reason).cpBeginFut;

        return null;
    }

    /** {@inheritDoc} */
    @Override public void waitForCheckpoint(String reason) throws IgniteCheckedException {
        Checkpointer cp = checkpointer;

        if (cp == null)
            return;

        CheckpointProgressSnapshot progSnapshot = cp.wakeupForCheckpoint(0, reason);

        IgniteInternalFuture fut1 = progSnapshot.cpFinishFut;

        fut1.get();

        if (!progSnapshot.started)
            return;

        IgniteInternalFuture fut2 = cp.wakeupForCheckpoint(0, reason).cpFinishFut;

        assert fut1 != fut2;

        fut2.get();
    }

    /** {@inheritDoc} */
    @Override public CheckpointFuture forceCheckpoint(String reason) {
        Checkpointer cp = checkpointer;

        if (cp == null)
            return null;

        return cp.wakeupForCheckpoint(0, reason);
    }

    /** {@inheritDoc} */
    @Override public WALPointer lastCheckpointMarkWalPointer() {
        CheckpointEntry lastCheckpointEntry = cpHistory == null ? null : cpHistory.lastCheckpoint();

        return lastCheckpointEntry == null ? null : lastCheckpointEntry.checkpointMark();
    }

    /**
     * @return Checkpoint directory.
     */
    public File checkpointDirectory() {
        return cpDir;
    }

    /**
     * @param lsnr Listener.
     */
    public void addCheckpointListener(DbCheckpointListener lsnr) {
        lsnrs.add(lsnr);
    }

    /**
     * @param lsnr Listener.
     */
    public void removeCheckpointListener(DbCheckpointListener lsnr) {
        lsnrs.remove(lsnr);
    }

    /**
     * @return Read checkpoint status.
     * @throws IgniteCheckedException If failed to read checkpoint status page.
     */
    @SuppressWarnings("TooBroadScope")
    private CheckpointStatus readCheckpointStatus() throws IgniteCheckedException {
        long lastStartTs = 0;
        long lastEndTs = 0;

        UUID startId = CheckpointStatus.NULL_UUID;
        UUID endId = CheckpointStatus.NULL_UUID;

        File startFile = null;
        File endFile = null;

        WALPointer startPtr = CheckpointStatus.NULL_PTR;
        WALPointer endPtr = CheckpointStatus.NULL_PTR;

        File dir = cpDir;

        if (!dir.exists()) {
            log.warning("Read checkpoint status: checkpoint directory is not found.");

            return new CheckpointStatus(0, startId, startPtr, endId, endPtr);
        }

        File[] files = dir.listFiles();

        for (File file : files) {
            Matcher matcher = CP_FILE_NAME_PATTERN.matcher(file.getName());

            if (matcher.matches()) {
                long ts = Long.parseLong(matcher.group(1));
                UUID id = UUID.fromString(matcher.group(2));
                CheckpointEntryType type = CheckpointEntryType.valueOf(matcher.group(3));

                if (type == CheckpointEntryType.START && ts > lastStartTs) {
                    lastStartTs = ts;
                    startId = id;
                    startFile = file;
                }
                else if (type == CheckpointEntryType.END && ts > lastEndTs) {
                    lastEndTs = ts;
                    endId = id;
                    endFile = file;
                }
            }
        }

        ByteBuffer buf = ByteBuffer.allocate(FileWALPointer.POINTER_SIZE);
        buf.order(ByteOrder.nativeOrder());

        if (startFile != null)
            startPtr = readPointer(startFile, buf);

        if (endFile != null)
            endPtr = readPointer(endFile, buf);

        if (log.isInfoEnabled())
            log.info("Read checkpoint status [startMarker=" + startFile + ", endMarker=" + endFile + ']');

        return new CheckpointStatus(lastStartTs, startId, startPtr, endId, endPtr);
    }

    /**
     * Loads WAL pointer from CP file
     *
     * @param cpMarkerFile Checkpoint mark file.
     * @return WAL pointer.
     * @throws IgniteCheckedException If failed to read mark file.
     */
    private WALPointer readPointer(File cpMarkerFile, ByteBuffer buf) throws IgniteCheckedException {
        buf.position(0);

        try (FileIO io = ioFactory.create(cpMarkerFile, READ)) {
            io.readFully(buf);

            buf.flip();

            return new FileWALPointer(buf.getLong(), buf.getInt(), buf.getInt());
        }
        catch (IOException e) {
            throw new IgniteCheckedException(
                "Failed to read checkpoint pointer from marker file: " + cpMarkerFile.getAbsolutePath(), e);
        }
    }

<<<<<<< HEAD
    private final Map<Integer, QuerySchema> restoredCacheDescriptors = new ConcurrentHashMap<>();

=======
>>>>>>> d19387fa
    /** {@inheritDoc} */
    @Override public void startMemoryRestore(GridKernalContext kctx) throws IgniteCheckedException {
        if (kctx.clientNode())
            return;

        // Preform early regions startup before restoring state.
        initAndStartRegions(kctx.config().getDataStorageConfiguration());

        // Only presistence caches to start.
        for (DynamicCacheDescriptor desc : cctx.cache().cacheDescriptors().values()) {
            if (CU.isPersistentCache(desc.cacheConfiguration(), cctx.gridConfig().getDataStorageConfiguration()))
                storeMgr.initializeForCache(desc.groupDescriptor(), new StoredCacheData(desc.cacheConfiguration()));
        }

<<<<<<< HEAD
        log.info("Starting binary memory restore for: " + cctx.cache().cacheGroupDescriptors().keySet());

=======
>>>>>>> d19387fa
        WALPointer restoredPtr = restoreBinaryMemory(cctx.cache().cacheGroupDescriptors().keySet());

        if (restoredPtr != null)
            U.log(log, "Binary memory state restored at node startup [restoredPtr=" + restoredPtr + ']');
<<<<<<< HEAD

        Collection<DynamicCacheDescriptor> cacheDescriptors = cctx.cache().cacheDescriptors().values();

        checkpointReadLock();

        try {
            for (DynamicCacheDescriptor desc : cacheDescriptors) {
                cctx.cache().startCacheOnMemoryRecovery(desc);

                restoredCacheDescriptors.put(desc.cacheId(), desc.schema());
            }

            restoreState();
        }
        finally {
            checkpointReadUnlock();
        }
    }

    public QuerySchema getRestored(int cacheId) {
        return restoredCacheDescriptors.get(cacheId);
=======
>>>>>>> d19387fa
    }

    /**
     * @param status Checkpoint status.
     * @param metastoreOnly If {@code True} restores Metastorage only.
     * @param storePageMem Metastore page memory.
     * @param cacheGrps Cache groups to restore.
     * @throws IgniteCheckedException If failed.
     * @throws StorageException In case I/O error occurred during operations with storage.
     */
    @Nullable private WALPointer restoreMemory(
        CheckpointStatus status,
        boolean metastoreOnly,
        PageMemoryEx storePageMem,
        Set<Integer> cacheGrps
    ) throws IgniteCheckedException {
        assert !metastoreOnly || storePageMem != null;

        if (log.isInfoEnabled())
            log.info("Checking memory state [lastValidPos=" + status.endPtr + ", lastMarked="
                + status.startPtr + ", lastCheckpointId=" + status.cpStartId + ']');

        boolean apply = status.needRestoreMemory();

        if (apply) {
            U.quietAndWarn(log, "Ignite node stopped in the middle of checkpoint. Will restore memory state and " +
                "finish checkpoint on node start.");

            cctx.pageStore().beginRecover();
        }
        else
            cctx.wal().notchLastCheckpointPtr(status.startPtr);

        long start = U.currentTimeMillis();

        long lastArchivedSegment = cctx.wal().lastArchivedSegment();

        RestoreBinaryState restoreBinaryState = new RestoreBinaryState(status, lastArchivedSegment, log);

        // Always perform recovery at least meta storage cache.
        Set<Integer> restoreGrps = new HashSet<>(Collections.singletonList(METASTORAGE_CACHE_ID));

        if (!metastoreOnly && !F.isEmpty(cacheGrps)) {
            restoreGrps.addAll(cacheGrps.stream()
                .filter(g -> !initiallyGlobalWalDisabledGrps.contains(g) && !initiallyLocalWalDisabledGrps.contains(g))
                .collect(Collectors.toSet()));
        }

        int applied = 0;

        try (WALIterator it = cctx.wal().replay(status.endPtr == CheckpointStatus.NULL_PTR ? null : status.endPtr)) {
            while (it.hasNextX()) {
                WALRecord rec = restoreBinaryState.next(it);

                if (rec == null)
                    break;

                switch (rec.type()) {
                    case PAGE_RECORD:
                        if (restoreBinaryState.needApplyBinaryUpdate()) {
                            PageSnapshot pageRec = (PageSnapshot)rec;

                            // Here we do not require tag check because we may be applying memory changes after
                            // several repetitive restarts and the same pages may have changed several times.
                            int grpId = pageRec.fullPageId().groupId();

                            if (restoreGrps.contains(grpId)) {
                                long pageId = pageRec.fullPageId().pageId();

                                PageMemoryEx pageMem = grpId == METASTORAGE_CACHE_ID ? storePageMem : getPageMemoryForCacheGroup(grpId);

                                long page = pageMem.acquirePage(grpId, pageId, true);

                                try {
                                    long pageAddr = pageMem.writeLock(grpId, pageId, page);

                                    try {
                                        PageUtils.putBytes(pageAddr, 0, pageRec.pageData());
                                    }
                                    finally {
                                        pageMem.writeUnlock(grpId, pageId, page, null, true, true);
                                    }
                                }
                                finally {
                                    pageMem.releasePage(grpId, pageId, page);
                                }

                                applied++;
                            }
                        }

                        break;

                    case PART_META_UPDATE_STATE:
                        PartitionMetaStateRecord metaStateRecord = (PartitionMetaStateRecord)rec;

                        {
                            int grpId = metaStateRecord.groupId();

                            if (!restoreGrps.contains(grpId))
                                continue;

                            int partId = metaStateRecord.partitionId();

                            GridDhtPartitionState state = GridDhtPartitionState.fromOrdinal(metaStateRecord.state());

                            if (state == null || state == GridDhtPartitionState.EVICTED)
                                schedulePartitionDestroy(grpId, partId);
                            else
                                cancelOrWaitPartitionDestroy(grpId, partId);

                        }

                        break;

                    case PARTITION_DESTROY:
                        PartitionDestroyRecord destroyRecord = (PartitionDestroyRecord)rec;

                        {
                            int grpId = destroyRecord.groupId();

                            if (!restoreGrps.contains(grpId))
                                continue;

                            PageMemoryEx pageMem = grpId == METASTORAGE_CACHE_ID ? storePageMem : getPageMemoryForCacheGroup(grpId);

                            pageMem.invalidate(grpId, destroyRecord.partitionId());

                            schedulePartitionDestroy(grpId, destroyRecord.partitionId());
                        }

                        break;

                    default:
                        if (restoreBinaryState.needApplyBinaryUpdate() && rec instanceof PageDeltaRecord) {
                            PageDeltaRecord r = (PageDeltaRecord)rec;

                            int grpId = r.groupId();

                            if (restoreGrps.contains(grpId)) {
                                long pageId = r.pageId();

                                PageMemoryEx pageMem = grpId == METASTORAGE_CACHE_ID ? storePageMem : getPageMemoryForCacheGroup(grpId);

                                // Here we do not require tag check because we may be applying memory changes after
                                // several repetitive restarts and the same pages may have changed several times.
                                long page = pageMem.acquirePage(grpId, pageId, true);

                                try {
                                    long pageAddr = pageMem.writeLock(grpId, pageId, page);

                                    try {
                                        r.applyDelta(pageMem, pageAddr);
                                    }
                                    finally {
                                        pageMem.writeUnlock(grpId, pageId, page, null, true, true);
                                    }
                                }
                                finally {
                                    pageMem.releasePage(grpId, pageId, page);
                                }

                                applied++;
                            }
                        }
                }
            }
        }

        if (metastoreOnly)
            return null;

        WALPointer lastReadPtr = restoreBinaryState.lastReadRecordPointer();

        if (status.needRestoreMemory()) {
            if (restoreBinaryState.needApplyBinaryUpdate())
                throw new StorageException("Failed to restore memory state (checkpoint marker is present " +
                    "on disk, but checkpoint record is missed in WAL) " +
                    "[cpStatus=" + status + ", lastRead=" + lastReadPtr + "]");

            log.info("Finished applying memory changes [changesApplied=" + applied +
                ", time=" + (U.currentTimeMillis() - start) + "ms]");

            if (applied > 0)
                finalizeCheckpointOnRecovery(status.cpStartTs, status.cpStartId, status.startPtr);
        }

        cpHistory.initialize(retreiveHistory());

        return lastReadPtr == null ? null : lastReadPtr.next();
    }

    /**
     * Obtains PageMemory reference from cache descriptor instead of cache context.
     *
     * @param grpId Cache group id.
     * @return PageMemoryEx instance.
     * @throws IgniteCheckedException if no DataRegion is configured for a name obtained from cache descriptor.
     */
    private PageMemoryEx getPageMemoryForCacheGroup(int grpId) throws IgniteCheckedException {
        // TODO IGNITE-7792 add generic mapping.
        if (grpId == TxLog.TX_LOG_CACHE_ID)
            return (PageMemoryEx)dataRegion(TxLog.TX_LOG_CACHE_NAME).pageMemory();

        // TODO IGNITE-5075: cache descriptor can be removed.
        GridCacheSharedContext sharedCtx = context();

        CacheGroupDescriptor desc = sharedCtx.cache().cacheGroupDescriptors().get(grpId);

        if (desc == null)
            throw new IgniteCheckedException("Failed to find cache group descriptor [grpId=" + grpId + ']');

        String memPlcName = desc.config().getDataRegionName();

        return (PageMemoryEx)sharedCtx.database().dataRegion(memPlcName).pageMemory();
    }

    /**
     * Apply update from some iterator and with specific filters.
     *
     * @param it WalIterator.
     * @param recPredicate Wal record filter.
     * @param entryPredicate Entry filter.
     * @param partStates Partition to restore state.
     */
    public void applyUpdatesOnRecovery(
        @Nullable WALIterator it,
        IgnitePredicate<IgniteBiTuple<WALPointer, WALRecord>> recPredicate,
        IgnitePredicate<DataEntry> entryPredicate,
        Map<T2<Integer, Integer>, T2<Integer, Long>> partStates
    ) throws IgniteCheckedException {
        cctx.walState().runWithOutWAL(() -> {
            if (it != null) {
                while (it.hasNext()) {
                    IgniteBiTuple<WALPointer, WALRecord> next = it.next();

                    WALRecord rec = next.get2();

                    if (!recPredicate.apply(next))
                        break;

                    switch (rec.type()) {
                        case DATA_RECORD:
                            checkpointReadLock();

                            try {
                                DataRecord dataRec = (DataRecord)rec;

                                for (DataEntry dataEntry : dataRec.writeEntries()) {
                                    if (entryPredicate.apply(dataEntry)) {
                                        checkpointReadLock();

                                        try {
                                            int cacheId = dataEntry.cacheId();

                                            GridCacheContext cacheCtx = cctx.cacheContext(cacheId);

                                            if (cacheCtx != null)
                                                applyUpdate(cacheCtx, dataEntry);
                                            else if (log != null)
                                                log.warning("Cache (cacheId=" + cacheId + ") is not started, can't apply updates.");
                                        }
                                        finally {
                                            checkpointReadUnlock();
                                        }
                                    }
                                }
                            }
                            catch (IgniteCheckedException e) {
                                throw new IgniteException(e);
                            }
                            finally {
                                checkpointReadUnlock();
                            }

                            break;

                        default:
                            // Skip other records.
                    }
                }
            }

            checkpointReadLock();

            try {
                restorePartitionStates(partStates, null);
            }
            catch (IgniteCheckedException e) {
                throw new IgniteException(e);
            }
            finally {
                checkpointReadUnlock();
            }
        });
    }

    /**
     * @param status Last registered checkpoint status.
     * @param metastoreOnly If {@code True} only records related to metastorage will be processed.
     * @throws IgniteCheckedException If failed to apply updates.
     * @throws StorageException If IO exception occurred while reading write-ahead log.
     */
    private void applyLastUpdates(CheckpointStatus status, boolean metastoreOnly) throws IgniteCheckedException {
        if (log.isInfoEnabled())
            log.info("Applying lost cache updates since last checkpoint record [lastMarked="
                + status.startPtr + ", lastCheckpointId=" + status.cpStartId + ']');

        if (!metastoreOnly)
            cctx.kernalContext().query().skipFieldLookup(true);

        long lastArchivedSegment = cctx.wal().lastArchivedSegment();

        RestoreLogicalState restoreLogicalState = new RestoreLogicalState(lastArchivedSegment, log);

        long start = U.currentTimeMillis();
        int applied = 0;

        Collection<Integer> ignoreGrps = metastoreOnly ? Collections.emptySet() :
            F.concat(false, initiallyGlobalWalDisabledGrps, initiallyLocalWalDisabledGrps);

        try (WALIterator it = cctx.wal().replay(status.startPtr)) {
            Map<T2<Integer, Integer>, T2<Integer, Long>> partStates = new HashMap<>();

            while (it.hasNextX()) {
                WALRecord rec = restoreLogicalState.next(it);

                if (rec == null)
                    break;

                switch (rec.type()) {
                    case DATA_RECORD:
                        if (metastoreOnly)
                            continue;

                        DataRecord dataRec = (DataRecord)rec;

                        for (DataEntry dataEntry : dataRec.writeEntries()) {
                            int cacheId = dataEntry.cacheId();

                            DynamicCacheDescriptor cacheDesc = cctx.cache().cacheDescriptor(cacheId);

                            // Can empty in case recovery node on blt changed.
<<<<<<< HEAD
                            if (cacheDesc == null) {
                                continue;
                            }
=======
                            if (cacheDesc == null)
                                continue;
>>>>>>> d19387fa

                            if (!ignoreGrps.contains(cacheDesc.groupId())) {
                                GridCacheContext cacheCtx = cctx.cacheContext(cacheId);

                                applyUpdate(cacheCtx, dataEntry);

                                applied++;
                            }
                        }

                        break;

                    case PART_META_UPDATE_STATE:
                        if (metastoreOnly)
                            continue;

                        PartitionMetaStateRecord metaStateRecord = (PartitionMetaStateRecord)rec;

                        if (!ignoreGrps.contains(metaStateRecord.groupId())) {
                            partStates.put(new T2<>(metaStateRecord.groupId(), metaStateRecord.partitionId()),
                                new T2<>((int)metaStateRecord.state(), metaStateRecord.updateCounter()));
                        }

                        break;

                    case METASTORE_DATA_RECORD:
                        if (!metastoreOnly)
                            continue;

                        MetastoreDataRecord metastoreDataRecord = (MetastoreDataRecord)rec;

                        metaStorage.applyUpdate(metastoreDataRecord.key(), metastoreDataRecord.value());

                        break;

                    case META_PAGE_UPDATE_NEXT_SNAPSHOT_ID:
                    case META_PAGE_UPDATE_LAST_SUCCESSFUL_SNAPSHOT_ID:
                    case META_PAGE_UPDATE_LAST_SUCCESSFUL_FULL_SNAPSHOT_ID:
                        if (metastoreOnly)
                            continue;

                        PageDeltaRecord rec0 = (PageDeltaRecord) rec;

                        PageMemoryEx pageMem = getPageMemoryForCacheGroup(rec0.groupId());

                        long page = pageMem.acquirePage(rec0.groupId(), rec0.pageId(), true);

                        try {
                            long addr = pageMem.writeLock(rec0.groupId(), rec0.pageId(), page, true);

                            try {
                                rec0.applyDelta(pageMem, addr);
                            }
                            finally {
                                pageMem.writeUnlock(rec0.groupId(), rec0.pageId(), page, null, true, true);
                            }
                        }
                        finally {
                            pageMem.releasePage(rec0.groupId(), rec0.pageId(), page);
                        }

                        break;

                    default:
                        // Skip other records.
                }
            }

            if (!metastoreOnly) {
                long startRestorePart = U.currentTimeMillis();

                if (log.isInfoEnabled())
                    log.info("Restoring partition state for local groups [cntPartStateWal="
                        + partStates.size() + ", lastCheckpointId=" + status.cpStartId + ']');

                long proc = restorePartitionStates(partStates, null);

                if (log.isInfoEnabled())
                    log.info("Finished restoring partition state for local groups [cntProcessed=" + proc +
                        ", cntPartStateWal=" + partStates.size() +
                        ", time=" + (U.currentTimeMillis() - startRestorePart) + "ms]");
            }
        }
        finally {
            if (!metastoreOnly)
                cctx.kernalContext().query().skipFieldLookup(false);
        }

        if (log.isInfoEnabled())
            log.info("Finished applying WAL changes [updatesApplied=" + applied +
                ", time=" + (U.currentTimeMillis() - start) + "ms]");
    }

    /**
     * Initializes not empty partitions and restores their state from page memory or WAL.
     * Partition states presented in page memory may be overriden by states restored from WAL {@code partStates}.
     *
     * @param partStates Partition states restored from WAL.
     * @param onlyForGroups If not {@code null} restore states only for specified cache groups.
     * @return cntParts Count of partitions processed.
     * @throws IgniteCheckedException If failed to restore partition states.
     */
    private long restorePartitionStates(
        Map<T2<Integer, Integer>, T2<Integer, Long>> partStates,
        @Nullable Set<Integer> onlyForGroups
    ) throws IgniteCheckedException {
        long cntParts = 0;

        for (CacheGroupContext grp : cctx.cache().cacheGroups()) {
            if (grp.isLocal() || !grp.affinityNode()) {
                if (log.isInfoEnabled())
                    log.info("Skipping partition states recovery for " + grp.cacheOrGroupName() + " (group is local or not affinity node)");
                // Local cache has no partitions and its states.
                continue;
            }

            if (!grp.dataRegion().config().isPersistenceEnabled()) {
                if (log.isInfoEnabled())
                    log.info("Skipping partition states recovery for " + grp.cacheOrGroupName() + " (no persistence enabled)");

                continue;
            }

            if (onlyForGroups != null && !onlyForGroups.contains(grp.groupId()))
                continue;

            int grpId = grp.groupId();

            PageMemoryEx pageMem = (PageMemoryEx)grp.dataRegion().pageMemory();

            for (int i = 0; i < grp.affinity().partitions(); i++) {
                T2<Integer, Long> restore = partStates.get(new T2<>(grpId, i));

                if (storeMgr.exists(grpId, i)) {
                    storeMgr.ensure(grpId, i);

                    if (storeMgr.pages(grpId, i) <= 1) {
                        if (log.isDebugEnabled())
                            log.debug("Skipping partition on recovery (pages less than 1) " +
                                "[grp=" + grp.cacheOrGroupName() + ", p=" + i + "]");

                        continue;
                    }

                    if (log.isDebugEnabled())
                        log.debug("Creating partition on recovery (exists in page store) " +
                            "[grp=" + grp.cacheOrGroupName() + ", p=" + i + "]");

                    GridDhtLocalPartition part = grp.topology().forceCreatePartition(i);

                    assert part != null;

                    // TODO: https://issues.apache.org/jira/browse/IGNITE-6097
                    grp.offheap().onPartitionInitialCounterUpdated(i, 0);

                    checkpointReadLock();

                    try {
                        long partMetaId = pageMem.partitionMetaPageId(grpId, i);
                        long partMetaPage = pageMem.acquirePage(grpId, partMetaId);

                        try {
                            long pageAddr = pageMem.writeLock(grpId, partMetaId, partMetaPage);

                            boolean changed = false;

                            try {
                                PagePartitionMetaIO io = PagePartitionMetaIO.VERSIONS.forPage(pageAddr);

                                if (restore != null) {
                                    int stateId = restore.get1();

                                    io.setPartitionState(pageAddr, (byte)stateId);

                                    changed = updateState(part, stateId);

                                    if (stateId == GridDhtPartitionState.OWNING.ordinal()
                                        || (stateId == GridDhtPartitionState.MOVING.ordinal()
                                        && part.initialUpdateCounter() < restore.get2())) {
                                        part.initialUpdateCounter(restore.get2());

                                        changed = true;
                                    }

                                    if (log.isDebugEnabled())
                                        log.debug("Restored partition state (from WAL) " +
                                            "[grp=" + grp.cacheOrGroupName() + ", p=" + i + ", state=" + part.state() +
                                            "updCntr=" + part.initialUpdateCounter() + "]");
                                }
                                else {
                                    int stateId = (int) io.getPartitionState(pageAddr);

                                    changed = updateState(part, stateId);

                                    if (log.isDebugEnabled())
                                        log.debug("Restored partition state (from page memory) " +
                                            "[grp=" + grp.cacheOrGroupName() + ", p=" + i + ", state=" + part.state() +
                                            ", updCntr=" + part.initialUpdateCounter() + ", stateId=" + stateId + "]");
                                }
                            }
                            finally {
                                pageMem.writeUnlock(grpId, partMetaId, partMetaPage, null, changed);
                            }
                        }
                        finally {
                            pageMem.releasePage(grpId, partMetaId, partMetaPage);
                        }
                    }
                    finally {
                        checkpointReadUnlock();
                    }
                }
                else if (restore != null) {
                    if (log.isDebugEnabled())
                        log.debug("Creating partition on recovery (exists in WAL) " +
                            "[grp=" + grp.cacheOrGroupName() + ", p=" + i + "]");

                    GridDhtLocalPartition part = grp.topology().forceCreatePartition(i);

                    assert part != null;

                    // TODO: https://issues.apache.org/jira/browse/IGNITE-6097
                    grp.offheap().onPartitionInitialCounterUpdated(i, 0);

                    updateState(part, restore.get1());

                    if (log.isDebugEnabled())
                        log.debug("Restored partition state (from WAL) " +
                            "[grp=" + grp.cacheOrGroupName() + ", p=" + i + ", state=" + part.state() +
                            "updCntr=" + part.initialUpdateCounter() + "]");
                }
                else {
                    if (log.isDebugEnabled())
                        log.debug("Skipping partition on recovery (no page store OR wal state) " +
                            "[grp=" + grp.cacheOrGroupName() + ", p=" + i + "]");
                }

                cntParts++;
            }

            // After partition states are restored, it is necessary to update internal data structures in topology.
            //grp.topology().afterStateRestored(grp.topology().lastTopologyChangeVersion());
        }

        return cntParts;
    }

    /**
     * Wal truncate callBack.
     *
     * @param highBound WALPointer.
     */
    public void onWalTruncated(WALPointer highBound) throws IgniteCheckedException {
        List<CheckpointEntry> removedFromHistory = cpHistory.onWalTruncated(highBound);

        for (CheckpointEntry cp : removedFromHistory)
            removeCheckpointFiles(cp);
    }

    /**
     * @param part Partition to restore state for.
     * @param stateId State enum ordinal.
     * @return Updated flag.
     */
    private boolean updateState(GridDhtLocalPartition part, int stateId) {
        if (stateId != -1) {
            GridDhtPartitionState state = GridDhtPartitionState.fromOrdinal(stateId);

            assert state != null;

            part.restoreState(state == GridDhtPartitionState.EVICTED ? GridDhtPartitionState.RENTING : state);

            return true;
        }

        return false;
    }

    /**
     * @param cacheCtx Cache context to apply an update.
     * @param dataEntry Data entry to apply.
     * @throws IgniteCheckedException If failed to restore.
     */
    private void applyUpdate(GridCacheContext cacheCtx, DataEntry dataEntry) throws IgniteCheckedException {
        int partId = dataEntry.partitionId();

        if (partId == -1)
            partId = cacheCtx.affinity().partition(dataEntry.key());

        GridDhtLocalPartition locPart = cacheCtx.isLocal() ? null : cacheCtx.topology().forceCreatePartition(partId);

        switch (dataEntry.op()) {
            case CREATE:
            case UPDATE:
                cacheCtx.offheap().update(
                    cacheCtx,
                    dataEntry.key(),
                    dataEntry.value(),
                    dataEntry.writeVersion(),
                    0L,
                    locPart,
                    null);

                if (dataEntry.partitionCounter() != 0)
                    cacheCtx.offheap().onPartitionInitialCounterUpdated(partId, dataEntry.partitionCounter());

                break;

            case DELETE:
                cacheCtx.offheap().remove(cacheCtx, dataEntry.key(), partId, locPart);

                if (dataEntry.partitionCounter() != 0)
                    cacheCtx.offheap().onPartitionInitialCounterUpdated(partId, dataEntry.partitionCounter());

                break;

            case READ:
                // do nothing
                break;

            default:
                throw new IgniteCheckedException("Invalid operation for WAL entry update: " + dataEntry.op());
        }
    }

    /**
     * @throws IgniteCheckedException If failed.
     */
    private void finalizeCheckpointOnRecovery(long cpTs, UUID cpId, WALPointer walPtr) throws IgniteCheckedException {
        assert cpTs != 0;

        ByteBuffer tmpWriteBuf = ByteBuffer.allocateDirect(pageSize());

        long start = System.currentTimeMillis();

        Collection<DataRegion> memPolicies = context().database().dataRegions();

        List<IgniteBiTuple<PageMemory, Collection<FullPageId>>> cpEntities = new ArrayList<>(memPolicies.size());

        for (DataRegion memPlc : memPolicies) {
            if (memPlc.config().isPersistenceEnabled()) {
                PageMemoryEx pageMem = (PageMemoryEx)memPlc.pageMemory();

                cpEntities.add(new IgniteBiTuple<PageMemory, Collection<FullPageId>>(
                    pageMem, (pageMem).beginCheckpoint()));
            }
        }

        tmpWriteBuf.order(ByteOrder.nativeOrder());

        // Identity stores set.
        Collection<PageStore> updStores = new HashSet<>();

        int cpPagesCnt = 0;

        for (IgniteBiTuple<PageMemory, Collection<FullPageId>> e : cpEntities) {
            PageMemoryEx pageMem = (PageMemoryEx)e.get1();

            Collection<FullPageId> cpPages = e.get2();

            cpPagesCnt += cpPages.size();

            for (FullPageId fullId : cpPages) {
                tmpWriteBuf.rewind();

                Integer tag = pageMem.getForCheckpoint(fullId, tmpWriteBuf, null);

                assert tag == null || tag != PageMemoryImpl.TRY_AGAIN_TAG :
                        "Lock is held by other thread for page " + fullId;

                if (tag != null) {
                    tmpWriteBuf.rewind();

                    PageStore store = storeMgr.writeInternal(fullId.groupId(), fullId.pageId(), tmpWriteBuf, tag, true);

                    tmpWriteBuf.rewind();

                    updStores.add(store);
                }
            }
        }

        long written = U.currentTimeMillis();

        for (PageStore updStore : updStores)
            updStore.sync();

        long fsync = U.currentTimeMillis();

        for (IgniteBiTuple<PageMemory, Collection<FullPageId>> e : cpEntities)
            ((PageMemoryEx)e.get1()).finishCheckpoint();

        CheckpointEntry cp = prepareCheckpointEntry(
            tmpWriteBuf,
            cpTs,
            cpId,
            walPtr,
            null,
            CheckpointEntryType.END);

        writeCheckpointEntry(tmpWriteBuf, cp, CheckpointEntryType.END);

        cctx.pageStore().finishRecover();

        if (log.isInfoEnabled())
            log.info(String.format("Checkpoint finished [cpId=%s, pages=%d, markPos=%s, " +
                    "pagesWrite=%dms, fsync=%dms, total=%dms]",
                cpId,
                cpPagesCnt,
                walPtr,
                written - start,
                fsync - written,
                fsync - start));
    }

    /**
     * Prepares checkpoint entry containing WAL pointer to checkpoint record.
     * Writes into given {@code ptrBuf} WAL pointer content.
     *
     * @param entryBuf Buffer to fill
     * @param cpTs Checkpoint timestamp.
     * @param cpId Checkpoint id.
     * @param ptr WAL pointer containing record.
     * @param rec Checkpoint WAL record.
     * @param type Checkpoint type.
     * @return Checkpoint entry.
     */
    private CheckpointEntry prepareCheckpointEntry(
        ByteBuffer entryBuf,
        long cpTs,
        UUID cpId,
        WALPointer ptr,
        @Nullable CheckpointRecord rec,
        CheckpointEntryType type
    ) {
        assert ptr instanceof FileWALPointer;

        FileWALPointer filePtr = (FileWALPointer)ptr;

        entryBuf.rewind();

        entryBuf.putLong(filePtr.index());

        entryBuf.putInt(filePtr.fileOffset());

        entryBuf.putInt(filePtr.length());

        entryBuf.flip();

        return createCheckPointEntry(cpTs, ptr, cpId, rec, type);
    }

    /**
     * Writes checkpoint entry buffer {@code entryBuf} to specified checkpoint file with 2-phase protocol.
     *
     * @param entryBuf Checkpoint entry buffer to write.
     * @param cp Checkpoint entry.
     * @param type Checkpoint entry type.
     * @throws StorageException If failed to write checkpoint entry.
     */
    public void writeCheckpointEntry(ByteBuffer entryBuf, CheckpointEntry cp, CheckpointEntryType type) throws StorageException {
        String fileName = checkpointFileName(cp, type);
        String tmpFileName = fileName + FilePageStoreManager.TMP_SUFFIX;

        try {
            try (FileIO io = ioFactory.create(Paths.get(cpDir.getAbsolutePath(), skipSync ? fileName : tmpFileName).toFile(),
                StandardOpenOption.CREATE_NEW, StandardOpenOption.WRITE)) {

                io.writeFully(entryBuf);

                entryBuf.clear();

                if (!skipSync)
                    io.force(true);
            }

            if (!skipSync)
                Files.move(Paths.get(cpDir.getAbsolutePath(), tmpFileName), Paths.get(cpDir.getAbsolutePath(), fileName));
        }
        catch (IOException e) {
            throw new StorageException("Failed to write checkpoint entry [ptr=" + cp.checkpointMark()
                + ", cpTs=" + cp.timestamp()
                + ", cpId=" + cp.checkpointId()
                + ", type=" + type + "]", e);
        }
    }

    /** {@inheritDoc} */
    @Override public AtomicInteger writtenPagesCounter() {
        return writtenPagesCntr;
    }

    /** {@inheritDoc} */
    @Override public AtomicInteger syncedPagesCounter() {
        return syncedPagesCntr;
    }

    /** {@inheritDoc} */
    @Override public AtomicInteger evictedPagesCntr() {
        return evictedPagesCntr;
    }

    /** {@inheritDoc} */
    @Override public int currentCheckpointPagesCount() {
        return currCheckpointPagesCnt;
    }

    /**
     * @param cpTs Checkpoint timestamp.
     * @param cpId Checkpoint ID.
     * @param type Checkpoint type.
     * @return Checkpoint file name.
     */
    private static String checkpointFileName(long cpTs, UUID cpId, CheckpointEntryType type) {
        return cpTs + "-" + cpId + "-" + type + ".bin";
    }

    /**
     * @param cp Checkpoint entry.
     * @param type Checkpoint type.
     * @return Checkpoint file name.
     */
    public static String checkpointFileName(CheckpointEntry cp, CheckpointEntryType type) {
        return checkpointFileName(cp.timestamp(), cp.checkpointId(), type);
    }

    /**
     * Replace thread local with buffers. Thread local should provide direct buffer with one page in length.
     *
     * @param threadBuf new thread-local with buffers for the checkpoint threads.
     */
    public void setThreadBuf(final ThreadLocal<ByteBuffer> threadBuf) {
        this.threadBuf = threadBuf;
    }

    /**
     * @param cpTs Checkpoint timestamp.
     * @param ptr Wal pointer of checkpoint.
     * @param cpId Checkpoint ID.
     * @param rec Checkpoint record.
     * @param type Checkpoint type.
     *
     * @return Checkpoint entry.
     */
    public CheckpointEntry createCheckPointEntry(
        long cpTs,
        WALPointer ptr,
        UUID cpId,
        @Nullable CheckpointRecord rec,
        CheckpointEntryType type
    ) {
        assert cpTs > 0;
        assert ptr != null;
        assert cpId != null;
        assert type != null;

        Map<Integer, CacheState> cacheGrpStates = null;

        // Do not hold groups state in-memory if there is no space in the checkpoint history to prevent possible OOM.
        // In this case the actual group states will be readed from WAL by demand.
        if (rec != null && cpHistory.hasSpace())
            cacheGrpStates = rec.cacheGroupStates();

        return new CheckpointEntry(cpTs, ptr, cpId, cacheGrpStates);
    }

    /**
     * @return Checkpoint history.
     */
    @Nullable public CheckpointHistory checkpointHistory() {
        return cpHistory;
    }

    /**
     * Adds given partition to checkpointer destroy queue.
     *
     * @param grpId Group ID.
     * @param partId Partition ID.
     */
    public void schedulePartitionDestroy(int grpId, int partId) {
        Checkpointer cp = checkpointer;

        if (cp != null)
            cp.schedulePartitionDestroy(cctx.cache().cacheGroup(grpId), grpId, partId);
    }

    /**
     * Cancels or wait for partition destroy.
     *
     * @param grpId Group ID.
     * @param partId Partition ID.
     * @throws IgniteCheckedException If failed.
     */
    public void cancelOrWaitPartitionDestroy(int grpId, int partId) throws IgniteCheckedException {
        Checkpointer cp = checkpointer;

        if (cp != null)
            cp.cancelOrWaitPartitionDestroy(grpId, partId);
    }

    /**
     * Timeout for checkpoint read lock acquisition.
     *
     * @return Timeout for checkpoint read lock acquisition in milliseconds.
     */
    @Override public long checkpointReadLockTimeout() {
        return checkpointReadLockTimeout;
    }

    /**
     * Sets timeout for checkpoint read lock acquisition.
     *
     * @param val New timeout in milliseconds, non-positive value denotes infinite timeout.
     */
    @Override public void checkpointReadLockTimeout(long val) {
        checkpointReadLockTimeout = val;
    }

    /**
     * Partition destroy queue.
     */
    private static class PartitionDestroyQueue {
        /** */
        private final ConcurrentMap<T2<Integer, Integer>, PartitionDestroyRequest> pendingReqs =
            new ConcurrentHashMap<>();

        /**
         * @param grpCtx Group context.
         * @param partId Partition ID to destroy.
         */
        private void addDestroyRequest(@Nullable CacheGroupContext grpCtx, int grpId, int partId) {
            PartitionDestroyRequest req = new PartitionDestroyRequest(grpId, partId);

            PartitionDestroyRequest old = pendingReqs.putIfAbsent(new T2<>(grpId, partId), req);

            assert old == null || grpCtx == null : "Must wait for old destroy request to finish before adding a new one "
                + "[grpId=" + grpId
                + ", grpName=" + grpCtx.cacheOrGroupName()
                + ", partId=" + partId + ']';
        }

        /**
         * @param destroyId Destroy ID.
         * @return Destroy request to complete if was not concurrently cancelled.
         */
        private PartitionDestroyRequest beginDestroy(T2<Integer, Integer> destroyId) {
            PartitionDestroyRequest rmvd = pendingReqs.remove(destroyId);

            return rmvd == null ? null : rmvd.beginDestroy() ? rmvd : null;
        }

        /**
         * @param grpId Group ID.
         * @param partId Partition ID.
         * @return Destroy request to wait for if destroy has begun.
         */
        private PartitionDestroyRequest cancelDestroy(int grpId, int partId) {
            PartitionDestroyRequest rmvd = pendingReqs.remove(new T2<>(grpId, partId));

            return rmvd == null ? null : !rmvd.cancel() ? rmvd : null;
        }
    }

    /**
     * Partition destroy request.
     */
    private static class PartitionDestroyRequest {
        /** */
        private final int grpId;

        /** */
        private final int partId;

        /** Destroy cancelled flag. */
        private boolean cancelled;

        /** Destroy future. Not null if partition destroy has begun. */
        private GridFutureAdapter<Void> destroyFut;

        /**
         * @param grpId Group ID.
         * @param partId Partition ID.
         */
        private PartitionDestroyRequest(int grpId, int partId) {
            this.grpId = grpId;
            this.partId = partId;
        }

        /**
         * Cancels partition destroy request.
         *
         * @return {@code False} if this request needs to be waited for.
         */
        private synchronized boolean cancel() {
            if (destroyFut != null) {
                assert !cancelled;

                return false;
            }

            cancelled = true;

            return true;
        }

        /**
         * Initiates partition destroy.
         *
         * @return {@code True} if destroy request should be executed, {@code false} otherwise.
         */
        private synchronized boolean beginDestroy() {
            if (cancelled) {
                assert destroyFut == null;

                return false;
            }

            if (destroyFut != null)
                return false;

            destroyFut = new GridFutureAdapter<>();

            return true;
        }

        /**
         *
         */
        private synchronized void onDone(Throwable err) {
            assert destroyFut != null;

            destroyFut.onDone(err);
        }

        /**
         *
         */
        private void waitCompleted() throws IgniteCheckedException {
            GridFutureAdapter<Void> fut;

            synchronized (this) {
                assert destroyFut != null;

                fut = destroyFut;
            }

            fut.get();
        }

        /** {@inheritDoc} */
        @Override public String toString() {
            return "PartitionDestroyRequest [grpId=" + grpId + ", partId=" + partId + ']';
        }
    }

    /**
     * Checkpointer object is used for notification on checkpoint begin, predicate is {@link #scheduledCp}<code>.nextCpTs - now
     * > 0 </code>. Method {@link #wakeupForCheckpoint} uses notify, {@link #waitCheckpointEvent} uses wait
     */
    @SuppressWarnings("NakedNotify")
    public class Checkpointer extends GridWorker {
        /** Temporary write buffer. */
        private final ByteBuffer tmpWriteBuf;

        /** Next scheduled checkpoint progress. */
        private volatile CheckpointProgress scheduledCp;

        /** Current checkpoint. This field is updated only by checkpoint thread. */
        @Nullable private volatile CheckpointProgress curCpProgress;

        /** Shutdown now. */
        private volatile boolean shutdownNow;

        /** */
        private long lastCpTs;

        /**
         * @param gridName Grid name.
         * @param name Thread name.
         * @param log Logger.
         */
        protected Checkpointer(@Nullable String gridName, String name, IgniteLogger log) {
            super(gridName, name, log, cctx.kernalContext().workersRegistry());

            scheduledCp = new CheckpointProgress(U.currentTimeMillis() + checkpointFreq);

            tmpWriteBuf = ByteBuffer.allocateDirect(pageSize());

            tmpWriteBuf.order(ByteOrder.nativeOrder());
        }

        /** {@inheritDoc} */
        @Override protected void body() {
            Throwable err = null;

            try {
                while (!isCancelled()) {
                    waitCheckpointEvent();

/*
                    if (isStopping() || shutdownNow) {
                        if (log.isInfoEnabled())
                            log.warning("Skipping last checkpoint because node is stopping.");

                        return;
                    }
*/

                    GridFutureAdapter<Void> enableChangeApplied = GridCacheDatabaseSharedManager.this.enableChangeApplied;

                    if (enableChangeApplied != null) {
                        enableChangeApplied.onDone();

                        GridCacheDatabaseSharedManager.this.enableChangeApplied = null;
                    }

                    if (checkpointsEnabled)
                        doCheckpoint();
                    else {
                        synchronized (this) {
                            scheduledCp.nextCpTs = U.currentTimeMillis() + checkpointFreq;
                        }
                    }
                }
            }
            catch (Throwable t) {
                err = t;

                scheduledCp.cpFinishFut.onDone(t);

                throw t;
            }
            finally {
                if (err == null && !(stopping && isCancelled))
                    err = new IllegalStateException("Thread " + name() + " is terminated unexpectedly");

                if (err instanceof OutOfMemoryError)
                    cctx.kernalContext().failure().process(new FailureContext(CRITICAL_ERROR, err));
                else if (err != null)
                    cctx.kernalContext().failure().process(new FailureContext(SYSTEM_WORKER_TERMINATION, err));
            }

            // Final run after the cancellation.
            if (checkpointsEnabled && !shutdownNow) {
                try {
                    doCheckpoint();

                    scheduledCp.cpFinishFut.onDone(new NodeStoppingException("Node is stopping."));
                }
                catch (Throwable e) {
                    scheduledCp.cpFinishFut.onDone(e);
                }
            }
        }

        /**
         *
         */
        private CheckpointProgressSnapshot wakeupForCheckpoint(long delayFromNow, String reason) {
            CheckpointProgress sched = scheduledCp;

            long next = U.currentTimeMillis() + delayFromNow;

            if (sched.nextCpTs <= next)
                return new CheckpointProgressSnapshot(sched);

            CheckpointProgressSnapshot ret;

            synchronized (this) {
                sched = scheduledCp;

                if (sched.nextCpTs > next) {
                    sched.reason = reason;

                    sched.nextCpTs = next;
                }

                ret = new CheckpointProgressSnapshot(sched);

                notifyAll();
            }

            return ret;
        }

        /**
         * @param snapshotOperation Snapshot operation.
         */
        public IgniteInternalFuture wakeupForSnapshotCreation(SnapshotOperation snapshotOperation) {
            GridFutureAdapter<Object> ret;

            synchronized (this) {
                scheduledCp.nextCpTs = U.currentTimeMillis();

                scheduledCp.reason = "snapshot";

                scheduledCp.nextSnapshot = true;

                scheduledCp.snapshotOperation = snapshotOperation;

                ret = scheduledCp.cpBeginFut;

                notifyAll();
            }

            return ret;
        }

        /**
         *
         */
        private void doCheckpoint() {
            Checkpoint chp = null;

            try {
                CheckpointMetricsTracker tracker = new CheckpointMetricsTracker();

                try {
                    chp = markCheckpointBegin(tracker);
                }
                catch (IgniteCheckedException e) {
                    if (curCpProgress != null)
                        curCpProgress.cpFinishFut.onDone(e);

                    // In case of checkpoint initialization error node should be invalidated and stopped.
                    cctx.kernalContext().failure().process(new FailureContext(FailureType.CRITICAL_ERROR, e));

                    throw new IgniteException(e); // Re-throw as unchecked exception to force stopping checkpoint thread.
                }

                updateHeartbeat();

                currCheckpointPagesCnt = chp.pagesSize;

                writtenPagesCntr = new AtomicInteger();
                syncedPagesCntr = new AtomicInteger();
                evictedPagesCntr = new AtomicInteger();

                boolean success = false;

                int destroyedPartitionsCnt;

                try {
                    if (chp.hasDelta()) {
                        // Identity stores set.
                        ConcurrentLinkedHashMap<PageStore, LongAdder> updStores = new ConcurrentLinkedHashMap<>();

                        CountDownFuture doneWriteFut = new CountDownFuture(
                            asyncRunner == null ? 1 : chp.cpPages.collectionsSize());

                        tracker.onPagesWriteStart();

                        final int totalPagesToWriteCnt = chp.cpPages.size();

                        if (asyncRunner != null) {
                            for (int i = 0; i < chp.cpPages.collectionsSize(); i++) {
                                Runnable write = new WriteCheckpointPages(
                                    tracker,
                                    chp.cpPages.innerCollection(i),
                                    updStores,
                                    doneWriteFut,
                                    totalPagesToWriteCnt,
                                    new Runnable() {
                                        @Override public void run() {
                                            updateHeartbeat();
                                        }
                                    },
                                    asyncRunner
                                );

                                try {
                                    asyncRunner.execute(write);
                                }
                                catch (RejectedExecutionException ignore) {
                                    // Run the task synchronously.
                                    updateHeartbeat();

                                    write.run();
                                }
                            }
                        }
                        else {
                            // Single-threaded checkpoint.
                            updateHeartbeat();

                            Runnable write = new WriteCheckpointPages(
                                tracker,
                                chp.cpPages,
                                updStores,
                                doneWriteFut,
                                totalPagesToWriteCnt,
                                new Runnable() {
                                    @Override public void run() {
                                        updateHeartbeat();
                                    }
                                },
                                null);

                            write.run();
                        }

                        updateHeartbeat();

                        // Wait and check for errors.
                        doneWriteFut.get();

                        // Must re-check shutdown flag here because threads may have skipped some pages.
                        // If so, we should not put finish checkpoint mark.
                        if (shutdownNow) {
                            chp.progress.cpFinishFut.onDone(new NodeStoppingException("Node is stopping."));

                            return;
                        }

                        tracker.onFsyncStart();

                        if (!skipSync) {
                            for (Map.Entry<PageStore, LongAdder> updStoreEntry : updStores.entrySet()) {
                                if (shutdownNow) {
                                    chp.progress.cpFinishFut.onDone(new NodeStoppingException("Node is stopping."));

                                    return;
                                }

                                blockingSectionBegin();

                                try {
                                    updStoreEntry.getKey().sync();
                                }
                                finally {
                                    blockingSectionEnd();
                                }

                                syncedPagesCntr.addAndGet(updStoreEntry.getValue().intValue());
                            }
                        }
                    }
                    else {
                        tracker.onPagesWriteStart();
                        tracker.onFsyncStart();
                    }

                    snapshotMgr.afterCheckpointPageWritten();

                    destroyedPartitionsCnt = destroyEvictedPartitions();

                    // Must mark successful checkpoint only if there are no exceptions or interrupts.
                    success = true;
                }
                finally {
                    if (success)
                        markCheckpointEnd(chp);
                }

                tracker.onEnd();

                if (chp.hasDelta() || destroyedPartitionsCnt > 0) {
                    if (printCheckpointStats) {
                        if (log.isInfoEnabled()) {
                            String walSegsCoveredMsg = prepareWalSegsCoveredMsg(chp.walSegsCoveredRange);

                            log.info(String.format("Checkpoint finished [cpId=%s, pages=%d, markPos=%s, " +
                                    "walSegmentsCleared=%d, walSegmentsCovered=%s, markDuration=%dms, pagesWrite=%dms, fsync=%dms, " +
                                    "total=%dms]",
                                chp.cpEntry != null ? chp.cpEntry.checkpointId() : "",
                                chp.pagesSize,
                                chp.cpEntry != null ? chp.cpEntry.checkpointMark() : "",
                                chp.walFilesDeleted,
                                walSegsCoveredMsg,
                                tracker.markDuration(),
                                tracker.pagesWriteDuration(),
                                tracker.fsyncDuration(),
                                tracker.totalDuration()));
                        }
                    }

                    persStoreMetrics.onCheckpoint(
                        tracker.lockWaitDuration(),
                        tracker.markDuration(),
                        tracker.pagesWriteDuration(),
                        tracker.fsyncDuration(),
                        tracker.totalDuration(),
                        chp.pagesSize,
                        tracker.dataPagesWritten(),
                        tracker.cowPagesWritten());
                }
                else {
                    persStoreMetrics.onCheckpoint(
                        tracker.lockWaitDuration(),
                        tracker.markDuration(),
                        tracker.pagesWriteDuration(),
                        tracker.fsyncDuration(),
                        tracker.totalDuration(),
                        chp.pagesSize,
                        tracker.dataPagesWritten(),
                        tracker.cowPagesWritten());
                }
            }
            catch (IgniteCheckedException e) {
                if (chp != null)
                    chp.progress.cpFinishFut.onDone(e);

                cctx.kernalContext().failure().process(new FailureContext(FailureType.CRITICAL_ERROR, e));
            }
        }

        /** */
        private String prepareWalSegsCoveredMsg(IgniteBiTuple<Long, Long> walRange) {
            String res;

            long startIdx = walRange.get1();
            long endIdx = walRange.get2();

            if (endIdx < 0 || endIdx < startIdx)
                res = "[]";
            else if (endIdx == startIdx)
                res = "[" + endIdx + "]";
            else
                res = "[" + startIdx + " - " + endIdx + "]";

            return res;
        }

        /**
         * Processes all evicted partitions scheduled for destroy.
         *
         * @throws IgniteCheckedException If failed.
         *
         * @return The number of destroyed partition files.
         */
        private int destroyEvictedPartitions() throws IgniteCheckedException {
            PartitionDestroyQueue destroyQueue = curCpProgress.destroyQueue;

            if (destroyQueue.pendingReqs.isEmpty())
                return 0;

            List<PartitionDestroyRequest> reqs = null;

            for (final PartitionDestroyRequest req : destroyQueue.pendingReqs.values()) {
                if (!req.beginDestroy())
                    continue;

                final int grpId = req.grpId;
                final int partId = req.partId;

                CacheGroupContext grp = cctx.cache().cacheGroup(grpId);

                assert grp != null
                    : "Cache group is not initialized [grpId=" + grpId + "]";
                assert grp.offheap() instanceof GridCacheOffheapManager
                    : "Destroying partition files when persistence is off " + grp.offheap();

                final GridCacheOffheapManager offheap = (GridCacheOffheapManager) grp.offheap();

                Runnable destroyPartTask = () -> {
                    try {
                        offheap.destroyPartitionStore(grpId, partId);

                        req.onDone(null);

                        if (log.isDebugEnabled())
                            log.debug("Partition file has destroyed [grpId=" + grpId + ", partId=" + partId + "]");
                    }
                    catch (Exception e) {
                        req.onDone(new IgniteCheckedException(
                            "Partition file destroy has failed [grpId=" + grpId + ", partId=" + partId + "]", e));
                    }
                };

                if (asyncRunner != null) {
                    try {
                        asyncRunner.execute(destroyPartTask);
                    }
                    catch (RejectedExecutionException ignore) {
                        // Run the task synchronously.
                        destroyPartTask.run();
                    }
                }
                else
                    destroyPartTask.run();

                if (reqs == null)
                    reqs = new ArrayList<>();

                reqs.add(req);
            }

            if (reqs != null)
                for (PartitionDestroyRequest req : reqs)
                    req.waitCompleted();

            destroyQueue.pendingReqs.clear();

            return reqs != null ? reqs.size() : 0;
        }

        /**
         * @param grpCtx Group context. Can be {@code null} in case of crash recovery.
         * @param grpId Group ID.
         * @param partId Partition ID.
         */
        private void schedulePartitionDestroy(@Nullable CacheGroupContext grpCtx, int grpId, int partId) {
            synchronized (this) {
                scheduledCp.destroyQueue.addDestroyRequest(grpCtx, grpId, partId);
            }

            if (log.isDebugEnabled())
                log.debug("Partition file has been scheduled to destroy [grpId=" + grpId + ", partId=" + partId + "]");

            if (grpCtx != null)
                wakeupForCheckpoint(PARTITION_DESTROY_CHECKPOINT_TIMEOUT, "partition destroy");
        }

        /**
         * @param grpId Group ID.
         * @param partId Partition ID.
         */
        private void cancelOrWaitPartitionDestroy(int grpId, int partId) throws IgniteCheckedException {
            PartitionDestroyRequest req;

            synchronized (this) {
                req = scheduledCp.destroyQueue.cancelDestroy(grpId, partId);
            }

            if (req != null)
                req.waitCompleted();

            CheckpointProgress cur;

            synchronized (this) {
                cur = curCpProgress;

                if (cur != null)
                    req = cur.destroyQueue.cancelDestroy(grpId, partId);
            }

            if (req != null)
                req.waitCompleted();

            if (log.isDebugEnabled())
                log.debug("Partition file destroy has cancelled [grpId=" + grpId + ", partId=" + partId + "]");
        }

        /**
         *
         */
        @SuppressWarnings("WaitNotInLoop")
        private void waitCheckpointEvent() {
            boolean cancel = false;

            try {
                synchronized (this) {
                    long remaining;

                    while ((remaining = scheduledCp.nextCpTs - U.currentTimeMillis()) > 0 && !isCancelled()) {
                        blockingSectionBegin();

                        try {
                            wait(remaining);
                        }
                        finally {
                            blockingSectionEnd();
                        }
                    }
                }
            }
            catch (InterruptedException ignored) {
                Thread.currentThread().interrupt();

                cancel = true;
            }

            if (cancel)
                isCancelled = true;
        }

        /**
         *
         */
        @SuppressWarnings("TooBroadScope")
        private Checkpoint markCheckpointBegin(CheckpointMetricsTracker tracker) throws IgniteCheckedException {
            CheckpointRecord cpRec = new CheckpointRecord(null);

            WALPointer cpPtr = null;

            final CheckpointProgress curr;

            CheckpointEntry cp = null;

            IgniteBiTuple<Collection<GridMultiCollectionWrapper<FullPageId>>, Integer> cpPagesTuple;

            tracker.onLockWaitStart();

            boolean hasPages;

            boolean hasPartitionsToDestroy;

            IgniteFuture snapFut = null;

            long cpTs = System.currentTimeMillis();

            // This can happen in an unlikely event of two checkpoints happening
            // within a currentTimeMillis() granularity window.
            if (cpTs == lastCpTs)
                cpTs++;

            lastCpTs = cpTs;

            checkpointLock.writeLock().lock();

            try {
                tracker.onMarkStart();

                synchronized (this) {
                    curr = scheduledCp;

                    curr.started = true;

                    if (curr.reason == null)
                        curr.reason = "timeout";

                    // It is important that we assign a new progress object before checkpoint mark in page memory.
                    scheduledCp = new CheckpointProgress(U.currentTimeMillis() + checkpointFreq);

                    curCpProgress = curr;
                }

                final PartitionAllocationMap map = new PartitionAllocationMap();

                GridCompoundFuture asyncLsnrFut = asyncRunner == null ? null : new GridCompoundFuture();

                DbCheckpointListener.Context ctx0 = new DbCheckpointListener.Context() {
                    @Override public boolean nextSnapshot() {
                        return curr.nextSnapshot;
                    }

                    /** {@inheritDoc} */
                    @Override public PartitionAllocationMap partitionStatMap() {
                        return map;
                    }

                    /** {@inheritDoc} */
                    @Override public boolean needToSnapshot(String cacheOrGrpName) {
                        return curr.snapshotOperation.cacheGroupIds().contains(CU.cacheId(cacheOrGrpName));
                    }

                    /** {@inheritDoc} */
                    @Override public Executor executor() {
                        return asyncRunner == null ? null : cmd -> {
                            try {
                                GridFutureAdapter<?> res = new GridFutureAdapter<>();

                                asyncRunner.execute(U.wrapIgniteFuture(cmd, res));

                                asyncLsnrFut.add(res);
                            }
                            catch (RejectedExecutionException e) {
                                assert false : "A task should never be rejected by async runner";
                            }
                        };
                    }
                };

                // Listeners must be invoked before we write checkpoint record to WAL.
                for (DbCheckpointListener lsnr : lsnrs)
                    lsnr.onCheckpointBegin(ctx0);

                if (asyncLsnrFut != null) {
                    asyncLsnrFut.markInitialized();

                    asyncLsnrFut.get();
                }

                if (curr.nextSnapshot)
                    snapFut = snapshotMgr.onMarkCheckPointBegin(curr.snapshotOperation, map);

                GridCompoundFuture grpHandleFut = asyncRunner == null ? null : new GridCompoundFuture();

                for (CacheGroupContext grp : cctx.cache().cacheGroups()) {
                    if (grp.isLocal() || !grp.walEnabled())
                        continue;

                    Runnable r = () -> {
                        ArrayList<GridDhtLocalPartition> parts = new ArrayList<>(grp.topology().localPartitions().size());

                        for (GridDhtLocalPartition part : grp.topology().currentLocalPartitions())
                            parts.add(part);

                        CacheState state = new CacheState(parts.size());

                        for (GridDhtLocalPartition part : parts) {
                            state.addPartitionState(
                                part.id(),
                                part.dataStore().fullSize(),
                                part.updateCounter(),
                                (byte)part.state().ordinal()
                            );
                        }

                        synchronized (cpRec) {
                            cpRec.addCacheGroupState(grp.groupId(), state);
                        }
                    };

                    if (asyncRunner == null)
                        r.run();
                    else
                        try {
                            GridFutureAdapter<?> res = new GridFutureAdapter<>();

                            asyncRunner.execute(U.wrapIgniteFuture(r, res));

                            grpHandleFut.add(res);
                        }
                        catch (RejectedExecutionException e) {
                            assert false : "Task should never be rejected by async runner";
                        }
                }

                if (grpHandleFut != null) {
                    grpHandleFut.markInitialized();

                    grpHandleFut.get();
                }

                cpPagesTuple = beginAllCheckpoints();

                hasPages = hasPageForWrite(cpPagesTuple.get1());

                hasPartitionsToDestroy = !curr.destroyQueue.pendingReqs.isEmpty();

                if (hasPages || curr.nextSnapshot || hasPartitionsToDestroy) {
                    // No page updates for this checkpoint are allowed from now on.
                    cpPtr = cctx.wal().log(cpRec);

                    if (cpPtr == null)
                        cpPtr = CheckpointStatus.NULL_PTR;
                }

                if (hasPages || hasPartitionsToDestroy) {
                    cp = prepareCheckpointEntry(
                        tmpWriteBuf,
                        cpTs,
                        cpRec.checkpointId(),
                        cpPtr,
                        cpRec,
                        CheckpointEntryType.START);

                    cpHistory.addCheckpoint(cp);
                }
            }
            finally {
                checkpointLock.writeLock().unlock();

                tracker.onLockRelease();
            }

            curr.cpBeginFut.onDone();

            if (snapFut != null) {
                try {
                    snapFut.get();
                }
                catch (IgniteException e) {
                    U.error(log, "Failed to wait for snapshot operation initialization: " +
                        curr.snapshotOperation + "]", e);
                }
            }

            if (hasPages || hasPartitionsToDestroy) {
                assert cpPtr != null;
                assert cp != null;

                tracker.onWalCpRecordFsyncStart();

                // Sync log outside the checkpoint write lock.
                cctx.wal().flush(cpPtr, true);

                tracker.onWalCpRecordFsyncEnd();

                writeCheckpointEntry(tmpWriteBuf, cp, CheckpointEntryType.START);

                GridMultiCollectionWrapper<FullPageId> cpPages = splitAndSortCpPagesIfNeeded(cpPagesTuple);

                if (printCheckpointStats)
                    if (log.isInfoEnabled())
                        log.info(String.format("Checkpoint started [checkpointId=%s, startPtr=%s, checkpointLockWait=%dms, " +
                                "checkpointLockHoldTime=%dms, walCpRecordFsyncDuration=%dms, pages=%d, reason='%s']",
                            cpRec.checkpointId(),
                            cpPtr,
                            tracker.lockWaitDuration(),
                            tracker.lockHoldDuration(),
                            tracker.walCpRecordFsyncDuration(),
                            cpPages.size(),
                            curr.reason)
                        );

                return new Checkpoint(cp, cpPages, curr);
            }
            else {
                if (curr.nextSnapshot)
                    cctx.wal().flush(null, true);

                if (printCheckpointStats) {
                    if (log.isInfoEnabled())
                        LT.info(log, String.format("Skipping checkpoint (no pages were modified) [" +
                                "checkpointLockWait=%dms, checkpointLockHoldTime=%dms, reason='%s']",
                            tracker.lockWaitDuration(),
                            tracker.lockHoldDuration(),
                            curr.reason));
                }

                GridMultiCollectionWrapper<FullPageId> wrapper = new GridMultiCollectionWrapper<>(new Collection[0]);

                return new Checkpoint(null, wrapper, curr);
            }
        }

        /**
         * Check that at least one collection is not empty.
         *
         * @param cpPagesCollWrapper Collection of {@link GridMultiCollectionWrapper} checkpoint pages.
         */
        private boolean hasPageForWrite(Collection<GridMultiCollectionWrapper<FullPageId>> cpPagesCollWrapper) {
            boolean hasPages = false;

            for (Collection c : cpPagesCollWrapper)
                if (!c.isEmpty()) {
                    hasPages = true;

                    break;
                }

            return hasPages;
        }

        /**
         * @return tuple with collections of FullPageIds obtained from each PageMemory and overall number of dirty
         * pages.
         */
        private IgniteBiTuple<Collection<GridMultiCollectionWrapper<FullPageId>>, Integer> beginAllCheckpoints() {
            Collection<GridMultiCollectionWrapper<FullPageId>> res = new ArrayList(dataRegions().size());

            int pagesNum = 0;

            for (DataRegion memPlc : dataRegions()) {
                if (!memPlc.config().isPersistenceEnabled())
                    continue;

                GridMultiCollectionWrapper<FullPageId> nextCpPagesCol = ((PageMemoryEx)memPlc.pageMemory()).beginCheckpoint();

                pagesNum += nextCpPagesCol.size();

                res.add(nextCpPagesCol);
            }

            currCheckpointPagesCnt = pagesNum;

            return new IgniteBiTuple<>(res, pagesNum);
        }

        /**
         * @param chp Checkpoint snapshot.
         */
        private void markCheckpointEnd(Checkpoint chp) throws IgniteCheckedException {
            synchronized (this) {
                writtenPagesCntr = null;
                syncedPagesCntr = null;
                evictedPagesCntr = null;

                for (DataRegion memPlc : dataRegions()) {
                    if (!memPlc.config().isPersistenceEnabled())
                        continue;

                    ((PageMemoryEx)memPlc.pageMemory()).finishCheckpoint();
                }

                currCheckpointPagesCnt = 0;
            }

            if (chp.hasDelta()) {
                CheckpointEntry cp = prepareCheckpointEntry(
                    tmpWriteBuf,
                    chp.cpEntry.timestamp(),
                    chp.cpEntry.checkpointId(),
                    chp.cpEntry.checkpointMark(),
                    null,
                    CheckpointEntryType.END);

                writeCheckpointEntry(tmpWriteBuf, cp, CheckpointEntryType.END);

                cctx.wal().notchLastCheckpointPtr(chp.cpEntry.checkpointMark());
            }

            List<CheckpointEntry> removedFromHistory = cpHistory.onCheckpointFinished(chp, truncateWalOnCpFinish);

            for (CheckpointEntry cp : removedFromHistory)
                removeCheckpointFiles(cp);

            if (chp.progress != null)
                chp.progress.cpFinishFut.onDone();
        }

        /** {@inheritDoc} */
        @Override public void cancel() {
            if (log.isDebugEnabled())
                log.debug("Cancelling grid runnable: " + this);

            // Do not interrupt runner thread.
            isCancelled = true;

            synchronized (this) {
                notifyAll();
            }
        }

        /**
         *
         */
        public void shutdownNow() {
            shutdownNow = true;

            if (!isCancelled)
                cancel();
        }
    }

    /**
     * Reorders list of checkpoint pages and splits them into needed number of sublists according to
     * {@link DataStorageConfiguration#getCheckpointThreads()} and
     * {@link DataStorageConfiguration#getCheckpointWriteOrder()}.
     *
     * @param cpPagesTuple Checkpoint pages tuple.
     */
    private GridMultiCollectionWrapper<FullPageId> splitAndSortCpPagesIfNeeded(
        IgniteBiTuple<Collection<GridMultiCollectionWrapper<FullPageId>>, Integer> cpPagesTuple
    ) {
        List<FullPageId> cpPagesList = new ArrayList<>(cpPagesTuple.get2());

        for (GridMultiCollectionWrapper<FullPageId> col : cpPagesTuple.get1()) {
            for (int i = 0; i < col.collectionsSize(); i++)
                cpPagesList.addAll(col.innerCollection(i));
        }

        if (persistenceCfg.getCheckpointWriteOrder() == CheckpointWriteOrder.SEQUENTIAL) {
            FullPageId[] objects = cpPagesList.toArray(new FullPageId[cpPagesList.size()]);

            Arrays.parallelSort(objects, new Comparator<FullPageId>() {
                @Override public int compare(FullPageId o1, FullPageId o2) {
                    int cmp = Long.compare(o1.groupId(), o2.groupId());
                    if (cmp != 0)
                        return cmp;

                    return Long.compare(PageIdUtils.effectivePageId(o1.pageId()),
                        PageIdUtils.effectivePageId(o2.pageId()));
                }
            });

            cpPagesList = Arrays.asList(objects);
        }

        int cpThreads = persistenceCfg.getCheckpointThreads();

        int pagesSubLists = cpThreads == 1 ? 1 : cpThreads * 4;
        // Splitting pages to (threads * 4) subtasks. If any thread will be faster, it will help slower threads.

        Collection[] pagesSubListArr = new Collection[pagesSubLists];

        for (int i = 0; i < pagesSubLists; i++) {
            int totalSize = cpPagesList.size();

            int from = totalSize * i / (pagesSubLists);

            int to = totalSize * (i + 1) / (pagesSubLists);

            pagesSubListArr[i] = cpPagesList.subList(from, to);
        }

        return new GridMultiCollectionWrapper<FullPageId>(pagesSubListArr);
    }

    /** Pages write task */
    private class WriteCheckpointPages implements Runnable {
        /** */
        private final CheckpointMetricsTracker tracker;

        /** Collection of page IDs to write under this task. Overall pages to write may be greater than this collection */
        private final Collection<FullPageId> writePageIds;

        /** */
        private final ConcurrentLinkedHashMap<PageStore, LongAdder> updStores;

        /** */
        private final CountDownFuture doneFut;

        /** Total pages to write, counter may be greater than {@link #writePageIds} size */
        private final int totalPagesToWrite;

        /** */
        private final Runnable beforePageWrite;

        /** If any pages were skipped, new task with remaining pages will be submitted here. */
        private final ExecutorService retryWriteExecutor;

        /**
         * Creates task for write pages
         *
         * @param tracker
         * @param writePageIds Collection of page IDs to write.
         * @param updStores
         * @param doneFut
         * @param totalPagesToWrite total pages to be written under this checkpoint
         * @param beforePageWrite Action to be performed before every page write.
         * @param retryWriteExecutor Retry write executor.
         */
        private WriteCheckpointPages(
            final CheckpointMetricsTracker tracker,
            final Collection<FullPageId> writePageIds,
            final ConcurrentLinkedHashMap<PageStore, LongAdder> updStores,
            final CountDownFuture doneFut,
            final int totalPagesToWrite,
            final Runnable beforePageWrite,
            final ExecutorService retryWriteExecutor
        ) {
            this.tracker = tracker;
            this.writePageIds = writePageIds;
            this.updStores = updStores;
            this.doneFut = doneFut;
            this.totalPagesToWrite = totalPagesToWrite;
            this.beforePageWrite = beforePageWrite;
            this.retryWriteExecutor = retryWriteExecutor;
        }

        /** {@inheritDoc} */
        @Override public void run() {
            snapshotMgr.beforeCheckpointPageWritten();

            Collection<FullPageId> writePageIds = this.writePageIds;

            try {
                List<FullPageId> pagesToRetry = writePages(writePageIds);

                if (pagesToRetry.isEmpty())
                    doneFut.onDone((Void)null);
                else {
                    if (retryWriteExecutor == null) {
                        while (!pagesToRetry.isEmpty())
                            pagesToRetry = writePages(pagesToRetry);

                        doneFut.onDone((Void)null);
                    }
                    else {
                        // Submit current retry pages to the end of the queue to avoid starvation.
                        WriteCheckpointPages retryWritesTask = new WriteCheckpointPages(
                            tracker,
                            pagesToRetry,
                            updStores,
                            doneFut,
                            totalPagesToWrite,
                            beforePageWrite,
                            retryWriteExecutor);

                        retryWriteExecutor.submit(retryWritesTask);
                    }
                }
            }
            catch (Throwable e) {
                doneFut.onDone(e);
            }
        }

        /**
         * @param writePageIds Collections of pages to write.
         * @return pagesToRetry Pages which should be retried.
         */
        private List<FullPageId> writePages(Collection<FullPageId> writePageIds) throws IgniteCheckedException {
            ByteBuffer tmpWriteBuf = threadBuf.get();

            long writeAddr = GridUnsafe.bufferAddress(tmpWriteBuf);

            List<FullPageId> pagesToRetry = new ArrayList<>();

            for (FullPageId fullId : writePageIds) {
                if (checkpointer.shutdownNow)
                    break;

                tmpWriteBuf.rewind();

                beforePageWrite.run();

                snapshotMgr.beforePageWrite(fullId);

                int grpId = fullId.groupId();

                PageMemoryEx pageMem;

                // TODO IGNITE-7792 add generic mapping.
                if (grpId == MetaStorage.METASTORAGE_CACHE_ID)
                    pageMem = (PageMemoryEx)metaStorage.pageMemory();
                else if (grpId == TxLog.TX_LOG_CACHE_ID)
                    pageMem = (PageMemoryEx)dataRegion(TxLog.TX_LOG_CACHE_NAME).pageMemory();
                else {
                    CacheGroupContext grp = context().cache().cacheGroup(grpId);

                    DataRegion region = grp != null ?grp .dataRegion() : null;

                    if (region == null || !region.config().isPersistenceEnabled())
                        continue;

                    pageMem = (PageMemoryEx)region.pageMemory();
                }

                Integer tag = pageMem.getForCheckpoint(
                    fullId, tmpWriteBuf, persStoreMetrics.metricsEnabled() ? tracker : null);

                if (tag != null) {
                    if (tag == PageMemoryImpl.TRY_AGAIN_TAG) {
                        pagesToRetry.add(fullId);

                        continue;
                    }

                    assert PageIO.getType(tmpWriteBuf) != 0 : "Invalid state. Type is 0! pageId = " + U.hexLong(fullId.pageId());
                    assert PageIO.getVersion(tmpWriteBuf) != 0 : "Invalid state. Version is 0! pageId = " + U.hexLong(fullId.pageId());

                    tmpWriteBuf.rewind();

                    if (persStoreMetrics.metricsEnabled()) {
                        int pageType = PageIO.getType(tmpWriteBuf);

                        if (PageIO.isDataPageType(pageType))
                            tracker.onDataPageWritten();
                    }

                    if (!skipCrc) {
                        PageIO.setCrc(writeAddr, FastCrc.calcCrc(tmpWriteBuf, pageSize()));

                        tmpWriteBuf.rewind();
                    }

                    int curWrittenPages = writtenPagesCntr.incrementAndGet();

                    snapshotMgr.onPageWrite(fullId, tmpWriteBuf, curWrittenPages, totalPagesToWrite);

                    tmpWriteBuf.rewind();

                    PageStore store = storeMgr.writeInternal(grpId, fullId.pageId(), tmpWriteBuf, tag, false);

                    updStores.computeIfAbsent(store, k -> new LongAdder()).increment();
                }
            }

            return pagesToRetry;
        }
    }

    /**
     *
     */
    public static class Checkpoint {
        /** Checkpoint entry. */
        @Nullable private final CheckpointEntry cpEntry;

        /** Checkpoint pages. */
        private final GridMultiCollectionWrapper<FullPageId> cpPages;

        /** */
        private final CheckpointProgress progress;

        /** Number of deleted WAL files. */
        private int walFilesDeleted;

        /** WAL segments fully covered by this checkpoint. */
        private IgniteBiTuple<Long, Long> walSegsCoveredRange;

        /** */
        private final int pagesSize;

        /**
         * @param cpEntry Checkpoint entry.
         * @param cpPages Pages to write to the page store.
         * @param progress Checkpoint progress status.
         */
        private Checkpoint(
            @Nullable CheckpointEntry cpEntry,
            @NotNull GridMultiCollectionWrapper<FullPageId> cpPages,
            CheckpointProgress progress
        ) {
            this.cpEntry = cpEntry;
            this.cpPages = cpPages;
            this.progress = progress;

            pagesSize = cpPages.size();
        }

        /**
         * @return {@code true} if this checkpoint contains at least one dirty page.
         */
        public boolean hasDelta() {
            return pagesSize != 0;
        }

        /**
         * @param walFilesDeleted Wal files deleted.
         */
        public void walFilesDeleted(int walFilesDeleted) {
            this.walFilesDeleted = walFilesDeleted;
        }

        /**
         * @param walSegsCoveredRange WAL segments fully covered by this checkpoint.
         */
        public void walSegsCoveredRange(final IgniteBiTuple<Long, Long> walSegsCoveredRange) {
            this.walSegsCoveredRange = walSegsCoveredRange;
        }
    }

    /**
     *
     */
    private static class CheckpointStatus {
        /** Null checkpoint UUID. */
        private static final UUID NULL_UUID = new UUID(0L, 0L);

        /** Null WAL pointer. */
        private static final WALPointer NULL_PTR = new FileWALPointer(0, 0, 0);

        /** */
        private long cpStartTs;

        /** */
        private UUID cpStartId;

        /** */
        @GridToStringInclude
        private WALPointer startPtr;

        /** */
        private UUID cpEndId;

        /** */
        @GridToStringInclude
        private WALPointer endPtr;

        /**
         * @param cpStartId Checkpoint start ID.
         * @param startPtr Checkpoint start pointer.
         * @param cpEndId Checkpoint end ID.
         * @param endPtr Checkpoint end pointer.
         */
        private CheckpointStatus(long cpStartTs, UUID cpStartId, WALPointer startPtr, UUID cpEndId, WALPointer endPtr) {
            this.cpStartTs = cpStartTs;
            this.cpStartId = cpStartId;
            this.startPtr = startPtr;
            this.cpEndId = cpEndId;
            this.endPtr = endPtr;
        }

        /**
         * @return {@code True} if need perform binary memory recovery. Only records {@link PageDeltaRecord}
         * and {@link PageSnapshot} needs to be applyed from {@link #cpStartId}.
         */
        public boolean needRestoreMemory() {
            return !F.eq(cpStartId, cpEndId) && !F.eq(NULL_UUID, cpStartId);
        }

        /** {@inheritDoc} */
        @Override public String toString() {
            return S.toString(CheckpointStatus.class, this);
        }
    }

    /**
     * Data class representing the state of running/scheduled checkpoint.
     */
    private static class CheckpointProgress {
        /** Scheduled time of checkpoint. */
        private volatile long nextCpTs;

        /** Checkpoint begin phase future. */
        private GridFutureAdapter cpBeginFut = new GridFutureAdapter<>();

        /** Checkpoint finish phase future. */
        private GridFutureAdapter cpFinishFut = new GridFutureAdapter<Void>() {
            @Override protected boolean onDone(@Nullable Void res, @Nullable Throwable err, boolean cancel) {
                if (err != null && !cpBeginFut.isDone())
                    cpBeginFut.onDone(err);

                return super.onDone(res, err, cancel);
            }
        };

        /** Flag indicates that snapshot operation will be performed after checkpoint. */
        private volatile boolean nextSnapshot;

        /** Flag indicates that checkpoint is started. */
        private volatile boolean started;

        /** Snapshot operation that should be performed if {@link #nextSnapshot} set to true. */
        private volatile SnapshotOperation snapshotOperation;

        /** Partitions destroy queue. */
        private final PartitionDestroyQueue destroyQueue = new PartitionDestroyQueue();

        /** Wakeup reason. */
        private String reason;

        /**
         * @param nextCpTs Next checkpoint timestamp.
         */
        private CheckpointProgress(long nextCpTs) {
            this.nextCpTs = nextCpTs;
        }
    }

    /**
     *
     */
    private static class CheckpointProgressSnapshot implements CheckpointFuture {
        /** */
        private final boolean started;

        /** */
        private final GridFutureAdapter<Object> cpBeginFut;

        /** */
        private final GridFutureAdapter<Object> cpFinishFut;

        /** */
        CheckpointProgressSnapshot(CheckpointProgress cpProgress) {
            started = cpProgress.started;
            cpBeginFut = cpProgress.cpBeginFut;
            cpFinishFut = cpProgress.cpFinishFut;
        }

        /** {@inheritDoc} */
        @Override public GridFutureAdapter beginFuture() {
            return cpBeginFut;
        }

        /** {@inheritDoc} */
        @Override public GridFutureAdapter finishFuture() {
            return cpFinishFut;
        }
    }

    /**
     *
     */
    public static class FileLockHolder implements AutoCloseable {
        /** Lock file name. */
        private static final String lockFileName = "lock";

        /** File. */
        private File file;

        /** Channel. */
        private RandomAccessFile lockFile;

        /** Lock. */
        private volatile FileLock lock;

        /** Kernal context to generate Id of locked node in file. */
        @NotNull private GridKernalContext ctx;

        /** Logger. */
        private IgniteLogger log;

        /**
         * @param path Path.
         */
        public FileLockHolder(String path, @NotNull GridKernalContext ctx, IgniteLogger log) {
            try {
                file = Paths.get(path, lockFileName).toFile();

                lockFile = new RandomAccessFile(file, "rw");

                this.ctx = ctx;
                this.log = log;
            }
            catch (IOException e) {
                throw new IgniteException(e);
            }
        }

        /**
         * @param lockWaitTimeMillis During which time thread will try capture file lock.
         * @throws IgniteCheckedException If failed to capture file lock.
         */
        public void tryLock(long lockWaitTimeMillis) throws IgniteCheckedException {
            assert lockFile != null;

            FileChannel ch = lockFile.getChannel();

            SB sb = new SB();

            //write node id
            sb.a("[").a(ctx.localNodeId().toString()).a("]");

            //write ip addresses
            final GridDiscoveryManager discovery = ctx.discovery();

            if (discovery != null) { //discovery may be not up and running
                final ClusterNode node = discovery.localNode();

                if (node != null)
                    sb.a(node.addresses());
            }

            //write ports
            sb.a("[");
            Iterator<GridPortRecord> it = ctx.ports().records().iterator();

            while (it.hasNext()) {
                GridPortRecord rec = it.next();

                sb.a(rec.protocol()).a(":").a(rec.port());

                if (it.hasNext())
                    sb.a(", ");
            }

            sb.a("]");

            String failMsg;

            try {
                String content = null;

                // Try to get lock, if not available wait 1 sec and re-try.
                for (int i = 0; i < lockWaitTimeMillis; i += 1000) {
                    try {
                        lock = ch.tryLock(0, 1, false);

                        if (lock != null && lock.isValid()) {
                            writeContent(sb.toString());

                            return;
                        }
                    }
                    catch (OverlappingFileLockException ignore) {
                        if (content == null)
                            content = readContent();

                        log.warning("Failed to acquire file lock (local nodeId:" + ctx.localNodeId()
                            + ", already locked by " + content + "), will try again in 1s: "
                            + file.getAbsolutePath());
                    }

                    U.sleep(1000);
                }

                if (content == null)
                    content = readContent();

                failMsg = "Failed to acquire file lock during " + (lockWaitTimeMillis / 1000) +
                    " sec, (locked by " + content + "): " + file.getAbsolutePath();
            }
            catch (Exception e) {
                throw new IgniteCheckedException(e);
            }

            if (failMsg != null)
                throw new IgniteCheckedException(failMsg);
        }

        /**
         * Write node id (who captured lock) into lock file.
         *
         * @param content Node id.
         * @throws IOException if some fail while write node it.
         */
        private void writeContent(String content) throws IOException {
            FileChannel ch = lockFile.getChannel();

            byte[] bytes = content.getBytes();

            ByteBuffer buf = ByteBuffer.allocate(bytes.length);
            buf.put(bytes);

            buf.flip();

            ch.write(buf, 1);

            ch.force(false);
        }

        /**
         *
         */
        private String readContent() throws IOException {
            FileChannel ch = lockFile.getChannel();

            ByteBuffer buf = ByteBuffer.allocate((int)(ch.size() - 1));

            ch.read(buf, 1);

            String content = new String(buf.array());

            buf.clear();

            return content;
        }

        /** Locked or not. */
        public boolean isLocked() {
            return lock != null && lock.isValid();
        }

        /** Releases file lock */
        public void release() {
            U.releaseQuiet(lock);
        }

        /** Closes file channel */
        @Override public void close() {
            release();

            U.closeQuiet(lockFile);
        }

        /**
         * @return Absolute path to lock file.
         */
        private String lockPath() {
            return file.getAbsolutePath();
        }
    }

    /** {@inheritDoc} */
    @Override public DataStorageMetrics persistentStoreMetrics() {
        return new DataStorageMetricsSnapshot(persStoreMetrics);
    }

    /**
     *
     */
    public DataStorageMetricsImpl persistentStoreMetricsImpl() {
        return persStoreMetrics;
    }

    /** {@inheritDoc} */
    @Override public MetaStorage metaStorage() {
        return metaStorage;
    }

    /** {@inheritDoc} */
    public void notifyMetaStorageSubscribersOnReadyForRead() throws IgniteCheckedException {
        metastorageLifecycleLsnrs = cctx.kernalContext().internalSubscriptionProcessor().getMetastorageSubscribers();

        readMetastore();
    }

    /** {@inheritDoc} */
    @Override public boolean walEnabled(int grpId, boolean local) {
        if (local)
            return !initiallyLocalWalDisabledGrps.contains(grpId);
        else
            return !initiallyGlobalWalDisabledGrps.contains(grpId);
    }

    /** {@inheritDoc} */
    @Override public void walEnabled(int grpId, boolean enabled, boolean local) {
        String key = walGroupIdToKey(grpId, local);

        checkpointReadLock();

        try {
            if (enabled)
                metaStorage.remove(key);
            else {
                metaStorage.write(key, true);

                lastCheckpointInapplicableForWalRebalance(grpId);
            }
        }
        catch (IgniteCheckedException e) {
            throw new IgniteException("Failed to write cache group WAL state [grpId=" + grpId +
                ", enabled=" + enabled + ']', e);
        }
        finally {
            checkpointReadUnlock();
        }
    }

    /**
     * Checks that checkpoint with timestamp {@code cpTs} is inapplicable as start point for WAL rebalance for given group {@code grpId}.
     *
     * @param cpTs Checkpoint timestamp.
     * @param grpId Group ID.
     * @return {@code true} if checkpoint {@code cpTs} is inapplicable as start point for WAL rebalance for {@code grpId}.
     * @throws IgniteCheckedException If failed to check.
     */
    public boolean isCheckpointInapplicableForWalRebalance(Long cpTs, int grpId) throws IgniteCheckedException {
        return metaStorage.read(checkpointInapplicableCpAndGroupIdToKey(cpTs, grpId)) != null;
    }

    /**
     * Set last checkpoint as inapplicable for WAL rebalance for given group {@code grpId}.
     *
     * @param grpId Group ID.
     */
    @Override public void lastCheckpointInapplicableForWalRebalance(int grpId) {
        checkpointReadLock();

        try {
            CheckpointEntry lastCp = cpHistory.lastCheckpoint();
            long lastCpTs = lastCp != null ? lastCp.timestamp() : 0;

            if (lastCpTs != 0)
                metaStorage.write(checkpointInapplicableCpAndGroupIdToKey(lastCpTs, grpId), true);
        }
        catch (IgniteCheckedException e) {
            log.error("Failed to mark last checkpoint as inapplicable for WAL rebalance for group: " + grpId, e);
        }
        finally {
            checkpointReadUnlock();
        }
    }

    /**
     *
     */
    private void fillWalDisabledGroups() {
        MetaStorage meta = cctx.database().metaStorage();

        try {
            Set<String> keys = meta.readForPredicate(WAL_KEY_PREFIX_PRED).keySet();

            if (keys.isEmpty())
                return;

            for (String key : keys) {
                T2<Integer, Boolean> t2 = walKeyToGroupIdAndLocalFlag(key);

                if (t2 == null)
                    continue;

                if (t2.get2())
                    initiallyLocalWalDisabledGrps.add(t2.get1());
                else
                    initiallyGlobalWalDisabledGrps.add(t2.get1());
            }

        }
        catch (IgniteCheckedException e) {
            throw new IgniteException("Failed to read cache groups WAL state.", e);
        }
    }

    /**
     * Convert cache group ID to WAL state key.
     *
     * @param grpId Group ID.
     * @return Key.
     */
    private static String walGroupIdToKey(int grpId, boolean local) {
        if (local)
            return WAL_LOCAL_KEY_PREFIX + grpId;
        else
            return WAL_GLOBAL_KEY_PREFIX + grpId;
    }

    /**
     * Convert checkpoint timestamp and cache group ID to key for {@link #CHECKPOINT_INAPPLICABLE_FOR_REBALANCE} metastorage records.
     *
     * @param cpTs Checkpoint timestamp.
     * @param grpId Group ID.
     * @return Key.
     */
    private static String checkpointInapplicableCpAndGroupIdToKey(long cpTs, int grpId) {
        return CHECKPOINT_INAPPLICABLE_FOR_REBALANCE + cpTs + "-" + grpId;
    }

    /**
     * Convert WAL state key to cache group ID.
     *
     * @param key Key.
     * @return Group ID.
     */
    private static T2<Integer, Boolean> walKeyToGroupIdAndLocalFlag(String key) {
        if (key.startsWith(WAL_LOCAL_KEY_PREFIX))
            return new T2<>(Integer.parseInt(key.substring(WAL_LOCAL_KEY_PREFIX.length())), true);
        else if (key.startsWith(WAL_GLOBAL_KEY_PREFIX))
            return new T2<>(Integer.parseInt(key.substring(WAL_GLOBAL_KEY_PREFIX.length())), false);
        else
            return null;
    }

    /**
     * Abstract class for create restore context.
     */
    public abstract static class RestoreStateContext {
        /** */
        protected final IgniteLogger log;

        /** Last archived segment. */
        protected final long lastArchivedSegment;

        /** Last read record WAL pointer. */
        protected FileWALPointer lastRead;

        /**
         * @param lastArchivedSegment Last archived segment index.
         * @param log Ignite logger.
         */
        public RestoreStateContext(long lastArchivedSegment, IgniteLogger log) {
            this.lastArchivedSegment = lastArchivedSegment;
            this.log = log;
        }

        /**
         * Advance iterator to the next record.
         *
         * @param it WAL iterator.
         * @return WALRecord entry.
         * @throws IgniteCheckedException If CRC check fail during binary recovery state or another exception occurring.
         */
        public WALRecord next(WALIterator it) throws IgniteCheckedException {
            try {
                IgniteBiTuple<WALPointer, WALRecord> tup = it.nextX();

                WALRecord rec = tup.get2();

                WALPointer ptr = tup.get1();

                lastRead = (FileWALPointer)ptr;

                rec.position(ptr);

                return rec;
            }
            catch (IgniteCheckedException e) {
                boolean throwsCRCError = throwsCRCError();

                if (X.hasCause(e, IgniteDataIntegrityViolationException.class)) {
                    if (throwsCRCError)
                        throw e;
                    else
                        return null;
                }

                log.error("Catch error during restore state, throwsCRCError=" + throwsCRCError, e);

                throw e;
            }
        }

        /**
         *
         * @return Last read WAL record pointer.
         */
        public WALPointer lastReadRecordPointer() {
            return lastRead;
        }

        /**
         *
         * @return Flag indicates need throws CRC exception or not.
         */
        public boolean throwsCRCError(){
            FileWALPointer lastReadPtr = lastRead;

            return lastReadPtr != null && lastReadPtr.index() <= lastArchivedSegment;
        }
    }

    /**
     * Restore memory context. Tracks the safety of binary recovery.
     */
    public static class RestoreBinaryState extends RestoreStateContext {
        /** Checkpoint status. */
        private final CheckpointStatus status;

        /** The flag indicates need to apply the binary update or no needed. */
        private boolean needApplyBinaryUpdates;

        /**
         * @param status Checkpoint status.
         * @param lastArchivedSegment Last archived segment index.
         * @param log Ignite logger.
         */
        public RestoreBinaryState(CheckpointStatus status, long lastArchivedSegment, IgniteLogger log) {
            super(lastArchivedSegment, log);

            this.status = status;
            needApplyBinaryUpdates = status.needRestoreMemory();
        }

        /**
         * Advance iterator to the next record.
         *
         * @param it WAL iterator.
         * @return WALRecord entry.
         * @throws IgniteCheckedException If CRC check fail during binary recovery state or another exception occurring.
         */
        @Override public WALRecord next(WALIterator it) throws IgniteCheckedException {
            WALRecord rec = super.next(it);

            if (rec == null)
                return null;

            if (rec.type() == CHECKPOINT_RECORD) {
                CheckpointRecord cpRec = (CheckpointRecord)rec;

                // We roll memory up until we find a checkpoint start record registered in the status.
                if (F.eq(cpRec.checkpointId(), status.cpStartId)) {
                    log.info("Found last checkpoint marker [cpId=" + cpRec.checkpointId() +
                        ", pos=" + rec.position() + ']');

                    needApplyBinaryUpdates = false;
                }
                else if (!F.eq(cpRec.checkpointId(), status.cpEndId))
                    U.warn(log, "Found unexpected checkpoint marker, skipping [cpId=" + cpRec.checkpointId() +
                        ", expCpId=" + status.cpStartId + ", pos=" + rec.position() + ']');
            }

            return rec;
        }

        /**
         *
         * @return Flag indicates need apply binary record or not.
         */
        public boolean needApplyBinaryUpdate() {
            return needApplyBinaryUpdates;
        }

        /**
         *
         * @return Flag indicates need throws CRC exception or not.
         */
        @Override public boolean throwsCRCError() {
            log.info("Throws CRC error check, needApplyBinaryUpdates=" + needApplyBinaryUpdates +
                ", lastArchivedSegment=" + lastArchivedSegment + ", lastRead=" + lastRead);

            if (needApplyBinaryUpdates)
                return true;

            return super.throwsCRCError();
        }
    }

    /**
     * Restore logical state context. Tracks the safety of logical recovery.
     */
    public static class RestoreLogicalState extends RestoreStateContext {
        /**
         * @param lastArchivedSegment Last archived segment index.
         * @param log Ignite logger.
         */
        public RestoreLogicalState(long lastArchivedSegment, IgniteLogger log) {
            super(lastArchivedSegment, log);
        }
    }

    /** Indicates checkpoint read lock acquisition failure which did not lead to node invalidation. */
    private static class CheckpointReadLockTimeoutException extends IgniteCheckedException {
        /** */
        private static final long serialVersionUID = 0L;

        /** */
        private CheckpointReadLockTimeoutException(String msg) {
            super(msg);
        }
    }
}<|MERGE_RESOLUTION|>--- conflicted
+++ resolved
@@ -537,8 +537,7 @@
         for (CacheGroupDescriptor grpDesc : cctx.cache().cacheGroupDescriptors().values()) {
             String regionName = grpDesc.config().getDataRegionName();
 
-<<<<<<< HEAD
-            DataRegion region = regionName == null ? dfltDataRegion : dataRegionMap.get(regionName);
+            DataRegion region = dataRegionMap.get(regionName == null ? DFLT_DATA_REG_DEFAULT_NAME : regionName);
 
             if (region == null) {
                 log.warning("Skip invalidate for " + grpDesc);
@@ -548,29 +547,18 @@
 
             if (log.isInfoEnabled())
                 log.info("Page memory " + region + " for " + grpDesc + " has invalidated.");
-=======
-            DataRegion region = dataRegionMap.get(regionName == null ? DFLT_DATA_REG_DEFAULT_NAME : regionName);
-
-            if (region == null)
-                continue;
->>>>>>> d19387fa
 
             int partitions = grpDesc.config().getAffinity().partitions();
 
             if (region.pageMemory() instanceof PageMemoryEx) {
                 PageMemoryEx memEx = (PageMemoryEx)region.pageMemory();
 
-<<<<<<< HEAD
                 for (int partId = -1; partId < partitions; partId++)
                     memEx.invalidate(grpDesc.groupId(), partId);
 
                 memEx.invalidate(grpDesc.groupId(), PageIdAllocator.INDEX_PARTITION);
 
                 //memEx.clearAsync(((grpId, pageId) -> grpId == grpDesc.groupId()), true);
-=======
-                for (int partId = 0; partId < partitions; partId++)
-                    memEx.invalidate(grpDesc.groupId(), partId);
->>>>>>> d19387fa
             }
         }
 
@@ -720,7 +708,6 @@
             }
             finally {
                 metaStorage = null;
-<<<<<<< HEAD
 
                 storePageMem.stop(true);
 
@@ -730,17 +717,6 @@
                     }
                 }, false);
 
-=======
-
-                storePageMem.stop(true);
-
-                cctx.pageStore().cleanupPageStoreIfMatch(new Predicate<Integer>() {
-                    @Override public boolean test(Integer grpId) {
-                        return MetaStorage.METASTORAGE_CACHE_ID == grpId;
-                    }
-                }, false);
-
->>>>>>> d19387fa
                 checkpointReadUnlock();
             }
         }
@@ -876,26 +852,10 @@
         checkpointReadLock();
 
         try {
-<<<<<<< HEAD
             if (!cpHistory.isInit())
                 cpHistory.initialize(retreiveHistory());
-=======
-            for (DatabaseLifecycleListener lsnr : getDatabaseListeners(cctx.kernalContext()))
-                lsnr.beforeResumeWalLogging(this);
 
             cctx.pageStore().initializeForMetastorage();
-
-            CheckpointStatus status = readCheckpointStatus();
->>>>>>> d19387fa
-
-            // Memory should be recovered at startup.
-            assert !status.needRestoreMemory() : status;
-
-            if (!cpHistory.isInit())
-                cpHistory.initialize(retreiveHistory());
-
-            // Memory restored at startup, just resume logging from last seen WAL pointer.
-            cctx.wal().resumeLogging();
 
             // Memory restored at startup, just resume logging from last seen WAL pointer.
             cctx.wal().resumeLogging();
@@ -909,7 +869,6 @@
 
             // Init metastore only after WAL logging resumed. Can't do it earlier because
             // MetaStorage first initialization also touches WAL, look at #isWalDeltaRecordNeeded.
-<<<<<<< HEAD
             storage.init(this);
 
             metaStorage = storage;
@@ -932,8 +891,12 @@
         }
     }
 
-    /** {@inheritDoc} */
-    @Override public WALPointer restoreBinaryMemory(Set<Integer> cacheGrps) throws IgniteCheckedException {
+    /**
+     * @param cacheGrps Cache groups to restore.
+     * @return Last seen WAL pointer during binary memory recovery.
+     * @throws IgniteCheckedException If failed.
+     */
+    protected WALPointer restoreBinaryMemory(Set<Integer> cacheGrps) throws IgniteCheckedException {
         assert !cctx.kernalContext().clientNode();
 
         long time = System.currentTimeMillis();
@@ -964,64 +927,6 @@
 
             cctx.wal().tailWalPointer(tailWalPtr);
 
-=======
-            metaStorage.init(this);
-
-            notifyMetastorageReadyForReadWrite();
-
-            for (DatabaseLifecycleListener lsnr : getDatabaseListeners(cctx.kernalContext()))
-                lsnr.afterMemoryRestore(this);
-        }
-        catch (IgniteCheckedException e) {
-            if (X.hasCause(e, StorageException.class, IOException.class))
-                cctx.kernalContext().failure().process(new FailureContext(FailureType.CRITICAL_ERROR, e));
-
-            throw e;
-        }
-        finally {
-            checkpointReadUnlock();
-
-            U.log(log, "Resume logging performed in " + (System.currentTimeMillis() - time) + " ms.");
-        }
-    }
-
-    /**
-     * @param cacheGrps Cache groups to restore.
-     * @return Last seen WAL pointer during binary memory recovery.
-     * @throws IgniteCheckedException If failed.
-     */
-    protected WALPointer restoreBinaryMemory(Set<Integer> cacheGrps) throws IgniteCheckedException {
-        assert !cctx.kernalContext().clientNode();
-
-        long time = System.currentTimeMillis();
-
-        checkpointReadLock();
-
-        try {
-            for (DatabaseLifecycleListener lsnr : getDatabaseListeners(cctx.kernalContext()))
-                lsnr.beforeBinaryMemoryRestore(this);
-
-            cctx.pageStore().initializeForMetastorage();
-
-            CheckpointStatus status = readCheckpointStatus();
-
-            // First, bring memory to the last consistent checkpoint state if needed.
-            // This method should return a pointer to the last valid record in the WAL.
-            WALPointer tailWalPtr = restoreMemory(status,
-                false,
-                (PageMemoryEx)dataRegionMap.get(METASTORE_DATA_REGION_NAME).pageMemory(),
-                cacheGrps);
-
-            if (tailWalPtr == null && !status.endPtr.equals(CheckpointStatus.NULL_PTR)) {
-                throw new StorageException("Restore wal pointer = " + tailWalPtr + ", while status.endPtr = " +
-                    status.endPtr + ". Can't restore memory - critical part of WAL archive is missing.");
-            }
-
-            nodeStart(tailWalPtr);
-
-            cctx.wal().tailWalPointer(tailWalPtr);
-
->>>>>>> d19387fa
             return tailWalPtr;
         }
         catch (IgniteCheckedException e) {
@@ -2128,11 +2033,8 @@
         }
     }
 
-<<<<<<< HEAD
     private final Map<Integer, QuerySchema> restoredCacheDescriptors = new ConcurrentHashMap<>();
 
-=======
->>>>>>> d19387fa
     /** {@inheritDoc} */
     @Override public void startMemoryRestore(GridKernalContext kctx) throws IgniteCheckedException {
         if (kctx.clientNode())
@@ -2147,16 +2049,12 @@
                 storeMgr.initializeForCache(desc.groupDescriptor(), new StoredCacheData(desc.cacheConfiguration()));
         }
 
-<<<<<<< HEAD
         log.info("Starting binary memory restore for: " + cctx.cache().cacheGroupDescriptors().keySet());
 
-=======
->>>>>>> d19387fa
         WALPointer restoredPtr = restoreBinaryMemory(cctx.cache().cacheGroupDescriptors().keySet());
 
         if (restoredPtr != null)
             U.log(log, "Binary memory state restored at node startup [restoredPtr=" + restoredPtr + ']');
-<<<<<<< HEAD
 
         Collection<DynamicCacheDescriptor> cacheDescriptors = cctx.cache().cacheDescriptors().values();
 
@@ -2178,8 +2076,6 @@
 
     public QuerySchema getRestored(int cacheId) {
         return restoredCacheDescriptors.get(cacheId);
-=======
->>>>>>> d19387fa
     }
 
     /**
@@ -2523,14 +2419,9 @@
                             DynamicCacheDescriptor cacheDesc = cctx.cache().cacheDescriptor(cacheId);
 
                             // Can empty in case recovery node on blt changed.
-<<<<<<< HEAD
                             if (cacheDesc == null) {
                                 continue;
                             }
-=======
-                            if (cacheDesc == null)
-                                continue;
->>>>>>> d19387fa
 
                             if (!ignoreGrps.contains(cacheDesc.groupId())) {
                                 GridCacheContext cacheCtx = cctx.cacheContext(cacheId);
