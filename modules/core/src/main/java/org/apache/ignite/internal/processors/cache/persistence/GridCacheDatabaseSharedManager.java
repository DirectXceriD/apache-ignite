--- conflicted
+++ resolved
@@ -438,11 +438,7 @@
 
         addDataRegion(
             memCfg,
-<<<<<<< HEAD
-            createDataRegionConfigurationForMetastorage(memCfg),
-=======
             createMetastoreDataRegionConfig(memCfg),
->>>>>>> 7ea12073
             false
         );
 
@@ -455,11 +451,7 @@
      * @param storageCfg Data storage configuration.
      * @return Data region configuration.
      */
-<<<<<<< HEAD
-    private DataRegionConfiguration createDataRegionConfigurationForMetastorage(DataStorageConfiguration storageCfg) {
-=======
     private DataRegionConfiguration createMetastoreDataRegionConfig(DataStorageConfiguration storageCfg) {
->>>>>>> 7ea12073
         DataRegionConfiguration cfg = new DataRegionConfiguration();
 
         cfg.setName(METASTORE_DATA_REGION_NAME);
@@ -704,27 +696,6 @@
     /** */
     private void readMetastore() throws IgniteCheckedException {
         try {
-<<<<<<< HEAD
-=======
-            DataStorageConfiguration memCfg = cctx.kernalContext().config().getDataStorageConfiguration();
-
-            DataRegionConfiguration plcCfg = createMetastoreDataRegionConfig(memCfg);
-
-            File allocPath = buildAllocPath(plcCfg);
-
-            DirectMemoryProvider memProvider = allocPath == null ?
-                new UnsafeMemoryProvider(log) :
-                new MappedFileMemoryProvider(
-                    log,
-                    allocPath);
-
-            DataRegionMetricsImpl memMetrics = new DataRegionMetricsImpl(plcCfg);
-
-            PageMemoryEx storePageMem = (PageMemoryEx)createPageMemory(memProvider, memCfg, plcCfg, memMetrics, false);
-
-            DataRegion regCfg = new DataRegion(storePageMem, plcCfg, memMetrics, createPageEvictionTracker(plcCfg, storePageMem));
-
->>>>>>> 7ea12073
             CheckpointStatus status = readCheckpointStatus();
 
             checkpointReadLock();
@@ -771,7 +742,6 @@
 
         snapshotMgr = cctx.snapshot();
 
-<<<<<<< HEAD
         if (!cctx.kernalContext().clientNode() && checkpointer == null)
             checkpointer = new Checkpointer(cctx.igniteInstanceName(), "db-checkpoint-thread", log);
 
@@ -781,21 +751,6 @@
             initializeCheckpointPool();
 
             registrateMetricsMBean();
-=======
-        if (!cctx.kernalContext().clientNode() && persistenceCfg.getCheckpointThreads() > 1) {
-            asyncRunner = new IgniteThreadPoolExecutor(
-                CHECKPOINT_RUNNER_THREAD_PREFIX,
-                cctx.igniteInstanceName(),
-                persistenceCfg.getCheckpointThreads(),
-                persistenceCfg.getCheckpointThreads(),
-                30_000,
-                new LinkedBlockingQueue<>()
-            );
-        }
-
-        if (checkpointer == null)
-            checkpointer = new Checkpointer(cctx.igniteInstanceName(), "db-checkpoint-thread", log);
->>>>>>> 7ea12073
 
             finishRecovery();
         }
@@ -815,7 +770,6 @@
         stopping = false;
     }
 
-<<<<<<< HEAD
     /**
      *
      */
@@ -831,47 +785,6 @@
             );
     }
 
-    /**
-     * Try to register Metrics MBean.
-     *
-     * @throws IgniteCheckedException If failed.
-     */
-    private void registrateMetricsMBean() throws IgniteCheckedException {
-        if (U.IGNITE_MBEANS_DISABLED)
-            return;
-
-        try {
-            persistenceMetricsMbeanName = U.registerMBean(
-                cctx.kernalContext().config().getMBeanServer(),
-                cctx.kernalContext().igniteInstanceName(),
-                MBEAN_GROUP,
-                MBEAN_NAME,
-                persStoreMetrics,
-                DataStorageMetricsMXBean.class);
-        }
-        catch (Throwable e) {
-            throw new IgniteCheckedException("Failed to register " + MBEAN_NAME + " MBean.", e);
-        }
-    }
-
-    /**
-     * Unregister metrics MBean.
-     */
-    private void unRegistrateMetricsMBean() {
-        if (persistenceMetricsMbeanName == null)
-            return;
-
-        assert !U.IGNITE_MBEANS_DISABLED;
-
-        try {
-            cctx.kernalContext().config().getMBeanServer().unregisterMBean(persistenceMetricsMbeanName);
-
-            persistenceMetricsMbeanName = null;
-        }
-        catch (Throwable e) {
-            U.error(log, "Failed to unregister " + MBEAN_NAME + " MBean.", e);
-        }
-=======
     /** {@inheritDoc} */
     @Override protected void registerMetricsMBeans(IgniteConfiguration cfg) {
         super.registerMetricsMBeans(cfg);
@@ -883,7 +796,6 @@
             persStoreMetrics,
             DataStorageMetricsMXBean.class
         );
->>>>>>> 7ea12073
     }
 
     /** {@inheritDoc} */
@@ -997,15 +909,9 @@
             // This method should return a pointer to the last valid record in the WAL.
             WALPointer restored = performBinaryMemoryRestore(status, cacheGroupsPredicate, true);
 
-<<<<<<< HEAD
             if (restored == null && !status.endPtr.equals(CheckpointStatus.NULL_PTR)) {
-                throw new StorageException("Restore wal pointer = " + restored + ", while status.endPtr = " +
-                    status.endPtr + ". Can't restore memory - critical part of WAL archive is missing.");
-=======
-            if (tailWalPtr == null && !status.endPtr.equals(CheckpointStatus.NULL_PTR)) {
                 throw new StorageException("The memory cannot be restored. The critical part of WAL archive is missing " +
-                    "[tailWalPtr=" + tailWalPtr + ", endPtr=" + status.endPtr + ']');
->>>>>>> 7ea12073
+                    "[tailWalPtr=" + restored + ", endPtr=" + status.endPtr + ']');
             }
 
             nodeStart(restored);
@@ -1131,17 +1037,13 @@
 
         super.onKernalStop0(cancel);
 
-<<<<<<< HEAD
-        unRegistrateMetricsMBean();
-
-        metaStorage = null;
-=======
         unregisterMetricsMBean(
             cctx.gridConfig(),
             MBEAN_GROUP,
             MBEAN_NAME
         );
->>>>>>> 7ea12073
+
+        metaStorage = null;
     }
 
     /** {@inheritDoc} */
@@ -2598,33 +2500,7 @@
 
         if (log.isInfoEnabled())
             log.info("Finished applying WAL changes [updatesApplied=" + applied +
-<<<<<<< HEAD
-                ", time=" + (U.currentTimeMillis() - start) + "ms]");
-=======
                 ", time=" + (U.currentTimeMillis() - start) + " ms]");
-    }
-
-    /**
-     * Initializes not empty partitions and restores their state from page memory or WAL.
-     * Partition states presented in page memory may be overriden by states restored from WAL {@code partStates}.
-     *
-     * @param partStates Partition states restored from WAL.
-     * @param onlyForGroups If not {@code null} restore states only for specified cache groups.
-     * @return cntParts Count of partitions processed.
-     * @throws IgniteCheckedException If failed to restore partition states.
-     */
-    private long restorePartitionStates(
-        Map<T2<Integer, Integer>, T2<Integer, Long>> partStates,
-        @Nullable Set<Integer> onlyForGroups
-    ) throws IgniteCheckedException {
-        long cntParts = 0;
-
-        for (CacheGroupContext grp : cctx.cache().cacheGroups()) {
-            if (grp.isLocal() || !grp.affinityNode()) {
-                // Local cache has no partitions and its states.
-                continue;
-            }
->>>>>>> 7ea12073
 
         return restoreLogicalState;
     }
