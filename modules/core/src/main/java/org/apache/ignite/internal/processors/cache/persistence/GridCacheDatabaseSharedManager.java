/*
 * Licensed to the Apache Software Foundation (ASF) under one or more
 * contributor license agreements.  See the NOTICE file distributed with
 * this work for additional information regarding copyright ownership.
 * The ASF licenses this file to You under the Apache License, Version 2.0
 * (the "License"); you may not use this file except in compliance with
 * the License.  You may obtain a copy of the License at
 *
 *      http://www.apache.org/licenses/LICENSE-2.0
 *
 * Unless required by applicable law or agreed to in writing, software
 * distributed under the License is distributed on an "AS IS" BASIS,
 * WITHOUT WARRANTIES OR CONDITIONS OF ANY KIND, either express or implied.
 * See the License for the specific language governing permissions and
 * limitations under the License.
 */

package org.apache.ignite.internal.processors.cache.persistence;

import java.io.File;
import java.io.FileFilter;
import java.io.IOException;
import java.io.RandomAccessFile;
import java.lang.ref.SoftReference;
import java.nio.ByteBuffer;
import java.nio.ByteOrder;
import java.nio.channels.FileChannel;
import java.nio.channels.FileLock;
import java.nio.channels.OverlappingFileLockException;
import java.nio.file.Files;
import java.nio.file.Path;
import java.nio.file.Paths;
import java.nio.file.StandardOpenOption;
import java.util.ArrayList;
import java.util.Arrays;
import java.util.Collection;
import java.util.Collections;
import java.util.Comparator;
import java.util.HashMap;
import java.util.HashSet;
import java.util.Iterator;
import java.util.List;
import java.util.Map;
import java.util.NavigableMap;
import java.util.Set;
import java.util.UUID;
import java.util.concurrent.ConcurrentHashMap;
import java.util.concurrent.ConcurrentMap;
import java.util.concurrent.ConcurrentSkipListMap;
import java.util.concurrent.CopyOnWriteArrayList;
import java.util.concurrent.CountDownLatch;
import java.util.concurrent.ExecutorService;
import java.util.concurrent.LinkedBlockingQueue;
import java.util.concurrent.RejectedExecutionException;
import java.util.concurrent.TimeUnit;
import java.util.concurrent.atomic.AtomicInteger;
import java.util.concurrent.atomic.AtomicIntegerFieldUpdater;
import java.util.concurrent.locks.ReentrantReadWriteLock;
import java.util.regex.Matcher;
import java.util.regex.Pattern;
import javax.management.ObjectName;
import org.apache.ignite.DataStorageMetrics;
import org.apache.ignite.IgniteCheckedException;
import org.apache.ignite.IgniteException;
import org.apache.ignite.IgniteLogger;
import org.apache.ignite.IgniteSystemProperties;
import org.apache.ignite.cluster.ClusterNode;
import org.apache.ignite.configuration.CacheConfiguration;
import org.apache.ignite.configuration.CheckpointWriteOrder;
import org.apache.ignite.configuration.DataPageEvictionMode;
import org.apache.ignite.configuration.DataRegionConfiguration;
import org.apache.ignite.configuration.DataStorageConfiguration;
import org.apache.ignite.configuration.IgniteConfiguration;
import org.apache.ignite.configuration.NearCacheConfiguration;
import org.apache.ignite.events.DiscoveryEvent;
import org.apache.ignite.events.EventType;
import org.apache.ignite.internal.GridKernalContext;
import org.apache.ignite.internal.IgniteInternalFuture;
import org.apache.ignite.internal.IgniteInterruptedCheckedException;
import org.apache.ignite.internal.NodeInvalidator;
import org.apache.ignite.internal.NodeStoppingException;
import org.apache.ignite.internal.managers.discovery.GridDiscoveryManager;
import org.apache.ignite.internal.mem.DirectMemoryProvider;
import org.apache.ignite.internal.mem.file.MappedFileMemoryProvider;
import org.apache.ignite.internal.mem.unsafe.UnsafeMemoryProvider;
import org.apache.ignite.internal.pagemem.FullPageId;
import org.apache.ignite.internal.pagemem.PageIdUtils;
import org.apache.ignite.internal.pagemem.PageMemory;
import org.apache.ignite.internal.pagemem.PageUtils;
import org.apache.ignite.internal.pagemem.store.IgnitePageStoreManager;
import org.apache.ignite.internal.pagemem.store.PageStore;
import org.apache.ignite.internal.pagemem.wal.StorageException;
import org.apache.ignite.internal.pagemem.wal.WALIterator;
import org.apache.ignite.internal.pagemem.wal.WALPointer;
import org.apache.ignite.internal.pagemem.wal.record.CacheState;
import org.apache.ignite.internal.pagemem.wal.record.CheckpointRecord;
import org.apache.ignite.internal.pagemem.wal.record.DataEntry;
import org.apache.ignite.internal.pagemem.wal.record.DataRecord;
import org.apache.ignite.internal.pagemem.wal.record.MemoryRecoveryRecord;
import org.apache.ignite.internal.pagemem.wal.record.MetastoreDataRecord;
import org.apache.ignite.internal.pagemem.wal.record.PageSnapshot;
import org.apache.ignite.internal.pagemem.wal.record.WALRecord;
import org.apache.ignite.internal.pagemem.wal.record.delta.PageDeltaRecord;
import org.apache.ignite.internal.pagemem.wal.record.delta.PartitionDestroyRecord;
import org.apache.ignite.internal.pagemem.wal.record.delta.PartitionMetaStateRecord;
import org.apache.ignite.internal.processors.cache.CacheGroupContext;
import org.apache.ignite.internal.processors.cache.CacheGroupDescriptor;
import org.apache.ignite.internal.processors.cache.DynamicCacheDescriptor;
import org.apache.ignite.internal.processors.cache.ExchangeActions;
import org.apache.ignite.internal.processors.cache.GridCacheContext;
import org.apache.ignite.internal.processors.cache.GridCacheSharedContext;
import org.apache.ignite.internal.processors.cache.StoredCacheData;
import org.apache.ignite.internal.processors.cache.distributed.dht.GridDhtLocalPartition;
import org.apache.ignite.internal.processors.cache.distributed.dht.GridDhtPartitionState;
import org.apache.ignite.internal.processors.cache.distributed.dht.preloader.GridDhtPartitionsExchangeFuture;
import org.apache.ignite.internal.processors.cache.persistence.file.FileIO;
import org.apache.ignite.internal.processors.cache.persistence.file.FilePageStore;
import org.apache.ignite.internal.processors.cache.persistence.file.FilePageStoreManager;
import org.apache.ignite.internal.processors.cache.persistence.metastorage.MetaStorage;
import org.apache.ignite.internal.processors.cache.persistence.metastorage.MetastorageLifecycleListener;
import org.apache.ignite.internal.processors.cache.persistence.pagemem.CheckpointMetricsTracker;
import org.apache.ignite.internal.processors.cache.persistence.pagemem.PageMemoryEx;
import org.apache.ignite.internal.processors.cache.persistence.pagemem.PageMemoryImpl;
import org.apache.ignite.internal.processors.cache.persistence.partstate.PartitionAllocationMap;
import org.apache.ignite.internal.processors.cache.persistence.snapshot.IgniteCacheSnapshotManager;
import org.apache.ignite.internal.processors.cache.persistence.snapshot.SnapshotOperation;
import org.apache.ignite.internal.processors.cache.persistence.tree.io.PageIO;
import org.apache.ignite.internal.processors.cache.persistence.tree.io.PagePartitionMetaIO;
import org.apache.ignite.internal.processors.cache.persistence.wal.FileWALPointer;
import org.apache.ignite.internal.processors.cache.persistence.wal.crc.PureJavaCrc32;
import org.apache.ignite.internal.processors.port.GridPortRecord;
import org.apache.ignite.internal.util.GridConcurrentHashSet;
import org.apache.ignite.internal.util.GridMultiCollectionWrapper;
import org.apache.ignite.internal.util.GridUnsafe;
import org.apache.ignite.internal.util.IgniteUtils;
import org.apache.ignite.internal.util.future.CountDownFuture;
import org.apache.ignite.internal.util.future.GridFutureAdapter;
import org.apache.ignite.internal.util.lang.GridInClosure3X;
import org.apache.ignite.internal.util.tostring.GridToStringInclude;
import org.apache.ignite.internal.util.typedef.CI1;
import org.apache.ignite.internal.util.typedef.F;
import org.apache.ignite.internal.util.typedef.P3;
import org.apache.ignite.internal.util.typedef.T2;
import org.apache.ignite.internal.util.typedef.internal.CU;
import org.apache.ignite.internal.util.typedef.internal.LT;
import org.apache.ignite.internal.util.typedef.internal.S;
import org.apache.ignite.internal.util.typedef.internal.SB;
import org.apache.ignite.internal.util.typedef.internal.U;
import org.apache.ignite.internal.util.worker.GridWorker;
import org.apache.ignite.lang.IgniteBiTuple;
import org.apache.ignite.lang.IgniteFuture;
import org.apache.ignite.lang.IgniteOutClosure;
import org.apache.ignite.lang.IgnitePredicate;
import org.apache.ignite.mxbean.DataStorageMetricsMXBean;
import org.apache.ignite.thread.IgniteThread;
import org.apache.ignite.thread.IgniteThreadPoolExecutor;
import org.jetbrains.annotations.NotNull;
import org.jetbrains.annotations.Nullable;

import static java.nio.file.StandardOpenOption.READ;
import static org.apache.ignite.IgniteSystemProperties.IGNITE_PDS_MAX_CHECKPOINT_MEMORY_HISTORY_SIZE;
import static org.apache.ignite.IgniteSystemProperties.IGNITE_PDS_SKIP_CRC;
import static org.apache.ignite.IgniteSystemProperties.IGNITE_PDS_WAL_REBALANCE_THRESHOLD;
import static org.apache.ignite.internal.processors.cache.persistence.metastorage.MetaStorage.METASTORAGE_CACHE_ID;

/**
 *
 */
@SuppressWarnings({"unchecked", "NonPrivateFieldAccessedInSynchronizedContext"})
public class GridCacheDatabaseSharedManager extends IgniteCacheDatabaseSharedManager {
    /** */
    public static final String IGNITE_PDS_CHECKPOINT_TEST_SKIP_SYNC = "IGNITE_PDS_CHECKPOINT_TEST_SKIP_SYNC";

    /** MemoryPolicyConfiguration name reserved for meta store. */
    private static final String METASTORE_DATA_REGION_NAME = "metastoreMemPlc";

    /** */
    private static final long GB = 1024L * 1024 * 1024;

    /** Minimum checkpointing page buffer size (may be adjusted by Ignite). */
    public static final Long DFLT_MIN_CHECKPOINTING_PAGE_BUFFER_SIZE = GB / 4;

    /** Default minimum checkpointing page buffer size (may be adjusted by Ignite). */
    public static final Long DFLT_MAX_CHECKPOINTING_PAGE_BUFFER_SIZE = 2 * GB;

    /** Skip sync. */
    private final boolean skipSync = IgniteSystemProperties.getBoolean(IGNITE_PDS_CHECKPOINT_TEST_SKIP_SYNC);

    /** */
    private boolean skipCrc = IgniteSystemProperties.getBoolean(IGNITE_PDS_SKIP_CRC, false);

    /** */
    private final int walRebalanceThreshold = IgniteSystemProperties.getInteger(
        IGNITE_PDS_WAL_REBALANCE_THRESHOLD, 500_000);

    /** Checkpoint lock hold count. */
    private static final ThreadLocal<Integer> CHECKPOINT_LOCK_HOLD_COUNT = new ThreadLocal<Integer>() {
        @Override protected Integer initialValue() {
            return 0;
        }
    };

    /** Assertion enabled. */
    private static final boolean ASSERTION_ENABLED = GridCacheDatabaseSharedManager.class.desiredAssertionStatus();

    /** Checkpoint file name pattern. */
    private static final Pattern CP_FILE_NAME_PATTERN = Pattern.compile("(\\d+)-(.*)-(START|END)\\.bin");

    /** Node started file patter. */
    private static final Pattern NODE_STARTED_FILE_NAME_PATTERN = Pattern.compile("(\\d+)-node-started\\.bin");

    /** Node started file suffix. */
    private static final String NODE_STARTED_FILE_NAME_SUFFIX = "-node-started.bin";

    /** */
    private static final FileFilter CP_FILE_FILTER = new FileFilter() {
        @Override public boolean accept(File f) {
            return CP_FILE_NAME_PATTERN.matcher(f.getName()).matches();
        }
    };

    /** */
    private static final FileFilter NODE_STARTED_FILE_FILTER = new FileFilter() {
        @Override public boolean accept(File f) {
            return f.getName().endsWith(NODE_STARTED_FILE_NAME_SUFFIX);
        }
    };

    /** */
    private static final Comparator<GridDhtLocalPartition> ASC_PART_COMPARATOR = new Comparator<GridDhtLocalPartition>() {
        @Override public int compare(GridDhtLocalPartition a, GridDhtLocalPartition b) {
            return Integer.compare(a.id(), b.id());
        }
    };

    /** */
    private static final Comparator<File> CP_TS_COMPARATOR = new Comparator<File>() {
        /** {@inheritDoc} */
        @Override public int compare(File o1, File o2) {
            Matcher m1 = CP_FILE_NAME_PATTERN.matcher(o1.getName());
            Matcher m2 = CP_FILE_NAME_PATTERN.matcher(o2.getName());

            boolean s1 = m1.matches();
            boolean s2 = m2.matches();

            assert s1 : "Failed to match CP file: " + o1.getAbsolutePath();
            assert s2 : "Failed to match CP file: " + o2.getAbsolutePath();

            long ts1 = Long.parseLong(m1.group(1));
            long ts2 = Long.parseLong(m2.group(1));

            int res = Long.compare(ts1, ts2);

            if (res == 0) {
                CheckpointEntryType type1 = CheckpointEntryType.valueOf(m1.group(3));
                CheckpointEntryType type2 = CheckpointEntryType.valueOf(m2.group(3));

                assert type1 != type2 : "o1=" + o1.getAbsolutePath() + ", o2=" + o2.getAbsolutePath();

                res = type1 == CheckpointEntryType.START ? -1 : 1;
            }

            return res;
        }
    };

    /** */
    private static final String MBEAN_NAME = "DataStorageMetrics";

    /** */
    private static final String MBEAN_GROUP = "Persistent Store";

    /** WAL marker prefix for meta store. */
    private static final String WAL_KEY_PREFIX = "grp-wal-disabled-";

    /** WAL marker predicate for meta store. */
    private static final IgnitePredicate<String> WAL_KEY_PREFIX_PRED = new IgnitePredicate<String>() {
        @Override public boolean apply(String key) {
            return key.startsWith(WAL_KEY_PREFIX);
        }
    };

    /** Checkpoint thread. Needs to be volatile because it is created in exchange worker. */
    private volatile Checkpointer checkpointer;

    /** For testing only. */
    private volatile boolean checkpointsEnabled = true;

    /** For testing only. */
    private volatile GridFutureAdapter<Void> enableChangeApplied;

    /** */
    private ReentrantReadWriteLock checkpointLock = new ReentrantReadWriteLock();

    /** */
    private long checkpointFreq;

    /** */
    private FilePageStoreManager storeMgr;

    /** Checkpoint metadata directory ("cp"), contains files with checkpoint start and end */
    private File cpDir;

    /** */
    private volatile boolean printCheckpointStats = true;

    /** Database configuration. */
    private final DataStorageConfiguration persistenceCfg;

    /** */
    private final Collection<DbCheckpointListener> lsnrs = new CopyOnWriteArrayList<>();

    /** Checkpoint history. */
    private final CheckpointHistory checkpointHist = new CheckpointHistory();

    /** */
    private boolean stopping;

    /** Checkpoint runner thread pool. If null tasks are to be run in single thread */
    @Nullable private ExecutorService asyncRunner;

    /** Thread local with buffers for the checkpoint threads. Each buffer represent one page for durable memory. */
    private ThreadLocal<ByteBuffer> threadBuf;

    /** Map from a cacheId to a future indicating that there is an in-progress index rebuild for the given cache. */
    private final ConcurrentMap<Integer, GridFutureAdapter<Void>> idxRebuildFuts = new ConcurrentHashMap<>();

    /**
     * Lock holder for compatible folders mode. Null if lock holder was created at start node. <br>
     * In this case lock is held on PDS resover manager and it is not required to manage locking here
     */
    @Nullable private FileLockHolder fileLockHolder;

    /** Lock wait time. */
    private final long lockWaitTime;

    /** */
    private final int maxCpHistMemSize;

    /** */
    private Map</*grpId*/Integer, Map</*partId*/Integer, T2</*updCntr*/Long, WALPointer>>> reservedForExchange;

    /** */
    private final ConcurrentMap<T2</*grpId*/Integer, /*partId*/Integer>, T2</*updCntr*/Long, WALPointer>> reservedForPreloading = new ConcurrentHashMap<>();

    /** Snapshot manager. */
    private IgniteCacheSnapshotManager snapshotMgr;

    /** */
    private DataStorageMetricsImpl persStoreMetrics;

    /** */
    private ObjectName persistenceMetricsMbeanName;

    /** Counter for written checkpoint pages. Not null only if checkpoint is running. */
    private volatile AtomicInteger writtenPagesCntr = null;

    /** Number of pages in current checkpoint. */
    private volatile int currCheckpointPagesCnt;

    /** */
    private MetaStorage metaStorage;

    /** */
    private List<MetastorageLifecycleListener> metastorageLifecycleLsnrs;

    /** Initially disabled cache groups. */
    public Collection<Integer> initiallyWalDisabledGrps;

    /**
     * @param ctx Kernal context.
     */
    public GridCacheDatabaseSharedManager(GridKernalContext ctx) {
        IgniteConfiguration cfg = ctx.config();

        persistenceCfg = cfg.getDataStorageConfiguration();

        assert persistenceCfg != null;

        checkpointFreq = persistenceCfg.getCheckpointFrequency();

        lockWaitTime = persistenceCfg.getLockWaitTime();

        persStoreMetrics = new DataStorageMetricsImpl(
            persistenceCfg.isMetricsEnabled(),
            persistenceCfg.getMetricsRateTimeInterval(),
            persistenceCfg.getMetricsSubIntervalCount()
        );

        metastorageLifecycleLsnrs = ctx.internalSubscriptionProcessor().getMetastorageSubscribers();

        maxCpHistMemSize = Math.min(persistenceCfg.getWalHistorySize(),
            IgniteSystemProperties.getInteger(IGNITE_PDS_MAX_CHECKPOINT_MEMORY_HISTORY_SIZE, 100));
    }

    /** */
    private void notifyMetastorageReadyForRead() throws IgniteCheckedException {
        for (MetastorageLifecycleListener lsnr : metastorageLifecycleLsnrs)
            lsnr.onReadyForRead(metaStorage);
    }

    /** */
    private void notifyMetastorageReadyForReadWrite() throws IgniteCheckedException {
        for (MetastorageLifecycleListener lsnr : metastorageLifecycleLsnrs)
            lsnr.onReadyForReadWrite(metaStorage);
    }

    /**
     *
     */
    public Checkpointer getCheckpointer() {
        return checkpointer;
    }

    /**
     * For test use only.
     */
    public IgniteInternalFuture<Void> enableCheckpoints(boolean enable) {
        GridFutureAdapter<Void> fut = new GridFutureAdapter<>();

        enableChangeApplied = fut;

        checkpointsEnabled = enable;

        wakeupForCheckpoint("enableCheckpoints()");

        return fut;
    }

    /** {@inheritDoc} */
    @Override protected void initDataRegions(DataStorageConfiguration memCfg) throws IgniteCheckedException {
        super.initDataRegions(memCfg);

        addDataRegion(
            memCfg,
            createDataRegionConfiguration(memCfg),
            false
        );
    }

    /**
     * @param storageCfg Data storage configuration.
     * @return Data region configuration.
     */
    private DataRegionConfiguration createDataRegionConfiguration(DataStorageConfiguration storageCfg) {
        DataRegionConfiguration cfg = new DataRegionConfiguration();

        cfg.setName(METASTORE_DATA_REGION_NAME);
        cfg.setInitialSize(storageCfg.getSystemRegionInitialSize());
        cfg.setMaxSize(storageCfg.getSystemRegionMaxSize());
        cfg.setPersistenceEnabled(true);
        return cfg;
    }

    /** {@inheritDoc} */
    @Override protected void start0() throws IgniteCheckedException {
        super.start0();

        threadBuf = new ThreadLocal<ByteBuffer>() {
            /** {@inheritDoc} */
            @Override protected ByteBuffer initialValue() {
                ByteBuffer tmpWriteBuf = ByteBuffer.allocateDirect(pageSize());

                tmpWriteBuf.order(ByteOrder.nativeOrder());

                return tmpWriteBuf;
            }
        };

        snapshotMgr = cctx.snapshot();

        final GridKernalContext kernalCtx = cctx.kernalContext();

        if (!kernalCtx.clientNode()) {
            IgnitePageStoreManager store = cctx.pageStore();

            assert store instanceof FilePageStoreManager : "Invalid page store manager was created: " + store;

            storeMgr = (FilePageStoreManager)store;

            cpDir = Paths.get(storeMgr.workDir().getAbsolutePath(), "cp").toFile();

            if (!U.mkdirs(cpDir))
                throw new IgniteCheckedException("Could not create directory for checkpoint metadata: " + cpDir);

            final FileLockHolder preLocked = kernalCtx.pdsFolderResolver()
                .resolveFolders()
                .getLockedFileLockHolder();
            if (preLocked == null)
                fileLockHolder = new FileLockHolder(storeMgr.workDir().getPath(), kernalCtx, log);

            persStoreMetrics.wal(cctx.wal());

            // Here we can get data from metastorage
            readMetastore();
        }
    }

    /**
     *
     */
    private void initDataBase() {
        if (persistenceCfg.getCheckpointThreads() > 1)
            asyncRunner = new IgniteThreadPoolExecutor(
                "checkpoint-runner",
                cctx.igniteInstanceName(),
                persistenceCfg.getCheckpointThreads(),
                persistenceCfg.getCheckpointThreads(),
                30_000,
                new LinkedBlockingQueue<Runnable>()
            );
    }

    /** */
    private void readMetastore() throws IgniteCheckedException {
        try {
            DataStorageConfiguration memCfg = cctx.kernalContext().config().getDataStorageConfiguration();

            DataRegionConfiguration plcCfg = createDataRegionConfiguration(memCfg);

            File allocPath = buildAllocPath(plcCfg);

            DirectMemoryProvider memProvider = allocPath == null ?
                new UnsafeMemoryProvider(log) :
                new MappedFileMemoryProvider(
                    log,
                    allocPath);

            DataRegionMetricsImpl memMetrics = new DataRegionMetricsImpl(plcCfg);

            PageMemoryEx storePageMem = (PageMemoryEx)createPageMemory(memProvider, memCfg, plcCfg, memMetrics, false);

            DataRegion regCfg = new DataRegion(storePageMem, plcCfg, memMetrics, createPageEvictionTracker(plcCfg, storePageMem));

            CheckpointStatus status = readCheckpointStatus();

            cctx.pageStore().initializeForMetastorage();

            storePageMem.start();

            checkpointReadLock();

            try {
                restoreMemory(status, true, storePageMem);

                metaStorage = new MetaStorage(cctx.wal(), regCfg, memMetrics, true);

                metaStorage.init(this);

                applyLastUpdates(status, true);

                initiallyWalDisabledGrps = walDisabledGroups();

                notifyMetastorageReadyForRead();
            }
            finally {
                checkpointReadUnlock();
            }

            metaStorage = null;

            storePageMem.stop();
        }
        catch (StorageException e) {
            throw new IgniteCheckedException(e);
        }
    }

    /**
     * Get checkpoint buffer size for the given configuration.
     *
     * @param regCfg Configuration.
     * @return Checkpoint buffer size.
     */
    public static long checkpointBufferSize(DataRegionConfiguration regCfg) {
        if (!regCfg.isPersistenceEnabled())
            return 0L;

        long res = regCfg.getCheckpointPageBufferSize();

        if (res == 0L) {
            if (regCfg.getMaxSize() < GB)
                res = Math.min(DFLT_MIN_CHECKPOINTING_PAGE_BUFFER_SIZE, regCfg.getMaxSize());
            else if (regCfg.getMaxSize() < 8 * GB)
                res = regCfg.getMaxSize() / 4;
            else
                res = DFLT_MAX_CHECKPOINTING_PAGE_BUFFER_SIZE;
        }

        return res;
    }

    /** {@inheritDoc} */
    @Override public void onActivate(GridKernalContext ctx) throws IgniteCheckedException {
        if (log.isDebugEnabled())
            log.debug("Activate database manager [id=" + cctx.localNodeId() +
                " topVer=" + cctx.discovery().topologyVersionEx() + " ]");

        snapshotMgr = cctx.snapshot();

        if (!cctx.localNode().isClient()) {
            initDataBase();

            registrateMetricsMBean();
        }

        super.onActivate(ctx);
    }

    /** {@inheritDoc} */
    @Override public void onDeActivate(GridKernalContext kctx) {
        if (log.isDebugEnabled())
            log.debug("DeActivate database manager [id=" + cctx.localNodeId() +
                " topVer=" + cctx.discovery().topologyVersionEx() + " ]");

        onKernalStop0(false);

        stop0(false);

        /* Must be here, because after deactivate we can invoke activate and file lock must be already configured */
        stopping = false;

        if (!cctx.localNode().isClient()) {
            //we replace lock with new instance (only if we're responsible for locking folders)
            if (fileLockHolder != null)
                fileLockHolder = new FileLockHolder(storeMgr.workDir().getPath(), cctx.kernalContext(), log);
        }
    }

    /**
     * Try to register Metrics MBean.
     *
     * @throws IgniteCheckedException If failed.
     */
    private void registrateMetricsMBean() throws IgniteCheckedException {
        if (U.IGNITE_MBEANS_DISABLED)
            return;

        try {
            persistenceMetricsMbeanName = U.registerMBean(
                cctx.kernalContext().config().getMBeanServer(),
                cctx.kernalContext().igniteInstanceName(),
                MBEAN_GROUP,
                MBEAN_NAME,
                persStoreMetrics,
                DataStorageMetricsMXBean.class);
        }
        catch (Throwable e) {
            throw new IgniteCheckedException("Failed to register " + MBEAN_NAME + " MBean.", e);
        }
    }

    /**
     * Unregister metrics MBean.
     */
    private void unRegistrateMetricsMBean() {
        if (persistenceMetricsMbeanName == null)
            return;

        assert !U.IGNITE_MBEANS_DISABLED;

        try {
            cctx.kernalContext().config().getMBeanServer().unregisterMBean(persistenceMetricsMbeanName);

            persistenceMetricsMbeanName = null;
        }
        catch (Throwable e) {
            U.error(log, "Failed to unregister " + MBEAN_NAME + " MBean.", e);
        }
    }

    /** {@inheritDoc} */
    @Override protected IgniteOutClosure<Float> fillFactorProvider(final DataRegionConfiguration dataRegCfg) {
        if (!dataRegCfg.isPersistenceEnabled())
            return super.fillFactorProvider(dataRegCfg);

        final String dataRegName = dataRegCfg.getName();

        return new IgniteOutClosure<Float>() {
            @Override public Float apply() {
                long loadSize = 0L;
                long totalSize = 0L;

                for (CacheGroupContext grpCtx : cctx.cache().cacheGroups()) {
                    if (!grpCtx.dataRegion().config().getName().equals(dataRegName))
                        continue;

                    assert grpCtx.offheap() instanceof GridCacheOffheapManager;

                    T2<Long, Long> fillFactor = ((GridCacheOffheapManager)grpCtx.offheap()).fillFactor();

                    loadSize += fillFactor.get1();
                    totalSize += fillFactor.get2();
                }

                if (totalSize == 0)
                    return (float)0;

                return (float)loadSize / totalSize;
            }
        };
    }

    /** {@inheritDoc} */
    @Override public void readCheckpointAndRestoreMemory(
        List<DynamicCacheDescriptor> cachesToStart
    ) throws IgniteCheckedException {
        assert !cctx.localNode().isClient();

        checkpointReadLock();

        try {
            if (!F.isEmpty(cachesToStart)) {
                for (DynamicCacheDescriptor desc : cachesToStart) {
                    if (CU.affinityNode(cctx.localNode(), desc.cacheConfiguration().getNodeFilter()))
                        storeMgr.initializeForCache(desc.groupDescriptor(), new StoredCacheData(desc.cacheConfiguration()));
                }
            }

            CheckpointStatus status = readCheckpointStatus();

            cctx.pageStore().initializeForMetastorage();

            metaStorage = new MetaStorage(cctx.wal(), dataRegionMap.get(METASTORE_DATA_REGION_NAME),
                (DataRegionMetricsImpl)memMetricsMap.get(METASTORE_DATA_REGION_NAME));

            WALPointer restore = restoreMemory(status);

            // First, bring memory to the last consistent checkpoint state if needed.
            // This method should return a pointer to the last valid record in the WAL.

            cctx.wal().resumeLogging(restore);

            WALPointer ptr = cctx.wal().log(new MemoryRecoveryRecord(U.currentTimeMillis()));

            if (ptr != null) {
                cctx.wal().fsync(ptr);

                nodeStart(ptr);
            }

            metaStorage.init(this);

            notifyMetastorageReadyForReadWrite();
        }
        catch (StorageException e) {
            throw new IgniteCheckedException(e);
        }
        finally {
            checkpointReadUnlock();
        }
    }

    /**
     * @param ptr Memory recovery wal pointer.
     */
    private void nodeStart(WALPointer ptr) throws IgniteCheckedException {
        FileWALPointer p = (FileWALPointer)ptr;

        String fileName = U.currentTimeMillis() + "-node-started.bin";

        ByteBuffer buf = ByteBuffer.allocate(20);
        buf.order(ByteOrder.nativeOrder());

        try (FileChannel ch = FileChannel.open(
            Paths.get(cpDir.getAbsolutePath(), fileName),
            StandardOpenOption.CREATE_NEW, StandardOpenOption.APPEND)
        ) {
            buf.putLong(p.index());

            buf.putInt(p.fileOffset());

            buf.putInt(p.length());

            buf.flip();

            ch.write(buf);

            buf.clear();

            ch.force(true);
        }
        catch (IOException e) {
            throw new IgniteCheckedException(e);
        }
    }

    /**
     *
     */
    public List<T2<Long, WALPointer>> nodeStartedPointers() throws IgniteCheckedException {
        List<T2<Long, WALPointer>> res = new ArrayList<>();

        File[] files = cpDir.listFiles(NODE_STARTED_FILE_FILTER);

        Arrays.sort(files, new Comparator<File>() {
            @Override public int compare(File o1, File o2) {
                String n1 = o1.getName();
                String n2 = o2.getName();

                Long ts1 = Long.valueOf(n1.substring(0, n1.length() - NODE_STARTED_FILE_NAME_SUFFIX.length()));
                Long ts2 = Long.valueOf(n2.substring(0, n2.length() - NODE_STARTED_FILE_NAME_SUFFIX.length()));

                if (ts1 == ts2)
                    return 0;
                else if (ts1 < ts2)
                    return -1;
                else
                    return 1;
            }
        });

        ByteBuffer buf = ByteBuffer.allocate(20);
        buf.order(ByteOrder.nativeOrder());

        for (File f : files){
            String name = f.getName();

            Long ts = Long.valueOf(name.substring(0, name.length() - NODE_STARTED_FILE_NAME_SUFFIX.length()));

            try (FileChannel ch = FileChannel.open(f.toPath(), READ)) {
                ch.read(buf);

                buf.flip();

                FileWALPointer ptr = new FileWALPointer(
                    buf.getLong(), buf.getInt(), buf.getInt());

                res.add(new T2<Long, WALPointer>(ts, ptr));

                buf.clear();
            }
            catch (IOException e) {
                throw new IgniteCheckedException("Failed to read node started marker file: " + f.getAbsolutePath(), e);
            }
        }

        return res;
    }

    /** {@inheritDoc} */
    @Override public void lock() throws IgniteCheckedException {
        if (fileLockHolder != null) {
            if (log.isDebugEnabled())
                log.debug("Try to capture file lock [nodeId=" +
                    cctx.localNodeId() + " path=" + fileLockHolder.lockPath() + "]");

            fileLockHolder.tryLock(lockWaitTime);
        }
    }

    /** {@inheritDoc} */
    @Override public void unLock() {
        if (fileLockHolder != null) {
            if (log.isDebugEnabled())
                log.debug("Release file lock [nodeId=" +
                    cctx.localNodeId() + " path=" + fileLockHolder.lockPath() + "]");

            fileLockHolder.release();
        }
    }

    /** {@inheritDoc} */
    @Override protected void onKernalStop0(boolean cancel) {
        checkpointLock.writeLock().lock();

        try {
            stopping = true;
        }
        finally {
            checkpointLock.writeLock().unlock();
        }

        shutdownCheckpointer(cancel);

        lsnrs.clear();

        super.onKernalStop0(cancel);

        if (!cctx.kernalContext().clientNode()) {
            unLock();

            if (fileLockHolder != null)
                fileLockHolder.close();
        }

        unRegistrateMetricsMBean();
    }

    /** */
    private long[] calculateFragmentSizes(int concLvl, long cacheSize, long chpBufSize) {
        if (concLvl < 2)
            concLvl = Runtime.getRuntime().availableProcessors();

        long fragmentSize = cacheSize / concLvl;

        if (fragmentSize < 1024 * 1024)
            fragmentSize = 1024 * 1024;

        long[] sizes = new long[concLvl + 1];

        for (int i = 0; i < concLvl; i++)
            sizes[i] = fragmentSize;

        sizes[concLvl] = chpBufSize;

        return sizes;
    }

    /** {@inheritDoc} */
    @Override protected PageMemory createPageMemory(
        DirectMemoryProvider memProvider,
        DataStorageConfiguration memCfg,
        DataRegionConfiguration plcCfg,
        DataRegionMetricsImpl memMetrics,
        final boolean trackable
    ) {
        if (!plcCfg.isPersistenceEnabled())
            return super.createPageMemory(memProvider, memCfg, plcCfg, memMetrics, trackable);

        memMetrics.persistenceEnabled(true);

        long cacheSize = plcCfg.getMaxSize();

        // Checkpoint buffer size can not be greater than cache size, it does not make sense.
        long chpBufSize = checkpointBufferSize(plcCfg);

        if (chpBufSize > cacheSize) {
            U.quietAndInfo(log,
                "Configured checkpoint page buffer size is too big, setting to the max region size [size="
                    + U.readableSize(cacheSize, false) + ",  memPlc=" + plcCfg.getName() + ']');

            chpBufSize = cacheSize;
        }

        boolean writeThrottlingEnabled = persistenceCfg.isWriteThrottlingEnabled();

        if (IgniteSystemProperties.getBoolean(IgniteSystemProperties.IGNITE_OVERRIDE_WRITE_THROTTLING_ENABLED, false))
            writeThrottlingEnabled = true;

        GridInClosure3X<Long, FullPageId, PageMemoryEx> changeTracker;

        if (trackable)
            changeTracker = new GridInClosure3X<Long, FullPageId, PageMemoryEx>() {
                @Override public void applyx(
                    Long page,
                    FullPageId fullId,
                    PageMemoryEx pageMem
                ) throws IgniteCheckedException {
                    if (trackable)
                        snapshotMgr.onChangeTrackerPage(page, fullId, pageMem);
                }
            };
        else
            changeTracker = null;

        PageMemoryImpl pageMem = new PageMemoryImpl(
            memProvider,
            calculateFragmentSizes(
                memCfg.getConcurrencyLevel(),
                cacheSize,
                chpBufSize
            ),
            cctx,
            memCfg.getPageSize(),
            new GridInClosure3X<FullPageId, ByteBuffer, Integer>() {
                @Override public void applyx(
                    FullPageId fullId,
                    ByteBuffer pageBuf,
                    Integer tag
                ) throws IgniteCheckedException {
                    // First of all, write page to disk.
                    storeMgr.write(fullId.groupId(), fullId.pageId(), pageBuf, tag);

                    // Only after write we can write page into snapshot.
                    snapshotMgr.flushDirtyPageHandler(fullId, pageBuf, tag);
                }
            },
            changeTracker,
            this,
            memMetrics,
            writeThrottlingEnabled
        );

        memMetrics.pageMemory(pageMem);

        return pageMem;
    }

    /** {@inheritDoc} */
    @Override protected void checkRegionEvictionProperties(DataRegionConfiguration regCfg, DataStorageConfiguration dbCfg)
        throws IgniteCheckedException {
        if (!regCfg.isPersistenceEnabled())
            super.checkRegionEvictionProperties(regCfg, dbCfg);

        if (regCfg.getPageEvictionMode() != DataPageEvictionMode.DISABLED)
            U.warn(log, "Page eviction mode set for [" + regCfg.getName() + "] data will have no effect" +
                " because the oldest pages are evicted automatically if Ignite persistence is enabled.");
    }

    /** {@inheritDoc} */
    @Override protected void checkPageSize(DataStorageConfiguration memCfg) {
        if (memCfg.getPageSize() == 0) {
            try {
                assert cctx.pageStore() instanceof FilePageStoreManager :
                    "Invalid page store manager was created: " + cctx.pageStore();

                Path anyIdxPartFile = IgniteUtils.searchFileRecursively(
                    ((FilePageStoreManager)cctx.pageStore()).workDir().toPath(), FilePageStoreManager.INDEX_FILE_NAME);

                if (anyIdxPartFile != null) {
                    memCfg.setPageSize(resolvePageSizeFromPartitionFile(anyIdxPartFile));

                    return;
                }
            }
            catch (IgniteCheckedException | IOException | IllegalArgumentException e) {
                U.quietAndWarn(log, "Attempt to resolve pageSize from store files failed: " + e.getMessage());

                U.quietAndWarn(log, "Default page size will be used: " + DataStorageConfiguration.DFLT_PAGE_SIZE + " bytes");
            }

            memCfg.setPageSize(DataStorageConfiguration.DFLT_PAGE_SIZE);
        }
    }

    /**
     * @param partFile Partition file.
     */
    private int resolvePageSizeFromPartitionFile(Path partFile) throws IOException, IgniteCheckedException {
        try (FileIO fileIO = persistenceCfg.getFileIOFactory().create(partFile.toFile())) {
            int minimalHdr = FilePageStore.HEADER_SIZE;

            if (fileIO.size() < minimalHdr)
                throw new IgniteCheckedException("Partition file is too small: " + partFile);

            ByteBuffer hdr = ByteBuffer.allocate(minimalHdr).order(ByteOrder.LITTLE_ENDIAN);

            while (hdr.remaining() > 0)
                fileIO.read(hdr);

            hdr.rewind();

            hdr.getLong(); // Read signature.

            hdr.getInt(); // Read version.

            hdr.get(); // Read type.

            int pageSize = hdr.getInt();

            if (pageSize == 2048) {
                U.quietAndWarn(log, "You are currently using persistent store with 2K pages (DataStorageConfiguration#" +
                    "pageSize). If you use SSD disk, consider migrating to 4K pages for better IO performance.");
            }

            return pageSize;
        }
    }

    /**
     * @param cancel Cancel flag.
     */
    @SuppressWarnings("unused")
    private void shutdownCheckpointer(boolean cancel) {
        Checkpointer cp = checkpointer;

        if (cp != null) {
            if (cancel)
                cp.shutdownNow();
            else
                cp.cancel();

            try {
                U.join(cp);

                checkpointer = null;
            }
            catch (IgniteInterruptedCheckedException ignore) {
                U.warn(log, "Was interrupted while waiting for checkpointer shutdown, " +
                    "will not wait for checkpoint to finish.");

                cp.shutdownNow();

                while (true) {
                    try {
                        U.join(cp);

                        checkpointer = null;

                        cp.scheduledCp.cpFinishFut.onDone(
                            new NodeStoppingException("Checkpointer is stopped during node stop."));

                        break;
                    }
                    catch (IgniteInterruptedCheckedException ignored) {
                        //Ignore
                    }
                }

                Thread.currentThread().interrupt();
            }
        }

        if (asyncRunner != null) {
            asyncRunner.shutdownNow();

            try {
                asyncRunner.awaitTermination(2, TimeUnit.MINUTES);
            }
            catch (InterruptedException ignore) {
                Thread.currentThread().interrupt();
            }
        }
    }

    /** {@inheritDoc} */
    @Override public void beforeExchange(GridDhtPartitionsExchangeFuture fut) throws IgniteCheckedException {
        DiscoveryEvent discoEvt = fut.firstEvent();

        boolean joinEvt = discoEvt.type() == EventType.EVT_NODE_JOINED;

        boolean locNode = discoEvt.eventNode().isLocal();

        boolean isSrvNode = !cctx.kernalContext().clientNode();

        boolean clusterInTransitionStateToActive = fut.activateCluster();

        // Before local node join event.
        if (clusterInTransitionStateToActive || (joinEvt && locNode && isSrvNode))
            restoreState();

        if (cctx.kernalContext().query().moduleEnabled()) {
            ExchangeActions acts = fut.exchangeActions();

            if (acts != null) {
                if (!F.isEmpty(acts.cacheStartRequests())) {
                    for (ExchangeActions.CacheActionData actionData : acts.cacheStartRequests())
                        prepareIndexRebuildFuture(CU.cacheId(actionData.request().cacheName()));
                }
                else if (acts.localJoinContext() != null && !F.isEmpty(acts.localJoinContext().caches())) {
                    for (T2<DynamicCacheDescriptor, NearCacheConfiguration> tup : acts.localJoinContext().caches())
                        prepareIndexRebuildFuture(tup.get1().cacheId());
                }
            }
        }
    }

    /**
     * Creates a new index rebuild future that should be completed later after exchange is done. The future
     * has to be created before exchange is initialized to guarantee that we will capture a correct future
     * after activation or restore completes.
     * If there was an old future for the given ID, it will be completed.
     *
     * @param cacheId Cache ID.
     */
    private void prepareIndexRebuildFuture(int cacheId) {
        GridFutureAdapter<Void> old = idxRebuildFuts.put(cacheId, new GridFutureAdapter<>());

        if (old != null)
            old.onDone();
    }

    /** {@inheritDoc} */
    @Override public void rebuildIndexesIfNeeded(GridDhtPartitionsExchangeFuture fut) {
        if (cctx.kernalContext().query().moduleEnabled()) {
            for (final GridCacheContext cacheCtx : (Collection<GridCacheContext>)cctx.cacheContexts()) {
                if (cacheCtx.startTopologyVersion().equals(fut.initialVersion())) {
                    final int cacheId = cacheCtx.cacheId();
                    final GridFutureAdapter<Void> usrFut = idxRebuildFuts.get(cacheId);

                    if (!cctx.pageStore().hasIndexStore(cacheCtx.groupId()) && cacheCtx.affinityNode()) {
                        IgniteInternalFuture<?> rebuildFut = cctx.kernalContext().query()
                            .rebuildIndexesFromHash(Collections.singletonList(cacheCtx.cacheId()));

                        assert usrFut != null : "Missing user future for cache: " + cacheCtx.name();

                        rebuildFut.listen(new CI1<IgniteInternalFuture>() {
                            @Override public void apply(IgniteInternalFuture igniteInternalFut) {
                                idxRebuildFuts.remove(cacheId, usrFut);

                                usrFut.onDone(igniteInternalFut.error());

                                CacheConfiguration ccfg = cacheCtx.config();

                                if (ccfg != null) {
                                    log().info("Finished indexes rebuilding for cache [name=" + ccfg.getName()
                                        + ", grpName=" + ccfg.getGroupName() + ']');
                                }
                            }
                        });
                    }
                    else {
                        if (usrFut != null) {
                            idxRebuildFuts.remove(cacheId, usrFut);

                            usrFut.onDone();
                        }
                    }
                }
            }
        }
    }

    /** {@inheritDoc} */
    @Nullable @Override public IgniteInternalFuture indexRebuildFuture(int cacheId) {
        return idxRebuildFuts.get(cacheId);
    }

    /** {@inheritDoc} */
    @Override public void onCacheGroupsStopped(
        Collection<IgniteBiTuple<CacheGroupContext, Boolean>> stoppedGrps
    ) {
        Map<PageMemoryEx, Collection<Integer>> destroyed = new HashMap<>();

        for (IgniteBiTuple<CacheGroupContext, Boolean> tup : stoppedGrps) {
            CacheGroupContext gctx = tup.get1();

            if (!gctx.persistenceEnabled())
                continue;

            snapshotMgr.onCacheGroupStop(gctx);

            PageMemoryEx pageMem = (PageMemoryEx)gctx.dataRegion().pageMemory();

            Collection<Integer> grpIds = destroyed.get(pageMem);

            if (grpIds == null) {
                grpIds = new HashSet<>();

                destroyed.put(pageMem, grpIds);
            }

            grpIds.add(tup.get1().groupId());

            pageMem.onCacheGroupDestroyed(tup.get1().groupId());
        }

        Collection<IgniteInternalFuture<Void>> clearFuts = new ArrayList<>(destroyed.size());

        for (Map.Entry<PageMemoryEx, Collection<Integer>> entry : destroyed.entrySet()) {
            final Collection<Integer> grpIds = entry.getValue();

            clearFuts.add(entry.getKey().clearAsync(new P3<Integer, Long, Integer>() {
                @Override public boolean apply(Integer grpId, Long pageId, Integer tag) {
                    return grpIds.contains(grpId);
                }
            }, false));
        }

        for (IgniteInternalFuture<Void> clearFut : clearFuts) {
            try {
                clearFut.get();
            }
            catch (IgniteCheckedException e) {
                log.error("Failed to clear page memory", e);
            }
        }

        if (cctx.pageStore() != null) {
            for (IgniteBiTuple<CacheGroupContext, Boolean> tup : stoppedGrps) {
                CacheGroupContext grp = tup.get1();

                if (grp.affinityNode()) {
                    try {
                        cctx.pageStore().shutdownForCacheGroup(grp, tup.get2());
                    }
                    catch (IgniteCheckedException e) {
                        U.error(log, "Failed to gracefully clean page store resources for destroyed cache " +
                            "[cache=" + grp.cacheOrGroupName() + "]", e);
                    }
                }
            }
        }
    }

    /**
     * Gets the checkpoint read lock. While this lock is held, checkpoint thread will not acquireSnapshotWorker memory
     * state.
     */
    @SuppressWarnings("LockAcquiredButNotSafelyReleased")
    @Override public void checkpointReadLock() {
        if (checkpointLock.writeLock().isHeldByCurrentThread())
            return;

        for (; ; ) {
            checkpointLock.readLock().lock();

            if (stopping) {
                checkpointLock.readLock().unlock();

                throw new RuntimeException("Failed to perform cache update: node is stopping.");
            }

            if (safeToUpdatePageMemories() || checkpointLock.getReadHoldCount() > 1)
                break;
            else {
                checkpointLock.readLock().unlock();

                try {
                    checkpointer.wakeupForCheckpoint(0, "too many dirty pages").cpBeginFut.getUninterruptibly();
                }
                catch (IgniteCheckedException e) {
                    throw new IgniteException("Failed to wait for checkpoint begin.", e);
                }
            }
        }

        if (ASSERTION_ENABLED)
            CHECKPOINT_LOCK_HOLD_COUNT.set(CHECKPOINT_LOCK_HOLD_COUNT.get() + 1);
    }

    /** {@inheritDoc} */
    @Override public boolean checkpointLockIsHeldByThread() {
        return !ASSERTION_ENABLED ||
            checkpointLock.isWriteLockedByCurrentThread() ||
            CHECKPOINT_LOCK_HOLD_COUNT.get() > 0;
    }

    /**
     * @return {@code true} if all PageMemory instances are safe to update.
     */
    private boolean safeToUpdatePageMemories() {
        Collection<DataRegion> memPlcs = context().database().dataRegions();

        if (memPlcs == null)
            return true;

        for (DataRegion memPlc : memPlcs) {
            if (!memPlc.config().isPersistenceEnabled())
                continue;

            PageMemoryEx pageMemEx = (PageMemoryEx)memPlc.pageMemory();

            if (!pageMemEx.safeToUpdate())
                return false;
        }

        return true;
    }

    /**
     * Releases the checkpoint read lock.
     */
    @Override public void checkpointReadUnlock() {
        if (checkpointLock.writeLock().isHeldByCurrentThread())
            return;

        checkpointLock.readLock().unlock();

        if (checkpointer != null) {
            Collection<DataRegion> dataRegs = context().database().dataRegions();

            if (dataRegs != null) {
                for (DataRegion dataReg : dataRegs) {
                    if (!dataReg.config().isPersistenceEnabled())
                        continue;

                    PageMemoryEx mem = (PageMemoryEx)dataReg.pageMemory();

                    if (mem != null && !mem.safeToUpdate()) {
                        checkpointer.wakeupForCheckpoint(0, "too many dirty pages");

                        break;
                    }
                }
            }
        }

        if (ASSERTION_ENABLED)
            CHECKPOINT_LOCK_HOLD_COUNT.set(CHECKPOINT_LOCK_HOLD_COUNT.get() - 1);
    }

    /**
     * @throws IgniteCheckedException If failed to restore database status from WAL.
     */
    private void restoreState() throws IgniteCheckedException {
        try {
            CheckpointStatus status = readCheckpointStatus();

            checkpointReadLock();

            try {
                applyLastUpdates(status, false);
            }
            finally {
                checkpointReadUnlock();
            }

            snapshotMgr.restoreState();

            checkpointer = new Checkpointer(cctx.igniteInstanceName(), "db-checkpoint-thread", log);

            new IgniteThread(cctx.igniteInstanceName(), "db-checkpoint-thread", checkpointer).start();

            CheckpointProgressSnapshot chp = checkpointer.wakeupForCheckpoint(0, "node started");

            if (chp != null)
                chp.cpBeginFut.get();
        }
        catch (StorageException e) {
            throw new IgniteCheckedException(e);
        }
    }

    /** {@inheritDoc} */
    @Override public synchronized Map<Integer, Map<Integer, Long>> reserveHistoryForExchange() {
        assert reservedForExchange == null : reservedForExchange;

        reservedForExchange = new HashMap<>();

        Map</*grpId*/Integer, Set</*partId*/Integer>> parts4CheckpointHistSearch = partsForCheckpointHistorySearch();

        Map</*grpId*/Integer, Map</*partId*/Integer, CheckpointEntry>> lastCheckpointEntry4Grp =
            searchLastCheckpointEntryPerPartition(parts4CheckpointHistSearch);

        Map</*grpId*/Integer, Map</*partId*/Integer, /*updCntr*/Long>> grpPartsWithCnts = new HashMap<>();

        try {
            for (Map.Entry<Integer, Map<Integer, CheckpointEntry>> e : lastCheckpointEntry4Grp.entrySet()) {
                Integer grpId = e.getKey();

                for (Map.Entry<Integer, CheckpointEntry> e0 : e.getValue().entrySet()) {
                    CheckpointEntry cpEntry = e0.getValue();

                    Integer partId = e0.getKey();

                    if (cctx.wal().reserve(cpEntry.cpMark)) {
                        Map</*partId*/Integer, T2</*updCntr*/Long, WALPointer>> grpChpState = reservedForExchange.get(grpId);

                        Map<Integer, Long> grpCnts = grpPartsWithCnts.get(grpId);

                        if (grpChpState == null) {
                            reservedForExchange.put(grpId, grpChpState = new HashMap<>());

                            grpPartsWithCnts.put(grpId, grpCnts = new HashMap<>());
                        }

                        Long partCnt = cpEntry.partitionCounter(cctx, grpId, partId);

                        if (partCnt != null) {
                            grpChpState.put(partId, new T2<>(partCnt, cpEntry.cpMark));

                            grpCnts.put(partId, partCnt);
                        }
                        else
                            cctx.wal().release(cpEntry.cpMark);
                    }
                }
            }
        }
        catch (IgniteCheckedException ex) {
            U.error(log, "Error while trying to reserve history", ex);
        }

        return grpPartsWithCnts;
    }

    /**
     *
     * @return Map of group id -> Set parts.
     */
    private Map<Integer, Set<Integer>> partsForCheckpointHistorySearch() {
        Map<Integer, Set<Integer>> part4CheckpointHistSearch = new HashMap<>();

        for (CacheGroupContext grp : cctx.cache().cacheGroups()) {
            if (grp.isLocal())
                continue;

            for (GridDhtLocalPartition part : grp.topology().currentLocalPartitions()) {
                if (part.state() != GridDhtPartitionState.OWNING || part.dataStore().fullSize() <= walRebalanceThreshold)
                    continue;

                Set<Integer> parts = part4CheckpointHistSearch.get(grp.groupId());

                if (parts == null)
                    part4CheckpointHistSearch.put(grp.groupId(), parts = new HashSet<>());

                parts.add(part.id());
            }
        }

        return part4CheckpointHistSearch;
    }

    /** {@inheritDoc} */
    @Override public synchronized void releaseHistoryForExchange() {
        if (reservedForExchange == null)
            return;

        for (Map.Entry<Integer, Map<Integer, T2<Long, WALPointer>>> e : reservedForExchange.entrySet()) {
            for (Map.Entry<Integer, T2<Long, WALPointer>> e0 : e.getValue().entrySet()) {
                try {
                    cctx.wal().release(e0.getValue().get2());
                }
                catch (IgniteCheckedException ex) {
                    U.error(log, "Could not release history lock", ex);
                }
            }
        }

        reservedForExchange = null;
    }

    /** {@inheritDoc} */
    @Override public boolean reserveHistoryForPreloading(int grpId, int partId, long cntr) {
        CheckpointEntry cpEntry = searchCheckpointEntry(grpId, partId, cntr);

        if (cpEntry == null)
            return false;

        WALPointer ptr = cpEntry.cpMark;

        if (ptr == null)
            return false;

        boolean reserved;

        try {
            reserved = cctx.wal().reserve(ptr);
        }
        catch (IgniteCheckedException e) {
            U.error(log, "Error while trying to reserve history", e);

            reserved = false;
        }

        if (reserved)
            reservedForPreloading.put(new T2<>(grpId, partId), new T2<>(cntr, ptr));

        return reserved;
    }

    /** {@inheritDoc} */
    @Override public void releaseHistoryForPreloading() {
        for (Map.Entry<T2<Integer, Integer>, T2<Long, WALPointer>> e : reservedForPreloading.entrySet()) {
            try {
                cctx.wal().release(e.getValue().get2());
            }
            catch (IgniteCheckedException ex) {
                U.error(log, "Could not release WAL reservation", ex);

                throw new IgniteException(ex);
            }
        }

        reservedForPreloading.clear();
    }

    /**
     * For debugging only. TODO: remove.
     */
    public Map<T2<Integer, Integer>, T2<Long, WALPointer>> reservedForPreloading() {
        return reservedForPreloading;
    }

    /**
     *
     */
    @Nullable @Override public IgniteInternalFuture wakeupForCheckpoint(String reason) {
        Checkpointer cp = checkpointer;

        if (cp != null)
            return cp.wakeupForCheckpoint(0, reason).cpBeginFut;

        return null;
    }

    /** {@inheritDoc} */
    @Override public void waitForCheckpoint(String reason) throws IgniteCheckedException {
        Checkpointer cp = checkpointer;

        if (cp == null)
            return;

        CheckpointProgressSnapshot progSnapshot = cp.wakeupForCheckpoint(0, reason);

        IgniteInternalFuture fut1 = progSnapshot.cpFinishFut;

        fut1.get();

        if (!progSnapshot.started)
            return;

        IgniteInternalFuture fut2 = cp.wakeupForCheckpoint(0, reason).cpFinishFut;

        assert fut1 != fut2;

        fut2.get();
    }

    /** {@inheritDoc} */
    @Override public CheckpointFuture forceCheckpoint(String reason) {
        Checkpointer cp = checkpointer;

        if (cp == null)
            return null;

        return cp.wakeupForCheckpoint(0, reason);
    }

    /**
     * Tries to search for a WAL pointer for the given partition counter start.
     *
     * @return Checkpoint entry or {@code null} if failed to search.
     */
    private Map<Integer, Map<Integer, CheckpointEntry>> searchLastCheckpointEntryPerPartition(
        final Map<Integer, Set<Integer>> part4reserve
    ) {
        final Map<Integer, Map<Integer, CheckpointEntry>> res = new HashMap<>();

        if (F.isEmpty(part4reserve))
            return res;

        for (Long cpTs : checkpointHist.checkpoints()) {
            CheckpointEntry chpEntry = null;

            try {
                chpEntry = checkpointHist.entry(cpTs);

                Map<Integer, CheckpointEntry.GroupState> grpsState = chpEntry.groupState(cctx);

                if (F.isEmpty(grpsState)) {
                    res.clear();

                    continue;
                }

                for (Map.Entry<Integer, Set<Integer>> grps : part4reserve.entrySet()) {
                    Integer grpId = grps.getKey();

                    Map<Integer, CheckpointEntry> partToCheckPntEntry = res.get(grpId);

                    CheckpointEntry.GroupState grpState = grpsState.get(grpId);

                    if (grpState == null) {
                        res.remove(grpId);

                        continue;
                    }

                    if (partToCheckPntEntry == null)
                        res.put(grpId, partToCheckPntEntry = new HashMap<>());

                    for (Integer partId : grps.getValue()) {
                        int idx = grpState.indexByPartition(partId);

                        if (idx < 0)
                            partToCheckPntEntry.remove(partId);
                        else {
                            if (partToCheckPntEntry.containsKey(partId))
                                continue;

                            partToCheckPntEntry.put(partId, chpEntry);
                        }
                    }
                }
            }
            catch (IgniteCheckedException ex) {
                String msg = chpEntry != null ?
                    ", chpId=" + chpEntry.cpId + " ptr=" + chpEntry.cpMark + " ts=" + chpEntry.cpTs : "";

                U.error(log, "Failed to read checkpoint entry" + msg, ex);

                // Treat exception the same way as a gap.
                res.clear();
            }
        }

        return res;
    }

    /**
     * Tries to search for a WAL pointer for the given partition counter start.
     *
     * @param grpId Cache group ID.
     * @param part Partition ID.
     * @param partCntrSince Partition counter or {@code null} to search for minimal counter.
     * @return Checkpoint entry or {@code null} if failed to search.
     */
    @Nullable public WALPointer searchPartitionCounter(int grpId, int part, @Nullable Long partCntrSince) {
        CheckpointEntry entry = searchCheckpointEntry(grpId, part, partCntrSince);

        if (entry == null)
            return null;

        return entry.cpMark;
    }

    /**
     * Tries to search for a WAL pointer for the given partition counter start.
     *
     * @param grpId Cache group ID.
     * @param part Partition ID.
     * @param partCntrSince Partition counter or {@code null} to search for minimal counter.
     * @return Checkpoint entry or {@code null} if failed to search.
     */
    @Nullable private CheckpointEntry searchCheckpointEntry(int grpId, int part, @Nullable Long partCntrSince) {
        boolean hasGap = false;
        CheckpointEntry first = null;

        for (Long cpTs : checkpointHist.checkpoints()) {
            try {
                CheckpointEntry entry = checkpointHist.entry(cpTs);

                Long foundCntr = entry.partitionCounter(cctx, grpId, part);

                if (foundCntr != null) {
                    if (partCntrSince == null) {
                        if (hasGap) {
                            first = entry;

                            hasGap = false;
                        }

                        if (first == null)
                            first = entry;
                    }
                    else if (foundCntr <= partCntrSince) {
                        first = entry;

                        hasGap = false;
                    }
                    else
                        return hasGap ? null : first;
                }
                else
                    hasGap = true;
            }
            catch (IgniteCheckedException ignore) {
                // Treat exception the same way as a gap.
                hasGap = true;
            }
        }

        return hasGap ? null : first;
    }

    /**
     * @return Checkpoint history. For tests only.
     */
    public CheckpointHistory checkpointHistory() {
        return checkpointHist;
    }

    /**
     * @return Checkpoint directory.
     */
    public File checkpointDirectory() {
        return cpDir;
    }

    /**
     * @param lsnr Listener.
     */
    public void addCheckpointListener(DbCheckpointListener lsnr) {
        lsnrs.add(lsnr);
    }

    /**
     * @param lsnr Listener.
     */
    public void removeCheckpointListener(DbCheckpointListener lsnr) {
        lsnrs.remove(lsnr);
    }

    /**
     * @return Read checkpoint status.
     * @throws IgniteCheckedException If failed to read checkpoint status page.
     */
    @SuppressWarnings("TooBroadScope")
    private CheckpointStatus readCheckpointStatus() throws IgniteCheckedException {
        long lastStartTs = 0;
        long lastEndTs = 0;

        UUID startId = CheckpointStatus.NULL_UUID;
        UUID endId = CheckpointStatus.NULL_UUID;

        File startFile = null;
        File endFile = null;

        WALPointer startPtr = CheckpointStatus.NULL_PTR;
        WALPointer endPtr = CheckpointStatus.NULL_PTR;

        File dir = cpDir;

        if (!dir.exists()) {
            // TODO: remove excessive logging after GG-12116 fix.
            File[] files = dir.listFiles();

            if (files != null && files.length > 0) {
                log.warning("Read checkpoint status: cpDir.exists() is false, cpDir.listFiles() is: " +
                    Arrays.toString(files));
            }

            if (Files.exists(dir.toPath()))
                log.warning("Read checkpoint status: cpDir.exists() is false, Files.exists(cpDir) is true.");

            if (log.isInfoEnabled())
                log.info("Read checkpoint status: checkpoint directory is not found.");

            return new CheckpointStatus(0, startId, startPtr, endId, endPtr);
        }

        File[] files = dir.listFiles();

        for (File file : files) {
            Matcher matcher = CP_FILE_NAME_PATTERN.matcher(file.getName());

            if (matcher.matches()) {
                long ts = Long.parseLong(matcher.group(1));
                UUID id = UUID.fromString(matcher.group(2));
                CheckpointEntryType type = CheckpointEntryType.valueOf(matcher.group(3));

                if (type == CheckpointEntryType.START && ts > lastStartTs) {
                    lastStartTs = ts;
                    startId = id;
                    startFile = file;
                }
                else if (type == CheckpointEntryType.END && ts > lastEndTs) {
                    lastEndTs = ts;
                    endId = id;
                    endFile = file;
                }
            }
        }

        ByteBuffer buf = ByteBuffer.allocate(20);
        buf.order(ByteOrder.nativeOrder());

        if (startFile != null)
            startPtr = readPointer(startFile, buf);

        if (endFile != null)
            endPtr = readPointer(endFile, buf);

        if (log.isInfoEnabled())
            log.info("Read checkpoint status [startMarker=" + startFile + ", endMarker=" + endFile + ']');

        return new CheckpointStatus(lastStartTs, startId, startPtr, endId, endPtr);
    }

    /**
     * Loads WAL pointer from CP file
     *
     * @param cpMarkerFile Checkpoint mark file.
     * @return WAL pointer.
     * @throws IgniteCheckedException If failed to read mark file.
     */
    private WALPointer readPointer(File cpMarkerFile, ByteBuffer buf) throws IgniteCheckedException {
        buf.position(0);

        try (FileChannel ch = FileChannel.open(cpMarkerFile.toPath(), READ)) {
            ch.read(buf);

            buf.flip();

            return new FileWALPointer(buf.getLong(), buf.getInt(), buf.getInt());
        }
        catch (IOException e) {
            throw new IgniteCheckedException(
                "Failed to read checkpoint pointer from marker file: " + cpMarkerFile.getAbsolutePath(), e);
        }
    }

    /**
     * @param status Checkpoint status.
     */
    private WALPointer restoreMemory(CheckpointStatus status) throws IgniteCheckedException {
        return restoreMemory(status, false, (PageMemoryEx)metaStorage.pageMemory());
    }

    /**
     * @param status Checkpoint status.
     * @param storeOnly If {@code True} restores Metastorage only.
     */
    private WALPointer restoreMemory(CheckpointStatus status, boolean storeOnly,
        PageMemoryEx storePageMem) throws IgniteCheckedException {
        assert !storeOnly || storePageMem != null;

        if (log.isInfoEnabled())
            log.info("Checking memory state [lastValidPos=" + status.endPtr + ", lastMarked="
                + status.startPtr + ", lastCheckpointId=" + status.cpStartId + ']');

        boolean apply = status.needRestoreMemory();

        if (apply) {
            U.quietAndWarn(log, "Ignite node stopped in the middle of checkpoint. Will restore memory state and " +
                "finish checkpoint on node start.");

            cctx.pageStore().beginRecover();
        }
        else
            cctx.wal().allowCompressionUntil(status.startPtr);

        long start = U.currentTimeMillis();
        int applied = 0;
        WALPointer lastRead = null;

        Collection<Integer> ignoreGrps = storeOnly ? Collections.emptySet() : initiallyWalDisabledGrps;

        try (WALIterator it = cctx.wal().replay(status.endPtr)) {
            while (it.hasNextX()) {
                IgniteBiTuple<WALPointer, WALRecord> tup = it.nextX();

                WALRecord rec = tup.get2();

                lastRead = tup.get1();

                switch (rec.type()) {
                    case CHECKPOINT_RECORD:
                        CheckpointRecord cpRec = (CheckpointRecord)rec;

                        // We roll memory up until we find a checkpoint start record registered in the status.
                        if (F.eq(cpRec.checkpointId(), status.cpStartId)) {
                            log.info("Found last checkpoint marker [cpId=" + cpRec.checkpointId() +
                                ", pos=" + tup.get1() + ']');

                            apply = false;
                        }
                        else if (!F.eq(cpRec.checkpointId(), status.cpEndId))
                            U.warn(log, "Found unexpected checkpoint marker, skipping [cpId=" + cpRec.checkpointId() +
                                ", expCpId=" + status.cpStartId + ", pos=" + tup.get1() + ']');

                        break;

                    case PAGE_RECORD:
                        if (apply) {
                            PageSnapshot pageRec = (PageSnapshot)rec;

                            // Here we do not require tag check because we may be applying memory changes after
                            // several repetitive restarts and the same pages may have changed several times.
                            int grpId = pageRec.fullPageId().groupId();

                            if (storeOnly && grpId != METASTORAGE_CACHE_ID)
                                continue;

                            if (!ignoreGrps.contains(grpId)) {
                                long pageId = pageRec.fullPageId().pageId();

                                PageMemoryEx pageMem = grpId == METASTORAGE_CACHE_ID ? storePageMem : getPageMemoryForCacheGroup(grpId);

                                long page = pageMem.acquirePage(grpId, pageId, true);

                                try {
                                    long pageAddr = pageMem.writeLock(grpId, pageId, page);

                                    try {
                                        PageUtils.putBytes(pageAddr, 0, pageRec.pageData());
                                    }
                                    finally {
                                        pageMem.writeUnlock(grpId, pageId, page, null, true, true);
                                    }
                                }
                                finally {
                                    pageMem.releasePage(grpId, pageId, page);
                                }

                                applied++;
                            }
                        }

                        break;

                    case PARTITION_DESTROY:
                        PartitionDestroyRecord destroyRec = (PartitionDestroyRecord)rec;

                        final int gId = destroyRec.groupId();

                        if (storeOnly && gId != METASTORAGE_CACHE_ID)
                            continue;

                        if (!ignoreGrps.contains(gId)) {
                            final int pId = destroyRec.partitionId();

                            PageMemoryEx pageMem = gId == METASTORAGE_CACHE_ID ? storePageMem : getPageMemoryForCacheGroup(gId);

                            pageMem.clearAsync(new P3<Integer, Long, Integer>() {
                                @Override public boolean apply(Integer cacheId, Long pageId, Integer tag) {
                                    return cacheId == gId && PageIdUtils.partId(pageId) == pId;
                                }
                            }, true).get();

                        }

                        break;

                    default:
                        if (apply && rec instanceof PageDeltaRecord) {
                            PageDeltaRecord r = (PageDeltaRecord)rec;

                            int grpId = r.groupId();

                            if (storeOnly && grpId != METASTORAGE_CACHE_ID)
                                continue;

                            if (!ignoreGrps.contains(grpId)) {
                                long pageId = r.pageId();

                                PageMemoryEx pageMem = grpId == METASTORAGE_CACHE_ID ? storePageMem : getPageMemoryForCacheGroup(grpId);

                                // Here we do not require tag check because we may be applying memory changes after
                                // several repetitive restarts and the same pages may have changed several times.
                                long page = pageMem.acquirePage(grpId, pageId, true);

                                try {
                                    long pageAddr = pageMem.writeLock(grpId, pageId, page);

                                    try {
                                        r.applyDelta(pageMem, pageAddr);
                                    }
                                    finally {
                                        pageMem.writeUnlock(grpId, pageId, page, null, true, true);
                                    }
                                }
                                finally {
                                    pageMem.releasePage(grpId, pageId, page);
                                }

                                applied++;
                            }
                        }
                }
            }
        }

        if (storeOnly)
            return null;

        if (status.needRestoreMemory()) {
            if (apply)
                throw new IgniteCheckedException("Failed to restore memory state (checkpoint marker is present " +
                    "on disk, but checkpoint record is missed in WAL) " +
                    "[cpStatus=" + status + ", lastRead=" + lastRead + "]");

            log.info("Finished applying memory changes [changesApplied=" + applied +
                ", time=" + (U.currentTimeMillis() - start) + "ms]");

            if (applied > 0)
                finalizeCheckpointOnRecovery(status.cpStartTs, status.cpStartId, status.startPtr);
        }

        checkpointHist.loadHistory(cpDir);

        return lastRead == null ? null : lastRead.next();
    }

    /**
     * Obtains PageMemory reference from cache descriptor instead of cache context.
     *
     * @param grpId Cache group id.
     * @return PageMemoryEx instance.
     * @throws IgniteCheckedException if no DataRegion is configured for a name obtained from cache descriptor.
     */
    private PageMemoryEx getPageMemoryForCacheGroup(int grpId) throws IgniteCheckedException {
        // TODO IGNITE-5075: cache descriptor can be removed.
        GridCacheSharedContext sharedCtx = context();

        CacheGroupDescriptor desc = sharedCtx.cache().cacheGroupDescriptors().get(grpId);

        if (desc == null)
            throw new IgniteCheckedException("Failed to find cache group descriptor [grpId=" + grpId + ']');

        String memPlcName = desc.config().getDataRegionName();

        return (PageMemoryEx)sharedCtx.database().dataRegion(memPlcName).pageMemory();
    }

    /**
     * Apply update from some iterator and with specific filters.
     *
     * @param it WalIterator.
     * @param recPredicate Wal record filter.
     * @param entryPredicate Entry filter.
     * @param partStates Partition to restore state.
     */
    public void applyUpdatesOnRecovery(
        WALIterator it,
        IgnitePredicate<IgniteBiTuple<WALPointer, WALRecord>> recPredicate,
        IgnitePredicate<DataEntry> entryPredicate,
        Map<T2<Integer, Integer>, T2<Integer, Long>> partStates
    ) throws IgniteCheckedException {
        while (it.hasNextX()) {
            IgniteBiTuple<WALPointer, WALRecord> next = it.nextX();

            WALRecord rec = next.get2();

            if (!recPredicate.apply(next))
                break;

            switch (rec.type()) {
                case DATA_RECORD:
                    checkpointReadLock();

                    try {
                        DataRecord dataRec = (DataRecord) rec;

                        for (DataEntry dataEntry : dataRec.writeEntries()) {
                            if (entryPredicate.apply(dataEntry)) {
                                checkpointReadLock();

                                try {
                                    int cacheId = dataEntry.cacheId();

                                    GridCacheContext cacheCtx = cctx.cacheContext(cacheId);

                                    if (cacheCtx != null)
                                        applyUpdate(cacheCtx, dataEntry);
                                    else if (log != null)
                                        log.warning("Cache (cacheId=" + cacheId + ") is not started, can't apply updates.");
                                }
                                finally {
                                    checkpointReadUnlock();
                                }
                            }
                        }
                    }
                    finally {
                        checkpointReadUnlock();
                    }

                    break;

                default:
                    // Skip other records.
            }
        }

        checkpointReadLock();

        try {
            restorePartitionState(partStates, Collections.emptySet());
        }
        finally {
            checkpointReadUnlock();
        }
    }

    /**
     * @param status Last registered checkpoint status.
     * @throws IgniteCheckedException If failed to apply updates.
     * @throws StorageException If IO exception occurred while reading write-ahead log.
     */
    private void applyLastUpdates(CheckpointStatus status, boolean metastoreOnly) throws IgniteCheckedException {
        if (log.isInfoEnabled())
            log.info("Applying lost cache updates since last checkpoint record [lastMarked="
                + status.startPtr + ", lastCheckpointId=" + status.cpStartId + ']');

        if (!metastoreOnly)
            cctx.kernalContext().query().skipFieldLookup(true);

        long start = U.currentTimeMillis();
        int applied = 0;

        Collection<Integer> ignoreGrps = metastoreOnly ? Collections.emptySet() : initiallyWalDisabledGrps;

        try (WALIterator it = cctx.wal().replay(status.startPtr)) {
            Map<T2<Integer, Integer>, T2<Integer, Long>> partStates = new HashMap<>();

            while (it.hasNextX()) {
                IgniteBiTuple<WALPointer, WALRecord> next = it.nextX();

                WALPointer reference = next.get1();
                WALRecord rec = next.get2();

                switch (rec.type()) {
                    case DATA_RECORD:
<<<<<<< HEAD
                        DataRecord dataRecord = (DataRecord) rec;
=======
                        if (metastoreOnly)
                            continue;

                        DataRecord dataRec = (DataRecord)rec;
>>>>>>> 8f2045e3

                        for (DataEntry dataEntry : dataRecord.writeEntries()) {
                            int cacheId = dataEntry.cacheId();

                            int grpId = cctx.cache().cacheDescriptor(cacheId).groupId();

                            if (!ignoreGrps.contains(grpId)) {
                                GridCacheContext cacheCtx = cctx.cacheContext(cacheId);

<<<<<<< HEAD
                            applyUpdate(cacheCtx, dataEntry, reference);
=======
                                applyUpdate(cacheCtx, dataEntry);
>>>>>>> 8f2045e3

                                applied++;
                            }
                        }

                        break;

                    case PART_META_UPDATE_STATE:
                        if (metastoreOnly)
                            continue;

                        PartitionMetaStateRecord metaStateRecord = (PartitionMetaStateRecord)rec;

                        if (!ignoreGrps.contains(metaStateRecord.groupId())) {
                            partStates.put(new T2<>(metaStateRecord.groupId(), metaStateRecord.partitionId()),
                                new T2<>((int)metaStateRecord.state(), metaStateRecord.updateCounter()));
                        }

                        break;

                    case METASTORE_DATA_RECORD:
                        MetastoreDataRecord metastoreDataRecord = (MetastoreDataRecord)rec;

                        metaStorage.applyUpdate(metastoreDataRecord.key(), metastoreDataRecord.value());

                        break;

                    case META_PAGE_UPDATE_NEXT_SNAPSHOT_ID:
                    case META_PAGE_UPDATE_LAST_SUCCESSFUL_SNAPSHOT_ID:
                    case META_PAGE_UPDATE_LAST_SUCCESSFUL_FULL_SNAPSHOT_ID:
                        if (metastoreOnly)
                            continue;

                        PageDeltaRecord rec0 = (PageDeltaRecord) rec;

                        PageMemoryEx pageMem = getPageMemoryForCacheGroup(rec0.groupId());

                        long page = pageMem.acquirePage(rec0.groupId(), rec0.pageId(), true);

                        try {
                            long addr = pageMem.writeLock(rec0.groupId(), rec0.pageId(), page, true);

                            try {
                                rec0.applyDelta(pageMem, addr);
                            }
                            finally {
                                pageMem.writeUnlock(rec0.groupId(), rec0.pageId(), page, null, true, true);
                            }
                        }
                        finally {
                            pageMem.releasePage(rec0.groupId(), rec0.pageId(), page);
                        }

                        break;

                    default:
                        // Skip other records.
                }
            }

            if (!metastoreOnly)
                restorePartitionState(partStates, ignoreGrps);
        }
        finally {
            if (!metastoreOnly)
                cctx.kernalContext().query().skipFieldLookup(false);
        }

        if (log.isInfoEnabled())
            log.info("Finished applying WAL changes [updatesApplied=" + applied +
                ", time=" + (U.currentTimeMillis() - start) + "ms]");
    }

    /**
     * @param partStates Partition states.
     * @throws IgniteCheckedException If failed to restore.
     */
    private void restorePartitionState(
        Map<T2<Integer, Integer>, T2<Integer, Long>> partStates,
        Collection<Integer> ignoreGrps
    ) throws IgniteCheckedException {
        for (CacheGroupContext grp : cctx.cache().cacheGroups()) {
            if (grp.isLocal() || !grp.affinityNode() || ignoreGrps.contains(grp.groupId())) {
                // Local cache has no partitions and its states.
                continue;
            }

            if (!grp.dataRegion().config().isPersistenceEnabled())
                continue;

            int grpId = grp.groupId();

            PageMemoryEx pageMem = (PageMemoryEx)grp.dataRegion().pageMemory();

            for (int i = 0; i < grp.affinity().partitions(); i++) {
                T2<Integer, Long> restore = partStates.get(new T2<>(grpId, i));

                if (storeMgr.exists(grpId, i)) {
                    storeMgr.ensure(grpId, i);

                    if (storeMgr.pages(grpId, i) <= 1)
                        continue;

                    GridDhtLocalPartition part = grp.topology().forceCreatePartition(i);

                    assert part != null;

                    // TODO: https://issues.apache.org/jira/browse/IGNITE-6097
                    grp.offheap().onPartitionInitialCounterUpdated(i, 0);

                    checkpointReadLock();

                    try {
                        long partMetaId = pageMem.partitionMetaPageId(grpId, i);
                        long partMetaPage = pageMem.acquirePage(grpId, partMetaId);

                        try {
                            long pageAddr = pageMem.writeLock(grpId, partMetaId, partMetaPage);

                            boolean changed = false;

                            try {
                                PagePartitionMetaIO io = PagePartitionMetaIO.VERSIONS.forPage(pageAddr);

                                if (restore != null) {
                                    int stateId = restore.get1();

                                    io.setPartitionState(pageAddr, (byte)stateId);

                                    changed = updateState(part, stateId);

                                    if (stateId == GridDhtPartitionState.OWNING.ordinal()
                                        || (stateId == GridDhtPartitionState.MOVING.ordinal()

                                        && part.initialUpdateCounter() < restore.get2())) {
                                        part.initialUpdateCounter(restore.get2());

                                        changed = true;
                                    }
                                }
                                else
                                    updateState(part, (int)io.getPartitionState(pageAddr));
                            }
                            finally {
                                pageMem.writeUnlock(grpId, partMetaId, partMetaPage, null, changed);
                            }
                        }
                        finally {
                            pageMem.releasePage(grpId, partMetaId, partMetaPage);
                        }
                    }
                    finally {
                        checkpointReadUnlock();
                    }
                }
                else if (restore != null) {
                    GridDhtLocalPartition part = grp.topology().forceCreatePartition(i);

                    assert part != null;

                    // TODO: https://issues.apache.org/jira/browse/IGNITE-6097
                    grp.offheap().onPartitionInitialCounterUpdated(i, 0);

                    updateState(part, restore.get1());
                }
            }
        }
    }

    /**
     * @param grpCtx Group context.
     * @param partId Partition ID.
     * @return Partition state.
     */
    public GridDhtPartitionState readPartitionState(CacheGroupContext grpCtx, int partId) {
        int grpId = grpCtx.groupId();
        PageMemoryEx pageMem = (PageMemoryEx)grpCtx.dataRegion().pageMemory();

        try {
            if (storeMgr.exists(grpId, partId)) {
                storeMgr.ensure(grpId, partId);

                if (storeMgr.pages(grpId, partId) > 1) {
                    long partMetaId = pageMem.partitionMetaPageId(grpId, partId);
                    long partMetaPage = pageMem.acquirePage(grpId, partMetaId);

                    try {
                        long pageAddr = pageMem.readLock(grpId, partMetaId, partMetaPage);

                        try {
                            if (PageIO.getType(pageAddr) == PageIO.T_PART_META) {
                                PagePartitionMetaIO io = PagePartitionMetaIO.VERSIONS.forPage(pageAddr);

                                GridDhtPartitionState state = GridDhtPartitionState.fromOrdinal((int)io.getPartitionState(pageAddr));

                                if (state == null)
                                    state = GridDhtPartitionState.MOVING;

                                return state;
                            }
                        }
                        finally {
                            pageMem.readUnlock(grpId, partMetaId, partMetaPage);
                        }
                    }
                    finally {
                        pageMem.releasePage(grpId, partMetaId, partMetaPage);
                    }
                }
            }
        }
        catch (IgniteCheckedException e) {
            U.error(log, "Failed to read partition state (will default to MOVING) [grp=" + grpCtx +
                ", partId=" + partId + "]", e);
        }

        return GridDhtPartitionState.MOVING;
    }

    /**
     * Wal truncate callBack.
     *
     * @param highBound WALPointer.
     */
    public void onWalTruncated(WALPointer highBound) {
        checkpointHist.onWalTruncated(highBound);
    }

    /**
     * @param part Partition to restore state for.
     * @param stateId State enum ordinal.
     * @return Updated flag.
     */
    private boolean updateState(GridDhtLocalPartition part, int stateId) {
        if (stateId != -1) {
            GridDhtPartitionState state = GridDhtPartitionState.fromOrdinal(stateId);

            assert state != null;

            part.restoreState(state == GridDhtPartitionState.EVICTED ? GridDhtPartitionState.RENTING : state);

            return true;
        }

        return false;
    }

    /**
     * @param cacheCtx Cache context to apply an update.
     * @param dataEntry Data entry to apply.
<<<<<<< HEAD
     * @param reference WAL reference to DataRecord.
     */
    private void applyUpdate(GridCacheContext cacheCtx, DataEntry dataEntry, WALPointer reference) throws IgniteCheckedException {
        GridDhtLocalPartition locPart = cacheCtx.topology()
            .localPartition(dataEntry.partitionId(), AffinityTopologyVersion.NONE, true);
=======
     * @throws IgniteCheckedException If failed to restore.
     */
    private void applyUpdate(GridCacheContext cacheCtx, DataEntry dataEntry) throws IgniteCheckedException {
        int partId = dataEntry.partitionId();

        if (partId == -1)
            partId = cacheCtx.affinity().partition(dataEntry.key());

        GridDhtLocalPartition locPart = cacheCtx.topology().forceCreatePartition(partId);
>>>>>>> 8f2045e3

        switch (dataEntry.op()) {
            case CREATE:
            case UPDATE:
                cacheCtx.offheap().update(
                    cacheCtx,
                    dataEntry.key(),
                    dataEntry.value(),
                    dataEntry.writeVersion(),
                    0L,
                    locPart,
                    null,
                    reference);

                if (dataEntry.partitionCounter() != 0)
                    cacheCtx.offheap().onPartitionInitialCounterUpdated(partId, dataEntry.partitionCounter());

                break;

            case DELETE:
                cacheCtx.offheap().remove(cacheCtx, dataEntry.key(), partId, locPart);

                if (dataEntry.partitionCounter() != 0)
                    cacheCtx.offheap().onPartitionInitialCounterUpdated(partId, dataEntry.partitionCounter());

                break;

            case READ:
                // do nothing
                break;

            default:
                throw new IgniteCheckedException("Invalid operation for WAL entry update: " + dataEntry.op());
        }
    }

    /**
     * @throws IgniteCheckedException If failed.
     */
    private void finalizeCheckpointOnRecovery(long cpTs, UUID cpId, WALPointer walPtr) throws IgniteCheckedException {
        assert cpTs != 0;

        ByteBuffer tmpWriteBuf = ByteBuffer.allocateDirect(pageSize());

        long start = System.currentTimeMillis();

        Collection<DataRegion> memPolicies = context().database().dataRegions();

        List<IgniteBiTuple<PageMemory, Collection<FullPageId>>> cpEntities = new ArrayList<>(memPolicies.size());

        for (DataRegion memPlc : memPolicies) {
            if (memPlc.config().isPersistenceEnabled()) {
                PageMemoryEx pageMem = (PageMemoryEx)memPlc.pageMemory();

                cpEntities.add(new IgniteBiTuple<PageMemory, Collection<FullPageId>>(
                    pageMem, (pageMem).beginCheckpoint()));
            }
        }

        tmpWriteBuf.order(ByteOrder.nativeOrder());

        // Identity stores set.
        Collection<PageStore> updStores = new HashSet<>();

        int cpPagesCnt = 0;

        for (IgniteBiTuple<PageMemory, Collection<FullPageId>> e : cpEntities) {
            PageMemoryEx pageMem = (PageMemoryEx)e.get1();

            Collection<FullPageId> cpPages = e.get2();

            cpPagesCnt += cpPages.size();

            for (FullPageId fullId : cpPages) {
                tmpWriteBuf.rewind();

                Integer tag = pageMem.getForCheckpoint(fullId, tmpWriteBuf, null);

                if (tag != null) {
                    tmpWriteBuf.rewind();

                    PageStore store = storeMgr.writeInternal(fullId.groupId(), fullId.pageId(), tmpWriteBuf, tag, true);

                    tmpWriteBuf.rewind();

                    updStores.add(store);
                }
            }
        }

        long written = U.currentTimeMillis();

        for (PageStore updStore : updStores)
            updStore.sync();

        long fsync = U.currentTimeMillis();

        for (IgniteBiTuple<PageMemory, Collection<FullPageId>> e : cpEntities)
            ((PageMemoryEx)e.get1()).finishCheckpoint();

        writeCheckpointEntry(
            tmpWriteBuf,
            cpTs,
            cpId,
            walPtr,
            null,
            CheckpointEntryType.END);

        cctx.pageStore().finishRecover();

        if (log.isInfoEnabled())
            log.info(String.format("Checkpoint finished [cpId=%s, pages=%d, markPos=%s, " +
                    "pagesWrite=%dms, fsync=%dms, total=%dms]",
                cpId,
                cpPagesCnt,
                walPtr,
                written - start,
                fsync - written,
                fsync - start));
    }

    /**
     * @param cpId Checkpoint ID.
     * @param ptr Wal pointer of current checkpoint.
     */
    private CheckpointEntry writeCheckpointEntry(
        ByteBuffer tmpWriteBuf,
        long cpTs,
        UUID cpId,
        WALPointer ptr,
        CheckpointRecord rec,
        CheckpointEntryType type
    ) throws IgniteCheckedException {
        assert ptr instanceof FileWALPointer;

        FileWALPointer filePtr = (FileWALPointer)ptr;

        String fileName = checkpointFileName(cpTs, cpId, type);

        try (FileChannel ch = FileChannel.open(Paths.get(cpDir.getAbsolutePath(), fileName),
            StandardOpenOption.CREATE_NEW, StandardOpenOption.APPEND)) {

            tmpWriteBuf.rewind();

            tmpWriteBuf.putLong(filePtr.index());

            tmpWriteBuf.putInt(filePtr.fileOffset());

            tmpWriteBuf.putInt(filePtr.length());

            tmpWriteBuf.flip();

            ch.write(tmpWriteBuf);

            tmpWriteBuf.clear();

            if (!skipSync)
                ch.force(true);

            return createCheckPointEntry(cpTs, ptr, cpId, rec, type);
        }
        catch (IOException e) {
            throw new IgniteCheckedException(e);
        }
    }

    /**
     * Counter for written checkpoint pages. Not null only if checkpoint is running.
     */
    public AtomicInteger writtenPagesCounter() {
        return writtenPagesCntr;
    }

    /**
     * @return Number of pages in current checkpoint. If checkpoint is not running, returns 0.
     */
    public int currentCheckpointPagesCount() {
        return currCheckpointPagesCnt;
    }

    /**
     * @param cpTs Checkpoint timestamp.
     * @param cpId Checkpoint ID.
     * @param type Checkpoint type.
     * @return Checkpoint file name.
     */
    private static String checkpointFileName(long cpTs, UUID cpId, CheckpointEntryType type) {
        return cpTs + "-" + cpId + "-" + type + ".bin";
    }

    /**
     * Replace thread local with buffers. Thread local should provide direct buffer with one page in length.
     *
     * @param threadBuf new thread-local with buffers for the checkpoint threads.
     */
    public void setThreadBuf(final ThreadLocal<ByteBuffer> threadBuf) {
        this.threadBuf = threadBuf;
    }

    /**
     * @param cpTs Checkpoint timestamp.
     * @param ptr Wal pointer of checkpoint.
     * @param cpId Checkpoint ID.
     * @param rec Checkpoint record.
     * @param type Checkpoint type.
     *
     * @return Checkpoint entry.
     */
    private CheckpointEntry createCheckPointEntry(
        long cpTs,
        WALPointer ptr,
        UUID cpId,
        @Nullable CheckpointRecord rec,
        CheckpointEntryType type
    ) {
        assert cpTs > 0;
        assert ptr != null;
        assert cpId != null;
        assert type != null;

        if (type != CheckpointEntryType.START)
            return null;

        CheckpointEntry entry;

        Map<Integer, CacheState> cacheGrpStates = null;

        // Create lazy checkpoint entry.
        if ((checkpointHist.histMap.size() + 1 < maxCpHistMemSize) && rec != null)
            cacheGrpStates = rec.cacheGroupStates();

        return new CheckpointEntry(cpTs, ptr, cpId, cacheGrpStates);
    }

    /**
     *
     */
    @SuppressWarnings("NakedNotify")
    public class Checkpointer extends GridWorker {
        /** Temporary write buffer. */
        private final ByteBuffer tmpWriteBuf;

        /** Next scheduled checkpoint progress. */
        private volatile CheckpointProgress scheduledCp;

        /** Current checkpoint. This field is updated only by checkpoint thread. */
        private volatile CheckpointProgress curCpProgress;

        /** Shutdown now. */
        private volatile boolean shutdownNow;

        /** */
        private long lastCpTs;

        /**
         * @param gridName Grid name.
         * @param name Thread name.
         * @param log Logger.
         */
        protected Checkpointer(@Nullable String gridName, String name, IgniteLogger log) {
            super(gridName, name, log);

            scheduledCp = new CheckpointProgress(U.currentTimeMillis() + checkpointFreq);

            tmpWriteBuf = ByteBuffer.allocateDirect(pageSize());

            tmpWriteBuf.order(ByteOrder.nativeOrder());
        }

        /** {@inheritDoc} */
        @Override protected void body() throws InterruptedException, IgniteInterruptedCheckedException {
            while (!isCancelled()) {
                waitCheckpointEvent();

                GridFutureAdapter<Void> enableChangeApplied = GridCacheDatabaseSharedManager.this.enableChangeApplied;

                if (enableChangeApplied != null) {
                    enableChangeApplied.onDone();

                    GridCacheDatabaseSharedManager.this.enableChangeApplied = null;
                }

                if (checkpointsEnabled)
                    doCheckpoint();
                else {
                    synchronized (this) {
                        scheduledCp.nextCpTs = U.currentTimeMillis() + checkpointFreq;
                    }
                }
            }

            // Final run after the cancellation.
            if (checkpointsEnabled && !shutdownNow)
                doCheckpoint();

            scheduledCp.cpFinishFut.onDone(new NodeStoppingException("Node is stopping."));
        }

        /**
         *
         */
        private CheckpointProgressSnapshot wakeupForCheckpoint(long delayFromNow, String reason) {
            CheckpointProgress sched = scheduledCp;

            long next = U.currentTimeMillis() + delayFromNow;

            if (sched.nextCpTs <= next)
                return new CheckpointProgressSnapshot(sched);

            CheckpointProgressSnapshot ret;

            synchronized (this) {
                sched = scheduledCp;

                if (sched.nextCpTs > next) {
                    sched.reason = reason;

                    sched.nextCpTs = next;
                }

                ret = new CheckpointProgressSnapshot(sched);

                notifyAll();
            }

            return ret;
        }

        /**
         * @param snapshotOperation Snapshot operation.
         */
        public IgniteInternalFuture wakeupForSnapshotCreation(SnapshotOperation snapshotOperation) {
            GridFutureAdapter<Object> ret;

            synchronized (this) {
                scheduledCp.nextCpTs = U.currentTimeMillis();

                scheduledCp.reason = "snapshot";

                scheduledCp.nextSnapshot = true;

                scheduledCp.snapshotOperation = snapshotOperation;

                ret = scheduledCp.cpBeginFut;

                notifyAll();
            }

            return ret;
        }

        /**
         *
         */
        private void doCheckpoint() {
            try {
                CheckpointMetricsTracker tracker = new CheckpointMetricsTracker();

                Checkpoint chp = markCheckpointBegin(tracker);

                currCheckpointPagesCnt = chp.pagesSize;

                writtenPagesCntr = new AtomicInteger();

                boolean interrupted = true;

                try {
                    if (chp.hasDelta()) {
                        // Identity stores set.
                        GridConcurrentHashSet<PageStore> updStores = new GridConcurrentHashSet<>();

                        CountDownFuture doneWriteFut = new CountDownFuture(
                            asyncRunner == null ? 1 : chp.cpPages.collectionsSize());

                        tracker.onPagesWriteStart();

                        final int totalPagesToWriteCnt = chp.cpPages.size();

                        if (asyncRunner != null) {
                            for (int i = 0; i < chp.cpPages.collectionsSize(); i++) {
                                Runnable write = new WriteCheckpointPages(
                                    tracker,
                                    chp.cpPages.innerCollection(i),
                                    updStores,
                                    doneWriteFut,
                                    totalPagesToWriteCnt
                                );

                                try {
                                    asyncRunner.execute(write);
                                }
                                catch (RejectedExecutionException ignore) {
                                    // Run the task synchronously.
                                    write.run();
                                }
                            }
                        }
                        else {
                            // Single-threaded checkpoint.
                            Runnable write = new WriteCheckpointPages(tracker,
                                chp.cpPages,
                                updStores,
                                doneWriteFut,
                                totalPagesToWriteCnt);

                            write.run();
                        }

                        // Wait and check for errors.
                        try {
                            doneWriteFut.get();
                        } catch (IgniteCheckedException e) {
                            chp.progress.cpFinishFut.onDone(e);

                            // In case of writing error node should be invalidated and stopped.
                            NodeInvalidator.INSTANCE.invalidate(cctx.kernalContext(), e);

                            return;
                        }

                        // Must re-check shutdown flag here because threads may have skipped some pages.
                        // If so, we should not put finish checkpoint mark.
                        if (shutdownNow) {
                            chp.progress.cpFinishFut.onDone(new NodeStoppingException("Node is stopping."));

                            return;
                        }

                        tracker.onFsyncStart();

                        if (!skipSync) {
                            for (PageStore updStore : updStores) {
                                if (shutdownNow) {
                                    chp.progress.cpFinishFut.onDone(new NodeStoppingException("Node is stopping."));

                                    return;
                                }

                                updStore.sync();
                            }
                        }
                    }
                    else {
                        tracker.onPagesWriteStart();
                        tracker.onFsyncStart();
                    }

                    snapshotMgr.afterCheckpointPageWritten();

                    // Must mark successful checkpoint only if there are no exceptions or interrupts.
                    interrupted = false;
                }
                finally {
                    if (!interrupted)
                        markCheckpointEnd(chp);
                }

                tracker.onEnd();

                if (chp.hasDelta()) {
                    if (printCheckpointStats) {
                        if (log.isInfoEnabled())
                            log.info(String.format("Checkpoint finished [cpId=%s, pages=%d, markPos=%s, " +
                                    "walSegmentsCleared=%d, markDuration=%dms, pagesWrite=%dms, fsync=%dms, " +
                                    "total=%dms]",
                                chp.cpEntry.checkpointId(),
                                chp.pagesSize,
                                chp.cpEntry.checkpointMark(),
                                chp.walFilesDeleted,
                                tracker.markDuration(),
                                tracker.pagesWriteDuration(),
                                tracker.fsyncDuration(),
                                tracker.totalDuration()));
                    }

                    persStoreMetrics.onCheckpoint(
                        tracker.lockWaitDuration(),
                        tracker.markDuration(),
                        tracker.pagesWriteDuration(),
                        tracker.fsyncDuration(),
                        tracker.totalDuration(),
                        chp.pagesSize,
                        tracker.dataPagesWritten(),
                        tracker.cowPagesWritten());
                }
                else {
                    persStoreMetrics.onCheckpoint(
                        tracker.lockWaitDuration(),
                        tracker.markDuration(),
                        tracker.pagesWriteDuration(),
                        tracker.fsyncDuration(),
                        tracker.totalDuration(),
                        chp.pagesSize,
                        tracker.dataPagesWritten(),
                        tracker.cowPagesWritten());
                }
            }
            catch (IgniteCheckedException e) {
                // TODO-ignite-db how to handle exception?
                U.error(log, "Failed to create checkpoint.", e);
            }
        }

        /**
         *
         */
        @SuppressWarnings("WaitNotInLoop")
        private void waitCheckpointEvent() {
            boolean cancel = false;

            try {
                long now = U.currentTimeMillis();

                synchronized (this) {
                    long remaining;

                    while ((remaining = scheduledCp.nextCpTs - now) > 0 && !isCancelled()) {
                        wait(remaining);

                        now = U.currentTimeMillis();
                    }
                }
            }
            catch (InterruptedException ignored) {
                Thread.currentThread().interrupt();

                cancel = true;
            }

            if (cancel)
                isCancelled = true;
        }

        /**
         *
         */
        @SuppressWarnings("TooBroadScope")
        private Checkpoint markCheckpointBegin(CheckpointMetricsTracker tracker) throws IgniteCheckedException {
            CheckpointRecord cpRec = new CheckpointRecord(null);

            WALPointer cpPtr = null;

            final CheckpointProgress curr;

            IgniteBiTuple<Collection<GridMultiCollectionWrapper<FullPageId>>, Integer> cpPagesTuple;

            tracker.onLockWaitStart();

            boolean hasPages;

            IgniteFuture snapFut = null;

            checkpointLock.writeLock().lock();

            try {
                tracker.onMarkStart();

                synchronized (this) {
                    curr = scheduledCp;

                    curr.started = true;

                    if (curr.reason == null)
                        curr.reason = "timeout";

                    // It is important that we assign a new progress object before checkpoint mark in page memory.
                    scheduledCp = new CheckpointProgress(U.currentTimeMillis() + checkpointFreq);

                    curCpProgress = curr;
                }

                final PartitionAllocationMap map = new PartitionAllocationMap();

                DbCheckpointListener.Context ctx0 = new DbCheckpointListener.Context() {
                    @Override public boolean nextSnapshot() {
                        return curr.nextSnapshot;
                    }

                    /** {@inheritDoc} */
                    @Override public PartitionAllocationMap partitionStatMap() {
                        return map;
                    }

                    @Override public boolean needToSnapshot(String cacheOrGrpName) {
                        return curr.snapshotOperation.cacheGroupIds().contains(CU.cacheId(cacheOrGrpName));
                    }
                };

                // Listeners must be invoked before we write checkpoint record to WAL.
                for (DbCheckpointListener lsnr : lsnrs)
                    lsnr.onCheckpointBegin(ctx0);

                if (curr.nextSnapshot)
                    snapFut = snapshotMgr.onMarkCheckPointBegin(curr.snapshotOperation, map);

                for (CacheGroupContext grp : cctx.cache().cacheGroups()) {
                    if (grp.isLocal() || !grp.walEnabled())
                        continue;

                    List<GridDhtLocalPartition> locParts = new ArrayList<>();

                    for (GridDhtLocalPartition part : grp.topology().currentLocalPartitions())
                        locParts.add(part);

                    Collections.sort(locParts, ASC_PART_COMPARATOR);

                    CacheState state = new CacheState(locParts.size());

                    for (GridDhtLocalPartition part : grp.topology().currentLocalPartitions()) {
                        state.addPartitionState(
                            part.id(),
                            part.dataStore().fullSize(),
                            part.updateCounter(),
                            (byte)part.state().ordinal()
                        );
                    }

                    cpRec.addCacheGroupState(grp.groupId(), state);
                }

                cpPagesTuple = beginAllCheckpoints();

                hasPages = hasPageForWrite(cpPagesTuple.get1());

                if (hasPages || curr.nextSnapshot) {
                    // No page updates for this checkpoint are allowed from now on.
                    cpPtr = cctx.wal().log(cpRec);

                    if (cpPtr == null)
                        cpPtr = CheckpointStatus.NULL_PTR;
                }
            }
            finally {
                checkpointLock.writeLock().unlock();

                tracker.onLockRelease();
            }

            curr.cpBeginFut.onDone();

            if (snapFut != null) {
                try {
                    snapFut.get();
                }
                catch (IgniteException e) {
                    U.error(log, "Failed to wait for snapshot operation initialization: " +
                        curr.snapshotOperation + "]", e);
                }
            }

            if (hasPages) {
                assert cpPtr != null;

                // Sync log outside the checkpoint write lock.
                cctx.wal().fsync(cpPtr);

                long cpTs = System.currentTimeMillis();

                // This can happen in an unlikely event of two checkpoints happening
                // within a currentTimeMillis() granularity window.
                if (cpTs == lastCpTs)
                    cpTs++;

                lastCpTs = cpTs;

                CheckpointEntry cpEntry = writeCheckpointEntry(
                    tmpWriteBuf,
                    cpTs,
                    cpRec.checkpointId(),
                    cpPtr,
                    cpRec,
                    CheckpointEntryType.START);

                checkpointHist.addCheckpointEntry(cpEntry);

                GridMultiCollectionWrapper<FullPageId> cpPages = splitAndSortCpPagesIfNeeded(cpPagesTuple);

                if (printCheckpointStats)
                    if (log.isInfoEnabled())
                        log.info(String.format("Checkpoint started [checkpointId=%s, startPtr=%s, checkpointLockWait=%dms, " +
                                "checkpointLockHoldTime=%dms, pages=%d, reason='%s']",
                            cpRec.checkpointId(),
                            cpPtr,
                            tracker.lockWaitDuration(),
                            tracker.lockHoldDuration(),
                            cpPages.size(),
                            curr.reason)
                        );

                return new Checkpoint(cpEntry, cpPages, curr);
            }
            else {
                if (curr.nextSnapshot)
                    cctx.wal().fsync(null);

                if (printCheckpointStats) {
                    if (log.isInfoEnabled())
                        LT.info(log, String.format("Skipping checkpoint (no pages were modified) [" +
                                "checkpointLockWait=%dms, checkpointLockHoldTime=%dms, reason='%s']",
                            tracker.lockWaitDuration(),
                            tracker.lockHoldDuration(),
                            curr.reason));
                }

                GridMultiCollectionWrapper<FullPageId> wrapper = new GridMultiCollectionWrapper<>(new Collection[0]);

                return new Checkpoint(null, wrapper, curr);
            }
        }

        /**
         * Check that at least one collection is not empty.
         *
         * @param cpPagesCollWrapper Collection of {@link GridMultiCollectionWrapper} checkpoint pages.
         */
        private boolean hasPageForWrite(Collection<GridMultiCollectionWrapper<FullPageId>> cpPagesCollWrapper) {
            boolean hasPages = false;

            for (Collection c : cpPagesCollWrapper)
                if (!c.isEmpty()) {
                    hasPages = true;

                    break;
                }

            return hasPages;
        }

        /**
         * @return tuple with collections of FullPageIds obtained from each PageMemory and overall number of dirty
         * pages.
         */
        private IgniteBiTuple<Collection<GridMultiCollectionWrapper<FullPageId>>, Integer> beginAllCheckpoints() {
            Collection<GridMultiCollectionWrapper<FullPageId>> res = new ArrayList(dataRegions().size());

            int pagesNum = 0;

            for (DataRegion memPlc : dataRegions()) {
                if (!memPlc.config().isPersistenceEnabled())
                    continue;

                GridMultiCollectionWrapper<FullPageId> nextCpPagesCol = ((PageMemoryEx)memPlc.pageMemory()).beginCheckpoint();

                pagesNum += nextCpPagesCol.size();

                res.add(nextCpPagesCol);
            }

            return new IgniteBiTuple<>(res, pagesNum);
        }

        /**
         * @param chp Checkpoint snapshot.
         */
        private void markCheckpointEnd(Checkpoint chp) throws IgniteCheckedException {
            synchronized (this) {
                for (DataRegion memPlc : dataRegions()) {
                    if (!memPlc.config().isPersistenceEnabled())
                        continue;

                    ((PageMemoryEx)memPlc.pageMemory()).finishCheckpoint();
                }

                if (chp.hasDelta())
                    writeCheckpointEntry(
                        tmpWriteBuf,
                        chp.cpEntry.checkpointTimestamp(),
                        chp.cpEntry.checkpointId(),
                        chp.cpEntry.checkpointMark(),
                        null,
                        CheckpointEntryType.END);

                writtenPagesCntr = null;

                currCheckpointPagesCnt = 0;
            }

            checkpointHist.onCheckpointFinished(chp);

            if (chp.progress != null)
                chp.progress.cpFinishFut.onDone();
        }

        /** {@inheritDoc} */
        @Override public void cancel() {
            if (log.isDebugEnabled())
                log.debug("Cancelling grid runnable: " + this);

            // Do not interrupt runner thread.
            isCancelled = true;

            synchronized (this) {
                notifyAll();
            }
        }

        /**
         *
         */
        public void shutdownNow() {
            shutdownNow = true;

            if (!isCancelled)
                cancel();
        }
    }

    /**
     * Reorders list of checkpoint pages and splits them into needed number of sublists according to
     * {@link DataStorageConfiguration#getCheckpointThreads()} and
     * {@link DataStorageConfiguration#getCheckpointWriteOrder()}.
     *
     * @param cpPagesTuple Checkpoint pages tuple.
     */
    private GridMultiCollectionWrapper<FullPageId> splitAndSortCpPagesIfNeeded(
        IgniteBiTuple<Collection<GridMultiCollectionWrapper<FullPageId>>, Integer> cpPagesTuple
    ) {
        List<FullPageId> cpPagesList = new ArrayList<>(cpPagesTuple.get2());

        for (GridMultiCollectionWrapper<FullPageId> col : cpPagesTuple.get1()) {
            for (int i = 0; i < col.collectionsSize(); i++)
                cpPagesList.addAll(col.innerCollection(i));
        }

        if (persistenceCfg.getCheckpointWriteOrder() == CheckpointWriteOrder.SEQUENTIAL) {
            Collections.sort(cpPagesList, new Comparator<FullPageId>() {
                @Override public int compare(FullPageId o1, FullPageId o2) {
                    int cmp = Long.compare(o1.groupId(), o2.groupId());
                    if (cmp != 0)
                        return cmp;

                    return Long.compare(PageIdUtils.effectivePageId(o1.pageId()),
                        PageIdUtils.effectivePageId(o2.pageId()));
                }
            });
        }

        int cpThreads = persistenceCfg.getCheckpointThreads();

        int pagesSubLists = cpThreads == 1 ? 1 : cpThreads * 4;
        // Splitting pages to (threads * 4) subtasks. If any thread will be faster, it will help slower threads.

        Collection[] pagesSubListArr = new Collection[pagesSubLists];

        for (int i = 0; i < pagesSubLists; i++) {
            int totalSize = cpPagesList.size();

            int from = totalSize * i / (pagesSubLists);

            int to = totalSize * (i + 1) / (pagesSubLists);

            pagesSubListArr[i] = cpPagesList.subList(from, to);
        }

        return new GridMultiCollectionWrapper<FullPageId>(pagesSubListArr);
    }

    /** Pages write task */
    private class WriteCheckpointPages implements Runnable {
        /** */
        private CheckpointMetricsTracker tracker;

        /** Collection of page IDs to write under this task. Overall pages to write may be greater than this collection */
        private Collection<FullPageId> writePageIds;

        /** */
        private GridConcurrentHashSet<PageStore> updStores;

        /** */
        private CountDownFuture doneFut;

        /** Total pages to write, counter may be greater than {@link #writePageIds} size */
        private final int totalPagesToWrite;

        /**
         * Creates task for write pages
         *
         * @param tracker
         * @param writePageIds Collection of page IDs to write.
         * @param updStores
         * @param doneFut
         * @param totalPagesToWrite total pages to be written under this checkpoint
         */
        private WriteCheckpointPages(
            final CheckpointMetricsTracker tracker,
            final Collection<FullPageId> writePageIds,
            final GridConcurrentHashSet<PageStore> updStores,
            final CountDownFuture doneFut,
            final int totalPagesToWrite) {
            this.tracker = tracker;
            this.writePageIds = writePageIds;
            this.updStores = updStores;
            this.doneFut = doneFut;
            this.totalPagesToWrite = totalPagesToWrite;
        }

        /** {@inheritDoc} */
        @Override public void run() {
            ByteBuffer tmpWriteBuf = threadBuf.get();

            long writeAddr = GridUnsafe.bufferAddress(tmpWriteBuf);

            snapshotMgr.beforeCheckpointPageWritten();

            try {
                for (FullPageId fullId : writePageIds) {
                    if (checkpointer.shutdownNow)
                        break;

                    tmpWriteBuf.rewind();

                    snapshotMgr.beforePageWrite(fullId);

                    int grpId = fullId.groupId();

                    PageMemoryEx pageMem;

                    if (grpId != MetaStorage.METASTORAGE_CACHE_ID) {
                        CacheGroupContext grp = context().cache().cacheGroup(grpId);

                        if (grp == null)
                            continue;

                        if (!grp.dataRegion().config().isPersistenceEnabled())
                            continue;

                        pageMem = (PageMemoryEx)grp.dataRegion().pageMemory();
                    }
                    else
                        pageMem = (PageMemoryEx)metaStorage.pageMemory();


                    Integer tag = pageMem.getForCheckpoint(
                        fullId, tmpWriteBuf, persStoreMetrics.metricsEnabled() ? tracker : null);

                    if (tag != null) {
                        assert PageIO.getType(tmpWriteBuf) != 0 : "Invalid state. Type is 0! pageId = " + U.hexLong(fullId.pageId());
                        assert PageIO.getVersion(tmpWriteBuf) != 0 : "Invalid state. Version is 0! pageId = " + U.hexLong(fullId.pageId());

                        tmpWriteBuf.rewind();

                        if (persStoreMetrics.metricsEnabled()) {
                            int pageType = PageIO.getType(tmpWriteBuf);

                            if (PageIO.isDataPageType(pageType))
                                tracker.onDataPageWritten();
                        }

                        if (!skipCrc) {
                            PageIO.setCrc(writeAddr, PureJavaCrc32.calcCrc32(tmpWriteBuf, pageSize()));

                            tmpWriteBuf.rewind();
                        }

                        int curWrittenPages = writtenPagesCntr.incrementAndGet();

                        snapshotMgr.onPageWrite(fullId, tmpWriteBuf, curWrittenPages, totalPagesToWrite);

                        tmpWriteBuf.rewind();

                        PageStore store = storeMgr.writeInternal(grpId, fullId.pageId(), tmpWriteBuf, tag, false);

                        updStores.add(store);
                    }
                }

                doneFut.onDone((Void)null);
            }
            catch (Throwable e) {
                doneFut.onDone(e);
            }
        }
    }

    /**
     *
     */
    private enum CheckpointEntryType {
        /** */
        START,

        /** */
        END
    }

    /**
     *
     */
    private static class Checkpoint {
        /** Checkpoint entry. */
        private final CheckpointEntry cpEntry;

        /** Checkpoint pages. */
        private final GridMultiCollectionWrapper<FullPageId> cpPages;

        /** */
        private final CheckpointProgress progress;

        /** Number of deleted WAL files. */
        private int walFilesDeleted;

        /** */
        private final int pagesSize;

        /**
         * @param cpEntry Checkpoint entry.
         * @param cpPages Pages to write to the page store.
         * @param progress Checkpoint progress status.
         */
        private Checkpoint(
            CheckpointEntry cpEntry,
            @NotNull GridMultiCollectionWrapper<FullPageId> cpPages,
            CheckpointProgress progress
        ) {
            this.cpEntry = cpEntry;
            this.cpPages = cpPages;
            this.progress = progress;

            pagesSize = cpPages.size();
        }

        /**
         * @return {@code true} if this checkpoint contains at least one dirty page.
         */
        private boolean hasDelta() {
            return pagesSize != 0;
        }
    }

    /**
     *
     */
    private static class CheckpointStatus {
        /** Null checkpoint UUID. */
        private static final UUID NULL_UUID = new UUID(0L, 0L);

        /** Null WAL pointer. */
        private static final WALPointer NULL_PTR = new FileWALPointer(0, 0, 0);

        /** */
        private long cpStartTs;

        /** */
        private UUID cpStartId;

        /** */
        @GridToStringInclude
        private WALPointer startPtr;

        /** */
        private UUID cpEndId;

        /** */
        @GridToStringInclude
        private WALPointer endPtr;

        /**
         * @param cpStartId Checkpoint start ID.
         * @param startPtr Checkpoint start pointer.
         * @param cpEndId Checkpoint end ID.
         * @param endPtr Checkpoint end pointer.
         */
        private CheckpointStatus(long cpStartTs, UUID cpStartId, WALPointer startPtr, UUID cpEndId, WALPointer endPtr) {
            this.cpStartTs = cpStartTs;
            this.cpStartId = cpStartId;
            this.startPtr = startPtr;
            this.cpEndId = cpEndId;
            this.endPtr = endPtr;
        }

        /**
         * @return {@code True} if need to apply page log to restore tree structure.
         */
        public boolean needRestoreMemory() {
            return !F.eq(cpStartId, cpEndId) && !F.eq(NULL_UUID, cpStartId);
        }

        /** {@inheritDoc} */
        public String toString() {
            return S.toString(CheckpointStatus.class, this);
        }
    }

    /**
     *
     */
    private static class CheckpointProgress {
        /** */
        private volatile long nextCpTs;

        /** */
        private GridFutureAdapter cpBeginFut = new GridFutureAdapter<>();

        /** */
        private GridFutureAdapter cpFinishFut = new GridFutureAdapter<>();

        /** */
        private volatile boolean nextSnapshot;

        /** */
        private volatile boolean started;

        /** */
        private volatile SnapshotOperation snapshotOperation;

        /** Wakeup reason. */
        private String reason;

        /**
         * @param nextCpTs Next checkpoint timestamp.
         */
        private CheckpointProgress(long nextCpTs) {
            this.nextCpTs = nextCpTs;
        }
    }

    /**
     *
     */
    private static class CheckpointProgressSnapshot implements CheckpointFuture {
        /** */
        private final boolean started;

        /** */
        private final GridFutureAdapter<Object> cpBeginFut;

        /** */
        private final GridFutureAdapter<Object> cpFinishFut;

        /** */
        CheckpointProgressSnapshot(CheckpointProgress cpProgress) {
            started = cpProgress.started;
            cpBeginFut = cpProgress.cpBeginFut;
            cpFinishFut = cpProgress.cpFinishFut;
        }

        /** {@inheritDoc} */
        @Override public GridFutureAdapter beginFuture() {
            return cpBeginFut;
        }

        /** {@inheritDoc} */
        @Override public GridFutureAdapter finishFuture() {
            return cpFinishFut;
        }
    }

    /**
     * Checkpoint history. Holds chronological ordered map with {@link GridCacheDatabaseSharedManager.CheckpointEntry
     * CheckpointEntries}. Data is loaded from corresponding checkpoint directory. This directory holds files for
     * checkpoint start and end.
     */
    @SuppressWarnings("PublicInnerClass")
    public class CheckpointHistory {
        /**
         * Maps checkpoint's timestamp (from CP file name) to CP entry.
         * Using TS provides historical order of CP entries in map ( first is oldest )
         */
        private final NavigableMap<Long, CheckpointEntry> histMap = new ConcurrentSkipListMap<>();

        /**
         * Load history form checkpoint directory.
         *
         * @param dir Checkpoint state dir.
         */
        private void loadHistory(File dir) throws IgniteCheckedException {
            if (!dir.exists())
                return;

            File[] files = dir.listFiles(CP_FILE_FILTER);

            if (!F.isEmpty(files)) {
                Arrays.sort(files, CP_TS_COMPARATOR);

                ByteBuffer buf = ByteBuffer.allocate(16);
                buf.order(ByteOrder.nativeOrder());

                for (File file : files) {
                    Matcher matcher = CP_FILE_NAME_PATTERN.matcher(file.getName());

                    if (matcher.matches()) {
                        CheckpointEntryType type = CheckpointEntryType.valueOf(matcher.group(3));

                        if (type == CheckpointEntryType.START) {
                            long cpTs = Long.parseLong(matcher.group(1));
                            UUID cpId = UUID.fromString(matcher.group(2));

                            WALPointer ptr = readPointer(file, buf);

                            if (ptr == null)
                                continue;

                            CheckpointEntry entry = createCheckPointEntry(cpTs, ptr, cpId, null, type);

                            histMap.put(cpTs, entry);
                        }
                    }
                }
            }
        }

        /**
         * @param cpTs Checkpoint timestamp.
         * @return Initialized entry.
         * @throws IgniteCheckedException If failed to initialize entry.
         */
        private CheckpointEntry entry(Long cpTs) throws IgniteCheckedException {
            CheckpointEntry entry = histMap.get(cpTs);

            if (entry == null)
                throw new IgniteCheckedException("Checkpoint entry was removed: " + cpTs);

            return entry;
        }

        /**
         * @return Collection of checkpoint timestamps.
         */
        public Collection<Long> checkpoints() {
            return histMap.keySet();
        }

        /**
         * Adds checkpoint entry after the corresponding WAL record has been written to WAL. The checkpoint itself
         * is not finished yet.
         *
         * @param entry Entry to ad.
         */
        private void addCheckpointEntry(CheckpointEntry entry) {
            histMap.put(entry.checkpointTimestamp(), entry);
        }

        /**
         * Callback on truncate wal.
         */
        private void onWalTruncated(WALPointer ptr) {
            FileWALPointer highBound = (FileWALPointer)ptr;

            List<CheckpointEntry> cpToRemove = new ArrayList<>();

            for (CheckpointEntry cpEntry : histMap.values()) {
                FileWALPointer cpPnt = (FileWALPointer)cpEntry.checkpointMark();

                if (highBound.compareTo(cpPnt) <= 0)
                    break;

                if (cctx.wal().reserved(cpEntry.checkpointMark())) {
                    U.warn(log, "Could not clear historyMap due to WAL reservation on cpEntry " + cpEntry.cpId +
                        ", history map size is " + histMap.size());

                    break;
                }

                if (!removeCheckpointFiles(cpEntry))
                    cpToRemove.add(cpEntry);
            }

            for (CheckpointEntry cpEntry : cpToRemove)
                histMap.remove(cpEntry.cpTs);
        }

        /**
         * Clears checkpoint history.
         */
        private void onCheckpointFinished(Checkpoint chp) {
            int deleted = 0;

            boolean dropWal = persistenceCfg.getWalHistorySize() != Integer.MAX_VALUE;

            while (histMap.size() > maxCpHistMemSize) {
                Map.Entry<Long, CheckpointEntry> entry = histMap.firstEntry();

                CheckpointEntry cpEntry = entry.getValue();

                if (cctx.wal().reserved(cpEntry.checkpointMark())) {
                    U.warn(log, "Could not clear historyMap due to WAL reservation on cpEntry " + cpEntry.cpId +
                        ", history map size is " + histMap.size());

                    break;
                }

                boolean fail = removeCheckpointFiles(cpEntry);

                if (!fail) {
                    if (dropWal)
                        deleted += cctx.wal().truncate(null, cpEntry.checkpointMark());

                    histMap.remove(entry.getKey());
                }
                else
                    break;
            }

            chp.walFilesDeleted = deleted;

            if (!chp.cpPages.isEmpty())
                cctx.wal().allowCompressionUntil(chp.cpEntry.checkpointMark());
        }

        /**
         * @param cpEntry Checkpoint entry.
         * @return {True} if delete fail.
         */
        private boolean removeCheckpointFiles(CheckpointEntry cpEntry) {
            File startFile = new File(cpDir.getAbsolutePath(), cpEntry.startFile());
            File endFile = new File(cpDir.getAbsolutePath(), cpEntry.endFile());

            boolean rmvdStart = !startFile.exists() || startFile.delete();
            boolean rmvdEnd = !endFile.exists() || endFile.delete();

            boolean fail = !rmvdStart || !rmvdEnd;

            if (fail) {
                U.warn(log, "Failed to remove stale checkpoint files [startFile=" + startFile.getAbsolutePath() +
                    ", endFile=" + endFile.getAbsolutePath() + ']');

                if (histMap.size() > 2 * maxCpHistMemSize) {
                    U.error(log, "Too many stale checkpoint entries in the map, will truncate WAL archive anyway.");

                    fail = false;
                }
            }

            return fail;
        }
    }

    /**
     * Checkpoint entry.
     */
    private static class CheckpointEntry {
        /** Checkpoint timestamp. */
        private long cpTs;

        /** Checkpoint end mark. */
        private WALPointer cpMark;

        /** Checkpoint ID. */
        private UUID cpId;

        /** */
        private volatile SoftReference<GroupStateLazyStore> grpStateLazyStore;

        /**
         * Checkpoint entry constructor.
         *
         * If {@code grpStates} is null then it will be inited lazy from wal pointer.
         *
         * @param cpTs Checkpoint timestamp.
         * @param cpMark Checkpoint mark pointer.
         * @param cpId Checkpoint ID.
         * @param cacheGrpStates Cache groups states.
         */
        private CheckpointEntry(
            long cpTs,
            WALPointer cpMark,
            UUID cpId,
            @Nullable Map<Integer, CacheState> cacheGrpStates
        ) {
            this.cpTs = cpTs;
            this.cpMark = cpMark;
            this.cpId = cpId;
            this.grpStateLazyStore = new SoftReference<>(new GroupStateLazyStore(cacheGrpStates));
        }

        /**
         * @return Checkpoint timestamp.
         */
        private long checkpointTimestamp() {
            return cpTs;
        }

        /**
         * @return Checkpoint ID.
         */
        private UUID checkpointId() {
            return cpId;
        }

        /**
         * @return Checkpoint mark.
         */
        private WALPointer checkpointMark() {
            return cpMark;
        }

        /**
         * @return Start file name.
         */
        private String startFile() {
            return checkpointFileName(cpTs, cpId, CheckpointEntryType.START);
        }

        /**
         * @return End file name.
         */
        private String endFile() {
            return checkpointFileName(cpTs, cpId, CheckpointEntryType.END);
        }

        /**
         * @param cctx Cache shred context.
         */
        public Map<Integer, GroupState> groupState(
            GridCacheSharedContext cctx
        ) throws IgniteCheckedException {
            GroupStateLazyStore store = initIfNeeded(cctx);

            return store.grpStates;
        }

        /**
         * @param cctx Cache shred context.
         * @return Group lazy store.
         */
        private GroupStateLazyStore initIfNeeded(GridCacheSharedContext cctx) throws IgniteCheckedException {
            GroupStateLazyStore store = grpStateLazyStore.get();

            if (store == null) {
                store = new GroupStateLazyStore();

                grpStateLazyStore = new SoftReference<>(store);
            }

            store.initIfNeeded(cctx, cpMark);

            return store;
        }

        /**
         * @param cctx Cache shared context.
         * @param grpId Cache group ID.
         * @param part Partition ID.
         * @return Partition counter or {@code null} if not found.
         */
        private Long partitionCounter(GridCacheSharedContext cctx, int grpId, int part) {
            GroupStateLazyStore store;

            try {
                store = initIfNeeded(cctx);
            }
            catch (IgniteCheckedException e) {
                return null;
            }

            return store.partitionCounter(grpId, part);
        }

        /**
         *
         */
        private static class GroupState {
            /** */
            private int[] parts;

            /** */
            private long[] cnts;

            /** */
            private int idx;

            /**
             * @param partsCnt Partitions count.
             */
            private GroupState(int partsCnt) {
                parts = new int[partsCnt];
                cnts = new long[partsCnt];
            }

            /**
             * @param partId Partition ID to add.
             * @param cntr Partition counter.
             */
            public void addPartitionCounter(int partId, long cntr) {
                if (idx == parts.length)
                    throw new IllegalStateException("Failed to add new partition to the partitions state " +
                        "(no enough space reserved) [partId=" + partId + ", reserved=" + parts.length + ']');

                if (idx > 0) {
                    if (parts[idx - 1] >= partId)
                        throw new IllegalStateException("Adding partition in a wrong order [prev=" + parts[idx - 1] +
                            ", cur=" + partId + ']');
                }

                parts[idx] = partId;

                cnts[idx] = cntr;

                idx++;
            }

            /**
             * Gets partition counter by partition ID.
             *
             * @param partId Partition ID.
             * @return Partition update counter (will return {@code -1} if partition is not present in the record).
             */
            public long counterByPartition(int partId) {
                int idx = indexByPartition(partId);

                return idx >= 0 ? cnts[idx] : 0;
            }

            public long size(){
                return idx;
            }

            /**
             * @param partId Partition ID to search.
             * @return Non-negative index of partition if found or negative value if not found.
             */
            private int indexByPartition(int partId) {
                return Arrays.binarySearch(parts, 0, idx, partId);
            }

            /** {@inheritDoc} */
            @Override public String toString() {
                return "GroupState [cap=" + parts.length + ", size=" + idx + ']';
            }
        }

        /**
         *  Group state lazy store.
         */
        private static class GroupStateLazyStore {
            /** */
            private static final AtomicIntegerFieldUpdater<GroupStateLazyStore> initGuardUpdater =
                AtomicIntegerFieldUpdater.newUpdater(GroupStateLazyStore.class, "initGuard");

            /** Cache states. Initialized lazily. */
            private volatile Map<Integer, GroupState> grpStates;

            /** */
            private final CountDownLatch latch;

            /** */
            @SuppressWarnings("unused")
            private volatile int initGuard;

            /** Initialization exception. */
            private IgniteCheckedException initEx;

            /**
             * Default constructor.
             */
            private GroupStateLazyStore() {
                this(null);
            }

            /**
             * @param cacheGrpStates Cache group state.
             */
            private GroupStateLazyStore(Map<Integer, CacheState> cacheGrpStates) {
                CountDownLatch latch;

                if (cacheGrpStates != null) {
                    initGuard = 1;

                    this.latch = new CountDownLatch(0);
                }
                else
                    this.latch = new CountDownLatch(1);

                this.grpStates = remap(cacheGrpStates);
            }

            /**
             * @param stateRec Cache group state.
             */
            private Map<Integer, GroupState> remap(Map<Integer, CacheState> stateRec) {
                if (stateRec == null)
                    return null;

                Map<Integer, GroupState> grpStates = new HashMap<>(stateRec.size());

                for (Integer grpId : stateRec.keySet()) {
                    CacheState recState = stateRec.get(grpId);

                    GroupState groupState = new GroupState(recState.size());

                    for (int i = 0; i < recState.size(); i++) {
                        groupState.addPartitionCounter(
                            recState.partitionByIndex(i),
                            recState.partitionCounterByIndex(i)
                        );
                    }

                    grpStates.put(grpId, groupState);
                }

                return grpStates;
            }

            /**
             * @param grpId Group id.
             * @param part Partition id.
             * @return Partition counter.
             */
            private Long partitionCounter(int grpId, int part) {
                assert initGuard != 0 : initGuard;

                if (initEx != null || grpStates == null)
                    return null;

                GroupState state = grpStates.get(grpId);

                if (state != null) {
                    long cntr = state.counterByPartition(part);

                    return cntr < 0 ? null : cntr;
                }

                return null;
            }

            /**
             * @param cctx Cache shared context.
             * @param ptr Checkpoint wal pointer.
             * @throws IgniteCheckedException If failed to read WAL entry.
             */
            private void initIfNeeded(
                GridCacheSharedContext cctx,
                WALPointer ptr
            ) throws IgniteCheckedException {
                if (initGuardUpdater.compareAndSet(this, 0, 1)) {
                    try (WALIterator it = cctx.wal().replay(ptr)) {
                        if (it.hasNextX()) {
                            IgniteBiTuple<WALPointer, WALRecord> tup = it.nextX();

                            CheckpointRecord rec = (CheckpointRecord)tup.get2();

                            Map<Integer, CacheState> stateRec = rec.cacheGroupStates();

                            if (stateRec != null)
                                this.grpStates = remap(stateRec);
                            else
                                grpStates = Collections.emptyMap();
                        }
                        else
                            initEx = new IgniteCheckedException(
                                "Failed to find checkpoint record at the given WAL pointer: " + ptr);
                    }
                    catch (IgniteCheckedException e) {
                        initEx = e;

                        throw e;
                    }
                    finally {
                        latch.countDown();
                    }
                }
                else {
                    U.await(latch);

                    if (initEx != null)
                        throw initEx;
                }
            }
        }
    }

    /**
     *
     */
    public static class FileLockHolder implements AutoCloseable {
        /** Lock file name. */
        private static final String lockFileName = "lock";

        /** File. */
        private File file;

        /** Channel. */
        private RandomAccessFile lockFile;

        /** Lock. */
        private FileLock lock;

        /** Kernal context to generate Id of locked node in file. */
        @NotNull private GridKernalContext ctx;

        /** Logger. */
        private IgniteLogger log;

        /**
         * @param path Path.
         */
        public FileLockHolder(String path, @NotNull GridKernalContext ctx, IgniteLogger log) {
            try {
                file = Paths.get(path, lockFileName).toFile();

                lockFile = new RandomAccessFile(file, "rw");

                this.ctx = ctx;
                this.log = log;
            }
            catch (IOException e) {
                throw new IgniteException(e);
            }
        }

        /**
         * @param lockWaitTimeMillis During which time thread will try capture file lock.
         * @throws IgniteCheckedException If failed to capture file lock.
         */
        public void tryLock(long lockWaitTimeMillis) throws IgniteCheckedException {
            assert lockFile != null;

            FileChannel ch = lockFile.getChannel();

            SB sb = new SB();

            //write node id
            sb.a("[").a(ctx.localNodeId().toString()).a("]");

            //write ip addresses
            final GridDiscoveryManager discovery = ctx.discovery();

            if (discovery != null) { //discovery may be not up and running
                final ClusterNode node = discovery.localNode();

                if (node != null)
                    sb.a(node.addresses());
            }

            //write ports
            sb.a("[");
            Iterator<GridPortRecord> it = ctx.ports().records().iterator();

            while (it.hasNext()) {
                GridPortRecord rec = it.next();

                sb.a(rec.protocol()).a(":").a(rec.port());

                if (it.hasNext())
                    sb.a(", ");
            }

            sb.a("]");

            String failMsg;

            try {
                String content = null;

                // Try to get lock, if not available wait 1 sec and re-try.
                for (int i = 0; i < lockWaitTimeMillis; i += 1000) {
                    try {
                        lock = ch.tryLock(0, 1, false);
                        if (lock != null && lock.isValid()) {
                            writeContent(sb.toString());

                            return;
                        }
                    }
                    catch (OverlappingFileLockException ignore) {
                        if (content == null)
                            content = readContent();

                        log.warning("Failed to acquire file lock (local nodeId:" + ctx.localNodeId()
                            + ", already locked by " + content + "), will try again in 1s: "
                            + file.getAbsolutePath());
                    }

                    U.sleep(1000);
                }

                if (content == null)
                    content = readContent();

                failMsg = "Failed to acquire file lock during " + (lockWaitTimeMillis / 1000) +
                    " sec, (locked by " + content + "): " + file.getAbsolutePath();
            }
            catch (Exception e) {
                throw new IgniteCheckedException(e);
            }

            if (failMsg != null)
                throw new IgniteCheckedException(failMsg);
        }

        /**
         * Write node id (who captured lock) into lock file.
         *
         * @param content Node id.
         * @throws IOException if some fail while write node it.
         */
        private void writeContent(String content) throws IOException {
            FileChannel ch = lockFile.getChannel();

            byte[] bytes = content.getBytes();

            ByteBuffer buf = ByteBuffer.allocate(bytes.length);
            buf.put(bytes);

            buf.flip();

            ch.write(buf, 1);

            ch.force(false);
        }

        /**
         *
         */
        private String readContent() throws IOException {
            FileChannel ch = lockFile.getChannel();

            ByteBuffer buf = ByteBuffer.allocate((int)(ch.size() - 1));

            ch.read(buf, 1);

            String content = new String(buf.array());

            buf.clear();

            return content;
        }

        /** Releases file lock */
        public void release() {
            U.releaseQuiet(lock);
        }

        /** Closes file channel */
        public void close() {
            U.closeQuiet(lockFile);
        }

        /**
         * @return Absolute path to lock file.
         */
        private String lockPath() {
            return file.getAbsolutePath();
        }
    }

    /** {@inheritDoc} */
    @Override public DataStorageMetrics persistentStoreMetrics() {
        return new DataStorageMetricsSnapshot(persStoreMetrics);
    }

    /**
     *
     */
    public DataStorageMetricsImpl persistentStoreMetricsImpl() {
        return persStoreMetrics;
    }

    /** {@inheritDoc} */
    @Override public MetaStorage metaStorage() {
        return metaStorage;
    }

    /** {@inheritDoc} */
    @Override public boolean walEnabled(int grpId) {
        return !initiallyWalDisabledGrps.contains(grpId);
    }

    /** {@inheritDoc} */
    @Override public void walEnabled(int grpId, boolean enabled) {
        String key = walGroupIdToKey(grpId);

        checkpointReadLock();

        try {
            if (enabled)
                metaStorage.remove(key);
            else
                metaStorage.write(key, true);
        }
        catch (IgniteCheckedException e) {
            throw new IgniteException("Failed to write cache group WAL state [grpId=" + grpId +
                ", enabled=" + enabled + ']', e);
        }
        finally {
            checkpointReadUnlock();
        }
    }

    /**
     * @return List of initially WAL-disabled groups.
     */
    private Collection<Integer> walDisabledGroups() {
        MetaStorage meta = cctx.database().metaStorage();

        try {
            Set<String> keys = meta.readForPredicate(WAL_KEY_PREFIX_PRED).keySet();

            if (keys.isEmpty())
                return Collections.emptySet();

            HashSet<Integer> res = new HashSet<>(keys.size());

            for (String key : keys) {
                int grpId = walKeyToGroupId(key);

                res.add(grpId);
            }

            return res;

        }
        catch (IgniteCheckedException e) {
            throw new IgniteException("Failed to read cache groups WAL state.", e);
        }
    }

    /**
     * Convert cache group ID to WAL state key.
     *
     * @param grpId Group ID.
     * @return Key.
     */
    private static String walGroupIdToKey(int grpId) {
        return WAL_KEY_PREFIX + grpId;
    }

    /**
     * Convert WAL state key to cache group ID.
     *
     * @param key Key.
     * @return Group ID.
     */
    private static int walKeyToGroupId(String key) {
        return Integer.parseInt(key.substring(WAL_KEY_PREFIX.length()));
    }
}<|MERGE_RESOLUTION|>--- conflicted
+++ resolved
@@ -2165,14 +2165,10 @@
 
                 switch (rec.type()) {
                     case DATA_RECORD:
-<<<<<<< HEAD
-                        DataRecord dataRecord = (DataRecord) rec;
-=======
                         if (metastoreOnly)
                             continue;
 
-                        DataRecord dataRec = (DataRecord)rec;
->>>>>>> 8f2045e3
+                        DataRecord dataRecord = (DataRecord) rec;
 
                         for (DataEntry dataEntry : dataRecord.writeEntries()) {
                             int cacheId = dataEntry.cacheId();
@@ -2182,11 +2178,7 @@
                             if (!ignoreGrps.contains(grpId)) {
                                 GridCacheContext cacheCtx = cctx.cacheContext(cacheId);
 
-<<<<<<< HEAD
-                            applyUpdate(cacheCtx, dataEntry, reference);
-=======
-                                applyUpdate(cacheCtx, dataEntry);
->>>>>>> 8f2045e3
+                                applyUpdate(cacheCtx, dataEntry, reference);
 
                                 applied++;
                             }
@@ -2437,23 +2429,16 @@
     /**
      * @param cacheCtx Cache context to apply an update.
      * @param dataEntry Data entry to apply.
-<<<<<<< HEAD
      * @param reference WAL reference to DataRecord.
+     * @throws IgniteCheckedException If failed to restore.
      */
     private void applyUpdate(GridCacheContext cacheCtx, DataEntry dataEntry, WALPointer reference) throws IgniteCheckedException {
-        GridDhtLocalPartition locPart = cacheCtx.topology()
-            .localPartition(dataEntry.partitionId(), AffinityTopologyVersion.NONE, true);
-=======
-     * @throws IgniteCheckedException If failed to restore.
-     */
-    private void applyUpdate(GridCacheContext cacheCtx, DataEntry dataEntry) throws IgniteCheckedException {
         int partId = dataEntry.partitionId();
 
         if (partId == -1)
             partId = cacheCtx.affinity().partition(dataEntry.key());
 
         GridDhtLocalPartition locPart = cacheCtx.topology().forceCreatePartition(partId);
->>>>>>> 8f2045e3
 
         switch (dataEntry.op()) {
             case CREATE:
