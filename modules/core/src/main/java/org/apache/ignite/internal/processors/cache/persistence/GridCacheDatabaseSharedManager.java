/*
 * Licensed to the Apache Software Foundation (ASF) under one or more
 * contributor license agreements.  See the NOTICE file distributed with
 * this work for additional information regarding copyright ownership.
 * The ASF licenses this file to You under the Apache License, Version 2.0
 * (the "License"); you may not use this file except in compliance with
 * the License.  You may obtain a copy of the License at
 *
 *      http://www.apache.org/licenses/LICENSE-2.0
 *
 * Unless required by applicable law or agreed to in writing, software
 * distributed under the License is distributed on an "AS IS" BASIS,
 * WITHOUT WARRANTIES OR CONDITIONS OF ANY KIND, either express or implied.
 * See the License for the specific language governing permissions and
 * limitations under the License.
 */

package org.apache.ignite.internal.processors.cache.persistence;

import java.io.File;
import java.io.FileFilter;
import java.io.IOException;
import java.io.RandomAccessFile;
import java.lang.ref.SoftReference;
import java.nio.ByteBuffer;
import java.nio.ByteOrder;
import java.nio.channels.FileChannel;
import java.nio.channels.FileLock;
import java.nio.channels.OverlappingFileLockException;
import java.nio.file.Files;
import java.nio.file.Path;
import java.nio.file.Paths;
import java.nio.file.StandardOpenOption;
import java.util.ArrayList;
import java.util.Arrays;
import java.util.Collection;
import java.util.Collections;
import java.util.Comparator;
import java.util.HashMap;
import java.util.HashSet;
import java.util.Iterator;
import java.util.List;
import java.util.Map;
import java.util.NavigableMap;
import java.util.Set;
import java.util.UUID;
import java.util.concurrent.Callable;
import java.util.concurrent.ConcurrentHashMap;
import java.util.concurrent.ConcurrentMap;
import java.util.concurrent.ConcurrentSkipListMap;
import java.util.concurrent.CopyOnWriteArrayList;
import java.util.concurrent.CountDownLatch;
import java.util.concurrent.atomic.AtomicInteger;
import java.util.concurrent.atomic.AtomicIntegerFieldUpdater;
import java.util.concurrent.atomic.LongAdder;
import java.util.concurrent.locks.ReentrantReadWriteLock;
import java.util.function.BiFunction;
import java.util.regex.Matcher;
import java.util.regex.Pattern;
import javax.management.ObjectName;
import org.apache.ignite.DataStorageMetrics;
import org.apache.ignite.IgniteCheckedException;
import org.apache.ignite.IgniteException;
import org.apache.ignite.IgniteLogger;
import org.apache.ignite.IgniteSystemProperties;
import org.apache.ignite.cluster.ClusterNode;
import org.apache.ignite.configuration.CacheConfiguration;
import org.apache.ignite.configuration.DataPageEvictionMode;
import org.apache.ignite.configuration.DataRegionConfiguration;
import org.apache.ignite.configuration.DataStorageConfiguration;
import org.apache.ignite.configuration.IgniteConfiguration;
import org.apache.ignite.events.DiscoveryEvent;
import org.apache.ignite.events.EventType;
import org.apache.ignite.internal.GridKernalContext;
import org.apache.ignite.internal.IgniteInternalFuture;
import org.apache.ignite.internal.IgniteInterruptedCheckedException;
import org.apache.ignite.internal.NodeInvalidator;
import org.apache.ignite.internal.NodeStoppingException;
import org.apache.ignite.internal.managers.discovery.GridDiscoveryManager;
import org.apache.ignite.internal.mem.DirectMemoryProvider;
import org.apache.ignite.internal.mem.file.MappedFileMemoryProvider;
import org.apache.ignite.internal.mem.unsafe.UnsafeMemoryProvider;
import org.apache.ignite.internal.pagemem.FullPageId;
import org.apache.ignite.internal.pagemem.PageIdUtils;
import org.apache.ignite.internal.pagemem.PageMemory;
import org.apache.ignite.internal.pagemem.PageUtils;
import org.apache.ignite.internal.pagemem.store.IgnitePageStoreManager;
import org.apache.ignite.internal.pagemem.store.PageStore;
import org.apache.ignite.internal.pagemem.wal.StorageException;
import org.apache.ignite.internal.pagemem.wal.WALIterator;
import org.apache.ignite.internal.pagemem.wal.WALPointer;
import org.apache.ignite.internal.pagemem.wal.record.CacheState;
import org.apache.ignite.internal.pagemem.wal.record.CheckpointRecord;
import org.apache.ignite.internal.pagemem.wal.record.DataEntry;
import org.apache.ignite.internal.pagemem.wal.record.DataRecord;
import org.apache.ignite.internal.pagemem.wal.record.MemoryRecoveryRecord;
import org.apache.ignite.internal.pagemem.wal.record.MetastoreDataRecord;
import org.apache.ignite.internal.pagemem.wal.record.PageSnapshot;
import org.apache.ignite.internal.pagemem.wal.record.WALRecord;
import org.apache.ignite.internal.pagemem.wal.record.delta.PageDeltaRecord;
import org.apache.ignite.internal.pagemem.wal.record.delta.PartitionDestroyRecord;
import org.apache.ignite.internal.pagemem.wal.record.delta.PartitionMetaStateRecord;
import org.apache.ignite.internal.processors.cache.CacheGroupContext;
import org.apache.ignite.internal.processors.cache.CacheGroupDescriptor;
import org.apache.ignite.internal.processors.cache.DynamicCacheDescriptor;
import org.apache.ignite.internal.processors.cache.ExchangeActions;
import org.apache.ignite.internal.processors.cache.GridCacheContext;
import org.apache.ignite.internal.processors.cache.GridCacheSharedContext;
import org.apache.ignite.internal.processors.cache.StoredCacheData;
import org.apache.ignite.internal.processors.cache.distributed.dht.GridDhtLocalPartition;
import org.apache.ignite.internal.processors.cache.distributed.dht.GridDhtPartitionState;
import org.apache.ignite.internal.processors.cache.distributed.dht.preloader.GridDhtPartitionsExchangeFuture;
import org.apache.ignite.internal.processors.cache.persistence.checkpoint.AsyncCheckpointer;
import org.apache.ignite.internal.processors.cache.persistence.checkpoint.CheckpointFsyncScope;
import org.apache.ignite.internal.processors.cache.persistence.checkpoint.CheckpointScope;
import org.apache.ignite.internal.processors.cache.persistence.checkpoint.FullPageIdsBuffer;
import org.apache.ignite.internal.processors.cache.persistence.file.FileIO;
import org.apache.ignite.internal.processors.cache.persistence.file.FilePageStore;
import org.apache.ignite.internal.processors.cache.persistence.file.FilePageStoreManager;
import org.apache.ignite.internal.processors.cache.persistence.metastorage.MetaStorage;
import org.apache.ignite.internal.processors.cache.persistence.metastorage.MetastorageLifecycleListener;
import org.apache.ignite.internal.processors.cache.persistence.pagemem.CheckpointMetricsTracker;
import org.apache.ignite.internal.processors.cache.persistence.pagemem.PageIdCollection;
import org.apache.ignite.internal.processors.cache.persistence.pagemem.PageMemoryEx;
import org.apache.ignite.internal.processors.cache.persistence.pagemem.PageMemoryImpl;
import org.apache.ignite.internal.processors.cache.persistence.partstate.PartitionAllocationMap;
import org.apache.ignite.internal.processors.cache.persistence.snapshot.IgniteCacheSnapshotManager;
import org.apache.ignite.internal.processors.cache.persistence.snapshot.SnapshotOperation;
import org.apache.ignite.internal.processors.cache.persistence.tree.io.PageIO;
import org.apache.ignite.internal.processors.cache.persistence.tree.io.PagePartitionMetaIO;
import org.apache.ignite.internal.processors.cache.persistence.wal.FileWALPointer;
import org.apache.ignite.internal.processors.cache.persistence.wal.crc.PureJavaCrc32;
import org.apache.ignite.internal.processors.port.GridPortRecord;
import org.apache.ignite.internal.util.GridUnsafe;
import org.apache.ignite.internal.util.IgniteUtils;
import org.apache.ignite.internal.util.future.GridFutureAdapter;
import org.apache.ignite.internal.util.lang.GridInClosure3X;
import org.apache.ignite.internal.util.tostring.GridToStringInclude;
import org.apache.ignite.internal.util.typedef.CI1;
import org.apache.ignite.internal.util.typedef.F;
import org.apache.ignite.internal.util.typedef.P3;
import org.apache.ignite.internal.util.typedef.T2;
import org.apache.ignite.internal.util.typedef.internal.CU;
import org.apache.ignite.internal.util.typedef.internal.LT;
import org.apache.ignite.internal.util.typedef.internal.S;
import org.apache.ignite.internal.util.typedef.internal.SB;
import org.apache.ignite.internal.util.typedef.internal.U;
import org.apache.ignite.internal.util.worker.GridWorker;
import org.apache.ignite.lang.IgniteBiTuple;
import org.apache.ignite.lang.IgniteFuture;
import org.apache.ignite.lang.IgniteOutClosure;
import org.apache.ignite.lang.IgnitePredicate;
import org.apache.ignite.mxbean.DataStorageMetricsMXBean;
import org.apache.ignite.thread.IgniteThread;
import org.jetbrains.annotations.NotNull;
import org.jetbrains.annotations.Nullable;

import static java.nio.file.StandardOpenOption.READ;
import static org.apache.ignite.IgniteSystemProperties.IGNITE_PDS_MAX_CHECKPOINT_MEMORY_HISTORY_SIZE;
import static org.apache.ignite.IgniteSystemProperties.IGNITE_PDS_SKIP_CRC;
import static org.apache.ignite.IgniteSystemProperties.IGNITE_PDS_WAL_REBALANCE_THRESHOLD;
import static org.apache.ignite.internal.processors.cache.persistence.metastorage.MetaStorage.METASTORAGE_CACHE_ID;

/**
 *
 */
@SuppressWarnings({"unchecked", "NonPrivateFieldAccessedInSynchronizedContext"})
public class GridCacheDatabaseSharedManager extends IgniteCacheDatabaseSharedManager {
    /** */
    public static final String IGNITE_PDS_CHECKPOINT_TEST_SKIP_SYNC = "IGNITE_PDS_CHECKPOINT_TEST_SKIP_SYNC";

    /** MemoryPolicyConfiguration name reserved for meta store. */
    private static final String METASTORE_DATA_REGION_NAME = "metastoreMemPlc";

    /** */
    private static final long GB = 1024L * 1024 * 1024;

    /** Minimum checkpointing page buffer size (may be adjusted by Ignite). */
    public static final Long DFLT_MIN_CHECKPOINTING_PAGE_BUFFER_SIZE = GB / 4;

    /** Default minimum checkpointing page buffer size (may be adjusted by Ignite). */
    public static final Long DFLT_MAX_CHECKPOINTING_PAGE_BUFFER_SIZE = 2 * GB;

    /** Pages comparator to order disk writes, first compares cache group and then effective page ID. */
    public static final Comparator<FullPageId> SEQUENTIAL_CP_PAGE_COMPARATOR = new Comparator<FullPageId>() {
        @Override public int compare(FullPageId o1, FullPageId o2) {
            int cmp = Integer.compare(o1.groupId(), o2.groupId());
            if (cmp != 0)
                return cmp;

            return Long.compare(PageIdUtils.effectivePageId(o1.pageId()),
                PageIdUtils.effectivePageId(o2.pageId()));
        }
    };

    /** Skip sync. */
    private final boolean skipSync = IgniteSystemProperties.getBoolean(IGNITE_PDS_CHECKPOINT_TEST_SKIP_SYNC);

    /** */
    private boolean skipCrc = IgniteSystemProperties.getBoolean(IGNITE_PDS_SKIP_CRC, false);

    /** */
    private final int walRebalanceThreshold = IgniteSystemProperties.getInteger(
        IGNITE_PDS_WAL_REBALANCE_THRESHOLD, 500_000);

    /** Checkpoint lock hold count. */
    private static final ThreadLocal<Integer> CHECKPOINT_LOCK_HOLD_COUNT = new ThreadLocal<Integer>() {
        @Override protected Integer initialValue() {
            return 0;
        }
    };

    /** Assertion enabled. */
    private static final boolean ASSERTION_ENABLED = GridCacheDatabaseSharedManager.class.desiredAssertionStatus();

    /** Checkpoint file name pattern. */
    private static final Pattern CP_FILE_NAME_PATTERN = Pattern.compile("(\\d+)-(.*)-(START|END)\\.bin");

    /** Node started file patter. */
    private static final Pattern NODE_STARTED_FILE_NAME_PATTERN = Pattern.compile("(\\d+)-node-started\\.bin");

    /** Node started file suffix. */
    private static final String NODE_STARTED_FILE_NAME_SUFFIX = "-node-started.bin";

    /** */
    private static final FileFilter CP_FILE_FILTER = new FileFilter() {
        @Override public boolean accept(File f) {
            return CP_FILE_NAME_PATTERN.matcher(f.getName()).matches();
        }
    };

    /** */
    private static final FileFilter NODE_STARTED_FILE_FILTER = new FileFilter() {
        @Override public boolean accept(File f) {
            return f.getName().endsWith(NODE_STARTED_FILE_NAME_SUFFIX);
        }
    };

    /** */
    private static final Comparator<GridDhtLocalPartition> ASC_PART_COMPARATOR = new Comparator<GridDhtLocalPartition>() {
        @Override public int compare(GridDhtLocalPartition a, GridDhtLocalPartition b) {
            return Integer.compare(a.id(), b.id());
        }
    };

    /** */
    private static final Comparator<File> CP_TS_COMPARATOR = new Comparator<File>() {
        /** {@inheritDoc} */
        @Override public int compare(File o1, File o2) {
            Matcher m1 = CP_FILE_NAME_PATTERN.matcher(o1.getName());
            Matcher m2 = CP_FILE_NAME_PATTERN.matcher(o2.getName());

            boolean s1 = m1.matches();
            boolean s2 = m2.matches();

            assert s1 : "Failed to match CP file: " + o1.getAbsolutePath();
            assert s2 : "Failed to match CP file: " + o2.getAbsolutePath();

            long ts1 = Long.parseLong(m1.group(1));
            long ts2 = Long.parseLong(m2.group(1));

            int res = Long.compare(ts1, ts2);

            if (res == 0) {
                CheckpointEntryType type1 = CheckpointEntryType.valueOf(m1.group(3));
                CheckpointEntryType type2 = CheckpointEntryType.valueOf(m2.group(3));

                assert type1 != type2 : "o1=" + o1.getAbsolutePath() + ", o2=" + o2.getAbsolutePath();

                res = type1 == CheckpointEntryType.START ? -1 : 1;
            }

            return res;
        }
    };

    /** */
    private static final String MBEAN_NAME = "DataStorageMetrics";

    /** */
    private static final String MBEAN_GROUP = "Persistent Store";

    /** WAL marker prefix for meta store. */
    private static final String WAL_KEY_PREFIX = "grp-wal-disabled-";

    /** WAL marker predicate for meta store. */
    private static final IgnitePredicate<String> WAL_KEY_PREFIX_PRED = new IgnitePredicate<String>() {
        @Override public boolean apply(String key) {
            return key.startsWith(WAL_KEY_PREFIX);
        }
    };

    /** Checkpoint thread. Needs to be volatile because it is created in exchange worker. */
    private volatile Checkpointer checkpointer;

    /** For testing only. */
    private volatile boolean checkpointsEnabled = true;

    /** For testing only. */
    private volatile GridFutureAdapter<Void> enableChangeApplied;

    /** */
    private ReentrantReadWriteLock checkpointLock = new ReentrantReadWriteLock();

    /** */
    private long checkpointFreq;

    /** */
    private FilePageStoreManager storeMgr;

    /** Checkpoint metadata directory ("cp"), contains files with checkpoint start and end */
    private File cpDir;

    /** */
    private volatile boolean printCheckpointStats = true;

    /** Database configuration. */
    private final DataStorageConfiguration persistenceCfg;

    /** */
    private final Collection<DbCheckpointListener> lsnrs = new CopyOnWriteArrayList<>();

    /** Checkpoint history. */
    private final CheckpointHistory checkpointHist = new CheckpointHistory();

    /** */
    private boolean stopping;

    /** Async checkpointer: includes runner thread pool. If {@code null} tasks are to be run in single thread. */
    @Nullable private AsyncCheckpointer asyncCheckpointer;

    /** Thread local with buffers for the checkpoint threads. Each buffer represent one page for durable memory. */
    private ThreadLocal<ByteBuffer> threadBuf;

    /** Map from a cacheId to a future indicating that there is an in-progress index rebuild for the given cache. */
    private final ConcurrentMap<Integer, GridFutureAdapter<Void>> idxRebuildFuts = new ConcurrentHashMap<>();

    /**
     * Lock holder for compatible folders mode. Null if lock holder was created at start node. <br>
     * In this case lock is held on PDS resover manager and it is not required to manage locking here
     */
    @Nullable private FileLockHolder fileLockHolder;

    /** Lock wait time. */
    private final long lockWaitTime;

    /** */
    private final int maxCpHistMemSize;

    /** */
    private Map</*grpId*/Integer, Map</*partId*/Integer, T2</*updCntr*/Long, WALPointer>>> reservedForExchange;

    /** */
    private final ConcurrentMap<T2</*grpId*/Integer, /*partId*/Integer>, T2</*updCntr*/Long, WALPointer>> reservedForPreloading = new ConcurrentHashMap<>();

    /** Snapshot manager. */
    private IgniteCacheSnapshotManager snapshotMgr;

    /** */
    private DataStorageMetricsImpl persStoreMetrics;

    /** */
    private ObjectName persistenceMetricsMbeanName;

    /** Counter for written checkpoint pages. Not null only if checkpoint is running. */
    private volatile AtomicInteger writtenPagesCntr = null;

    /** Counter for fsynced checkpoint pages. Not null only if checkpoint is running. */
    private volatile AtomicInteger syncedPagesCntr = null;

    /** Number of pages in current checkpoint. */
    private volatile int currCheckpointPagesCnt;

    /** */
    private MetaStorage metaStorage;

    /** */
    private List<MetastorageLifecycleListener> metastorageLifecycleLsnrs;

    /** Initially disabled cache groups. */
    public Collection<Integer> initiallyWalDisabledGrps;

    /**
     * @param ctx Kernal context.
     */
    public GridCacheDatabaseSharedManager(GridKernalContext ctx) {
        IgniteConfiguration cfg = ctx.config();

        persistenceCfg = cfg.getDataStorageConfiguration();

        assert persistenceCfg != null;

        checkpointFreq = persistenceCfg.getCheckpointFrequency();

        lockWaitTime = persistenceCfg.getLockWaitTime();

        persStoreMetrics = new DataStorageMetricsImpl(
            persistenceCfg.isMetricsEnabled(),
            persistenceCfg.getMetricsRateTimeInterval(),
            persistenceCfg.getMetricsSubIntervalCount()
        );

        metastorageLifecycleLsnrs = ctx.internalSubscriptionProcessor().getMetastorageSubscribers();

        maxCpHistMemSize = Math.min(persistenceCfg.getWalHistorySize(),
            IgniteSystemProperties.getInteger(IGNITE_PDS_MAX_CHECKPOINT_MEMORY_HISTORY_SIZE, 100));
    }

    /** */
    private void notifyMetastorageReadyForRead() throws IgniteCheckedException {
        for (MetastorageLifecycleListener lsnr : metastorageLifecycleLsnrs)
            lsnr.onReadyForRead(metaStorage);
    }

    /** */
    private void notifyMetastorageReadyForReadWrite() throws IgniteCheckedException {
        for (MetastorageLifecycleListener lsnr : metastorageLifecycleLsnrs)
            lsnr.onReadyForReadWrite(metaStorage);
    }

    /**
     *
     */
    public Checkpointer getCheckpointer() {
        return checkpointer;
    }

    /**
     * For test use only.
     */
    public IgniteInternalFuture<Void> enableCheckpoints(boolean enable) {
        GridFutureAdapter<Void> fut = new GridFutureAdapter<>();

        enableChangeApplied = fut;

        checkpointsEnabled = enable;

        wakeupForCheckpoint("enableCheckpoints()");

        return fut;
    }

    /** {@inheritDoc} */
    @Override protected void initDataRegions(DataStorageConfiguration memCfg) throws IgniteCheckedException {
        super.initDataRegions(memCfg);

        addDataRegion(
            memCfg,
            createDataRegionConfiguration(memCfg),
            false
        );
    }

    /**
     * @param storageCfg Data storage configuration.
     * @return Data region configuration.
     */
    private DataRegionConfiguration createDataRegionConfiguration(DataStorageConfiguration storageCfg) {
        DataRegionConfiguration cfg = new DataRegionConfiguration();

        cfg.setName(METASTORE_DATA_REGION_NAME);
        cfg.setInitialSize(storageCfg.getSystemRegionInitialSize());
        cfg.setMaxSize(storageCfg.getSystemRegionMaxSize());
        cfg.setPersistenceEnabled(true);
        return cfg;
    }

    /** {@inheritDoc} */
    @Override protected void start0() throws IgniteCheckedException {
        super.start0();

        threadBuf = new ThreadLocal<ByteBuffer>() {
            /** {@inheritDoc} */
            @Override protected ByteBuffer initialValue() {
                ByteBuffer tmpWriteBuf = ByteBuffer.allocateDirect(pageSize());

                tmpWriteBuf.order(ByteOrder.nativeOrder());

                return tmpWriteBuf;
            }
        };

        snapshotMgr = cctx.snapshot();

        final GridKernalContext kernalCtx = cctx.kernalContext();

        if (!kernalCtx.clientNode()) {
            IgnitePageStoreManager store = cctx.pageStore();

            assert store instanceof FilePageStoreManager : "Invalid page store manager was created: " + store;

            storeMgr = (FilePageStoreManager)store;

            cpDir = Paths.get(storeMgr.workDir().getAbsolutePath(), "cp").toFile();

            if (!U.mkdirs(cpDir))
                throw new IgniteCheckedException("Could not create directory for checkpoint metadata: " + cpDir);

            final FileLockHolder preLocked = kernalCtx.pdsFolderResolver()
                .resolveFolders()
                .getLockedFileLockHolder();
            if (preLocked == null)
                fileLockHolder = new FileLockHolder(storeMgr.workDir().getPath(), kernalCtx, log);

            persStoreMetrics.wal(cctx.wal());

            // Here we can get data from metastorage
            readMetastore();
        }
    }

    /**
     *
     */
    private void initDataBase() {
        if (persistenceCfg.getCheckpointThreads() > 1)
            asyncCheckpointer = new AsyncCheckpointer(persistenceCfg.getCheckpointThreads(),
                cctx.igniteInstanceName(), log);
    }

    /** */
    private void readMetastore() throws IgniteCheckedException {
        try {
            DataStorageConfiguration memCfg = cctx.kernalContext().config().getDataStorageConfiguration();

            DataRegionConfiguration plcCfg = createDataRegionConfiguration(memCfg);

            File allocPath = buildAllocPath(plcCfg);

            DirectMemoryProvider memProvider = allocPath == null ?
                new UnsafeMemoryProvider(log) :
                new MappedFileMemoryProvider(
                    log,
                    allocPath);

            DataRegionMetricsImpl memMetrics = new DataRegionMetricsImpl(plcCfg);

            PageMemoryEx storePageMem = (PageMemoryEx)createPageMemory(memProvider, memCfg, plcCfg, memMetrics, false);

            DataRegion regCfg = new DataRegion(storePageMem, plcCfg, memMetrics, createPageEvictionTracker(plcCfg, storePageMem));

            CheckpointStatus status = readCheckpointStatus();

            cctx.pageStore().initializeForMetastorage();

            storePageMem.start();

            checkpointReadLock();

            try {
                restoreMemory(status, true, storePageMem);

                metaStorage = new MetaStorage(cctx.wal(), regCfg, memMetrics, true);

                metaStorage.init(this);

                applyLastUpdates(status, true);

                initiallyWalDisabledGrps = walDisabledGroups();

                notifyMetastorageReadyForRead();
            }
            finally {
                checkpointReadUnlock();
            }

            metaStorage = null;

            storePageMem.stop();
        }
        catch (StorageException e) {
            throw new IgniteCheckedException(e);
        }
    }

    /**
     * Get checkpoint buffer size for the given configuration.
     *
     * @param regCfg Configuration.
     * @return Checkpoint buffer size.
     */
    public static long checkpointBufferSize(DataRegionConfiguration regCfg) {
        if (!regCfg.isPersistenceEnabled())
            return 0L;

        long res = regCfg.getCheckpointPageBufferSize();

        if (res == 0L) {
            if (regCfg.getMaxSize() < GB)
                res = Math.min(DFLT_MIN_CHECKPOINTING_PAGE_BUFFER_SIZE, regCfg.getMaxSize());
            else if (regCfg.getMaxSize() < 8 * GB)
                res = regCfg.getMaxSize() / 4;
            else
                res = DFLT_MAX_CHECKPOINTING_PAGE_BUFFER_SIZE;
        }

        return res;
    }

    /** {@inheritDoc} */
    @Override public void onActivate(GridKernalContext ctx) throws IgniteCheckedException {
        if (log.isDebugEnabled())
            log.debug("Activate database manager [id=" + cctx.localNodeId() +
                " topVer=" + cctx.discovery().topologyVersionEx() + " ]");

        snapshotMgr = cctx.snapshot();

        if (!cctx.localNode().isClient()) {
            initDataBase();

            registrateMetricsMBean();
        }

        super.onActivate(ctx);
    }

    /** {@inheritDoc} */
    @Override public void onDeActivate(GridKernalContext kctx) {
        if (log.isDebugEnabled())
            log.debug("DeActivate database manager [id=" + cctx.localNodeId() +
                " topVer=" + cctx.discovery().topologyVersionEx() + " ]");

        onKernalStop0(false);

        stop0(false);

        /* Must be here, because after deactivate we can invoke activate and file lock must be already configured */
        stopping = false;

        if (!cctx.localNode().isClient()) {
            //we replace lock with new instance (only if we're responsible for locking folders)
            if (fileLockHolder != null)
                fileLockHolder = new FileLockHolder(storeMgr.workDir().getPath(), cctx.kernalContext(), log);
        }
    }

    /**
     * Try to register Metrics MBean.
     *
     * @throws IgniteCheckedException If failed.
     */
    private void registrateMetricsMBean() throws IgniteCheckedException {
        if (U.IGNITE_MBEANS_DISABLED)
            return;

        try {
            persistenceMetricsMbeanName = U.registerMBean(
                cctx.kernalContext().config().getMBeanServer(),
                cctx.kernalContext().igniteInstanceName(),
                MBEAN_GROUP,
                MBEAN_NAME,
                persStoreMetrics,
                DataStorageMetricsMXBean.class);
        }
        catch (Throwable e) {
            throw new IgniteCheckedException("Failed to register " + MBEAN_NAME + " MBean.", e);
        }
    }

    /**
     * Unregister metrics MBean.
     */
    private void unRegistrateMetricsMBean() {
        if (persistenceMetricsMbeanName == null)
            return;

        assert !U.IGNITE_MBEANS_DISABLED;

        try {
            cctx.kernalContext().config().getMBeanServer().unregisterMBean(persistenceMetricsMbeanName);

            persistenceMetricsMbeanName = null;
        }
        catch (Throwable e) {
            U.error(log, "Failed to unregister " + MBEAN_NAME + " MBean.", e);
        }
    }

    /** {@inheritDoc} */
    @Override protected IgniteOutClosure<Float> fillFactorProvider(final DataRegionConfiguration dataRegCfg) {
        if (!dataRegCfg.isPersistenceEnabled())
            return super.fillFactorProvider(dataRegCfg);

        final String dataRegName = dataRegCfg.getName();

        return new IgniteOutClosure<Float>() {
            @Override public Float apply() {
                long loadSize = 0L;
                long totalSize = 0L;

                for (CacheGroupContext grpCtx : cctx.cache().cacheGroups()) {
                    if (!grpCtx.dataRegion().config().getName().equals(dataRegName))
                        continue;

                    assert grpCtx.offheap() instanceof GridCacheOffheapManager;

                    T2<Long, Long> fillFactor = ((GridCacheOffheapManager)grpCtx.offheap()).fillFactor();

                    loadSize += fillFactor.get1();
                    totalSize += fillFactor.get2();
                }

                if (totalSize == 0)
                    return (float)0;

                return (float)loadSize / totalSize;
            }
        };
    }

    /** {@inheritDoc} */
    @Override public void readCheckpointAndRestoreMemory(
        List<DynamicCacheDescriptor> cachesToStart
    ) throws IgniteCheckedException {
        assert !cctx.localNode().isClient();

        checkpointReadLock();

        try {
            if (!F.isEmpty(cachesToStart)) {
                for (DynamicCacheDescriptor desc : cachesToStart) {
                    if (CU.affinityNode(cctx.localNode(), desc.cacheConfiguration().getNodeFilter()))
                        storeMgr.initializeForCache(desc.groupDescriptor(), new StoredCacheData(desc.cacheConfiguration()));
                }
            }

            CheckpointStatus status = readCheckpointStatus();

            cctx.pageStore().initializeForMetastorage();

            metaStorage = new MetaStorage(cctx.wal(), dataRegionMap.get(METASTORE_DATA_REGION_NAME),
                (DataRegionMetricsImpl)memMetricsMap.get(METASTORE_DATA_REGION_NAME));

            WALPointer restore = restoreMemory(status);

            // First, bring memory to the last consistent checkpoint state if needed.
            // This method should return a pointer to the last valid record in the WAL.

            cctx.wal().resumeLogging(restore);

            WALPointer ptr = cctx.wal().log(new MemoryRecoveryRecord(U.currentTimeMillis()));

            if (ptr != null) {
                cctx.wal().fsync(ptr);

                nodeStart(ptr);
            }

            metaStorage.init(this);

            notifyMetastorageReadyForReadWrite();
        }
        catch (StorageException e) {
            throw new IgniteCheckedException(e);
        }
        finally {
            checkpointReadUnlock();
        }
    }

    /**
     * @param ptr Memory recovery wal pointer.
     */
    private void nodeStart(WALPointer ptr) throws IgniteCheckedException {
        FileWALPointer p = (FileWALPointer)ptr;

        String fileName = U.currentTimeMillis() + "-node-started.bin";

        ByteBuffer buf = ByteBuffer.allocate(20);
        buf.order(ByteOrder.nativeOrder());

        try (FileChannel ch = FileChannel.open(
            Paths.get(cpDir.getAbsolutePath(), fileName),
            StandardOpenOption.CREATE_NEW, StandardOpenOption.APPEND)
        ) {
            buf.putLong(p.index());

            buf.putInt(p.fileOffset());

            buf.putInt(p.length());

            buf.flip();

            ch.write(buf);

            buf.clear();

            ch.force(true);
        }
        catch (IOException e) {
            throw new IgniteCheckedException(e);
        }
    }

    /**
     *
     */
    public List<T2<Long, WALPointer>> nodeStartedPointers() throws IgniteCheckedException {
        List<T2<Long, WALPointer>> res = new ArrayList<>();

        File[] files = cpDir.listFiles(NODE_STARTED_FILE_FILTER);

        Arrays.sort(files, new Comparator<File>() {
            @Override public int compare(File o1, File o2) {
                String n1 = o1.getName();
                String n2 = o2.getName();

                Long ts1 = Long.valueOf(n1.substring(0, n1.length() - NODE_STARTED_FILE_NAME_SUFFIX.length()));
                Long ts2 = Long.valueOf(n2.substring(0, n2.length() - NODE_STARTED_FILE_NAME_SUFFIX.length()));

                if (ts1 == ts2)
                    return 0;
                else if (ts1 < ts2)
                    return -1;
                else
                    return 1;
            }
        });

        ByteBuffer buf = ByteBuffer.allocate(20);
        buf.order(ByteOrder.nativeOrder());

        for (File f : files){
            String name = f.getName();

            Long ts = Long.valueOf(name.substring(0, name.length() - NODE_STARTED_FILE_NAME_SUFFIX.length()));

            try (FileChannel ch = FileChannel.open(f.toPath(), READ)) {
                ch.read(buf);

                buf.flip();

                FileWALPointer ptr = new FileWALPointer(
                    buf.getLong(), buf.getInt(), buf.getInt());

                res.add(new T2<Long, WALPointer>(ts, ptr));

                buf.clear();
            }
            catch (IOException e) {
                throw new IgniteCheckedException("Failed to read node started marker file: " + f.getAbsolutePath(), e);
            }
        }

        return res;
    }

    /** {@inheritDoc} */
    @Override public void lock() throws IgniteCheckedException {
        if (fileLockHolder != null) {
            if (log.isDebugEnabled())
                log.debug("Try to capture file lock [nodeId=" +
                    cctx.localNodeId() + " path=" + fileLockHolder.lockPath() + "]");

            fileLockHolder.tryLock(lockWaitTime);
        }
    }

    /** {@inheritDoc} */
    @Override public void unLock() {
        if (fileLockHolder != null) {
            if (log.isDebugEnabled())
                log.debug("Release file lock [nodeId=" +
                    cctx.localNodeId() + " path=" + fileLockHolder.lockPath() + "]");

            fileLockHolder.release();
        }
    }

    /** {@inheritDoc} */
    @Override protected void onKernalStop0(boolean cancel) {
        checkpointLock.writeLock().lock();

        try {
            stopping = true;
        }
        finally {
            checkpointLock.writeLock().unlock();
        }

        shutdownCheckpointer(cancel);

        lsnrs.clear();

        super.onKernalStop0(cancel);

        if (!cctx.kernalContext().clientNode()) {
            unLock();

            if (fileLockHolder != null)
                fileLockHolder.close();
        }

        unRegistrateMetricsMBean();
    }

    /** */
    private long[] calculateFragmentSizes(int concLvl, long cacheSize, long chpBufSize) {
        if (concLvl < 2)
            concLvl = Runtime.getRuntime().availableProcessors();

        long fragmentSize = cacheSize / concLvl;

        if (fragmentSize < 1024 * 1024)
            fragmentSize = 1024 * 1024;

        long[] sizes = new long[concLvl + 1];

        for (int i = 0; i < concLvl; i++)
            sizes[i] = fragmentSize;

        sizes[concLvl] = chpBufSize;

        return sizes;
    }

    /** {@inheritDoc} */
    @Override protected PageMemory createPageMemory(
        DirectMemoryProvider memProvider,
        DataStorageConfiguration memCfg,
        DataRegionConfiguration plcCfg,
        DataRegionMetricsImpl memMetrics,
        final boolean trackable
    ) {
        if (!plcCfg.isPersistenceEnabled())
            return super.createPageMemory(memProvider, memCfg, plcCfg, memMetrics, trackable);

        memMetrics.persistenceEnabled(true);

        long cacheSize = plcCfg.getMaxSize();

        // Checkpoint buffer size can not be greater than cache size, it does not make sense.
        long chpBufSize = checkpointBufferSize(plcCfg);

        if (chpBufSize > cacheSize) {
            U.quietAndInfo(log,
                "Configured checkpoint page buffer size is too big, setting to the max region size [size="
                    + U.readableSize(cacheSize, false) + ",  memPlc=" + plcCfg.getName() + ']');

            chpBufSize = cacheSize;
        }

        boolean writeThrottlingEnabled = persistenceCfg.isWriteThrottlingEnabled();

        if (IgniteSystemProperties.getBoolean(IgniteSystemProperties.IGNITE_OVERRIDE_WRITE_THROTTLING_ENABLED, false))
            writeThrottlingEnabled = true;

        GridInClosure3X<Long, FullPageId, PageMemoryEx> changeTracker;

        if (trackable)
            changeTracker = new GridInClosure3X<Long, FullPageId, PageMemoryEx>() {
                @Override public void applyx(
                    Long page,
                    FullPageId fullId,
                    PageMemoryEx pageMem
                ) throws IgniteCheckedException {
                    if (trackable)
                        snapshotMgr.onChangeTrackerPage(page, fullId, pageMem);
                }
            };
        else
            changeTracker = null;

        PageMemoryImpl pageMem = new PageMemoryImpl(
            memProvider,
            calculateFragmentSizes(
                memCfg.getConcurrencyLevel(),
                cacheSize,
                chpBufSize
            ),
            cctx,
            memCfg.getPageSize(),
            new GridInClosure3X<FullPageId, ByteBuffer, Integer>() {
                @Override public void applyx(
                    FullPageId fullId,
                    ByteBuffer pageBuf,
                    Integer tag
                ) throws IgniteCheckedException {
                    // First of all, write page to disk.
                    storeMgr.write(fullId.groupId(), fullId.pageId(), pageBuf, tag);

                    // Only after write we can write page into snapshot.
                    snapshotMgr.flushDirtyPageHandler(fullId, pageBuf, tag);
                }
            },
            changeTracker,
            this,
            memMetrics,
            writeThrottlingEnabled
        );

        memMetrics.pageMemory(pageMem);

        return pageMem;
    }

    /** {@inheritDoc} */
    @Override protected void checkRegionEvictionProperties(DataRegionConfiguration regCfg, DataStorageConfiguration dbCfg)
        throws IgniteCheckedException {
        if (!regCfg.isPersistenceEnabled())
            super.checkRegionEvictionProperties(regCfg, dbCfg);

        if (regCfg.getPageEvictionMode() != DataPageEvictionMode.DISABLED)
            U.warn(log, "Page eviction mode set for [" + regCfg.getName() + "] data will have no effect" +
                " because the oldest pages are evicted automatically if Ignite persistence is enabled.");
    }

    /** {@inheritDoc} */
    @Override protected void checkPageSize(DataStorageConfiguration memCfg) {
        if (memCfg.getPageSize() == 0) {
            try {
                assert cctx.pageStore() instanceof FilePageStoreManager :
                    "Invalid page store manager was created: " + cctx.pageStore();

                Path anyIdxPartFile = IgniteUtils.searchFileRecursively(
                    ((FilePageStoreManager)cctx.pageStore()).workDir().toPath(), FilePageStoreManager.INDEX_FILE_NAME);

                if (anyIdxPartFile != null) {
                    memCfg.setPageSize(resolvePageSizeFromPartitionFile(anyIdxPartFile));

                    return;
                }
            }
            catch (IgniteCheckedException | IOException | IllegalArgumentException e) {
                U.quietAndWarn(log, "Attempt to resolve pageSize from store files failed: " + e.getMessage());

                U.quietAndWarn(log, "Default page size will be used: " + DataStorageConfiguration.DFLT_PAGE_SIZE + " bytes");
            }

            memCfg.setPageSize(DataStorageConfiguration.DFLT_PAGE_SIZE);
        }
    }

    /**
     * @param partFile Partition file.
     */
    private int resolvePageSizeFromPartitionFile(Path partFile) throws IOException, IgniteCheckedException {
        try (FileIO fileIO = persistenceCfg.getFileIOFactory().create(partFile.toFile())) {
            int minimalHdr = FilePageStore.HEADER_SIZE;

            if (fileIO.size() < minimalHdr)
                throw new IgniteCheckedException("Partition file is too small: " + partFile);

            ByteBuffer hdr = ByteBuffer.allocate(minimalHdr).order(ByteOrder.LITTLE_ENDIAN);

            while (hdr.remaining() > 0)
                fileIO.read(hdr);

            hdr.rewind();

            hdr.getLong(); // Read signature.

            hdr.getInt(); // Read version.

            hdr.get(); // Read type.

            int pageSize = hdr.getInt();

            if (pageSize == 2048) {
                U.quietAndWarn(log, "You are currently using persistent store with 2K pages (DataStorageConfiguration#" +
                    "pageSize). If you use SSD disk, consider migrating to 4K pages for better IO performance.");
            }

            return pageSize;
        }
    }

    /**
     * @param cancel Cancel flag.
     */
    @SuppressWarnings("unused")
    private void shutdownCheckpointer(boolean cancel) {
        Checkpointer cp = checkpointer;

        if (cp != null) {
            if (cancel)
                cp.shutdownNow();
            else
                cp.cancel();

            try {
                U.join(cp);

                checkpointer = null;
            }
            catch (IgniteInterruptedCheckedException ignore) {
                U.warn(log, "Was interrupted while waiting for checkpointer shutdown, " +
                    "will not wait for checkpoint to finish.");

                cp.shutdownNow();

                while (true) {
                    try {
                        U.join(cp);

                        checkpointer = null;

                        cp.scheduledCp.cpFinishFut.onDone(
                            new NodeStoppingException("Checkpointer is stopped during node stop."));

                        break;
                    }
                    catch (IgniteInterruptedCheckedException ignored) {
                        //Ignore
                    }
                }

                Thread.currentThread().interrupt();
            }
        }

        if (asyncCheckpointer != null)
            asyncCheckpointer.shutdownCheckpointer();
    }

    /** {@inheritDoc} */
    @Override public void beforeExchange(GridDhtPartitionsExchangeFuture fut) throws IgniteCheckedException {
        DiscoveryEvent discoEvt = fut.firstEvent();

        boolean joinEvt = discoEvt.type() == EventType.EVT_NODE_JOINED;

        boolean locNode = discoEvt.eventNode().isLocal();

        boolean isSrvNode = !cctx.kernalContext().clientNode();

        boolean clusterInTransitionStateToActive = fut.activateCluster();

        // Before local node join event.
        if (clusterInTransitionStateToActive || (joinEvt && locNode && isSrvNode))
            restoreState();

        if (cctx.kernalContext().query().moduleEnabled()) {
            ExchangeActions acts = fut.exchangeActions();

            if (acts != null && !F.isEmpty(acts.cacheStartRequests())) {
                for (ExchangeActions.CacheActionData actionData : acts.cacheStartRequests()) {
                    int cacheId = CU.cacheId(actionData.request().cacheName());

                    GridFutureAdapter<Void> old = idxRebuildFuts.put(cacheId, new GridFutureAdapter<>());

                    if (old != null)
                        old.onDone();
                }
            }
        }
    }

    /** {@inheritDoc} */
    @Override public void rebuildIndexesIfNeeded(GridDhtPartitionsExchangeFuture fut) {
        if (cctx.kernalContext().query().moduleEnabled()) {
            for (final GridCacheContext cacheCtx : (Collection<GridCacheContext>)cctx.cacheContexts()) {
                if (cacheCtx.startTopologyVersion().equals(fut.initialVersion())) {
                    final int cacheId = cacheCtx.cacheId();
                    final GridFutureAdapter<Void> usrFut = idxRebuildFuts.get(cacheId);

                    if (!cctx.pageStore().hasIndexStore(cacheCtx.groupId()) && cacheCtx.affinityNode()) {
                        IgniteInternalFuture<?> rebuildFut = cctx.kernalContext().query()
                            .rebuildIndexesFromHash(Collections.singletonList(cacheCtx.cacheId()));

                        assert usrFut != null : "Missing user future for cache: " + cacheCtx.name();

                        rebuildFut.listen(new CI1<IgniteInternalFuture>() {
                            @Override public void apply(IgniteInternalFuture igniteInternalFut) {
                                idxRebuildFuts.remove(cacheId, usrFut);

                                usrFut.onDone(igniteInternalFut.error());

                                CacheConfiguration ccfg = cacheCtx.config();

                                if (ccfg != null) {
                                    log().info("Finished indexes rebuilding for cache [name=" + ccfg.getName()
                                        + ", grpName=" + ccfg.getGroupName() + ']');
                                }
                            }
                        });
                    }
                    else {
                        if (usrFut != null) {
                            idxRebuildFuts.remove(cacheId, usrFut);

                            usrFut.onDone();
                        }
                    }
                }
            }
        }
    }

    /** {@inheritDoc} */
    @Nullable @Override public IgniteInternalFuture indexRebuildFuture(int cacheId) {
        return idxRebuildFuts.get(cacheId);
    }

    /** {@inheritDoc} */
    @Override public void onCacheGroupsStopped(
        Collection<IgniteBiTuple<CacheGroupContext, Boolean>> stoppedGrps
    ) {
        Map<PageMemoryEx, Collection<Integer>> destroyed = new HashMap<>();

        for (IgniteBiTuple<CacheGroupContext, Boolean> tup : stoppedGrps) {
            CacheGroupContext gctx = tup.get1();

            if (!gctx.persistenceEnabled())
                continue;

            snapshotMgr.onCacheGroupStop(gctx);

            PageMemoryEx pageMem = (PageMemoryEx)gctx.dataRegion().pageMemory();

            Collection<Integer> grpIds = destroyed.get(pageMem);

            if (grpIds == null) {
                grpIds = new HashSet<>();

                destroyed.put(pageMem, grpIds);
            }

            grpIds.add(tup.get1().groupId());

            pageMem.onCacheGroupDestroyed(tup.get1().groupId());
        }

        Collection<IgniteInternalFuture<Void>> clearFuts = new ArrayList<>(destroyed.size());

        for (Map.Entry<PageMemoryEx, Collection<Integer>> entry : destroyed.entrySet()) {
            final Collection<Integer> grpIds = entry.getValue();

            clearFuts.add(entry.getKey().clearAsync(new P3<Integer, Long, Integer>() {
                @Override public boolean apply(Integer grpId, Long pageId, Integer tag) {
                    return grpIds.contains(grpId);
                }
            }, false));
        }

        for (IgniteInternalFuture<Void> clearFut : clearFuts) {
            try {
                clearFut.get();
            }
            catch (IgniteCheckedException e) {
                log.error("Failed to clear page memory", e);
            }
        }

        if (cctx.pageStore() != null) {
            for (IgniteBiTuple<CacheGroupContext, Boolean> tup : stoppedGrps) {
                CacheGroupContext grp = tup.get1();

                if (grp.affinityNode()) {
                    try {
                        cctx.pageStore().shutdownForCacheGroup(grp, tup.get2());
                    }
                    catch (IgniteCheckedException e) {
                        U.error(log, "Failed to gracefully clean page store resources for destroyed cache " +
                            "[cache=" + grp.cacheOrGroupName() + "]", e);
                    }
                }
            }
        }
    }

    /**
     * Gets the checkpoint read lock. While this lock is held, checkpoint thread will not acquireSnapshotWorker memory
     * state.
     */
    @SuppressWarnings("LockAcquiredButNotSafelyReleased")
    @Override public void checkpointReadLock() {
        if (checkpointLock.writeLock().isHeldByCurrentThread())
            return;

        for (; ; ) {
            checkpointLock.readLock().lock();

            if (stopping) {
                checkpointLock.readLock().unlock();

                throw new RuntimeException("Failed to perform cache update: node is stopping.");
            }

            if (safeToUpdatePageMemories() || checkpointLock.getReadHoldCount() > 1)
                break;
            else {
                checkpointLock.readLock().unlock();

                try {
                    checkpointer.wakeupForCheckpoint(0, "too many dirty pages").cpBeginFut.getUninterruptibly();
                }
                catch (IgniteCheckedException e) {
                    throw new IgniteException("Failed to wait for checkpoint begin.", e);
                }
            }
        }

        if (ASSERTION_ENABLED)
            CHECKPOINT_LOCK_HOLD_COUNT.set(CHECKPOINT_LOCK_HOLD_COUNT.get() + 1);
    }

    /** {@inheritDoc} */
    @Override public boolean checkpointLockIsHeldByThread() {
        return !ASSERTION_ENABLED ||
            checkpointLock.isWriteLockedByCurrentThread() ||
            CHECKPOINT_LOCK_HOLD_COUNT.get() > 0;
    }

    /**
     * @return {@code true} if all PageMemory instances are safe to update.
     */
    private boolean safeToUpdatePageMemories() {
        Collection<DataRegion> memPlcs = context().database().dataRegions();

        if (memPlcs == null)
            return true;

        for (DataRegion memPlc : memPlcs) {
            if (!memPlc.config().isPersistenceEnabled())
                continue;

            PageMemoryEx pageMemEx = (PageMemoryEx)memPlc.pageMemory();

            if (!pageMemEx.safeToUpdate())
                return false;
        }

        return true;
    }

    /**
     * Releases the checkpoint read lock.
     */
    @Override public void checkpointReadUnlock() {
        if (checkpointLock.writeLock().isHeldByCurrentThread())
            return;

        checkpointLock.readLock().unlock();

        if (checkpointer != null) {
            Collection<DataRegion> dataRegs = context().database().dataRegions();

            if (dataRegs != null) {
                for (DataRegion dataReg : dataRegs) {
                    if (!dataReg.config().isPersistenceEnabled())
                        continue;

                    PageMemoryEx mem = (PageMemoryEx)dataReg.pageMemory();

                    if (mem != null && !mem.safeToUpdate()) {
                        checkpointer.wakeupForCheckpoint(0, "too many dirty pages");

                        break;
                    }
                }
            }
        }

        if (ASSERTION_ENABLED)
            CHECKPOINT_LOCK_HOLD_COUNT.set(CHECKPOINT_LOCK_HOLD_COUNT.get() - 1);
    }

    /**
     * @throws IgniteCheckedException If failed to restore database status from WAL.
     */
    private void restoreState() throws IgniteCheckedException {
        try {
            CheckpointStatus status = readCheckpointStatus();

            checkpointReadLock();

            try {
                applyLastUpdates(status, false);
            }
            finally {
                checkpointReadUnlock();
            }

            snapshotMgr.restoreState();

            checkpointer = new Checkpointer(cctx.igniteInstanceName(), "db-checkpoint-thread", log);

            new IgniteThread(cctx.igniteInstanceName(), "db-checkpoint-thread", checkpointer).start();

            CheckpointProgressSnapshot chp = checkpointer.wakeupForCheckpoint(0, "node started");

            if (chp != null)
                chp.cpBeginFut.get();
        }
        catch (StorageException e) {
            throw new IgniteCheckedException(e);
        }
    }

    /** {@inheritDoc} */
    @Override public synchronized Map<Integer, Map<Integer, Long>> reserveHistoryForExchange() {
        assert reservedForExchange == null : reservedForExchange;

        reservedForExchange = new HashMap<>();

        Map</*grpId*/Integer, Set</*partId*/Integer>> parts4CheckpointHistSearch = partsForCheckpointHistorySearch();

        Map</*grpId*/Integer, Map</*partId*/Integer, CheckpointEntry>> lastCheckpointEntry4Grp =
            searchLastCheckpointEntryPerPartition(parts4CheckpointHistSearch);

        Map</*grpId*/Integer, Map</*partId*/Integer, /*updCntr*/Long>> grpPartsWithCnts = new HashMap<>();

        try {
            for (Map.Entry<Integer, Map<Integer, CheckpointEntry>> e : lastCheckpointEntry4Grp.entrySet()) {
                Integer grpId = e.getKey();

                for (Map.Entry<Integer, CheckpointEntry> e0 : e.getValue().entrySet()) {
                    CheckpointEntry cpEntry = e0.getValue();

                    Integer partId = e0.getKey();

                    if (cctx.wal().reserve(cpEntry.cpMark)) {
                        Map</*partId*/Integer, T2</*updCntr*/Long, WALPointer>> grpChpState = reservedForExchange.get(grpId);

                        Map<Integer, Long> grpCnts = grpPartsWithCnts.get(grpId);

                        if (grpChpState == null) {
                            reservedForExchange.put(grpId, grpChpState = new HashMap<>());

                            grpPartsWithCnts.put(grpId, grpCnts = new HashMap<>());
                        }

                        Long partCnt = cpEntry.partitionCounter(cctx, grpId, partId);

                        if (partCnt != null) {
                            grpChpState.put(partId, new T2<>(partCnt, cpEntry.cpMark));

                            grpCnts.put(partId, partCnt);
                        }
                        else
                            cctx.wal().release(cpEntry.cpMark);
                    }
                }
            }
        }
        catch (IgniteCheckedException ex) {
            U.error(log, "Error while trying to reserve history", ex);
        }

        return grpPartsWithCnts;
    }

    /**
     *
     * @return Map of group id -> Set parts.
     */
    private Map<Integer, Set<Integer>> partsForCheckpointHistorySearch() {
        Map<Integer, Set<Integer>> part4CheckpointHistSearch = new HashMap<>();

        for (CacheGroupContext grp : cctx.cache().cacheGroups()) {
            if (grp.isLocal())
                continue;

            for (GridDhtLocalPartition part : grp.topology().currentLocalPartitions()) {
                if (part.state() != GridDhtPartitionState.OWNING || part.dataStore().fullSize() <= walRebalanceThreshold)
                    continue;

                Set<Integer> parts = part4CheckpointHistSearch.get(grp.groupId());

                if (parts == null)
                    part4CheckpointHistSearch.put(grp.groupId(), parts = new HashSet<>());

                parts.add(part.id());
            }
        }

        return part4CheckpointHistSearch;
    }

    /** {@inheritDoc} */
    @Override public synchronized void releaseHistoryForExchange() {
        if (reservedForExchange == null)
            return;

        for (Map.Entry<Integer, Map<Integer, T2<Long, WALPointer>>> e : reservedForExchange.entrySet()) {
            for (Map.Entry<Integer, T2<Long, WALPointer>> e0 : e.getValue().entrySet()) {
                try {
                    cctx.wal().release(e0.getValue().get2());
                }
                catch (IgniteCheckedException ex) {
                    U.error(log, "Could not release history lock", ex);
                }
            }
        }

        reservedForExchange = null;
    }

    /** {@inheritDoc} */
    @Override public boolean reserveHistoryForPreloading(int grpId, int partId, long cntr) {
        CheckpointEntry cpEntry = searchCheckpointEntry(grpId, partId, cntr);

        if (cpEntry == null)
            return false;

        WALPointer ptr = cpEntry.cpMark;

        if (ptr == null)
            return false;

        boolean reserved;

        try {
            reserved = cctx.wal().reserve(ptr);
        }
        catch (IgniteCheckedException e) {
            U.error(log, "Error while trying to reserve history", e);

            reserved = false;
        }

        if (reserved)
            reservedForPreloading.put(new T2<>(grpId, partId), new T2<>(cntr, ptr));

        return reserved;
    }

    /** {@inheritDoc} */
    @Override public void releaseHistoryForPreloading() {
        for (Map.Entry<T2<Integer, Integer>, T2<Long, WALPointer>> e : reservedForPreloading.entrySet()) {
            try {
                cctx.wal().release(e.getValue().get2());
            }
            catch (IgniteCheckedException ex) {
                U.error(log, "Could not release WAL reservation", ex);

                throw new IgniteException(ex);
            }
        }

        reservedForPreloading.clear();
    }

    /**
     * For debugging only. TODO: remove.
     */
    public Map<T2<Integer, Integer>, T2<Long, WALPointer>> reservedForPreloading() {
        return reservedForPreloading;
    }

    /**
     *
     */
    @Nullable @Override public IgniteInternalFuture wakeupForCheckpoint(String reason) {
        Checkpointer cp = checkpointer;

        if (cp != null)
            return cp.wakeupForCheckpoint(0, reason).cpBeginFut;

        return null;
    }

    /** {@inheritDoc} */
    @Override public void waitForCheckpoint(String reason) throws IgniteCheckedException {
        Checkpointer cp = checkpointer;

        if (cp == null)
            return;

        CheckpointProgressSnapshot progSnapshot = cp.wakeupForCheckpoint(0, reason);

        IgniteInternalFuture fut1 = progSnapshot.cpFinishFut;

        fut1.get();

        if (!progSnapshot.started)
            return;

        IgniteInternalFuture fut2 = cp.wakeupForCheckpoint(0, reason).cpFinishFut;

        assert fut1 != fut2;

        fut2.get();
    }

    /** {@inheritDoc} */
    @Override public CheckpointFuture forceCheckpoint(String reason) {
        Checkpointer cp = checkpointer;

        if (cp == null)
            return null;

        return cp.wakeupForCheckpoint(0, reason);
    }

    /**
     * Tries to search for a WAL pointer for the given partition counter start.
     *
     * @return Checkpoint entry or {@code null} if failed to search.
     */
    private Map<Integer, Map<Integer, CheckpointEntry>> searchLastCheckpointEntryPerPartition(
        final Map<Integer, Set<Integer>> part4reserve
    ) {
        final Map<Integer, Map<Integer, CheckpointEntry>> res = new HashMap<>();

        if (F.isEmpty(part4reserve))
            return res;

        for (Long cpTs : checkpointHist.checkpoints()) {
            CheckpointEntry chpEntry = null;

            try {
                chpEntry = checkpointHist.entry(cpTs);

                Map<Integer, CheckpointEntry.GroupState> grpsState = chpEntry.groupState(cctx);

                if (F.isEmpty(grpsState)) {
                    res.clear();

                    continue;
                }

                for (Map.Entry<Integer, Set<Integer>> grps : part4reserve.entrySet()) {
                    Integer grpId = grps.getKey();

                    Map<Integer, CheckpointEntry> partToCheckPntEntry = res.get(grpId);

                    CheckpointEntry.GroupState grpState = grpsState.get(grpId);

                    if (grpState == null) {
                        res.remove(grpId);

                        continue;
                    }

                    if (partToCheckPntEntry == null)
                        res.put(grpId, partToCheckPntEntry = new HashMap<>());

                    for (Integer partId : grps.getValue()) {
                        int idx = grpState.indexByPartition(partId);

                        if (idx < 0)
                            partToCheckPntEntry.remove(partId);
                        else {
                            if (partToCheckPntEntry.containsKey(partId))
                                continue;

                            partToCheckPntEntry.put(partId, chpEntry);
                        }
                    }
                }
            }
            catch (IgniteCheckedException ex) {
                String msg = chpEntry != null ?
                    ", chpId=" + chpEntry.cpId + " ptr=" + chpEntry.cpMark + " ts=" + chpEntry.cpTs : "";

                U.error(log, "Failed to read checkpoint entry" + msg, ex);

                // Treat exception the same way as a gap.
                res.clear();
            }
        }

        return res;
    }

    /**
     * Tries to search for a WAL pointer for the given partition counter start.
     *
     * @param grpId Cache group ID.
     * @param part Partition ID.
     * @param partCntrSince Partition counter or {@code null} to search for minimal counter.
     * @return Checkpoint entry or {@code null} if failed to search.
     */
    @Nullable public WALPointer searchPartitionCounter(int grpId, int part, @Nullable Long partCntrSince) {
        CheckpointEntry entry = searchCheckpointEntry(grpId, part, partCntrSince);

        if (entry == null)
            return null;

        return entry.cpMark;
    }

    /**
     * Tries to search for a WAL pointer for the given partition counter start.
     *
     * @param grpId Cache group ID.
     * @param part Partition ID.
     * @param partCntrSince Partition counter or {@code null} to search for minimal counter.
     * @return Checkpoint entry or {@code null} if failed to search.
     */
    @Nullable private CheckpointEntry searchCheckpointEntry(int grpId, int part, @Nullable Long partCntrSince) {
        boolean hasGap = false;
        CheckpointEntry first = null;

        for (Long cpTs : checkpointHist.checkpoints()) {
            try {
                CheckpointEntry entry = checkpointHist.entry(cpTs);

                Long foundCntr = entry.partitionCounter(cctx, grpId, part);

                if (foundCntr != null) {
                    if (partCntrSince == null) {
                        if (hasGap) {
                            first = entry;

                            hasGap = false;
                        }

                        if (first == null)
                            first = entry;
                    }
                    else if (foundCntr <= partCntrSince) {
                        first = entry;

                        hasGap = false;
                    }
                    else
                        return hasGap ? null : first;
                }
                else
                    hasGap = true;
            }
            catch (IgniteCheckedException ignore) {
                // Treat exception the same way as a gap.
                hasGap = true;
            }
        }

        return hasGap ? null : first;
    }

    /**
     * @return Checkpoint history. For tests only.
     */
    public CheckpointHistory checkpointHistory() {
        return checkpointHist;
    }

    /**
     * @return Checkpoint directory.
     */
    public File checkpointDirectory() {
        return cpDir;
    }

    /**
     * @param lsnr Listener.
     */
    public void addCheckpointListener(DbCheckpointListener lsnr) {
        lsnrs.add(lsnr);
    }

    /**
     * @param lsnr Listener.
     */
    public void removeCheckpointListener(DbCheckpointListener lsnr) {
        lsnrs.remove(lsnr);
    }

    /**
     * @return Read checkpoint status.
     * @throws IgniteCheckedException If failed to read checkpoint status page.
     */
    @SuppressWarnings("TooBroadScope")
    private CheckpointStatus readCheckpointStatus() throws IgniteCheckedException {
        long lastStartTs = 0;
        long lastEndTs = 0;

        UUID startId = CheckpointStatus.NULL_UUID;
        UUID endId = CheckpointStatus.NULL_UUID;

        File startFile = null;
        File endFile = null;

        WALPointer startPtr = CheckpointStatus.NULL_PTR;
        WALPointer endPtr = CheckpointStatus.NULL_PTR;

        File dir = cpDir;

        if (!dir.exists()) {
            // TODO: remove excessive logging after GG-12116 fix.
            File[] files = dir.listFiles();

            if (files != null && files.length > 0) {
                log.warning("Read checkpoint status: cpDir.exists() is false, cpDir.listFiles() is: " +
                    Arrays.toString(files));
            }

            if (Files.exists(dir.toPath()))
                log.warning("Read checkpoint status: cpDir.exists() is false, Files.exists(cpDir) is true.");

            if (log.isInfoEnabled())
                log.info("Read checkpoint status: checkpoint directory is not found.");

            return new CheckpointStatus(0, startId, startPtr, endId, endPtr);
        }

        File[] files = dir.listFiles();

        for (File file : files) {
            Matcher matcher = CP_FILE_NAME_PATTERN.matcher(file.getName());

            if (matcher.matches()) {
                long ts = Long.parseLong(matcher.group(1));
                UUID id = UUID.fromString(matcher.group(2));
                CheckpointEntryType type = CheckpointEntryType.valueOf(matcher.group(3));

                if (type == CheckpointEntryType.START && ts > lastStartTs) {
                    lastStartTs = ts;
                    startId = id;
                    startFile = file;
                }
                else if (type == CheckpointEntryType.END && ts > lastEndTs) {
                    lastEndTs = ts;
                    endId = id;
                    endFile = file;
                }
            }
        }

        ByteBuffer buf = ByteBuffer.allocate(20);
        buf.order(ByteOrder.nativeOrder());

        if (startFile != null)
            startPtr = readPointer(startFile, buf);

        if (endFile != null)
            endPtr = readPointer(endFile, buf);

        if (log.isInfoEnabled())
            log.info("Read checkpoint status [startMarker=" + startFile + ", endMarker=" + endFile + ']');

        return new CheckpointStatus(lastStartTs, startId, startPtr, endId, endPtr);
    }

    /**
     * Loads WAL pointer from CP file
     *
     * @param cpMarkerFile Checkpoint mark file.
     * @return WAL pointer.
     * @throws IgniteCheckedException If failed to read mark file.
     */
    private WALPointer readPointer(File cpMarkerFile, ByteBuffer buf) throws IgniteCheckedException {
        buf.position(0);

        try (FileChannel ch = FileChannel.open(cpMarkerFile.toPath(), READ)) {
            ch.read(buf);

            buf.flip();

            return new FileWALPointer(buf.getLong(), buf.getInt(), buf.getInt());
        }
        catch (IOException e) {
            throw new IgniteCheckedException(
                "Failed to read checkpoint pointer from marker file: " + cpMarkerFile.getAbsolutePath(), e);
        }
    }

    /**
     * @param status Checkpoint status.
     */
    private WALPointer restoreMemory(CheckpointStatus status) throws IgniteCheckedException {
        return restoreMemory(status, false, (PageMemoryEx)metaStorage.pageMemory());
    }

    /**
     * @param status Checkpoint status.
     * @param storeOnly If {@code True} restores Metastorage only.
     */
    private WALPointer restoreMemory(CheckpointStatus status, boolean storeOnly,
        PageMemoryEx storePageMem) throws IgniteCheckedException {
        assert !storeOnly || storePageMem != null;

        if (log.isInfoEnabled())
            log.info("Checking memory state [lastValidPos=" + status.endPtr + ", lastMarked="
                + status.startPtr + ", lastCheckpointId=" + status.cpStartId + ']');

        boolean apply = status.needRestoreMemory();

        if (apply) {
            U.quietAndWarn(log, "Ignite node stopped in the middle of checkpoint. Will restore memory state and " +
                "finish checkpoint on node start.");

            cctx.pageStore().beginRecover();
        }
        else
            cctx.wal().allowCompressionUntil(status.startPtr);

        long start = U.currentTimeMillis();
        int applied = 0;
        WALPointer lastRead = null;

        Collection<Integer> ignoreGrps = storeOnly ? Collections.emptySet() : initiallyWalDisabledGrps;

        try (WALIterator it = cctx.wal().replay(status.endPtr)) {
            while (it.hasNextX()) {
                IgniteBiTuple<WALPointer, WALRecord> tup = it.nextX();

                WALRecord rec = tup.get2();

                lastRead = tup.get1();

                switch (rec.type()) {
                    case CHECKPOINT_RECORD:
                        CheckpointRecord cpRec = (CheckpointRecord)rec;

                        // We roll memory up until we find a checkpoint start record registered in the status.
                        if (F.eq(cpRec.checkpointId(), status.cpStartId)) {
                            log.info("Found last checkpoint marker [cpId=" + cpRec.checkpointId() +
                                ", pos=" + tup.get1() + ']');

                            apply = false;
                        }
                        else if (!F.eq(cpRec.checkpointId(), status.cpEndId))
                            U.warn(log, "Found unexpected checkpoint marker, skipping [cpId=" + cpRec.checkpointId() +
                                ", expCpId=" + status.cpStartId + ", pos=" + tup.get1() + ']');

                        break;

                    case PAGE_RECORD:
                        if (apply) {
                            PageSnapshot pageRec = (PageSnapshot)rec;

                            // Here we do not require tag check because we may be applying memory changes after
                            // several repetitive restarts and the same pages may have changed several times.
                            int grpId = pageRec.fullPageId().groupId();

                            if (storeOnly && grpId != METASTORAGE_CACHE_ID)
                                continue;

                            if (!ignoreGrps.contains(grpId)) {
                                long pageId = pageRec.fullPageId().pageId();

                                PageMemoryEx pageMem = grpId == METASTORAGE_CACHE_ID ? storePageMem : getPageMemoryForCacheGroup(grpId);

                                long page = pageMem.acquirePage(grpId, pageId, true);

                                try {
                                    long pageAddr = pageMem.writeLock(grpId, pageId, page);

                                    try {
                                        PageUtils.putBytes(pageAddr, 0, pageRec.pageData());
                                    }
                                    finally {
                                        pageMem.writeUnlock(grpId, pageId, page, null, true, true);
                                    }
                                }
                                finally {
                                    pageMem.releasePage(grpId, pageId, page);
                                }

                                applied++;
                            }
                        }

                        break;

                    case PARTITION_DESTROY:
                        PartitionDestroyRecord destroyRec = (PartitionDestroyRecord)rec;

                        final int gId = destroyRec.groupId();

                        if (storeOnly && gId != METASTORAGE_CACHE_ID)
                            continue;

                        if (!ignoreGrps.contains(gId)) {
                            final int pId = destroyRec.partitionId();

                            PageMemoryEx pageMem = gId == METASTORAGE_CACHE_ID ? storePageMem : getPageMemoryForCacheGroup(gId);

                            pageMem.clearAsync(new P3<Integer, Long, Integer>() {
                                @Override public boolean apply(Integer cacheId, Long pageId, Integer tag) {
                                    return cacheId == gId && PageIdUtils.partId(pageId) == pId;
                                }
                            }, true).get();

                        }

                        break;

                    default:
                        if (apply && rec instanceof PageDeltaRecord) {
                            PageDeltaRecord r = (PageDeltaRecord)rec;

                            int grpId = r.groupId();

                            if (storeOnly && grpId != METASTORAGE_CACHE_ID)
                                continue;

                            if (!ignoreGrps.contains(grpId)) {
                                long pageId = r.pageId();

                                PageMemoryEx pageMem = grpId == METASTORAGE_CACHE_ID ? storePageMem : getPageMemoryForCacheGroup(grpId);

                                // Here we do not require tag check because we may be applying memory changes after
                                // several repetitive restarts and the same pages may have changed several times.
                                long page = pageMem.acquirePage(grpId, pageId, true);

                                try {
                                    long pageAddr = pageMem.writeLock(grpId, pageId, page);

                                    try {
                                        r.applyDelta(pageMem, pageAddr);
                                    }
                                    finally {
                                        pageMem.writeUnlock(grpId, pageId, page, null, true, true);
                                    }
                                }
                                finally {
                                    pageMem.releasePage(grpId, pageId, page);
                                }

                                applied++;
                            }
                        }
                }
            }
        }

        if (storeOnly)
            return null;

        if (status.needRestoreMemory()) {
            if (apply)
                throw new IgniteCheckedException("Failed to restore memory state (checkpoint marker is present " +
                    "on disk, but checkpoint record is missed in WAL) " +
                    "[cpStatus=" + status + ", lastRead=" + lastRead + "]");

            log.info("Finished applying memory changes [changesApplied=" + applied +
                ", time=" + (U.currentTimeMillis() - start) + "ms]");

            if (applied > 0)
                finalizeCheckpointOnRecovery(status.cpStartTs, status.cpStartId, status.startPtr);
        }

        checkpointHist.loadHistory(cpDir);

        return lastRead == null ? null : lastRead.next();
    }

    /**
     * Obtains PageMemory reference from cache descriptor instead of cache context.
     *
     * @param grpId Cache group id.
     * @return PageMemoryEx instance.
     * @throws IgniteCheckedException if no DataRegion is configured for a name obtained from cache descriptor.
     */
    private PageMemoryEx getPageMemoryForCacheGroup(int grpId) throws IgniteCheckedException {
        // TODO IGNITE-5075: cache descriptor can be removed.
        GridCacheSharedContext sharedCtx = context();

        CacheGroupDescriptor desc = sharedCtx.cache().cacheGroupDescriptors().get(grpId);

        if (desc == null)
            throw new IgniteCheckedException("Failed to find cache group descriptor [grpId=" + grpId + ']');

        String memPlcName = desc.config().getDataRegionName();

        return (PageMemoryEx)sharedCtx.database().dataRegion(memPlcName).pageMemory();
    }

    /**
     * Apply update from some iterator and with specific filters.
     *
     * @param it WalIterator.
     * @param recPredicate Wal record filter.
     * @param entryPredicate Entry filter.
     * @param partStates Partition to restore state.
     */
    public void applyUpdatesOnRecovery(
        WALIterator it,
        IgnitePredicate<IgniteBiTuple<WALPointer, WALRecord>> recPredicate,
        IgnitePredicate<DataEntry> entryPredicate,
        Map<T2<Integer, Integer>, T2<Integer, Long>> partStates
    ) throws IgniteCheckedException {
        while (it.hasNextX()) {
            IgniteBiTuple<WALPointer, WALRecord> next = it.nextX();

            WALRecord rec = next.get2();

            if (!recPredicate.apply(next))
                break;

            switch (rec.type()) {
                case DATA_RECORD:
                    checkpointReadLock();

                    try {
                        DataRecord dataRec = (DataRecord) rec;

                        for (DataEntry dataEntry : dataRec.writeEntries()) {
                            if (entryPredicate.apply(dataEntry)) {
                                checkpointReadLock();

                                try {
                                    int cacheId = dataEntry.cacheId();

                                    GridCacheContext cacheCtx = cctx.cacheContext(cacheId);

                                    if (cacheCtx != null)
                                        applyUpdate(cacheCtx, dataEntry);
                                    else if (log != null)
                                        log.warning("Cache (cacheId=" + cacheId + ") is not started, can't apply updates.");
                                }
                                finally {
                                    checkpointReadUnlock();
                                }
                            }
                        }
                    }
                    finally {
                        checkpointReadUnlock();
                    }

                    break;

                default:
                    // Skip other records.
            }
        }

        checkpointReadLock();

        try {
            restorePartitionState(partStates, Collections.emptySet());
        }
        finally {
            checkpointReadUnlock();
        }
    }

    /**
     * @param status Last registered checkpoint status.
     * @throws IgniteCheckedException If failed to apply updates.
     * @throws StorageException If IO exception occurred while reading write-ahead log.
     */
    private void applyLastUpdates(CheckpointStatus status, boolean metastoreOnly) throws IgniteCheckedException {
        if (log.isInfoEnabled())
            log.info("Applying lost cache updates since last checkpoint record [lastMarked="
                + status.startPtr + ", lastCheckpointId=" + status.cpStartId + ']');

        if (!metastoreOnly)
            cctx.kernalContext().query().skipFieldLookup(true);

        long start = U.currentTimeMillis();
        int applied = 0;

        Collection<Integer> ignoreGrps = metastoreOnly ? Collections.emptySet() : initiallyWalDisabledGrps;

        try (WALIterator it = cctx.wal().replay(status.startPtr)) {
            Map<T2<Integer, Integer>, T2<Integer, Long>> partStates = new HashMap<>();

            while (it.hasNextX()) {
                IgniteBiTuple<WALPointer, WALRecord> next = it.nextX();

                WALRecord rec = next.get2();

                switch (rec.type()) {
                    case DATA_RECORD:
                        if (metastoreOnly)
                            continue;

                        DataRecord dataRec = (DataRecord)rec;

                        for (DataEntry dataEntry : dataRec.writeEntries()) {
                            int cacheId = dataEntry.cacheId();

                            int grpId = cctx.cache().cacheDescriptor(cacheId).groupId();

                            if (!ignoreGrps.contains(grpId)) {
                                GridCacheContext cacheCtx = cctx.cacheContext(cacheId);

                                applyUpdate(cacheCtx, dataEntry);

                                applied++;
                            }
                        }

                        break;

                    case PART_META_UPDATE_STATE:
                        if (metastoreOnly)
                            continue;

                        PartitionMetaStateRecord metaStateRecord = (PartitionMetaStateRecord)rec;

                        if (!ignoreGrps.contains(metaStateRecord.groupId())) {
                            partStates.put(new T2<>(metaStateRecord.groupId(), metaStateRecord.partitionId()),
                                new T2<>((int)metaStateRecord.state(), metaStateRecord.updateCounter()));
                        }

                        break;

                    case METASTORE_DATA_RECORD:
                        MetastoreDataRecord metastoreDataRecord = (MetastoreDataRecord)rec;

                        metaStorage.applyUpdate(metastoreDataRecord.key(), metastoreDataRecord.value());

                        break;

                    case META_PAGE_UPDATE_NEXT_SNAPSHOT_ID:
                    case META_PAGE_UPDATE_LAST_SUCCESSFUL_SNAPSHOT_ID:
                    case META_PAGE_UPDATE_LAST_SUCCESSFUL_FULL_SNAPSHOT_ID:
                        if (metastoreOnly)
                            continue;

                        PageDeltaRecord rec0 = (PageDeltaRecord) rec;

                        PageMemoryEx pageMem = getPageMemoryForCacheGroup(rec0.groupId());

                        long page = pageMem.acquirePage(rec0.groupId(), rec0.pageId(), true);

                        try {
                            long addr = pageMem.writeLock(rec0.groupId(), rec0.pageId(), page, true);

                            try {
                                rec0.applyDelta(pageMem, addr);
                            }
                            finally {
                                pageMem.writeUnlock(rec0.groupId(), rec0.pageId(), page, null, true, true);
                            }
                        }
                        finally {
                            pageMem.releasePage(rec0.groupId(), rec0.pageId(), page);
                        }

                        break;

                    default:
                        // Skip other records.
                }
            }

            if (!metastoreOnly)
                restorePartitionState(partStates, ignoreGrps);
        }
        finally {
            if (!metastoreOnly)
                cctx.kernalContext().query().skipFieldLookup(false);
        }

        if (log.isInfoEnabled())
            log.info("Finished applying WAL changes [updatesApplied=" + applied +
                ", time=" + (U.currentTimeMillis() - start) + "ms]");
    }

    /**
     * @param partStates Partition states.
     * @throws IgniteCheckedException If failed to restore.
     */
    private void restorePartitionState(
        Map<T2<Integer, Integer>, T2<Integer, Long>> partStates,
        Collection<Integer> ignoreGrps
    ) throws IgniteCheckedException {
        for (CacheGroupContext grp : cctx.cache().cacheGroups()) {
            if (grp.isLocal() || !grp.affinityNode() || ignoreGrps.contains(grp.groupId())) {
                // Local cache has no partitions and its states.
                continue;
            }

            if (!grp.dataRegion().config().isPersistenceEnabled())
                continue;

            int grpId = grp.groupId();

            PageMemoryEx pageMem = (PageMemoryEx)grp.dataRegion().pageMemory();

            for (int i = 0; i < grp.affinity().partitions(); i++) {
                T2<Integer, Long> restore = partStates.get(new T2<>(grpId, i));

                if (storeMgr.exists(grpId, i)) {
                    storeMgr.ensure(grpId, i);

                    if (storeMgr.pages(grpId, i) <= 1)
                        continue;

                    GridDhtLocalPartition part = grp.topology().forceCreatePartition(i);

                    assert part != null;

                    // TODO: https://issues.apache.org/jira/browse/IGNITE-6097
                    grp.offheap().onPartitionInitialCounterUpdated(i, 0);

                    checkpointReadLock();

                    try {
                        long partMetaId = pageMem.partitionMetaPageId(grpId, i);
                        long partMetaPage = pageMem.acquirePage(grpId, partMetaId);

                        try {
                            long pageAddr = pageMem.writeLock(grpId, partMetaId, partMetaPage);

                            boolean changed = false;

                            try {
                                PagePartitionMetaIO io = PagePartitionMetaIO.VERSIONS.forPage(pageAddr);

                                if (restore != null) {
                                    int stateId = restore.get1();

                                    io.setPartitionState(pageAddr, (byte)stateId);

                                    changed = updateState(part, stateId);

                                    if (stateId == GridDhtPartitionState.OWNING.ordinal()
                                        || (stateId == GridDhtPartitionState.MOVING.ordinal()

                                        && part.initialUpdateCounter() < restore.get2())) {
                                        part.initialUpdateCounter(restore.get2());

                                        changed = true;
                                    }
                                }
                                else
                                    updateState(part, (int)io.getPartitionState(pageAddr));
                            }
                            finally {
                                pageMem.writeUnlock(grpId, partMetaId, partMetaPage, null, changed);
                            }
                        }
                        finally {
                            pageMem.releasePage(grpId, partMetaId, partMetaPage);
                        }
                    }
                    finally {
                        checkpointReadUnlock();
                    }
                }
                else if (restore != null) {
                    GridDhtLocalPartition part = grp.topology().forceCreatePartition(i);

                    assert part != null;

                    // TODO: https://issues.apache.org/jira/browse/IGNITE-6097
                    grp.offheap().onPartitionInitialCounterUpdated(i, 0);

                    updateState(part, restore.get1());
                }
            }
        }
    }

    /**
     * @param grpCtx Group context.
     * @param partId Partition ID.
     * @return Partition state.
     */
    public GridDhtPartitionState readPartitionState(CacheGroupContext grpCtx, int partId) {
        int grpId = grpCtx.groupId();
        PageMemoryEx pageMem = (PageMemoryEx)grpCtx.dataRegion().pageMemory();

        try {
            if (storeMgr.exists(grpId, partId)) {
                storeMgr.ensure(grpId, partId);

                if (storeMgr.pages(grpId, partId) > 1) {
                    long partMetaId = pageMem.partitionMetaPageId(grpId, partId);
                    long partMetaPage = pageMem.acquirePage(grpId, partMetaId);

                    try {
                        long pageAddr = pageMem.readLock(grpId, partMetaId, partMetaPage);

                        try {
                            if (PageIO.getType(pageAddr) == PageIO.T_PART_META) {
                                PagePartitionMetaIO io = PagePartitionMetaIO.VERSIONS.forPage(pageAddr);

                                GridDhtPartitionState state = GridDhtPartitionState.fromOrdinal((int)io.getPartitionState(pageAddr));

                                if (state == null)
                                    state = GridDhtPartitionState.MOVING;

                                return state;
                            }
                        }
                        finally {
                            pageMem.readUnlock(grpId, partMetaId, partMetaPage);
                        }
                    }
                    finally {
                        pageMem.releasePage(grpId, partMetaId, partMetaPage);
                    }
                }
            }
        }
        catch (IgniteCheckedException e) {
            U.error(log, "Failed to read partition state (will default to MOVING) [grp=" + grpCtx +
                ", partId=" + partId + "]", e);
        }

        return GridDhtPartitionState.MOVING;
    }

    /**
     * Wal truncate callBack.
     *
     * @param highBound WALPointer.
     */
    public void onWalTruncated(WALPointer highBound) {
        checkpointHist.onWalTruncated(highBound);
    }

    /**
     * @param part Partition to restore state for.
     * @param stateId State enum ordinal.
     * @return Updated flag.
     */
    private boolean updateState(GridDhtLocalPartition part, int stateId) {
        if (stateId != -1) {
            GridDhtPartitionState state = GridDhtPartitionState.fromOrdinal(stateId);

            assert state != null;

            part.restoreState(state == GridDhtPartitionState.EVICTED ? GridDhtPartitionState.RENTING : state);

            return true;
        }

        return false;
    }

    /**
     * @param cacheCtx Cache context to apply an update.
     * @param dataEntry Data entry to apply.
     * @throws IgniteCheckedException If failed to restore.
     */
    private void applyUpdate(GridCacheContext cacheCtx, DataEntry dataEntry) throws IgniteCheckedException {
        int partId = dataEntry.partitionId();

        if (partId == -1)
            partId = cacheCtx.affinity().partition(dataEntry.key());

        GridDhtLocalPartition locPart = cacheCtx.topology().forceCreatePartition(partId);

        switch (dataEntry.op()) {
            case CREATE:
            case UPDATE:
                cacheCtx.offheap().update(
                    cacheCtx,
                    dataEntry.key(),
                    dataEntry.value(),
                    dataEntry.writeVersion(),
                    0L,
                    locPart,
                    null);

                if (dataEntry.partitionCounter() != 0)
                    cacheCtx.offheap().onPartitionInitialCounterUpdated(partId, dataEntry.partitionCounter());

                break;

            case DELETE:
                cacheCtx.offheap().remove(cacheCtx, dataEntry.key(), partId, locPart);

                if (dataEntry.partitionCounter() != 0)
                    cacheCtx.offheap().onPartitionInitialCounterUpdated(partId, dataEntry.partitionCounter());

                break;

            case READ:
                // do nothing
                break;

            default:
                throw new IgniteCheckedException("Invalid operation for WAL entry update: " + dataEntry.op());
        }
    }

    /**
     * @throws IgniteCheckedException If failed.
     */
    private void finalizeCheckpointOnRecovery(long cpTs, UUID cpId, WALPointer walPtr) throws IgniteCheckedException {
        assert cpTs != 0;

        ByteBuffer tmpWriteBuf = ByteBuffer.allocateDirect(pageSize());

        long start = System.currentTimeMillis();

        Collection<DataRegion> memPolicies = context().database().dataRegions();

        Collection<IgniteBiTuple<PageMemory, PageIdCollection[]>> cpEntities = new ArrayList<>(memPolicies.size());

        for (DataRegion memPlc : memPolicies) {
            if (memPlc.config().isPersistenceEnabled()) {
                PageMemoryEx pageMem = (PageMemoryEx)memPlc.pageMemory();

                cpEntities.add(new IgniteBiTuple<PageMemory, PageIdCollection[]>(pageMem, pageMem.beginCheckpoint()));
            }
        }

        tmpWriteBuf.order(ByteOrder.nativeOrder());

        // Identity stores set.
        Collection<PageStore> updStores = new HashSet<>();

        int cpPagesCnt = 0;

        for (IgniteBiTuple<PageMemory, PageIdCollection[]> e : cpEntities) {
            PageMemoryEx pageMem = (PageMemoryEx)e.get1();

            PageIdCollection[] cpPages = e.get2();

            for (PageIdCollection innerSet : cpPages) {
                for (FullPageId fullId : innerSet) {

                    cpPagesCnt++;
                    tmpWriteBuf.rewind();

                    Integer tag = pageMem.getForCheckpoint(fullId, tmpWriteBuf, null);

                    if (tag != null) {
                        tmpWriteBuf.rewind();

                        PageStore store = storeMgr.writeInternal(fullId.groupId(), fullId.pageId(), tmpWriteBuf, tag, true);

                        tmpWriteBuf.rewind();

                        updStores.add(store);
                    }
                }
            }
        }

        long written = U.currentTimeMillis();

        for (PageStore updStore : updStores)
            updStore.sync();

        long fsync = U.currentTimeMillis();

        for (IgniteBiTuple<PageMemory, PageIdCollection[]> e : cpEntities)
            ((PageMemoryEx)e.get1()).finishCheckpoint();

        writeCheckpointEntry(
            tmpWriteBuf,
            cpTs,
            cpId,
            walPtr,
            null,
            CheckpointEntryType.END);

        cctx.pageStore().finishRecover();

        if (log.isInfoEnabled())
            log.info(String.format("Checkpoint finished [cpId=%s, pages=%d, markPos=%s, " +
                    "pagesWrite=%dms, fsync=%dms, total=%dms]",
                cpId,
                cpPagesCnt,
                walPtr,
                written - start,
                fsync - written,
                fsync - start));
    }

    /**
     * @param cpId Checkpoint ID.
     * @param ptr Wal pointer of current checkpoint.
     */
    private CheckpointEntry writeCheckpointEntry(
        ByteBuffer tmpWriteBuf,
        long cpTs,
        UUID cpId,
        WALPointer ptr,
        CheckpointRecord rec,
        CheckpointEntryType type
    ) throws IgniteCheckedException {
        assert ptr instanceof FileWALPointer;

        FileWALPointer filePtr = (FileWALPointer)ptr;

        String fileName = checkpointFileName(cpTs, cpId, type);

        try (FileChannel ch = FileChannel.open(Paths.get(cpDir.getAbsolutePath(), fileName),
            StandardOpenOption.CREATE_NEW, StandardOpenOption.APPEND)) {

            tmpWriteBuf.rewind();

            tmpWriteBuf.putLong(filePtr.index());

            tmpWriteBuf.putInt(filePtr.fileOffset());

            tmpWriteBuf.putInt(filePtr.length());

            tmpWriteBuf.flip();

            ch.write(tmpWriteBuf);

            tmpWriteBuf.clear();

            if (!skipSync)
                ch.force(true);

            return createCheckPointEntry(cpTs, ptr, cpId, rec, type);
        }
        catch (IOException e) {
            throw new IgniteCheckedException(e);
        }
    }

    /**
     * Counter for written checkpoint pages. Not null only if checkpoint is running.
     */
    public AtomicInteger writtenPagesCounter() {
        return writtenPagesCntr;
    }


    /**
     * Counter for fsynced checkpoint pages. Not null only if checkpoint is running.
     */
    public AtomicInteger syncedPagesCounter() {
        return syncedPagesCntr;
    }


    /**
     * @return Number of pages in current checkpoint. If checkpoint is not running, returns 0.
     */
    public int currentCheckpointPagesCount() {
        return currCheckpointPagesCnt;
    }

    /**
     * @param cpTs Checkpoint timestamp.
     * @param cpId Checkpoint ID.
     * @param type Checkpoint type.
     * @return Checkpoint file name.
     */
    private static String checkpointFileName(long cpTs, UUID cpId, CheckpointEntryType type) {
        return cpTs + "-" + cpId + "-" + type + ".bin";
    }

    /**
     * Replace thread local with buffers. Thread local should provide direct buffer with one page in length.
     *
     * @param threadBuf new thread-local with buffers for the checkpoint threads.
     */
    public void setThreadBuf(final ThreadLocal<ByteBuffer> threadBuf) {
        this.threadBuf = threadBuf;
    }

    /**
     * @param cpTs Checkpoint timestamp.
     * @param ptr Wal pointer of checkpoint.
     * @param cpId Checkpoint ID.
     * @param rec Checkpoint record.
     * @param type Checkpoint type.
     *
     * @return Checkpoint entry.
     */
    private CheckpointEntry createCheckPointEntry(
        long cpTs,
        WALPointer ptr,
        UUID cpId,
        @Nullable CheckpointRecord rec,
        CheckpointEntryType type
    ) {
        assert cpTs > 0;
        assert ptr != null;
        assert cpId != null;
        assert type != null;

        if (type != CheckpointEntryType.START)
            return null;

        CheckpointEntry entry;

        Map<Integer, CacheState> cacheGrpStates = null;

        // Create lazy checkpoint entry.
        if ((checkpointHist.histMap.size() + 1 < maxCpHistMemSize) && rec != null)
            cacheGrpStates = rec.cacheGroupStates();

        return new CheckpointEntry(cpTs, ptr, cpId, cacheGrpStates);
    }

    /**
     *
     */
    @SuppressWarnings("NakedNotify")
    public class Checkpointer extends GridWorker {
        /** Temporary write buffer. */
        private final ByteBuffer tmpWriteBuf;

        /** Next scheduled checkpoint progress. */
        private volatile CheckpointProgress scheduledCp;

        /** Current checkpoint. This field is updated only by checkpoint thread. */
        private volatile CheckpointProgress curCpProgress;

        /** Shutdown now. */
        private volatile boolean shutdownNow;

        /** */
        private long lastCpTs;

        /**
         * @param gridName Grid name.
         * @param name Thread name.
         * @param log Logger.
         */
        protected Checkpointer(@Nullable String gridName, String name, IgniteLogger log) {
            super(gridName, name, log);

            scheduledCp = new CheckpointProgress(U.currentTimeMillis() + checkpointFreq);

            tmpWriteBuf = ByteBuffer.allocateDirect(pageSize());

            tmpWriteBuf.order(ByteOrder.nativeOrder());
        }

        /** {@inheritDoc} */
        @Override protected void body() throws InterruptedException, IgniteInterruptedCheckedException {
            while (!isCancelled()) {
                waitCheckpointEvent();

                GridFutureAdapter<Void> enableChangeApplied = GridCacheDatabaseSharedManager.this.enableChangeApplied;

                if (enableChangeApplied != null) {
                    enableChangeApplied.onDone();

                    GridCacheDatabaseSharedManager.this.enableChangeApplied = null;
                }

                if (checkpointsEnabled)
                    doCheckpoint();
                else {
                    synchronized (this) {
                        scheduledCp.nextCpTs = U.currentTimeMillis() + checkpointFreq;
                    }
                }
            }

            // Final run after the cancellation.
            if (checkpointsEnabled && !shutdownNow)
                doCheckpoint();

            scheduledCp.cpFinishFut.onDone(new NodeStoppingException("Node is stopping."));
        }

        /**
         *
         */
        private CheckpointProgressSnapshot wakeupForCheckpoint(long delayFromNow, String reason) {
            CheckpointProgress sched = scheduledCp;

            long next = U.currentTimeMillis() + delayFromNow;

            if (sched.nextCpTs <= next)
                return new CheckpointProgressSnapshot(sched);

            CheckpointProgressSnapshot ret;

            synchronized (this) {
                sched = scheduledCp;

                if (sched.nextCpTs > next) {
                    sched.reason = reason;

                    sched.nextCpTs = next;
                }

                ret = new CheckpointProgressSnapshot(sched);

                notifyAll();
            }

            return ret;
        }

        /**
         * @param snapshotOperation Snapshot operation.
         */
        public IgniteInternalFuture wakeupForSnapshotCreation(SnapshotOperation snapshotOperation) {
            GridFutureAdapter<Object> ret;

            synchronized (this) {
                scheduledCp.nextCpTs = U.currentTimeMillis();

                scheduledCp.reason = "snapshot";

                scheduledCp.nextSnapshot = true;

                scheduledCp.snapshotOperation = snapshotOperation;

                ret = scheduledCp.cpBeginFut;

                notifyAll();
            }

            return ret;
        }

        /**
         *
         */
        private void doCheckpoint() {
            try {
                final CheckpointMetricsTracker tracker = new CheckpointMetricsTracker();

                Checkpoint chp = markCheckpointBegin(tracker);

                currCheckpointPagesCnt = chp.pagesSize();

                writtenPagesCntr = new AtomicInteger();
                syncedPagesCntr = new AtomicInteger();

                boolean interrupted = true;

                try {
                    if (chp.hasDelta()) {
                        // Identity stores set.

                        final int totalPagesToWriteCnt = chp.pagesSize();

                        // This factory creates callable to write provided pages IDs array to page store.
                        final BiFunction<FullPageIdsBuffer, ConcurrentHashMap<PageStore, LongAdder>, Callable<Void>> wrCpPagesFactory =
                            (idsBuf, map) -> new WriteCheckpointPages(
                                tracker,
                                idsBuf,
                                map,
                                totalPagesToWriteCnt
                            );

                        tracker.onPagesWriteStart();

                        CheckpointFsyncScope fsyncScope;
                        if (asyncCheckpointer != null) {
                            fsyncScope = asyncCheckpointer.submitWriteCheckpointPages(wrCpPagesFactory,
                                chp.cpScope, persistenceCfg);
                        }
                        else {
                            fsyncScope = new CheckpointFsyncScope();
                            CheckpointFsyncScope.Stripe stripe = fsyncScope.newStripe();
                            stripe.incrementTasksCount();
                            // Single-threaded checkpoint.
                            for (FullPageIdsBuffer next : chp.cpScope.splitAndSortCpPagesIfNeeded(persistenceCfg)) {
                                ((WriteCheckpointPages)wrCpPagesFactory.apply(next, stripe.fsyncScope)).call();
                            }
                            stripe.decrementTasksCount(); //emulate end of async exec
                        }

<<<<<<< HEAD
=======
                        // Wait and check for errors.
                        try {
                            doneWriteFut.get();
                        } catch (IgniteCheckedException e) {
                            chp.progress.cpFinishFut.onDone(e);

                            // In case of writing error node should be invalidated and stopped.
                            NodeInvalidator.INSTANCE.invalidate(cctx.kernalContext(), e);

                            return;
                        }

>>>>>>> 21644eff
                        // Must re-check shutdown flag here because threads may have skipped some pages.
                        // If so, we should not put finish checkpoint mark.
                        if (shutdownNow) {
                            chp.progress.cpFinishFut.onDone(new NodeStoppingException("Node is stopping."));

                            return;
                        }

                        if (!skipSync) {
                            //todo
                            /*fsyncScope.get();

                            tracker.onFsyncStart();

                            for (Map.Entry<PageStore, LongAdder> entry : fsyncScope.updatedStores()) {
                                entry.getKey().sync();

                                syncedPagesCntr.addAndGet(entry.getValue().intValue());
                            }*/

                            //todo
                           /* fsyncScope.stripes().stream()
                                .parallel()
                                .map(stripe -> {
                                    try {
                                        Set<Map.Entry<PageStore, LongAdder>> entries = stripe.waitAndCheckForErrors();

                                        if (log.isInfoEnabled()) {
                                            log.info("Starting fsync for [" + entries.size() + "] page stores " +
                                                "for one from [" + fsyncScope.stripesCount() + "] remaining stripes");
                                        }

                                        return entries;
                                    }
                                    catch (IgniteCheckedException e) {
                                        throw new RuntimeException(e);
                                    }
                                })
                                .flatMap(Collection::stream)
                                .forEach(
                                    updStoreEntry -> {
                                        try {

                                            updStoreEntry.getKey().sync();

                                            syncedPagesCntr.addAndGet(updStoreEntry.getValue().intValue());
                                        }
                                        catch (IgniteCheckedException e) {
                                            throw new RuntimeException(e);
                                        }
                                    }
                                );*/

                            ///*
                            List<CheckpointFsyncScope.Stripe> stripes = fsyncScope.stripes();
                            while (!stripes.isEmpty()) {
                                for (Iterator<CheckpointFsyncScope.Stripe> iterator = stripes.iterator(); iterator.hasNext(); ) {
                                    CheckpointFsyncScope.Stripe stripe = iterator.next();

                                    Set<Map.Entry<PageStore, LongAdder>> entries = stripe.tryWaitAndCheckForErrors(10);

                                    if (entries != null) {
                                        if (log.isInfoEnabled()) {
                                            log.info("Starting fsync for [" + entries.size() + "] page stores " +
                                                "for one from [" + fsyncScope.stripesCount() + "] remaining stripes");
                                        }
                                        for (Map.Entry<PageStore, LongAdder> updStoreEntry : entries) {
                                            PageStore pageStore = updStoreEntry.getKey();
                                            LongAdder value = updStoreEntry.getValue();

                                            int pagesUpdated = value.intValue();
                                            if (pagesUpdated > 0)
                                                pageStore.sync();

                                            syncedPagesCntr.addAndGet(pagesUpdated);
                                        }

                                        iterator.remove();
                                    }

                                    if (shutdownNow) {
                                        chp.progress.cpFinishFut.onDone(new NodeStoppingException("Node is stopping."));

                                        return;
                                    }
                                }

                                //todo bad code, just for test
                                if(false && !stripes.isEmpty()) {
                                    Iterator<CheckpointFsyncScope.Stripe> stripeIterator = stripes.iterator();
                                    if(stripeIterator.hasNext()) {
                                        CheckpointFsyncScope.Stripe next = stripeIterator.next();
                                        Iterator<PageStore> iterator = next.fsyncScope.keySet().iterator();
                                        if (iterator.hasNext()) {
                                            PageStore somePageStore = iterator.next();
                                            LongAdder adder = next.fsyncScope.get(somePageStore);
                                            LongAdder replace = next.fsyncScope.replace(somePageStore, new LongAdder());
                                            if(replace.intValue()>0) {
                                                somePageStore.sync();

                                                syncedPagesCntr.addAndGet(replace.intValue());
                                            }
                                        }
                                    }
                                }
                            }
                            //*/

                        } else {
                            fsyncScope.get();
                        }
                    }
                    else {
                        tracker.onPagesWriteStart();
                        tracker.markFirstPageUpdate();
                        tracker.onFsyncStart();
                    }

                    snapshotMgr.afterCheckpointPageWritten();

                    // Must mark successful checkpoint only if there are no exceptions or interrupts.
                    interrupted = false;
                }
                finally {
                    if (!interrupted)
                        markCheckpointEnd(chp);
                }

                tracker.onEnd();

                if (chp.hasDelta()) {
                    if (printCheckpointStats) {
                        if (log.isInfoEnabled())
                            log.info(String.format("Checkpoint finished [cpId=%s, pages=%d, markPos=%s, " +
                                    "walSegmentsCleared=%d, markDuration=%dms, prepareWritePhase=%dms, pagesWrite=%dms, fsync=%dms, " +
                                    "total=%dms]",
                                chp.cpEntry.checkpointId(),
                                chp.pagesSize(),
                                chp.cpEntry.checkpointMark(),
                                chp.walFilesDeleted,
                                tracker.markDuration(),
                                tracker.prepareWritePhase(),
                                tracker.pagesWriteDuration(),
                                tracker.fsyncDuration(),
                                tracker.totalDuration()));
                    }

                    persStoreMetrics.onCheckpoint(
                        tracker.lockWaitDuration(),
                        tracker.markDuration(),
                        tracker.pagesWriteDuration(),
                        tracker.fsyncDuration(),
                        tracker.totalDuration(),
                        chp.pagesSize(),
                        tracker.dataPagesWritten(),
                        tracker.cowPagesWritten());
                }
                else {
                    persStoreMetrics.onCheckpoint(
                        tracker.lockWaitDuration(),
                        tracker.markDuration(),
                        tracker.pagesWriteDuration(),
                        tracker.fsyncDuration(),
                        tracker.totalDuration(),
                        chp.pagesSize(),
                        tracker.dataPagesWritten(),
                        tracker.cowPagesWritten());
                }
            }
            catch (IgniteCheckedException e) {
                // TODO-ignite-db how to handle exception?
                U.error(log, "Failed to create checkpoint.", e);
            }
        }

        /**
         *
         */
        @SuppressWarnings("WaitNotInLoop")
        private void waitCheckpointEvent() {
            boolean cancel = false;

            try {
                long now = U.currentTimeMillis();

                synchronized (this) {
                    long remaining;

                    while ((remaining = scheduledCp.nextCpTs - now) > 0 && !isCancelled()) {
                        wait(remaining);

                        now = U.currentTimeMillis();
                    }
                }
            }
            catch (InterruptedException ignored) {
                Thread.currentThread().interrupt();

                cancel = true;
            }

            if (cancel)
                isCancelled = true;
        }

        /**
         * Under CP write lock collects dirty pages, after that provides CP pages to write.
         * @param tracker metrics tracker for phases time consume measurements.
         */
        @SuppressWarnings("TooBroadScope")
        private Checkpoint markCheckpointBegin(CheckpointMetricsTracker tracker) throws IgniteCheckedException {
            CheckpointRecord cpRec = new CheckpointRecord(null);

            WALPointer cpPtr = null;

            final CheckpointProgress curr;

            CheckpointScope cpScope;

            tracker.onLockWaitStart();

            IgniteFuture snapFut = null;

            checkpointLock.writeLock().lock();

            try {
                tracker.onMarkStart();

                synchronized (this) {
                    curr = scheduledCp;

                    curr.started = true;

                    if (curr.reason == null)
                        curr.reason = "timeout";

                    // It is important that we assign a new progress object before checkpoint mark in page memory.
                    scheduledCp = new CheckpointProgress(U.currentTimeMillis() + checkpointFreq);

                    curCpProgress = curr;
                }

                final PartitionAllocationMap map = new PartitionAllocationMap();

                DbCheckpointListener.Context ctx0 = new DbCheckpointListener.Context() {
                    @Override public boolean nextSnapshot() {
                        return curr.nextSnapshot;
                    }

                    /** {@inheritDoc} */
                    @Override public PartitionAllocationMap partitionStatMap() {
                        return map;
                    }

                    @Override public boolean needToSnapshot(String cacheOrGrpName) {
                        return curr.snapshotOperation.cacheGroupIds().contains(CU.cacheId(cacheOrGrpName));
                    }
                };

                // Listeners must be invoked before we write checkpoint record to WAL.
                for (DbCheckpointListener lsnr : lsnrs)
                    lsnr.onCheckpointBegin(ctx0);

                if (curr.nextSnapshot)
                    snapFut = snapshotMgr.onMarkCheckPointBegin(curr.snapshotOperation, map);

                for (CacheGroupContext grp : cctx.cache().cacheGroups()) {
                    if (grp.isLocal() || !grp.walEnabled())
                        continue;

                    //Create temporary collection with basic fields to preallocate CacheState's internal arrays later
                    Collection<PartitionState> partsState = new ArrayList<>();

                    int prevPartId = -1;

                    for (GridDhtLocalPartition part : grp.topology().currentLocalPartitions()) {
                        int partId = part.id();

                        if (partId <= prevPartId)
                            throw new IllegalStateException("Broken order of GridDhtPartitionTopology" +
                                ".currentLocalPartitions(): [prev=" + prevPartId + ", cur=" + partId + "]");

                        partsState.add(
                            new PartitionState(partId,
                                part.dataStore().fullSize(),
                                part.updateCounter(),
                                (byte)part.state().ordinal()));
                    }

                    CacheState state = new CacheState(partsState.size());

                    for (PartitionState part : partsState) {
                        state.addPartitionState(part.partId(),
                            part.dataStoreSize(),
                            part.updateCounter(),
                            part.partState());
                    }

                    cpRec.addCacheGroupState(grp.groupId(), state);
                }

                cpScope = beginAllCheckpoints();

                if (cpScope.hasPages()  || curr.nextSnapshot) {
                    // No page updates for this checkpoint are allowed from now on.
                    cpPtr = cctx.wal().log(cpRec);

                    if (cpPtr == null)
                        cpPtr = CheckpointStatus.NULL_PTR;
                }
            }
            finally {
                checkpointLock.writeLock().unlock();

                tracker.onLockRelease();
            }

            curr.cpBeginFut.onDone();

            if (snapFut != null) {
                try {
                    snapFut.get();
                }
                catch (IgniteException e) {
                    U.error(log, "Failed to wait for snapshot operation initialization: " +
                        curr.snapshotOperation + "]", e);
                }
            }

            if (cpScope.hasPages()) {
                assert cpPtr != null;

                // Sync log outside the checkpoint write lock.
                cctx.wal().fsync(cpPtr);

                long cpTs = System.currentTimeMillis();

                // This can happen in an unlikely event of two checkpoints happening
                // within a currentTimeMillis() granularity window.
                if (cpTs == lastCpTs)
                    cpTs++;

                lastCpTs = cpTs;

                CheckpointEntry cpEntry = writeCheckpointEntry(
                    tmpWriteBuf,
                    cpTs,
                    cpRec.checkpointId(),
                    cpPtr,
                    cpRec,
                    CheckpointEntryType.START);

                checkpointHist.addCheckpointEntry(cpEntry);

                if (printCheckpointStats)
                    if (log.isInfoEnabled())
                        log.info(String.format("Checkpoint started [checkpointId=%s, startPtr=%s, checkpointLockWait=%dms, " +
                                "checkpointLockHoldTime=%dms, pages=%d, reason='%s']",
                            cpRec.checkpointId(),
                            cpPtr,
                            tracker.lockWaitDuration(),
                            tracker.lockHoldDuration(),
                            cpScope.totalCpPages(),
                            curr.reason)
                        );

                return new Checkpoint(cpEntry, cpScope, curr);
            }
            else {
                if (curr.nextSnapshot)
                    cctx.wal().fsync(null);

                if (printCheckpointStats) {
                    if (log.isInfoEnabled())
                        LT.info(log, String.format("Skipping checkpoint (no pages were modified) [" +
                                "checkpointLockWait=%dms, checkpointLockHoldTime=%dms, reason='%s']",
                            tracker.lockWaitDuration(),
                            tracker.lockHoldDuration(),
                            curr.reason));
                }

                return new Checkpoint(null, cpScope, curr);
            }
        }

        /**
         * @return tuple with collections of FullPageIds obtained from each PageMemory and overall number of dirty
         * pages.
         */
        private CheckpointScope beginAllCheckpoints() {
            final CheckpointScope scope = new CheckpointScope(dataRegions().size());

            for (DataRegion region : dataRegions()) {
                if (!region.config().isPersistenceEnabled())
                    continue;

                scope.addDataRegionCpPages(((PageMemoryEx)region.pageMemory()).beginCheckpoint());
            }

            return scope;
        }

        /**
         * @param chp Checkpoint snapshot.
         */
        private void markCheckpointEnd(Checkpoint chp) throws IgniteCheckedException {
            synchronized (this) {
                writtenPagesCntr = null;
                syncedPagesCntr = null;

                for (DataRegion memPlc : dataRegions()) {
                    if (!memPlc.config().isPersistenceEnabled())
                        continue;

                    ((PageMemoryEx)memPlc.pageMemory()).finishCheckpoint();
                }

                if (chp.hasDelta())
                    writeCheckpointEntry(
                        tmpWriteBuf,
                        chp.cpEntry.checkpointTimestamp(),
                        chp.cpEntry.checkpointId(),
                        chp.cpEntry.checkpointMark(),
                        null,
                        CheckpointEntryType.END);


                currCheckpointPagesCnt = 0;
            }

            checkpointHist.onCheckpointFinished(chp);

            if (chp.progress != null)
                chp.progress.cpFinishFut.onDone();
        }

        /** {@inheritDoc} */
        @Override public void cancel() {
            if (log.isDebugEnabled())
                log.debug("Cancelling grid runnable: " + this);

            // Do not interrupt runner thread.
            isCancelled = true;

            synchronized (this) {
                notifyAll();
            }
        }

        /**
         *
         */
        public void shutdownNow() {
            shutdownNow = true;

            if (!isCancelled)
                cancel();
        }
    }

    /**
     * Wrapper class to collect partition state for checkpoint record.
     */
    private static class PartitionState {
        /** Partition ID. */
        private final int partId;
        /** Data storage size. */
        private final int dsSize;
        /** Update counter. */
        private final long updateCntr;
        /** Partition state enum value id. */
        private byte partState;

        /**
         * @param partId Partition id.
         * @param dsSize Ds size.
         * @param updateCntr Update counter.
         * @param partState Partition state enum value id.
         */
        public PartitionState(int partId, int dsSize, long updateCntr, byte partState) {
            this.partId = partId;
            this.dsSize = dsSize;
            this.updateCntr = updateCntr;
            this.partState = partState;
        }

        /**
         * @return {@link #partId}
         */
        public int partId() {
            return partId;
        }

        /**
         * @return {@link #dsSize}
         */
        public int dataStoreSize() {
            return dsSize;
        }

        /**
         * @return {@link #updateCntr}
         */
        public long updateCounter() {
            return updateCntr;
        }

        /**
         * @return {@link #partState}
         */
        public byte partState() {
            return partState;
        }
    }


    /** Pages write task. Contains array of page IDs to write to page store. */
    private class WriteCheckpointPages implements Callable<Void> {
        /** */
        private CheckpointMetricsTracker tracker;

        /** Array of page IDs to write under this task. Overall pages to write may be greater than this collection. */
        private FullPageIdsBuffer writePageIds;

        /** */
        private ConcurrentHashMap<PageStore, LongAdder> updStores;

        /** Total pages to write, counter may be greater than {@link #writePageIds} size. */
        private final int totalPagesToWrite;

        /**
         * Creates task for write pages.
         *  @param tracker metrics tracked.
         * @param writePageIds Array of page IDs to write.
         * @param updStores set of page stores updated.
         * @param totalPagesToWrite total pages to be written under this checkpoint.
         */
        private WriteCheckpointPages(
            final CheckpointMetricsTracker tracker,
            final FullPageIdsBuffer writePageIds,
            final ConcurrentHashMap<PageStore, LongAdder> updStores,
            final int totalPagesToWrite) {
            this.tracker = tracker;
            this.writePageIds = writePageIds;
            this.updStores = updStores;
            this.totalPagesToWrite = totalPagesToWrite;
        }

        /** {@inheritDoc} */
        @Override public Void call() throws IgniteCheckedException {
            ByteBuffer tmpWriteBuf = threadBuf.get();

            long writeAddr = GridUnsafe.bufferAddress(tmpWriteBuf);

            snapshotMgr.beforeCheckpointPageWritten();

            for (int i = writePageIds.position(); i < writePageIds.limit(); i++) {
                FullPageId fullId = writePageIds.internalArray()[i];

                if (checkpointer.shutdownNow)
                    break;

                tmpWriteBuf.rewind();

                snapshotMgr.beforePageWrite(fullId);

                int grpId = fullId.groupId();

                PageMemoryEx pageMem;

                if (grpId != MetaStorage.METASTORAGE_CACHE_ID) {
                    CacheGroupContext grp = context().cache().cacheGroup(grpId);

                    if (grp == null)
                        continue;

                    if (!grp.dataRegion().config().isPersistenceEnabled())
                        continue;

                    pageMem = (PageMemoryEx)grp.dataRegion().pageMemory();
                }
                else
                    pageMem = (PageMemoryEx)metaStorage.pageMemory();


                Integer tag = pageMem.getForCheckpoint(
                    fullId, tmpWriteBuf, persStoreMetrics.metricsEnabled() ? tracker : null);

                if (tag != null) {
                    assert PageIO.getType(tmpWriteBuf) != 0 : "Invalid state. Type is 0! pageId = " + U.hexLong(fullId.pageId());
                    assert PageIO.getVersion(tmpWriteBuf) != 0 : "Invalid state. Version is 0! pageId = " + U.hexLong(fullId.pageId());

                    tmpWriteBuf.rewind();

                    if (persStoreMetrics.metricsEnabled()) {
                        int pageType = PageIO.getType(tmpWriteBuf);

                        if (PageIO.isDataPageType(pageType))
                            tracker.onDataPageWritten();
                    }

                    tracker.markFirstPageUpdate();

                    if (!skipCrc) {
                        PageIO.setCrc(writeAddr, PureJavaCrc32.calcCrc32(tmpWriteBuf, pageSize()));

                        tmpWriteBuf.rewind();
                    }

                    int curWrittenPages = writtenPagesCntr.incrementAndGet();

                    snapshotMgr.onPageWrite(fullId, tmpWriteBuf, curWrittenPages, totalPagesToWrite);

                    tmpWriteBuf.rewind();

                    PageStore store = storeMgr.writeInternal(grpId, fullId.pageId(), tmpWriteBuf, tag, false);

                    updStores
                        .computeIfAbsent(store, k -> new LongAdder())
                        .increment();
                }
            }

            if (log.isDebugEnabled())
                log.debug("Completed write of chunk [" + writePageIds.remaining() + "] pages," +
                    " affecting [" + updStores.size() + "] page stores");

            return null;
        }
    }

    /**
     *
     */
    private enum CheckpointEntryType {
        /** */
        START,

        /** */
        END
    }

    /**
     *
     */
    private static class Checkpoint {
        /** Checkpoint entry. */
        private final CheckpointEntry cpEntry;

        /** */
        private final CheckpointProgress progress;

        /** Number of deleted WAL files. */
        private int walFilesDeleted;

        /** Dirty pages scope from all regions. Checkpoint pages for writing. */
        private CheckpointScope cpScope;

        /**
         * @param cpEntry Checkpoint entry.
         * @param cpScope Checkpoint scope, set of all dirty pages.
         * @param progress Checkpoint progress status.
         */
        private Checkpoint(
            CheckpointEntry cpEntry,
            CheckpointScope cpScope,
            CheckpointProgress progress) {
            this.cpScope = cpScope;
            this.cpEntry = cpEntry;
            this.progress = progress;
        }

        /**
         * @return {@code true} if this checkpoint contains at least one dirty page.
         */
        private boolean hasDelta() {
            return cpScope.hasPages();
        }

        /**
         * @return overall page count under checkpoint.
         */
        public int pagesSize() {
            return cpScope.totalCpPages();
        }
    }

    /**
     *
     */
    private static class CheckpointStatus {
        /** Null checkpoint UUID. */
        private static final UUID NULL_UUID = new UUID(0L, 0L);

        /** Null WAL pointer. */
        private static final WALPointer NULL_PTR = new FileWALPointer(0, 0, 0);

        /** */
        private long cpStartTs;

        /** */
        private UUID cpStartId;

        /** */
        @GridToStringInclude
        private WALPointer startPtr;

        /** */
        private UUID cpEndId;

        /** */
        @GridToStringInclude
        private WALPointer endPtr;

        /**
         * @param cpStartId Checkpoint start ID.
         * @param startPtr Checkpoint start pointer.
         * @param cpEndId Checkpoint end ID.
         * @param endPtr Checkpoint end pointer.
         */
        private CheckpointStatus(long cpStartTs, UUID cpStartId, WALPointer startPtr, UUID cpEndId, WALPointer endPtr) {
            this.cpStartTs = cpStartTs;
            this.cpStartId = cpStartId;
            this.startPtr = startPtr;
            this.cpEndId = cpEndId;
            this.endPtr = endPtr;
        }

        /**
         * @return {@code True} if need to apply page log to restore tree structure.
         */
        public boolean needRestoreMemory() {
            return !F.eq(cpStartId, cpEndId) && !F.eq(NULL_UUID, cpStartId);
        }

        /** {@inheritDoc} */
        public String toString() {
            return S.toString(CheckpointStatus.class, this);
        }
    }

    /**
     *
     */
    private static class CheckpointProgress {
        /** */
        private volatile long nextCpTs;

        /** */
        private GridFutureAdapter cpBeginFut = new GridFutureAdapter<>();

        /** */
        private GridFutureAdapter cpFinishFut = new GridFutureAdapter<>();

        /** */
        private volatile boolean nextSnapshot;

        /** */
        private volatile boolean started;

        /** */
        private volatile SnapshotOperation snapshotOperation;

        /** Wakeup reason. */
        private String reason;

        /**
         * @param nextCpTs Next checkpoint timestamp.
         */
        private CheckpointProgress(long nextCpTs) {
            this.nextCpTs = nextCpTs;
        }
    }

    /**
     *
     */
    private static class CheckpointProgressSnapshot implements CheckpointFuture {
        /** */
        private final boolean started;

        /** */
        private final GridFutureAdapter<Object> cpBeginFut;

        /** */
        private final GridFutureAdapter<Object> cpFinishFut;

        /** */
        CheckpointProgressSnapshot(CheckpointProgress cpProgress) {
            started = cpProgress.started;
            cpBeginFut = cpProgress.cpBeginFut;
            cpFinishFut = cpProgress.cpFinishFut;
        }

        /** {@inheritDoc} */
        @Override public GridFutureAdapter beginFuture() {
            return cpBeginFut;
        }

        /** {@inheritDoc} */
        @Override public GridFutureAdapter finishFuture() {
            return cpFinishFut;
        }
    }

    /**
     * Checkpoint history. Holds chronological ordered map with {@link GridCacheDatabaseSharedManager.CheckpointEntry
     * CheckpointEntries}. Data is loaded from corresponding checkpoint directory. This directory holds files for
     * checkpoint start and end.
     */
    @SuppressWarnings("PublicInnerClass")
    public class CheckpointHistory {
        /**
         * Maps checkpoint's timestamp (from CP file name) to CP entry.
         * Using TS provides historical order of CP entries in map ( first is oldest )
         */
        private final NavigableMap<Long, CheckpointEntry> histMap = new ConcurrentSkipListMap<>();

        /**
         * Load history form checkpoint directory.
         *
         * @param dir Checkpoint state dir.
         */
        private void loadHistory(File dir) throws IgniteCheckedException {
            if (!dir.exists())
                return;

            File[] files = dir.listFiles(CP_FILE_FILTER);

            if (!F.isEmpty(files)) {
                Arrays.sort(files, CP_TS_COMPARATOR);

                ByteBuffer buf = ByteBuffer.allocate(16);
                buf.order(ByteOrder.nativeOrder());

                for (File file : files) {
                    Matcher matcher = CP_FILE_NAME_PATTERN.matcher(file.getName());

                    if (matcher.matches()) {
                        CheckpointEntryType type = CheckpointEntryType.valueOf(matcher.group(3));

                        if (type == CheckpointEntryType.START) {
                            long cpTs = Long.parseLong(matcher.group(1));
                            UUID cpId = UUID.fromString(matcher.group(2));

                            WALPointer ptr = readPointer(file, buf);

                            if (ptr == null)
                                continue;

                            CheckpointEntry entry = createCheckPointEntry(cpTs, ptr, cpId, null, type);

                            histMap.put(cpTs, entry);
                        }
                    }
                }
            }
        }

        /**
         * @param cpTs Checkpoint timestamp.
         * @return Initialized entry.
         * @throws IgniteCheckedException If failed to initialize entry.
         */
        private CheckpointEntry entry(Long cpTs) throws IgniteCheckedException {
            CheckpointEntry entry = histMap.get(cpTs);

            if (entry == null)
                throw new IgniteCheckedException("Checkpoint entry was removed: " + cpTs);

            return entry;
        }

        /**
         * @return Collection of checkpoint timestamps.
         */
        public Collection<Long> checkpoints() {
            return histMap.keySet();
        }

        /**
         * Adds checkpoint entry after the corresponding WAL record has been written to WAL. The checkpoint itself
         * is not finished yet.
         *
         * @param entry Entry to ad.
         */
        private void addCheckpointEntry(CheckpointEntry entry) {
            histMap.put(entry.checkpointTimestamp(), entry);
        }

        /**
         * Callback on truncate wal.
         */
        private void onWalTruncated(WALPointer ptr) {
            FileWALPointer highBound = (FileWALPointer)ptr;

            List<CheckpointEntry> cpToRemove = new ArrayList<>();

            for (CheckpointEntry cpEntry : histMap.values()) {
                FileWALPointer cpPnt = (FileWALPointer)cpEntry.checkpointMark();

                if (highBound.compareTo(cpPnt) <= 0)
                    break;

                if (cctx.wal().reserved(cpEntry.checkpointMark())) {
                    U.warn(log, "Could not clear historyMap due to WAL reservation on cpEntry " + cpEntry.cpId +
                        ", history map size is " + histMap.size());

                    break;
                }

                if (!removeCheckpointFiles(cpEntry))
                    cpToRemove.add(cpEntry);
            }

            for (CheckpointEntry cpEntry : cpToRemove)
                histMap.remove(cpEntry.cpTs);
        }

        /**
         * Clears checkpoint history.
         */
        private void onCheckpointFinished(Checkpoint chp) {
            int deleted = 0;

            boolean dropWal = persistenceCfg.getWalHistorySize() != Integer.MAX_VALUE;

            while (histMap.size() > maxCpHistMemSize) {
                Map.Entry<Long, CheckpointEntry> entry = histMap.firstEntry();

                CheckpointEntry cpEntry = entry.getValue();

                if (cctx.wal().reserved(cpEntry.checkpointMark())) {
                    U.warn(log, "Could not clear historyMap due to WAL reservation on cpEntry " + cpEntry.cpId +
                        ", history map size is " + histMap.size());

                    break;
                }

                boolean fail = removeCheckpointFiles(cpEntry);

                if (!fail) {
                    if (dropWal)
                        deleted += cctx.wal().truncate(null, cpEntry.checkpointMark());

                    histMap.remove(entry.getKey());
                }
                else
                    break;
            }

            chp.walFilesDeleted = deleted;

            if (chp.hasDelta())
                cctx.wal().allowCompressionUntil(chp.cpEntry.checkpointMark());
        }

        /**
         * @param cpEntry Checkpoint entry.
         * @return {True} if delete fail.
         */
        private boolean removeCheckpointFiles(CheckpointEntry cpEntry) {
            File startFile = new File(cpDir.getAbsolutePath(), cpEntry.startFile());
            File endFile = new File(cpDir.getAbsolutePath(), cpEntry.endFile());

            boolean rmvdStart = !startFile.exists() || startFile.delete();
            boolean rmvdEnd = !endFile.exists() || endFile.delete();

            boolean fail = !rmvdStart || !rmvdEnd;

            if (fail) {
                U.warn(log, "Failed to remove stale checkpoint files [startFile=" + startFile.getAbsolutePath() +
                    ", endFile=" + endFile.getAbsolutePath() + ']');

                if (histMap.size() > 2 * maxCpHistMemSize) {
                    U.error(log, "Too many stale checkpoint entries in the map, will truncate WAL archive anyway.");

                    fail = false;
                }
            }

            return fail;
        }
    }

    /**
     * Checkpoint entry.
     */
    private static class CheckpointEntry {
        /** Checkpoint timestamp. */
        private long cpTs;

        /** Checkpoint end mark. */
        private WALPointer cpMark;

        /** Checkpoint ID. */
        private UUID cpId;

        /** */
        private volatile SoftReference<GroupStateLazyStore> grpStateLazyStore;

        /**
         * Checkpoint entry constructor.
         *
         * If {@code grpStates} is null then it will be inited lazy from wal pointer.
         *
         * @param cpTs Checkpoint timestamp.
         * @param cpMark Checkpoint mark pointer.
         * @param cpId Checkpoint ID.
         * @param cacheGrpStates Cache groups states.
         */
        private CheckpointEntry(
            long cpTs,
            WALPointer cpMark,
            UUID cpId,
            @Nullable Map<Integer, CacheState> cacheGrpStates
        ) {
            this.cpTs = cpTs;
            this.cpMark = cpMark;
            this.cpId = cpId;
            this.grpStateLazyStore = new SoftReference<>(new GroupStateLazyStore(cacheGrpStates));
        }

        /**
         * @return Checkpoint timestamp.
         */
        private long checkpointTimestamp() {
            return cpTs;
        }

        /**
         * @return Checkpoint ID.
         */
        private UUID checkpointId() {
            return cpId;
        }

        /**
         * @return Checkpoint mark.
         */
        private WALPointer checkpointMark() {
            return cpMark;
        }

        /**
         * @return Start file name.
         */
        private String startFile() {
            return checkpointFileName(cpTs, cpId, CheckpointEntryType.START);
        }

        /**
         * @return End file name.
         */
        private String endFile() {
            return checkpointFileName(cpTs, cpId, CheckpointEntryType.END);
        }

        /**
         * @param cctx Cache shred context.
         */
        public Map<Integer, GroupState> groupState(
            GridCacheSharedContext cctx
        ) throws IgniteCheckedException {
            GroupStateLazyStore store = initIfNeeded(cctx);

            return store.grpStates;
        }

        /**
         * @param cctx Cache shred context.
         * @return Group lazy store.
         */
        private GroupStateLazyStore initIfNeeded(GridCacheSharedContext cctx) throws IgniteCheckedException {
            GroupStateLazyStore store = grpStateLazyStore.get();

            if (store == null) {
                store = new GroupStateLazyStore();

                grpStateLazyStore = new SoftReference<>(store);
            }

            store.initIfNeeded(cctx, cpMark);

            return store;
        }

        /**
         * @param cctx Cache shared context.
         * @param grpId Cache group ID.
         * @param part Partition ID.
         * @return Partition counter or {@code null} if not found.
         */
        private Long partitionCounter(GridCacheSharedContext cctx, int grpId, int part) {
            GroupStateLazyStore store;

            try {
                store = initIfNeeded(cctx);
            }
            catch (IgniteCheckedException e) {
                return null;
            }

            return store.partitionCounter(grpId, part);
        }

        /**
         *
         */
        private static class GroupState {
            /** */
            private int[] parts;

            /** */
            private long[] cnts;

            /** */
            private int idx;

            /**
             * @param partsCnt Partitions count.
             */
            private GroupState(int partsCnt) {
                parts = new int[partsCnt];
                cnts = new long[partsCnt];
            }

            /**
             * @param partId Partition ID to add.
             * @param cntr Partition counter.
             */
            public void addPartitionCounter(int partId, long cntr) {
                if (idx == parts.length)
                    throw new IllegalStateException("Failed to add new partition to the partitions state " +
                        "(no enough space reserved) [partId=" + partId + ", reserved=" + parts.length + ']');

                if (idx > 0) {
                    if (parts[idx - 1] >= partId)
                        throw new IllegalStateException("Adding partition in a wrong order [prev=" + parts[idx - 1] +
                            ", cur=" + partId + ']');
                }

                parts[idx] = partId;

                cnts[idx] = cntr;

                idx++;
            }

            /**
             * Gets partition counter by partition ID.
             *
             * @param partId Partition ID.
             * @return Partition update counter (will return {@code -1} if partition is not present in the record).
             */
            public long counterByPartition(int partId) {
                int idx = indexByPartition(partId);

                return idx >= 0 ? cnts[idx] : 0;
            }

            public long size(){
                return idx;
            }

            /**
             * @param partId Partition ID to search.
             * @return Non-negative index of partition if found or negative value if not found.
             */
            private int indexByPartition(int partId) {
                return Arrays.binarySearch(parts, 0, idx, partId);
            }

            /** {@inheritDoc} */
            @Override public String toString() {
                return "GroupState [cap=" + parts.length + ", size=" + idx + ']';
            }
        }

        /**
         *  Group state lazy store.
         */
        private static class GroupStateLazyStore {
            /** */
            private static final AtomicIntegerFieldUpdater<GroupStateLazyStore> initGuardUpdater =
                AtomicIntegerFieldUpdater.newUpdater(GroupStateLazyStore.class, "initGuard");

            /** Cache states. Initialized lazily. */
            private volatile Map<Integer, GroupState> grpStates;

            /** */
            private final CountDownLatch latch;

            /** */
            @SuppressWarnings("unused")
            private volatile int initGuard;

            /** Initialization exception. */
            private IgniteCheckedException initEx;

            /**
             * Default constructor.
             */
            private GroupStateLazyStore() {
                this(null);
            }

            /**
             * @param cacheGrpStates Cache group state.
             */
            private GroupStateLazyStore(Map<Integer, CacheState> cacheGrpStates) {
                CountDownLatch latch;

                if (cacheGrpStates != null) {
                    initGuard = 1;

                    this.latch = new CountDownLatch(0);
                }
                else
                    this.latch = new CountDownLatch(1);

                this.grpStates = remap(cacheGrpStates);
            }

            /**
             * @param stateRec Cache group state.
             */
            private Map<Integer, GroupState> remap(Map<Integer, CacheState> stateRec) {
                if (stateRec == null)
                    return null;

                Map<Integer, GroupState> grpStates = new HashMap<>(stateRec.size());

                for (Integer grpId : stateRec.keySet()) {
                    CacheState recState = stateRec.get(grpId);

                    GroupState groupState = new GroupState(recState.size());

                    for (int i = 0; i < recState.size(); i++) {
                        groupState.addPartitionCounter(
                            recState.partitionByIndex(i),
                            recState.partitionCounterByIndex(i)
                        );
                    }

                    grpStates.put(grpId, groupState);
                }

                return grpStates;
            }

            /**
             * @param grpId Group id.
             * @param part Partition id.
             * @return Partition counter.
             */
            private Long partitionCounter(int grpId, int part) {
                assert initGuard != 0 : initGuard;

                if (initEx != null || grpStates == null)
                    return null;

                GroupState state = grpStates.get(grpId);

                if (state != null) {
                    long cntr = state.counterByPartition(part);

                    return cntr < 0 ? null : cntr;
                }

                return null;
            }

            /**
             * @param cctx Cache shared context.
             * @param ptr Checkpoint wal pointer.
             * @throws IgniteCheckedException If failed to read WAL entry.
             */
            private void initIfNeeded(
                GridCacheSharedContext cctx,
                WALPointer ptr
            ) throws IgniteCheckedException {
                if (initGuardUpdater.compareAndSet(this, 0, 1)) {
                    try (WALIterator it = cctx.wal().replay(ptr)) {
                        if (it.hasNextX()) {
                            IgniteBiTuple<WALPointer, WALRecord> tup = it.nextX();

                            CheckpointRecord rec = (CheckpointRecord)tup.get2();

                            Map<Integer, CacheState> stateRec = rec.cacheGroupStates();

                            if (stateRec != null)
                                this.grpStates = remap(stateRec);
                            else
                                grpStates = Collections.emptyMap();
                        }
                        else
                            initEx = new IgniteCheckedException(
                                "Failed to find checkpoint record at the given WAL pointer: " + ptr);
                    }
                    catch (IgniteCheckedException e) {
                        initEx = e;

                        throw e;
                    }
                    finally {
                        latch.countDown();
                    }
                }
                else {
                    U.await(latch);

                    if (initEx != null)
                        throw initEx;
                }
            }
        }
    }

    /**
     *
     */
    public static class FileLockHolder implements AutoCloseable {
        /** Lock file name. */
        private static final String lockFileName = "lock";

        /** File. */
        private File file;

        /** Channel. */
        private RandomAccessFile lockFile;

        /** Lock. */
        private FileLock lock;

        /** Kernal context to generate Id of locked node in file. */
        @NotNull private GridKernalContext ctx;

        /** Logger. */
        private IgniteLogger log;

        /**
         * @param path Path.
         */
        public FileLockHolder(String path, @NotNull GridKernalContext ctx, IgniteLogger log) {
            try {
                file = Paths.get(path, lockFileName).toFile();

                lockFile = new RandomAccessFile(file, "rw");

                this.ctx = ctx;
                this.log = log;
            }
            catch (IOException e) {
                throw new IgniteException(e);
            }
        }

        /**
         * @param lockWaitTimeMillis During which time thread will try capture file lock.
         * @throws IgniteCheckedException If failed to capture file lock.
         */
        public void tryLock(long lockWaitTimeMillis) throws IgniteCheckedException {
            assert lockFile != null;

            FileChannel ch = lockFile.getChannel();

            SB sb = new SB();

            //write node id
            sb.a("[").a(ctx.localNodeId().toString()).a("]");

            //write ip addresses
            final GridDiscoveryManager discovery = ctx.discovery();

            if (discovery != null) { //discovery may be not up and running
                final ClusterNode node = discovery.localNode();

                if (node != null)
                    sb.a(node.addresses());
            }

            //write ports
            sb.a("[");
            Iterator<GridPortRecord> it = ctx.ports().records().iterator();

            while (it.hasNext()) {
                GridPortRecord rec = it.next();

                sb.a(rec.protocol()).a(":").a(rec.port());

                if (it.hasNext())
                    sb.a(", ");
            }

            sb.a("]");

            String failMsg;

            try {
                String content = null;

                // Try to get lock, if not available wait 1 sec and re-try.
                for (int i = 0; i < lockWaitTimeMillis; i += 1000) {
                    try {
                        lock = ch.tryLock(0, 1, false);
                        if (lock != null && lock.isValid()) {
                            writeContent(sb.toString());

                            return;
                        }
                    }
                    catch (OverlappingFileLockException ignore) {
                        if (content == null)
                            content = readContent();

                        log.warning("Failed to acquire file lock (local nodeId:" + ctx.localNodeId()
                            + ", already locked by " + content + "), will try again in 1s: "
                            + file.getAbsolutePath());
                    }

                    U.sleep(1000);
                }

                if (content == null)
                    content = readContent();

                failMsg = "Failed to acquire file lock during " + (lockWaitTimeMillis / 1000) +
                    " sec, (locked by " + content + "): " + file.getAbsolutePath();
            }
            catch (Exception e) {
                throw new IgniteCheckedException(e);
            }

            if (failMsg != null)
                throw new IgniteCheckedException(failMsg);
        }

        /**
         * Write node id (who captured lock) into lock file.
         *
         * @param content Node id.
         * @throws IOException if some fail while write node it.
         */
        private void writeContent(String content) throws IOException {
            FileChannel ch = lockFile.getChannel();

            byte[] bytes = content.getBytes();

            ByteBuffer buf = ByteBuffer.allocate(bytes.length);
            buf.put(bytes);

            buf.flip();

            ch.write(buf, 1);

            ch.force(false);
        }

        /**
         *
         */
        private String readContent() throws IOException {
            FileChannel ch = lockFile.getChannel();

            ByteBuffer buf = ByteBuffer.allocate((int)(ch.size() - 1));

            ch.read(buf, 1);

            String content = new String(buf.array());

            buf.clear();

            return content;
        }

        /** Releases file lock */
        public void release() {
            U.releaseQuiet(lock);
        }

        /** Closes file channel */
        public void close() {
            U.closeQuiet(lockFile);
        }

        /**
         * @return Absolute path to lock file.
         */
        private String lockPath() {
            return file.getAbsolutePath();
        }
    }

    /** {@inheritDoc} */
    @Override public DataStorageMetrics persistentStoreMetrics() {
        return new DataStorageMetricsSnapshot(persStoreMetrics);
    }

    /**
     *
     */
    public DataStorageMetricsImpl persistentStoreMetricsImpl() {
        return persStoreMetrics;
    }

    /** {@inheritDoc} */
    @Override public MetaStorage metaStorage() {
        return metaStorage;
    }

    /** {@inheritDoc} */
    @Override public boolean walEnabled(int grpId) {
        return !initiallyWalDisabledGrps.contains(grpId);
    }

    /** {@inheritDoc} */
    @Override public void walEnabled(int grpId, boolean enabled) {
        String key = walGroupIdToKey(grpId);

        checkpointReadLock();

        try {
            if (enabled)
                metaStorage.remove(key);
            else
                metaStorage.write(key, true);
        }
        catch (IgniteCheckedException e) {
            throw new IgniteException("Failed to write cache group WAL state [grpId=" + grpId +
                ", enabled=" + enabled + ']', e);
        }
        finally {
            checkpointReadUnlock();
        }
    }

    /**
     * @return List of initially WAL-disabled groups.
     */
    private Collection<Integer> walDisabledGroups() {
        MetaStorage meta = cctx.database().metaStorage();

        try {
            Set<String> keys = meta.readForPredicate(WAL_KEY_PREFIX_PRED).keySet();

            if (keys.isEmpty())
                return Collections.emptySet();

            HashSet<Integer> res = new HashSet<>(keys.size());

            for (String key : keys) {
                int grpId = walKeyToGroupId(key);

                res.add(grpId);
            }

            return res;

        }
        catch (IgniteCheckedException e) {
            throw new IgniteException("Failed to read cache groups WAL state.", e);
        }
    }

    /**
     * Convert cache group ID to WAL state key.
     *
     * @param grpId Group ID.
     * @return Key.
     */
    private static String walGroupIdToKey(int grpId) {
        return WAL_KEY_PREFIX + grpId;
    }

    /**
     * Convert WAL state key to cache group ID.
     *
     * @param key Key.
     * @return Group ID.
     */
    private static int walKeyToGroupId(String key) {
        return Integer.parseInt(key.substring(WAL_KEY_PREFIX.length()));
    }
}<|MERGE_RESOLUTION|>--- conflicted
+++ resolved
@@ -2830,21 +2830,6 @@
                             stripe.decrementTasksCount(); //emulate end of async exec
                         }
 
-<<<<<<< HEAD
-=======
-                        // Wait and check for errors.
-                        try {
-                            doneWriteFut.get();
-                        } catch (IgniteCheckedException e) {
-                            chp.progress.cpFinishFut.onDone(e);
-
-                            // In case of writing error node should be invalidated and stopped.
-                            NodeInvalidator.INSTANCE.invalidate(cctx.kernalContext(), e);
-
-                            return;
-                        }
-
->>>>>>> 21644eff
                         // Must re-check shutdown flag here because threads may have skipped some pages.
                         // If so, we should not put finish checkpoint mark.
                         if (shutdownNow) {
@@ -2904,7 +2889,18 @@
                                 for (Iterator<CheckpointFsyncScope.Stripe> iterator = stripes.iterator(); iterator.hasNext(); ) {
                                     CheckpointFsyncScope.Stripe stripe = iterator.next();
 
-                                    Set<Map.Entry<PageStore, LongAdder>> entries = stripe.tryWaitAndCheckForErrors(10);
+                                    Set<Map.Entry<PageStore, LongAdder>> entries = null;
+                                    try {
+                                        entries = stripe.tryWaitAndCheckForErrors(10);
+                                    }
+                                    catch (IgniteCheckedException e) {
+                                        chp.progress.cpFinishFut.onDone(e);
+
+                                        // In case of writing error node should be invalidated and stopped.
+                                        NodeInvalidator.INSTANCE.invalidate(cctx.kernalContext(), e);
+
+                                        return;
+                                    }
 
                                     if (entries != null) {
                                         if (log.isInfoEnabled()) {
