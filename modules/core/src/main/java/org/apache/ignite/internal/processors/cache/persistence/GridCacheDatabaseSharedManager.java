/*
 * Licensed to the Apache Software Foundation (ASF) under one or more
 * contributor license agreements.  See the NOTICE file distributed with
 * this work for additional information regarding copyright ownership.
 * The ASF licenses this file to You under the Apache License, Version 2.0
 * (the "License"); you may not use this file except in compliance with
 * the License.  You may obtain a copy of the License at
 *
 *      http://www.apache.org/licenses/LICENSE-2.0
 *
 * Unless required by applicable law or agreed to in writing, software
 * distributed under the License is distributed on an "AS IS" BASIS,
 * WITHOUT WARRANTIES OR CONDITIONS OF ANY KIND, either express or implied.
 * See the License for the specific language governing permissions and
 * limitations under the License.
 */

package org.apache.ignite.internal.processors.cache.persistence;

import java.io.File;
import java.io.FileFilter;
import java.io.IOException;
import java.io.RandomAccessFile;
import java.nio.ByteBuffer;
import java.nio.ByteOrder;
import java.nio.channels.FileChannel;
import java.nio.channels.FileLock;
import java.nio.channels.OverlappingFileLockException;
import java.nio.file.Files;
import java.nio.file.Path;
import java.nio.file.Paths;
import java.nio.file.StandardOpenOption;
import java.util.ArrayList;
import java.util.Arrays;
import java.util.Collection;
import java.util.Collections;
import java.util.Comparator;
import java.util.HashMap;
import java.util.HashSet;
import java.util.Iterator;
import java.util.List;
import java.util.Map;
import java.util.NavigableMap;
import java.util.UUID;
import java.util.concurrent.Callable;
import java.util.concurrent.ConcurrentHashMap;
import java.util.concurrent.ConcurrentMap;
import java.util.concurrent.ConcurrentSkipListMap;
import java.util.concurrent.CopyOnWriteArrayList;
import java.util.concurrent.CountDownLatch;
import java.util.concurrent.atomic.AtomicInteger;
import java.util.concurrent.atomic.AtomicIntegerFieldUpdater;
import java.util.concurrent.locks.ReentrantReadWriteLock;
import java.util.regex.Matcher;
import java.util.regex.Pattern;
import javax.management.ObjectName;
import org.apache.ignite.DataStorageMetrics;
import org.apache.ignite.IgniteCheckedException;
import org.apache.ignite.IgniteException;
import org.apache.ignite.IgniteLogger;
import org.apache.ignite.IgniteSystemProperties;
import org.apache.ignite.cluster.ClusterNode;
import org.apache.ignite.configuration.CacheConfiguration;
import org.apache.ignite.configuration.CheckpointWriteOrder;
import org.apache.ignite.configuration.DataPageEvictionMode;
import org.apache.ignite.configuration.DataRegionConfiguration;
import org.apache.ignite.configuration.DataStorageConfiguration;
import org.apache.ignite.configuration.IgniteConfiguration;
import org.apache.ignite.events.DiscoveryEvent;
import org.apache.ignite.events.EventType;
import org.apache.ignite.internal.GridKernalContext;
import org.apache.ignite.internal.IgniteInternalFuture;
import org.apache.ignite.internal.IgniteInterruptedCheckedException;
import org.apache.ignite.internal.NodeStoppingException;
import org.apache.ignite.internal.managers.discovery.GridDiscoveryManager;
import org.apache.ignite.internal.mem.DirectMemoryProvider;
import org.apache.ignite.internal.mem.file.MappedFileMemoryProvider;
import org.apache.ignite.internal.mem.unsafe.UnsafeMemoryProvider;
import org.apache.ignite.internal.pagemem.FullPageId;
import org.apache.ignite.internal.pagemem.PageIdUtils;
import org.apache.ignite.internal.pagemem.PageMemory;
import org.apache.ignite.internal.pagemem.PageUtils;
import org.apache.ignite.internal.pagemem.store.IgnitePageStoreManager;
import org.apache.ignite.internal.pagemem.store.PageStore;
import org.apache.ignite.internal.pagemem.wal.StorageException;
import org.apache.ignite.internal.pagemem.wal.WALIterator;
import org.apache.ignite.internal.pagemem.wal.WALPointer;
import org.apache.ignite.internal.pagemem.wal.record.CacheState;
import org.apache.ignite.internal.pagemem.wal.record.CheckpointRecord;
import org.apache.ignite.internal.pagemem.wal.record.DataEntry;
import org.apache.ignite.internal.pagemem.wal.record.DataRecord;
import org.apache.ignite.internal.pagemem.wal.record.MemoryRecoveryRecord;
import org.apache.ignite.internal.pagemem.wal.record.MetastoreDataRecord;
import org.apache.ignite.internal.pagemem.wal.record.PageSnapshot;
import org.apache.ignite.internal.pagemem.wal.record.WALRecord;
import org.apache.ignite.internal.pagemem.wal.record.delta.PageDeltaRecord;
import org.apache.ignite.internal.pagemem.wal.record.delta.PartitionDestroyRecord;
import org.apache.ignite.internal.pagemem.wal.record.delta.PartitionMetaStateRecord;
import org.apache.ignite.internal.processors.cache.CacheGroupContext;
import org.apache.ignite.internal.processors.cache.CacheGroupDescriptor;
import org.apache.ignite.internal.processors.cache.DynamicCacheDescriptor;
import org.apache.ignite.internal.processors.cache.GridCacheContext;
import org.apache.ignite.internal.processors.cache.GridCacheSharedContext;
import org.apache.ignite.internal.processors.cache.StoredCacheData;
import org.apache.ignite.internal.processors.cache.distributed.dht.GridDhtLocalPartition;
import org.apache.ignite.internal.processors.cache.distributed.dht.GridDhtPartitionState;
import org.apache.ignite.internal.processors.cache.distributed.dht.preloader.GridDhtPartitionsExchangeFuture;
import org.apache.ignite.internal.processors.cache.persistence.checkpoint.AsyncCheckpointer;
import org.apache.ignite.internal.processors.cache.persistence.checkpoint.CheckpointScope;
import org.apache.ignite.internal.processors.cache.persistence.checkpoint.FullPageIdsBuffer;
import org.apache.ignite.internal.processors.cache.persistence.file.FileIO;
import org.apache.ignite.internal.processors.cache.persistence.file.FilePageStore;
import org.apache.ignite.internal.processors.cache.persistence.file.FilePageStoreManager;
import org.apache.ignite.internal.processors.cache.persistence.metastorage.MetaStorage;
import org.apache.ignite.internal.processors.cache.persistence.metastorage.MetastorageLifecycleListener;
import org.apache.ignite.internal.processors.cache.persistence.pagemem.CheckpointMetricsTracker;
import org.apache.ignite.internal.processors.cache.persistence.pagemem.PageIdCollection;
import org.apache.ignite.internal.processors.cache.persistence.pagemem.PageMemoryEx;
import org.apache.ignite.internal.processors.cache.persistence.pagemem.PageMemoryImpl;
import org.apache.ignite.internal.processors.cache.persistence.partstate.PartitionAllocationMap;
import org.apache.ignite.internal.processors.cache.persistence.snapshot.IgniteCacheSnapshotManager;
import org.apache.ignite.internal.processors.cache.persistence.snapshot.SnapshotOperation;
import org.apache.ignite.internal.processors.cache.persistence.tree.io.PageIO;
import org.apache.ignite.internal.processors.cache.persistence.tree.io.PagePartitionMetaIO;
import org.apache.ignite.internal.processors.cache.persistence.wal.FileWALPointer;
import org.apache.ignite.internal.processors.cache.persistence.wal.crc.PureJavaCrc32;
import org.apache.ignite.internal.processors.port.GridPortRecord;
import org.apache.ignite.internal.util.GridConcurrentHashSet;
import org.apache.ignite.internal.util.GridUnsafe;
import org.apache.ignite.internal.util.IgniteUtils;
import org.apache.ignite.internal.util.future.CountDownFuture;
import org.apache.ignite.internal.util.future.GridFutureAdapter;
import org.apache.ignite.internal.util.lang.GridInClosure3X;
import org.apache.ignite.internal.util.tostring.GridToStringInclude;
import org.apache.ignite.internal.util.typedef.CI1;
import org.apache.ignite.internal.util.typedef.F;
import org.apache.ignite.internal.util.typedef.P3;
import org.apache.ignite.internal.util.typedef.T2;
import org.apache.ignite.internal.util.typedef.internal.CU;
import org.apache.ignite.internal.util.typedef.internal.LT;
import org.apache.ignite.internal.util.typedef.internal.S;
import org.apache.ignite.internal.util.typedef.internal.SB;
import org.apache.ignite.internal.util.typedef.internal.U;
import org.apache.ignite.internal.util.worker.GridWorker;
import org.apache.ignite.lang.IgniteBiTuple;
import org.apache.ignite.lang.IgniteClosure;
import org.apache.ignite.lang.IgniteFuture;
import org.apache.ignite.lang.IgniteOutClosure;
import org.apache.ignite.lang.IgnitePredicate;
import org.apache.ignite.mxbean.DataStorageMetricsMXBean;
import org.apache.ignite.thread.IgniteThread;
import org.jetbrains.annotations.NotNull;
import org.jetbrains.annotations.Nullable;

import static java.nio.file.StandardOpenOption.READ;
import static org.apache.ignite.IgniteSystemProperties.IGNITE_PDS_MAX_CHECKPOINT_MEMORY_HISTORY_SIZE;
import static org.apache.ignite.IgniteSystemProperties.IGNITE_PDS_SKIP_CRC;
import static org.apache.ignite.IgniteSystemProperties.IGNITE_PDS_WAL_REBALANCE_THRESHOLD;
import static org.apache.ignite.internal.processors.cache.persistence.metastorage.MetaStorage.METASTORAGE_CACHE_ID;

/**
 *
 */
@SuppressWarnings({"unchecked", "NonPrivateFieldAccessedInSynchronizedContext"})
public class GridCacheDatabaseSharedManager extends IgniteCacheDatabaseSharedManager {
    /** */
    public static final String IGNITE_PDS_CHECKPOINT_TEST_SKIP_SYNC = "IGNITE_PDS_CHECKPOINT_TEST_SKIP_SYNC";

    /** MemoryPolicyConfiguration name reserved for meta store. */
    private static final String METASTORE_DATA_REGION_NAME = "metastoreMemPlc";

    /** */
    private static final long GB = 1024L * 1024 * 1024;

    /** Minimum checkpointing page buffer size (may be adjusted by Ignite). */
    public static final Long DFLT_MIN_CHECKPOINTING_PAGE_BUFFER_SIZE = GB / 4;

    /** Default minimum checkpointing page buffer size (may be adjusted by Ignite). */
    public static final Long DFLT_MAX_CHECKPOINTING_PAGE_BUFFER_SIZE = 2 * GB;

    /** Pages comparator to order disk writes, first compares cache group and then effective page ID. */
    public static final Comparator<FullPageId> SEQUENTIAL_CP_PAGE_COMPARATOR = new Comparator<FullPageId>() {
        @Override public int compare(FullPageId o1, FullPageId o2) {
            int cmp = Integer.compare(o1.groupId(), o2.groupId());
            if (cmp != 0)
                return cmp;

            return Long.compare(PageIdUtils.effectivePageId(o1.pageId()),
                PageIdUtils.effectivePageId(o2.pageId()));
        }
    };

    /** Skip sync. */
    private final boolean skipSync = IgniteSystemProperties.getBoolean(IGNITE_PDS_CHECKPOINT_TEST_SKIP_SYNC);

    /** */
    private boolean skipCrc = IgniteSystemProperties.getBoolean(IGNITE_PDS_SKIP_CRC, false);

    /** */
    private final int walRebalanceThreshold = IgniteSystemProperties.getInteger(
        IGNITE_PDS_WAL_REBALANCE_THRESHOLD, 500_000);

    /** Checkpoint lock hold count. */
    private static final ThreadLocal<Integer> CHECKPOINT_LOCK_HOLD_COUNT = new ThreadLocal<Integer>() {
        @Override protected Integer initialValue() {
            return 0;
        }
    };

    /** Assertion enabled. */
    private static final boolean ASSERTION_ENABLED = GridCacheDatabaseSharedManager.class.desiredAssertionStatus();

    /** Checkpoint file name pattern. */
    private static final Pattern CP_FILE_NAME_PATTERN = Pattern.compile("(\\d+)-(.*)-(START|END)\\.bin");

    /** Node started file patter. */
    private static final Pattern NODE_STARTED_FILE_NAME_PATTERN = Pattern.compile("(\\d+)-node-started\\.bin");

    /** Node started file suffix. */
    private static final String NODE_STARTED_FILE_NAME_SUFFIX = "-node-started.bin";

    /** */
    private static final FileFilter CP_FILE_FILTER = new FileFilter() {
        @Override public boolean accept(File f) {
            return CP_FILE_NAME_PATTERN.matcher(f.getName()).matches();
        }
    };

    /** */
    private static final FileFilter NODE_STARTED_FILE_FILTER = new FileFilter() {
        @Override public boolean accept(File f) {
            return f.getName().endsWith(NODE_STARTED_FILE_NAME_SUFFIX);
        }
    };

    /** */
    private static final Comparator<GridDhtLocalPartition> ASC_PART_COMPARATOR = new Comparator<GridDhtLocalPartition>() {
        @Override public int compare(GridDhtLocalPartition a, GridDhtLocalPartition b) {
            return Integer.compare(a.id(), b.id());
        }
    };

    /** */
    private static final Comparator<File> CP_TS_COMPARATOR = new Comparator<File>() {
        /** {@inheritDoc} */
        @Override public int compare(File o1, File o2) {
            Matcher m1 = CP_FILE_NAME_PATTERN.matcher(o1.getName());
            Matcher m2 = CP_FILE_NAME_PATTERN.matcher(o2.getName());

            boolean s1 = m1.matches();
            boolean s2 = m2.matches();

            assert s1 : "Failed to match CP file: " + o1.getAbsolutePath();
            assert s2 : "Failed to match CP file: " + o2.getAbsolutePath();

            long ts1 = Long.parseLong(m1.group(1));
            long ts2 = Long.parseLong(m2.group(1));

            int res = Long.compare(ts1, ts2);

            if (res == 0) {
                CheckpointEntryType type1 = CheckpointEntryType.valueOf(m1.group(3));
                CheckpointEntryType type2 = CheckpointEntryType.valueOf(m2.group(3));

                assert type1 != type2 : "o1=" + o1.getAbsolutePath() + ", o2=" + o2.getAbsolutePath();

                res = type1 == CheckpointEntryType.START ? -1 : 1;
            }

            return res;
        }
    };

    /** */
    private static final String MBEAN_NAME = "DataStorageMetrics";

    /** */
    private static final String MBEAN_GROUP = "Persistent Store";

    /** Checkpoint thread. Needs to be volatile because it is created in exchange worker. */
    private volatile Checkpointer checkpointer;

    /** For testing only. */
    private volatile boolean checkpointsEnabled = true;

    /** For testing only. */
    private volatile GridFutureAdapter<Void> enableChangeApplied;

    /** */
    private ReentrantReadWriteLock checkpointLock = new ReentrantReadWriteLock();

    /** */
    private long checkpointFreq;

    /** */
    private FilePageStoreManager storeMgr;

    /** Checkpoint metadata directory ("cp"), contains files with checkpoint start and end */
    private File cpDir;

    /** */
    private volatile boolean printCheckpointStats = true;

    /** Database configuration. */
    private final DataStorageConfiguration persistenceCfg;

    /** */
    private final Collection<DbCheckpointListener> lsnrs = new CopyOnWriteArrayList<>();

    /** Checkpoint history. */
    private final CheckpointHistory checkpointHist = new CheckpointHistory();

    /** */
    private boolean stopping;

    /** Async checkpointer: includes runner thread pool. If {@code null} tasks are to be run in single thread. */
    @Nullable private AsyncCheckpointer asyncCheckpointer;

    /** Thread local with buffers for the checkpoint threads. Each buffer represent one page for durable memory. */
    private ThreadLocal<ByteBuffer> threadBuf;

    /** */
    private final ConcurrentMap<Integer, IgniteInternalFuture> idxRebuildFuts = new ConcurrentHashMap<>();

    /**
     * Lock holder for compatible folders mode. Null if lock holder was created at start node. <br>
     * In this case lock is held on PDS resover manager and it is not required to manage locking here
     */
    @Nullable private FileLockHolder fileLockHolder;

    /** Lock wait time. */
    private final long lockWaitTime;

    /** */
    private final int maxCpHistMemSize;

    /** */
    private Map<Integer, Map<Integer, T2<Long, WALPointer>>> reservedForExchange;

    /** */
    private final ConcurrentMap<T2<Integer, Integer>, T2<Long, WALPointer>> reservedForPreloading = new ConcurrentHashMap<>();

    /** Snapshot manager. */
    private IgniteCacheSnapshotManager snapshotMgr;

    /** */
    private DataStorageMetricsImpl persStoreMetrics;

    /** */
    private ObjectName persistenceMetricsMbeanName;

    /** Counter for written checkpoint pages. Not null only if checkpoint is running. */
    private volatile AtomicInteger writtenPagesCntr = null;

    /** Number of pages in current checkpoint. */
    private volatile int currCheckpointPagesCnt;

    /** */
    private MetaStorage metaStorage;

    /** */
    private List<MetastorageLifecycleListener> metastorageLifecycleLsnrs;

    /**
     * @param ctx Kernal context.
     */
    public GridCacheDatabaseSharedManager(GridKernalContext ctx) {
        IgniteConfiguration cfg = ctx.config();

        persistenceCfg = cfg.getDataStorageConfiguration();

        assert persistenceCfg != null;

        checkpointFreq = persistenceCfg.getCheckpointFrequency();

        lockWaitTime = persistenceCfg.getLockWaitTime();

        persStoreMetrics = new DataStorageMetricsImpl(
            persistenceCfg.isMetricsEnabled(),
            persistenceCfg.getMetricsRateTimeInterval(),
            persistenceCfg.getMetricsSubIntervalCount()
        );

        metastorageLifecycleLsnrs = ctx.internalSubscriptionProcessor().getMetastorageSubscribers();

        maxCpHistMemSize = Math.min(persistenceCfg.getWalHistorySize(),
            IgniteSystemProperties.getInteger(IGNITE_PDS_MAX_CHECKPOINT_MEMORY_HISTORY_SIZE, 100));
    }

    /** */
    private void notifyMetastorageReadyForRead() throws IgniteCheckedException {
        for (MetastorageLifecycleListener lsnr : metastorageLifecycleLsnrs)
            lsnr.onReadyForRead(metaStorage);
    }

    /** */
    private void notifyMetastorageReadyForReadWrite() throws IgniteCheckedException {
        for (MetastorageLifecycleListener lsnr : metastorageLifecycleLsnrs)
            lsnr.onReadyForReadWrite(metaStorage);
    }

    /**
     *
     */
    public Checkpointer getCheckpointer() {
        return checkpointer;
    }

    /**
     * For test use only.
     */
    public IgniteInternalFuture<Void> enableCheckpoints(boolean enable) {
        GridFutureAdapter<Void> fut = new GridFutureAdapter<>();

        enableChangeApplied = fut;

        checkpointsEnabled = enable;

        wakeupForCheckpoint("enableCheckpoints()");

        return fut;
    }

    /** {@inheritDoc} */
    @Override protected void initDataRegions(DataStorageConfiguration memCfg) throws IgniteCheckedException {
        super.initDataRegions(memCfg);

        addDataRegion(
            memCfg,
            createDataRegionConfiguration(memCfg),
            false
        );
    }

    /**
     * @param storageCfg Data storage configuration.
     * @return Data region configuration.
     */
    private DataRegionConfiguration createDataRegionConfiguration(DataStorageConfiguration storageCfg) {
        DataRegionConfiguration cfg = new DataRegionConfiguration();

        cfg.setName(METASTORE_DATA_REGION_NAME);
        cfg.setInitialSize(storageCfg.getSystemRegionInitialSize());
        cfg.setMaxSize(storageCfg.getSystemRegionMaxSize());
        cfg.setPersistenceEnabled(true);
        return cfg;
    }

    /** {@inheritDoc} */
    @Override protected void start0() throws IgniteCheckedException {
        super.start0();

        threadBuf = new ThreadLocal<ByteBuffer>() {
            /** {@inheritDoc} */
            @Override protected ByteBuffer initialValue() {
                ByteBuffer tmpWriteBuf = ByteBuffer.allocateDirect(pageSize());

                tmpWriteBuf.order(ByteOrder.nativeOrder());

                return tmpWriteBuf;
            }
        };

        snapshotMgr = cctx.snapshot();

        final GridKernalContext kernalCtx = cctx.kernalContext();

        if (!kernalCtx.clientNode()) {
            IgnitePageStoreManager store = cctx.pageStore();

            assert store instanceof FilePageStoreManager : "Invalid page store manager was created: " + store;

            storeMgr = (FilePageStoreManager)store;

            cpDir = Paths.get(storeMgr.workDir().getAbsolutePath(), "cp").toFile();

            if (!U.mkdirs(cpDir))
                throw new IgniteCheckedException("Could not create directory for checkpoint metadata: " + cpDir);

            final FileLockHolder preLocked = kernalCtx.pdsFolderResolver()
                .resolveFolders()
                .getLockedFileLockHolder();
            if (preLocked == null)
                fileLockHolder = new FileLockHolder(storeMgr.workDir().getPath(), kernalCtx, log);

            persStoreMetrics.wal(cctx.wal());

            // Here we can get data from metastorage
            readMetastore();
        }
    }

    /**
     *
     */
    private void initDataBase() {
        if (persistenceCfg.getCheckpointThreads() > 1)
            asyncCheckpointer = new AsyncCheckpointer(persistenceCfg.getCheckpointThreads(),
                cctx.igniteInstanceName(), log);
    }

    /** */
    private void readMetastore() throws IgniteCheckedException {
        try {
            DataStorageConfiguration memCfg = cctx.kernalContext().config().getDataStorageConfiguration();

            DataRegionConfiguration plcCfg = createDataRegionConfiguration(memCfg);

            File allocPath = buildAllocPath(plcCfg);

            DirectMemoryProvider memProvider = allocPath == null ?
                new UnsafeMemoryProvider(log) :
                new MappedFileMemoryProvider(
                    log,
                    allocPath);

            DataRegionMetricsImpl memMetrics = new DataRegionMetricsImpl(plcCfg);

            PageMemoryEx storePageMem = (PageMemoryEx)createPageMemory(memProvider, memCfg, plcCfg, memMetrics, false);

            DataRegion regCfg = new DataRegion(storePageMem, plcCfg, memMetrics, createPageEvictionTracker(plcCfg, storePageMem));

            CheckpointStatus status = readCheckpointStatus();

            cctx.pageStore().initializeForMetastorage();

            storePageMem.start();

            checkpointReadLock();

            try {
                restoreMemory(status, true, storePageMem);

                metaStorage = new MetaStorage(cctx.wal(), regCfg, memMetrics, true);

                metaStorage.init(this);

                applyLastUpdates(status, true);

                notifyMetastorageReadyForRead();
            }
            finally {
                checkpointReadUnlock();
            }

            metaStorage = null;

            storePageMem.stop();
        }
        catch (StorageException e) {
            throw new IgniteCheckedException(e);
        }
    }

    /**
     * Get checkpoint buffer size for the given configuration.
     *
     * @param regCfg Configuration.
     * @return Checkpoint buffer size.
     */
    public static long checkpointBufferSize(DataRegionConfiguration regCfg) {
        if (!regCfg.isPersistenceEnabled())
            return 0L;

        long res = regCfg.getCheckpointPageBufferSize();

        if (res == 0L) {
            if (regCfg.getMaxSize() < GB)
                res = Math.min(DFLT_MIN_CHECKPOINTING_PAGE_BUFFER_SIZE, regCfg.getMaxSize());
            else if (regCfg.getMaxSize() < 8 * GB)
                res = regCfg.getMaxSize() / 4;
            else
                res = DFLT_MAX_CHECKPOINTING_PAGE_BUFFER_SIZE;
        }

        return res;
    }

    /** {@inheritDoc} */
    @Override public void onActivate(GridKernalContext ctx) throws IgniteCheckedException {
        if (log.isDebugEnabled())
            log.debug("Activate database manager [id=" + cctx.localNodeId() +
                " topVer=" + cctx.discovery().topologyVersionEx() + " ]");

        snapshotMgr = cctx.snapshot();

        if (!cctx.localNode().isClient()) {
            initDataBase();

            registrateMetricsMBean();
        }

        super.onActivate(ctx);
    }

    /** {@inheritDoc} */
    @Override public void onDeActivate(GridKernalContext kctx) {
        if (log.isDebugEnabled())
            log.debug("DeActivate database manager [id=" + cctx.localNodeId() +
                " topVer=" + cctx.discovery().topologyVersionEx() + " ]");

        onKernalStop0(false);

        stop0(false);

        /* Must be here, because after deactivate we can invoke activate and file lock must be already configured */
        stopping = false;

        if (!cctx.localNode().isClient()) {
            //we replace lock with new instance (only if we're responsible for locking folders)
            if (fileLockHolder != null)
                fileLockHolder = new FileLockHolder(storeMgr.workDir().getPath(), cctx.kernalContext(), log);
        }
    }

    /**
     * Try to register Metrics MBean.
     *
     * @throws IgniteCheckedException If failed.
     */
    private void registrateMetricsMBean() throws IgniteCheckedException {
        if (U.IGNITE_MBEANS_DISABLED)
            return;

        try {
            persistenceMetricsMbeanName = U.registerMBean(
                cctx.kernalContext().config().getMBeanServer(),
                cctx.kernalContext().igniteInstanceName(),
                MBEAN_GROUP,
                MBEAN_NAME,
                persStoreMetrics,
                DataStorageMetricsMXBean.class);
        }
        catch (Throwable e) {
            throw new IgniteCheckedException("Failed to register " + MBEAN_NAME + " MBean.", e);
        }
    }

    /**
     * Unregister metrics MBean.
     */
    private void unRegistrateMetricsMBean() {
        if (persistenceMetricsMbeanName == null)
            return;

        assert !U.IGNITE_MBEANS_DISABLED;

        try {
            cctx.kernalContext().config().getMBeanServer().unregisterMBean(persistenceMetricsMbeanName);

            persistenceMetricsMbeanName = null;
        }
        catch (Throwable e) {
            U.error(log, "Failed to unregister " + MBEAN_NAME + " MBean.", e);
        }
    }

    /** {@inheritDoc} */
    @Override protected IgniteOutClosure<Float> fillFactorProvider(final DataRegionConfiguration dataRegCfg) {
        if (!dataRegCfg.isPersistenceEnabled())
            return super.fillFactorProvider(dataRegCfg);

        final String dataRegName = dataRegCfg.getName();

        return new IgniteOutClosure<Float>() {
            @Override public Float apply() {
                long loadSize = 0L;
                long totalSize = 0L;

                for (CacheGroupContext grpCtx : cctx.cache().cacheGroups()) {
                    if (!grpCtx.dataRegion().config().getName().equals(dataRegName))
                        continue;

                    assert grpCtx.offheap() instanceof GridCacheOffheapManager;

                    T2<Long, Long> fillFactor = ((GridCacheOffheapManager)grpCtx.offheap()).fillFactor();

                    loadSize += fillFactor.get1();
                    totalSize += fillFactor.get2();
                }

                if (totalSize == 0)
                    return (float)0;

                return (float)loadSize / totalSize;
            }
        };
    }

    /** {@inheritDoc} */
    @Override public void readCheckpointAndRestoreMemory(
        List<DynamicCacheDescriptor> cachesToStart
    ) throws IgniteCheckedException {
        assert !cctx.localNode().isClient();

        checkpointReadLock();

        try {
            if (!F.isEmpty(cachesToStart)) {
                for (DynamicCacheDescriptor desc : cachesToStart) {
                    if (CU.affinityNode(cctx.localNode(), desc.cacheConfiguration().getNodeFilter()))
                        storeMgr.initializeForCache(desc.groupDescriptor(), new StoredCacheData(desc.cacheConfiguration()));
                }
            }

            CheckpointStatus status = readCheckpointStatus();

            cctx.pageStore().initializeForMetastorage();

            metaStorage = new MetaStorage(cctx.wal(), dataRegionMap.get(METASTORE_DATA_REGION_NAME),
                (DataRegionMetricsImpl)memMetricsMap.get(METASTORE_DATA_REGION_NAME));

            WALPointer restore = restoreMemory(status);

            // First, bring memory to the last consistent checkpoint state if needed.
            // This method should return a pointer to the last valid record in the WAL.

            cctx.wal().resumeLogging(restore);

            WALPointer ptr = cctx.wal().log(new MemoryRecoveryRecord(U.currentTimeMillis()));

            if (ptr != null) {
                cctx.wal().fsync(ptr);

                nodeStart(ptr);
            }

            metaStorage.init(this);

            notifyMetastorageReadyForReadWrite();
        }
        catch (StorageException e) {
            throw new IgniteCheckedException(e);
        }
        finally {
            checkpointReadUnlock();
        }
    }

    /**
     * @param ptr Memory recovery wal pointer.
     */
    private void nodeStart(WALPointer ptr) throws IgniteCheckedException {
        FileWALPointer p = (FileWALPointer)ptr;

        String fileName = U.currentTimeMillis() + "-node-started.bin";

        ByteBuffer buf = ByteBuffer.allocate(20);
        buf.order(ByteOrder.nativeOrder());

        try (FileChannel ch = FileChannel.open(
            Paths.get(cpDir.getAbsolutePath(), fileName),
            StandardOpenOption.CREATE_NEW, StandardOpenOption.APPEND)
        ) {
            buf.putLong(p.index());

            buf.putInt(p.fileOffset());

            buf.putInt(p.length());

            buf.flip();

            ch.write(buf);

            buf.clear();

            ch.force(true);
        }
        catch (IOException e) {
            throw new IgniteCheckedException(e);
        }
    }

    /**
     *
     */
    public List<T2<Long, WALPointer>> nodeStartedPointers() throws IgniteCheckedException {
        List<T2<Long, WALPointer>> res = new ArrayList<>();

        File[] files = cpDir.listFiles(NODE_STARTED_FILE_FILTER);

        Arrays.sort(files, new Comparator<File>() {
            @Override public int compare(File o1, File o2) {
                String n1 = o1.getName();
                String n2 = o2.getName();

                Long ts1 = Long.valueOf(n1.substring(0, n1.length() - NODE_STARTED_FILE_NAME_SUFFIX.length()));
                Long ts2 = Long.valueOf(n2.substring(0, n2.length() - NODE_STARTED_FILE_NAME_SUFFIX.length()));

                if (ts1 == ts2)
                    return 0;
                else if (ts1 < ts2)
                    return -1;
                else
                    return 1;
            }
        });

        ByteBuffer buf = ByteBuffer.allocate(20);
        buf.order(ByteOrder.nativeOrder());

        for (File f : files){
            String name = f.getName();

            Long ts = Long.valueOf(name.substring(0, name.length() - NODE_STARTED_FILE_NAME_SUFFIX.length()));

            try (FileChannel ch = FileChannel.open(f.toPath(), READ)) {
                ch.read(buf);

                buf.flip();

                FileWALPointer ptr = new FileWALPointer(
                    buf.getLong(), buf.getInt(), buf.getInt());

                res.add(new T2<Long, WALPointer>(ts, ptr));

                buf.clear();
            }
            catch (IOException e) {
                throw new IgniteCheckedException("Failed to read node started marker file: " + f.getAbsolutePath(), e);
            }
        }

        return res;
    }

    /** {@inheritDoc} */
    @Override public void lock() throws IgniteCheckedException {
        if (fileLockHolder != null) {
            if (log.isDebugEnabled())
                log.debug("Try to capture file lock [nodeId=" +
                    cctx.localNodeId() + " path=" + fileLockHolder.lockPath() + "]");

            fileLockHolder.tryLock(lockWaitTime);
        }
    }

    /** {@inheritDoc} */
    @Override public void unLock() {
        if (fileLockHolder != null) {
            if (log.isDebugEnabled())
                log.debug("Release file lock [nodeId=" +
                    cctx.localNodeId() + " path=" + fileLockHolder.lockPath() + "]");

            fileLockHolder.release();
        }
    }

    /** {@inheritDoc} */
    @Override protected void onKernalStop0(boolean cancel) {
        checkpointLock.writeLock().lock();

        try {
            stopping = true;
        }
        finally {
            checkpointLock.writeLock().unlock();
        }

        shutdownCheckpointer(cancel);

        lsnrs.clear();

        super.onKernalStop0(cancel);

        if (!cctx.kernalContext().clientNode()) {
            unLock();

            if (fileLockHolder != null)
                fileLockHolder.close();
        }

        unRegistrateMetricsMBean();
    }

    /** */
    private long[] calculateFragmentSizes(int concLvl, long cacheSize, long chpBufSize) {
        if (concLvl < 2)
            concLvl = Runtime.getRuntime().availableProcessors();

        long fragmentSize = cacheSize / concLvl;

        if (fragmentSize < 1024 * 1024)
            fragmentSize = 1024 * 1024;

        long[] sizes = new long[concLvl + 1];

        for (int i = 0; i < concLvl; i++)
            sizes[i] = fragmentSize;

        sizes[concLvl] = chpBufSize;

        return sizes;
    }

    /** {@inheritDoc} */
    @Override protected PageMemory createPageMemory(
        DirectMemoryProvider memProvider,
        DataStorageConfiguration memCfg,
        DataRegionConfiguration plcCfg,
        DataRegionMetricsImpl memMetrics,
        final boolean trackable
    ) {
        if (!plcCfg.isPersistenceEnabled())
            return super.createPageMemory(memProvider, memCfg, plcCfg, memMetrics, trackable);

        memMetrics.persistenceEnabled(true);

        long cacheSize = plcCfg.getMaxSize();

        // Checkpoint buffer size can not be greater than cache size, it does not make sense.
        long chpBufSize = checkpointBufferSize(plcCfg);

        if (chpBufSize > cacheSize) {
            U.quietAndInfo(log,
                "Configured checkpoint page buffer size is too big, setting to the max region size [size="
                    + U.readableSize(cacheSize, false) + ",  memPlc=" + plcCfg.getName() + ']');

            chpBufSize = cacheSize;
        }

        boolean writeThrottlingEnabled = persistenceCfg.isWriteThrottlingEnabled();

        if (IgniteSystemProperties.getBoolean(IgniteSystemProperties.IGNITE_OVERRIDE_WRITE_THROTTLING_ENABLED, false))
            writeThrottlingEnabled = true;

        GridInClosure3X<Long, FullPageId, PageMemoryEx> changeTracker;

        if (trackable)
            changeTracker = new GridInClosure3X<Long, FullPageId, PageMemoryEx>() {
                @Override public void applyx(
                    Long page,
                    FullPageId fullId,
                    PageMemoryEx pageMem
                ) throws IgniteCheckedException {
                    if (trackable)
                        snapshotMgr.onChangeTrackerPage(page, fullId, pageMem);
                }
            };
        else
            changeTracker = null;

        PageMemoryImpl pageMem = new PageMemoryImpl(
            memProvider,
            calculateFragmentSizes(
                memCfg.getConcurrencyLevel(),
                cacheSize,
                chpBufSize
            ),
            cctx,
            memCfg.getPageSize(),
            new GridInClosure3X<FullPageId, ByteBuffer, Integer>() {
                @Override public void applyx(
                    FullPageId fullId,
                    ByteBuffer pageBuf,
                    Integer tag
                ) throws IgniteCheckedException {
                    // First of all, write page to disk.
                    storeMgr.write(fullId.groupId(), fullId.pageId(), pageBuf, tag);

                    // Only after write we can write page into snapshot.
                    snapshotMgr.flushDirtyPageHandler(fullId, pageBuf, tag);
                }
            },
            changeTracker,
            this,
            memMetrics,
            writeThrottlingEnabled
        );

        memMetrics.pageMemory(pageMem);

        return pageMem;
    }

    /** {@inheritDoc} */
    @Override protected void checkRegionEvictionProperties(DataRegionConfiguration regCfg, DataStorageConfiguration dbCfg)
        throws IgniteCheckedException {
        if (!regCfg.isPersistenceEnabled())
            super.checkRegionEvictionProperties(regCfg, dbCfg);

        if (regCfg.getPageEvictionMode() != DataPageEvictionMode.DISABLED)
            U.warn(log, "Page eviction mode set for [" + regCfg.getName() + "] data will have no effect" +
                " because the oldest pages are evicted automatically if Ignite persistence is enabled.");
    }

    /** {@inheritDoc} */
    @Override protected void checkPageSize(DataStorageConfiguration memCfg) {
        if (memCfg.getPageSize() == 0) {
            try {
                assert cctx.pageStore() instanceof FilePageStoreManager :
                    "Invalid page store manager was created: " + cctx.pageStore();

                Path anyIdxPartFile = IgniteUtils.searchFileRecursively(
                    ((FilePageStoreManager)cctx.pageStore()).workDir().toPath(), FilePageStoreManager.INDEX_FILE_NAME);

                if (anyIdxPartFile != null) {
                    memCfg.setPageSize(resolvePageSizeFromPartitionFile(anyIdxPartFile));

                    return;
                }
            }
            catch (IgniteCheckedException | IOException | IllegalArgumentException e) {
                U.quietAndWarn(log, "Attempt to resolve pageSize from store files failed: " + e.getMessage());

                U.quietAndWarn(log, "Default page size will be used: " + DataStorageConfiguration.DFLT_PAGE_SIZE + " bytes");
            }

            memCfg.setPageSize(DataStorageConfiguration.DFLT_PAGE_SIZE);
        }
    }

    /**
     * @param partFile Partition file.
     */
    private int resolvePageSizeFromPartitionFile(Path partFile) throws IOException, IgniteCheckedException {
        try (FileIO fileIO = persistenceCfg.getFileIOFactory().create(partFile.toFile())) {
            int minimalHdr = FilePageStore.HEADER_SIZE;

            if (fileIO.size() < minimalHdr)
                throw new IgniteCheckedException("Partition file is too small: " + partFile);

            ByteBuffer hdr = ByteBuffer.allocate(minimalHdr).order(ByteOrder.LITTLE_ENDIAN);

            while (hdr.remaining() > 0)
                fileIO.read(hdr);

            hdr.rewind();

            hdr.getLong(); // Read signature.

            hdr.getInt(); // Read version.

            hdr.get(); // Read type.

            int pageSize = hdr.getInt();

            if (pageSize == 2048) {
                U.quietAndWarn(log, "You are currently using persistent store with 2K pages (DataStorageConfiguration#" +
                    "pageSize). If you use SSD disk, consider migrating to 4K pages for better IO performance.");
            }

            return pageSize;
        }
    }

    /**
     * @param cancel Cancel flag.
     */
    @SuppressWarnings("unused")
    private void shutdownCheckpointer(boolean cancel) {
        Checkpointer cp = checkpointer;

        if (cp != null) {
            if (cancel)
                cp.shutdownNow();
            else
                cp.cancel();

            try {
                U.join(cp);

                checkpointer = null;
            }
            catch (IgniteInterruptedCheckedException ignore) {
                U.warn(log, "Was interrupted while waiting for checkpointer shutdown, " +
                    "will not wait for checkpoint to finish.");

                cp.shutdownNow();

                while (true) {
                    try {
                        U.join(cp);

                        checkpointer = null;

                        cp.scheduledCp.cpFinishFut.onDone(
                            new NodeStoppingException("Checkpointer is stopped during node stop."));

                        break;
                    }
                    catch (IgniteInterruptedCheckedException ignored) {
                        //Ignore
                    }
                }

                Thread.currentThread().interrupt();
            }
        }

        if (asyncCheckpointer != null)
            asyncCheckpointer.shutdownCheckpointer();
    }

    /** {@inheritDoc} */
    @Override public void beforeExchange(GridDhtPartitionsExchangeFuture fut) throws IgniteCheckedException {
        DiscoveryEvent discoEvt = fut.firstEvent();

        boolean joinEvt = discoEvt.type() == EventType.EVT_NODE_JOINED;

        boolean locNode = discoEvt.eventNode().isLocal();

        boolean isSrvNode = !cctx.kernalContext().clientNode();

        boolean clusterInTransitionStateToActive = fut.activateCluster();

        // Before local node join event.
        if (clusterInTransitionStateToActive || (joinEvt && locNode && isSrvNode))
            restoreState();

        if (cctx.kernalContext().query().moduleEnabled()) {
            for (final GridCacheContext cacheCtx : (Collection<GridCacheContext>)cctx.cacheContexts()) {
                if (cacheCtx.startTopologyVersion().equals(fut.initialVersion()) &&
                    !cctx.pageStore().hasIndexStore(cacheCtx.groupId()) && cacheCtx.affinityNode()) {
                    final int cacheId = cacheCtx.cacheId();

                    final IgniteInternalFuture<?> rebuildFut = cctx.kernalContext().query()
                        .rebuildIndexesFromHash(Collections.singletonList(cacheCtx.cacheId()));

                    idxRebuildFuts.put(cacheId, rebuildFut);

                    rebuildFut.listen(new CI1<IgniteInternalFuture>() {
                        @Override public void apply(IgniteInternalFuture igniteInternalFut) {
                            idxRebuildFuts.remove(cacheId, rebuildFut);

                            CacheConfiguration ccfg = cacheCtx.config();

                            if (ccfg != null) {
                                log().info("Finished indexes rebuilding for cache: [name=" + ccfg.getName()
                                    + ", grpName=" + ccfg.getGroupName());
                            }
                        }
                    });
                }
            }
        }
    }

    /** {@inheritDoc} */
    @Nullable @Override public IgniteInternalFuture indexRebuildFuture(int cacheId) {
        return idxRebuildFuts.get(cacheId);
    }

    /** {@inheritDoc} */
    @Override public void onCacheGroupsStopped(
        Collection<IgniteBiTuple<CacheGroupContext, Boolean>> stoppedGrps
    ) {
        Map<PageMemoryEx, Collection<Integer>> destroyed = new HashMap<>();

        for (IgniteBiTuple<CacheGroupContext, Boolean> tup : stoppedGrps) {
            CacheGroupContext gctx = tup.get1();

            if (!gctx.persistenceEnabled())
                continue;

            snapshotMgr.onCacheGroupStop(gctx);

            PageMemoryEx pageMem = (PageMemoryEx)gctx.dataRegion().pageMemory();

            Collection<Integer> grpIds = destroyed.get(pageMem);

            if (grpIds == null) {
                grpIds = new HashSet<>();

                destroyed.put(pageMem, grpIds);
            }

            grpIds.add(tup.get1().groupId());

            pageMem.onCacheGroupDestroyed(tup.get1().groupId());
        }

        Collection<IgniteInternalFuture<Void>> clearFuts = new ArrayList<>(destroyed.size());

        for (Map.Entry<PageMemoryEx, Collection<Integer>> entry : destroyed.entrySet()) {
            final Collection<Integer> grpIds = entry.getValue();

            clearFuts.add(entry.getKey().clearAsync(new P3<Integer, Long, Integer>() {
                @Override public boolean apply(Integer grpId, Long pageId, Integer tag) {
                    return grpIds.contains(grpId);
                }
            }, false));
        }

        for (IgniteInternalFuture<Void> clearFut : clearFuts) {
            try {
                clearFut.get();
            }
            catch (IgniteCheckedException e) {
                log.error("Failed to clear page memory", e);
            }
        }

        if (cctx.pageStore() != null) {
            for (IgniteBiTuple<CacheGroupContext, Boolean> tup : stoppedGrps) {
                CacheGroupContext grp = tup.get1();

                if (grp.affinityNode()) {
                    try {
                        cctx.pageStore().shutdownForCacheGroup(grp, tup.get2());
                    }
                    catch (IgniteCheckedException e) {
                        U.error(log, "Failed to gracefully clean page store resources for destroyed cache " +
                            "[cache=" + grp.cacheOrGroupName() + "]", e);
                    }
                }
            }
        }
    }

    /**
     * Gets the checkpoint read lock. While this lock is held, checkpoint thread will not acquireSnapshotWorker memory
     * state.
     */
    @SuppressWarnings("LockAcquiredButNotSafelyReleased")
    @Override public void checkpointReadLock() {
        if (checkpointLock.writeLock().isHeldByCurrentThread())
            return;

        for (; ; ) {
            checkpointLock.readLock().lock();

            if (stopping) {
                checkpointLock.readLock().unlock();

                throw new RuntimeException("Failed to perform cache update: node is stopping.");
            }

            if (safeToUpdatePageMemories() || checkpointLock.getReadHoldCount() > 1)
                break;
            else {
                checkpointLock.readLock().unlock();

                try {
                    checkpointer.wakeupForCheckpoint(0, "too many dirty pages").cpBeginFut.getUninterruptibly();
                }
                catch (IgniteCheckedException e) {
                    throw new IgniteException("Failed to wait for checkpoint begin.", e);
                }
            }
        }

        if (ASSERTION_ENABLED)
            CHECKPOINT_LOCK_HOLD_COUNT.set(CHECKPOINT_LOCK_HOLD_COUNT.get() + 1);
    }

    /** {@inheritDoc} */
    @Override public boolean checkpointLockIsHeldByThread() {
        return !ASSERTION_ENABLED ||
            checkpointLock.isWriteLockedByCurrentThread() ||
            CHECKPOINT_LOCK_HOLD_COUNT.get() > 0;
    }

    /**
     * @return {@code true} if all PageMemory instances are safe to update.
     */
    private boolean safeToUpdatePageMemories() {
        Collection<DataRegion> memPlcs = context().database().dataRegions();

        if (memPlcs == null)
            return true;

        for (DataRegion memPlc : memPlcs) {
            if (!memPlc.config().isPersistenceEnabled())
                continue;

            PageMemoryEx pageMemEx = (PageMemoryEx)memPlc.pageMemory();

            if (!pageMemEx.safeToUpdate())
                return false;
        }

        return true;
    }

    /**
     * Releases the checkpoint read lock.
     */
    @Override public void checkpointReadUnlock() {
        if (checkpointLock.writeLock().isHeldByCurrentThread())
            return;

        checkpointLock.readLock().unlock();

        if (checkpointer != null) {
            Collection<DataRegion> dataRegs = context().database().dataRegions();

            if (dataRegs != null) {
                for (DataRegion dataReg : dataRegs) {
                    if (!dataReg.config().isPersistenceEnabled())
                        continue;

                    PageMemoryEx mem = (PageMemoryEx)dataReg.pageMemory();

                    if (mem != null && !mem.safeToUpdate()) {
                        checkpointer.wakeupForCheckpoint(0, "too many dirty pages");

                        break;
                    }
                }
            }
        }

        if (ASSERTION_ENABLED)
            CHECKPOINT_LOCK_HOLD_COUNT.set(CHECKPOINT_LOCK_HOLD_COUNT.get() - 1);
    }

    /**
     * @throws IgniteCheckedException If failed to restore database status from WAL.
     */
    private void restoreState() throws IgniteCheckedException {
        try {
            CheckpointStatus status = readCheckpointStatus();

            checkpointReadLock();

            try {
                applyLastUpdates(status, false);
            }
            finally {
                checkpointReadUnlock();
            }

            snapshotMgr.restoreState();

            checkpointer = new Checkpointer(cctx.igniteInstanceName(), "db-checkpoint-thread", log);

            new IgniteThread(cctx.igniteInstanceName(), "db-checkpoint-thread", checkpointer).start();

            CheckpointProgressSnapshot chp = checkpointer.wakeupForCheckpoint(0, "node started");

            if (chp != null)
                chp.cpBeginFut.get();
        }
        catch (StorageException e) {
            throw new IgniteCheckedException(e);
        }
    }

    /** {@inheritDoc} */
    @Override public synchronized Map<Integer, Map<Integer, Long>> reserveHistoryForExchange() {
        assert reservedForExchange == null : reservedForExchange;

        reservedForExchange = new HashMap<>();

        for (CacheGroupContext grp : cctx.cache().cacheGroups()) {
            if (grp.isLocal())
                continue;

            for (GridDhtLocalPartition part : grp.topology().currentLocalPartitions()) {
                if (part.state() != GridDhtPartitionState.OWNING || part.dataStore().fullSize() <= walRebalanceThreshold)
                    continue;

                CheckpointEntry cpEntry = searchCheckpointEntry(grp.groupId(), part.id(), null);

                try {
                    if (cpEntry != null && cctx.wal().reserve(cpEntry.cpMark)) {
                        Map<Integer, T2<Long, WALPointer>> cacheMap = reservedForExchange.get(grp.groupId());

                        if (cacheMap == null) {
                            cacheMap = new HashMap<>();

                            reservedForExchange.put(grp.groupId(), cacheMap);
                        }

                        cacheMap.put(part.id(), new T2<>(cpEntry.partitionCounter(grp.groupId(), part.id()), cpEntry.cpMark));
                    }
                }
                catch (IgniteCheckedException ex) {
                    U.error(log, "Error while trying to reserve history", ex);
                }
            }
        }

        Map<Integer, Map<Integer, Long>> resMap = new HashMap<>();

        for (Map.Entry<Integer, Map<Integer, T2<Long, WALPointer>>> e : reservedForExchange.entrySet()) {
            Map<Integer, Long> cacheMap = new HashMap<>();

            for (Map.Entry<Integer, T2<Long, WALPointer>> e0 : e.getValue().entrySet())
                cacheMap.put(e0.getKey(), e0.getValue().get1());

            resMap.put(e.getKey(), cacheMap);
        }

        return resMap;
    }

    /** {@inheritDoc} */
    @Override public synchronized void releaseHistoryForExchange() {
        if (reservedForExchange == null)
            return;

        for (Map.Entry<Integer, Map<Integer, T2<Long, WALPointer>>> e : reservedForExchange.entrySet()) {
            for (Map.Entry<Integer, T2<Long, WALPointer>> e0 : e.getValue().entrySet()) {
                try {
                    cctx.wal().release(e0.getValue().get2());
                }
                catch (IgniteCheckedException ex) {
                    U.error(log, "Could not release history lock", ex);
                }
            }
        }

        reservedForExchange = null;
    }

    /** {@inheritDoc} */
    @Override public boolean reserveHistoryForPreloading(int grpId, int partId, long cntr) {
        CheckpointEntry cpEntry = searchCheckpointEntry(grpId, partId, cntr);

        if (cpEntry == null)
            return false;

        WALPointer ptr = cpEntry.cpMark;

        if (ptr == null)
            return false;

        boolean reserved;

        try {
            reserved = cctx.wal().reserve(ptr);
        }
        catch (IgniteCheckedException e) {
            U.error(log, "Error while trying to reserve history", e);

            reserved = false;
        }

        if (reserved)
            reservedForPreloading.put(new T2<>(grpId, partId), new T2<>(cntr, ptr));

        return reserved;
    }

    /** {@inheritDoc} */
    @Override public void releaseHistoryForPreloading() {
        for (Map.Entry<T2<Integer, Integer>, T2<Long, WALPointer>> e : reservedForPreloading.entrySet()) {
            try {
                cctx.wal().release(e.getValue().get2());
            }
            catch (IgniteCheckedException ex) {
                U.error(log, "Could not release WAL reservation", ex);

                throw new IgniteException(ex);
            }
        }

        reservedForPreloading.clear();
    }

    /**
     * For debugging only. TODO: remove.
     */
    public Map<T2<Integer, Integer>, T2<Long, WALPointer>> reservedForPreloading() {
        return reservedForPreloading;
    }

    /**
     *
     */
    @Nullable @Override public IgniteInternalFuture wakeupForCheckpoint(String reason) {
        Checkpointer cp = checkpointer;

        if (cp != null)
            return cp.wakeupForCheckpoint(0, reason).cpBeginFut;

        return null;
    }

    /** {@inheritDoc} */
    @Override public void waitForCheckpoint(String reason) throws IgniteCheckedException {
        Checkpointer cp = checkpointer;

        if (cp == null)
            return;

        CheckpointProgressSnapshot progSnapshot = cp.wakeupForCheckpoint(0, reason);

        IgniteInternalFuture fut1 = progSnapshot.cpFinishFut;

        fut1.get();

        if (!progSnapshot.started)
            return;

        IgniteInternalFuture fut2 = cp.wakeupForCheckpoint(0, reason).cpFinishFut;

        assert fut1 != fut2;

        fut2.get();
    }

    /**
     * Tries to search for a WAL pointer for the given partition counter start.
     *
     * @param grpId Cache group ID.
     * @param part Partition ID.
     * @param partCntrSince Partition counter or {@code null} to search for minimal counter.
     * @return Checkpoint entry or {@code null} if failed to search.
     */
    @Nullable public WALPointer searchPartitionCounter(int grpId, int part, @Nullable Long partCntrSince) {
        CheckpointEntry entry = searchCheckpointEntry(grpId, part, partCntrSince);

        if (entry == null)
            return null;

        return entry.cpMark;
    }

    /**
     * Tries to search for a WAL pointer for the given partition counter start.
     *
     * @param grpId Cache group ID.
     * @param part Partition ID.
     * @param partCntrSince Partition counter or {@code null} to search for minimal counter.
     * @return Checkpoint entry or {@code null} if failed to search.
     */
    @Nullable private CheckpointEntry searchCheckpointEntry(int grpId, int part, @Nullable Long partCntrSince) {
        boolean hasGap = false;
        CheckpointEntry first = null;

        for (Long cpTs : checkpointHist.checkpoints()) {
            try {
                CheckpointEntry entry = checkpointHist.entry(cpTs);

                Long foundCntr = entry.partitionCounter(grpId, part);

                if (foundCntr != null) {
                    if (partCntrSince == null) {
                        if (hasGap) {
                            first = entry;

                            hasGap = false;
                        }

                        if (first == null)
                            first = entry;
                    }
                    else if (foundCntr <= partCntrSince) {
                        first = entry;

                        hasGap = false;
                    }
                    else
                        return hasGap ? null : first;
                }
                else
                    hasGap = true;
            }
            catch (IgniteCheckedException ignore) {
                // Treat exception the same way as a gap.
                hasGap = true;
            }
        }

        return hasGap ? null : first;
    }

    /**
     * @return Checkpoint history. For tests only.
     */
    public CheckpointHistory checkpointHistory() {
        return checkpointHist;
    }

    /**
     * @return Checkpoint directory.
     */
    public File checkpointDirectory() {
        return cpDir;
    }

    /**
     * @param lsnr Listener.
     */
    public void addCheckpointListener(DbCheckpointListener lsnr) {
        lsnrs.add(lsnr);
    }

    /**
     * @param lsnr Listener.
     */
    public void removeCheckpointListener(DbCheckpointListener lsnr) {
        lsnrs.remove(lsnr);
    }

    /**
     * @return Read checkpoint status.
     * @throws IgniteCheckedException If failed to read checkpoint status page.
     */
    @SuppressWarnings("TooBroadScope")
    private CheckpointStatus readCheckpointStatus() throws IgniteCheckedException {
        long lastStartTs = 0;
        long lastEndTs = 0;

        UUID startId = CheckpointStatus.NULL_UUID;
        UUID endId = CheckpointStatus.NULL_UUID;

        File startFile = null;
        File endFile = null;

        WALPointer startPtr = CheckpointStatus.NULL_PTR;
        WALPointer endPtr = CheckpointStatus.NULL_PTR;

        File dir = cpDir;

        if (!dir.exists()) {
            // TODO: remove excessive logging after GG-12116 fix.
            File[] files = dir.listFiles();

            if (files != null && files.length > 0) {
                log.warning("Read checkpoint status: cpDir.exists() is false, cpDir.listFiles() is: " +
                    Arrays.toString(files));
            }

            if (Files.exists(dir.toPath()))
                log.warning("Read checkpoint status: cpDir.exists() is false, Files.exists(cpDir) is true.");

            if (log.isInfoEnabled())
                log.info("Read checkpoint status: checkpoint directory is not found.");

            return new CheckpointStatus(0, startId, startPtr, endId, endPtr);
        }

        File[] files = dir.listFiles();

        for (File file : files) {
            Matcher matcher = CP_FILE_NAME_PATTERN.matcher(file.getName());

            if (matcher.matches()) {
                long ts = Long.parseLong(matcher.group(1));
                UUID id = UUID.fromString(matcher.group(2));
                CheckpointEntryType type = CheckpointEntryType.valueOf(matcher.group(3));

                if (type == CheckpointEntryType.START && ts > lastStartTs) {
                    lastStartTs = ts;
                    startId = id;
                    startFile = file;
                }
                else if (type == CheckpointEntryType.END && ts > lastEndTs) {
                    lastEndTs = ts;
                    endId = id;
                    endFile = file;
                }
            }
        }

        ByteBuffer buf = ByteBuffer.allocate(20);
        buf.order(ByteOrder.nativeOrder());

        if (startFile != null)
            startPtr = readPointer(startFile, buf);

        if (endFile != null)
            endPtr = readPointer(endFile, buf);

        if (log.isInfoEnabled())
            log.info("Read checkpoint status [startMarker=" + startFile + ", endMarker=" + endFile + ']');

        return new CheckpointStatus(lastStartTs, startId, startPtr, endId, endPtr);
    }

    /**
     * Loads WAL pointer from CP file
     *
     * @param cpMarkerFile Checkpoint mark file.
     * @return WAL pointer.
     * @throws IgniteCheckedException If failed to read mark file.
     */
    private WALPointer readPointer(File cpMarkerFile, ByteBuffer buf) throws IgniteCheckedException {
        buf.position(0);

        try (FileChannel ch = FileChannel.open(cpMarkerFile.toPath(), READ)) {
            ch.read(buf);

            buf.flip();

            return new FileWALPointer(buf.getLong(), buf.getInt(), buf.getInt());
        }
        catch (IOException e) {
            throw new IgniteCheckedException("Failed to read checkpoint pointer from marker file: " +
                cpMarkerFile.getAbsolutePath(), e);
        }
    }

    /**
     * @param status Checkpoint status.
     */
    private WALPointer restoreMemory(CheckpointStatus status) throws IgniteCheckedException {
        return restoreMemory(status, false, (PageMemoryEx)metaStorage.pageMemory());
    }

    /**
     * @param status Checkpoint status.
     * @param storeOnly If {@code True} restores Metastorage only.
     */
    private WALPointer restoreMemory(CheckpointStatus status, boolean storeOnly,
        PageMemoryEx storePageMem) throws IgniteCheckedException {
        assert !storeOnly || storePageMem != null;

        if (log.isInfoEnabled())
            log.info("Checking memory state [lastValidPos=" + status.endPtr + ", lastMarked="
                + status.startPtr + ", lastCheckpointId=" + status.cpStartId + ']');

        boolean apply = status.needRestoreMemory();

        if (apply) {
            U.quietAndWarn(log, "Ignite node stopped in the middle of checkpoint. Will restore memory state and " +
                "finish checkpoint on node start.");

            cctx.pageStore().beginRecover();
        }
        else
            cctx.wal().allowCompressionUntil(status.startPtr);

        long start = U.currentTimeMillis();
        int applied = 0;
        WALPointer lastRead = null;

        try (WALIterator it = cctx.wal().replay(status.endPtr)) {
            while (it.hasNextX()) {
                IgniteBiTuple<WALPointer, WALRecord> tup = it.nextX();

                WALRecord rec = tup.get2();

                lastRead = tup.get1();

                switch (rec.type()) {
                    case CHECKPOINT_RECORD:
                        CheckpointRecord cpRec = (CheckpointRecord)rec;

                        // We roll memory up until we find a checkpoint start record registered in the status.
                        if (F.eq(cpRec.checkpointId(), status.cpStartId)) {
                            log.info("Found last checkpoint marker [cpId=" + cpRec.checkpointId() +
                                ", pos=" + tup.get1() + ']');

                            apply = false;
                        }
                        else if (!F.eq(cpRec.checkpointId(), status.cpEndId))
                            U.warn(log, "Found unexpected checkpoint marker, skipping [cpId=" + cpRec.checkpointId() +
                                ", expCpId=" + status.cpStartId + ", pos=" + tup.get1() + ']');

                        break;

                    case PAGE_RECORD:
                        if (apply) {
                            PageSnapshot pageRec = (PageSnapshot)rec;

                            // Here we do not require tag check because we may be applying memory changes after
                            // several repetitive restarts and the same pages may have changed several times.
                            int grpId = pageRec.fullPageId().groupId();

                            if (storeOnly && grpId != METASTORAGE_CACHE_ID)
                                continue;

                            long pageId = pageRec.fullPageId().pageId();

                            PageMemoryEx pageMem = grpId == METASTORAGE_CACHE_ID ? storePageMem : getPageMemoryForCacheGroup(grpId);

                            long page = pageMem.acquirePage(grpId, pageId, true);

                            try {
                                long pageAddr = pageMem.writeLock(grpId, pageId, page);

                                try {
                                    PageUtils.putBytes(pageAddr, 0, pageRec.pageData());
                                }
                                finally {
                                    pageMem.writeUnlock(grpId, pageId, page, null, true, true);
                                }
                            }
                            finally {
                                pageMem.releasePage(grpId, pageId, page);
                            }

                            applied++;
                        }

                        break;

                    case PARTITION_DESTROY:
                        if (apply) {
                            PartitionDestroyRecord destroyRec = (PartitionDestroyRecord)rec;

                            final int gId = destroyRec.groupId();

                            if (storeOnly && gId != METASTORAGE_CACHE_ID)
                                continue;

                            final int pId = destroyRec.partitionId();

                            PageMemoryEx pageMem = gId == METASTORAGE_CACHE_ID ? storePageMem : getPageMemoryForCacheGroup(gId);

                            pageMem.clearAsync(new P3<Integer, Long, Integer>() {
                                @Override public boolean apply(Integer cacheId, Long pageId, Integer tag) {
                                    return cacheId == gId && PageIdUtils.partId(pageId) == pId;
                                }
                            }, true).get();
                        }

                        break;

                    default:
                        if (apply && rec instanceof PageDeltaRecord) {
                            PageDeltaRecord r = (PageDeltaRecord)rec;

                            int grpId = r.groupId();

                            if (storeOnly && grpId != METASTORAGE_CACHE_ID)
                                continue;

                            long pageId = r.pageId();

                            PageMemoryEx pageMem = grpId == METASTORAGE_CACHE_ID ? storePageMem : getPageMemoryForCacheGroup(grpId);

                            // Here we do not require tag check because we may be applying memory changes after
                            // several repetitive restarts and the same pages may have changed several times.
                            long page = pageMem.acquirePage(grpId, pageId, true);

                            try {
                                long pageAddr = pageMem.writeLock(grpId, pageId, page);

                                try {
                                    r.applyDelta(pageMem, pageAddr);
                                }
                                finally {
                                    pageMem.writeUnlock(grpId, pageId, page, null, true, true);
                                }
                            }
                            finally {
                                pageMem.releasePage(grpId, pageId, page);
                            }

                            applied++;
                        }
                }
            }
        }

        if (storeOnly)
            return null;

        if (status.needRestoreMemory()) {
            if (apply)
                throw new IgniteCheckedException("Failed to restore memory state (checkpoint marker is present " +
                    "on disk, but checkpoint record is missed in WAL) " +
                    "[cpStatus=" + status + ", lastRead=" + lastRead + "]");

            log.info("Finished applying memory changes [changesApplied=" + applied +
                ", time=" + (U.currentTimeMillis() - start) + "ms]");

            if (applied > 0)
                finalizeCheckpointOnRecovery(status.cpStartTs, status.cpStartId, status.startPtr);
        }

        checkpointHist.loadHistory(cpDir);

        return lastRead == null ? null : lastRead.next();
    }

    /**
     * Obtains PageMemory reference from cache descriptor instead of cache context.
     *
     * @param grpId Cache group id.
     * @return PageMemoryEx instance.
     * @throws IgniteCheckedException if no DataRegion is configured for a name obtained from cache descriptor.
     */
    private PageMemoryEx getPageMemoryForCacheGroup(int grpId) throws IgniteCheckedException {
        // TODO IGNITE-5075: cache descriptor can be removed.
        GridCacheSharedContext sharedCtx = context();

        CacheGroupDescriptor desc = sharedCtx.cache().cacheGroupDescriptors().get(grpId);

        if (desc == null)
            throw new IgniteCheckedException("Failed to find cache group descriptor [grpId=" + grpId + ']');

        String memPlcName = desc.config().getDataRegionName();

        return (PageMemoryEx)sharedCtx.database().dataRegion(memPlcName).pageMemory();
    }

    /**
     * Apply update from some iterator and with specific filters.
     *
     * @param it WalIterator.
     * @param recPredicate Wal record filter.
     * @param entryPredicate Entry filter.
     * @param partStates Partition to restore state.
     */
    public void applyUpdatesOnRecovery(
        WALIterator it,
        IgnitePredicate<IgniteBiTuple<WALPointer, WALRecord>> recPredicate,
        IgnitePredicate<DataEntry> entryPredicate,
        Map<T2<Integer, Integer>, T2<Integer, Long>> partStates
    ) throws IgniteCheckedException {
        while (it.hasNextX()) {
            IgniteBiTuple<WALPointer, WALRecord> next = it.nextX();

            WALRecord rec = next.get2();

            if (!recPredicate.apply(next))
                break;

            switch (rec.type()) {
                case DATA_RECORD:
                    checkpointReadLock();

                    try {
                        DataRecord dataRec = (DataRecord) rec;

                        for (DataEntry dataEntry : dataRec.writeEntries()) {
                            if (entryPredicate.apply(dataEntry)) {
                                checkpointReadLock();

                                try {
                                    int cacheId = dataEntry.cacheId();

                                    GridCacheContext cacheCtx = cctx.cacheContext(cacheId);

                                    if (cacheCtx != null)
                                        applyUpdate(cacheCtx, dataEntry);
                                    else if (log != null)
                                        log.warning("Cache (cacheId=" + cacheId + ") is not started, can't apply updates.");
                                }
                                finally {
                                    checkpointReadUnlock();
                                }
                            }
                        }
                    }
                    finally {
                        checkpointReadUnlock();
                    }

                    break;

                default:
                    // Skip other records.
            }
        }

        checkpointReadLock();

        try {
            restorePartitionState(partStates);
        }
        finally {
            checkpointReadUnlock();
        }
    }

    /**
     * @param status Last registered checkpoint status.
     * @throws IgniteCheckedException If failed to apply updates.
     * @throws StorageException If IO exception occurred while reading write-ahead log.
     */
    private void applyLastUpdates(CheckpointStatus status, boolean metastoreOnly) throws IgniteCheckedException {
        if (log.isInfoEnabled())
            log.info("Applying lost cache updates since last checkpoint record [lastMarked="
                + status.startPtr + ", lastCheckpointId=" + status.cpStartId + ']');

        if (!metastoreOnly)
            cctx.kernalContext().query().skipFieldLookup(true);

        long start = U.currentTimeMillis();
        int applied = 0;

        try (WALIterator it = cctx.wal().replay(status.startPtr)) {
            Map<T2<Integer, Integer>, T2<Integer, Long>> partStates = new HashMap<>();

            while (it.hasNextX()) {
                IgniteBiTuple<WALPointer, WALRecord> next = it.nextX();

                WALRecord rec = next.get2();

                switch (rec.type()) {
                    case DATA_RECORD:
                        if (metastoreOnly)
                            continue;

                        DataRecord dataRec = (DataRecord)rec;

                        for (DataEntry dataEntry : dataRec.writeEntries()) {
                            int cacheId = dataEntry.cacheId();

                            GridCacheContext cacheCtx = cctx.cacheContext(cacheId);

                            applyUpdate(cacheCtx, dataEntry);

                            applied++;
                        }

                        break;

                    case PART_META_UPDATE_STATE:
                        if (metastoreOnly)
                            continue;

                        PartitionMetaStateRecord metaStateRecord = (PartitionMetaStateRecord)rec;

                        partStates.put(new T2<>(metaStateRecord.groupId(), metaStateRecord.partitionId()),
                            new T2<>((int)metaStateRecord.state(), metaStateRecord.updateCounter()));

                        break;

                    case METASTORE_DATA_RECORD:
                        MetastoreDataRecord metastoreDataRecord = (MetastoreDataRecord)rec;

                        metaStorage.applyUpdate(metastoreDataRecord.key(), metastoreDataRecord.value());

                        break;

                    case META_PAGE_UPDATE_NEXT_SNAPSHOT_ID:
                    case META_PAGE_UPDATE_LAST_SUCCESSFUL_SNAPSHOT_ID:
                    case META_PAGE_UPDATE_LAST_SUCCESSFUL_FULL_SNAPSHOT_ID:
                        if (metastoreOnly)
                            continue;

                        PageDeltaRecord rec0 = (PageDeltaRecord) rec;

                        PageMemoryEx pageMem = getPageMemoryForCacheGroup(rec0.groupId());

                        long page = pageMem.acquirePage(rec0.groupId(), rec0.pageId(), true);

                        try {
                            long addr = pageMem.writeLock(rec0.groupId(), rec0.pageId(), page, true);

                            try {
                                rec0.applyDelta(pageMem, addr);
                            }
                            finally {
                                pageMem.writeUnlock(rec0.groupId(), rec0.pageId(), page, null, true, true);
                            }
                        }
                        finally {
                            pageMem.releasePage(rec0.groupId(), rec0.pageId(), page);
                        }

                        break;

                    default:
                        // Skip other records.
                }
            }

            if (!metastoreOnly)
                restorePartitionState(partStates);
        }
        finally {
            if (!metastoreOnly)
                cctx.kernalContext().query().skipFieldLookup(false);
        }

        if (log.isInfoEnabled())
            log.info("Finished applying WAL changes [updatesApplied=" + applied +
                ", time=" + (U.currentTimeMillis() - start) + "ms]");
    }

    /**
     * @param partStates Partition states.
     * @throws IgniteCheckedException If failed to restore.
     */
    private void restorePartitionState(
        Map<T2<Integer, Integer>, T2<Integer, Long>> partStates
    ) throws IgniteCheckedException {
        for (CacheGroupContext grp : cctx.cache().cacheGroups()) {
            if (grp.isLocal() || !grp.affinityNode()) {
                // Local cache has no partitions and its states.
                continue;
            }

            if (!grp.dataRegion().config().isPersistenceEnabled())
                continue;

            int grpId = grp.groupId();

            PageMemoryEx pageMem = (PageMemoryEx)grp.dataRegion().pageMemory();

            for (int i = 0; i < grp.affinity().partitions(); i++) {
                T2<Integer, Long> restore = partStates.get(new T2<>(grpId, i));

                if (storeMgr.exists(grpId, i)) {
                    storeMgr.ensure(grpId, i);

                    if (storeMgr.pages(grpId, i) <= 1)
                        continue;

                    GridDhtLocalPartition part = grp.topology().forceCreatePartition(i);

                    assert part != null;

                    // TODO: https://issues.apache.org/jira/browse/IGNITE-6097
                    grp.offheap().onPartitionInitialCounterUpdated(i, 0);

                    checkpointReadLock();

                    try {
                        long partMetaId = pageMem.partitionMetaPageId(grpId, i);
                        long partMetaPage = pageMem.acquirePage(grpId, partMetaId);

                        try {
                            long pageAddr = pageMem.writeLock(grpId, partMetaId, partMetaPage);

                            boolean changed = false;

                            try {
                                PagePartitionMetaIO io = PagePartitionMetaIO.VERSIONS.forPage(pageAddr);

                                if (restore != null) {
                                    int stateId = restore.get1();

                                    io.setPartitionState(pageAddr, (byte)stateId);

                                    changed = updateState(part, stateId);

                                    if (stateId == GridDhtPartitionState.OWNING.ordinal()
                                        || (stateId == GridDhtPartitionState.MOVING.ordinal()

                                        && part.initialUpdateCounter() < restore.get2())) {
                                        part.initialUpdateCounter(restore.get2());

                                        changed = true;
                                    }
                                }
                                else
                                    updateState(part, (int)io.getPartitionState(pageAddr));
                            }
                            finally {
                                pageMem.writeUnlock(grpId, partMetaId, partMetaPage, null, changed);
                            }
                        }
                        finally {
                            pageMem.releasePage(grpId, partMetaId, partMetaPage);
                        }
                    }
                    finally {
                        checkpointReadUnlock();
                    }
                }
                else if (restore != null) {
                    GridDhtLocalPartition part = grp.topology().forceCreatePartition(i);

                    assert part != null;

                    // TODO: https://issues.apache.org/jira/browse/IGNITE-6097
                    grp.offheap().onPartitionInitialCounterUpdated(i, 0);

                    updateState(part, restore.get1());
                }
            }
        }
    }

    /**
     * @param grpCtx Group context.
     * @param partId Partition ID.
     * @return Partition state.
     */
    public GridDhtPartitionState readPartitionState(CacheGroupContext grpCtx, int partId) {
        int grpId = grpCtx.groupId();
        PageMemoryEx pageMem = (PageMemoryEx)grpCtx.dataRegion().pageMemory();

        try {
            if (storeMgr.exists(grpId, partId)) {
                storeMgr.ensure(grpId, partId);

                if (storeMgr.pages(grpId, partId) > 1) {
                    long partMetaId = pageMem.partitionMetaPageId(grpId, partId);
                    long partMetaPage = pageMem.acquirePage(grpId, partMetaId);

                    try {
                        long pageAddr = pageMem.readLock(grpId, partMetaId, partMetaPage);

                        try {
                            if (PageIO.getType(pageAddr) == PageIO.T_PART_META) {
                                PagePartitionMetaIO io = PagePartitionMetaIO.VERSIONS.forPage(pageAddr);

                                GridDhtPartitionState state = GridDhtPartitionState.fromOrdinal((int)io.getPartitionState(pageAddr));

                                if (state == null)
                                    state = GridDhtPartitionState.MOVING;

                                return state;
                            }
                        }
                        finally {
                            pageMem.readUnlock(grpId, partMetaId, partMetaPage);
                        }
                    }
                    finally {
                        pageMem.releasePage(grpId, partMetaId, partMetaPage);
                    }
                }
            }
        }
        catch (IgniteCheckedException e) {
            U.error(log, "Failed to read partition state (will default to MOVING) [grp=" + grpCtx +
                ", partId=" + partId + "]", e);
        }

        return GridDhtPartitionState.MOVING;
    }

    /**
     * Wal truncate callBack.
     *
     * @param highBound WALPointer.
     */
    public void onWalTruncated(WALPointer highBound) {
        checkpointHist.onWalTruncated(highBound);
    }

    /**
     * @param part Partition to restore state for.
     * @param stateId State enum ordinal.
     * @return Updated flag.
     */
    private boolean updateState(GridDhtLocalPartition part, int stateId) {
        if (stateId != -1) {
            GridDhtPartitionState state = GridDhtPartitionState.fromOrdinal(stateId);

            assert state != null;

            part.restoreState(state == GridDhtPartitionState.EVICTED ? GridDhtPartitionState.RENTING : state);

            return true;
        }

        return false;
    }

    /**
     * @param cacheCtx Cache context to apply an update.
     * @param dataEntry Data entry to apply.
     * @throws IgniteCheckedException If failed to restore.
     */
    private void applyUpdate(GridCacheContext cacheCtx, DataEntry dataEntry) throws IgniteCheckedException {
        int partId = dataEntry.partitionId();

        if (partId == -1)
            partId = cacheCtx.affinity().partition(dataEntry.key());

        GridDhtLocalPartition locPart = cacheCtx.topology().forceCreatePartition(partId);

        switch (dataEntry.op()) {
            case CREATE:
            case UPDATE:
                cacheCtx.offheap().update(
                    cacheCtx,
                    dataEntry.key(),
                    dataEntry.value(),
                    dataEntry.writeVersion(),
                    0L,
                    locPart,
                    null);

                if (dataEntry.partitionCounter() != 0)
                    cacheCtx.offheap().onPartitionInitialCounterUpdated(partId, dataEntry.partitionCounter());

                break;

            case DELETE:
                cacheCtx.offheap().remove(cacheCtx, dataEntry.key(), partId, locPart);

                if (dataEntry.partitionCounter() != 0)
                    cacheCtx.offheap().onPartitionInitialCounterUpdated(partId, dataEntry.partitionCounter());

                break;

            case READ:
                // do nothing
                break;

            default:
                throw new IgniteCheckedException("Invalid operation for WAL entry update: " + dataEntry.op());
        }
    }

    /**
     * @throws IgniteCheckedException If failed.
     */
    private void finalizeCheckpointOnRecovery(long cpTs, UUID cpId, WALPointer walPtr) throws IgniteCheckedException {
        assert cpTs != 0;

        ByteBuffer tmpWriteBuf = ByteBuffer.allocateDirect(pageSize());

        long start = System.currentTimeMillis();

        Collection<DataRegion> memPolicies = context().database().dataRegions();

        Collection<IgniteBiTuple<PageMemory, PageIdCollection[]>> cpEntities = new ArrayList<>(memPolicies.size());

        for (DataRegion memPlc : memPolicies) {
            if (memPlc.config().isPersistenceEnabled()) {
                PageMemoryEx pageMem = (PageMemoryEx)memPlc.pageMemory();

                cpEntities.add(new IgniteBiTuple<PageMemory, PageIdCollection[]>(pageMem, pageMem.beginCheckpoint()));
            }
        }

        tmpWriteBuf.order(ByteOrder.nativeOrder());

        // Identity stores set.
        Collection<PageStore> updStores = new HashSet<>();

        int cpPagesCnt = 0;

        for (IgniteBiTuple<PageMemory, PageIdCollection[]> e : cpEntities) {
            PageMemoryEx pageMem = (PageMemoryEx)e.get1();

            PageIdCollection[] cpPages = e.get2();

            for (PageIdCollection innerSet : cpPages) {
                for (FullPageId fullId : innerSet) {

                    cpPagesCnt++;
                    tmpWriteBuf.rewind();

                    Integer tag = pageMem.getForCheckpoint(fullId, tmpWriteBuf, null);

                    if (tag != null) {
                        tmpWriteBuf.rewind();

                        PageStore store = storeMgr.writeInternal(fullId.groupId(), fullId.pageId(), tmpWriteBuf, tag, true);

                        tmpWriteBuf.rewind();

                        updStores.add(store);
                    }
                }
            }
        }

        long written = U.currentTimeMillis();

        for (PageStore updStore : updStores)
            updStore.sync();

        long fsync = U.currentTimeMillis();

        for (IgniteBiTuple<PageMemory, PageIdCollection[]> e : cpEntities)
            ((PageMemoryEx)e.get1()).finishCheckpoint();

        writeCheckpointEntry(
            tmpWriteBuf,
            cpTs,
            cpId,
            walPtr,
            null,
            CheckpointEntryType.END);

        cctx.pageStore().finishRecover();

        if (log.isInfoEnabled())
            log.info(String.format("Checkpoint finished [cpId=%s, pages=%d, markPos=%s, " +
                    "pagesWrite=%dms, fsync=%dms, total=%dms]",
                cpId,
                cpPagesCnt,
                walPtr,
                written - start,
                fsync - written,
                fsync - start));
    }

    /**
     * @param cpId Checkpoint ID.
     * @param ptr Wal pointer of current checkpoint.
     */
    private CheckpointEntry writeCheckpointEntry(
        ByteBuffer tmpWriteBuf,
        long cpTs,
        UUID cpId,
        WALPointer ptr,
        CheckpointRecord rec,
        CheckpointEntryType type
    ) throws IgniteCheckedException {
        assert ptr instanceof FileWALPointer;

        FileWALPointer filePtr = (FileWALPointer)ptr;

        String fileName = checkpointFileName(cpTs, cpId, type);

        try (FileChannel ch = FileChannel.open(Paths.get(cpDir.getAbsolutePath(), fileName),
            StandardOpenOption.CREATE_NEW, StandardOpenOption.APPEND)) {

            tmpWriteBuf.rewind();

            tmpWriteBuf.putLong(filePtr.index());

            tmpWriteBuf.putInt(filePtr.fileOffset());

            tmpWriteBuf.putInt(filePtr.length());

            tmpWriteBuf.flip();

            ch.write(tmpWriteBuf);

            tmpWriteBuf.clear();

            if (!skipSync)
                ch.force(true);

            return type == CheckpointEntryType.START ?
                new CheckpointEntry(cpTs, ptr, cpId, rec.cacheGroupStates()) : null;
        }
        catch (IOException e) {
            throw new IgniteCheckedException(e);
        }
    }

    /**
     * Counter for written checkpoint pages. Not null only if checkpoint is running.
     */
    public AtomicInteger writtenPagesCounter() {
        return writtenPagesCntr;
    }

    /**
     * @return Number of pages in current checkpoint. If checkpoint is not running, returns 0.
     */
    public int currentCheckpointPagesCount() {
        return currCheckpointPagesCnt;
    }

    /**
     * @param cpTs Checkpoint timestamp.
     * @param cpId Checkpoint ID.
     * @param type Checkpoint type.
     * @return Checkpoint file name.
     */
    private static String checkpointFileName(long cpTs, UUID cpId, CheckpointEntryType type) {
        return cpTs + "-" + cpId + "-" + type + ".bin";
    }

    /**
     * Replace thread local with buffers. Thread local should provide direct buffer with one page in length.
     *
     * @param threadBuf new thread-local with buffers for the checkpoint threads.
     */
    public void setThreadBuf(final ThreadLocal<ByteBuffer> threadBuf) {
        this.threadBuf = threadBuf;
    }

    /**
     *
     */
    @SuppressWarnings("NakedNotify")
    public class Checkpointer extends GridWorker {
        /** Temporary write buffer. */
        private final ByteBuffer tmpWriteBuf;

        /** Next scheduled checkpoint progress. */
        private volatile CheckpointProgress scheduledCp;

        /** Current checkpoint. This field is updated only by checkpoint thread. */
        private volatile CheckpointProgress curCpProgress;

        /** Shutdown now. */
        private volatile boolean shutdownNow;

        /** */
        private long lastCpTs;

        /**
         * @param gridName Grid name.
         * @param name Thread name.
         * @param log Logger.
         */
        protected Checkpointer(@Nullable String gridName, String name, IgniteLogger log) {
            super(gridName, name, log);

            scheduledCp = new CheckpointProgress(U.currentTimeMillis() + checkpointFreq);

            tmpWriteBuf = ByteBuffer.allocateDirect(pageSize());

            tmpWriteBuf.order(ByteOrder.nativeOrder());
        }

        /** {@inheritDoc} */
        @Override protected void body() throws InterruptedException, IgniteInterruptedCheckedException {
            while (!isCancelled()) {
                waitCheckpointEvent();

                GridFutureAdapter<Void> enableChangeApplied = GridCacheDatabaseSharedManager.this.enableChangeApplied;

                if (enableChangeApplied != null) {
                    enableChangeApplied.onDone();

                    GridCacheDatabaseSharedManager.this.enableChangeApplied = null;
                }

                if (checkpointsEnabled)
                    doCheckpoint();
                else {
                    synchronized (this) {
                        scheduledCp.nextCpTs = U.currentTimeMillis() + checkpointFreq;
                    }
                }
            }

            // Final run after the cancellation.
            if (checkpointsEnabled && !shutdownNow)
                doCheckpoint();

            scheduledCp.cpFinishFut.onDone(new NodeStoppingException("Node is stopping."));
        }

        /**
         *
         */
        private CheckpointProgressSnapshot wakeupForCheckpoint(long delayFromNow, String reason) {
            CheckpointProgress sched = scheduledCp;

            long next = U.currentTimeMillis() + delayFromNow;

            if (sched.nextCpTs <= next)
                return new CheckpointProgressSnapshot(sched);

            CheckpointProgressSnapshot ret;

            synchronized (this) {
                sched = scheduledCp;

                if (sched.nextCpTs > next) {
                    sched.reason = reason;

                    sched.nextCpTs = next;
                }

                ret = new CheckpointProgressSnapshot(sched);

                notifyAll();
            }

            return ret;
        }

        /**
         * @param snapshotOperation Snapshot operation.
         */
        public IgniteInternalFuture wakeupForSnapshotCreation(SnapshotOperation snapshotOperation) {
            GridFutureAdapter<Object> ret;

            synchronized (this) {
                scheduledCp.nextCpTs = U.currentTimeMillis();

                scheduledCp.reason = "snapshot";

                scheduledCp.nextSnapshot = true;

                scheduledCp.snapshotOperation = snapshotOperation;

                ret = scheduledCp.cpBeginFut;

                notifyAll();
            }

            return ret;
        }

        /**
         *
         */
        private void doCheckpoint() {
            try {
                final CheckpointMetricsTracker tracker = new CheckpointMetricsTracker();

                Checkpoint chp = markCheckpointBegin(tracker);

                currCheckpointPagesCnt = chp.pagesSize();

                writtenPagesCntr = new AtomicInteger();

                boolean interrupted = true;

                try {
                    if (chp.hasDelta()) {
                        // Identity stores set.
                        final GridConcurrentHashSet<PageStore> updStores = new GridConcurrentHashSet<>();

                        final int totalPagesToWriteCnt = chp.pagesSize();

                        // This factory creates callable to write provided pages IDs array to page store.
                        final IgniteClosure<FullPageIdsBuffer, Callable<Void>> wrCpPagesFactory =
                            idsBuf -> new WriteCheckpointPages(
                                tracker,
                                idsBuf,
                                updStores,
                                totalPagesToWriteCnt
                            );

                        tracker.onPagesWriteStart();

                        if (asyncCheckpointer != null) {
                            CountDownFuture wrCompleteFut;

                            if (persistenceCfg.getCheckpointWriteOrder() == CheckpointWriteOrder.SEQUENTIAL
                                && PageMemoryImpl.isParallelDirtyPages()) {
                                if (log.isInfoEnabled())
                                    log.info(String.format("Activated parallel dirty page processing. [pages=%d]", chp.pagesSize()));

                                wrCompleteFut = asyncCheckpointer.quickSortAndWritePages(
                                    chp.cpScope,
                                    wrCpPagesFactory);
                            }
                            else {
                                Collection<FullPageIdsBuffer> cpPages
                                    = chp.cpScope.splitAndSortCpPagesIfNeeded(persistenceCfg);

                                wrCompleteFut = new CountDownFuture(cpPages.size());

                                for (FullPageIdsBuffer next : cpPages) {
                                    asyncCheckpointer.execute(wrCpPagesFactory.apply(next), wrCompleteFut);
                                }
                            }

                            // Wait and check for errors.
                            wrCompleteFut.get();
                        }
                        else {
                            // Single-threaded checkpoint.
                            for (FullPageIdsBuffer next : chp.cpScope.splitAndSortCpPagesIfNeeded(persistenceCfg)) {
                                ((WriteCheckpointPages)wrCpPagesFactory.apply(next)).call();
                            }
                        }

                        // Must re-check shutdown flag here because threads may have skipped some pages.
                        // If so, we should not put finish checkpoint mark.
                        if (shutdownNow) {
                            chp.progress.cpFinishFut.onDone(new NodeStoppingException("Node is stopping."));

                            return;
                        }

                        tracker.onFsyncStart();

                        if (!skipSync) {
                            for (PageStore updStore : updStores) {
                                if (shutdownNow) {
                                    chp.progress.cpFinishFut.onDone(new NodeStoppingException("Node is stopping."));

                                    return;
                                }

                                updStore.sync();
                            }
                        }
                    }
                    else {
                        tracker.onPagesWriteStart();
                        tracker.markFirstPageUpdate();
                        tracker.onFsyncStart();
                    }

                    snapshotMgr.afterCheckpointPageWritten();

                    // Must mark successful checkpoint only if there are no exceptions or interrupts.
                    interrupted = false;
                }
                finally {
                    if (!interrupted)
                        markCheckpointEnd(chp);
                }

                tracker.onEnd();

                if (chp.hasDelta()) {
                    if (printCheckpointStats) {
                        if (log.isInfoEnabled())
                            log.info(String.format("Checkpoint finished [cpId=%s, pages=%d, markPos=%s, " +
                                    "walSegmentsCleared=%d, markDuration=%dms, prepareWritePhase=%dms, pagesWrite=%dms, fsync=%dms, " +
                                    "total=%dms]",
                                chp.cpEntry.checkpointId(),
                                chp.pagesSize(),
                                chp.cpEntry.checkpointMark(),
                                chp.walFilesDeleted,
                                tracker.markDuration(),
                                tracker.prepareWritePhase(),
                                tracker.pagesWriteDuration(),
                                tracker.fsyncDuration(),
                                tracker.totalDuration()));
                    }

                    persStoreMetrics.onCheckpoint(
                        tracker.lockWaitDuration(),
                        tracker.markDuration(),
                        tracker.pagesWriteDuration(),
                        tracker.fsyncDuration(),
                        tracker.totalDuration(),
                        chp.pagesSize(),
                        tracker.dataPagesWritten(),
                        tracker.cowPagesWritten());
                }
                else {
                    persStoreMetrics.onCheckpoint(
                        tracker.lockWaitDuration(),
                        tracker.markDuration(),
                        tracker.pagesWriteDuration(),
                        tracker.fsyncDuration(),
                        tracker.totalDuration(),
                        chp.pagesSize(),
                        tracker.dataPagesWritten(),
                        tracker.cowPagesWritten());
                }
            }
            catch (IgniteCheckedException e) {
                // TODO-ignite-db how to handle exception?
                U.error(log, "Failed to create checkpoint.", e);
            }
        }

        /**
         *
         */
        @SuppressWarnings("WaitNotInLoop")
        private void waitCheckpointEvent() {
            boolean cancel = false;

            try {
                long now = U.currentTimeMillis();

                synchronized (this) {
                    long remaining;

                    while ((remaining = scheduledCp.nextCpTs - now) > 0 && !isCancelled()) {
                        wait(remaining);

                        now = U.currentTimeMillis();
                    }
                }
            }
            catch (InterruptedException ignored) {
                Thread.currentThread().interrupt();

                cancel = true;
            }

            if (cancel)
                isCancelled = true;
        }

        /**
         * Under CP write lock collects dirty pages, after that provides CP pages to write.
         * @param tracker metrics tracker for phases time consume measurements.
         */
        @SuppressWarnings("TooBroadScope")
        private Checkpoint markCheckpointBegin(CheckpointMetricsTracker tracker) throws IgniteCheckedException {
            CheckpointRecord cpRec = new CheckpointRecord(null);

            WALPointer cpPtr = null;

            final CheckpointProgress curr;

            CheckpointScope cpScope;

            tracker.onLockWaitStart();

            IgniteFuture snapFut = null;

            checkpointLock.writeLock().lock();

            try {
                tracker.onMarkStart();

                synchronized (this) {
                    curr = scheduledCp;

                    curr.started = true;

                    if (curr.reason == null)
                        curr.reason = "timeout";

                    // It is important that we assign a new progress object before checkpoint mark in page memory.
                    scheduledCp = new CheckpointProgress(U.currentTimeMillis() + checkpointFreq);

                    curCpProgress = curr;
                }

                final PartitionAllocationMap map = new PartitionAllocationMap();

                DbCheckpointListener.Context ctx0 = new DbCheckpointListener.Context() {
                    @Override public boolean nextSnapshot() {
                        return curr.nextSnapshot;
                    }

                    /** {@inheritDoc} */
                    @Override public PartitionAllocationMap partitionStatMap() {
                        return map;
                    }

                    @Override public boolean needToSnapshot(String cacheOrGrpName) {
                        return curr.snapshotOperation.cacheGroupIds().contains(CU.cacheId(cacheOrGrpName));
                    }
                };

                // Listeners must be invoked before we write checkpoint record to WAL.
                for (DbCheckpointListener lsnr : lsnrs)
                    lsnr.onCheckpointBegin(ctx0);

                if (curr.nextSnapshot)
                    snapFut = snapshotMgr.onMarkCheckPointBegin(curr.snapshotOperation, map);

                for (CacheGroupContext grp : cctx.cache().cacheGroups()) {
                    if (grp.isLocal())
                        continue;

                    //Create temporary collection with basic fields to preallocate CacheState's internal arrays later
                    Collection<PartitionState> partsState = new ArrayList<>();

                    int prevPartId = -1;

                    for (GridDhtLocalPartition part : grp.topology().currentLocalPartitions()) {
<<<<<<< HEAD
                        final int partId = part.id();

                        if (prevPartId > partId)
                            throw new IllegalStateException("Broken order of " +
                                "GridDhtPartitionTopology.currentLocalPartitions(): [prev=" + prevPartId + ", cur=" + partId + "]");
                        partsState.add(new PartitionState(partId, part.dataStore().fullSize(), part.updateCounter()));
=======
                        int partId = part.id();

                        if (partId <= prevPartId)
                            throw new IllegalStateException("Broken order of GridDhtPartitionTopology" +
                                ".currentLocalPartitions(): [prev=" + prevPartId + ", cur=" + partId + "]");

                        partsState.add(
                            new PartitionState(partId,
                                part.dataStore().fullSize(),
                                part.updateCounter(),
                                (byte)part.state().ordinal()));
>>>>>>> d3c5a490
                    }

                    CacheState state = new CacheState(partsState.size());

                    for (PartitionState part : partsState) {
                        state.addPartitionState(part.partId(),
                            part.dataStoreSize(),
                            part.updateCounter(),
                            part.partState());
                    }

                    cpRec.addCacheGroupState(grp.groupId(), state);
                }

                cpScope = beginAllCheckpoints();

                if (cpScope.hasPages()  || curr.nextSnapshot) {
                    // No page updates for this checkpoint are allowed from now on.
                    cpPtr = cctx.wal().log(cpRec);

                    if (cpPtr == null)
                        cpPtr = CheckpointStatus.NULL_PTR;
                }
            }
            finally {
                checkpointLock.writeLock().unlock();

                tracker.onLockRelease();
            }

            curr.cpBeginFut.onDone();

            if (snapFut != null) {
                try {
                    snapFut.get();
                }
                catch (IgniteException e) {
                    U.error(log, "Failed to wait for snapshot operation initialization: " +
                        curr.snapshotOperation + "]", e);
                }
            }

            if (cpScope.hasPages()) {
                assert cpPtr != null;

                // Sync log outside the checkpoint write lock.
                cctx.wal().fsync(cpPtr);

                long cpTs = System.currentTimeMillis();

                // This can happen in an unlikely event of two checkpoints happening
                // within a currentTimeMillis() granularity window.
                if (cpTs == lastCpTs)
                    cpTs++;

                lastCpTs = cpTs;

                CheckpointEntry cpEntry = writeCheckpointEntry(
                    tmpWriteBuf,
                    cpTs,
                    cpRec.checkpointId(),
                    cpPtr,
                    cpRec,
                    CheckpointEntryType.START);

                checkpointHist.addCheckpointEntry(cpEntry);

                if (printCheckpointStats)
                    if (log.isInfoEnabled())
                        log.info(String.format("Checkpoint started [checkpointId=%s, startPtr=%s, checkpointLockWait=%dms, " +
                                "checkpointLockHoldTime=%dms, pages=%d, reason='%s']",
                            cpRec.checkpointId(),
                            cpPtr,
                            tracker.lockWaitDuration(),
                            tracker.lockHoldDuration(),
                            cpScope.totalCpPages(),
                            curr.reason)
                        );

                return new Checkpoint(cpEntry, cpScope, curr);
            }
            else {
                if (curr.nextSnapshot)
                    cctx.wal().fsync(null);

                if (printCheckpointStats) {
                    if (log.isInfoEnabled())
                        LT.info(log, String.format("Skipping checkpoint (no pages were modified) [" +
                                "checkpointLockWait=%dms, checkpointLockHoldTime=%dms, reason='%s']",
                            tracker.lockWaitDuration(),
                            tracker.lockHoldDuration(),
                            curr.reason));
                }

                return new Checkpoint(null, cpScope, curr);
            }
        }

        /**
         * @return tuple with collections of FullPageIds obtained from each PageMemory and overall number of dirty
         * pages.
         */
        private CheckpointScope beginAllCheckpoints() {
            final CheckpointScope scope = new CheckpointScope(dataRegions().size());

            for (DataRegion region : dataRegions()) {
                if (!region.config().isPersistenceEnabled())
                    continue;

                scope.addDataRegionCpPages(((PageMemoryEx)region.pageMemory()).beginCheckpoint());
            }

            return scope;
        }

        /**
         * @param chp Checkpoint snapshot.
         */
        private void markCheckpointEnd(Checkpoint chp) throws IgniteCheckedException {
            synchronized (this) {
                for (DataRegion memPlc : dataRegions()) {
                    if (!memPlc.config().isPersistenceEnabled())
                        continue;

                    ((PageMemoryEx)memPlc.pageMemory()).finishCheckpoint();
                }

                if (chp.hasDelta())
                    writeCheckpointEntry(
                        tmpWriteBuf,
                        chp.cpEntry.checkpointTimestamp(),
                        chp.cpEntry.checkpointId(),
                        chp.cpEntry.checkpointMark(),
                        null,
                        CheckpointEntryType.END);

                writtenPagesCntr = null;

                currCheckpointPagesCnt = 0;
            }

            checkpointHist.onCheckpointFinished(chp);

            if (chp.progress != null)
                chp.progress.cpFinishFut.onDone();
        }

        /** {@inheritDoc} */
        @Override public void cancel() {
            if (log.isDebugEnabled())
                log.debug("Cancelling grid runnable: " + this);

            // Do not interrupt runner thread.
            isCancelled = true;

            synchronized (this) {
                notifyAll();
            }
        }

        /**
         *
         */
        public void shutdownNow() {
            shutdownNow = true;

            if (!isCancelled)
                cancel();
        }
    }

    /**
     * Wrapper class to collect partition state for checkpoint record.
     */
    private static class PartitionState {
        /** Partition ID. */
        private final int partId;
        /** Data storage size. */
        private final int dsSize;
        /** Update counter. */
        private final long updateCntr;
        /** Partition state enum value id. */
        private byte partState;

        /**
         * @param partId Partition id.
         * @param dsSize Ds size.
         * @param updateCntr Update counter.
         * @param partState Partition state enum value id.
         */
        public PartitionState(int partId, int dsSize, long updateCntr, byte partState) {
            this.partId = partId;
            this.dsSize = dsSize;
            this.updateCntr = updateCntr;
            this.partState = partState;
        }

        /**
         * @return {@link #partId}
         */
        public int partId() {
            return partId;
        }

        /**
         * @return {@link #dsSize}
         */
        public int dataStoreSize() {
            return dsSize;
        }

        /**
         * @return {@link #updateCntr}
         */
        public long updateCounter() {
            return updateCntr;
        }

        /**
         * @return {@link #partState}
         */
        public byte partState() {
            return partState;
        }
    }


    /** Pages write task. Contains array of page IDs to write to page store. */
    private class WriteCheckpointPages implements Callable<Void> {
        /** */
        private CheckpointMetricsTracker tracker;

        /** Array of page IDs to write under this task. Overall pages to write may be greater than this collection. */
        private FullPageIdsBuffer writePageIds;

        /** */
        private GridConcurrentHashSet<PageStore> updStores;

        /** Total pages to write, counter may be greater than {@link #writePageIds} size. */
        private final int totalPagesToWrite;

        /**
         * Creates task for write pages.
         *
         * @param tracker metrics tracked.
         * @param writePageIds Array of page IDs to write.
         * @param updStores set of page stores updated.
         * @param totalPagesToWrite total pages to be written under this checkpoint.
         */
        private WriteCheckpointPages(
            final CheckpointMetricsTracker tracker,
            final FullPageIdsBuffer writePageIds,
            final GridConcurrentHashSet<PageStore> updStores,
            final int totalPagesToWrite) {
            this.tracker = tracker;
            this.writePageIds = writePageIds;
            this.updStores = updStores;
            this.totalPagesToWrite = totalPagesToWrite;
        }

        /** {@inheritDoc} */
        @Override public Void call() throws IgniteCheckedException {
            ByteBuffer tmpWriteBuf = threadBuf.get();

            long writeAddr = GridUnsafe.bufferAddress(tmpWriteBuf);

            snapshotMgr.beforeCheckpointPageWritten();

            for (int i = writePageIds.position(); i < writePageIds.limit(); i++) {
                FullPageId fullId = writePageIds.internalArray()[i];

                if (checkpointer.shutdownNow)
                    break;

                tmpWriteBuf.rewind();

                snapshotMgr.beforePageWrite(fullId);

                int grpId = fullId.groupId();

                PageMemoryEx pageMem;

                if (grpId != MetaStorage.METASTORAGE_CACHE_ID) {
                    CacheGroupContext grp = context().cache().cacheGroup(grpId);

                    if (grp == null)
                        continue;

                    if (!grp.dataRegion().config().isPersistenceEnabled())
                        continue;

                    pageMem = (PageMemoryEx)grp.dataRegion().pageMemory();
                }
                else
                    pageMem = (PageMemoryEx)metaStorage.pageMemory();


                Integer tag = pageMem.getForCheckpoint(
                    fullId, tmpWriteBuf, persStoreMetrics.metricsEnabled() ? tracker : null);

                if (tag != null) {
                    assert PageIO.getType(tmpWriteBuf) != 0 : "Invalid state. Type is 0! pageId = " + U.hexLong(fullId.pageId());
                    assert PageIO.getVersion(tmpWriteBuf) != 0 : "Invalid state. Version is 0! pageId = " + U.hexLong(fullId.pageId());

                    tmpWriteBuf.rewind();

                    if (persStoreMetrics.metricsEnabled()) {
                        int pageType = PageIO.getType(tmpWriteBuf);

                        if (PageIO.isDataPageType(pageType))
                            tracker.onDataPageWritten();
                    }

                    tracker.markFirstPageUpdate();

                    if (!skipCrc) {
                        PageIO.setCrc(writeAddr, PureJavaCrc32.calcCrc32(tmpWriteBuf, pageSize()));

                        tmpWriteBuf.rewind();
                    }

                    int curWrittenPages = writtenPagesCntr.incrementAndGet();

                    snapshotMgr.onPageWrite(fullId, tmpWriteBuf, curWrittenPages, totalPagesToWrite);

                    tmpWriteBuf.rewind();

                    PageStore store = storeMgr.writeInternal(grpId, fullId.pageId(), tmpWriteBuf, tag, false);

                    updStores.add(store);
                }
            }

            if (log.isDebugEnabled())
                log.debug("Completed write of chunk [" + writePageIds.remaining() + "]");

            return null;
        }
    }

    /**
     *
     */
    private enum CheckpointEntryType {
        /** */
        START,

        /** */
        END
    }

    /**
     *
     */
    private static class Checkpoint {
        /** Checkpoint entry. */
        private final CheckpointEntry cpEntry;

        /** */
        private final CheckpointProgress progress;

        /** Number of deleted WAL files. */
        private int walFilesDeleted;

        /** Dirty pages scope from all regions. Checkpoint pages for writing. */
        private CheckpointScope cpScope;

        /**
         * @param cpEntry Checkpoint entry.
         * @param cpScope Checkpoint scope, set of all dirty pages.
         * @param progress Checkpoint progress status.
         */
        private Checkpoint(
            CheckpointEntry cpEntry,
            CheckpointScope cpScope,
            CheckpointProgress progress) {
            assert cpEntry == null || cpEntry.initGuard != 0;

            this.cpScope = cpScope;
            this.cpEntry = cpEntry;
            this.progress = progress;
        }

        /**
         * @return {@code true} if this checkpoint contains at least one dirty page.
         */
        private boolean hasDelta() {
            return cpScope.hasPages();
        }

        /**
         * @return overall page count under checkpoint.
         */
        public int pagesSize() {
            return cpScope.totalCpPages();
        }
    }

    /**
     *
     */
    private static class CheckpointStatus {
        /** Null checkpoint UUID. */
        private static final UUID NULL_UUID = new UUID(0L, 0L);

        /** Null WAL pointer. */
        private static final WALPointer NULL_PTR = new FileWALPointer(0, 0, 0);

        /** */
        private long cpStartTs;

        /** */
        private UUID cpStartId;

        /** */
        @GridToStringInclude
        private WALPointer startPtr;

        /** */
        private UUID cpEndId;

        /** */
        @GridToStringInclude
        private WALPointer endPtr;

        /**
         * @param cpStartId Checkpoint start ID.
         * @param startPtr Checkpoint start pointer.
         * @param cpEndId Checkpoint end ID.
         * @param endPtr Checkpoint end pointer.
         */
        private CheckpointStatus(long cpStartTs, UUID cpStartId, WALPointer startPtr, UUID cpEndId, WALPointer endPtr) {
            this.cpStartTs = cpStartTs;
            this.cpStartId = cpStartId;
            this.startPtr = startPtr;
            this.cpEndId = cpEndId;
            this.endPtr = endPtr;
        }

        /**
         * @return {@code True} if need to apply page log to restore tree structure.
         */
        public boolean needRestoreMemory() {
            return !F.eq(cpStartId, cpEndId) && !F.eq(NULL_UUID, cpStartId);
        }

        /** {@inheritDoc} */
        public String toString() {
            return S.toString(CheckpointStatus.class, this);
        }
    }

    /**
     *
     */
    private static class CheckpointProgress {
        /** */
        private volatile long nextCpTs;

        /** */
        private GridFutureAdapter cpBeginFut = new GridFutureAdapter<>();

        /** */
        private GridFutureAdapter cpFinishFut = new GridFutureAdapter<>();

        /** */
        private volatile boolean nextSnapshot;

        /** */
        private volatile boolean started;

        /** */
        private volatile SnapshotOperation snapshotOperation;

        /** Wakeup reason. */
        private String reason;

        /**
         * @param nextCpTs Next checkpoint timestamp.
         */
        private CheckpointProgress(long nextCpTs) {
            this.nextCpTs = nextCpTs;
        }
    }

    /**
     *
     */
    private static class CheckpointProgressSnapshot {
        /** */
        private final boolean started;

        /** */
        private final GridFutureAdapter<Object> cpBeginFut;

        /** */
        private final GridFutureAdapter<Object> cpFinishFut;

        /** */
        CheckpointProgressSnapshot(CheckpointProgress cpProgress) {
            started = cpProgress.started;
            cpBeginFut = cpProgress.cpBeginFut;
            cpFinishFut = cpProgress.cpFinishFut;
        }
    }

    /**
     * Checkpoint history. Holds chronological ordered map with {@link GridCacheDatabaseSharedManager.CheckpointEntry
     * CheckpointEntries}. Data is loaded from corresponding checkpoint directory. This directory holds files for
     * checkpoint start and end.
     */
    @SuppressWarnings("PublicInnerClass")
    public class CheckpointHistory {
        /**
         * Maps checkpoint's timestamp (from CP file name) to CP entry.
         * Using TS provides historical order of CP entries in map ( first is oldest )
         */
        private final NavigableMap<Long, CheckpointEntry> histMap = new ConcurrentSkipListMap<>();

        /**
         * Load history form checkpoint directory.
         *
         * @param dir Checkpoint state dir.
         */
        private void loadHistory(File dir) throws IgniteCheckedException {
            if (!dir.exists())
                return;

            File[] files = dir.listFiles(CP_FILE_FILTER);

            if (!F.isEmpty(files)) {
                Arrays.sort(files, CP_TS_COMPARATOR);

                ByteBuffer buf = ByteBuffer.allocate(16);
                buf.order(ByteOrder.nativeOrder());

                for (File file : files) {
                    Matcher matcher = CP_FILE_NAME_PATTERN.matcher(file.getName());

                    if (matcher.matches()) {
                        CheckpointEntryType type = CheckpointEntryType.valueOf(matcher.group(3));

                        if (type == CheckpointEntryType.START) {
                            long cpTs = Long.parseLong(matcher.group(1));
                            WALPointer ptr = readPointer(file, buf);

                            if (ptr == null)
                                continue;

                            // Create lazy checkpoint entry.
                            CheckpointEntry entry = new CheckpointEntry(cpTs, ptr);

                            histMap.put(cpTs, entry);
                        }
                    }
                }
            }
        }

        /**
         * @param cpTs Checkpoint timestamp.
         * @return Initialized entry.
         * @throws IgniteCheckedException If failed to initialize entry.
         */
        private CheckpointEntry entry(Long cpTs) throws IgniteCheckedException {
            CheckpointEntry entry = histMap.get(cpTs);

            if (entry == null)
                throw new IgniteCheckedException("Checkpoint entry was removed: " + cpTs);

            entry.initIfNeeded(cctx);

            return entry;
        }

        /**
         * @return Collection of checkpoint timestamps.
         */
        public Collection<Long> checkpoints() {
            return histMap.keySet();
        }

        /**
         * Adds checkpoint entry after the corresponding WAL record has been written to WAL. The checkpoint itself
         * is not finished yet.
         *
         * @param entry Entry to ad.
         */
        private void addCheckpointEntry(CheckpointEntry entry) {
            histMap.put(entry.checkpointTimestamp(), entry);
        }

        /**
         * Callback on truncate wal.
         */
        private void onWalTruncated(WALPointer ptr) {
            FileWALPointer highBound = (FileWALPointer)ptr;

            List<CheckpointEntry> cpToRemove = new ArrayList<>();

            for (CheckpointEntry cpEntry : histMap.values()) {
                FileWALPointer cpPnt = (FileWALPointer)cpEntry.checkpointMark();

                if (highBound.compareTo(cpPnt) <= 0)
                    break;

                if (cctx.wal().reserved(cpEntry.checkpointMark())) {
                    U.warn(log, "Could not clear historyMap due to WAL reservation on cpEntry " + cpEntry.cpId +
                        ", history map size is " + histMap.size());

                    break;
                }

                if (!removeCheckpointFiles(cpEntry))
                    cpToRemove.add(cpEntry);
            }

            for (CheckpointEntry cpEntry : cpToRemove)
                histMap.remove(cpEntry.cpTs);
        }

        /**
         * Clears checkpoint history.
         */
        private void onCheckpointFinished(Checkpoint chp) {
            int deleted = 0;

            boolean dropWal = persistenceCfg.getWalHistorySize() != Integer.MAX_VALUE;

            while (histMap.size() > maxCpHistMemSize) {
                Map.Entry<Long, CheckpointEntry> entry = histMap.firstEntry();

                CheckpointEntry cpEntry = entry.getValue();

                if (cctx.wal().reserved(cpEntry.checkpointMark())) {
                    U.warn(log, "Could not clear historyMap due to WAL reservation on cpEntry " + cpEntry.cpId +
                        ", history map size is " + histMap.size());

                    break;
                }

                boolean fail = removeCheckpointFiles(cpEntry);

                if (!fail) {
                    if (dropWal)
                        deleted += cctx.wal().truncate(null, cpEntry.checkpointMark());

                    histMap.remove(entry.getKey());
                }
                else
                    break;
            }

            chp.walFilesDeleted = deleted;

            if (chp.hasDelta())
                cctx.wal().allowCompressionUntil(chp.cpEntry.checkpointMark());
        }

        /**
         * @param cpEntry Checkpoint entry.
         * @return {True} if delete fail.
         */
        private boolean removeCheckpointFiles(CheckpointEntry cpEntry) {
            File startFile = new File(cpDir.getAbsolutePath(), cpEntry.startFile());
            File endFile = new File(cpDir.getAbsolutePath(), cpEntry.endFile());

            boolean rmvdStart = !startFile.exists() || startFile.delete();
            boolean rmvdEnd = !endFile.exists() || endFile.delete();

            boolean fail = !rmvdStart || !rmvdEnd;

            if (fail) {
                U.warn(log, "Failed to remove stale checkpoint files [startFile=" + startFile.getAbsolutePath() +
                    ", endFile=" + endFile.getAbsolutePath() + ']');

                if (histMap.size() > 2 * maxCpHistMemSize) {
                    U.error(log, "Too many stale checkpoint entries in the map, will truncate WAL archive anyway.");

                    fail = false;
                }
            }

            return fail;
        }

        /**
         * @param cacheId Cache ID.
         * @param partId Partition ID.
         * @return Reserved counter or null if couldn't reserve.
         */
        @Nullable private Long reserve(int cacheId, int partId) {
            for (CheckpointEntry entry : histMap.values()) {
                try {
                    entry.initIfNeeded(cctx);

                    if (entry.cacheGrpStates == null)
                        continue;

                    CacheState grpState = entry.cacheGrpStates.get(cacheId);

                    if (grpState == null)
                        continue;

                    long partCntr = grpState.counterByPartition(partId);

                    if (partCntr >= 0) {
                        if (cctx.wal().reserve(entry.checkpointMark()))
                            return partCntr;
                    }
                }
                catch (Exception e) {
                    U.error(log, "Error while trying to reserve history", e);
                }
            }

            return null;
        }
    }

    /**
     *
     */
    private static class CheckpointEntry {
        /** */
        private static final AtomicIntegerFieldUpdater<CheckpointEntry> initGuardUpdater =
            AtomicIntegerFieldUpdater.newUpdater(CheckpointEntry.class, "initGuard");

        /** Checkpoint timestamp. */
        private long cpTs;

        /** Checkpoint end mark. */
        private WALPointer cpMark;

        /** Initialization latch. */
        private CountDownLatch initLatch;

        /** */
        @SuppressWarnings("unused")
        private volatile int initGuard;

        /** Checkpoint ID. Initialized lazily. */
        private UUID cpId;

        /** Cache states. Initialized lazily. */
        private Map<Integer, CacheState> cacheGrpStates;

        /** Initialization exception. */
        private IgniteCheckedException initEx;

        /**
         * Lazy entry constructor.
         *
         * @param cpTs Checkpoint timestamp.
         * @param cpMark Checkpoint end mark (WAL pointer).
         */
        private CheckpointEntry(long cpTs, WALPointer cpMark) {
            assert cpMark != null;

            this.cpTs = cpTs;
            this.cpMark = cpMark;

            initLatch = new CountDownLatch(1);
        }

        /**
         * Creates complete entry.
         *
         * @param cpTs Checkpoint timestamp.
         * @param cpMark Checkpoint mark pointer.
         * @param cpId Checkpoint ID.
         * @param cacheGrpStates Cache groups states.
         */
        private CheckpointEntry(long cpTs, WALPointer cpMark, UUID cpId, Map<Integer, CacheState> cacheGrpStates) {
            this.cpTs = cpTs;
            this.cpMark = cpMark;
            this.cpId = cpId;
            this.cacheGrpStates = cacheGrpStates;

            initGuard = 1;
            initLatch = new CountDownLatch(0);
        }

        /**
         * @return Checkpoint timestamp.
         */
        private long checkpointTimestamp() {
            return cpTs;
        }

        /**
         * @return Checkpoint ID.
         */
        private UUID checkpointId() {
            return cpId;
        }

        /**
         * @return Checkpoint mark.
         */
        private WALPointer checkpointMark() {
            return cpMark;
        }

        /**
         * @return Start file name.
         */
        private String startFile() {
            return checkpointFileName(cpTs, cpId, CheckpointEntryType.START);
        }

        /**
         * @return End file name.
         */
        private String endFile() {
            return checkpointFileName(cpTs, cpId, CheckpointEntryType.END);
        }

        /**
         * @param grpId Cache group ID.
         * @param part Partition ID.
         * @return Partition counter or {@code null} if not found.
         */
        private Long partitionCounter(int grpId, int part) {
            assert initGuard != 0;

            if (initEx != null || cacheGrpStates == null)
                return null;

            CacheState state = cacheGrpStates.get(grpId);

            if (state != null) {
                long cntr = state.counterByPartition(part);

                return cntr < 0 ? null : cntr;
            }

            return null;
        }

        /**
         * @throws IgniteCheckedException If failed to read WAL entry.
         */
        private void initIfNeeded(GridCacheSharedContext cctx) throws IgniteCheckedException {
            if (initGuardUpdater.compareAndSet(this, 0, 1)) {
                try (WALIterator it = cctx.wal().replay(cpMark)) {
                    if (it.hasNextX()) {
                        IgniteBiTuple<WALPointer, WALRecord> tup = it.nextX();

                        CheckpointRecord rec = (CheckpointRecord)tup.get2();

                        cpId = rec.checkpointId();
                        cacheGrpStates = rec.cacheGroupStates();
                    }
                    else
                        initEx = new IgniteCheckedException("Failed to find checkpoint record at " +
                            "the given WAL pointer: " + cpMark);
                }
                catch (IgniteCheckedException e) {
                    initEx = e;
                }
                finally {
                    initLatch.countDown();
                }
            }
            else {
                U.await(initLatch);

                if (initEx != null)
                    throw initEx;
            }
        }
    }

    /**
     *
     */
    public static class FileLockHolder implements AutoCloseable {
        /** Lock file name. */
        private static final String lockFileName = "lock";

        /** File. */
        private File file;

        /** Channel. */
        private RandomAccessFile lockFile;

        /** Lock. */
        private FileLock lock;

        /** Kernal context to generate Id of locked node in file. */
        @NotNull private GridKernalContext ctx;

        /** Logger. */
        private IgniteLogger log;

        /**
         * @param path Path.
         */
        public FileLockHolder(String path, @NotNull GridKernalContext ctx, IgniteLogger log) {
            try {
                file = Paths.get(path, lockFileName).toFile();

                lockFile = new RandomAccessFile(file, "rw");

                this.ctx = ctx;
                this.log = log;
            }
            catch (IOException e) {
                throw new IgniteException(e);
            }
        }

        /**
         * @param lockWaitTimeMillis During which time thread will try capture file lock.
         * @throws IgniteCheckedException If failed to capture file lock.
         */
        public void tryLock(long lockWaitTimeMillis) throws IgniteCheckedException {
            assert lockFile != null;

            FileChannel ch = lockFile.getChannel();

            SB sb = new SB();

            //write node id
            sb.a("[").a(ctx.localNodeId().toString()).a("]");

            //write ip addresses
            final GridDiscoveryManager discovery = ctx.discovery();

            if (discovery != null) { //discovery may be not up and running
                final ClusterNode node = discovery.localNode();

                if (node != null)
                    sb.a(node.addresses());
            }

            //write ports
            sb.a("[");
            Iterator<GridPortRecord> it = ctx.ports().records().iterator();

            while (it.hasNext()) {
                GridPortRecord rec = it.next();

                sb.a(rec.protocol()).a(":").a(rec.port());

                if (it.hasNext())
                    sb.a(", ");
            }

            sb.a("]");

            String failMsg;

            try {
                String content = null;

                // Try to get lock, if not available wait 1 sec and re-try.
                for (int i = 0; i < lockWaitTimeMillis; i += 1000) {
                    try {
                        lock = ch.tryLock(0, 1, false);
                        if (lock != null && lock.isValid()) {
                            writeContent(sb.toString());

                            return;
                        }
                    }
                    catch (OverlappingFileLockException ignore) {
                        if (content == null)
                            content = readContent();

                        log.warning("Failed to acquire file lock (local nodeId:" + ctx.localNodeId()
                            + ", already locked by " + content + "), will try again in 1s: "
                            + file.getAbsolutePath());
                    }

                    U.sleep(1000);
                }

                if (content == null)
                    content = readContent();

                failMsg = "Failed to acquire file lock during " + (lockWaitTimeMillis / 1000) +
                    " sec, (locked by " + content + "): " + file.getAbsolutePath();
            }
            catch (Exception e) {
                throw new IgniteCheckedException(e);
            }

            if (failMsg != null)
                throw new IgniteCheckedException(failMsg);
        }

        /**
         * Write node id (who captured lock) into lock file.
         *
         * @param content Node id.
         * @throws IOException if some fail while write node it.
         */
        private void writeContent(String content) throws IOException {
            FileChannel ch = lockFile.getChannel();

            byte[] bytes = content.getBytes();

            ByteBuffer buf = ByteBuffer.allocate(bytes.length);
            buf.put(bytes);

            buf.flip();

            ch.write(buf, 1);

            ch.force(false);
        }

        /**
         *
         */
        private String readContent() throws IOException {
            FileChannel ch = lockFile.getChannel();

            ByteBuffer buf = ByteBuffer.allocate((int)(ch.size() - 1));

            ch.read(buf, 1);

            String content = new String(buf.array());

            buf.clear();

            return content;
        }

        /** Releases file lock */
        public void release() {
            U.releaseQuiet(lock);
        }

        /** Closes file channel */
        public void close() {
            U.closeQuiet(lockFile);
        }

        /**
         * @return Absolute path to lock file.
         */
        private String lockPath() {
            return file.getAbsolutePath();
        }
    }

    /** {@inheritDoc} */
    @Override public DataStorageMetrics persistentStoreMetrics() {
        return new DataStorageMetricsSnapshot(persStoreMetrics);
    }

    /**
     *
     */
    public DataStorageMetricsImpl persistentStoreMetricsImpl() {
        return persStoreMetrics;
    }

    /** {@inheritDoc} */
    @Override public MetaStorage metaStorage() {
        return metaStorage;
    }
}<|MERGE_RESOLUTION|>--- conflicted
+++ resolved
@@ -2812,14 +2812,6 @@
                     int prevPartId = -1;
 
                     for (GridDhtLocalPartition part : grp.topology().currentLocalPartitions()) {
-<<<<<<< HEAD
-                        final int partId = part.id();
-
-                        if (prevPartId > partId)
-                            throw new IllegalStateException("Broken order of " +
-                                "GridDhtPartitionTopology.currentLocalPartitions(): [prev=" + prevPartId + ", cur=" + partId + "]");
-                        partsState.add(new PartitionState(partId, part.dataStore().fullSize(), part.updateCounter()));
-=======
                         int partId = part.id();
 
                         if (partId <= prevPartId)
@@ -2831,7 +2823,6 @@
                                 part.dataStore().fullSize(),
                                 part.updateCounter(),
                                 (byte)part.state().ordinal()));
->>>>>>> d3c5a490
                     }
 
                     CacheState state = new CacheState(partsState.size());
