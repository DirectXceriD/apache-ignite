--- conflicted
+++ resolved
@@ -806,19 +806,10 @@
         checkpointReadLock();
 
         try {
-<<<<<<< HEAD
-            cctx.pageStore().initializeForMetastorage();
-=======
             for (DatabaseLifecycleListener lsnr : getDatabaseListeners(cctx.kernalContext()))
                 lsnr.beforeMemoryRestore(this);
 
-            if (!F.isEmpty(cachesToStart)) {
-                for (DynamicCacheDescriptor desc : cachesToStart) {
-                    if (CU.affinityNode(cctx.localNode(), desc.cacheConfiguration().getNodeFilter()))
-                        storeMgr.initializeForCache(desc.groupDescriptor(), new StoredCacheData(desc.cacheConfiguration()));
-                }
-            }
->>>>>>> 03fa76bc
+            cctx.pageStore().initializeForMetastorage();
 
             CheckpointStatus status = readCheckpointStatus();
 
@@ -894,18 +885,9 @@
                 nodeStart(ptr);
             }
 
-<<<<<<< HEAD
             cctx.wal().onDeActivate(cctx.kernalContext());
 
             return restore;
-=======
-            metaStorage.init(this);
-
-            notifyMetastorageReadyForReadWrite();
-
-            for (DatabaseLifecycleListener lsnr : getDatabaseListeners(cctx.kernalContext()))
-                lsnr.afterMemoryRestore(this);
->>>>>>> 03fa76bc
         }
         catch (IgniteCheckedException e) {
             if (X.hasCause(e, StorageException.class, IOException.class))
@@ -1950,8 +1932,12 @@
         initAndStartRegions(cctx.kernalContext().config().getDataStorageConfiguration());
 
         // Only presistence caches to start.
-        for (DynamicCacheDescriptor desc : caches)
-            storeMgr.initializeForCache(desc.groupDescriptor(), new StoredCacheData(desc.cacheConfiguration()));
+        if (!F.isEmpty(caches)) {
+            for (DynamicCacheDescriptor desc : caches) {
+                if (CU.affinityNode(cctx.localNode(), desc.cacheConfiguration().getNodeFilter()))
+                    storeMgr.initializeForCache(desc.groupDescriptor(), new StoredCacheData(desc.cacheConfiguration()));
+            }
+        }
 
         WALPointer restoredPtr = restoreBinaryMemory();
 
