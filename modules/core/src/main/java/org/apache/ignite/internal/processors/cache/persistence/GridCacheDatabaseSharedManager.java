--- conflicted
+++ resolved
@@ -681,11 +681,7 @@
             checkpointReadLock();
 
             try {
-<<<<<<< HEAD
-                restoreMemory(status, true, storePageMem, Collections.emptySet());
-=======
-                restoreMemory(status, true, storePageMem, false);
->>>>>>> 3f7109ff
+                restoreMemory(status, true, storePageMem, false, Collections.emptySet());
 
                 metaStorage = new MetaStorage(cctx, regCfg, memMetrics, true);
 
@@ -835,16 +831,8 @@
     }
 
     /** {@inheritDoc} */
-<<<<<<< HEAD
     @Override public void onDoneRestoreBinaryMemory() throws IgniteCheckedException {
         assert !cctx.kernalContext().clientNode();
-=======
-    @Override public void readCheckpointAndRestoreMemory(
-            List<DynamicCacheDescriptor> cachesToStart,
-            boolean restoreMetastorageOnly
-    ) throws IgniteCheckedException {
-        assert !cctx.localNode().isClient();
->>>>>>> 3f7109ff
 
         long time = System.currentTimeMillis();
 
@@ -874,13 +862,9 @@
                 false
             );
 
-<<<<<<< HEAD
             // Init metastore only after WAL logging resumed. Can't do it earlier because
             // MetaStorage first initialization also touches WAL, look at #isWalDeltaRecordNeeded.
             metaStorage.init(this);
-=======
-            WALPointer restore = restoreMemory(status, restoreMetastorageOnly, (PageMemoryEx) metaStorage.pageMemory(), true);
->>>>>>> 3f7109ff
 
             notifyMetastorageReadyForReadWrite();
 
@@ -921,6 +905,7 @@
             WALPointer tailWalPtr = restoreMemory(status,
                 false,
                 (PageMemoryEx)dataRegionMap.get(METASTORE_DATA_REGION_NAME).pageMemory(),
+                true,
                 cacheGrps);
 
             if (tailWalPtr == null && !status.endPtr.equals(CheckpointStatus.NULL_PTR)) {
@@ -2042,7 +2027,6 @@
         }
     }
 
-<<<<<<< HEAD
     /** {@inheritDoc} */
     @Override public void startMemoryRestore(GridKernalContext kctx) throws IgniteCheckedException {
         if (kctx.clientNode())
@@ -2063,17 +2047,12 @@
             U.log(log, "Binary memory state restored at node startup [restoredPtr=" + restoredPtr + ']');
     }
 
-=======
->>>>>>> 3f7109ff
     /**
      * @param status Checkpoint status.
      * @param metastoreOnly If {@code True} restores Metastorage only.
      * @param storePageMem Metastore page memory.
-<<<<<<< HEAD
+     * @param finalizeCp If {@code True}, finalizes checkpoint on recovery.
      * @param cacheGrps Cache groups to restore.
-=======
-     * @param finalizeCp If {@code True}, finalizes checkpoint on recovery.
->>>>>>> 3f7109ff
      * @throws IgniteCheckedException If failed.
      * @throws StorageException In case I/O error occurred during operations with storage.
      */
@@ -2081,11 +2060,8 @@
         CheckpointStatus status,
         boolean metastoreOnly,
         PageMemoryEx storePageMem,
-<<<<<<< HEAD
+        boolean finalizeCp,
         Set<Integer> cacheGrps
-=======
-        boolean finalizeCp
->>>>>>> 3f7109ff
     ) throws IgniteCheckedException {
         assert !metastoreOnly || storePageMem != null;
 
