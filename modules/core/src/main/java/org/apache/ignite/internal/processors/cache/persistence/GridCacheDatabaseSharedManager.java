--- conflicted
+++ resolved
@@ -1890,13 +1890,8 @@
             initAndStartRegions(kctx.config().getDataStorageConfiguration());
 
             // Restore binary memory for all not WAL disabled cache groups.
-<<<<<<< HEAD
-            WALPointer restored = restoreBinaryMemory(
+            restoreBinaryMemory(
                     g -> !initiallyGlobalWalDisabledGrps.contains(g) && !initiallyLocWalDisabledGrps.contains(g)
-=======
-            restoreBinaryMemory(
-                    g -> !initiallyGlobalWalDisabledGrps.contains(g) && !initiallyLocalWalDisabledGrps.contains(g)
->>>>>>> 56f51631
             );
 
             if (recoveryVerboseLogging && log.isInfoEnabled()) {
@@ -1909,14 +1904,9 @@
 
             RestoreLogicalState logicalState = applyLogicalUpdates(
                     status,
-<<<<<<< HEAD
                     g -> !initiallyGlobalWalDisabledGrps.contains(g) && !initiallyLocWalDisabledGrps.contains(g),
-                    true
-=======
-                    g -> !initiallyGlobalWalDisabledGrps.contains(g) && !initiallyLocalWalDisabledGrps.contains(g),
                     true,
                     false
->>>>>>> 56f51631
             );
 
             if (recoveryVerboseLogging && log.isInfoEnabled()) {
@@ -2193,47 +2183,21 @@
     /**
      * Apply update from some iterator and with specific filters.
      *
-<<<<<<< HEAD
      * @param it WAL iterator.
      * @param stopPred WAL record stop predicate.
      * @param entryPred Entry filter.
-     * @param partitionRecoveryStates Partition to restore state.
      */
     public void applyUpdatesOnRecovery(
         @Nullable WALIterator it,
-        IgnitePredicate<WALRecord> stopPred,
-        IgniteBiPredicate<WALRecord, DataEntry> entryPred,
-        Map<GroupPartitionId, PartitionRecoverState> partitionRecoveryStates
-=======
-     * @param it WalIterator.
-     * @param recPredicate Wal record filter.
-     * @param entryPredicate Entry filter.
-     */
-    public void applyUpdatesOnRecovery(
-        @Nullable WALIterator it,
-        IgniteBiPredicate<WALPointer, WALRecord> recPredicate,
-        IgnitePredicate<DataEntry> entryPredicate
->>>>>>> 56f51631
+        IgniteBiPredicate<WALPointer, WALRecord> stopPred,
+        IgniteBiPredicate<WALRecord, DataEntry> entryPred
     ) throws IgniteCheckedException {
         if (it == null)
             return;
 
         cctx.walState().runWithOutWAL(() -> {
-<<<<<<< HEAD
             if (it != null)
                 applyUpdates(it, stopPred, entryPred, false, null);
-
-            checkpointReadLock();
-
-            try {
-                restorePartitionStates(cctx.cache().cacheGroups(), partitionRecoveryStates);
-            }
-            catch (IgniteCheckedException e) {
-                throw new IgniteException(e);
-            }
-            finally {
-                checkpointReadUnlock();
-            }
         });
     }
 
@@ -2247,7 +2211,7 @@
      */
     public void applyUpdates(
         WALIterator it,
-        @Nullable IgnitePredicate<WALRecord> stopPred,
+        @Nullable IgniteBiPredicate<WALPointer, WALRecord> stopPred,
         IgniteBiPredicate<WALRecord, DataEntry> entryPred,
         boolean lockEntries,
         IgniteInClosure<WALPointer> onWalPointerApplied
@@ -2257,17 +2221,18 @@
 
             WALRecord rec = next.get2();
 
-            if (stopPred != null && stopPred.apply(rec))
+            if (stopPred != null && stopPred.apply(next.get1(), rec))
                 break;
 
             switch (rec.type()) {
+                case MVCC_DATA_RECORD:
                 case DATA_RECORD:
-                    checkpointReadLock();
-
-                    try {
-                        DataRecord dataRec = (DataRecord)rec;
-
-                        if (entryPred.apply(rec, null)) {
+                    if (entryPred.apply(rec, null)) {
+                        checkpointReadLock();
+
+                        try {
+                            DataRecord dataRec = (DataRecord)rec;
+
                             for (DataEntry dataEntry : dataRec.writeEntries()) {
                                 if (entryPred.apply(rec, dataEntry)) {
                                     int cacheId = dataEntry.cacheId();
@@ -2276,65 +2241,9 @@
 
                                     if (cacheCtx != null)
                                         applyUpdate(cacheCtx, dataEntry, lockEntries);
-                                    else if (log != null) {
+                                    else if (log != null)
                                         log.warning("Cache is not started. Updates cannot be applied " +
                                             "[cacheId=" + cacheId + ']');
-                                    }
-                                }
-                            }
-                        }
-                    }
-                    catch (IgniteCheckedException e) {
-                        throw new IgniteException(e);
-                    }
-                    finally {
-                        checkpointReadUnlock();
-                    }
-
-                    break;
-
-                default:
-                    // Skip other records.
-            }
-
-            if (onWalPointerApplied != null)
-                onWalPointerApplied.apply(rec.position());
-        }
-=======
-            while (it.hasNext()) {
-                IgniteBiTuple<WALPointer, WALRecord> next = it.next();
-
-                WALRecord rec = next.get2();
-
-                if (!recPredicate.apply(next.get1(), rec))
-                    break;
-
-                switch (rec.type()) {
-                    case MVCC_DATA_RECORD:
-                        case DATA_RECORD:
-                        checkpointReadLock();
-
-                        try {
-                            DataRecord dataRec = (DataRecord)rec;
-
-                            for (DataEntry dataEntry : dataRec.writeEntries()) {
-                                if (entryPredicate.apply(dataEntry)) {
-                                    checkpointReadLock();
-
-                                    try {
-                                        int cacheId = dataEntry.cacheId();
-
-                                        GridCacheContext cacheCtx = cctx.cacheContext(cacheId);
-
-                                        if (cacheCtx != null)
-                                            applyUpdate(cacheCtx, dataEntry);
-                                        else if (log != null)
-                                            log.warning("Cache is not started. Updates cannot be applied " +
-                                                "[cacheId=" + cacheId + ']');
-                                    }
-                                    finally {
-                                        checkpointReadUnlock();
-                                    }
                                 }
                             }
                         }
@@ -2344,34 +2253,38 @@
                         finally {
                             checkpointReadUnlock();
                         }
-
-                        break;
-
-                        case MVCC_TX_RECORD:
-                            checkpointReadLock();
-
-                            try {
-                                MvccTxRecord txRecord = (MvccTxRecord)rec;
-
-                                byte txState = convertToTxState(txRecord.state());
-
-                                cctx.coordinators().updateState(txRecord.mvccVersion(), txState, false);
-                            }
-                            catch (IgniteCheckedException e) {
-                                throw new IgniteException(e);
-                            }
-                            finally {
-                                checkpointReadUnlock();
-                            }
-
-                            break;
-
-                    default:
-                        // Skip other records.
-                }
-            }
-        });
->>>>>>> 56f51631
+                    }
+
+                    break;
+
+                case MVCC_TX_RECORD:
+                    if (entryPred.apply(rec, null)) {
+                        checkpointReadLock();
+
+                        try {
+                            MvccTxRecord txRecord = (MvccTxRecord)rec;
+
+                            byte txState = convertToTxState(txRecord.state());
+
+                            cctx.coordinators().updateState(txRecord.mvccVersion(), txState, false);
+                        }
+                        catch (IgniteCheckedException e) {
+                            throw new IgniteException(e);
+                        }
+                        finally {
+                            checkpointReadUnlock();
+                        }
+                    }
+
+                    break;
+
+                default:
+                    // Skip other records.
+            }
+
+            if (onWalPointerApplied != null)
+                onWalPointerApplied.apply(rec.position());
+        }
     }
 
     /**
@@ -2569,7 +2482,6 @@
         switch (dataEntry.op()) {
             case CREATE:
             case UPDATE:
-<<<<<<< HEAD
                 if (lockEntry) {
                     entryEx = cacheCtx.isNear() ? cacheCtx.near().dht().entryEx(dataEntry.key()) :
                         cacheCtx.cache().entryEx(dataEntry.key());
@@ -2578,28 +2490,26 @@
                 }
 
                 try {
-=======
-                if (dataEntry instanceof MvccDataEntry) {
-                    cacheCtx.offheap().mvccApplyUpdate(
-                        cacheCtx,
-                        dataEntry.key(),
-                        dataEntry.value(),
-                        dataEntry.writeVersion(),
-                        0L,
-                        locPart,
-                        ((MvccDataEntry)dataEntry).mvccVer());
-                }
-                else {
->>>>>>> 56f51631
-                    cacheCtx.offheap().update(
-                        cacheCtx,
-                        dataEntry.key(),
-                        dataEntry.value(),
-                        dataEntry.writeVersion(),
-                        0L,
-                        locPart,
-                        null);
-<<<<<<< HEAD
+                    if (dataEntry instanceof MvccDataEntry) {
+                        cacheCtx.offheap().mvccApplyUpdate(
+                            cacheCtx,
+                            dataEntry.key(),
+                            dataEntry.value(),
+                            dataEntry.writeVersion(),
+                            0L,
+                            locPart,
+                            ((MvccDataEntry)dataEntry).mvccVer());
+                    }
+                    else {
+                        cacheCtx.offheap().update(
+                            cacheCtx,
+                            dataEntry.key(),
+                            dataEntry.value(),
+                            dataEntry.writeVersion(),
+                            0L,
+                            locPart,
+                            null);
+                    }
 
                     if (dataEntry.partitionCounter() != 0)
                         cacheCtx.offheap().onPartitionInitialCounterUpdated(partId, dataEntry.partitionCounter());
@@ -2611,40 +2521,30 @@
                         entryEx.context().evicts().touch(entryEx, AffinityTopologyVersion.NONE);
                     }
                 }
-=======
-                }
-
-                if (dataEntry.partitionCounter() != 0)
-                    cacheCtx.offheap().onPartitionInitialCounterUpdated(partId, dataEntry.partitionCounter());
->>>>>>> 56f51631
 
                 break;
 
             case DELETE:
-<<<<<<< HEAD
                 if (lockEntry) {
                     entryEx = cacheCtx.isNear() ? cacheCtx.near().dht().entryEx(dataEntry.key()) :
                         cacheCtx.cache().entryEx(dataEntry.key());
-=======
-                if (dataEntry instanceof MvccDataEntry) {
-                    cacheCtx.offheap().mvccApplyUpdate(
-                        cacheCtx,
-                        dataEntry.key(),
-                        null,
-                        dataEntry.writeVersion(),
-                        0L,
-                        locPart,
-                        ((MvccDataEntry)dataEntry).mvccVer());
-                }
-                else
-                    cacheCtx.offheap().remove(cacheCtx, dataEntry.key(), partId, locPart);
->>>>>>> 56f51631
 
                     entryEx.lockEntry();
                 }
 
                 try {
-                    cacheCtx.offheap().remove(cacheCtx, dataEntry.key(), partId, locPart);
+                    if (dataEntry instanceof MvccDataEntry) {
+                        cacheCtx.offheap().mvccApplyUpdate(
+                            cacheCtx,
+                            dataEntry.key(),
+                            null,
+                            dataEntry.writeVersion(),
+                            0L,
+                            locPart,
+                            ((MvccDataEntry)dataEntry).mvccVer());
+                    }
+                    else
+                        cacheCtx.offheap().remove(cacheCtx, dataEntry.key(), partId, locPart);
 
                     if (dataEntry.partitionCounter() != 0)
                         cacheCtx.offheap().onPartitionInitialCounterUpdated(partId, dataEntry.partitionCounter());
