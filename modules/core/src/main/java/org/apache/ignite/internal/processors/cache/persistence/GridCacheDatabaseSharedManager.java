/*
 * Licensed to the Apache Software Foundation (ASF) under one or more
 * contributor license agreements.  See the NOTICE file distributed with
 * this work for additional information regarding copyright ownership.
 * The ASF licenses this file to You under the Apache License, Version 2.0
 * (the "License"); you may not use this file except in compliance with
 * the License.  You may obtain a copy of the License at
 *
 *      http://www.apache.org/licenses/LICENSE-2.0
 *
 * Unless required by applicable law or agreed to in writing, software
 * distributed under the License is distributed on an "AS IS" BASIS,
 * WITHOUT WARRANTIES OR CONDITIONS OF ANY KIND, either express or implied.
 * See the License for the specific language governing permissions and
 * limitations under the License.
 */

package org.apache.ignite.internal.processors.cache.persistence;

import java.io.File;
import java.io.IOException;
import java.io.RandomAccessFile;
import java.io.Serializable;
import java.nio.ByteBuffer;
import java.nio.ByteOrder;
import java.nio.channels.FileChannel;
import java.nio.channels.FileLock;
import java.nio.channels.OverlappingFileLockException;
import java.nio.file.DirectoryStream;
import java.nio.file.Files;
import java.nio.file.Path;
import java.nio.file.Paths;
import java.nio.file.StandardOpenOption;
import java.util.ArrayList;
import java.util.Arrays;
import java.util.Collection;
import java.util.Collections;
import java.util.Comparator;
import java.util.HashMap;
import java.util.HashSet;
import java.util.Iterator;
import java.util.List;
import java.util.Map;
import java.util.Set;
import java.util.UUID;
import java.util.concurrent.ConcurrentHashMap;
import java.util.concurrent.ConcurrentMap;
import java.util.concurrent.CopyOnWriteArrayList;
import java.util.concurrent.Executor;
import java.util.concurrent.ExecutorService;
import java.util.concurrent.LinkedBlockingQueue;
import java.util.concurrent.RejectedExecutionException;
import java.util.concurrent.TimeUnit;
import java.util.concurrent.atomic.AtomicBoolean;
import java.util.concurrent.atomic.AtomicInteger;
import java.util.concurrent.atomic.LongAdder;
import java.util.concurrent.locks.ReentrantReadWriteLock;
import java.util.regex.Matcher;
import java.util.regex.Pattern;
import java.util.stream.Collectors;
import java.util.stream.Stream;
import javax.management.ObjectName;
import org.apache.ignite.DataStorageMetrics;
import org.apache.ignite.IgniteCheckedException;
import org.apache.ignite.IgniteException;
import org.apache.ignite.IgniteLogger;
import org.apache.ignite.IgniteSystemProperties;
import org.apache.ignite.cluster.ClusterNode;
import org.apache.ignite.configuration.CacheConfiguration;
import org.apache.ignite.configuration.CheckpointWriteOrder;
import org.apache.ignite.configuration.DataPageEvictionMode;
import org.apache.ignite.configuration.DataRegionConfiguration;
import org.apache.ignite.configuration.DataStorageConfiguration;
import org.apache.ignite.configuration.IgniteConfiguration;
import org.apache.ignite.configuration.NearCacheConfiguration;
import org.apache.ignite.events.DiscoveryEvent;
import org.apache.ignite.events.EventType;
import org.apache.ignite.failure.FailureContext;
import org.apache.ignite.failure.FailureType;
import org.apache.ignite.internal.GridKernalContext;
import org.apache.ignite.internal.IgniteFutureTimeoutCheckedException;
import org.apache.ignite.internal.IgniteInternalFuture;
import org.apache.ignite.internal.IgniteInterruptedCheckedException;
import org.apache.ignite.internal.NodeStoppingException;
import org.apache.ignite.internal.managers.discovery.GridDiscoveryManager;
import org.apache.ignite.internal.mem.DirectMemoryProvider;
import org.apache.ignite.internal.mem.DirectMemoryRegion;
import org.apache.ignite.internal.mem.file.MappedFileMemoryProvider;
import org.apache.ignite.internal.mem.unsafe.UnsafeMemoryProvider;
import org.apache.ignite.internal.pagemem.FullPageId;
import org.apache.ignite.internal.pagemem.PageIdUtils;
import org.apache.ignite.internal.pagemem.PageMemory;
import org.apache.ignite.internal.pagemem.PageUtils;
import org.apache.ignite.internal.pagemem.store.IgnitePageStoreManager;
import org.apache.ignite.internal.pagemem.store.PageStore;
import org.apache.ignite.internal.pagemem.wal.WALIterator;
import org.apache.ignite.internal.pagemem.wal.WALPointer;
import org.apache.ignite.internal.pagemem.wal.record.CacheState;
import org.apache.ignite.internal.pagemem.wal.record.CheckpointRecord;
import org.apache.ignite.internal.pagemem.wal.record.DataEntry;
import org.apache.ignite.internal.pagemem.wal.record.DataRecord;
import org.apache.ignite.internal.pagemem.wal.record.MemoryRecoveryRecord;
import org.apache.ignite.internal.pagemem.wal.record.MetastoreDataRecord;
import org.apache.ignite.internal.pagemem.wal.record.PageSnapshot;
import org.apache.ignite.internal.pagemem.wal.record.WALRecord;
import org.apache.ignite.internal.pagemem.wal.record.delta.PageDeltaRecord;
import org.apache.ignite.internal.pagemem.wal.record.delta.PartitionDestroyRecord;
import org.apache.ignite.internal.pagemem.wal.record.delta.PartitionMetaStateRecord;
import org.apache.ignite.internal.processors.cache.CacheGroupContext;
import org.apache.ignite.internal.processors.cache.CacheGroupDescriptor;
import org.apache.ignite.internal.processors.cache.DynamicCacheDescriptor;
import org.apache.ignite.internal.processors.cache.ExchangeActions;
import org.apache.ignite.internal.processors.cache.GridCacheContext;
import org.apache.ignite.internal.processors.cache.GridCacheSharedContext;
import org.apache.ignite.internal.processors.cache.StoredCacheData;
import org.apache.ignite.internal.processors.cache.distributed.dht.preloader.GridDhtPartitionsExchangeFuture;
import org.apache.ignite.internal.processors.cache.distributed.dht.topology.GridDhtLocalPartition;
import org.apache.ignite.internal.processors.cache.distributed.dht.topology.GridDhtPartitionState;
import org.apache.ignite.internal.processors.cache.mvcc.txlog.TxLog;
import org.apache.ignite.internal.processors.cache.persistence.checkpoint.CheckpointEntry;
import org.apache.ignite.internal.processors.cache.persistence.checkpoint.CheckpointEntryType;
import org.apache.ignite.internal.processors.cache.persistence.checkpoint.CheckpointHistory;
import org.apache.ignite.internal.processors.cache.persistence.file.FileIO;
import org.apache.ignite.internal.processors.cache.persistence.file.FileIOFactory;
import org.apache.ignite.internal.processors.cache.persistence.file.FilePageStore;
import org.apache.ignite.internal.processors.cache.persistence.file.FilePageStoreManager;
import org.apache.ignite.internal.processors.cache.persistence.metastorage.MetaStorage;
import org.apache.ignite.internal.processors.cache.persistence.metastorage.MetastorageLifecycleListener;
import org.apache.ignite.internal.processors.cache.persistence.pagemem.CheckpointMetricsTracker;
import org.apache.ignite.internal.processors.cache.persistence.pagemem.PageMemoryEx;
import org.apache.ignite.internal.processors.cache.persistence.pagemem.PageMemoryImpl;
import org.apache.ignite.internal.processors.cache.persistence.partstate.PartitionAllocationMap;
import org.apache.ignite.internal.processors.cache.persistence.snapshot.IgniteCacheSnapshotManager;
import org.apache.ignite.internal.processors.cache.persistence.snapshot.SnapshotOperation;
import org.apache.ignite.internal.processors.cache.persistence.tree.io.PageIO;
import org.apache.ignite.internal.processors.cache.persistence.tree.io.PagePartitionMetaIO;
import org.apache.ignite.internal.processors.cache.persistence.wal.FileWALPointer;
import org.apache.ignite.internal.processors.cache.persistence.wal.crc.FastCrc;
import org.apache.ignite.internal.processors.cache.persistence.wal.crc.IgniteDataIntegrityViolationException;
import org.apache.ignite.internal.processors.cache.version.GridCacheConfigurationVersion;
import org.apache.ignite.internal.processors.port.GridPortRecord;
import org.apache.ignite.internal.util.GridMultiCollectionWrapper;
import org.apache.ignite.internal.util.GridUnsafe;
import org.apache.ignite.internal.util.IgniteUtils;
import org.apache.ignite.internal.util.future.CountDownFuture;
import org.apache.ignite.internal.util.future.GridCompoundFuture;
import org.apache.ignite.internal.util.future.GridFutureAdapter;
import org.apache.ignite.internal.util.lang.GridInClosure3X;
import org.apache.ignite.internal.util.tostring.GridToStringInclude;
import org.apache.ignite.internal.util.typedef.CI1;
import org.apache.ignite.internal.util.typedef.F;
import org.apache.ignite.internal.util.typedef.T2;
import org.apache.ignite.internal.util.typedef.X;
import org.apache.ignite.internal.util.typedef.internal.CU;
import org.apache.ignite.internal.util.typedef.internal.LT;
import org.apache.ignite.internal.util.typedef.internal.S;
import org.apache.ignite.internal.util.typedef.internal.SB;
import org.apache.ignite.internal.util.typedef.internal.U;
import org.apache.ignite.internal.util.worker.GridWorker;
import org.apache.ignite.lang.IgniteBiTuple;
import org.apache.ignite.lang.IgniteFuture;
import org.apache.ignite.lang.IgniteOutClosure;
import org.apache.ignite.lang.IgnitePredicate;
import org.apache.ignite.mxbean.DataStorageMetricsMXBean;
import org.apache.ignite.thread.IgniteThread;
import org.jetbrains.annotations.NotNull;
import org.apache.ignite.thread.IgniteThreadPoolExecutor;
import org.jetbrains.annotations.Nullable;
import org.jsr166.ConcurrentLinkedHashMap;

import static java.nio.file.StandardOpenOption.READ;
import static org.apache.ignite.IgniteSystemProperties.IGNITE_CHECKPOINT_READ_LOCK_TIMEOUT;
import static org.apache.ignite.IgniteSystemProperties.IGNITE_PDS_SKIP_CRC;
import static org.apache.ignite.IgniteSystemProperties.IGNITE_PDS_WAL_REBALANCE_THRESHOLD;
import static org.apache.ignite.failure.FailureType.CRITICAL_ERROR;
import static org.apache.ignite.failure.FailureType.SYSTEM_WORKER_TERMINATION;
import static org.apache.ignite.internal.pagemem.wal.record.WALRecord.RecordType.CHECKPOINT_RECORD;
import static org.apache.ignite.internal.processors.cache.persistence.metastorage.MetaStorage.METASTORAGE_CACHE_ID;
<<<<<<< HEAD
import static org.apache.ignite.internal.processors.cache.version.GridCacheConfigurationChangeAction.DESTROY;
=======
import static org.apache.ignite.internal.util.IgniteUtils.checkpointBufferSize;
>>>>>>> 962d6a29

/**
 *
 */
@SuppressWarnings({"unchecked", "NonPrivateFieldAccessedInSynchronizedContext"})
public class GridCacheDatabaseSharedManager extends IgniteCacheDatabaseSharedManager implements CheckpointWriteProgressSupplier {
    /** */
    public static final String IGNITE_PDS_CHECKPOINT_TEST_SKIP_SYNC = "IGNITE_PDS_CHECKPOINT_TEST_SKIP_SYNC";

    /** MemoryPolicyConfiguration name reserved for meta store. */
    public static final String METASTORE_DATA_REGION_NAME = "metastoreMemPlc";

<<<<<<< HEAD
    /** Delimiter between cache group name and cache name in metastore key . */
    private static final String CACHE_GRP_CACHE_NAME_METASTORE_KEY_DELIMITER = ".";

    /** */
    private static final long GB = 1024L * 1024 * 1024;

    /** Minimum checkpointing page buffer size (may be adjusted by Ignite). */
    public static final Long DFLT_MIN_CHECKPOINTING_PAGE_BUFFER_SIZE = GB / 4;

    /** Default minimum checkpointing page buffer size (may be adjusted by Ignite). */
    public static final Long DFLT_MAX_CHECKPOINTING_PAGE_BUFFER_SIZE = 2 * GB;

=======
>>>>>>> 962d6a29
    /** Skip sync. */
    private final boolean skipSync = IgniteSystemProperties.getBoolean(IGNITE_PDS_CHECKPOINT_TEST_SKIP_SYNC);

    /** */
    private boolean skipCrc = IgniteSystemProperties.getBoolean(IGNITE_PDS_SKIP_CRC, false);

    /** */
    private final int walRebalanceThreshold = IgniteSystemProperties.getInteger(
        IGNITE_PDS_WAL_REBALANCE_THRESHOLD, 500_000);

    /** Value of property for throttling policy override. */
    private final String throttlingPolicyOverride = IgniteSystemProperties.getString(
        IgniteSystemProperties.IGNITE_OVERRIDE_WRITE_THROTTLING_ENABLED);

    /** Checkpoint lock hold count. */
    private static final ThreadLocal<Integer> CHECKPOINT_LOCK_HOLD_COUNT = new ThreadLocal<Integer>() {
        @Override protected Integer initialValue() {
            return 0;
        }
    };

    /** Assertion enabled. */
    private static final boolean ASSERTION_ENABLED = GridCacheDatabaseSharedManager.class.desiredAssertionStatus();

    /** Checkpoint file name pattern. */
    public static final Pattern CP_FILE_NAME_PATTERN = Pattern.compile("(\\d+)-(.*)-(START|END)\\.bin");

    /** Node started file suffix. */
    public static final String NODE_STARTED_FILE_NAME_SUFFIX = "-node-started.bin";

    /** */
    private static final String MBEAN_NAME = "DataStorageMetrics";

    /** */
    private static final String MBEAN_GROUP = "Persistent Store";

    /** WAL marker prefix for meta store. */
    private static final String WAL_KEY_PREFIX = "grp-wal-";

    /** Prefix for meta store records which means that WAL was disabled globally for some group. */
    private static final String WAL_GLOBAL_KEY_PREFIX = WAL_KEY_PREFIX + "disabled-";

    /** Prefix for meta store records which means that WAL was disabled locally for some group. */
    private static final String WAL_LOCAL_KEY_PREFIX = WAL_KEY_PREFIX + "local-disabled-";

    /** Prefix for meta store records which means that checkpoint entry for some group is not applicable for WAL rebalance. */
    private static final String CHECKPOINT_INAPPLICABLE_FOR_REBALANCE = "cp-wal-rebalance-inapplicable-";

    /** Prefix for cache configuration version. */
    private static final String CACHE_CONFIGURATION_VERSION_PREFIX = "cache-cfg-ver-";

    /** Metastorage config prefix. */
    private static final String STORE_CACHE_PREFIX = "cache.";

    /** WAL marker predicate for meta store. */
    private static final IgnitePredicate<String> WAL_KEY_PREFIX_PRED = key -> key.startsWith(WAL_KEY_PREFIX);

    /** Cache prefix predicate for metastore key. */
    private static final IgnitePredicate<String> CACHE_KEY_PREFIX_PRED =
        key -> key != null && key.startsWith(STORE_CACHE_PREFIX);

    /** Cache configuration version prefix predicate for metastore key. */
    private static final IgnitePredicate<String> CACHE_CFG_VER_KEY_PREFIX_PRED =
        key -> key != null && key.startsWith(CACHE_CONFIGURATION_VERSION_PREFIX);


    /** Capacity for StringBuilder in metastore key creation.
     * Evaluation: Max.of(prefix len) + delimiter + 2*(max len hash + sign) */
    private static final int METASTORE_KEY_SB_CAPACITY = CACHE_GRP_CACHE_NAME_METASTORE_KEY_DELIMITER.length() +
        Math.max(CACHE_CONFIGURATION_VERSION_PREFIX.length(), STORE_CACHE_PREFIX.length()) +
        2 * String.valueOf(Integer.MIN_VALUE).length();


    /** Timeout between partition file destroy and checkpoint to handle it. */
    private static final long PARTITION_DESTROY_CHECKPOINT_TIMEOUT = 30 * 1000; // 30 Seconds.

    /** */
    private static final String CHECKPOINT_RUNNER_THREAD_PREFIX = "checkpoint-runner";

    /** Checkpoint thread. Needs to be volatile because it is created in exchange worker. */
    private volatile Checkpointer checkpointer;

    /** For testing only. */
    private volatile boolean checkpointsEnabled = true;

    /** For testing only. */
    private volatile GridFutureAdapter<Void> enableChangeApplied;

    /** */
    private ReentrantReadWriteLock checkpointLock = new ReentrantReadWriteLock();

    /** */
    private long checkpointFreq;

    /** */
    private CheckpointHistory cpHistory;

    /** */
    private FilePageStoreManager storeMgr;

    /** Checkpoint metadata directory ("cp"), contains files with checkpoint start and end */
    private File cpDir;

    /** */
    private volatile boolean printCheckpointStats = true;

    /** Database configuration. */
    private final DataStorageConfiguration persistenceCfg;

    /** */
    private final Collection<DbCheckpointListener> lsnrs = new CopyOnWriteArrayList<>();

    /** */
    private boolean stopping;

    /** Checkpoint runner thread pool. If null tasks are to be run in single thread */
    @Nullable private IgniteThreadPoolExecutor asyncRunner;

    /** Thread local with buffers for the checkpoint threads. Each buffer represent one page for durable memory. */
    private ThreadLocal<ByteBuffer> threadBuf;

    /** Map from a cacheId to a future indicating that there is an in-progress index rebuild for the given cache. */
    private final ConcurrentMap<Integer, GridFutureAdapter<Void>> idxRebuildFuts = new ConcurrentHashMap<>();

    /**
     * Lock holder for compatible folders mode. Null if lock holder was created at start node. <br>
     * In this case lock is held on PDS resover manager and it is not required to manage locking here
     */
    @Nullable private FileLockHolder fileLockHolder;

    /** Lock wait time. */
    private final long lockWaitTime;

    /** */
    private final boolean truncateWalOnCpFinish;

    /** */
    private Map</*grpId*/Integer, Map</*partId*/Integer, T2</*updCntr*/Long, WALPointer>>> reservedForExchange;

    /** */
    private final ConcurrentMap<T2</*grpId*/Integer, /*partId*/Integer>, T2</*updCntr*/Long, WALPointer>> reservedForPreloading = new ConcurrentHashMap<>();

    /** Snapshot manager. */
    private IgniteCacheSnapshotManager snapshotMgr;

    /** */
    private DataStorageMetricsImpl persStoreMetrics;

    /** */
    private ObjectName persistenceMetricsMbeanName;

    /** Counter for written checkpoint pages. Not null only if checkpoint is running. */
    private volatile AtomicInteger writtenPagesCntr = null;

    /** Counter for fsynced checkpoint pages. Not null only if checkpoint is running. */
    private volatile AtomicInteger syncedPagesCntr = null;

    /** Counter for evicted checkpoint pages. Not null only if checkpoint is running. */
    private volatile AtomicInteger evictedPagesCntr = null;

    /** Number of pages in current checkpoint at the beginning of checkpoint. */
    private volatile int currCheckpointPagesCnt;

    /** */
    private MetaStorage metaStorage;

    /** */
    private List<MetastorageLifecycleListener> metastorageLifecycleLsnrs;

    /** Initially disabled cache groups. */
    private Collection<Integer> initiallyGlobalWalDisabledGrps = new HashSet<>();

    /** Initially local wal disabled groups. */
    private Collection<Integer> initiallyLocalWalDisabledGrps = new HashSet<>();

    /** File I/O factory for writing checkpoint markers. */
    private final FileIOFactory ioFactory;

    /** Future that will be done when stored cache configurations from metastore were read. */
    private final GridFutureAdapter<Map<String, StoredCacheData>> readStoredCacheCfgFut = new GridFutureAdapter<>();

    /** Future that will be done when stored cache configurations version from metastore were read. */
    private final GridFutureAdapter<Map<String, GridCacheConfigurationVersion>> readStoredCacheCfgVerFut =
        new GridFutureAdapter<>();

    /** Future that will be done when stored caches configuration version will be cleared */
    private final GridFutureAdapter<Void> clearStoredCachesCfgVerFut = new GridFutureAdapter<>();

    /** Flag means that stored caches config version must be cleared went metastore will be ready. */
    private final AtomicBoolean storedCachesCfgVerMustBeCleared = new AtomicBoolean();

    /** Metastore ready for read write operations flag. */
    private final AtomicBoolean metastoreReadyForReadWriteOps = new AtomicBoolean();

    /** Map of futures that will be done, when new stored caches configuration were write to metastore. */
    private final Map<Object,IgniteInternalFuture<?>> saveCacheCfgFuts = new ConcurrentHashMap<>();

    /** Timeout for checkpoint read lock acquisition in milliseconds. */
    private volatile long checkpointReadLockTimeout;


    /**
     * @param ctx Kernal context.
     */
    public GridCacheDatabaseSharedManager(GridKernalContext ctx) {
        IgniteConfiguration cfg = ctx.config();

        persistenceCfg = cfg.getDataStorageConfiguration();

        assert persistenceCfg != null;

        checkpointFreq = persistenceCfg.getCheckpointFrequency();

        truncateWalOnCpFinish = persistenceCfg.isWalHistorySizeParameterUsed()
            ? persistenceCfg.getWalHistorySize() != Integer.MAX_VALUE
            : persistenceCfg.getMaxWalArchiveSize() != Long.MAX_VALUE;

        lockWaitTime = persistenceCfg.getLockWaitTime();

        persStoreMetrics = new DataStorageMetricsImpl(
            persistenceCfg.isMetricsEnabled(),
            persistenceCfg.getMetricsRateTimeInterval(),
            persistenceCfg.getMetricsSubIntervalCount()
        );

        ioFactory = persistenceCfg.getFileIOFactory();

        Long cfgCheckpointReadLockTimeout = ctx.config().getDataStorageConfiguration() != null
            ? ctx.config().getDataStorageConfiguration().getCheckpointReadLockTimeout()
            : null;

        checkpointReadLockTimeout = IgniteSystemProperties.getLong(IGNITE_CHECKPOINT_READ_LOCK_TIMEOUT,
            cfgCheckpointReadLockTimeout != null
                ? cfgCheckpointReadLockTimeout
                : (ctx.workersRegistry() != null
                    ? ctx.workersRegistry().getSystemWorkerBlockedTimeout()
                    : ctx.config().getFailureDetectionTimeout()));
    }

    /** */
    private void notifyMetastorageReadyForRead() throws IgniteCheckedException {
        log.info("Metastore ready for read operations!");

        for (MetastorageLifecycleListener lsnr : metastorageLifecycleLsnrs)
            lsnr.onReadyForRead(metaStorage);
    }

    /** */
    private void notifyMetastorageReadyForReadWrite() throws IgniteCheckedException {
        log.info("Metastore ready for write operations!");

        if(storedCachesCfgVerMustBeCleared.get())
            clearStoredCachesConfigurationVersion0();

        clearStoredCachesCfgVerFut.onDone();

        metastoreReadyForReadWriteOps.set(true);

        for (MetastorageLifecycleListener lsnr : metastorageLifecycleLsnrs)
            lsnr.onReadyForReadWrite(metaStorage);
    }

    /**
     *
     */
    public Checkpointer getCheckpointer() {
        return checkpointer;
    }

    /**
     * For test use only.
     */
    public IgniteInternalFuture<Void> enableCheckpoints(boolean enable) {
        GridFutureAdapter<Void> fut = new GridFutureAdapter<>();

        enableChangeApplied = fut;

        checkpointsEnabled = enable;

        wakeupForCheckpoint("enableCheckpoints()");

        return fut;
    }

    /** {@inheritDoc} */
    @Override protected void initDataRegions0(DataStorageConfiguration memCfg) throws IgniteCheckedException {
        super.initDataRegions0(memCfg);

        addDataRegion(
            memCfg,
            createDataRegionConfiguration(memCfg),
            false
        );

        persStoreMetrics.regionMetrics(memMetricsMap.values());
    }

    /**
     * @param storageCfg Data storage configuration.
     * @return Data region configuration.
     */
    private DataRegionConfiguration createDataRegionConfiguration(DataStorageConfiguration storageCfg) {
        DataRegionConfiguration cfg = new DataRegionConfiguration();

        cfg.setName(METASTORE_DATA_REGION_NAME);
        cfg.setInitialSize(storageCfg.getSystemRegionInitialSize());
        cfg.setMaxSize(storageCfg.getSystemRegionMaxSize());
        cfg.setPersistenceEnabled(true);
        return cfg;
    }

    /** {@inheritDoc} */
    @Override protected void start0() throws IgniteCheckedException {
        super.start0();

        threadBuf = new ThreadLocal<ByteBuffer>() {
            /** {@inheritDoc} */
            @Override protected ByteBuffer initialValue() {
                ByteBuffer tmpWriteBuf = ByteBuffer.allocateDirect(pageSize());

                tmpWriteBuf.order(ByteOrder.nativeOrder());

                return tmpWriteBuf;
            }
        };

        snapshotMgr = cctx.snapshot();

        final GridKernalContext kernalCtx = cctx.kernalContext();

        if (!kernalCtx.clientNode()) {
            checkpointer = new Checkpointer(cctx.igniteInstanceName(), "db-checkpoint-thread", log);

            cpHistory = new CheckpointHistory(kernalCtx);

            IgnitePageStoreManager store = cctx.pageStore();

            assert store instanceof FilePageStoreManager : "Invalid page store manager was created: " + store;

            storeMgr = (FilePageStoreManager)store;

            cpDir = Paths.get(storeMgr.workDir().getAbsolutePath(), "cp").toFile();

            if (!U.mkdirs(cpDir))
                throw new IgniteCheckedException("Could not create directory for checkpoint metadata: " + cpDir);

            final FileLockHolder preLocked = kernalCtx.pdsFolderResolver()
                    .resolveFolders()
                    .getLockedFileLockHolder();

            fileLockHolder = preLocked == null ?
                        new FileLockHolder(storeMgr.workDir().getPath(), kernalCtx, log) : preLocked;

            if (log.isDebugEnabled())
                log.debug("Try to capture file lock [nodeId=" +
                        cctx.localNodeId() + " path=" + fileLockHolder.lockPath() + "]");

            if (!fileLockHolder.isLocked())
                fileLockHolder.tryLock(lockWaitTime);

            cleanupTempCheckpointDirectory();

            persStoreMetrics.wal(cctx.wal());
        }
    }

    /**
     * Cleanup checkpoint directory from all temporary files.
     */
    @Override public void cleanupTempCheckpointDirectory() throws IgniteCheckedException {
        try {
            try (DirectoryStream<Path> files = Files.newDirectoryStream(
                cpDir.toPath(),
                path -> path.endsWith(FilePageStoreManager.TMP_SUFFIX))
            ) {
                for (Path path : files)
                    Files.delete(path);
            }
        }
        catch (IOException e) {
            throw new IgniteCheckedException("Failed to cleanup checkpoint directory from temporary files: " + cpDir, e);
        }
    }

    /**
     * Cleanup checkpoint directory.
     */
    @Override public void cleanupCheckpointDirectory() throws IgniteCheckedException {
        try {
            try (DirectoryStream<Path> files = Files.newDirectoryStream(cpDir.toPath())) {
                for (Path path : files)
                    Files.delete(path);
            }
        }
        catch (IOException e) {
            throw new IgniteCheckedException("Failed to cleanup checkpoint directory: " + cpDir, e);
        }
    }

    /**
     * Retreives checkpoint history form specified {@code dir}.
     *
     * @return List of checkpoints.
     */
    private List<CheckpointEntry> retreiveHistory() throws IgniteCheckedException {
        if (!cpDir.exists())
            return Collections.emptyList();

        try (DirectoryStream<Path> cpFiles = Files.newDirectoryStream(
            cpDir.toPath(),
            path -> CP_FILE_NAME_PATTERN.matcher(path.toFile().getName()).matches())
        ) {
            List<CheckpointEntry> checkpoints = new ArrayList<>();

            ByteBuffer buf = ByteBuffer.allocate(FileWALPointer.POINTER_SIZE);
            buf.order(ByteOrder.nativeOrder());

            for (Path cpFile : cpFiles) {
                CheckpointEntry cp = parseFromFile(buf, cpFile.toFile());

                if (cp != null)
                    checkpoints.add(cp);
            }

            return checkpoints;
        }
        catch (IOException e) {
            throw new IgniteCheckedException("Failed to load checkpoint history.", e);
        }
    }

    /**
     * Parses checkpoint entry from given file.
     *
     * @param buf Temporary byte buffer.
     * @param file Checkpoint file.
     */
    @Nullable private CheckpointEntry parseFromFile(ByteBuffer buf, File file) throws IgniteCheckedException {
        Matcher matcher = CP_FILE_NAME_PATTERN.matcher(file.getName());

        if (!matcher.matches())
            return null;

        CheckpointEntryType type = CheckpointEntryType.valueOf(matcher.group(3));

        if (type != CheckpointEntryType.START)
            return null;

        long cpTs = Long.parseLong(matcher.group(1));
        UUID cpId = UUID.fromString(matcher.group(2));

        WALPointer ptr = readPointer(file, buf);

        return createCheckPointEntry(cpTs, ptr, cpId, null, CheckpointEntryType.START);
    }

    /**
     * Removes checkpoint start/end files belongs to given {@code cpEntry}.
     *
     * @param cpEntry Checkpoint entry.
     *
     * @throws IgniteCheckedException If failed to delete.
     */
    private void removeCheckpointFiles(CheckpointEntry cpEntry) throws IgniteCheckedException {
        Path startFile = new File(cpDir.getAbsolutePath(), checkpointFileName(cpEntry, CheckpointEntryType.START)).toPath();
        Path endFile = new File(cpDir.getAbsolutePath(), checkpointFileName(cpEntry, CheckpointEntryType.END)).toPath();

        try {
            if (Files.exists(startFile))
                Files.delete(startFile);

            if (Files.exists(endFile))
                Files.delete(endFile);
        }
        catch (IOException e) {
            throw new StorageException("Failed to delete stale checkpoint files: " + cpEntry, e);
        }
    }

    /** */
    private void readMetastore() throws IgniteCheckedException {
        try {
            DataStorageConfiguration memCfg = cctx.kernalContext().config().getDataStorageConfiguration();

            DataRegionConfiguration plcCfg = createDataRegionConfiguration(memCfg);

            File allocPath = buildAllocPath(plcCfg);

            DirectMemoryProvider memProvider = allocPath == null ?
                new UnsafeMemoryProvider(log) :
                new MappedFileMemoryProvider(
                    log,
                    allocPath);

            DataRegionMetricsImpl memMetrics = new DataRegionMetricsImpl(plcCfg);

            PageMemoryEx storePageMem = (PageMemoryEx)createPageMemory(memProvider, memCfg, plcCfg, memMetrics, false);

            DataRegion regCfg = new DataRegion(storePageMem, plcCfg, memMetrics, createPageEvictionTracker(plcCfg, storePageMem));

            CheckpointStatus status = readCheckpointStatus();

            cctx.pageStore().initializeForMetastorage();

            storePageMem.start();

            checkpointReadLock();

            try {
                restoreMemory(status, true, storePageMem);

                metaStorage = new MetaStorage(cctx, regCfg, memMetrics, true);

                metaStorage.init(this);

                applyLastUpdates(status, true);

                fillWalDisabledGroups();

                readStoredCacheCfgVerFut.onDone(readStoredCachesConfigurationVersion0());

                readStoredCacheCfgFut.onDone(readStoredCacheConfiguration0());

                notifyMetastorageReadyForRead();
            }
            finally {
                checkpointReadUnlock();
            }

            metaStorage = null;

            storePageMem.stop(true);
        }
        catch (StorageException e) {
            cctx.kernalContext().failure().process(new FailureContext(FailureType.CRITICAL_ERROR, e));

            throw new IgniteCheckedException(e);
        }
    }

    /** {@inheritDoc} */
    @Override public void onActivate(GridKernalContext ctx) throws IgniteCheckedException {
        if (log.isDebugEnabled())
            log.debug("Activate database manager [id=" + cctx.localNodeId() +
                " topVer=" + cctx.discovery().topologyVersionEx() + " ]");

        snapshotMgr = cctx.snapshot();

        if (!cctx.localNode().isClient()) {
            initDataBase();

            registrateMetricsMBean();
        }

        if (checkpointer == null)
            checkpointer = new Checkpointer(cctx.igniteInstanceName(), "db-checkpoint-thread", log);

        super.onActivate(ctx);
    }

    /** {@inheritDoc} */
    @Override public void onDeActivate(GridKernalContext kctx) {
        if (log.isDebugEnabled())
            log.debug("DeActivate database manager [id=" + cctx.localNodeId() +
                " topVer=" + cctx.discovery().topologyVersionEx() + " ]");

        onKernalStop0(false);

        super.onDeActivate(kctx);

        /* Must be here, because after deactivate we can invoke activate and file lock must be already configured */
        stopping = false;
    }

    /**
     *
     */
    private void initDataBase() {
        if (persistenceCfg.getCheckpointThreads() > 1)
            asyncRunner = new IgniteThreadPoolExecutor(
                CHECKPOINT_RUNNER_THREAD_PREFIX,
                cctx.igniteInstanceName(),
                persistenceCfg.getCheckpointThreads(),
                persistenceCfg.getCheckpointThreads(),
                30_000,
                new LinkedBlockingQueue<Runnable>()
            );
    }

    /**
     * Try to register Metrics MBean.
     *
     * @throws IgniteCheckedException If failed.
     */
    private void registrateMetricsMBean() throws IgniteCheckedException {
        if (U.IGNITE_MBEANS_DISABLED)
            return;

        try {
            persistenceMetricsMbeanName = U.registerMBean(
                cctx.kernalContext().config().getMBeanServer(),
                cctx.kernalContext().igniteInstanceName(),
                MBEAN_GROUP,
                MBEAN_NAME,
                persStoreMetrics,
                DataStorageMetricsMXBean.class);
        }
        catch (Throwable e) {
            throw new IgniteCheckedException("Failed to register " + MBEAN_NAME + " MBean.", e);
        }
    }

    /**
     * Unregister metrics MBean.
     */
    private void unRegistrateMetricsMBean() {
        if (persistenceMetricsMbeanName == null)
            return;

        assert !U.IGNITE_MBEANS_DISABLED;

        try {
            cctx.kernalContext().config().getMBeanServer().unregisterMBean(persistenceMetricsMbeanName);

            persistenceMetricsMbeanName = null;
        }
        catch (Throwable e) {
            U.error(log, "Failed to unregister " + MBEAN_NAME + " MBean.", e);
        }
    }

    /** {@inheritDoc} */
    @Override protected IgniteOutClosure<Long> freeSpaceProvider(final DataRegionConfiguration dataRegCfg) {
        if (!dataRegCfg.isPersistenceEnabled())
            return super.freeSpaceProvider(dataRegCfg);

        final String dataRegName = dataRegCfg.getName();

        return new IgniteOutClosure<Long>() {
            @Override public Long apply() {
                long freeSpace = 0L;

                for (CacheGroupContext grpCtx : cctx.cache().cacheGroups()) {
                    if (!grpCtx.dataRegion().config().getName().equals(dataRegName))
                        continue;

                    assert grpCtx.offheap() instanceof GridCacheOffheapManager;

                    freeSpace += ((GridCacheOffheapManager)grpCtx.offheap()).freeSpace();
                }

                return freeSpace;
            }
        };
    }

    /** {@inheritDoc} */
    @Override public void readCheckpointAndRestoreMemory(
        List<DynamicCacheDescriptor> cachesToStart
    ) throws IgniteCheckedException {
        assert !cctx.localNode().isClient();

        long time = System.currentTimeMillis();

        checkpointReadLock();

        try {
            for (DatabaseLifecycleListener lsnr : getDatabaseListeners(cctx.kernalContext()))
                lsnr.beforeMemoryRestore(this);

            if (!F.isEmpty(cachesToStart)) {
                for (DynamicCacheDescriptor desc : cachesToStart) {
                    if (CU.affinityNode(cctx.localNode(), desc.cacheConfiguration().getNodeFilter()))
                        storeMgr.initializeForCache(desc.groupDescriptor(), new StoredCacheData(desc.cacheConfiguration()));
                }
            }

            CheckpointStatus status = readCheckpointStatus();

            cctx.pageStore().initializeForMetastorage();

            metaStorage = new MetaStorage(
                cctx,
                dataRegionMap.get(METASTORE_DATA_REGION_NAME),
                (DataRegionMetricsImpl)memMetricsMap.get(METASTORE_DATA_REGION_NAME)
            );

            WALPointer restore = restoreMemory(status);

            if (restore == null && !status.endPtr.equals(CheckpointStatus.NULL_PTR)) {
                throw new StorageException("Restore wal pointer = " + restore + ", while status.endPtr = " +
                    status.endPtr + ". Can't restore memory - critical part of WAL archive is missing.");
            }

            // First, bring memory to the last consistent checkpoint state if needed.
            // This method should return a pointer to the last valid record in the WAL.
            cctx.wal().resumeLogging(restore);

            WALPointer ptr = cctx.wal().log(new MemoryRecoveryRecord(U.currentTimeMillis()));

            if (ptr != null) {
                cctx.wal().flush(ptr, true);

                nodeStart(ptr);
            }

            metaStorage.init(this);

            notifyMetastorageReadyForReadWrite();

            waitNewCachesConfigurationAreSaved();

            for (DatabaseLifecycleListener lsnr : getDatabaseListeners(cctx.kernalContext()))
                lsnr.afterMemoryRestore(this);
        }
        catch (IgniteCheckedException e) {
            if (X.hasCause(e, StorageException.class, IOException.class))
                cctx.kernalContext().failure().process(new FailureContext(FailureType.CRITICAL_ERROR, e));

            throw e;
        }
        finally {
            checkpointReadUnlock();

            if (log.isInfoEnabled())
                log.info("Binary recovery performed in " + (System.currentTimeMillis() - time) + " ms.");
        }
    }

    /**
     * Creates file with current timestamp and specific "node-started.bin" suffix
     * and writes into memory recovery pointer.
     *
     * @param ptr Memory recovery wal pointer.
     */
    private void nodeStart(WALPointer ptr) throws IgniteCheckedException {
        FileWALPointer p = (FileWALPointer)ptr;

        String fileName = U.currentTimeMillis() + NODE_STARTED_FILE_NAME_SUFFIX;
        String tmpFileName = fileName + FilePageStoreManager.TMP_SUFFIX;

        ByteBuffer buf = ByteBuffer.allocate(FileWALPointer.POINTER_SIZE);
        buf.order(ByteOrder.nativeOrder());

        try {
            try (FileIO io = ioFactory.create(Paths.get(cpDir.getAbsolutePath(), tmpFileName).toFile(),
                    StandardOpenOption.CREATE_NEW, StandardOpenOption.WRITE)) {
                buf.putLong(p.index());

                buf.putInt(p.fileOffset());

                buf.putInt(p.length());

                buf.flip();

                io.writeFully(buf);

                buf.clear();

                io.force(true);
            }

            Files.move(Paths.get(cpDir.getAbsolutePath(), tmpFileName), Paths.get(cpDir.getAbsolutePath(), fileName));
        }
        catch (IOException e) {
            throw new StorageException("Failed to write node start marker: " + ptr, e);
        }
    }

    /**
     * Collects memory recovery pointers from node started files. See {@link #nodeStart(WALPointer)}.
     * Each pointer associated with timestamp extracted from file.
     * Tuples are sorted by timestamp.
     *
     * @return Sorted list of tuples (node started timestamp, memory recovery pointer).
     *
     * @throws IgniteCheckedException If failed.
     */
    public List<T2<Long, WALPointer>> nodeStartedPointers() throws IgniteCheckedException {
        List<T2<Long, WALPointer>> res = new ArrayList<>();

        try (DirectoryStream<Path> nodeStartedFiles = Files.newDirectoryStream(
            cpDir.toPath(),
            path -> path.toFile().getName().endsWith(NODE_STARTED_FILE_NAME_SUFFIX))
        ) {
            ByteBuffer buf = ByteBuffer.allocate(FileWALPointer.POINTER_SIZE);
            buf.order(ByteOrder.nativeOrder());

            for (Path path : nodeStartedFiles) {
                File f = path.toFile();

                String name = f.getName();

                Long ts = Long.valueOf(name.substring(0, name.length() - NODE_STARTED_FILE_NAME_SUFFIX.length()));

                try (FileIO io = ioFactory.create(f, READ)) {
                    io.readFully(buf);

                    buf.flip();

                    FileWALPointer ptr = new FileWALPointer(
                        buf.getLong(), buf.getInt(), buf.getInt());

                    res.add(new T2<>(ts, ptr));

                    buf.clear();
                }
                catch (IOException e) {
                    throw new StorageException("Failed to read node started marker file: " + f.getAbsolutePath(), e);
                }
            }
        }
        catch (IOException e) {
            throw new StorageException("Failed to retreive node started files.", e);
        }

        // Sort start markers by file timestamp.
        res.sort(Comparator.comparingLong(IgniteBiTuple::get1));

        return res;
    }

    /** {@inheritDoc} */
    @Override protected void onKernalStop0(boolean cancel) {
        checkpointLock.writeLock().lock();

        try {
            stopping = true;
        }
        finally {
            checkpointLock.writeLock().unlock();
        }

        shutdownCheckpointer(cancel);

        lsnrs.clear();

        super.onKernalStop0(cancel);

        unRegistrateMetricsMBean();
    }

    /** {@inheritDoc} */
    @Override protected void stop0(boolean cancel) {
        super.stop0(cancel);

        if (!cctx.kernalContext().clientNode()) {
            if (fileLockHolder != null) {
                if (log.isDebugEnabled())
                    log.debug("Release file lock [nodeId=" +
                            cctx.localNodeId() + " path=" + fileLockHolder.lockPath() + "]");

                fileLockHolder.close();
            }
        }

        if(cancel) {
            try {
                readStoredCacheCfgFut.cancel();
            }
            catch (IgniteCheckedException e) {
                U.error(log, "Can't cancel read stored caches configuration future", e);
            }

            try {
                readStoredCacheCfgVerFut.cancel();
            }
            catch (IgniteCheckedException e) {
                U.error(log, "Can't cancel read stored caches configuration version future", e);
            }

            for (Object key : saveCacheCfgFuts.keySet()) {
                try {
                    saveCacheCfgFuts.get(key).cancel();
                }
                catch (IgniteCheckedException e) {
                    U.error(log, "Can't cancel store future key: " + key, e);
                }
            }

            try {
                clearStoredCachesCfgVerFut.cancel();
            }
            catch (IgniteCheckedException e) {
                U.error(log, "Can't cancel clear stored caches configuration version future", e);
            }
        }
    }

    /** */
    private long[] calculateFragmentSizes(int concLvl, long cacheSize, long chpBufSize) {
        if (concLvl < 2)
            concLvl = Runtime.getRuntime().availableProcessors();

        long fragmentSize = cacheSize / concLvl;

        if (fragmentSize < 1024 * 1024)
            fragmentSize = 1024 * 1024;

        long[] sizes = new long[concLvl + 1];

        for (int i = 0; i < concLvl; i++)
            sizes[i] = fragmentSize;

        sizes[concLvl] = chpBufSize;

        return sizes;
    }

    /** {@inheritDoc} */
    @Override protected PageMemory createPageMemory(
        DirectMemoryProvider memProvider,
        DataStorageConfiguration memCfg,
        DataRegionConfiguration plcCfg,
        DataRegionMetricsImpl memMetrics,
        final boolean trackable
    ) {
        if (!plcCfg.isPersistenceEnabled())
            return super.createPageMemory(memProvider, memCfg, plcCfg, memMetrics, trackable);

        memMetrics.persistenceEnabled(true);

        long cacheSize = plcCfg.getMaxSize();

        // Checkpoint buffer size can not be greater than cache size, it does not make sense.
        long chpBufSize = checkpointBufferSize(plcCfg);

        if (chpBufSize > cacheSize) {
            U.quietAndInfo(log,
                "Configured checkpoint page buffer size is too big, setting to the max region size [size="
                    + U.readableSize(cacheSize, false) + ",  memPlc=" + plcCfg.getName() + ']');

            chpBufSize = cacheSize;
        }

        GridInClosure3X<Long, FullPageId, PageMemoryEx> changeTracker;

        if (trackable)
            changeTracker = new GridInClosure3X<Long, FullPageId, PageMemoryEx>() {
                @Override public void applyx(
                    Long page,
                    FullPageId fullId,
                    PageMemoryEx pageMem
                ) throws IgniteCheckedException {
                    if (trackable)
                        snapshotMgr.onChangeTrackerPage(page, fullId, pageMem);
                }
            };
        else
            changeTracker = null;

        PageMemoryImpl pageMem = new PageMemoryImpl(
            wrapMetricsMemoryProvider(memProvider, memMetrics),
            calculateFragmentSizes(
                memCfg.getConcurrencyLevel(),
                cacheSize,
                chpBufSize
            ),
            cctx,
            memCfg.getPageSize(),
            (fullId, pageBuf, tag) -> {
                memMetrics.onPageWritten();

                // First of all, write page to disk.
                storeMgr.write(fullId.groupId(), fullId.pageId(), pageBuf, tag);

                pageBuf.rewind();

                // Only after write we can write page into snapshot.
                snapshotMgr.flushDirtyPageHandler(fullId, pageBuf, tag);

                AtomicInteger cntr = evictedPagesCntr;

                if (cntr != null)
                    cntr.incrementAndGet();
            },
            changeTracker,
            this,
            memMetrics,
            resolveThrottlingPolicy(),
            this
        );

        memMetrics.pageMemory(pageMem);

        return pageMem;
    }

    /**
     * @param memoryProvider0 Memory provider.
     * @param memMetrics Memory metrics.
     * @return Wrapped memory provider.
     */
    @Override protected DirectMemoryProvider wrapMetricsMemoryProvider(
            final DirectMemoryProvider memoryProvider0,
            final DataRegionMetricsImpl memMetrics
    ) {
        return new DirectMemoryProvider() {
            private AtomicInteger checkPointBufferIdxCnt = new AtomicInteger();

            private final DirectMemoryProvider memProvider = memoryProvider0;

            @Override public void initialize(long[] chunkSizes) {
                memProvider.initialize(chunkSizes);

                checkPointBufferIdxCnt.set(chunkSizes.length);
            }

            @Override public void shutdown(boolean deallocate) {
                memProvider.shutdown(deallocate);
            }

            @Override public DirectMemoryRegion nextRegion() {
                DirectMemoryRegion nextMemoryRegion = memProvider.nextRegion();

                if (nextMemoryRegion == null)
                    return null;

                int idx = checkPointBufferIdxCnt.decrementAndGet();

                long chunkSize = nextMemoryRegion.size();

                // Checkpoint chunk last in the long[] chunkSizes.
                if (idx != 0)
                    memMetrics.updateOffHeapSize(chunkSize);
                else
                    memMetrics.updateCheckpointBufferSize(chunkSize);

                return nextMemoryRegion;
            }
        };
    }

    /**
     * Resolves throttling policy according to the settings.
     */
    @NotNull private PageMemoryImpl.ThrottlingPolicy resolveThrottlingPolicy() {
        PageMemoryImpl.ThrottlingPolicy plc = persistenceCfg.isWriteThrottlingEnabled()
            ? PageMemoryImpl.ThrottlingPolicy.SPEED_BASED
            : PageMemoryImpl.ThrottlingPolicy.CHECKPOINT_BUFFER_ONLY;

        if (throttlingPolicyOverride != null) {
            try {
                plc = PageMemoryImpl.ThrottlingPolicy.valueOf(throttlingPolicyOverride.toUpperCase());
            }
            catch (IllegalArgumentException e) {
                log.error("Incorrect value of IGNITE_OVERRIDE_WRITE_THROTTLING_ENABLED property: " +
                    throttlingPolicyOverride + ". Default throttling policy " + plc + " will be used.");
            }
        }
        return plc;
    }

    /** {@inheritDoc} */
    @Override protected void checkRegionEvictionProperties(DataRegionConfiguration regCfg, DataStorageConfiguration dbCfg)
        throws IgniteCheckedException {
        if (!regCfg.isPersistenceEnabled())
            super.checkRegionEvictionProperties(regCfg, dbCfg);
        else if (regCfg.getPageEvictionMode() != DataPageEvictionMode.DISABLED) {
            U.warn(log, "Page eviction mode set for [" + regCfg.getName() + "] data will have no effect" +
                " because the oldest pages are evicted automatically if Ignite persistence is enabled.");
        }
    }

    /** {@inheritDoc} */
    @Override protected void checkPageSize(DataStorageConfiguration memCfg) {
        if (memCfg.getPageSize() == 0) {
            try {
                assert cctx.pageStore() instanceof FilePageStoreManager :
                    "Invalid page store manager was created: " + cctx.pageStore();

                Path anyIdxPartFile = IgniteUtils.searchFileRecursively(
                    ((FilePageStoreManager)cctx.pageStore()).workDir().toPath(), FilePageStoreManager.INDEX_FILE_NAME);

                if (anyIdxPartFile != null) {
                    memCfg.setPageSize(resolvePageSizeFromPartitionFile(anyIdxPartFile));

                    return;
                }
            }
            catch (IgniteCheckedException | IOException | IllegalArgumentException e) {
                U.quietAndWarn(log, "Attempt to resolve pageSize from store files failed: " + e.getMessage());

                U.quietAndWarn(log, "Default page size will be used: " + DataStorageConfiguration.DFLT_PAGE_SIZE + " bytes");
            }

            memCfg.setPageSize(DataStorageConfiguration.DFLT_PAGE_SIZE);
        }
    }

    /**
     * @param partFile Partition file.
     */
    private int resolvePageSizeFromPartitionFile(Path partFile) throws IOException, IgniteCheckedException {
        try (FileIO fileIO = ioFactory.create(partFile.toFile())) {
            int minimalHdr = FilePageStore.HEADER_SIZE;

            if (fileIO.size() < minimalHdr)
                throw new IgniteCheckedException("Partition file is too small: " + partFile);

            ByteBuffer hdr = ByteBuffer.allocate(minimalHdr).order(ByteOrder.LITTLE_ENDIAN);

            fileIO.readFully(hdr);

            hdr.rewind();

            hdr.getLong(); // Read signature.

            hdr.getInt(); // Read version.

            hdr.get(); // Read type.

            int pageSize = hdr.getInt();

            if (pageSize == 2048) {
                U.quietAndWarn(log, "You are currently using persistent store with 2K pages (DataStorageConfiguration#" +
                    "pageSize). If you use SSD disk, consider migrating to 4K pages for better IO performance.");
            }

            return pageSize;
        }
    }

    /**
     * @param cancel Cancel flag.
     */
    @SuppressWarnings("unused")
    private void shutdownCheckpointer(boolean cancel) {
        Checkpointer cp = checkpointer;

        if (cp != null) {
            if (cancel)
                cp.shutdownNow();
            else
                cp.cancel();

            try {
                U.join(cp);

                checkpointer = null;
            }
            catch (IgniteInterruptedCheckedException ignore) {
                U.warn(log, "Was interrupted while waiting for checkpointer shutdown, " +
                    "will not wait for checkpoint to finish.");

                cp.shutdownNow();

                while (true) {
                    try {
                        U.join(cp);

                        checkpointer = null;

                        cp.scheduledCp.cpFinishFut.onDone(
                            new NodeStoppingException("Checkpointer is stopped during node stop."));

                        break;
                    }
                    catch (IgniteInterruptedCheckedException ignored) {
                        //Ignore
                    }
                }

                Thread.currentThread().interrupt();
            }
        }

        if (asyncRunner != null) {
            asyncRunner.shutdownNow();

            try {
                asyncRunner.awaitTermination(2, TimeUnit.MINUTES);
            }
            catch (InterruptedException ignore) {
                Thread.currentThread().interrupt();
            }
        }
    }

    /** {@inheritDoc} */
    @Override public boolean beforeExchange(GridDhtPartitionsExchangeFuture fut) throws IgniteCheckedException {
        DiscoveryEvent discoEvt = fut.firstEvent();

        boolean joinEvt = discoEvt.type() == EventType.EVT_NODE_JOINED;

        boolean locNode = discoEvt.eventNode().isLocal();

        boolean isSrvNode = !cctx.kernalContext().clientNode();

        boolean clusterInTransitionStateToActive = fut.activateCluster();

        boolean restored = false;

        long time = System.currentTimeMillis();

        // In case of cluster activation or local join restore, restore whole manager state.
        if (clusterInTransitionStateToActive || (joinEvt && locNode && isSrvNode)) {
            restoreState();

            restored = true;
        }
        // In case of starting groups, restore partition states only for these groups.
        else if (fut.exchangeActions() != null && !F.isEmpty(fut.exchangeActions().cacheGroupsToStart())) {
            Set<Integer> restoreGroups = fut.exchangeActions().cacheGroupsToStart().stream()
                .map(actionData -> actionData.descriptor().groupId())
                .collect(Collectors.toSet());

            restorePartitionStates(Collections.emptyMap(), restoreGroups);
        }

        if (cctx.kernalContext().query().moduleEnabled()) {
            ExchangeActions acts = fut.exchangeActions();

            if (acts != null) {
                if (!F.isEmpty(acts.cacheStartRequests())) {
                    for (ExchangeActions.CacheActionData actionData : acts.cacheStartRequests())
                        prepareIndexRebuildFuture(CU.cacheId(actionData.request().cacheName()));
                }
                else if (acts.localJoinContext() != null && !F.isEmpty(acts.localJoinContext().caches())) {
                    for (T2<DynamicCacheDescriptor, NearCacheConfiguration> tup : acts.localJoinContext().caches())
                        prepareIndexRebuildFuture(tup.get1().cacheId());
                }
            }
        }

        if (log.isInfoEnabled())
            log.info("Logical recovery performed in " + (System.currentTimeMillis() - time) + " ms.");

        return restored;
    }

    /**
     * Creates a new index rebuild future that should be completed later after exchange is done. The future
     * has to be created before exchange is initialized to guarantee that we will capture a correct future
     * after activation or restore completes.
     * If there was an old future for the given ID, it will be completed.
     *
     * @param cacheId Cache ID.
     */
    private void prepareIndexRebuildFuture(int cacheId) {
        GridFutureAdapter<Void> old = idxRebuildFuts.put(cacheId, new GridFutureAdapter<>());

        if (old != null)
            old.onDone();
    }

    /** {@inheritDoc} */
    @Override public void rebuildIndexesIfNeeded(GridDhtPartitionsExchangeFuture fut) {
        if (cctx.kernalContext().query().moduleEnabled()) {
            for (final GridCacheContext cacheCtx : (Collection<GridCacheContext>)cctx.cacheContexts()) {
                if (cacheCtx.startTopologyVersion().equals(fut.initialVersion())) {
                    final int cacheId = cacheCtx.cacheId();
                    final GridFutureAdapter<Void> usrFut = idxRebuildFuts.get(cacheId);

                    if (!cctx.pageStore().hasIndexStore(cacheCtx.groupId()) && cacheCtx.affinityNode()
                        && cacheCtx.group().persistenceEnabled()) {
                        IgniteInternalFuture<?> rebuildFut = cctx.kernalContext().query()
                            .rebuildIndexesFromHash(Collections.singleton(cacheCtx.cacheId()));

                        assert usrFut != null : "Missing user future for cache: " + cacheCtx.name();

                        rebuildFut.listen(new CI1<IgniteInternalFuture>() {
                            @Override public void apply(IgniteInternalFuture fut) {
                                idxRebuildFuts.remove(cacheId, usrFut);

                                Throwable err = fut.error();

                                usrFut.onDone(err);

                                CacheConfiguration ccfg = cacheCtx.config();

                                if (ccfg != null) {
                                    if (err == null)
                                        log().info("Finished indexes rebuilding for cache [name=" + ccfg.getName()
                                            + ", grpName=" + ccfg.getGroupName() + ']');
                                    else {
                                        if (!(err instanceof NodeStoppingException))
                                            log().error("Failed to rebuild indexes for cache  [name=" + ccfg.getName()
                                                + ", grpName=" + ccfg.getGroupName() + ']', err);
                                    }
                                }
                            }
                        });
                    }
                    else {
                        if (usrFut != null) {
                            idxRebuildFuts.remove(cacheId, usrFut);

                            usrFut.onDone();
                        }
                    }
                }
            }
        }
    }

    /** {@inheritDoc} */
    @Nullable @Override public IgniteInternalFuture indexRebuildFuture(int cacheId) {
        return idxRebuildFuts.get(cacheId);
    }

    /** {@inheritDoc} */
    @Override public void onCacheGroupsStopped(
        Collection<IgniteBiTuple<CacheGroupContext, Boolean>> stoppedGrps
    ) {
        Map<PageMemoryEx, Collection<Integer>> destroyed = new HashMap<>();

        for (IgniteBiTuple<CacheGroupContext, Boolean> tup : stoppedGrps) {
            CacheGroupContext gctx = tup.get1();

            if (!gctx.persistenceEnabled())
                continue;

            snapshotMgr.onCacheGroupStop(gctx);

            PageMemoryEx pageMem = (PageMemoryEx)gctx.dataRegion().pageMemory();

            Collection<Integer> grpIds = destroyed.computeIfAbsent(pageMem, k -> new HashSet<>());

            grpIds.add(tup.get1().groupId());

            pageMem.onCacheGroupDestroyed(tup.get1().groupId());

            if (tup.get2())
                cctx.kernalContext().encryption().onCacheGroupDestroyed(gctx.groupId());
        }

        Collection<IgniteInternalFuture<Void>> clearFuts = new ArrayList<>(destroyed.size());

        for (Map.Entry<PageMemoryEx, Collection<Integer>> entry : destroyed.entrySet()) {
            final Collection<Integer> grpIds = entry.getValue();

            clearFuts.add(entry.getKey().clearAsync((grpId, pageIdg) -> grpIds.contains(grpId), false));
        }

        for (IgniteInternalFuture<Void> clearFut : clearFuts) {
            try {
                clearFut.get();
            }
            catch (IgniteCheckedException e) {
                log.error("Failed to clear page memory", e);
            }
        }

        for (IgniteBiTuple<CacheGroupContext, Boolean> tup : stoppedGrps) {
            CacheGroupContext grp = tup.get1();

            if (tup.get2()) {
                Collection<StoredCacheData> rmvCaches = removeCacheConfiguration(grp);

                rmvCaches.forEach(this::updateCacheConfigurationVersionAfterDestroy);
            }
            if (grp.affinityNode() && cctx.pageStore() != null) {
                try {
                    cctx.pageStore().shutdownForCacheGroup(grp, tup.get2());
                }
                catch (IgniteCheckedException e) {
                    U.error(log, "Failed to gracefully clean page store resources for destroyed cache " +
                        "[cache=" + grp.cacheOrGroupName() + "]", e);
                }
            }
        }
    }

    /**
     * Updates cache configuration version after cache destroy.
     *
     * @param data Stored cache data for destroyed cache.
     */
    private void updateCacheConfigurationVersionAfterDestroy(StoredCacheData data){
        assert data != null;

        context().database().checkpointReadLock();

        try {
            String key = getCacheConfigVersionMetastoreKey(data.config());

            GridCacheConfigurationVersion ver = readStoredCacheConfigurationVersion(key);

            assert ver != null : data;

            // 0 - means, that cache isn't user cache.
            if(ver.id()>0){
                assert ver.isNeedUpdateVersion(DESTROY) : ver;

                ver.updateVersion(DESTROY);

                cctx.cache().updateCacheVersion(ver);

                storeCacheConfigurationVersion0(ver, true);
            }
        }
        catch(IgniteCheckedException e){
            // TODO: who must handle this exception?
            throw new RuntimeException("Can't update cache configuration version for " + data, e);
        }
        finally {
            context().database().checkpointReadUnlock();
        }
    }

    /** {@inheritDoc} */
    @Override public Map<String, StoredCacheData> readStoredCacheConfiguration() throws IgniteCheckedException {
        return readStoredCacheCfgFut.get();
    }

    /** {@inheritDoc} */
    @Override public Map<String, GridCacheConfigurationVersion> readStoredCachesConfigurationVersion() throws IgniteCheckedException {
        return readStoredCacheCfgVerFut.get();
    }

    /**
     * Read stored caches configurations from metastore.
     *
     * @return readed caches configurations.
     * @throws IgniteCheckedException if read failed.
     */
    private Map<String, StoredCacheData> readStoredCacheConfiguration0() throws IgniteCheckedException {
        Map<String, StoredCacheData> storedCaches = new HashMap<>();

        Map<String, StoredCacheData> readCacheData =
            (Map<String, StoredCacheData>)metaStorage.readForPredicate(CACHE_KEY_PREFIX_PRED);

        for (StoredCacheData cacheData : readCacheData.values())
            storedCaches.put(cacheData.config().getName(), cacheData);

        return storedCaches;
    }

    /** {@inheritDoc} */
    @Override public void storeCacheConfiguration(
        StoredCacheData cacheData,
        boolean overwrite
    ) throws IgniteCheckedException {
        assert cacheData != null;

        if (metastoreReadyForReadWriteOps.get())
            storeCacheConfiguration0(cacheData, overwrite);
        else {
            IgniteInternalFuture<?> fut = cctx.kernalContext().closure().runLocalSafe(() -> {
                try {
                    // Wait till old stored caches configuration version will be cleared.
                    clearStoredCachesCfgVerFut.get();

                    storeCacheConfiguration0(cacheData, overwrite);
                }
                catch (IgniteCheckedException e) {
                    U.error(log, "Failed to store cache configuration! " + cacheData, e);
                }
            });

            IgniteInternalFuture<?> old = saveCacheCfgFuts.put(cacheData.config(), fut);

            assert old == null : old;
        }
    }

    /** {@inheritDoc} */
    @Override public void clearStoredCachesConfigurationVersion() throws IgniteCheckedException {
        assert !metastoreReadyForReadWriteOps.get();

        storedCachesCfgVerMustBeCleared.set(true);
    }

    /**
     * Clearing stored caches configuration version routine.
     *
     * @see GridCacheDatabaseSharedManager#clearStoredCachesConfigurationVersion()
     */
    private void clearStoredCachesConfigurationVersion0() throws IgniteCheckedException {
        context().database().checkpointReadLock();

        try {
            Map<String, GridCacheConfigurationVersion> data =
                (Map<String, GridCacheConfigurationVersion>)metaStorage.readForPredicate(CACHE_CFG_VER_KEY_PREFIX_PRED);

            for (String key : data.keySet())
                remove(key);

            log.info("Metastore cleared from stored caches configuration version!");
        }
        finally {
            context().database().checkpointReadUnlock();
        }
    }

    /**
     * Reads cache configuration version from metastore.
     *
     * @param key Key for access to stored record.
     * @return Cache configuration version or {@code null} if record not found.
     * @throws IgniteCheckedException If read failed.
     */
    private GridCacheConfigurationVersion readStoredCacheConfigurationVersion(
        String key
    ) throws IgniteCheckedException {
        return (GridCacheConfigurationVersion)metaStorage.read(key);
    }

    /**
     * Removes record from metastore associated with {@code key}.
     * @param key Metastore record key.
     * @throws IgniteCheckedException If remove failed.
     */
    private void remove(String key) throws IgniteCheckedException {
        assert key != null;

        context().database().checkpointReadLock();

        try{
            metaStorage.remove(key);
        } finally {
            context().database().checkpointReadUnlock();
        }
    }

    /**
     * Writes {@code rec} to metastore by {@code key}.
     *
     * @param key Metastore record key.
     * @param rec Record.
     * @throws IgniteCheckedException If write failed.
     */
    private void write(String key, Serializable rec) throws IgniteCheckedException {
        assert key != null;
        assert rec != null;

        context().database().checkpointReadLock();

        try{
            metaStorage.write(key, rec);
        } finally {
            context().database().checkpointReadUnlock();
        }

    }

    /**
     * Read stored caches configurations version from metastore.
     *
     * @return readed caches configurations version.
     * @throws IgniteCheckedException if read failed.
     */
    private Map<String, GridCacheConfigurationVersion> readStoredCachesConfigurationVersion0() throws IgniteCheckedException {
        Map<String, GridCacheConfigurationVersion> storedVersions = new HashMap<>();

        Map<String, GridCacheConfigurationVersion> readVersions =
            (Map<String, GridCacheConfigurationVersion>)metaStorage.readForPredicate(CACHE_CFG_VER_KEY_PREFIX_PRED);

        for (GridCacheConfigurationVersion version : readVersions.values())
            storedVersions.put(version.cacheName(), version);

        return storedVersions;
    }

    /** {@inheritDoc} */
    @Override public void storeCacheConfigurationVersion(
        GridCacheConfigurationVersion ver,
        boolean overwrite
    ) throws IgniteCheckedException {
        assert ver != null;

        if (metastoreReadyForReadWriteOps.get())
            storeCacheConfigurationVersion0(ver, overwrite);
        else {
            IgniteInternalFuture<?> fut = cctx.kernalContext().closure().runLocalSafe(() -> {
                try {
                    // Wait till old stored caches configuration version will be cleared.
                    clearStoredCachesCfgVerFut.get();

                    storeCacheConfigurationVersion0(ver, overwrite);
                }
                catch (IgniteCheckedException e) {
                    U.error(log, "Failed to store cache configuration version! " + ver, e);
                }
            });

            IgniteInternalFuture<?> old = saveCacheCfgFuts.put(ver, fut);

            assert old == null : old;
        }
    }

    /**
     * Store cache configuration version routine.
     */
    private void storeCacheConfigurationVersion0(
        GridCacheConfigurationVersion ver,
        boolean overwrite
    ) throws IgniteCheckedException {
        assert ver != null;

        context().database().checkpointReadLock();

        try {
            String verKey = getCacheConfigVersionMetastoreKey(ver);

            GridCacheConfigurationVersion oldVer = readStoredCacheConfigurationVersion(verKey);

            if (oldVer == null || overwrite) {
                if (oldVer != null && ver.id() == oldVer.id()) {
                    // Version is same. Nothing to do.
                    assert ver.equals(oldVer);
                }
                else {
                    assert oldVer == null || oldVer.id() <= ver.id() :
                        ver + " old: " + (oldVer == null ? "null" : oldVer);

                    write(verKey, ver);
                }
            }
        }
        finally {
            context().database().checkpointReadUnlock();
        }
    }

    /** {@inheritDoc} */
    @Override public void removeCacheConfiguration(CacheConfiguration<?, ?> cacheCfg) throws IgniteCheckedException {
        context().database().checkpointReadLock();

        try {
            remove(getCacheConfigMetastoreKey(cacheCfg));
        }
        finally {
            context().database().checkpointReadUnlock();
        }
    }

    /**
     * Store cache configuration routine.
     */
    private void storeCacheConfiguration0(StoredCacheData cacheData, boolean overwrite) throws IgniteCheckedException {
        assert cacheData != null;

        context().database().checkpointReadLock();

        try {
            String key = getCacheConfigMetastoreKey(cacheData.config());

            StoredCacheData old = (StoredCacheData)metaStorage.read(key);

            if (old == null || overwrite)
                write(key, cacheData);

            assert cacheData.version() != null : cacheData;

            storeCacheConfigurationVersion0(cacheData.version(), overwrite);
        }
        finally {
            context().database().checkpointReadUnlock();
        }
    }

    /**
     * Method waits for new cache configurations persisting to disk.
     */
    private void waitNewCachesConfigurationAreSaved() {
        try {
            for (Map.Entry<Object, IgniteInternalFuture<?>> e : saveCacheCfgFuts.entrySet()) {
                if (!e.getValue().isDone()) {
                    final long timeout = 10_000L;

                    while(true) {
                        try {
                            e.getValue().get(timeout, TimeUnit.SECONDS);

                            break;
                        }
                        catch (IgniteFutureTimeoutCheckedException te) {
                            log.warning("Failed to wait for cache configuration saving within timeout. " +
                                "Probably disk is too busy or slow. [caches=" + e.getKey() + "]");
                        }
                    }
                }
            }
        }
        catch (IgniteCheckedException e) {
            U.error(log, "Failed to wait for caches configuration saving", e);
        }
    }

    /**
     * Creates metastore key for cache configuration.
     *
     * @param cacheCfg cache configuration.
     * @return metastore key.
     */
    String getCacheConfigMetastoreKey(CacheConfiguration<?, ?> cacheCfg) {
        String cacheName = cacheCfg.getName();
        String cacheGrpName = cacheCfg.getGroupName() != null ? cacheCfg.getGroupName() : cacheName;

        return getCacheGroupMetastoreKeyPrefixSb(cacheGrpName).append(cacheName.hashCode()).toString();
    }

    /**
     * Creates metastore key prefix for all caches from {@code cacheGrpName} group.
     *
     * @param cacheGrpName Cache group name.
     * @return StringBuilder with metastore key prefix.
     */
    private StringBuilder getCacheGroupMetastoreKeyPrefixSb(String cacheGrpName){
        assert cacheGrpName != null;

        return new StringBuilder(METASTORE_KEY_SB_CAPACITY)
            .append(STORE_CACHE_PREFIX)
            .append(cacheGrpName.hashCode())
            .append(CACHE_GRP_CACHE_NAME_METASTORE_KEY_DELIMITER);
    }

    /**
     * Creates metastore key prefix for all caches from {@code cacheGrpName} group.
     *
     * @param cacheGrpName Cache group name.
     * @return Metastore key prefix.
     */
    private String getCacheGroupMetastoreKeyPrefix(String cacheGrpName){
        return getCacheGroupMetastoreKeyPrefixSb(cacheGrpName).toString();
    }

    /**
     * Creates metastore key for cache configuration version.
     *
     * @param cacheCfg cache configuration.
     * @return metastore key.
     */
    private String getCacheConfigVersionMetastoreKey(CacheConfiguration<?, ?> cacheCfg){
        return getCacheConfigVersionMetastoreKey(cacheCfg.getName(), cacheCfg.getGroupName());
    }

    /**
     * Creates metastore key for cache configuration version.
     *
     * @param ver cache configuration version.
     * @return metastore key.
     */
    private String getCacheConfigVersionMetastoreKey(GridCacheConfigurationVersion ver) {
        assert ver != null;

        return getCacheConfigVersionMetastoreKey(ver.cacheName(), ver.cacheGroupName());
    }

    /**
     * Creates metastore key for cache configuration version.
     *
     * @param cacheName cache name.
     * @param cacheGrpName cache group name.
     * @return metastore key.
     */
    private String getCacheConfigVersionMetastoreKey(String cacheName, @Nullable String cacheGrpName) {
        assert cacheName != null;

        return new StringBuilder(METASTORE_KEY_SB_CAPACITY)
            .append(CACHE_CONFIGURATION_VERSION_PREFIX)
            .append((cacheGrpName == null ? cacheName : cacheGrpName).hashCode())
            .append(CACHE_GRP_CACHE_NAME_METASTORE_KEY_DELIMITER)
            .append(cacheName.hashCode())
            .toString();
    }

    /**
     * @param grp Group.
     */
    private Collection<StoredCacheData> removeCacheConfiguration(CacheGroupContext grp) {
        checkpointReadLock();

        Collection<StoredCacheData> rmvCaches = Collections.emptySet();

        try {
            Map<String, StoredCacheData> cacheData = (Map<String, StoredCacheData>)metaStorage
                .readForPredicate(
                    key -> key != null && key.startsWith(getCacheGroupMetastoreKeyPrefix(grp.cacheOrGroupName()))
                );

            rmvCaches = cacheData.values();

            for (String key : cacheData.keySet())
                remove(key);

        }
        catch (IgniteCheckedException e) {
            log.error("Failed to clean cache group configuration from metastorage [group=" +
                grp.cacheOrGroupName() + "]", e);
        }
        finally {
            checkpointReadUnlock();
        }

        return rmvCaches;
    }

    /**
     * Gets the checkpoint read lock. While this lock is held, checkpoint thread will not acquireSnapshotWorker memory
     * state.
     * @throws IgniteException If failed.
     */
    @SuppressWarnings("LockAcquiredButNotSafelyReleased")
    @Override public void checkpointReadLock() {
        if (checkpointLock.writeLock().isHeldByCurrentThread())
            return;

        long timeout = checkpointReadLockTimeout;

        long start = U.currentTimeMillis();

        boolean interruped = false;

        try {
            for (; ; ) {
                try {
                    if (timeout > 0 && (U.currentTimeMillis() - start) >= timeout)
                        failCheckpointReadLock();

                    try {
                        if (timeout > 0) {
                            if (!checkpointLock.readLock().tryLock(timeout - (U.currentTimeMillis() - start),
                                TimeUnit.MILLISECONDS))
                                failCheckpointReadLock();
                        }
                        else
                            checkpointLock.readLock().lock();
                    }
                    catch (InterruptedException e) {
                        interruped = true;

                        continue;
                    }

                    if (stopping) {
                        checkpointLock.readLock().unlock();

                        throw new IgniteException(new NodeStoppingException("Failed to perform cache update: node is stopping."));
                    }

                    if (checkpointLock.getReadHoldCount() > 1 || safeToUpdatePageMemories())
                        break;
                    else {
                        checkpointLock.readLock().unlock();

                        if (timeout > 0 && U.currentTimeMillis() - start >= timeout)
                            failCheckpointReadLock();

                        try {
                            checkpointer.wakeupForCheckpoint(0, "too many dirty pages").cpBeginFut
                                .getUninterruptibly();
                        }
                        catch (IgniteFutureTimeoutCheckedException e) {
                            failCheckpointReadLock();
                        }
                        catch (IgniteCheckedException e) {
                            throw new IgniteException("Failed to wait for checkpoint begin.", e);
                        }
                    }
                }
                catch (CheckpointReadLockTimeoutException e) {
                    log.error(e.getMessage(), e);

                    timeout = 0;
                }
            }
        }
        finally {
            if (interruped)
                Thread.currentThread().interrupt();
        }

        if (ASSERTION_ENABLED)
            CHECKPOINT_LOCK_HOLD_COUNT.set(CHECKPOINT_LOCK_HOLD_COUNT.get() + 1);
    }

    /**
     * Invokes critical failure processing. Always throws.
     *
     * @throws CheckpointReadLockTimeoutException If node was not invalidated as result of handling.
     * @throws IgniteException If node was invalidated as result of handling.
     */
    private void failCheckpointReadLock() throws CheckpointReadLockTimeoutException, IgniteException {
        String msg = "Checkpoint read lock acquisition has been timed out.";

        IgniteException e = new IgniteException(msg);

        if (cctx.kernalContext().failure().process(new FailureContext(CRITICAL_ERROR, e)))
            throw e;

        throw new CheckpointReadLockTimeoutException(msg);
    }

    /** {@inheritDoc} */
    @Override public boolean checkpointLockIsHeldByThread() {
        return !ASSERTION_ENABLED ||
            checkpointLock.isWriteLockedByCurrentThread() ||
            CHECKPOINT_LOCK_HOLD_COUNT.get() > 0 ||
            Thread.currentThread().getName().startsWith(CHECKPOINT_RUNNER_THREAD_PREFIX);
    }

    /**
     * @return {@code true} if all PageMemory instances are safe to update.
     */
    private boolean safeToUpdatePageMemories() {
        Collection<DataRegion> memPlcs = context().database().dataRegions();

        if (memPlcs == null)
            return true;

        for (DataRegion memPlc : memPlcs) {
            if (!memPlc.config().isPersistenceEnabled())
                continue;

            PageMemoryEx pageMemEx = (PageMemoryEx)memPlc.pageMemory();

            if (!pageMemEx.safeToUpdate())
                return false;
        }

        return true;
    }

    /**
     * Releases the checkpoint read lock.
     */
    @Override public void checkpointReadUnlock() {
        if (checkpointLock.writeLock().isHeldByCurrentThread())
            return;

        checkpointLock.readLock().unlock();

        if (checkpointer != null) {
            Collection<DataRegion> dataRegs = context().database().dataRegions();

            if (dataRegs != null) {
                for (DataRegion dataReg : dataRegs) {
                    if (!dataReg.config().isPersistenceEnabled())
                        continue;

                    PageMemoryEx mem = (PageMemoryEx)dataReg.pageMemory();

                    if (mem != null && !mem.safeToUpdate()) {
                        checkpointer.wakeupForCheckpoint(0, "too many dirty pages");

                        break;
                    }
                }
            }
        }

        if (ASSERTION_ENABLED)
            CHECKPOINT_LOCK_HOLD_COUNT.set(CHECKPOINT_LOCK_HOLD_COUNT.get() - 1);
    }

    /**
     * Restores from last checkpoint and applies WAL changes since this checkpoint.
     *
     * @throws IgniteCheckedException If failed to restore database status from WAL.
     */
    private void restoreState() throws IgniteCheckedException {
        try {
            CheckpointStatus status = readCheckpointStatus();

            checkpointReadLock();

            try {
                applyLastUpdates(status, false);
            }
            finally {
                checkpointReadUnlock();
            }

            snapshotMgr.restoreState();
        }
        catch (StorageException e) {
            throw new IgniteCheckedException(e);
        }
    }

    /**
     * Called when all partitions have been fully restored and pre-created on node start.
     *
     * Starts checkpointing process and initiates first checkpoint.
     *
     * @throws IgniteCheckedException If first checkpoint has failed.
     */
    @Override public void onStateRestored() throws IgniteCheckedException {
        long time = System.currentTimeMillis();

        new IgniteThread(cctx.igniteInstanceName(), "db-checkpoint-thread", checkpointer).start();

        CheckpointProgressSnapshot chp = checkpointer.wakeupForCheckpoint(0, "node started");

        if (chp != null)
            chp.cpBeginFut.get();

        if (log.isInfoEnabled())
            log.info("Checkpointer initilialzation performed in " + (System.currentTimeMillis() - time) + " ms.");
    }

    /** {@inheritDoc} */
    @Override public synchronized Map<Integer, Map<Integer, Long>> reserveHistoryForExchange() {
        assert reservedForExchange == null : reservedForExchange;

        reservedForExchange = new HashMap<>();

        Map</*grpId*/Integer, Set</*partId*/Integer>> applicableGroupsAndPartitions = partitionsApplicableForWalRebalance();

        Map</*grpId*/Integer, Map</*partId*/Integer, CheckpointEntry>> earliestValidCheckpoints;

        checkpointReadLock();

        try {
            earliestValidCheckpoints = cpHistory.searchAndReserveCheckpoints(applicableGroupsAndPartitions);
        }
        finally {
            checkpointReadUnlock();
        }

        Map</*grpId*/Integer, Map</*partId*/Integer, /*updCntr*/Long>> grpPartsWithCnts = new HashMap<>();

        for (Map.Entry<Integer, Map<Integer, CheckpointEntry>> e : earliestValidCheckpoints.entrySet()) {
            int grpId = e.getKey();

            for (Map.Entry<Integer, CheckpointEntry> e0 : e.getValue().entrySet()) {
                CheckpointEntry cpEntry = e0.getValue();

                int partId = e0.getKey();

                assert cctx.wal().reserved(cpEntry.checkpointMark())
                    : "WAL segment for checkpoint " + cpEntry + " has not reserved";

                Long updCntr = cpEntry.partitionCounter(cctx, grpId, partId);

                if (updCntr != null) {
                    reservedForExchange.computeIfAbsent(grpId, k -> new HashMap<>())
                        .put(partId, new T2<>(updCntr, cpEntry.checkpointMark()));

                    grpPartsWithCnts.computeIfAbsent(grpId, k -> new HashMap<>()).put(partId, updCntr);
                }
            }
        }

        return grpPartsWithCnts;
    }

    /**
     * @return Map of group id -> Set of partitions which can be used as suppliers for WAL rebalance.
     */
    private Map<Integer, Set<Integer>> partitionsApplicableForWalRebalance() {
        Map<Integer, Set<Integer>> res = new HashMap<>();

        for (CacheGroupContext grp : cctx.cache().cacheGroups()) {
            if (grp.isLocal())
                continue;

            for (GridDhtLocalPartition locPart : grp.topology().currentLocalPartitions()) {
                if (locPart.state() == GridDhtPartitionState.OWNING && locPart.fullSize() > walRebalanceThreshold)
                    res.computeIfAbsent(grp.groupId(), k -> new HashSet<>()).add(locPart.id());
            }
        }

        return res;
    }

    /** {@inheritDoc} */
    @Override public synchronized void releaseHistoryForExchange() {
        if (reservedForExchange == null)
            return;

        FileWALPointer earliestPtr = null;

        for (Map.Entry<Integer, Map<Integer, T2<Long, WALPointer>>> e : reservedForExchange.entrySet()) {
            for (Map.Entry<Integer, T2<Long, WALPointer>> e0 : e.getValue().entrySet()) {
                FileWALPointer ptr = (FileWALPointer) e0.getValue().get2();

                if (earliestPtr == null || ptr.index() < earliestPtr.index())
                    earliestPtr = ptr;
            }
        }

        reservedForExchange = null;

        if (earliestPtr == null)
            return;

        assert cctx.wal().reserved(earliestPtr)
            : "Earliest checkpoint WAL pointer is not reserved for exchange: " + earliestPtr;

        try {
            cctx.wal().release(earliestPtr);
        }
        catch (IgniteCheckedException e) {
            log.error("Failed to release earliest checkpoint WAL pointer: " + earliestPtr, e);
        }
    }

    /** {@inheritDoc} */
    @Override public boolean reserveHistoryForPreloading(int grpId, int partId, long cntr) {
        CheckpointEntry cpEntry = cpHistory.searchCheckpointEntry(grpId, partId, cntr);

        if (cpEntry == null)
            return false;

        WALPointer ptr = cpEntry.checkpointMark();

        if (ptr == null)
            return false;

        boolean reserved = cctx.wal().reserve(ptr);

        if (reserved)
            reservedForPreloading.put(new T2<>(grpId, partId), new T2<>(cntr, ptr));

        return reserved;
    }

    /** {@inheritDoc} */
    @Override public void releaseHistoryForPreloading() {
        for (Map.Entry<T2<Integer, Integer>, T2<Long, WALPointer>> e : reservedForPreloading.entrySet()) {
            try {
                cctx.wal().release(e.getValue().get2());
            }
            catch (IgniteCheckedException ex) {
                U.error(log, "Could not release WAL reservation", ex);

                throw new IgniteException(ex);
            }
        }

        reservedForPreloading.clear();
    }

    /**
     *
     */
    @Nullable @Override public IgniteInternalFuture wakeupForCheckpoint(String reason) {
        Checkpointer cp = checkpointer;

        if (cp != null)
            return cp.wakeupForCheckpoint(0, reason).cpBeginFut;

        return null;
    }

    /** {@inheritDoc} */
    @Override public void waitForCheckpoint(String reason) throws IgniteCheckedException {
        Checkpointer cp = checkpointer;

        if (cp == null)
            return;

        CheckpointProgressSnapshot progSnapshot = cp.wakeupForCheckpoint(0, reason);

        IgniteInternalFuture fut1 = progSnapshot.cpFinishFut;

        fut1.get();

        if (!progSnapshot.started)
            return;

        IgniteInternalFuture fut2 = cp.wakeupForCheckpoint(0, reason).cpFinishFut;

        assert fut1 != fut2;

        fut2.get();
    }

    /** {@inheritDoc} */
    @Override public CheckpointFuture forceCheckpoint(String reason) {
        Checkpointer cp = checkpointer;

        if (cp == null)
            return null;

        return cp.wakeupForCheckpoint(0, reason);
    }

    /** {@inheritDoc} */
    @Override public WALPointer lastCheckpointMarkWalPointer() {
        CheckpointEntry lastCheckpointEntry = cpHistory == null ? null : cpHistory.lastCheckpoint();

        return lastCheckpointEntry == null ? null : lastCheckpointEntry.checkpointMark();
    }

    /**
     * @return Checkpoint directory.
     */
    public File checkpointDirectory() {
        return cpDir;
    }

    /**
     * @param lsnr Listener.
     */
    public void addCheckpointListener(DbCheckpointListener lsnr) {
        lsnrs.add(lsnr);
    }

    /**
     * @param lsnr Listener.
     */
    public void removeCheckpointListener(DbCheckpointListener lsnr) {
        lsnrs.remove(lsnr);
    }

    /**
     * @return Read checkpoint status.
     * @throws IgniteCheckedException If failed to read checkpoint status page.
     */
    @SuppressWarnings("TooBroadScope")
    private CheckpointStatus readCheckpointStatus() throws IgniteCheckedException {
        long lastStartTs = 0;
        long lastEndTs = 0;

        UUID startId = CheckpointStatus.NULL_UUID;
        UUID endId = CheckpointStatus.NULL_UUID;

        File startFile = null;
        File endFile = null;

        WALPointer startPtr = CheckpointStatus.NULL_PTR;
        WALPointer endPtr = CheckpointStatus.NULL_PTR;

        File dir = cpDir;

        if (!dir.exists()) {
            log.warning("Read checkpoint status: checkpoint directory is not found.");

            return new CheckpointStatus(0, startId, startPtr, endId, endPtr);
        }

        File[] files = dir.listFiles();

        for (File file : files) {
            Matcher matcher = CP_FILE_NAME_PATTERN.matcher(file.getName());

            if (matcher.matches()) {
                long ts = Long.parseLong(matcher.group(1));
                UUID id = UUID.fromString(matcher.group(2));
                CheckpointEntryType type = CheckpointEntryType.valueOf(matcher.group(3));

                if (type == CheckpointEntryType.START && ts > lastStartTs) {
                    lastStartTs = ts;
                    startId = id;
                    startFile = file;
                }
                else if (type == CheckpointEntryType.END && ts > lastEndTs) {
                    lastEndTs = ts;
                    endId = id;
                    endFile = file;
                }
            }
        }

        ByteBuffer buf = ByteBuffer.allocate(FileWALPointer.POINTER_SIZE);
        buf.order(ByteOrder.nativeOrder());

        if (startFile != null)
            startPtr = readPointer(startFile, buf);

        if (endFile != null)
            endPtr = readPointer(endFile, buf);

        if (log.isInfoEnabled())
            log.info("Read checkpoint status [startMarker=" + startFile + ", endMarker=" + endFile + ']');

        return new CheckpointStatus(lastStartTs, startId, startPtr, endId, endPtr);
    }

    /**
     * Loads WAL pointer from CP file
     *
     * @param cpMarkerFile Checkpoint mark file.
     * @return WAL pointer.
     * @throws IgniteCheckedException If failed to read mark file.
     */
    private WALPointer readPointer(File cpMarkerFile, ByteBuffer buf) throws IgniteCheckedException {
        buf.position(0);

        try (FileIO io = ioFactory.create(cpMarkerFile, READ)) {
            io.readFully(buf);

            buf.flip();

            return new FileWALPointer(buf.getLong(), buf.getInt(), buf.getInt());
        }
        catch (IOException e) {
            throw new IgniteCheckedException(
                "Failed to read checkpoint pointer from marker file: " + cpMarkerFile.getAbsolutePath(), e);
        }
    }

    /**
     * @param status Checkpoint status.
     * @throws IgniteCheckedException If failed.
     * @throws StorageException In case I/O error occurred during operations with storage.
     */
    @Nullable private WALPointer restoreMemory(CheckpointStatus status) throws IgniteCheckedException {
        return restoreMemory(status, false, (PageMemoryEx)metaStorage.pageMemory());
    }

    /**
     * @param status Checkpoint status.
     * @param metastoreOnly If {@code True} restores Metastorage only.
     * @param storePageMem Metastore page memory.
     * @throws IgniteCheckedException If failed.
     * @throws StorageException In case I/O error occurred during operations with storage.
     */
    @Nullable private WALPointer restoreMemory(
        CheckpointStatus status,
        boolean metastoreOnly,
        PageMemoryEx storePageMem
    ) throws IgniteCheckedException {
        assert !metastoreOnly || storePageMem != null;

        if (log.isInfoEnabled())
            log.info("Checking memory state [lastValidPos=" + status.endPtr + ", lastMarked="
                + status.startPtr + ", lastCheckpointId=" + status.cpStartId + ']');

        boolean apply = status.needRestoreMemory();

        if (apply) {
            U.quietAndWarn(log, "Ignite node stopped in the middle of checkpoint. Will restore memory state and " +
                "finish checkpoint on node start.");

            cctx.pageStore().beginRecover();
        }
        else
            cctx.wal().notchLastCheckpointPtr(status.startPtr);

        long start = U.currentTimeMillis();

        long lastArchivedSegment = cctx.wal().lastArchivedSegment();

        RestoreBinaryState restoreBinaryState = new RestoreBinaryState(status, lastArchivedSegment, log);

         Collection<Integer> ignoreGrps = metastoreOnly ? Collections.emptySet() :
            Stream.of(initiallyGlobalWalDisabledGrps, initiallyLocalWalDisabledGrps, cctx.cache().missingCacheGroups())
                .flatMap(x -> x.stream())
                .collect(Collectors.toSet());

        int applied = 0;

        try (WALIterator it = cctx.wal().replay(status.endPtr)) {
            while (it.hasNextX()) {
                WALRecord rec = restoreBinaryState.next(it);

                if (rec == null)
                    break;

                switch (rec.type()) {
                    case PAGE_RECORD:
                        if (restoreBinaryState.needApplyBinaryUpdate()) {
                            PageSnapshot pageRec = (PageSnapshot)rec;

                            // Here we do not require tag check because we may be applying memory changes after
                            // several repetitive restarts and the same pages may have changed several times.
                            int grpId = pageRec.fullPageId().groupId();

                            if (metastoreOnly && grpId != METASTORAGE_CACHE_ID)
                                continue;

                            if (!ignoreGrps.contains(grpId)) {
                                long pageId = pageRec.fullPageId().pageId();

                                PageMemoryEx pageMem = grpId == METASTORAGE_CACHE_ID ? storePageMem : getPageMemoryForCacheGroup(grpId);

                                long page = pageMem.acquirePage(grpId, pageId, true);

                                try {
                                    long pageAddr = pageMem.writeLock(grpId, pageId, page);

                                    try {
                                        PageUtils.putBytes(pageAddr, 0, pageRec.pageData());
                                    }
                                    finally {
                                        pageMem.writeUnlock(grpId, pageId, page, null, true, true);
                                    }
                                }
                                finally {
                                    pageMem.releasePage(grpId, pageId, page);
                                }

                                applied++;
                            }
                        }

                        break;

                    case PART_META_UPDATE_STATE:
                        PartitionMetaStateRecord metaStateRecord = (PartitionMetaStateRecord)rec;

                        {
                            int grpId = metaStateRecord.groupId();

                            if (metastoreOnly && grpId != METASTORAGE_CACHE_ID)
                                continue;

                            if (ignoreGrps.contains(grpId))
                                continue;

                            int partId = metaStateRecord.partitionId();

                            GridDhtPartitionState state = GridDhtPartitionState.fromOrdinal(metaStateRecord.state());

                            if (state == null || state == GridDhtPartitionState.EVICTED)
                                schedulePartitionDestroy(grpId, partId);
                            else
                                cancelOrWaitPartitionDestroy(grpId, partId);
                        }

                        break;

                    case PARTITION_DESTROY:
                        PartitionDestroyRecord destroyRecord = (PartitionDestroyRecord)rec;

                        {
                            int grpId = destroyRecord.groupId();

                            if (metastoreOnly && grpId != METASTORAGE_CACHE_ID)
                                continue;

                            if (ignoreGrps.contains(grpId))
                                continue;

                            PageMemoryEx pageMem = grpId == METASTORAGE_CACHE_ID ? storePageMem : getPageMemoryForCacheGroup(grpId);

                            pageMem.invalidate(grpId, destroyRecord.partitionId());

                            schedulePartitionDestroy(grpId, destroyRecord.partitionId());
                        }

                        break;

                    default:
                        if (restoreBinaryState.needApplyBinaryUpdate() && rec instanceof PageDeltaRecord) {
                            PageDeltaRecord r = (PageDeltaRecord)rec;

                            int grpId = r.groupId();

                            if (metastoreOnly && grpId != METASTORAGE_CACHE_ID)
                                continue;

                            if (!ignoreGrps.contains(grpId)) {
                                long pageId = r.pageId();

                                PageMemoryEx pageMem = grpId == METASTORAGE_CACHE_ID ? storePageMem : getPageMemoryForCacheGroup(grpId);

                                // Here we do not require tag check because we may be applying memory changes after
                                // several repetitive restarts and the same pages may have changed several times.
                                long page = pageMem.acquirePage(grpId, pageId, true);

                                try {
                                    long pageAddr = pageMem.writeLock(grpId, pageId, page);

                                    try {
                                        r.applyDelta(pageMem, pageAddr);
                                    }
                                    finally {
                                        pageMem.writeUnlock(grpId, pageId, page, null, true, true);
                                    }
                                }
                                finally {
                                    pageMem.releasePage(grpId, pageId, page);
                                }

                                applied++;
                            }
                        }
                }
            }
        }

        if (metastoreOnly)
            return null;

        WALPointer lastReadPtr = restoreBinaryState.lastReadRecordPointer();

        if (status.needRestoreMemory()) {
            if (restoreBinaryState.needApplyBinaryUpdate())
                throw new StorageException("Failed to restore memory state (checkpoint marker is present " +
                    "on disk, but checkpoint record is missed in WAL) " +
                    "[cpStatus=" + status + ", lastRead=" + lastReadPtr + "]");

            log.info("Finished applying memory changes [changesApplied=" + applied +
                ", time=" + (U.currentTimeMillis() - start) + "ms]");

            if (applied > 0)
                finalizeCheckpointOnRecovery(status.cpStartTs, status.cpStartId, status.startPtr);
        }

        cpHistory.initialize(retreiveHistory());

        return lastReadPtr == null ? null : lastReadPtr.next();
    }

    /**
     * Obtains PageMemory reference from cache descriptor instead of cache context.
     *
     * @param grpId Cache group id.
     * @return PageMemoryEx instance.
     * @throws IgniteCheckedException if no DataRegion is configured for a name obtained from cache descriptor.
     */
    private PageMemoryEx getPageMemoryForCacheGroup(int grpId) throws IgniteCheckedException {
        // TODO IGNITE-7792 add generic mapping.
        if (grpId == TxLog.TX_LOG_CACHE_ID)
            return (PageMemoryEx)dataRegion(TxLog.TX_LOG_CACHE_NAME).pageMemory();

        // TODO IGNITE-5075: cache descriptor can be removed.
        GridCacheSharedContext sharedCtx = context();

        CacheGroupDescriptor desc = sharedCtx.cache().cacheGroupDescriptors().get(grpId);

        if (desc == null)
            throw new IgniteCheckedException("Failed to find cache group descriptor [grpId=" + grpId + ']');

        String memPlcName = desc.config().getDataRegionName();

        return (PageMemoryEx)sharedCtx.database().dataRegion(memPlcName).pageMemory();
    }

    /**
     * Apply update from some iterator and with specific filters.
     *
     * @param it WalIterator.
     * @param recPredicate Wal record filter.
     * @param entryPredicate Entry filter.
     * @param partStates Partition to restore state.
     */
    public void applyUpdatesOnRecovery(
        @Nullable WALIterator it,
        IgnitePredicate<IgniteBiTuple<WALPointer, WALRecord>> recPredicate,
        IgnitePredicate<DataEntry> entryPredicate,
        Map<T2<Integer, Integer>, T2<Integer, Long>> partStates
    ) throws IgniteCheckedException {
        cctx.walState().runWithOutWAL(() -> {
            if (it != null) {
                while (it.hasNext()) {
                    IgniteBiTuple<WALPointer, WALRecord> next = it.next();

                    WALRecord rec = next.get2();

                    if (!recPredicate.apply(next))
                        break;

                    switch (rec.type()) {
                        case DATA_RECORD:
                            checkpointReadLock();

                            try {
                                DataRecord dataRec = (DataRecord)rec;

                                for (DataEntry dataEntry : dataRec.writeEntries()) {
                                    if (entryPredicate.apply(dataEntry)) {
                                        checkpointReadLock();

                                        try {
                                            int cacheId = dataEntry.cacheId();

                                            GridCacheContext cacheCtx = cctx.cacheContext(cacheId);

                                            if (cacheCtx != null)
                                                applyUpdate(cacheCtx, dataEntry);
                                            else if (log != null)
                                                log.warning("Cache (cacheId=" + cacheId + ") is not started, can't apply updates.");
                                        }
                                        finally {
                                            checkpointReadUnlock();
                                        }
                                    }
                                }
                            }
                            catch (IgniteCheckedException e) {
                                throw new IgniteException(e);
                            }
                            finally {
                                checkpointReadUnlock();
                            }

                            break;

                        default:
                            // Skip other records.
                    }
                }
            }

            checkpointReadLock();

            try {
                restorePartitionStates(partStates, null);
            }
            catch (IgniteCheckedException e) {
                throw new IgniteException(e);
            }
            finally {
                checkpointReadUnlock();
            }
        });
    }

    /**
     * @param status Last registered checkpoint status.
     * @throws IgniteCheckedException If failed to apply updates.
     * @throws StorageException If IO exception occurred while reading write-ahead log.
     */
    private void applyLastUpdates(CheckpointStatus status, boolean metastoreOnly) throws IgniteCheckedException {
        if (log.isInfoEnabled())
            log.info("Applying lost cache updates since last checkpoint record [lastMarked="
                + status.startPtr + ", lastCheckpointId=" + status.cpStartId + ']');

        if (!metastoreOnly)
            cctx.kernalContext().query().skipFieldLookup(true);

        long lastArchivedSegment = cctx.wal().lastArchivedSegment();

        RestoreLogicalState restoreLogicalState = new RestoreLogicalState(lastArchivedSegment, log);

        long start = U.currentTimeMillis();
        int applied = 0;

        Collection<Integer> ignoreGrps = metastoreOnly ? Collections.emptySet() :
            F.concat(false, initiallyGlobalWalDisabledGrps, initiallyLocalWalDisabledGrps);

        try (WALIterator it = cctx.wal().replay(status.startPtr)) {
            Map<T2<Integer, Integer>, T2<Integer, Long>> partStates = new HashMap<>();

            while (it.hasNextX()) {
                WALRecord rec = restoreLogicalState.next(it);

                if (rec == null)
                    break;

                switch (rec.type()) {
                    case DATA_RECORD:
                        if (metastoreOnly)
                            continue;

                        applied += applyDataRecord((DataRecord)rec, ignoreGrps);

                        break;

                    case PART_META_UPDATE_STATE:
                        if (metastoreOnly)
                            continue;

                        PartitionMetaStateRecord metaStateRecord = (PartitionMetaStateRecord)rec;

                        if (!ignoreGrps.contains(metaStateRecord.groupId())) {
                            partStates.put(new T2<>(metaStateRecord.groupId(), metaStateRecord.partitionId()),
                                new T2<>((int)metaStateRecord.state(), metaStateRecord.updateCounter()));
                        }

                        break;

                    case METASTORE_DATA_RECORD:
                        MetastoreDataRecord metastoreDataRecord = (MetastoreDataRecord)rec;

                        metaStorage.applyUpdate(metastoreDataRecord.key(), metastoreDataRecord.value());

                        break;

                    case META_PAGE_UPDATE_NEXT_SNAPSHOT_ID:
                    case META_PAGE_UPDATE_LAST_SUCCESSFUL_SNAPSHOT_ID:
                    case META_PAGE_UPDATE_LAST_SUCCESSFUL_FULL_SNAPSHOT_ID:
                        if (metastoreOnly)
                            continue;

                        PageDeltaRecord rec0 = (PageDeltaRecord) rec;

                        PageMemoryEx pageMem = getPageMemoryForCacheGroup(rec0.groupId());

                        long page = pageMem.acquirePage(rec0.groupId(), rec0.pageId(), true);

                        try {
                            long addr = pageMem.writeLock(rec0.groupId(), rec0.pageId(), page, true);

                            try {
                                rec0.applyDelta(pageMem, addr);
                            }
                            finally {
                                pageMem.writeUnlock(rec0.groupId(), rec0.pageId(), page, null, true, true);
                            }
                        }
                        finally {
                            pageMem.releasePage(rec0.groupId(), rec0.pageId(), page);
                        }

                        break;

                    default:
                        // Skip other records.
                }
            }

            if (!metastoreOnly) {
                long startRestorePart = U.currentTimeMillis();

                if (log.isInfoEnabled())
                    log.info("Restoring partition state for local groups [cntPartStateWal="
                        + partStates.size() + ", lastCheckpointId=" + status.cpStartId + ']');

                long proc = restorePartitionStates(partStates, null);

                if (log.isInfoEnabled())
                    log.info("Finished restoring partition state for local groups [cntProcessed=" + proc +
                        ", cntPartStateWal=" + partStates.size() +
                        ", time=" + (U.currentTimeMillis() - startRestorePart) + "ms]");
            }
        }
        finally {
            if (!metastoreOnly)
                cctx.kernalContext().query().skipFieldLookup(false);
        }

        if (log.isInfoEnabled())
            log.info("Finished applying WAL changes [updatesApplied=" + applied +
                ", time=" + (U.currentTimeMillis() - start) + "ms]");
    }

    /**
     * Applies data record.
     *
     * @param dataRec Data record for apply.
     * @param ignoreGrps Ignored group IDs on applying data record.
     * @return Number of applied data entries.
     * @throws IgniteCheckedException if exception occurred while restoring data entry.
     */
    private int applyDataRecord(DataRecord dataRec, Collection<Integer> ignoreGrps) throws IgniteCheckedException {
        assert dataRec != null;
        assert ignoreGrps != null;

        int applied = 0;

        for (DataEntry dataEntry : dataRec.writeEntries()) {
            int cacheId = dataEntry.cacheId();

            DynamicCacheDescriptor desc = cctx.cache().cacheDescriptor(cacheId);

            // Cache descriptor not found means, that cache was destroyed while node was off.
            if (desc == null) {
                GridCacheConfigurationVersion ver = cctx.cache().cacheVersion(cacheId);

                assert ver != null && ver.lastAction() == DESTROY : F.toString(ver);
            }
            else if (!ignoreGrps.contains(desc.groupId())) {
                GridCacheContext cacheCtx = cctx.cacheContext(cacheId);

                applyUpdate(cacheCtx, dataEntry);

                applied++;
            }
        }

        return applied;
    }


    /**
     * Initializes not empty partitions and restores their state from page memory or WAL.
     * Partition states presented in page memory may be overriden by states restored from WAL {@code partStates}.
     *
     * @param partStates Partition states restored from WAL.
     * @param onlyForGroups If not {@code null} restore states only for specified cache groups.
     * @return cntParts Count of partitions processed.
     * @throws IgniteCheckedException If failed to restore partition states.
     */
    private long restorePartitionStates(
        Map<T2<Integer, Integer>, T2<Integer, Long>> partStates,
        @Nullable Set<Integer> onlyForGroups
    ) throws IgniteCheckedException {
        long cntParts = 0;

        for (CacheGroupContext grp : cctx.cache().cacheGroups()) {
            if (grp.isLocal() || !grp.affinityNode()) {
                // Local cache has no partitions and its states.
                continue;
            }

            if (!grp.dataRegion().config().isPersistenceEnabled())
                continue;

            if (onlyForGroups != null && !onlyForGroups.contains(grp.groupId()))
                continue;

            int grpId = grp.groupId();

            PageMemoryEx pageMem = (PageMemoryEx)grp.dataRegion().pageMemory();

            for (int i = 0; i < grp.affinity().partitions(); i++) {
                T2<Integer, Long> restore = partStates.get(new T2<>(grpId, i));

                if (storeMgr.exists(grpId, i)) {
                    storeMgr.ensure(grpId, i);

                    if (storeMgr.pages(grpId, i) <= 1)
                        continue;

                    if (log.isDebugEnabled())
                        log.debug("Creating partition on recovery (exists in page store) " +
                            "[grp=" + grp.cacheOrGroupName() + ", p=" + i + "]");

                    GridDhtLocalPartition part = grp.topology().forceCreatePartition(i);

                    assert part != null;

                    // TODO: https://issues.apache.org/jira/browse/IGNITE-6097
                    grp.offheap().onPartitionInitialCounterUpdated(i, 0);

                    checkpointReadLock();

                    try {
                        long partMetaId = pageMem.partitionMetaPageId(grpId, i);
                        long partMetaPage = pageMem.acquirePage(grpId, partMetaId);

                        try {
                            long pageAddr = pageMem.writeLock(grpId, partMetaId, partMetaPage);

                            boolean changed = false;

                            try {
                                PagePartitionMetaIO io = PagePartitionMetaIO.VERSIONS.forPage(pageAddr);

                                if (restore != null) {
                                    int stateId = restore.get1();

                                    io.setPartitionState(pageAddr, (byte)stateId);

                                    changed = updateState(part, stateId);

                                    if (stateId == GridDhtPartitionState.OWNING.ordinal()
                                        || (stateId == GridDhtPartitionState.MOVING.ordinal()
                                        && part.initialUpdateCounter() < restore.get2())) {
                                        part.initialUpdateCounter(restore.get2());

                                        changed = true;
                                    }

                                    if (log.isDebugEnabled())
                                        log.debug("Restored partition state (from WAL) " +
                                            "[grp=" + grp.cacheOrGroupName() + ", p=" + i + ", state=" + part.state() +
                                            "updCntr=" + part.initialUpdateCounter() + "]");
                                }
                                else {
                                    changed = updateState(part, (int) io.getPartitionState(pageAddr));

                                    if (log.isDebugEnabled())
                                        log.debug("Restored partition state (from page memory) " +
                                            "[grp=" + grp.cacheOrGroupName() + ", p=" + i + ", state=" + part.state() +
                                            "updCntr=" + part.initialUpdateCounter() + "]");
                                }
                            }
                            finally {
                                pageMem.writeUnlock(grpId, partMetaId, partMetaPage, null, changed);
                            }
                        }
                        finally {
                            pageMem.releasePage(grpId, partMetaId, partMetaPage);
                        }
                    }
                    finally {
                        checkpointReadUnlock();
                    }
                }
                else if (restore != null) {
                    if (log.isDebugEnabled())
                        log.debug("Creating partition on recovery (exists in WAL) " +
                            "[grp=" + grp.cacheOrGroupName() + ", p=" + i + "]");

                    GridDhtLocalPartition part = grp.topology().forceCreatePartition(i);

                    assert part != null;

                    // TODO: https://issues.apache.org/jira/browse/IGNITE-6097
                    grp.offheap().onPartitionInitialCounterUpdated(i, 0);

                    updateState(part, restore.get1());

                    if (log.isDebugEnabled())
                        log.debug("Restored partition state (from WAL) " +
                            "[grp=" + grp.cacheOrGroupName() + ", p=" + i + ", state=" + part.state() +
                            "updCntr=" + part.initialUpdateCounter() + "]");
                }

                cntParts++;
            }

            // After partition states are restored, it is necessary to update internal data structures in topology.
            grp.topology().afterStateRestored(grp.topology().lastTopologyChangeVersion());
        }

        return cntParts;
    }

    /**
     * Wal truncate callBack.
     *
     * @param highBound WALPointer.
     */
    public void onWalTruncated(WALPointer highBound) throws IgniteCheckedException {
        List<CheckpointEntry> removedFromHistory = cpHistory.onWalTruncated(highBound);

        for (CheckpointEntry cp : removedFromHistory)
            removeCheckpointFiles(cp);
    }

    /**
     * @param part Partition to restore state for.
     * @param stateId State enum ordinal.
     * @return Updated flag.
     */
    private boolean updateState(GridDhtLocalPartition part, int stateId) {
        if (stateId != -1) {
            GridDhtPartitionState state = GridDhtPartitionState.fromOrdinal(stateId);

            assert state != null;

            part.restoreState(state == GridDhtPartitionState.EVICTED ? GridDhtPartitionState.RENTING : state);

            return true;
        }

        return false;
    }

    /**
     * @param cacheCtx Cache context to apply an update.
     * @param dataEntry Data entry to apply.
     * @throws IgniteCheckedException If failed to restore.
     */
    private void applyUpdate(GridCacheContext cacheCtx, DataEntry dataEntry) throws IgniteCheckedException {
        int partId = dataEntry.partitionId();

        if (partId == -1)
            partId = cacheCtx.affinity().partition(dataEntry.key());

        GridDhtLocalPartition locPart = cacheCtx.isLocal() ? null : cacheCtx.topology().forceCreatePartition(partId);

        switch (dataEntry.op()) {
            case CREATE:
            case UPDATE:
                cacheCtx.offheap().update(
                    cacheCtx,
                    dataEntry.key(),
                    dataEntry.value(),
                    dataEntry.writeVersion(),
                    0L,
                    locPart,
                    null);

                if (dataEntry.partitionCounter() != 0)
                    cacheCtx.offheap().onPartitionInitialCounterUpdated(partId, dataEntry.partitionCounter());

                break;

            case DELETE:
                cacheCtx.offheap().remove(cacheCtx, dataEntry.key(), partId, locPart);

                if (dataEntry.partitionCounter() != 0)
                    cacheCtx.offheap().onPartitionInitialCounterUpdated(partId, dataEntry.partitionCounter());

                break;

            case READ:
                // do nothing
                break;

            default:
                throw new IgniteCheckedException("Invalid operation for WAL entry update: " + dataEntry.op());
        }
    }

    /**
     * @throws IgniteCheckedException If failed.
     */
    private void finalizeCheckpointOnRecovery(long cpTs, UUID cpId, WALPointer walPtr) throws IgniteCheckedException {
        assert cpTs != 0;

        ByteBuffer tmpWriteBuf = ByteBuffer.allocateDirect(pageSize());

        long start = System.currentTimeMillis();

        Collection<DataRegion> memPolicies = context().database().dataRegions();

        List<IgniteBiTuple<PageMemory, Collection<FullPageId>>> cpEntities = new ArrayList<>(memPolicies.size());

        for (DataRegion memPlc : memPolicies) {
            if (memPlc.config().isPersistenceEnabled()) {
                PageMemoryEx pageMem = (PageMemoryEx)memPlc.pageMemory();

                cpEntities.add(new IgniteBiTuple<PageMemory, Collection<FullPageId>>(
                    pageMem, (pageMem).beginCheckpoint()));
            }
        }

        tmpWriteBuf.order(ByteOrder.nativeOrder());

        // Identity stores set.
        Collection<PageStore> updStores = new HashSet<>();

        int cpPagesCnt = 0;

        for (IgniteBiTuple<PageMemory, Collection<FullPageId>> e : cpEntities) {
            PageMemoryEx pageMem = (PageMemoryEx)e.get1();

            Collection<FullPageId> cpPages = e.get2();

            cpPagesCnt += cpPages.size();

            for (FullPageId fullId : cpPages) {
                tmpWriteBuf.rewind();

                Integer tag = pageMem.getForCheckpoint(fullId, tmpWriteBuf, null);

                assert tag == null || tag != PageMemoryImpl.TRY_AGAIN_TAG :
                        "Lock is held by other thread for page " + fullId;

                if (tag != null) {
                    tmpWriteBuf.rewind();

                    PageStore store = storeMgr.writeInternal(fullId.groupId(), fullId.pageId(), tmpWriteBuf, tag, true);

                    tmpWriteBuf.rewind();

                    updStores.add(store);
                }
            }
        }

        long written = U.currentTimeMillis();

        for (PageStore updStore : updStores)
            updStore.sync();

        long fsync = U.currentTimeMillis();

        for (IgniteBiTuple<PageMemory, Collection<FullPageId>> e : cpEntities)
            ((PageMemoryEx)e.get1()).finishCheckpoint();

        CheckpointEntry cp = prepareCheckpointEntry(
            tmpWriteBuf,
            cpTs,
            cpId,
            walPtr,
            null,
            CheckpointEntryType.END);

        writeCheckpointEntry(tmpWriteBuf, cp, CheckpointEntryType.END);

        cctx.pageStore().finishRecover();

        if (log.isInfoEnabled())
            log.info(String.format("Checkpoint finished [cpId=%s, pages=%d, markPos=%s, " +
                    "pagesWrite=%dms, fsync=%dms, total=%dms]",
                cpId,
                cpPagesCnt,
                walPtr,
                written - start,
                fsync - written,
                fsync - start));
    }

    /**
     * Prepares checkpoint entry containing WAL pointer to checkpoint record.
     * Writes into given {@code ptrBuf} WAL pointer content.
     *
     * @param entryBuf Buffer to fill
     * @param cpTs Checkpoint timestamp.
     * @param cpId Checkpoint id.
     * @param ptr WAL pointer containing record.
     * @param rec Checkpoint WAL record.
     * @param type Checkpoint type.
     * @return Checkpoint entry.
     */
    private CheckpointEntry prepareCheckpointEntry(
        ByteBuffer entryBuf,
        long cpTs,
        UUID cpId,
        WALPointer ptr,
        @Nullable CheckpointRecord rec,
        CheckpointEntryType type
    ) {
        assert ptr instanceof FileWALPointer;

        FileWALPointer filePtr = (FileWALPointer)ptr;

        entryBuf.rewind();

        entryBuf.putLong(filePtr.index());

        entryBuf.putInt(filePtr.fileOffset());

        entryBuf.putInt(filePtr.length());

        entryBuf.flip();

        return createCheckPointEntry(cpTs, ptr, cpId, rec, type);
    }

    /**
     * Writes checkpoint entry buffer {@code entryBuf} to specified checkpoint file with 2-phase protocol.
     *
     * @param entryBuf Checkpoint entry buffer to write.
     * @param cp Checkpoint entry.
     * @param type Checkpoint entry type.
     * @throws StorageException If failed to write checkpoint entry.
     */
    public void writeCheckpointEntry(ByteBuffer entryBuf, CheckpointEntry cp, CheckpointEntryType type) throws StorageException {
        String fileName = checkpointFileName(cp, type);
        String tmpFileName = fileName + FilePageStoreManager.TMP_SUFFIX;

        try {
            try (FileIO io = ioFactory.create(Paths.get(cpDir.getAbsolutePath(), skipSync ? fileName : tmpFileName).toFile(),
                StandardOpenOption.CREATE_NEW, StandardOpenOption.WRITE)) {

                io.writeFully(entryBuf);

                entryBuf.clear();

                if (!skipSync)
                    io.force(true);
            }

            if (!skipSync)
                Files.move(Paths.get(cpDir.getAbsolutePath(), tmpFileName), Paths.get(cpDir.getAbsolutePath(), fileName));
        }
        catch (IOException e) {
            throw new StorageException("Failed to write checkpoint entry [ptr=" + cp.checkpointMark()
                + ", cpTs=" + cp.timestamp()
                + ", cpId=" + cp.checkpointId()
                + ", type=" + type + "]", e);
        }
    }

    /** {@inheritDoc} */
    @Override public AtomicInteger writtenPagesCounter() {
        return writtenPagesCntr;
    }

    /** {@inheritDoc} */
    @Override public AtomicInteger syncedPagesCounter() {
        return syncedPagesCntr;
    }

    /** {@inheritDoc} */
    @Override public AtomicInteger evictedPagesCntr() {
        return evictedPagesCntr;
    }

    /** {@inheritDoc} */
    @Override public int currentCheckpointPagesCount() {
        return currCheckpointPagesCnt;
    }

    /**
     * @param cpTs Checkpoint timestamp.
     * @param cpId Checkpoint ID.
     * @param type Checkpoint type.
     * @return Checkpoint file name.
     */
    private static String checkpointFileName(long cpTs, UUID cpId, CheckpointEntryType type) {
        return cpTs + "-" + cpId + "-" + type + ".bin";
    }

    /**
     * @param cp Checkpoint entry.
     * @param type Checkpoint type.
     */
    private static String checkpointFileName(CheckpointEntry cp, CheckpointEntryType type) {
        return checkpointFileName(cp.timestamp(), cp.checkpointId(), type);
    }

    /**
     * Replace thread local with buffers. Thread local should provide direct buffer with one page in length.
     *
     * @param threadBuf new thread-local with buffers for the checkpoint threads.
     */
    public void setThreadBuf(final ThreadLocal<ByteBuffer> threadBuf) {
        this.threadBuf = threadBuf;
    }

    /**
     * @param cpTs Checkpoint timestamp.
     * @param ptr Wal pointer of checkpoint.
     * @param cpId Checkpoint ID.
     * @param rec Checkpoint record.
     * @param type Checkpoint type.
     *
     * @return Checkpoint entry.
     */
    public CheckpointEntry createCheckPointEntry(
        long cpTs,
        WALPointer ptr,
        UUID cpId,
        @Nullable CheckpointRecord rec,
        CheckpointEntryType type
    ) {
        assert cpTs > 0;
        assert ptr != null;
        assert cpId != null;
        assert type != null;

        Map<Integer, CacheState> cacheGrpStates = null;

        // Do not hold groups state in-memory if there is no space in the checkpoint history to prevent possible OOM.
        // In this case the actual group states will be readed from WAL by demand.
        if (rec != null && cpHistory.hasSpace())
            cacheGrpStates = rec.cacheGroupStates();

        return new CheckpointEntry(cpTs, ptr, cpId, cacheGrpStates);
    }

    /**
     * @return Checkpoint history.
     */
    @Nullable public CheckpointHistory checkpointHistory() {
        return cpHistory;
    }

    /**
     * Adds given partition to checkpointer destroy queue.
     *
     * @param grpId Group ID.
     * @param partId Partition ID.
     */
    public void schedulePartitionDestroy(int grpId, int partId) {
        Checkpointer cp = checkpointer;

        if (cp != null)
            cp.schedulePartitionDestroy(cctx.cache().cacheGroup(grpId), grpId, partId);
    }

    /**
     * Cancels or wait for partition destroy.
     *
     * @param grpId Group ID.
     * @param partId Partition ID.
     * @throws IgniteCheckedException If failed.
     */
    public void cancelOrWaitPartitionDestroy(int grpId, int partId) throws IgniteCheckedException {
        Checkpointer cp = checkpointer;

        if (cp != null)
            cp.cancelOrWaitPartitionDestroy(grpId, partId);
    }

    /**
     * Timeout for checkpoint read lock acquisition.
     *
     * @return Timeout for checkpoint read lock acquisition in milliseconds.
     */
    @Override public long checkpointReadLockTimeout() {
        return checkpointReadLockTimeout;
    }

    /**
     * Sets timeout for checkpoint read lock acquisition.
     *
     * @param val New timeout in milliseconds, non-positive value denotes infinite timeout.
     */
    @Override public void checkpointReadLockTimeout(long val) {
        checkpointReadLockTimeout = val;
    }

    /**
     * Partition destroy queue.
     */
    private static class PartitionDestroyQueue {
        /** */
        private final ConcurrentMap<T2<Integer, Integer>, PartitionDestroyRequest> pendingReqs =
            new ConcurrentHashMap<>();

        /**
         * @param grpCtx Group context.
         * @param partId Partition ID to destroy.
         */
        private void addDestroyRequest(@Nullable CacheGroupContext grpCtx, int grpId, int partId) {
            PartitionDestroyRequest req = new PartitionDestroyRequest(grpId, partId);

            PartitionDestroyRequest old = pendingReqs.putIfAbsent(new T2<>(grpId, partId), req);

            assert old == null || grpCtx == null : "Must wait for old destroy request to finish before adding a new one "
                + "[grpId=" + grpId
                + ", grpName=" + grpCtx.cacheOrGroupName()
                + ", partId=" + partId + ']';
        }

        /**
         * @param destroyId Destroy ID.
         * @return Destroy request to complete if was not concurrently cancelled.
         */
        private PartitionDestroyRequest beginDestroy(T2<Integer, Integer> destroyId) {
            PartitionDestroyRequest rmvd = pendingReqs.remove(destroyId);

            return rmvd == null ? null : rmvd.beginDestroy() ? rmvd : null;
        }

        /**
         * @param grpId Group ID.
         * @param partId Partition ID.
         * @return Destroy request to wait for if destroy has begun.
         */
        private PartitionDestroyRequest cancelDestroy(int grpId, int partId) {
            PartitionDestroyRequest rmvd = pendingReqs.remove(new T2<>(grpId, partId));

            return rmvd == null ? null : !rmvd.cancel() ? rmvd : null;
        }
    }

    /**
     * Partition destroy request.
     */
    private static class PartitionDestroyRequest {
        /** */
        private final int grpId;

        /** */
        private final int partId;

        /** Destroy cancelled flag. */
        private boolean cancelled;

        /** Destroy future. Not null if partition destroy has begun. */
        private GridFutureAdapter<Void> destroyFut;

        /**
         * @param grpId Group ID.
         * @param partId Partition ID.
         */
        private PartitionDestroyRequest(int grpId, int partId) {
            this.grpId = grpId;
            this.partId = partId;
        }

        /**
         * Cancels partition destroy request.
         *
         * @return {@code False} if this request needs to be waited for.
         */
        private synchronized boolean cancel() {
            if (destroyFut != null) {
                assert !cancelled;

                return false;
            }

            cancelled = true;

            return true;
        }

        /**
         * Initiates partition destroy.
         *
         * @return {@code True} if destroy request should be executed, {@code false} otherwise.
         */
        private synchronized boolean beginDestroy() {
            if (cancelled) {
                assert destroyFut == null;

                return false;
            }

            if (destroyFut != null)
                return false;

            destroyFut = new GridFutureAdapter<>();

            return true;
        }

        /**
         *
         */
        private synchronized void onDone(Throwable err) {
            assert destroyFut != null;

            destroyFut.onDone(err);
        }

        /**
         *
         */
        private void waitCompleted() throws IgniteCheckedException {
            GridFutureAdapter<Void> fut;

            synchronized (this) {
                assert destroyFut != null;

                fut = destroyFut;
            }

            fut.get();
        }

        /** {@inheritDoc} */
        @Override public String toString() {
            return "PartitionDestroyRequest [grpId=" + grpId + ", partId=" + partId + ']';
        }
    }

    /**
     * Checkpointer object is used for notification on checkpoint begin, predicate is {@link #scheduledCp}<code>.nextCpTs - now
     * > 0 </code>. Method {@link #wakeupForCheckpoint} uses notify, {@link #waitCheckpointEvent} uses wait
     */
    @SuppressWarnings("NakedNotify")
    public class Checkpointer extends GridWorker {
        /** Temporary write buffer. */
        private final ByteBuffer tmpWriteBuf;

        /** Next scheduled checkpoint progress. */
        private volatile CheckpointProgress scheduledCp;

        /** Current checkpoint. This field is updated only by checkpoint thread. */
        @Nullable private volatile CheckpointProgress curCpProgress;

        /** Shutdown now. */
        private volatile boolean shutdownNow;

        /** */
        private long lastCpTs;

        /**
         * @param gridName Grid name.
         * @param name Thread name.
         * @param log Logger.
         */
        protected Checkpointer(@Nullable String gridName, String name, IgniteLogger log) {
            super(gridName, name, log, cctx.kernalContext().workersRegistry());

            scheduledCp = new CheckpointProgress(U.currentTimeMillis() + checkpointFreq);

            tmpWriteBuf = ByteBuffer.allocateDirect(pageSize());

            tmpWriteBuf.order(ByteOrder.nativeOrder());
        }

        /** {@inheritDoc} */
        @Override protected void body() {
            Throwable err = null;

            try {
                while (!isCancelled()) {
                    waitCheckpointEvent();

                    GridFutureAdapter<Void> enableChangeApplied = GridCacheDatabaseSharedManager.this.enableChangeApplied;

                    if (enableChangeApplied != null) {
                        enableChangeApplied.onDone();

                        GridCacheDatabaseSharedManager.this.enableChangeApplied = null;
                    }

                    if (checkpointsEnabled)
                        doCheckpoint();
                    else {
                        synchronized (this) {
                            scheduledCp.nextCpTs = U.currentTimeMillis() + checkpointFreq;
                        }
                    }
                }
            }
            catch (Throwable t) {
                err = t;

                scheduledCp.cpFinishFut.onDone(t);

                throw t;
            }
            finally {
                if (err == null && !(stopping && isCancelled))
                    err = new IllegalStateException("Thread " + name() + " is terminated unexpectedly");

                if (err instanceof OutOfMemoryError)
                    cctx.kernalContext().failure().process(new FailureContext(CRITICAL_ERROR, err));
                else if (err != null)
                    cctx.kernalContext().failure().process(new FailureContext(SYSTEM_WORKER_TERMINATION, err));
            }

            // Final run after the cancellation.
            if (checkpointsEnabled && !shutdownNow) {
                try {
                    doCheckpoint();

                    scheduledCp.cpFinishFut.onDone(new NodeStoppingException("Node is stopping."));
                }
                catch (Throwable e) {
                    scheduledCp.cpFinishFut.onDone(e);
                }
            }
        }

        /**
         *
         */
        private CheckpointProgressSnapshot wakeupForCheckpoint(long delayFromNow, String reason) {
            CheckpointProgress sched = scheduledCp;

            long next = U.currentTimeMillis() + delayFromNow;

            if (sched.nextCpTs <= next)
                return new CheckpointProgressSnapshot(sched);

            CheckpointProgressSnapshot ret;

            synchronized (this) {
                sched = scheduledCp;

                if (sched.nextCpTs > next) {
                    sched.reason = reason;

                    sched.nextCpTs = next;
                }

                ret = new CheckpointProgressSnapshot(sched);

                notifyAll();
            }

            return ret;
        }

        /**
         * @param snapshotOperation Snapshot operation.
         */
        public IgniteInternalFuture wakeupForSnapshotCreation(SnapshotOperation snapshotOperation) {
            GridFutureAdapter<Object> ret;

            synchronized (this) {
                scheduledCp.nextCpTs = U.currentTimeMillis();

                scheduledCp.reason = "snapshot";

                scheduledCp.nextSnapshot = true;

                scheduledCp.snapshotOperation = snapshotOperation;

                ret = scheduledCp.cpBeginFut;

                notifyAll();
            }

            return ret;
        }

        /**
         *
         */
        private void doCheckpoint() {
            Checkpoint chp = null;

            try {
                CheckpointMetricsTracker tracker = new CheckpointMetricsTracker();

                try {
                    chp = markCheckpointBegin(tracker);
                }
                catch (IgniteCheckedException e) {
                    if (curCpProgress != null)
                        curCpProgress.cpFinishFut.onDone(e);

                    // In case of checkpoint initialization error node should be invalidated and stopped.
                    cctx.kernalContext().failure().process(new FailureContext(FailureType.CRITICAL_ERROR, e));

                    throw new IgniteException(e); // Re-throw as unchecked exception to force stopping checkpoint thread.
                }

                updateHeartbeat();

                currCheckpointPagesCnt = chp.pagesSize;

                writtenPagesCntr = new AtomicInteger();
                syncedPagesCntr = new AtomicInteger();
                evictedPagesCntr = new AtomicInteger();

                boolean success = false;

                int destroyedPartitionsCnt;

                try {
                    if (chp.hasDelta()) {
                        // Identity stores set.
                        ConcurrentLinkedHashMap<PageStore, LongAdder> updStores = new ConcurrentLinkedHashMap<>();

                        CountDownFuture doneWriteFut = new CountDownFuture(
                            asyncRunner == null ? 1 : chp.cpPages.collectionsSize());

                        tracker.onPagesWriteStart();

                        final int totalPagesToWriteCnt = chp.cpPages.size();

                        if (asyncRunner != null) {
                            for (int i = 0; i < chp.cpPages.collectionsSize(); i++) {
                                Runnable write = new WriteCheckpointPages(
                                    tracker,
                                    chp.cpPages.innerCollection(i),
                                    updStores,
                                    doneWriteFut,
                                    totalPagesToWriteCnt,
                                    new Runnable() {
                                        @Override public void run() {
                                            updateHeartbeat();
                                        }
                                    },
                                    asyncRunner
                                );

                                try {
                                    asyncRunner.execute(write);
                                }
                                catch (RejectedExecutionException ignore) {
                                    // Run the task synchronously.
                                    updateHeartbeat();

                                    write.run();
                                }
                            }
                        }
                        else {
                            // Single-threaded checkpoint.
                            updateHeartbeat();

                            Runnable write = new WriteCheckpointPages(
                                tracker,
                                chp.cpPages,
                                updStores,
                                doneWriteFut,
                                totalPagesToWriteCnt,
                                new Runnable() {
                                    @Override public void run() {
                                        updateHeartbeat();
                                    }
                                },
                                null);

                            write.run();
                        }

                        updateHeartbeat();

                        // Wait and check for errors.
                        doneWriteFut.get();

                        // Must re-check shutdown flag here because threads may have skipped some pages.
                        // If so, we should not put finish checkpoint mark.
                        if (shutdownNow) {
                            chp.progress.cpFinishFut.onDone(new NodeStoppingException("Node is stopping."));

                            return;
                        }

                        tracker.onFsyncStart();

                        if (!skipSync) {
                            for (Map.Entry<PageStore, LongAdder> updStoreEntry : updStores.entrySet()) {
                                if (shutdownNow) {
                                    chp.progress.cpFinishFut.onDone(new NodeStoppingException("Node is stopping."));

                                    return;
                                }

                                blockingSectionBegin();

                                try {
                                    updStoreEntry.getKey().sync();
                                }
                                finally {
                                    blockingSectionEnd();
                                }

                                syncedPagesCntr.addAndGet(updStoreEntry.getValue().intValue());
                            }
                        }
                    }
                    else {
                        tracker.onPagesWriteStart();
                        tracker.onFsyncStart();
                    }

                    snapshotMgr.afterCheckpointPageWritten();

                    destroyedPartitionsCnt = destroyEvictedPartitions();

                    // Must mark successful checkpoint only if there are no exceptions or interrupts.
                    success = true;
                }
                finally {
                    if (success)
                        markCheckpointEnd(chp);
                }

                tracker.onEnd();

                if (chp.hasDelta() || destroyedPartitionsCnt > 0) {
                    if (printCheckpointStats) {
                        if (log.isInfoEnabled()) {
                            String walSegsCoveredMsg = prepareWalSegsCoveredMsg(chp.walSegsCoveredRange);

                            log.info(String.format("Checkpoint finished [cpId=%s, pages=%d, markPos=%s, " +
                                    "walSegmentsCleared=%d, walSegmentsCovered=%s, markDuration=%dms, pagesWrite=%dms, fsync=%dms, " +
                                    "total=%dms]",
                                chp.cpEntry != null ? chp.cpEntry.checkpointId() : "",
                                chp.pagesSize,
                                chp.cpEntry != null ? chp.cpEntry.checkpointMark() : "",
                                chp.walFilesDeleted,
                                walSegsCoveredMsg,
                                tracker.markDuration(),
                                tracker.pagesWriteDuration(),
                                tracker.fsyncDuration(),
                                tracker.totalDuration()));
                        }
                    }

                    persStoreMetrics.onCheckpoint(
                        tracker.lockWaitDuration(),
                        tracker.markDuration(),
                        tracker.pagesWriteDuration(),
                        tracker.fsyncDuration(),
                        tracker.totalDuration(),
                        chp.pagesSize,
                        tracker.dataPagesWritten(),
                        tracker.cowPagesWritten());
                }
                else {
                    persStoreMetrics.onCheckpoint(
                        tracker.lockWaitDuration(),
                        tracker.markDuration(),
                        tracker.pagesWriteDuration(),
                        tracker.fsyncDuration(),
                        tracker.totalDuration(),
                        chp.pagesSize,
                        tracker.dataPagesWritten(),
                        tracker.cowPagesWritten());
                }
            }
            catch (IgniteCheckedException e) {
                if (chp != null)
                    chp.progress.cpFinishFut.onDone(e);

                cctx.kernalContext().failure().process(new FailureContext(FailureType.CRITICAL_ERROR, e));
            }
        }

        /** */
        private String prepareWalSegsCoveredMsg(IgniteBiTuple<Long, Long> walRange) {
            String res;

            long startIdx = walRange.get1();
            long endIdx = walRange.get2();

            if (endIdx < 0 || endIdx < startIdx)
                res = "[]";
            else if (endIdx == startIdx)
                res = "[" + endIdx + "]";
            else
                res = "[" + startIdx + " - " + endIdx + "]";

            return res;
        }

        /**
         * Processes all evicted partitions scheduled for destroy.
         *
         * @throws IgniteCheckedException If failed.
         *
         * @return The number of destroyed partition files.
         */
        private int destroyEvictedPartitions() throws IgniteCheckedException {
            PartitionDestroyQueue destroyQueue = curCpProgress.destroyQueue;

            if (destroyQueue.pendingReqs.isEmpty())
                return 0;

            List<PartitionDestroyRequest> reqs = null;

            for (final PartitionDestroyRequest req : destroyQueue.pendingReqs.values()) {
                if (!req.beginDestroy())
                    continue;

                final int grpId = req.grpId;
                final int partId = req.partId;

                CacheGroupContext grp = cctx.cache().cacheGroup(grpId);

                assert grp != null
                    : "Cache group is not initialized [grpId=" + grpId + "]";
                assert grp.offheap() instanceof GridCacheOffheapManager
                    : "Destroying partition files when persistence is off " + grp.offheap();

                final GridCacheOffheapManager offheap = (GridCacheOffheapManager) grp.offheap();

                Runnable destroyPartTask = () -> {
                    try {
                        offheap.destroyPartitionStore(grpId, partId);

                        req.onDone(null);

                        if (log.isDebugEnabled())
                            log.debug("Partition file has destroyed [grpId=" + grpId + ", partId=" + partId + "]");
                    }
                    catch (Exception e) {
                        req.onDone(new IgniteCheckedException(
                            "Partition file destroy has failed [grpId=" + grpId + ", partId=" + partId + "]", e));
                    }
                };

                if (asyncRunner != null) {
                    try {
                        asyncRunner.execute(destroyPartTask);
                    }
                    catch (RejectedExecutionException ignore) {
                        // Run the task synchronously.
                        destroyPartTask.run();
                    }
                }
                else
                    destroyPartTask.run();

                if (reqs == null)
                    reqs = new ArrayList<>();

                reqs.add(req);
            }

            if (reqs != null)
                for (PartitionDestroyRequest req : reqs)
                    req.waitCompleted();

            destroyQueue.pendingReqs.clear();

            return reqs != null ? reqs.size() : 0;
        }

        /**
         * @param grpCtx Group context. Can be {@code null} in case of crash recovery.
         * @param grpId Group ID.
         * @param partId Partition ID.
         */
        private void schedulePartitionDestroy(@Nullable CacheGroupContext grpCtx, int grpId, int partId) {
            synchronized (this) {
                scheduledCp.destroyQueue.addDestroyRequest(grpCtx, grpId, partId);
            }

            if (log.isDebugEnabled())
                log.debug("Partition file has been scheduled to destroy [grpId=" + grpId + ", partId=" + partId + "]");

            if (grpCtx != null)
                wakeupForCheckpoint(PARTITION_DESTROY_CHECKPOINT_TIMEOUT, "partition destroy");
        }

        /**
         * @param grpId Group ID.
         * @param partId Partition ID.
         */
        private void cancelOrWaitPartitionDestroy(int grpId, int partId) throws IgniteCheckedException {
            PartitionDestroyRequest req;

            synchronized (this) {
                req = scheduledCp.destroyQueue.cancelDestroy(grpId, partId);
            }

            if (req != null)
                req.waitCompleted();

            CheckpointProgress cur;

            synchronized (this) {
                cur = curCpProgress;

                if (cur != null)
                    req = cur.destroyQueue.cancelDestroy(grpId, partId);
            }

            if (req != null)
                req.waitCompleted();

            if (log.isDebugEnabled())
                log.debug("Partition file destroy has cancelled [grpId=" + grpId + ", partId=" + partId + "]");
        }

        /**
         *
         */
        @SuppressWarnings("WaitNotInLoop")
        private void waitCheckpointEvent() {
            boolean cancel = false;

            try {
                synchronized (this) {
                    long remaining;

                    while ((remaining = scheduledCp.nextCpTs - U.currentTimeMillis()) > 0 && !isCancelled()) {
                        blockingSectionBegin();

                        try {
                            wait(remaining);
                        }
                        finally {
                            blockingSectionEnd();
                        }
                    }
                }
            }
            catch (InterruptedException ignored) {
                Thread.currentThread().interrupt();

                cancel = true;
            }

            if (cancel)
                isCancelled = true;
        }

        /**
         *
         */
        @SuppressWarnings("TooBroadScope")
        private Checkpoint markCheckpointBegin(CheckpointMetricsTracker tracker) throws IgniteCheckedException {
            CheckpointRecord cpRec = new CheckpointRecord(null);

            WALPointer cpPtr = null;

            final CheckpointProgress curr;

            CheckpointEntry cp = null;

            IgniteBiTuple<Collection<GridMultiCollectionWrapper<FullPageId>>, Integer> cpPagesTuple;

            tracker.onLockWaitStart();

            boolean hasPages;

            boolean hasPartitionsToDestroy;

            IgniteFuture snapFut = null;

            long cpTs = System.currentTimeMillis();

            // This can happen in an unlikely event of two checkpoints happening
            // within a currentTimeMillis() granularity window.
            if (cpTs == lastCpTs)
                cpTs++;

            lastCpTs = cpTs;

            checkpointLock.writeLock().lock();

            try {
                tracker.onMarkStart();

                synchronized (this) {
                    curr = scheduledCp;

                    curr.started = true;

                    if (curr.reason == null)
                        curr.reason = "timeout";

                    // It is important that we assign a new progress object before checkpoint mark in page memory.
                    scheduledCp = new CheckpointProgress(U.currentTimeMillis() + checkpointFreq);

                    curCpProgress = curr;
                }

                final PartitionAllocationMap map = new PartitionAllocationMap();

                GridCompoundFuture asyncLsnrFut = asyncRunner == null ? null : new GridCompoundFuture();

                DbCheckpointListener.Context ctx0 = new DbCheckpointListener.Context() {
                    @Override public boolean nextSnapshot() {
                        return curr.nextSnapshot;
                    }

                    /** {@inheritDoc} */
                    @Override public PartitionAllocationMap partitionStatMap() {
                        return map;
                    }

                    /** {@inheritDoc} */
                    @Override public boolean needToSnapshot(String cacheOrGrpName) {
                        return curr.snapshotOperation.cacheGroupIds().contains(CU.cacheId(cacheOrGrpName));
                    }

                    /** {@inheritDoc} */
                    @Override public Executor executor() {
                        return asyncRunner == null ? null : cmd -> {
                            try {
                                GridFutureAdapter<?> res = new GridFutureAdapter<>();

                                asyncRunner.execute(U.wrapIgniteFuture(cmd, res));

                                asyncLsnrFut.add(res);
                            }
                            catch (RejectedExecutionException e) {
                                assert false : "A task should never be rejected by async runner";
                            }
                        };
                    }
                };

                // Listeners must be invoked before we write checkpoint record to WAL.
                for (DbCheckpointListener lsnr : lsnrs)
                    lsnr.onCheckpointBegin(ctx0);

                if (asyncLsnrFut != null) {
                    asyncLsnrFut.markInitialized();

                    asyncLsnrFut.get();
                }

                if (curr.nextSnapshot)
                    snapFut = snapshotMgr.onMarkCheckPointBegin(curr.snapshotOperation, map);

                GridCompoundFuture grpHandleFut = asyncRunner == null ? null : new GridCompoundFuture();

                for (CacheGroupContext grp : cctx.cache().cacheGroups()) {
                    if (grp.isLocal() || !grp.walEnabled())
                        continue;

                    Runnable r = () -> {
                        ArrayList<GridDhtLocalPartition> parts = new ArrayList<>(grp.topology().localPartitions().size());

                        for (GridDhtLocalPartition part : grp.topology().currentLocalPartitions())
                            parts.add(part);

                        CacheState state = new CacheState(parts.size());

                        for (GridDhtLocalPartition part : parts) {
                            state.addPartitionState(
                                part.id(),
                                part.dataStore().fullSize(),
                                part.updateCounter(),
                                (byte)part.state().ordinal()
                            );
                        }

                        synchronized (cpRec) {
                            cpRec.addCacheGroupState(grp.groupId(), state);
                        }
                    };

                    if (asyncRunner == null)
                        r.run();
                    else
                        try {
                            GridFutureAdapter<?> res = new GridFutureAdapter<>();

                            asyncRunner.execute(U.wrapIgniteFuture(r, res));

                            grpHandleFut.add(res);
                        }
                        catch (RejectedExecutionException e) {
                            assert false : "Task should never be rejected by async runner";
                        }
                }

                if (grpHandleFut != null) {
                    grpHandleFut.markInitialized();

                    grpHandleFut.get();
                }

                cpPagesTuple = beginAllCheckpoints();

                hasPages = hasPageForWrite(cpPagesTuple.get1());

                hasPartitionsToDestroy = !curr.destroyQueue.pendingReqs.isEmpty();

                if (hasPages || curr.nextSnapshot || hasPartitionsToDestroy) {
                    // No page updates for this checkpoint are allowed from now on.
                    cpPtr = cctx.wal().log(cpRec);

                    if (cpPtr == null)
                        cpPtr = CheckpointStatus.NULL_PTR;
                }

                if (hasPages || hasPartitionsToDestroy) {
                    cp = prepareCheckpointEntry(
                        tmpWriteBuf,
                        cpTs,
                        cpRec.checkpointId(),
                        cpPtr,
                        cpRec,
                        CheckpointEntryType.START);

                    cpHistory.addCheckpoint(cp);
                }
            }
            finally {
                checkpointLock.writeLock().unlock();

                tracker.onLockRelease();
            }

            curr.cpBeginFut.onDone();

            if (snapFut != null) {
                try {
                    snapFut.get();
                }
                catch (IgniteException e) {
                    U.error(log, "Failed to wait for snapshot operation initialization: " +
                        curr.snapshotOperation + "]", e);
                }
            }

            if (hasPages || hasPartitionsToDestroy) {
                assert cpPtr != null;
                assert cp != null;

                tracker.onWalCpRecordFsyncStart();

                // Sync log outside the checkpoint write lock.
                cctx.wal().flush(cpPtr, true);

                tracker.onWalCpRecordFsyncEnd();

                writeCheckpointEntry(tmpWriteBuf, cp, CheckpointEntryType.START);

                GridMultiCollectionWrapper<FullPageId> cpPages = splitAndSortCpPagesIfNeeded(cpPagesTuple);

                if (printCheckpointStats)
                    if (log.isInfoEnabled())
                        log.info(String.format("Checkpoint started [checkpointId=%s, startPtr=%s, checkpointLockWait=%dms, " +
                                "checkpointLockHoldTime=%dms, walCpRecordFsyncDuration=%dms, pages=%d, reason='%s']",
                            cpRec.checkpointId(),
                            cpPtr,
                            tracker.lockWaitDuration(),
                            tracker.lockHoldDuration(),
                            tracker.walCpRecordFsyncDuration(),
                            cpPages.size(),
                            curr.reason)
                        );

                return new Checkpoint(cp, cpPages, curr);
            }
            else {
                if (curr.nextSnapshot)
                    cctx.wal().flush(null, true);

                if (printCheckpointStats) {
                    if (log.isInfoEnabled())
                        LT.info(log, String.format("Skipping checkpoint (no pages were modified) [" +
                                "checkpointLockWait=%dms, checkpointLockHoldTime=%dms, reason='%s']",
                            tracker.lockWaitDuration(),
                            tracker.lockHoldDuration(),
                            curr.reason));
                }

                GridMultiCollectionWrapper<FullPageId> wrapper = new GridMultiCollectionWrapper<>(new Collection[0]);

                return new Checkpoint(null, wrapper, curr);
            }
        }

        /**
         * Check that at least one collection is not empty.
         *
         * @param cpPagesCollWrapper Collection of {@link GridMultiCollectionWrapper} checkpoint pages.
         */
        private boolean hasPageForWrite(Collection<GridMultiCollectionWrapper<FullPageId>> cpPagesCollWrapper) {
            boolean hasPages = false;

            for (Collection c : cpPagesCollWrapper)
                if (!c.isEmpty()) {
                    hasPages = true;

                    break;
                }

            return hasPages;
        }

        /**
         * @return tuple with collections of FullPageIds obtained from each PageMemory and overall number of dirty
         * pages.
         */
        private IgniteBiTuple<Collection<GridMultiCollectionWrapper<FullPageId>>, Integer> beginAllCheckpoints() {
            Collection<GridMultiCollectionWrapper<FullPageId>> res = new ArrayList(dataRegions().size());

            int pagesNum = 0;

            for (DataRegion memPlc : dataRegions()) {
                if (!memPlc.config().isPersistenceEnabled())
                    continue;

                GridMultiCollectionWrapper<FullPageId> nextCpPagesCol = ((PageMemoryEx)memPlc.pageMemory()).beginCheckpoint();

                pagesNum += nextCpPagesCol.size();

                res.add(nextCpPagesCol);
            }

            currCheckpointPagesCnt = pagesNum;

            return new IgniteBiTuple<>(res, pagesNum);
        }

        /**
         * @param chp Checkpoint snapshot.
         */
        private void markCheckpointEnd(Checkpoint chp) throws IgniteCheckedException {
            synchronized (this) {
                writtenPagesCntr = null;
                syncedPagesCntr = null;
                evictedPagesCntr = null;

                for (DataRegion memPlc : dataRegions()) {
                    if (!memPlc.config().isPersistenceEnabled())
                        continue;

                    ((PageMemoryEx)memPlc.pageMemory()).finishCheckpoint();
                }

                currCheckpointPagesCnt = 0;
            }

            if (chp.hasDelta()) {
                CheckpointEntry cp = prepareCheckpointEntry(
                    tmpWriteBuf,
                    chp.cpEntry.timestamp(),
                    chp.cpEntry.checkpointId(),
                    chp.cpEntry.checkpointMark(),
                    null,
                    CheckpointEntryType.END);

                writeCheckpointEntry(tmpWriteBuf, cp, CheckpointEntryType.END);

                cctx.wal().notchLastCheckpointPtr(chp.cpEntry.checkpointMark());
            }

            List<CheckpointEntry> removedFromHistory = cpHistory.onCheckpointFinished(chp, truncateWalOnCpFinish);

            for (CheckpointEntry cp : removedFromHistory)
                removeCheckpointFiles(cp);

            if (chp.progress != null)
                chp.progress.cpFinishFut.onDone();
        }

        /** {@inheritDoc} */
        @Override public void cancel() {
            if (log.isDebugEnabled())
                log.debug("Cancelling grid runnable: " + this);

            // Do not interrupt runner thread.
            isCancelled = true;

            synchronized (this) {
                notifyAll();
            }
        }

        /**
         *
         */
        public void shutdownNow() {
            shutdownNow = true;

            if (!isCancelled)
                cancel();
        }
    }

    /**
     * Reorders list of checkpoint pages and splits them into needed number of sublists according to
     * {@link DataStorageConfiguration#getCheckpointThreads()} and
     * {@link DataStorageConfiguration#getCheckpointWriteOrder()}.
     *
     * @param cpPagesTuple Checkpoint pages tuple.
     */
    private GridMultiCollectionWrapper<FullPageId> splitAndSortCpPagesIfNeeded(
        IgniteBiTuple<Collection<GridMultiCollectionWrapper<FullPageId>>, Integer> cpPagesTuple
    ) {
        List<FullPageId> cpPagesList = new ArrayList<>(cpPagesTuple.get2());

        for (GridMultiCollectionWrapper<FullPageId> col : cpPagesTuple.get1()) {
            for (int i = 0; i < col.collectionsSize(); i++)
                cpPagesList.addAll(col.innerCollection(i));
        }

        if (persistenceCfg.getCheckpointWriteOrder() == CheckpointWriteOrder.SEQUENTIAL) {
            FullPageId[] objects = cpPagesList.toArray(new FullPageId[cpPagesList.size()]);

            Arrays.parallelSort(objects, new Comparator<FullPageId>() {
                @Override public int compare(FullPageId o1, FullPageId o2) {
                    int cmp = Long.compare(o1.groupId(), o2.groupId());
                    if (cmp != 0)
                        return cmp;

                    return Long.compare(PageIdUtils.effectivePageId(o1.pageId()),
                        PageIdUtils.effectivePageId(o2.pageId()));
                }
            });

            cpPagesList = Arrays.asList(objects);
        }

        int cpThreads = persistenceCfg.getCheckpointThreads();

        int pagesSubLists = cpThreads == 1 ? 1 : cpThreads * 4;
        // Splitting pages to (threads * 4) subtasks. If any thread will be faster, it will help slower threads.

        Collection[] pagesSubListArr = new Collection[pagesSubLists];

        for (int i = 0; i < pagesSubLists; i++) {
            int totalSize = cpPagesList.size();

            int from = totalSize * i / (pagesSubLists);

            int to = totalSize * (i + 1) / (pagesSubLists);

            pagesSubListArr[i] = cpPagesList.subList(from, to);
        }

        return new GridMultiCollectionWrapper<FullPageId>(pagesSubListArr);
    }

    /** Pages write task */
    private class WriteCheckpointPages implements Runnable {
        /** */
        private final CheckpointMetricsTracker tracker;

        /** Collection of page IDs to write under this task. Overall pages to write may be greater than this collection */
        private final Collection<FullPageId> writePageIds;

        /** */
        private final ConcurrentLinkedHashMap<PageStore, LongAdder> updStores;

        /** */
        private final CountDownFuture doneFut;

        /** Total pages to write, counter may be greater than {@link #writePageIds} size */
        private final int totalPagesToWrite;

        /** */
        private final Runnable beforePageWrite;

        /** If any pages were skipped, new task with remaining pages will be submitted here. */
        private final ExecutorService retryWriteExecutor;

        /**
         * Creates task for write pages
         *
         * @param tracker
         * @param writePageIds Collection of page IDs to write.
         * @param updStores
         * @param doneFut
         * @param totalPagesToWrite total pages to be written under this checkpoint
         * @param beforePageWrite Action to be performed before every page write.
         * @param retryWriteExecutor Retry write executor.
         */
        private WriteCheckpointPages(
            final CheckpointMetricsTracker tracker,
            final Collection<FullPageId> writePageIds,
            final ConcurrentLinkedHashMap<PageStore, LongAdder> updStores,
            final CountDownFuture doneFut,
            final int totalPagesToWrite,
            final Runnable beforePageWrite,
            final ExecutorService retryWriteExecutor
        ) {
            this.tracker = tracker;
            this.writePageIds = writePageIds;
            this.updStores = updStores;
            this.doneFut = doneFut;
            this.totalPagesToWrite = totalPagesToWrite;
            this.beforePageWrite = beforePageWrite;
            this.retryWriteExecutor = retryWriteExecutor;
        }

        /** {@inheritDoc} */
        @Override public void run() {
            snapshotMgr.beforeCheckpointPageWritten();

            Collection<FullPageId> writePageIds = this.writePageIds;

            try {
                List<FullPageId> pagesToRetry = writePages(writePageIds);

                if (pagesToRetry.isEmpty())
                    doneFut.onDone((Void)null);
                else {
                    if (retryWriteExecutor == null) {
                        while (!pagesToRetry.isEmpty())
                            pagesToRetry = writePages(pagesToRetry);

                        doneFut.onDone((Void)null);
                    }
                    else {
                        // Submit current retry pages to the end of the queue to avoid starvation.
                        WriteCheckpointPages retryWritesTask = new WriteCheckpointPages(
                            tracker,
                            pagesToRetry,
                            updStores,
                            doneFut,
                            totalPagesToWrite,
                            beforePageWrite,
                            retryWriteExecutor);

                        retryWriteExecutor.submit(retryWritesTask);
                    }
                }
            }
            catch (Throwable e) {
                doneFut.onDone(e);
            }
        }

        /**
         * @param writePageIds Collections of pages to write.
         * @return pagesToRetry Pages which should be retried.
         */
        private List<FullPageId> writePages(Collection<FullPageId> writePageIds) throws IgniteCheckedException {
            ByteBuffer tmpWriteBuf = threadBuf.get();

            long writeAddr = GridUnsafe.bufferAddress(tmpWriteBuf);

            List<FullPageId> pagesToRetry = new ArrayList<>();

            for (FullPageId fullId : writePageIds) {
                if (checkpointer.shutdownNow)
                    break;

                tmpWriteBuf.rewind();

                beforePageWrite.run();

                snapshotMgr.beforePageWrite(fullId);

                int grpId = fullId.groupId();

                PageMemoryEx pageMem;

                // TODO IGNITE-7792 add generic mapping.
                if (grpId == MetaStorage.METASTORAGE_CACHE_ID)
                    pageMem = (PageMemoryEx)metaStorage.pageMemory();
                else if (grpId == TxLog.TX_LOG_CACHE_ID)
                    pageMem = (PageMemoryEx)dataRegion(TxLog.TX_LOG_CACHE_NAME).pageMemory();
                else {
                    CacheGroupContext grp = context().cache().cacheGroup(grpId);

                    DataRegion region = grp != null ?grp .dataRegion() : null;

                    if (region == null || !region.config().isPersistenceEnabled())
                        continue;

                    pageMem = (PageMemoryEx)region.pageMemory();
                }

                Integer tag = pageMem.getForCheckpoint(
                    fullId, tmpWriteBuf, persStoreMetrics.metricsEnabled() ? tracker : null);

                if (tag != null) {
                    if (tag == PageMemoryImpl.TRY_AGAIN_TAG) {
                        pagesToRetry.add(fullId);

                        continue;
                    }

                    assert PageIO.getType(tmpWriteBuf) != 0 : "Invalid state. Type is 0! pageId = " + U.hexLong(fullId.pageId());
                    assert PageIO.getVersion(tmpWriteBuf) != 0 : "Invalid state. Version is 0! pageId = " + U.hexLong(fullId.pageId());

                    tmpWriteBuf.rewind();

                    if (persStoreMetrics.metricsEnabled()) {
                        int pageType = PageIO.getType(tmpWriteBuf);

                        if (PageIO.isDataPageType(pageType))
                            tracker.onDataPageWritten();
                    }

                    if (!skipCrc) {
                        PageIO.setCrc(writeAddr, FastCrc.calcCrc(tmpWriteBuf, pageSize()));

                        tmpWriteBuf.rewind();
                    }

                    int curWrittenPages = writtenPagesCntr.incrementAndGet();

                    snapshotMgr.onPageWrite(fullId, tmpWriteBuf, curWrittenPages, totalPagesToWrite);

                    tmpWriteBuf.rewind();

                    PageStore store = storeMgr.writeInternal(grpId, fullId.pageId(), tmpWriteBuf, tag, false);

                    updStores.computeIfAbsent(store, k -> new LongAdder()).increment();
                }
            }

            return pagesToRetry;
        }
    }

    /**
     *
     */
    public static class Checkpoint {
        /** Checkpoint entry. */
        @Nullable private final CheckpointEntry cpEntry;

        /** Checkpoint pages. */
        private final GridMultiCollectionWrapper<FullPageId> cpPages;

        /** */
        private final CheckpointProgress progress;

        /** Number of deleted WAL files. */
        private int walFilesDeleted;

        /** WAL segments fully covered by this checkpoint. */
        private IgniteBiTuple<Long, Long> walSegsCoveredRange;

        /** */
        private final int pagesSize;

        /**
         * @param cpEntry Checkpoint entry.
         * @param cpPages Pages to write to the page store.
         * @param progress Checkpoint progress status.
         */
        private Checkpoint(
            @Nullable CheckpointEntry cpEntry,
            @NotNull GridMultiCollectionWrapper<FullPageId> cpPages,
            CheckpointProgress progress
        ) {
            this.cpEntry = cpEntry;
            this.cpPages = cpPages;
            this.progress = progress;

            pagesSize = cpPages.size();
        }

        /**
         * @return {@code true} if this checkpoint contains at least one dirty page.
         */
        public boolean hasDelta() {
            return pagesSize != 0;
        }

        /**
         * @param walFilesDeleted Wal files deleted.
         */
        public void walFilesDeleted(int walFilesDeleted) {
            this.walFilesDeleted = walFilesDeleted;
        }

        /**
         * @param walSegsCoveredRange WAL segments fully covered by this checkpoint.
         */
        public void walSegsCoveredRange(final IgniteBiTuple<Long, Long> walSegsCoveredRange) {
            this.walSegsCoveredRange = walSegsCoveredRange;
        }
    }

    /**
     *
     */
    private static class CheckpointStatus {
        /** Null checkpoint UUID. */
        private static final UUID NULL_UUID = new UUID(0L, 0L);

        /** Null WAL pointer. */
        private static final WALPointer NULL_PTR = new FileWALPointer(0, 0, 0);

        /** */
        private long cpStartTs;

        /** */
        private UUID cpStartId;

        /** */
        @GridToStringInclude
        private WALPointer startPtr;

        /** */
        private UUID cpEndId;

        /** */
        @GridToStringInclude
        private WALPointer endPtr;

        /**
         * @param cpStartId Checkpoint start ID.
         * @param startPtr Checkpoint start pointer.
         * @param cpEndId Checkpoint end ID.
         * @param endPtr Checkpoint end pointer.
         */
        private CheckpointStatus(long cpStartTs, UUID cpStartId, WALPointer startPtr, UUID cpEndId, WALPointer endPtr) {
            this.cpStartTs = cpStartTs;
            this.cpStartId = cpStartId;
            this.startPtr = startPtr;
            this.cpEndId = cpEndId;
            this.endPtr = endPtr;
        }

        /**
         * @return {@code True} if need to apply page log to restore tree structure.
         */
        public boolean needRestoreMemory() {
            return !F.eq(cpStartId, cpEndId) && !F.eq(NULL_UUID, cpStartId);
        }

        /** {@inheritDoc} */
        @Override public String toString() {
            return S.toString(CheckpointStatus.class, this);
        }
    }

    /**
     * Data class representing the state of running/scheduled checkpoint.
     */
    private static class CheckpointProgress {
        /** Scheduled time of checkpoint. */
        private volatile long nextCpTs;

        /** Checkpoint begin phase future. */
        private GridFutureAdapter cpBeginFut = new GridFutureAdapter<>();

        /** Checkpoint finish phase future. */
        private GridFutureAdapter cpFinishFut = new GridFutureAdapter<Void>() {
            @Override protected boolean onDone(@Nullable Void res, @Nullable Throwable err, boolean cancel) {
                if (err != null && !cpBeginFut.isDone())
                    cpBeginFut.onDone(err);

                return super.onDone(res, err, cancel);
            }
        };

        /** Flag indicates that snapshot operation will be performed after checkpoint. */
        private volatile boolean nextSnapshot;

        /** Flag indicates that checkpoint is started. */
        private volatile boolean started;

        /** Snapshot operation that should be performed if {@link #nextSnapshot} set to true. */
        private volatile SnapshotOperation snapshotOperation;

        /** Partitions destroy queue. */
        private final PartitionDestroyQueue destroyQueue = new PartitionDestroyQueue();

        /** Wakeup reason. */
        private String reason;

        /**
         * @param nextCpTs Next checkpoint timestamp.
         */
        private CheckpointProgress(long nextCpTs) {
            this.nextCpTs = nextCpTs;
        }
    }

    /**
     *
     */
    private static class CheckpointProgressSnapshot implements CheckpointFuture {
        /** */
        private final boolean started;

        /** */
        private final GridFutureAdapter<Object> cpBeginFut;

        /** */
        private final GridFutureAdapter<Object> cpFinishFut;

        /** */
        CheckpointProgressSnapshot(CheckpointProgress cpProgress) {
            started = cpProgress.started;
            cpBeginFut = cpProgress.cpBeginFut;
            cpFinishFut = cpProgress.cpFinishFut;
        }

        /** {@inheritDoc} */
        @Override public GridFutureAdapter beginFuture() {
            return cpBeginFut;
        }

        /** {@inheritDoc} */
        @Override public GridFutureAdapter finishFuture() {
            return cpFinishFut;
        }
    }

    /**
     *
     */
    public static class FileLockHolder implements AutoCloseable {
        /** Lock file name. */
        private static final String lockFileName = "lock";

        /** File. */
        private File file;

        /** Channel. */
        private RandomAccessFile lockFile;

        /** Lock. */
        private volatile FileLock lock;

        /** Kernal context to generate Id of locked node in file. */
        @NotNull private GridKernalContext ctx;

        /** Logger. */
        private IgniteLogger log;

        /**
         * @param path Path.
         */
        public FileLockHolder(String path, @NotNull GridKernalContext ctx, IgniteLogger log) {
            try {
                file = Paths.get(path, lockFileName).toFile();

                lockFile = new RandomAccessFile(file, "rw");

                this.ctx = ctx;
                this.log = log;
            }
            catch (IOException e) {
                throw new IgniteException(e);
            }
        }

        /**
         * @param lockWaitTimeMillis During which time thread will try capture file lock.
         * @throws IgniteCheckedException If failed to capture file lock.
         */
        public void tryLock(long lockWaitTimeMillis) throws IgniteCheckedException {
            assert lockFile != null;

            FileChannel ch = lockFile.getChannel();

            SB sb = new SB();

            //write node id
            sb.a("[").a(ctx.localNodeId().toString()).a("]");

            //write ip addresses
            final GridDiscoveryManager discovery = ctx.discovery();

            if (discovery != null) { //discovery may be not up and running
                final ClusterNode node = discovery.localNode();

                if (node != null)
                    sb.a(node.addresses());
            }

            //write ports
            sb.a("[");
            Iterator<GridPortRecord> it = ctx.ports().records().iterator();

            while (it.hasNext()) {
                GridPortRecord rec = it.next();

                sb.a(rec.protocol()).a(":").a(rec.port());

                if (it.hasNext())
                    sb.a(", ");
            }

            sb.a("]");

            String failMsg;

            try {
                String content = null;

                // Try to get lock, if not available wait 1 sec and re-try.
                for (int i = 0; i < lockWaitTimeMillis; i += 1000) {
                    try {
                        lock = ch.tryLock(0, 1, false);

                        if (lock != null && lock.isValid()) {
                            writeContent(sb.toString());

                            return;
                        }
                    }
                    catch (OverlappingFileLockException ignore) {
                        if (content == null)
                            content = readContent();

                        log.warning("Failed to acquire file lock (local nodeId:" + ctx.localNodeId()
                            + ", already locked by " + content + "), will try again in 1s: "
                            + file.getAbsolutePath());
                    }

                    U.sleep(1000);
                }

                if (content == null)
                    content = readContent();

                failMsg = "Failed to acquire file lock during " + (lockWaitTimeMillis / 1000) +
                    " sec, (locked by " + content + "): " + file.getAbsolutePath();
            }
            catch (Exception e) {
                throw new IgniteCheckedException(e);
            }

            if (failMsg != null)
                throw new IgniteCheckedException(failMsg);
        }

        /**
         * Write node id (who captured lock) into lock file.
         *
         * @param content Node id.
         * @throws IOException if some fail while write node it.
         */
        private void writeContent(String content) throws IOException {
            FileChannel ch = lockFile.getChannel();

            byte[] bytes = content.getBytes();

            ByteBuffer buf = ByteBuffer.allocate(bytes.length);
            buf.put(bytes);

            buf.flip();

            ch.write(buf, 1);

            ch.force(false);
        }

        /**
         *
         */
        private String readContent() throws IOException {
            FileChannel ch = lockFile.getChannel();

            ByteBuffer buf = ByteBuffer.allocate((int)(ch.size() - 1));

            ch.read(buf, 1);

            String content = new String(buf.array());

            buf.clear();

            return content;
        }

        /** Locked or not. */
        public boolean isLocked() {
            return lock != null && lock.isValid();
        }

        /** Releases file lock */
        public void release() {
            U.releaseQuiet(lock);
        }

        /** Closes file channel */
        @Override public void close() {
            release();

            U.closeQuiet(lockFile);
        }

        /**
         * @return Absolute path to lock file.
         */
        private String lockPath() {
            return file.getAbsolutePath();
        }
    }

    /** {@inheritDoc} */
    @Override public DataStorageMetrics persistentStoreMetrics() {
        return new DataStorageMetricsSnapshot(persStoreMetrics);
    }

    /**
     *
     */
    public DataStorageMetricsImpl persistentStoreMetricsImpl() {
        return persStoreMetrics;
    }

    /** {@inheritDoc} */
    @Override public MetaStorage metaStorage() {
        return metaStorage;
    }

    /** {@inheritDoc} */
    public void notifyMetaStorageSubscribersOnReadyForRead() throws IgniteCheckedException {
        metastorageLifecycleLsnrs = cctx.kernalContext().internalSubscriptionProcessor().getMetastorageSubscribers();

        readMetastore();
    }

    /** {@inheritDoc} */
    @Override public boolean walEnabled(int grpId, boolean local) {
        if (local)
            return !initiallyLocalWalDisabledGrps.contains(grpId);
        else
            return !initiallyGlobalWalDisabledGrps.contains(grpId);
    }

    /** {@inheritDoc} */
    @Override public void walEnabled(int grpId, boolean enabled, boolean local) {
        String key = walGroupIdToKey(grpId, local);

        checkpointReadLock();

        try {
            if (enabled)
                remove(key);
            else {
                write(key, true);

                lastCheckpointInapplicableForWalRebalance(grpId);
            }
        }
        catch (IgniteCheckedException e) {
            throw new IgniteException("Failed to write cache group WAL state [grpId=" + grpId +
                ", enabled=" + enabled + ']', e);
        }
        finally {
            checkpointReadUnlock();
        }
    }

    /**
     * Checks that checkpoint with timestamp {@code cpTs} is inapplicable as start point for WAL rebalance for given group {@code grpId}.
     *
     * @param cpTs Checkpoint timestamp.
     * @param grpId Group ID.
     * @return {@code true} if checkpoint {@code cpTs} is inapplicable as start point for WAL rebalance for {@code grpId}.
     * @throws IgniteCheckedException If failed to check.
     */
    public boolean isCheckpointInapplicableForWalRebalance(Long cpTs, int grpId) throws IgniteCheckedException {
        return metaStorage.read(checkpointInapplicableCpAndGroupIdToKey(cpTs, grpId)) != null;
    }

    /**
     * Set last checkpoint as inapplicable for WAL rebalance for given group {@code grpId}.
     *
     * @param grpId Group ID.
     */
    @Override public void lastCheckpointInapplicableForWalRebalance(int grpId) {
        checkpointReadLock();

        try {
            CheckpointEntry lastCp = cpHistory.lastCheckpoint();
            long lastCpTs = lastCp != null ? lastCp.timestamp() : 0;

            if (lastCpTs != 0)
                write(checkpointInapplicableCpAndGroupIdToKey(lastCpTs, grpId), true);
        }
        catch (IgniteCheckedException e) {
            log.error("Failed to mark last checkpoint as inapplicable for WAL rebalance for group: " + grpId, e);
        }
        finally {
            checkpointReadUnlock();
        }
    }

    /**
     *
     */
    private void fillWalDisabledGroups() {
        MetaStorage meta = cctx.database().metaStorage();

        try {
            Set<String> keys = meta.readForPredicate(WAL_KEY_PREFIX_PRED).keySet();

            if (keys.isEmpty())
                return;

            for (String key : keys) {
                T2<Integer, Boolean> t2 = walKeyToGroupIdAndLocalFlag(key);

                if (t2 == null)
                    continue;

                if (t2.get2())
                    initiallyLocalWalDisabledGrps.add(t2.get1());
                else
                    initiallyGlobalWalDisabledGrps.add(t2.get1());
            }

        }
        catch (IgniteCheckedException e) {
            throw new IgniteException("Failed to read cache groups WAL state.", e);
        }
    }

    /**
     * Convert cache group ID to WAL state key.
     *
     * @param grpId Group ID.
     * @return Key.
     */
    private static String walGroupIdToKey(int grpId, boolean local) {
        if (local)
            return WAL_LOCAL_KEY_PREFIX + grpId;
        else
            return WAL_GLOBAL_KEY_PREFIX + grpId;
    }

    /**
     * Convert checkpoint timestamp and cache group ID to key for {@link #CHECKPOINT_INAPPLICABLE_FOR_REBALANCE} metastorage records.
     *
     * @param cpTs Checkpoint timestamp.
     * @param grpId Group ID.
     * @return Key.
     */
    private static String checkpointInapplicableCpAndGroupIdToKey(long cpTs, int grpId) {
        return CHECKPOINT_INAPPLICABLE_FOR_REBALANCE + cpTs + "-" + grpId;
    }

    /**
     * Convert WAL state key to cache group ID.
     *
     * @param key Key.
     * @return Group ID.
     */
    private static T2<Integer, Boolean> walKeyToGroupIdAndLocalFlag(String key) {
        if (key.startsWith(WAL_LOCAL_KEY_PREFIX))
            return new T2<>(Integer.parseInt(key.substring(WAL_LOCAL_KEY_PREFIX.length())), true);
        else if (key.startsWith(WAL_GLOBAL_KEY_PREFIX))
            return new T2<>(Integer.parseInt(key.substring(WAL_GLOBAL_KEY_PREFIX.length())), false);
        else
            return null;
    }

    /**
     * Abstract class for create restore context.
     */
    public abstract static class RestoreStateContext {
        /** */
        protected final IgniteLogger log;

        /** Last archived segment. */
        protected final long lastArchivedSegment;

        /** Last read record WAL pointer. */
        protected FileWALPointer lastRead;

        /**
         * @param lastArchivedSegment Last archived segment index.
         * @param log Ignite logger.
         */
        public RestoreStateContext(long lastArchivedSegment, IgniteLogger log) {
            this.lastArchivedSegment = lastArchivedSegment;
            this.log = log;
        }

        /**
         * Advance iterator to the next record.
         *
         * @param it WAL iterator.
         * @return WALRecord entry.
         * @throws IgniteCheckedException If CRC check fail during binary recovery state or another exception occurring.
         */
        public WALRecord next(WALIterator it) throws IgniteCheckedException {
            try {
                IgniteBiTuple<WALPointer, WALRecord> tup = it.nextX();

                WALRecord rec = tup.get2();

                WALPointer ptr = tup.get1();

                lastRead = (FileWALPointer)ptr;

                rec.position(ptr);

                return rec;
            }
            catch (IgniteCheckedException e) {
                boolean throwsCRCError = throwsCRCError();

                if (X.hasCause(e, IgniteDataIntegrityViolationException.class)) {
                    if (throwsCRCError)
                        throw e;
                    else
                        return null;
                }

                log.error("Catch error during restore state, throwsCRCError=" + throwsCRCError, e);

                throw e;
            }
        }

        /**
         * @return Last read WAL record pointer.
         */
        public WALPointer lastReadRecordPointer() {
            return lastRead;
        }

        /**
         * @return Flag indicates need throws CRC exception or not.
         */
        public boolean throwsCRCError(){
            FileWALPointer lastReadPtr = lastRead;

            return lastReadPtr != null && lastReadPtr.index() <= lastArchivedSegment;
        }
    }

    /**
     * Restore memory context. Tracks the safety of binary recovery.
     */
    public static class RestoreBinaryState extends RestoreStateContext {
        /** Checkpoint status. */
        private final CheckpointStatus status;

        /** The flag indicates need to apply the binary update or no needed. */
        private boolean needApplyBinaryUpdates;

        /**
         * @param status Checkpoint status.
         * @param lastArchivedSegment Last archived segment index.
         * @param log Ignite logger.
         */
        public RestoreBinaryState(CheckpointStatus status, long lastArchivedSegment, IgniteLogger log) {
            super(lastArchivedSegment, log);

            this.status = status;
            needApplyBinaryUpdates = status.needRestoreMemory();
        }

        /**
         * Advance iterator to the next record.
         *
         * @param it WAL iterator.
         * @return WALRecord entry.
         * @throws IgniteCheckedException If CRC check fail during binary recovery state or another exception occurring.
         */
        @Override public WALRecord next(WALIterator it) throws IgniteCheckedException {
            WALRecord rec = super.next(it);

            if (rec == null)
                return null;

            if (rec.type() == CHECKPOINT_RECORD) {
                CheckpointRecord cpRec = (CheckpointRecord)rec;

                // We roll memory up until we find a checkpoint start record registered in the status.
                if (F.eq(cpRec.checkpointId(), status.cpStartId)) {
                    log.info("Found last checkpoint marker [cpId=" + cpRec.checkpointId() +
                        ", pos=" + rec.position() + ']');

                    needApplyBinaryUpdates = false;
                }
                else if (!F.eq(cpRec.checkpointId(), status.cpEndId))
                    U.warn(log, "Found unexpected checkpoint marker, skipping [cpId=" + cpRec.checkpointId() +
                        ", expCpId=" + status.cpStartId + ", pos=" + rec.position() + ']');
            }

            return rec;
        }

        /**
         * @return Flag indicates need apply binary record or not.
         */
        public boolean needApplyBinaryUpdate() {
            return needApplyBinaryUpdates;
        }

        /**
         * @return Flag indicates need throws CRC exception or not.
         */
        @Override public boolean throwsCRCError() {
            log.info("Throws CRC error check, needApplyBinaryUpdates=" + needApplyBinaryUpdates +
                ", lastArchivedSegment=" + lastArchivedSegment + ", lastRead=" + lastRead);

            if (needApplyBinaryUpdates)
                return true;

            return super.throwsCRCError();
        }
    }

    /**
     * Restore logical state context. Tracks the safety of logical recovery.
     */
    public static class RestoreLogicalState extends RestoreStateContext {
        /**
         * @param lastArchivedSegment Last archived segment index.
         * @param log Ignite logger.
         */
        public RestoreLogicalState(long lastArchivedSegment, IgniteLogger log) {
            super(lastArchivedSegment, log);
        }
    }

    /** Indicates checkpoint read lock acquisition failure which did not lead to node invalidation. */
    private static class CheckpointReadLockTimeoutException extends IgniteCheckedException {
        /** */
        private static final long serialVersionUID = 0L;

        /** */
        private CheckpointReadLockTimeoutException(String msg) {
            super(msg);
        }
    }
}<|MERGE_RESOLUTION|>--- conflicted
+++ resolved
@@ -176,11 +176,8 @@
 import static org.apache.ignite.failure.FailureType.SYSTEM_WORKER_TERMINATION;
 import static org.apache.ignite.internal.pagemem.wal.record.WALRecord.RecordType.CHECKPOINT_RECORD;
 import static org.apache.ignite.internal.processors.cache.persistence.metastorage.MetaStorage.METASTORAGE_CACHE_ID;
-<<<<<<< HEAD
 import static org.apache.ignite.internal.processors.cache.version.GridCacheConfigurationChangeAction.DESTROY;
-=======
 import static org.apache.ignite.internal.util.IgniteUtils.checkpointBufferSize;
->>>>>>> 962d6a29
 
 /**
  *
@@ -193,21 +190,9 @@
     /** MemoryPolicyConfiguration name reserved for meta store. */
     public static final String METASTORE_DATA_REGION_NAME = "metastoreMemPlc";
 
-<<<<<<< HEAD
     /** Delimiter between cache group name and cache name in metastore key . */
     private static final String CACHE_GRP_CACHE_NAME_METASTORE_KEY_DELIMITER = ".";
 
-    /** */
-    private static final long GB = 1024L * 1024 * 1024;
-
-    /** Minimum checkpointing page buffer size (may be adjusted by Ignite). */
-    public static final Long DFLT_MIN_CHECKPOINTING_PAGE_BUFFER_SIZE = GB / 4;
-
-    /** Default minimum checkpointing page buffer size (may be adjusted by Ignite). */
-    public static final Long DFLT_MAX_CHECKPOINTING_PAGE_BUFFER_SIZE = 2 * GB;
-
-=======
->>>>>>> 962d6a29
     /** Skip sync. */
     private final boolean skipSync = IgniteSystemProperties.getBoolean(IGNITE_PDS_CHECKPOINT_TEST_SKIP_SYNC);
 
