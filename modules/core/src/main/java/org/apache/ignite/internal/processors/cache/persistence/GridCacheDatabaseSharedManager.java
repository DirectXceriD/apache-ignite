/*
 * Licensed to the Apache Software Foundation (ASF) under one or more
 * contributor license agreements.  See the NOTICE file distributed with
 * this work for additional information regarding copyright ownership.
 * The ASF licenses this file to You under the Apache License, Version 2.0
 * (the "License"); you may not use this file except in compliance with
 * the License.  You may obtain a copy of the License at
 *
 *      http://www.apache.org/licenses/LICENSE-2.0
 *
 * Unless required by applicable law or agreed to in writing, software
 * distributed under the License is distributed on an "AS IS" BASIS,
 * WITHOUT WARRANTIES OR CONDITIONS OF ANY KIND, either express or implied.
 * See the License for the specific language governing permissions and
 * limitations under the License.
 */

package org.apache.ignite.internal.processors.cache.persistence;

import java.io.File;
import java.io.FileFilter;
import java.io.IOException;
import java.io.RandomAccessFile;
import java.nio.ByteBuffer;
import java.nio.ByteOrder;
import java.nio.channels.FileChannel;
import java.nio.channels.FileLock;
import java.nio.channels.OverlappingFileLockException;
import java.nio.file.Files;
import java.nio.file.Path;
import java.nio.file.Paths;
import java.nio.file.StandardOpenOption;
import java.util.ArrayList;
import java.util.Arrays;
import java.util.Collection;
import java.util.Collections;
import java.util.Comparator;
import java.util.HashMap;
import java.util.HashSet;
import java.util.Iterator;
import java.util.List;
import java.util.Map;
import java.util.NavigableMap;
import java.util.UUID;
import java.util.concurrent.ConcurrentHashMap;
import java.util.concurrent.ConcurrentMap;
import java.util.concurrent.ConcurrentSkipListMap;
import java.util.concurrent.CopyOnWriteArrayList;
import java.util.concurrent.CountDownLatch;
import java.util.concurrent.ExecutorService;
import java.util.concurrent.LinkedBlockingQueue;
import java.util.concurrent.RejectedExecutionException;
import java.util.concurrent.TimeUnit;
import java.util.concurrent.atomic.AtomicInteger;
import java.util.concurrent.atomic.AtomicIntegerFieldUpdater;
import java.util.concurrent.locks.ReentrantReadWriteLock;
import java.util.regex.Matcher;
import java.util.regex.Pattern;
import javax.management.ObjectName;
import org.apache.ignite.DataStorageMetrics;
import org.apache.ignite.IgniteCheckedException;
import org.apache.ignite.IgniteException;
import org.apache.ignite.IgniteLogger;
import org.apache.ignite.IgniteSystemProperties;
import org.apache.ignite.cluster.ClusterNode;
import org.apache.ignite.configuration.CheckpointWriteOrder;
import org.apache.ignite.configuration.DataPageEvictionMode;
import org.apache.ignite.configuration.DataRegionConfiguration;
import org.apache.ignite.configuration.DataStorageConfiguration;
import org.apache.ignite.configuration.IgniteConfiguration;
import org.apache.ignite.events.DiscoveryEvent;
import org.apache.ignite.events.EventType;
import org.apache.ignite.internal.GridKernalContext;
import org.apache.ignite.internal.IgniteInternalFuture;
import org.apache.ignite.internal.IgniteInterruptedCheckedException;
import org.apache.ignite.internal.NodeStoppingException;
import org.apache.ignite.internal.managers.discovery.GridDiscoveryManager;
import org.apache.ignite.internal.mem.DirectMemoryProvider;
import org.apache.ignite.internal.mem.file.MappedFileMemoryProvider;
import org.apache.ignite.internal.mem.unsafe.UnsafeMemoryProvider;
import org.apache.ignite.internal.pagemem.FullPageId;
import org.apache.ignite.internal.pagemem.PageIdUtils;
import org.apache.ignite.internal.pagemem.PageMemory;
import org.apache.ignite.internal.pagemem.PageUtils;
import org.apache.ignite.internal.pagemem.store.IgnitePageStoreManager;
import org.apache.ignite.internal.pagemem.store.PageStore;
import org.apache.ignite.internal.pagemem.wal.StorageException;
import org.apache.ignite.internal.pagemem.wal.WALIterator;
import org.apache.ignite.internal.pagemem.wal.WALPointer;
import org.apache.ignite.internal.pagemem.wal.record.CacheState;
import org.apache.ignite.internal.pagemem.wal.record.CheckpointRecord;
import org.apache.ignite.internal.pagemem.wal.record.DataEntry;
import org.apache.ignite.internal.pagemem.wal.record.DataRecord;
import org.apache.ignite.internal.pagemem.wal.record.MemoryRecoveryRecord;
import org.apache.ignite.internal.pagemem.wal.record.MetastoreDataRecord;
import org.apache.ignite.internal.pagemem.wal.record.PageSnapshot;
import org.apache.ignite.internal.pagemem.wal.record.WALRecord;
import org.apache.ignite.internal.pagemem.wal.record.delta.PageDeltaRecord;
import org.apache.ignite.internal.pagemem.wal.record.delta.PartitionDestroyRecord;
import org.apache.ignite.internal.pagemem.wal.record.delta.PartitionMetaStateRecord;
import org.apache.ignite.internal.processors.cache.CacheGroupContext;
import org.apache.ignite.internal.processors.cache.CacheGroupDescriptor;
import org.apache.ignite.internal.processors.cache.DynamicCacheDescriptor;
import org.apache.ignite.internal.processors.cache.GridCacheContext;
import org.apache.ignite.internal.processors.cache.GridCacheSharedContext;
import org.apache.ignite.internal.processors.cache.StoredCacheData;
import org.apache.ignite.internal.processors.cache.distributed.dht.GridDhtLocalPartition;
import org.apache.ignite.internal.processors.cache.distributed.dht.GridDhtPartitionState;
import org.apache.ignite.internal.processors.cache.distributed.dht.preloader.GridDhtPartitionsExchangeFuture;
import org.apache.ignite.internal.processors.cache.persistence.file.FileIO;
import org.apache.ignite.internal.processors.cache.persistence.file.FilePageStore;
import org.apache.ignite.internal.processors.cache.persistence.file.FilePageStoreManager;
import org.apache.ignite.internal.processors.cache.persistence.metastorage.MetaStorage;
import org.apache.ignite.internal.processors.cache.persistence.metastorage.MetastorageLifecycleListener;
import org.apache.ignite.internal.processors.cache.persistence.pagemem.CheckpointMetricsTracker;
import org.apache.ignite.internal.processors.cache.persistence.pagemem.PageMemoryEx;
import org.apache.ignite.internal.processors.cache.persistence.pagemem.PageMemoryImpl;
import org.apache.ignite.internal.processors.cache.persistence.partstate.PartitionAllocationMap;
import org.apache.ignite.internal.processors.cache.persistence.snapshot.IgniteCacheSnapshotManager;
import org.apache.ignite.internal.processors.cache.persistence.snapshot.SnapshotOperation;
import org.apache.ignite.internal.processors.cache.persistence.tree.io.PageIO;
import org.apache.ignite.internal.processors.cache.persistence.tree.io.PagePartitionMetaIO;
import org.apache.ignite.internal.processors.cache.persistence.wal.FileWALPointer;
import org.apache.ignite.internal.processors.cache.persistence.wal.crc.PureJavaCrc32;
import org.apache.ignite.internal.processors.port.GridPortRecord;
import org.apache.ignite.internal.util.GridConcurrentHashSet;
import org.apache.ignite.internal.util.GridMultiCollectionWrapper;
import org.apache.ignite.internal.util.GridUnsafe;
import org.apache.ignite.internal.util.IgniteUtils;
import org.apache.ignite.internal.util.future.CountDownFuture;
import org.apache.ignite.internal.util.future.GridFutureAdapter;
import org.apache.ignite.internal.util.lang.GridInClosure3X;
import org.apache.ignite.internal.util.tostring.GridToStringInclude;
import org.apache.ignite.internal.util.typedef.CI1;
import org.apache.ignite.internal.util.typedef.F;
import org.apache.ignite.internal.util.typedef.P3;
import org.apache.ignite.internal.util.typedef.T2;
import org.apache.ignite.internal.util.typedef.internal.CU;
import org.apache.ignite.internal.util.typedef.internal.LT;
import org.apache.ignite.internal.util.typedef.internal.S;
import org.apache.ignite.internal.util.typedef.internal.SB;
import org.apache.ignite.internal.util.typedef.internal.U;
import org.apache.ignite.internal.util.worker.GridWorker;
import org.apache.ignite.lang.IgniteBiTuple;
import org.apache.ignite.lang.IgniteFuture;
import org.apache.ignite.lang.IgniteOutClosure;
import org.apache.ignite.lang.IgnitePredicate;
import org.apache.ignite.mxbean.DataStorageMetricsMXBean;
import org.apache.ignite.thread.IgniteThread;
import org.apache.ignite.thread.IgniteThreadPoolExecutor;
import org.jetbrains.annotations.NotNull;
import org.jetbrains.annotations.Nullable;

import static java.nio.file.StandardOpenOption.READ;
import static org.apache.ignite.IgniteSystemProperties.IGNITE_PDS_MAX_CHECKPOINT_MEMORY_HISTORY_SIZE;
import static org.apache.ignite.IgniteSystemProperties.IGNITE_PDS_SKIP_CRC;
import static org.apache.ignite.IgniteSystemProperties.IGNITE_PDS_WAL_REBALANCE_THRESHOLD;
import static org.apache.ignite.internal.processors.cache.persistence.metastorage.MetaStorage.METASTORAGE_CACHE_ID;

/**
 *
 */
@SuppressWarnings({"unchecked", "NonPrivateFieldAccessedInSynchronizedContext"})
public class GridCacheDatabaseSharedManager extends IgniteCacheDatabaseSharedManager {
    /** */
    public static final String IGNITE_PDS_CHECKPOINT_TEST_SKIP_SYNC = "IGNITE_PDS_CHECKPOINT_TEST_SKIP_SYNC";

    /** MemoryPolicyConfiguration name reserved for meta store. */
    private static final String METASTORE_DATA_REGION_NAME = "metastoreMemPlc";

    /** */
    private static final long GB = 1024L * 1024 * 1024;

    /** Minimum checkpointing page buffer size (may be adjusted by Ignite). */
    public static final Long DFLT_MIN_CHECKPOINTING_PAGE_BUFFER_SIZE = GB / 4;

    /** Default minimum checkpointing page buffer size (may be adjusted by Ignite). */
    public static final Long DFLT_MAX_CHECKPOINTING_PAGE_BUFFER_SIZE = 2 * GB;

    /** Skip sync. */
    private final boolean skipSync = IgniteSystemProperties.getBoolean(IGNITE_PDS_CHECKPOINT_TEST_SKIP_SYNC);

    /** */
    private boolean skipCrc = IgniteSystemProperties.getBoolean(IGNITE_PDS_SKIP_CRC, false);

    /** */
    private final int walRebalanceThreshold = IgniteSystemProperties.getInteger(
        IGNITE_PDS_WAL_REBALANCE_THRESHOLD, 500_000);

    /** Checkpoint lock hold count. */
    private static final ThreadLocal<Integer> CHECKPOINT_LOCK_HOLD_COUNT = new ThreadLocal<Integer>() {
        @Override protected Integer initialValue() {
            return 0;
        }
    };

    /** Assertion enabled. */
    private static final boolean ASSERTION_ENABLED = GridCacheDatabaseSharedManager.class.desiredAssertionStatus();

    /** Checkpoint file name pattern. */
    private static final Pattern CP_FILE_NAME_PATTERN = Pattern.compile("(\\d+)-(.*)-(START|END)\\.bin");

    /** Node started file patter. */
    private static final Pattern NODE_STARTED_FILE_NAME_PATTERN = Pattern.compile("(\\d+)-node-started\\.bin");

    /** Node started file suffix. */
    private static final String NODE_STARTED_FILE_NAME_SUFFIX = "-node-started.bin";

    /** */
    private static final FileFilter CP_FILE_FILTER = new FileFilter() {
        @Override public boolean accept(File f) {
            return CP_FILE_NAME_PATTERN.matcher(f.getName()).matches();
        }
    };

    /** */
    private static final FileFilter NODE_STARTED_FILE_FILTER = new FileFilter() {
        @Override public boolean accept(File f) {
            return f.getName().endsWith(NODE_STARTED_FILE_NAME_SUFFIX);
        }
    };

    /** */
    private static final Comparator<GridDhtLocalPartition> ASC_PART_COMPARATOR = new Comparator<GridDhtLocalPartition>() {
        @Override public int compare(GridDhtLocalPartition a, GridDhtLocalPartition b) {
            return Integer.compare(a.id(), b.id());
        }
    };

    /** */
    private static final Comparator<File> CP_TS_COMPARATOR = new Comparator<File>() {
        /** {@inheritDoc} */
        @Override public int compare(File o1, File o2) {
            Matcher m1 = CP_FILE_NAME_PATTERN.matcher(o1.getName());
            Matcher m2 = CP_FILE_NAME_PATTERN.matcher(o2.getName());

            boolean s1 = m1.matches();
            boolean s2 = m2.matches();

            assert s1 : "Failed to match CP file: " + o1.getAbsolutePath();
            assert s2 : "Failed to match CP file: " + o2.getAbsolutePath();

            long ts1 = Long.parseLong(m1.group(1));
            long ts2 = Long.parseLong(m2.group(1));

            int res = Long.compare(ts1, ts2);

            if (res == 0) {
                CheckpointEntryType type1 = CheckpointEntryType.valueOf(m1.group(3));
                CheckpointEntryType type2 = CheckpointEntryType.valueOf(m2.group(3));

                assert type1 != type2 : "o1=" + o1.getAbsolutePath() + ", o2=" + o2.getAbsolutePath();

                res = type1 == CheckpointEntryType.START ? -1 : 1;
            }

            return res;
        }
    };

    /** */
    private static final String MBEAN_NAME = "DataStorageMetrics";

    /** */
    private static final String MBEAN_GROUP = "Persistent Store";

    /** Checkpoint thread. Needs to be volatile because it is created in exchange worker. */
    private volatile Checkpointer checkpointer;

    /** For testing only. */
    private volatile boolean checkpointsEnabled = true;

    /** For testing only. */
    private volatile GridFutureAdapter<Void> enableChangeApplied;

    /** */
    private ReentrantReadWriteLock checkpointLock = new ReentrantReadWriteLock();

    /** */
    private long checkpointFreq;

    /** */
    private FilePageStoreManager storeMgr;

    /** Checkpoint metadata directory ("cp"), contains files with checkpoint start and end */
    private File cpDir;

    /** */
    private volatile boolean printCheckpointStats = true;

    /** Database configuration. */
    private final DataStorageConfiguration persistenceCfg;

    /** */
    private final Collection<DbCheckpointListener> lsnrs = new CopyOnWriteArrayList<>();

    /** Checkpoint history. */
    private final CheckpointHistory checkpointHist = new CheckpointHistory();

    /** */
    private boolean stopping;

    /** Checkpoint runner thread pool. If null tasks are to be run in single thread */
    @Nullable private ExecutorService asyncRunner;

    /** Buffer for the checkpoint threads. */
    private ThreadLocal<ByteBuffer> threadBuf;

    /** */
    private final ConcurrentMap<Integer, IgniteInternalFuture> idxRebuildFuts = new ConcurrentHashMap<>();

    /**
     * Lock holder for compatible folders mode. Null if lock holder was created at start node. <br>
     * In this case lock is held on PDS resover manager and it is not required to manage locking here
     */
    @Nullable private FileLockHolder fileLockHolder;

    /** Lock wait time. */
    private final long lockWaitTime;

    /** */
    private final int maxCpHistMemSize;

    /** */
    private Map<Integer, Map<Integer, T2<Long, WALPointer>>> reservedForExchange;

    /** */
    private final ConcurrentMap<T2<Integer, Integer>, T2<Long, WALPointer>> reservedForPreloading = new ConcurrentHashMap<>();

    /** Snapshot manager. */
    private IgniteCacheSnapshotManager snapshotMgr;

    /** */
    private DataStorageMetricsImpl persStoreMetrics;

    /** */
    private ObjectName persistenceMetricsMbeanName;

    /** Counter for written checkpoint pages. Not null only if checkpoint is running. */
    private volatile AtomicInteger writtenPagesCntr = null;

    /** Number of pages in current checkpoint. */
    private volatile int currCheckpointPagesCnt;

    /** */
    private MetaStorage metaStorage;

    /** */
    private List<MetastorageLifecycleListener> metastorageLifecycleLsnrs;

    /**
     * @param ctx Kernal context.
     */
    public GridCacheDatabaseSharedManager(GridKernalContext ctx) {
        IgniteConfiguration cfg = ctx.config();

        persistenceCfg = cfg.getDataStorageConfiguration();

        assert persistenceCfg != null;

        checkpointFreq = persistenceCfg.getCheckpointFrequency();

        lockWaitTime = persistenceCfg.getLockWaitTime();

        persStoreMetrics = new DataStorageMetricsImpl(
            persistenceCfg.isMetricsEnabled(),
            persistenceCfg.getMetricsRateTimeInterval(),
            persistenceCfg.getMetricsSubIntervalCount()
        );

        metastorageLifecycleLsnrs = ctx.internalSubscriptionProcessor().getMetastorageSubscribers();

        maxCpHistMemSize = Math.min(persistenceCfg.getWalHistorySize(),
            IgniteSystemProperties.getInteger(IGNITE_PDS_MAX_CHECKPOINT_MEMORY_HISTORY_SIZE, 100));
    }

    /** */
    private void notifyMetastorageReadyForRead() throws IgniteCheckedException {
        for (MetastorageLifecycleListener lsnr : metastorageLifecycleLsnrs)
            lsnr.onReadyForRead(metaStorage);
    }

    /** */
    private void notifyMetastorageReadyForReadWrite() throws IgniteCheckedException {
        for (MetastorageLifecycleListener lsnr : metastorageLifecycleLsnrs)
            lsnr.onReadyForReadWrite(metaStorage);
    }

    /**
     *
     */
    public Checkpointer getCheckpointer() {
        return checkpointer;
    }

    /**
     * For test use only.
     */
    public IgniteInternalFuture<Void> enableCheckpoints(boolean enable) {
        GridFutureAdapter<Void> fut = new GridFutureAdapter<>();

        enableChangeApplied = fut;

        checkpointsEnabled = enable;

        wakeupForCheckpoint("enableCheckpoints()");

        return fut;
    }

    /** {@inheritDoc} */
    @Override protected void initDataRegions(DataStorageConfiguration memCfg) throws IgniteCheckedException {
        super.initDataRegions(memCfg);

        addDataRegion(
            memCfg,
            createDataRegionConfiguration(memCfg),
            false
        );
    }

    /**
     * @param storageCfg Data storage configuration.
     * @return Data region configuration.
     */
    private DataRegionConfiguration createDataRegionConfiguration(DataStorageConfiguration storageCfg) {
        DataRegionConfiguration cfg = new DataRegionConfiguration();

        cfg.setName(METASTORE_DATA_REGION_NAME);
        cfg.setInitialSize(storageCfg.getSystemRegionInitialSize());
        cfg.setMaxSize(storageCfg.getSystemRegionMaxSize());
        cfg.setPersistenceEnabled(true);
        return cfg;
    }

    /** {@inheritDoc} */
    @Override protected void start0() throws IgniteCheckedException {
        super.start0();

        threadBuf = new ThreadLocal<ByteBuffer>() {
            /** {@inheritDoc} */
            @Override protected ByteBuffer initialValue() {
                ByteBuffer tmpWriteBuf = ByteBuffer.allocateDirect(pageSize());

                tmpWriteBuf.order(ByteOrder.nativeOrder());

                return tmpWriteBuf;
            }
        };

        snapshotMgr = cctx.snapshot();

        final GridKernalContext kernalCtx = cctx.kernalContext();

        if (!kernalCtx.clientNode()) {
            IgnitePageStoreManager store = cctx.pageStore();

            assert store instanceof FilePageStoreManager : "Invalid page store manager was created: " + store;

            storeMgr = (FilePageStoreManager)store;

            cpDir = Paths.get(storeMgr.workDir().getAbsolutePath(), "cp").toFile();

            if (!U.mkdirs(cpDir))
                throw new IgniteCheckedException("Could not create directory for checkpoint metadata: " + cpDir);

            final FileLockHolder preLocked = kernalCtx.pdsFolderResolver()
                .resolveFolders()
                .getLockedFileLockHolder();
            if (preLocked == null)
                fileLockHolder = new FileLockHolder(storeMgr.workDir().getPath(), kernalCtx, log);

            persStoreMetrics.wal(cctx.wal());

            // Here we can get data from metastorage
            readMetastore();
        }
    }

    /**
     *
     */
    private void initDataBase() {
        if (persistenceCfg.getCheckpointThreads() > 1)
            asyncRunner = new IgniteThreadPoolExecutor(
                "checkpoint-runner",
                cctx.igniteInstanceName(),
                persistenceCfg.getCheckpointThreads(),
                persistenceCfg.getCheckpointThreads(),
                30_000,
                new LinkedBlockingQueue<Runnable>()
            );
    }

    private void readMetastore() throws IgniteCheckedException {
        try {
            DataStorageConfiguration memCfg = cctx.kernalContext().config().getDataStorageConfiguration();

            DataRegionConfiguration plcCfg = createDataRegionConfiguration(memCfg);

            File allocPath = buildAllocPath(plcCfg);

            DirectMemoryProvider memProvider = allocPath == null ?
                new UnsafeMemoryProvider(log) :
                new MappedFileMemoryProvider(
                    log,
                    allocPath);

            DataRegionMetricsImpl memMetrics = new DataRegionMetricsImpl(plcCfg);

            PageMemoryEx storePageMem = (PageMemoryEx)createPageMemory(memProvider, memCfg, plcCfg, memMetrics, false);

            DataRegion regCfg = new DataRegion(storePageMem, plcCfg, memMetrics, createPageEvictionTracker(plcCfg, storePageMem));

            CheckpointStatus status = readCheckpointStatus();

            cctx.pageStore().initializeForMetastorage();

            storePageMem.start();

            checkpointReadLock();

            try {
                restoreMemory(status, true, storePageMem);

                metaStorage = new MetaStorage(cctx.wal(), regCfg, memMetrics, true);

                metaStorage.init(this);

                applyLastUpdates(status, true);

                notifyMetastorageReadyForRead();
            }
            finally {
                checkpointReadUnlock();
            }

            metaStorage = null;

            storePageMem.stop();
        }
        catch (StorageException e) {
            throw new IgniteCheckedException(e);
        }
    }

    /**
     * Get checkpoint buffer size for the given configuration.
     *
     * @param regCfg Configuration.
     * @return Checkpoint buffer size.
     */
    public static long checkpointBufferSize(DataRegionConfiguration regCfg) {
        if (!regCfg.isPersistenceEnabled())
            return 0L;

        long res = regCfg.getCheckpointPageBufferSize();

        if (res == 0L) {
            if (regCfg.getMaxSize() < GB)
                res = Math.min(DFLT_MIN_CHECKPOINTING_PAGE_BUFFER_SIZE, regCfg.getMaxSize());
            else if (regCfg.getMaxSize() < 8 * GB)
                res = regCfg.getMaxSize() / 4;
            else
                res = DFLT_MAX_CHECKPOINTING_PAGE_BUFFER_SIZE;
        }

        return res;
    }

    /** {@inheritDoc} */
    @Override public void onActivate(GridKernalContext ctx) throws IgniteCheckedException {
        if (log.isDebugEnabled())
            log.debug("Activate database manager [id=" + cctx.localNodeId() +
                " topVer=" + cctx.discovery().topologyVersionEx() + " ]");

        snapshotMgr = cctx.snapshot();

        if (!cctx.localNode().isClient()) {
            initDataBase();

            registrateMetricsMBean();
        }

        super.onActivate(ctx);
    }

    /** {@inheritDoc} */
    @Override public void onDeActivate(GridKernalContext kctx) {
        if (log.isDebugEnabled())
            log.debug("DeActivate database manager [id=" + cctx.localNodeId() +
                " topVer=" + cctx.discovery().topologyVersionEx() + " ]");

        onKernalStop0(false);

        stop0(false);

        /* Must be here, because after deactivate we can invoke activate and file lock must be already configured */
        stopping = false;

        if (!cctx.localNode().isClient()) {
            //we replace lock with new instance (only if we're responsible for locking folders)
            if (fileLockHolder != null)
                fileLockHolder = new FileLockHolder(storeMgr.workDir().getPath(), cctx.kernalContext(), log);
        }
    }

    /**
     * Try to register Metrics MBean.
     *
     * @throws IgniteCheckedException If failed.
     */
    private void registrateMetricsMBean() throws IgniteCheckedException {
        if (U.IGNITE_MBEANS_DISABLED)
            return;

        try {
            persistenceMetricsMbeanName = U.registerMBean(
                cctx.kernalContext().config().getMBeanServer(),
                cctx.kernalContext().igniteInstanceName(),
                MBEAN_GROUP,
                MBEAN_NAME,
                persStoreMetrics,
                DataStorageMetricsMXBean.class);
        }
        catch (Throwable e) {
            throw new IgniteCheckedException("Failed to register " + MBEAN_NAME + " MBean.", e);
        }
    }

    /**
     * Unregister metrics MBean.
     */
    private void unRegistrateMetricsMBean() {
        if (persistenceMetricsMbeanName == null)
            return;

        assert !U.IGNITE_MBEANS_DISABLED;

        try {
            cctx.kernalContext().config().getMBeanServer().unregisterMBean(persistenceMetricsMbeanName);

            persistenceMetricsMbeanName = null;
        }
        catch (Throwable e) {
            U.error(log, "Failed to unregister " + MBEAN_NAME + " MBean.", e);
        }
    }

    /** {@inheritDoc} */
    @Override protected IgniteOutClosure<Float> fillFactorProvider(final DataRegionConfiguration dataRegCfg) {
        if (!dataRegCfg.isPersistenceEnabled())
            return super.fillFactorProvider(dataRegCfg);

        final String dataRegName = dataRegCfg.getName();

        return new IgniteOutClosure<Float>() {
            @Override public Float apply() {
                long loadSize = 0L;
                long totalSize = 0L;

                for (CacheGroupContext grpCtx : cctx.cache().cacheGroups()) {
                    if (!grpCtx.dataRegion().config().getName().equals(dataRegName))
                        continue;

                    assert grpCtx.offheap() instanceof GridCacheOffheapManager;

                    T2<Long, Long> fillFactor = ((GridCacheOffheapManager)grpCtx.offheap()).fillFactor();

                    loadSize += fillFactor.get1();
                    totalSize += fillFactor.get2();
                }

                if (totalSize == 0)
                    return (float)0;

                return (float)loadSize / totalSize;
            }
        };
    }

    /** {@inheritDoc} */
    @Override public void readCheckpointAndRestoreMemory(
        List<DynamicCacheDescriptor> cachesToStart
    ) throws IgniteCheckedException {
        assert !cctx.localNode().isClient();

        checkpointReadLock();

        try {
            if (!F.isEmpty(cachesToStart)) {
                for (DynamicCacheDescriptor desc : cachesToStart) {
                    if (CU.affinityNode(cctx.localNode(), desc.cacheConfiguration().getNodeFilter()))
                        storeMgr.initializeForCache(desc.groupDescriptor(), new StoredCacheData(desc.cacheConfiguration()));
                }
            }

            CheckpointStatus status = readCheckpointStatus();

            cctx.pageStore().initializeForMetastorage();

            metaStorage = new MetaStorage(cctx.wal(), dataRegionMap.get(METASTORE_DATA_REGION_NAME),
                (DataRegionMetricsImpl)memMetricsMap.get(METASTORE_DATA_REGION_NAME));

            WALPointer restore = restoreMemory(status);

            // First, bring memory to the last consistent checkpoint state if needed.
            // This method should return a pointer to the last valid record in the WAL.

            cctx.wal().resumeLogging(restore);

            WALPointer ptr = cctx.wal().log(new MemoryRecoveryRecord(U.currentTimeMillis()));

            if (ptr != null) {
                cctx.wal().fsync(ptr);

                nodeStart(ptr);
            }

            metaStorage.init(this);

            notifyMetastorageReadyForReadWrite();
        }
        catch (StorageException e) {
            throw new IgniteCheckedException(e);
        }
        finally {
            checkpointReadUnlock();
        }
    }

    /**
     * @param ptr Memory recovery wal pointer.
     */
    private void nodeStart(WALPointer ptr) throws IgniteCheckedException {
        FileWALPointer p = (FileWALPointer)ptr;

        String fileName = U.currentTimeMillis() + "-node-started.bin";

        ByteBuffer buf = ByteBuffer.allocate(20);
        buf.order(ByteOrder.nativeOrder());

        try (FileChannel ch = FileChannel.open(
            Paths.get(cpDir.getAbsolutePath(), fileName),
            StandardOpenOption.CREATE_NEW, StandardOpenOption.APPEND)
        ) {
            buf.putLong(p.index());

            buf.putInt(p.fileOffset());

            buf.putInt(p.length());

            buf.flip();

            ch.write(buf);

            buf.clear();

            ch.force(true);
        }
        catch (IOException e) {
            throw new IgniteCheckedException(e);
        }
    }

    /**
     *
     */
    public List<T2<Long, WALPointer>> nodeStartedPointers() throws IgniteCheckedException {
        List<T2<Long, WALPointer>> res = new ArrayList<>();

        File[] files = cpDir.listFiles(NODE_STARTED_FILE_FILTER);

        Arrays.sort(files, new Comparator<File>() {
            @Override public int compare(File o1, File o2) {
                String n1 = o1.getName();
                String n2 = o2.getName();

                Long ts1 = Long.valueOf(n1.substring(0, n1.length() - NODE_STARTED_FILE_NAME_SUFFIX.length()));
                Long ts2 = Long.valueOf(n2.substring(0, n2.length() - NODE_STARTED_FILE_NAME_SUFFIX.length()));

                if (ts1 == ts2)
                    return 0;
                else if (ts1 < ts2)
                    return -1;
                else
                    return 1;
            }
        });

        ByteBuffer buf = ByteBuffer.allocate(20);
        buf.order(ByteOrder.nativeOrder());

        for (File f : files){
            String name = f.getName();

            Long ts = Long.valueOf(name.substring(0, name.length() - NODE_STARTED_FILE_NAME_SUFFIX.length()));

            try (FileChannel ch = FileChannel.open(f.toPath(), READ)) {
                ch.read(buf);

                buf.flip();

                FileWALPointer ptr = new FileWALPointer(
                    buf.getLong(), buf.getInt(), buf.getInt());

                res.add(new T2<Long, WALPointer>(ts, ptr));

                buf.clear();
            }
            catch (IOException e) {
                throw new IgniteCheckedException("Failed to read node started marker file: " + f.getAbsolutePath(), e);
            }
        }

        return res;
    }

    /**
     * @throws IgniteCheckedException
     */
    private void getMetastoreData() throws IgniteCheckedException {
        try {
            DataStorageConfiguration memCfg = cctx.kernalContext().config().getDataStorageConfiguration();

            DataRegionConfiguration plcCfg = createDataRegionConfiguration(memCfg);

            File allocPath = buildAllocPath(plcCfg);

            DirectMemoryProvider memProvider = allocPath == null ?
                new UnsafeMemoryProvider(log) :
                new MappedFileMemoryProvider(
                    log,
                    allocPath);

            DataRegionMetricsImpl memMetrics = new DataRegionMetricsImpl(plcCfg);

            PageMemoryEx storePageMem = (PageMemoryEx)createPageMemory(memProvider, memCfg, plcCfg, memMetrics, false);

            DataRegion regCfg = new DataRegion(storePageMem, plcCfg, memMetrics, createPageEvictionTracker(plcCfg, storePageMem));

            CheckpointStatus status = readCheckpointStatus();

            cctx.pageStore().initializeForMetastorage();

            restoreMemory(status, true, storePageMem);

            metaStorage = new MetaStorage(cctx.wal(), regCfg, memMetrics, true);

            metaStorage.init(this);

            // here get some data

            metaStorage = null;

            storePageMem.stop();
        }
        catch (StorageException e) {
            throw new IgniteCheckedException(e);
        }
    }

    /** {@inheritDoc} */
    @Override public void lock() throws IgniteCheckedException {
        if (fileLockHolder != null) {
            if (log.isDebugEnabled())
                log.debug("Try to capture file lock [nodeId=" +
                    cctx.localNodeId() + " path=" + fileLockHolder.lockPath() + "]");

            fileLockHolder.tryLock(lockWaitTime);
        }
    }

    /** {@inheritDoc} */
    @Override public void unLock() {
        if (fileLockHolder != null) {
            if (log.isDebugEnabled())
                log.debug("Release file lock [nodeId=" +
                    cctx.localNodeId() + " path=" + fileLockHolder.lockPath() + "]");

            fileLockHolder.release();
        }
    }

    /** {@inheritDoc} */
    @Override protected void onKernalStop0(boolean cancel) {
        checkpointLock.writeLock().lock();

        try {
            stopping = true;
        }
        finally {
            checkpointLock.writeLock().unlock();
        }

        shutdownCheckpointer(cancel);

        lsnrs.clear();

        super.onKernalStop0(cancel);

        if (!cctx.kernalContext().clientNode()) {
            unLock();

            if (fileLockHolder != null)
                fileLockHolder.close();
        }

        unRegistrateMetricsMBean();
    }

    /** */
    private long[] calculateFragmentSizes(int concLvl, long cacheSize, long chpBufSize) {
        if (concLvl < 2)
            concLvl = Runtime.getRuntime().availableProcessors();

        long fragmentSize = cacheSize / concLvl;

        if (fragmentSize < 1024 * 1024)
            fragmentSize = 1024 * 1024;

        long[] sizes = new long[concLvl + 1];

        for (int i = 0; i < concLvl; i++)
            sizes[i] = fragmentSize;

        sizes[concLvl] = chpBufSize;

        return sizes;
    }

    /** {@inheritDoc} */
    @Override protected PageMemory createPageMemory(
        DirectMemoryProvider memProvider,
        DataStorageConfiguration memCfg,
        DataRegionConfiguration plcCfg,
        DataRegionMetricsImpl memMetrics,
        final boolean trackable
    ) {
        if (!plcCfg.isPersistenceEnabled())
            return super.createPageMemory(memProvider, memCfg, plcCfg, memMetrics, trackable);

        memMetrics.persistenceEnabled(true);

        long cacheSize = plcCfg.getMaxSize();

        // Checkpoint buffer size can not be greater than cache size, it does not make sense.
        long chpBufSize = checkpointBufferSize(plcCfg);

        if (chpBufSize > cacheSize) {
            U.quietAndInfo(log,
                "Configured checkpoint page buffer size is too big, setting to the max region size [size="
                    + U.readableSize(cacheSize, false) + ",  memPlc=" + plcCfg.getName() + ']');

            chpBufSize = cacheSize;
        }

        boolean writeThrottlingEnabled = persistenceCfg.isWriteThrottlingEnabled();

        if (IgniteSystemProperties.getBoolean(IgniteSystemProperties.IGNITE_OVERRIDE_WRITE_THROTTLING_ENABLED, false))
            writeThrottlingEnabled = true;

        GridInClosure3X<Long, FullPageId, PageMemoryEx> changeTracker;

        if (trackable)
            changeTracker = new GridInClosure3X<Long, FullPageId, PageMemoryEx>() {
                @Override public void applyx(
                    Long page,
                    FullPageId fullId,
                    PageMemoryEx pageMem
                ) throws IgniteCheckedException {
                    if (trackable)
                        snapshotMgr.onChangeTrackerPage(page, fullId, pageMem);
                }
            };
        else
            changeTracker = null;

        PageMemoryImpl pageMem = new PageMemoryImpl(
            memProvider,
            calculateFragmentSizes(
                memCfg.getConcurrencyLevel(),
                cacheSize,
                chpBufSize
            ),
            cctx,
            memCfg.getPageSize(),
            new GridInClosure3X<FullPageId, ByteBuffer, Integer>() {
                @Override public void applyx(
                    FullPageId fullId,
                    ByteBuffer pageBuf,
                    Integer tag
                ) throws IgniteCheckedException {
                    // First of all, write page to disk.
                    storeMgr.write(fullId.groupId(), fullId.pageId(), pageBuf, tag);

                    // Only after write we can write page into snapshot.
                    snapshotMgr.flushDirtyPageHandler(fullId, pageBuf, tag);
                }
            },
            changeTracker,
            this,
            memMetrics,
            writeThrottlingEnabled
        );

        memMetrics.pageMemory(pageMem);

        return pageMem;
    }

    /** {@inheritDoc} */
    @Override protected void checkRegionEvictionProperties(DataRegionConfiguration regCfg, DataStorageConfiguration dbCfg)
        throws IgniteCheckedException {
        if (!regCfg.isPersistenceEnabled())
            super.checkRegionEvictionProperties(regCfg, dbCfg);

        if (regCfg.getPageEvictionMode() != DataPageEvictionMode.DISABLED)
            U.warn(log, "Page eviction mode for [" + regCfg.getName() + "] memory region is ignored " +
                "because Ignite Native Persistence is enabled");
    }

    /** {@inheritDoc} */
    @Override protected void checkPageSize(DataStorageConfiguration memCfg) {
        if (memCfg.getPageSize() == 0) {
            try {
                assert cctx.pageStore() instanceof FilePageStoreManager :
                    "Invalid page store manager was created: " + cctx.pageStore();

                Path anyIdxPartFile = IgniteUtils.searchFileRecursively(
                    ((FilePageStoreManager)cctx.pageStore()).workDir().toPath(), FilePageStoreManager.INDEX_FILE_NAME);

                if (anyIdxPartFile != null) {
                    memCfg.setPageSize(resolvePageSizeFromPartitionFile(anyIdxPartFile));

                    return;
                }
            }
            catch (IgniteCheckedException | IOException | IllegalArgumentException e) {
                U.quietAndWarn(log, "Attempt to resolve pageSize from store files failed: " + e.getMessage());

                U.quietAndWarn(log, "Default page size will be used: " + DataStorageConfiguration.DFLT_PAGE_SIZE + " bytes");
            }

            memCfg.setPageSize(DataStorageConfiguration.DFLT_PAGE_SIZE);
        }
    }

    /**
     * @param partFile Partition file.
     */
    private int resolvePageSizeFromPartitionFile(Path partFile) throws IOException, IgniteCheckedException {
        try (FileIO fileIO = persistenceCfg.getFileIOFactory().create(partFile.toFile())) {
            int minimalHdr = FilePageStore.HEADER_SIZE;

            if (fileIO.size() < minimalHdr)
                throw new IgniteCheckedException("Partition file is too small: " + partFile);

            ByteBuffer hdr = ByteBuffer.allocate(minimalHdr).order(ByteOrder.LITTLE_ENDIAN);

            while (hdr.remaining() > 0)
                fileIO.read(hdr);

            hdr.rewind();

            hdr.getLong(); // Read signature.

            hdr.getInt(); // Read version.

            hdr.get(); // Read type.

            int pageSize = hdr.getInt();

            if (pageSize == 2048) {
                U.quietAndWarn(log, "You are currently using persistent store with 2K pages (DataStorageConfiguration#" +
                    "pageSize). If you use SSD disk, consider migrating to 4K pages for better IO performance.");
            }

            return pageSize;
        }
    }

    /**
     * @param cancel Cancel flag.
     */
    @SuppressWarnings("unused")
    private void shutdownCheckpointer(boolean cancel) {
        Checkpointer cp = checkpointer;

        if (cp != null) {
            if (cancel)
                cp.shutdownNow();
            else
                cp.cancel();

            try {
                U.join(cp);

                checkpointer = null;
            }
            catch (IgniteInterruptedCheckedException ignore) {
                U.warn(log, "Was interrupted while waiting for checkpointer shutdown, " +
                    "will not wait for checkpoint to finish.");

                cp.shutdownNow();

                while (true) {
                    try {
                        U.join(cp);

                        checkpointer = null;

                        cp.scheduledCp.cpFinishFut.onDone(
                            new NodeStoppingException("Checkpointer is stopped during node stop."));

                        break;
                    }
                    catch (IgniteInterruptedCheckedException ignored) {
                        //Ignore
                    }
                }

                Thread.currentThread().interrupt();
            }
        }

        if (asyncRunner != null) {
            asyncRunner.shutdownNow();

            try {
                asyncRunner.awaitTermination(2, TimeUnit.MINUTES);
            }
            catch (InterruptedException ignore) {
                Thread.currentThread().interrupt();
            }
        }
    }

    /** {@inheritDoc} */
    @Override public void beforeExchange(GridDhtPartitionsExchangeFuture fut) throws IgniteCheckedException {
        DiscoveryEvent discoEvt = fut.firstEvent();

        boolean joinEvt = discoEvt.type() == EventType.EVT_NODE_JOINED;

        boolean locNode = discoEvt.eventNode().isLocal();

        boolean isSrvNode = !cctx.kernalContext().clientNode();

        boolean clusterInTransitionStateToActive = fut.activateCluster();

        // Before local node join event.
        if (clusterInTransitionStateToActive || (joinEvt && locNode && isSrvNode))
            restoreState();

        if (cctx.kernalContext().query().moduleEnabled()) {
            for (final GridCacheContext cacheCtx : (Collection<GridCacheContext>)cctx.cacheContexts()) {
                if (cacheCtx.startTopologyVersion().equals(fut.initialVersion()) &&
                    !cctx.pageStore().hasIndexStore(cacheCtx.groupId()) && cacheCtx.affinityNode()) {
                    final int cacheId = cacheCtx.cacheId();

                    final IgniteInternalFuture<?> rebuildFut = cctx.kernalContext().query()
                        .rebuildIndexesFromHash(Collections.singletonList(cacheCtx.cacheId()));

                    idxRebuildFuts.put(cacheId, rebuildFut);

                    rebuildFut.listen(new CI1<IgniteInternalFuture>() {
                        @Override public void apply(IgniteInternalFuture igniteInternalFut) {
                            idxRebuildFuts.remove(cacheId, rebuildFut);

                            log().info("Finished indexes rebuilding for cache: [name=" + cacheCtx.config().getName()
                                + ", grpName=" + cacheCtx.config().getGroupName());
                        }
                    });
                }
            }
        }
    }

    /** {@inheritDoc} */
    @Nullable @Override public IgniteInternalFuture indexRebuildFuture(int cacheId) {
        return idxRebuildFuts.get(cacheId);
    }

    /** {@inheritDoc} */
    @Override public void onCacheGroupsStopped(
        Collection<IgniteBiTuple<CacheGroupContext, Boolean>> stoppedGrps
    ) {
        Map<PageMemoryEx, Collection<Integer>> destroyed = new HashMap<>();

        for (IgniteBiTuple<CacheGroupContext, Boolean> tup : stoppedGrps) {
            CacheGroupContext gctx = tup.get1();

            if (!gctx.persistenceEnabled())
                continue;

            snapshotMgr.onCacheGroupStop(gctx);

            PageMemoryEx pageMem = (PageMemoryEx)gctx.dataRegion().pageMemory();

            Collection<Integer> grpIds = destroyed.get(pageMem);

            if (grpIds == null) {
                grpIds = new HashSet<>();

                destroyed.put(pageMem, grpIds);
            }

            grpIds.add(tup.get1().groupId());

            pageMem.onCacheGroupDestroyed(tup.get1().groupId());
        }

        Collection<IgniteInternalFuture<Void>> clearFuts = new ArrayList<>(destroyed.size());

        for (Map.Entry<PageMemoryEx, Collection<Integer>> entry : destroyed.entrySet()) {
            final Collection<Integer> grpIds = entry.getValue();

            clearFuts.add(entry.getKey().clearAsync(new P3<Integer, Long, Integer>() {
                @Override public boolean apply(Integer grpId, Long pageId, Integer tag) {
                    return grpIds.contains(grpId);
                }
            }, false));
        }

        for (IgniteInternalFuture<Void> clearFut : clearFuts) {
            try {
                clearFut.get();
            }
            catch (IgniteCheckedException e) {
                log.error("Failed to clear page memory", e);
            }
        }

        if (cctx.pageStore() != null) {
            for (IgniteBiTuple<CacheGroupContext, Boolean> tup : stoppedGrps) {
                CacheGroupContext grp = tup.get1();

                if (grp.affinityNode()) {
                    try {
                        cctx.pageStore().shutdownForCacheGroup(grp, tup.get2());
                    }
                    catch (IgniteCheckedException e) {
                        U.error(log, "Failed to gracefully clean page store resources for destroyed cache " +
                            "[cache=" + grp.cacheOrGroupName() + "]", e);
                    }
                }
            }
        }
    }

    /**
     * Gets the checkpoint read lock. While this lock is held, checkpoint thread will not acquireSnapshotWorker memory
     * state.
     */
    @SuppressWarnings("LockAcquiredButNotSafelyReleased")
    @Override public void checkpointReadLock() {
        if (checkpointLock.writeLock().isHeldByCurrentThread())
            return;

        for (; ; ) {
            checkpointLock.readLock().lock();

            if (stopping) {
                checkpointLock.readLock().unlock();

                throw new RuntimeException("Failed to perform cache update: node is stopping.");
            }

            if (safeToUpdatePageMemories() || checkpointLock.getReadHoldCount() > 1)
                break;
            else {
                checkpointLock.readLock().unlock();

                try {
                    checkpointer.wakeupForCheckpoint(0, "too many dirty pages").cpBeginFut.getUninterruptibly();
                }
                catch (IgniteCheckedException e) {
                    throw new IgniteException("Failed to wait for checkpoint begin.", e);
                }
            }
        }

        if (ASSERTION_ENABLED)
            CHECKPOINT_LOCK_HOLD_COUNT.set(CHECKPOINT_LOCK_HOLD_COUNT.get() + 1);
    }

    /** {@inheritDoc} */
    @Override public boolean checkpointLockIsHeldByThread() {
        return !ASSERTION_ENABLED ||
            checkpointLock.isWriteLockedByCurrentThread() ||
            CHECKPOINT_LOCK_HOLD_COUNT.get() > 0;
    }

    /**
     * @return {@code true} if all PageMemory instances are safe to update.
     */
    private boolean safeToUpdatePageMemories() {
        Collection<DataRegion> memPlcs = context().database().dataRegions();

        if (memPlcs == null)
            return true;

        for (DataRegion memPlc : memPlcs) {
            if (!memPlc.config().isPersistenceEnabled())
                continue;

            PageMemoryEx pageMemEx = (PageMemoryEx)memPlc.pageMemory();

            if (!pageMemEx.safeToUpdate())
                return false;
        }

        return true;
    }

    /**
     * Releases the checkpoint read lock.
     */
    @Override public void checkpointReadUnlock() {
        if (checkpointLock.writeLock().isHeldByCurrentThread())
            return;

        checkpointLock.readLock().unlock();

        if (checkpointer != null) {
            Collection<DataRegion> dataRegs = context().database().dataRegions();

            if (dataRegs != null) {
                for (DataRegion dataReg : dataRegs) {
                    if (!dataReg.config().isPersistenceEnabled())
                        continue;

                    PageMemoryEx mem = (PageMemoryEx)dataReg.pageMemory();

                    if (mem != null && !mem.safeToUpdate()) {
                        checkpointer.wakeupForCheckpoint(0, "too many dirty pages");

                        break;
                    }
                }
            }
        }

        if (ASSERTION_ENABLED)
            CHECKPOINT_LOCK_HOLD_COUNT.set(CHECKPOINT_LOCK_HOLD_COUNT.get() - 1);
    }

    /**
     * @throws IgniteCheckedException If failed to restore database status from WAL.
     */
    private void restoreState() throws IgniteCheckedException {
        try {
            CheckpointStatus status = readCheckpointStatus();

            checkpointReadLock();

            try {
                applyLastUpdates(status, false);
            }
            finally {
                checkpointReadUnlock();
            }

            snapshotMgr.restoreState();

            checkpointer = new Checkpointer(cctx.igniteInstanceName(), "db-checkpoint-thread", log);

            new IgniteThread(cctx.igniteInstanceName(), "db-checkpoint-thread", checkpointer).start();

            CheckpointProgressSnapshot chp = checkpointer.wakeupForCheckpoint(0, "node started");

            if (chp != null)
                chp.cpBeginFut.get();
        }
        catch (StorageException e) {
            throw new IgniteCheckedException(e);
        }
    }

    /** {@inheritDoc} */
    @Override public synchronized Map<Integer, Map<Integer, Long>> reserveHistoryForExchange() {
        assert reservedForExchange == null : reservedForExchange;

        reservedForExchange = new HashMap<>();

        for (CacheGroupContext grp : cctx.cache().cacheGroups()) {
            if (grp.isLocal())
                continue;

            for (GridDhtLocalPartition part : grp.topology().currentLocalPartitions()) {
                if (part.state() != GridDhtPartitionState.OWNING || part.dataStore().fullSize() <= walRebalanceThreshold)
                    continue;

                CheckpointEntry cpEntry = searchCheckpointEntry(grp.groupId(), part.id(), null);

                try {
                    if (cpEntry != null && cctx.wal().reserve(cpEntry.cpMark)) {
                        Map<Integer, T2<Long, WALPointer>> cacheMap = reservedForExchange.get(grp.groupId());

                        if (cacheMap == null) {
                            cacheMap = new HashMap<>();

                            reservedForExchange.put(grp.groupId(), cacheMap);
                        }

                        cacheMap.put(part.id(), new T2<>(cpEntry.partitionCounter(grp.groupId(), part.id()), cpEntry.cpMark));
                    }
                }
                catch (IgniteCheckedException ex) {
                    U.error(log, "Error while trying to reserve history", ex);
                }
            }
        }

        Map<Integer, Map<Integer, Long>> resMap = new HashMap<>();

        for (Map.Entry<Integer, Map<Integer, T2<Long, WALPointer>>> e : reservedForExchange.entrySet()) {
            Map<Integer, Long> cacheMap = new HashMap<>();

            for (Map.Entry<Integer, T2<Long, WALPointer>> e0 : e.getValue().entrySet())
                cacheMap.put(e0.getKey(), e0.getValue().get1());

            resMap.put(e.getKey(), cacheMap);
        }

        return resMap;
    }

    /** {@inheritDoc} */
    @Override public synchronized void releaseHistoryForExchange() {
        if (reservedForExchange == null)
            return;

        for (Map.Entry<Integer, Map<Integer, T2<Long, WALPointer>>> e : reservedForExchange.entrySet()) {
            for (Map.Entry<Integer, T2<Long, WALPointer>> e0 : e.getValue().entrySet()) {
                try {
                    cctx.wal().release(e0.getValue().get2());
                }
                catch (IgniteCheckedException ex) {
                    U.error(log, "Could not release history lock", ex);
                }
            }
        }

        reservedForExchange = null;
    }

    /** {@inheritDoc} */
    @Override public boolean reserveHistoryForPreloading(int grpId, int partId, long cntr) {
        CheckpointEntry cpEntry = searchCheckpointEntry(grpId, partId, cntr);

        if (cpEntry == null)
            return false;

        WALPointer ptr = cpEntry.cpMark;

        if (ptr == null)
            return false;

        boolean reserved;

        try {
            reserved = cctx.wal().reserve(ptr);
        }
        catch (IgniteCheckedException e) {
            U.error(log, "Error while trying to reserve history", e);

            reserved = false;
        }

        if (reserved)
            reservedForPreloading.put(new T2<>(grpId, partId), new T2<>(cntr, ptr));

        return reserved;
    }

    /** {@inheritDoc} */
    @Override public void releaseHistoryForPreloading() {
        for (Map.Entry<T2<Integer, Integer>, T2<Long, WALPointer>> e : reservedForPreloading.entrySet()) {
            try {
                cctx.wal().release(e.getValue().get2());
            }
            catch (IgniteCheckedException ex) {
                U.error(log, "Could not release WAL reservation", ex);

                throw new IgniteException(ex);
            }
        }

        reservedForPreloading.clear();
    }

    /**
     * For debugging only. TODO: remove.
     */
    public Map<T2<Integer, Integer>, T2<Long, WALPointer>> reservedForPreloading() {
        return reservedForPreloading;
    }

    /**
     *
     */
    @Nullable @Override public IgniteInternalFuture wakeupForCheckpoint(String reason) {
        Checkpointer cp = checkpointer;

        if (cp != null)
            return cp.wakeupForCheckpoint(0, reason).cpBeginFut;

        return null;
    }

    /** {@inheritDoc} */
    @Override public void waitForCheckpoint(String reason) throws IgniteCheckedException {
        Checkpointer cp = checkpointer;

        if (cp == null)
            return;

        CheckpointProgressSnapshot progSnapshot = cp.wakeupForCheckpoint(0, reason);

        IgniteInternalFuture fut1 = progSnapshot.cpFinishFut;

        fut1.get();

        if (!progSnapshot.started)
            return;

        IgniteInternalFuture fut2 = cp.wakeupForCheckpoint(0, reason).cpFinishFut;

        assert fut1 != fut2;

        fut2.get();
    }

    /**
     * Tries to search for a WAL pointer for the given partition counter start.
     *
     * @param grpId Cache group ID.
     * @param part Partition ID.
     * @param partCntrSince Partition counter or {@code null} to search for minimal counter.
     * @return Checkpoint entry or {@code null} if failed to search.
     */
    @Nullable public WALPointer searchPartitionCounter(int grpId, int part, @Nullable Long partCntrSince) {
        CheckpointEntry entry = searchCheckpointEntry(grpId, part, partCntrSince);

        if (entry == null)
            return null;

        return entry.cpMark;
    }

    /**
     * Tries to search for a WAL pointer for the given partition counter start.
     *
     * @param grpId Cache group ID.
     * @param part Partition ID.
     * @param partCntrSince Partition counter or {@code null} to search for minimal counter.
     * @return Checkpoint entry or {@code null} if failed to search.
     */
    @Nullable private CheckpointEntry searchCheckpointEntry(int grpId, int part, @Nullable Long partCntrSince) {
        boolean hasGap = false;
        CheckpointEntry first = null;

        for (Long cpTs : checkpointHist.checkpoints()) {
            try {
                CheckpointEntry entry = checkpointHist.entry(cpTs);

                Long foundCntr = entry.partitionCounter(grpId, part);

                if (foundCntr != null) {
                    if (partCntrSince == null) {
                        if (hasGap) {
                            first = entry;

                            hasGap = false;
                        }

                        if (first == null)
                            first = entry;
                    }
                    else if (foundCntr <= partCntrSince) {
                        first = entry;

                        hasGap = false;
                    }
                    else
                        return hasGap ? null : first;
                }
                else
                    hasGap = true;
            }
            catch (IgniteCheckedException ignore) {
                // Treat exception the same way as a gap.
                hasGap = true;
            }
        }

        return hasGap ? null : first;
    }

    /**
     * @return Checkpoint history. For tests only.
     */
    public CheckpointHistory checkpointHistory() {
        return checkpointHist;
    }

    /**
     * @return Checkpoint directory.
     */
    public File checkpointDirectory() {
        return cpDir;
    }

    /**
     * @param lsnr Listener.
     */
    public void addCheckpointListener(DbCheckpointListener lsnr) {
        lsnrs.add(lsnr);
    }

    /**
     * @param lsnr Listener.
     */
    public void removeCheckpointListener(DbCheckpointListener lsnr) {
        lsnrs.remove(lsnr);
    }

    /**
     * @return Read checkpoint status.
     * @throws IgniteCheckedException If failed to read checkpoint status page.
     */
    @SuppressWarnings("TooBroadScope")
    private CheckpointStatus readCheckpointStatus() throws IgniteCheckedException {
        long lastStartTs = 0;
        long lastEndTs = 0;

        UUID startId = CheckpointStatus.NULL_UUID;
        UUID endId = CheckpointStatus.NULL_UUID;

        File startFile = null;
        File endFile = null;

        WALPointer startPtr = CheckpointStatus.NULL_PTR;
        WALPointer endPtr = CheckpointStatus.NULL_PTR;

        File dir = cpDir;

        if (!dir.exists()) {
            // TODO: remove excessive logging after GG-12116 fix.
            File[] files = dir.listFiles();

            if (files != null && files.length > 0) {
                log.warning("Read checkpoint status: cpDir.exists() is false, cpDir.listFiles() is: " +
                    Arrays.toString(files));
            }

            if (Files.exists(dir.toPath()))
                log.warning("Read checkpoint status: cpDir.exists() is false, Files.exists(cpDir) is true.");

            if (log.isInfoEnabled())
                log.info("Read checkpoint status: checkpoint directory is not found.");

            return new CheckpointStatus(0, startId, startPtr, endId, endPtr);
        }

        File[] files = dir.listFiles();

        for (File file : files) {
            Matcher matcher = CP_FILE_NAME_PATTERN.matcher(file.getName());

            if (matcher.matches()) {
                long ts = Long.parseLong(matcher.group(1));
                UUID id = UUID.fromString(matcher.group(2));
                CheckpointEntryType type = CheckpointEntryType.valueOf(matcher.group(3));

                if (type == CheckpointEntryType.START && ts > lastStartTs) {
                    lastStartTs = ts;
                    startId = id;
                    startFile = file;
                }
                else if (type == CheckpointEntryType.END && ts > lastEndTs) {
                    lastEndTs = ts;
                    endId = id;
                    endFile = file;
                }
            }
        }

        ByteBuffer buf = ByteBuffer.allocate(20);
        buf.order(ByteOrder.nativeOrder());

        if (startFile != null)
            startPtr = readPointer(startFile, buf);

        if (endFile != null)
            endPtr = readPointer(endFile, buf);

        if (log.isInfoEnabled())
            log.info("Read checkpoint status [startMarker=" + startFile + ", endMarker=" + endFile + ']');

        return new CheckpointStatus(lastStartTs, startId, startPtr, endId, endPtr);
    }

    /**
     * Loads WAL pointer from CP file
     *
     * @param cpMarkerFile Checkpoint mark file.
     * @return WAL pointer.
     * @throws IgniteCheckedException If failed to read mark file.
     */
    private WALPointer readPointer(File cpMarkerFile, ByteBuffer buf) throws IgniteCheckedException {
        buf.position(0);

        try (FileChannel ch = FileChannel.open(cpMarkerFile.toPath(), READ)) {
            ch.read(buf);

            buf.flip();

            return new FileWALPointer(buf.getLong(), buf.getInt(), buf.getInt());
        }
        catch (IOException e) {
            throw new IgniteCheckedException("Failed to read checkpoint pointer from marker file: " +
                cpMarkerFile.getAbsolutePath(), e);
        }
    }

    /**
     * @param status Checkpoint status.
     */
    private WALPointer restoreMemory(CheckpointStatus status) throws IgniteCheckedException {
        return restoreMemory(status, false, (PageMemoryEx)metaStorage.pageMemory());
    }

    /**
     * @param status Checkpoint status.
     * @param storeOnly If {@code True} restores Metastorage only.
     */
    private WALPointer restoreMemory(CheckpointStatus status, boolean storeOnly,
        PageMemoryEx storePageMem) throws IgniteCheckedException {
        assert !storeOnly || storePageMem != null;

        if (log.isInfoEnabled())
            log.info("Checking memory state [lastValidPos=" + status.endPtr + ", lastMarked="
                + status.startPtr + ", lastCheckpointId=" + status.cpStartId + ']');

        boolean apply = status.needRestoreMemory();

        if (apply) {
            U.quietAndWarn(log, "Ignite node stopped in the middle of checkpoint. Will restore memory state and " +
                "finish checkpoint on node start.");

            cctx.pageStore().beginRecover();
        }
        else
            cctx.wal().allowCompressionUntil(status.startPtr);

        long start = U.currentTimeMillis();
        int applied = 0;
        WALPointer lastRead = null;

        try (WALIterator it = cctx.wal().replay(status.endPtr)) {
            while (it.hasNextX()) {
                IgniteBiTuple<WALPointer, WALRecord> tup = it.nextX();

                WALRecord rec = tup.get2();

                lastRead = tup.get1();

                switch (rec.type()) {
                    case CHECKPOINT_RECORD:
                        CheckpointRecord cpRec = (CheckpointRecord)rec;

                        // We roll memory up until we find a checkpoint start record registered in the status.
                        if (F.eq(cpRec.checkpointId(), status.cpStartId)) {
                            log.info("Found last checkpoint marker [cpId=" + cpRec.checkpointId() +
                                ", pos=" + tup.get1() + ']');

                            apply = false;
                        }
                        else if (!F.eq(cpRec.checkpointId(), status.cpEndId))
                            U.warn(log, "Found unexpected checkpoint marker, skipping [cpId=" + cpRec.checkpointId() +
                                ", expCpId=" + status.cpStartId + ", pos=" + tup.get1() + ']');

                        break;

                    case PAGE_RECORD:
                        if (apply) {
                            PageSnapshot pageRec = (PageSnapshot)rec;

                            // Here we do not require tag check because we may be applying memory changes after
                            // several repetitive restarts and the same pages may have changed several times.
                            int grpId = pageRec.fullPageId().groupId();

                            if (storeOnly && grpId != METASTORAGE_CACHE_ID)
                                continue;

                            long pageId = pageRec.fullPageId().pageId();

                            PageMemoryEx pageMem = grpId == METASTORAGE_CACHE_ID ? storePageMem : getPageMemoryForCacheGroup(grpId);

                            long page = pageMem.acquirePage(grpId, pageId, true);

                            try {
                                long pageAddr = pageMem.writeLock(grpId, pageId, page);

                                try {
                                    PageUtils.putBytes(pageAddr, 0, pageRec.pageData());
                                }
                                finally {
                                    pageMem.writeUnlock(grpId, pageId, page, null, true, true);
                                }
                            }
                            finally {
                                pageMem.releasePage(grpId, pageId, page);
                            }

                            applied++;
                        }

                        break;

                    case PARTITION_DESTROY:
                        if (apply) {
                            PartitionDestroyRecord destroyRec = (PartitionDestroyRecord)rec;

                            final int gId = destroyRec.groupId();

                            if (storeOnly && gId != METASTORAGE_CACHE_ID)
                                continue;

                            final int pId = destroyRec.partitionId();

                            PageMemoryEx pageMem = gId == METASTORAGE_CACHE_ID ? storePageMem : getPageMemoryForCacheGroup(gId);

                            pageMem.clearAsync(new P3<Integer, Long, Integer>() {
                                @Override public boolean apply(Integer cacheId, Long pageId, Integer tag) {
                                    return cacheId == gId && PageIdUtils.partId(pageId) == pId;
                                }
                            }, true).get();
                        }

                        break;

                    default:
                        if (apply && rec instanceof PageDeltaRecord) {
                            PageDeltaRecord r = (PageDeltaRecord)rec;

                            int grpId = r.groupId();

                            if (storeOnly && grpId != METASTORAGE_CACHE_ID)
                                continue;

                            long pageId = r.pageId();

                            PageMemoryEx pageMem = grpId == METASTORAGE_CACHE_ID ? storePageMem : getPageMemoryForCacheGroup(grpId);

                            // Here we do not require tag check because we may be applying memory changes after
                            // several repetitive restarts and the same pages may have changed several times.
                            long page = pageMem.acquirePage(grpId, pageId, true);

                            try {
                                long pageAddr = pageMem.writeLock(grpId, pageId, page);

                                try {
                                    r.applyDelta(pageMem, pageAddr);
                                }
                                finally {
                                    pageMem.writeUnlock(grpId, pageId, page, null, true, true);
                                }
                            }
                            finally {
                                pageMem.releasePage(grpId, pageId, page);
                            }

                            applied++;
                        }
                }
            }
        }

        if (storeOnly)
            return null;

        if (status.needRestoreMemory()) {
            if (apply)
                throw new IgniteCheckedException("Failed to restore memory state (checkpoint marker is present " +
                    "on disk, but checkpoint record is missed in WAL) " +
                    "[cpStatus=" + status + ", lastRead=" + lastRead + "]");

            log.info("Finished applying memory changes [changesApplied=" + applied +
                ", time=" + (U.currentTimeMillis() - start) + "ms]");

            if (applied > 0)
                finalizeCheckpointOnRecovery(status.cpStartTs, status.cpStartId, status.startPtr);
        }

        checkpointHist.loadHistory(cpDir);

        return lastRead == null ? null : lastRead.next();
    }

    /**
     * Obtains PageMemory reference from cache descriptor instead of cache context.
     *
     * @param grpId Cache group id.
     * @return PageMemoryEx instance.
     * @throws IgniteCheckedException if no DataRegion is configured for a name obtained from cache descriptor.
     */
    private PageMemoryEx getPageMemoryForCacheGroup(int grpId) throws IgniteCheckedException {
        // TODO IGNITE-5075: cache descriptor can be removed.
        GridCacheSharedContext sharedCtx = context();

        CacheGroupDescriptor desc = sharedCtx.cache().cacheGroupDescriptors().get(grpId);

        if (desc == null)
            throw new IgniteCheckedException("Failed to find cache group descriptor [grpId=" + grpId + ']');

        String memPlcName = desc.config().getDataRegionName();

        return (PageMemoryEx)sharedCtx.database().dataRegion(memPlcName).pageMemory();
    }

    /**
     * Apply update from some iterator and with specific filters.
     *
     * @param it WalIterator.
     * @param recPredicate Wal record filter.
     * @param entryPredicate Entry filter.
     * @param partStates Partition to restore state.
     */
    public void applyUpdatesOnRecovery(
        WALIterator it,
        IgnitePredicate<IgniteBiTuple<WALPointer, WALRecord>> recPredicate,
        IgnitePredicate<DataEntry> entryPredicate,
        Map<T2<Integer, Integer>, T2<Integer, Long>> partStates
    ) throws IgniteCheckedException {
        while (it.hasNextX()) {
            IgniteBiTuple<WALPointer, WALRecord> next = it.nextX();

            WALRecord rec = next.get2();

            if (!recPredicate.apply(next))
                break;

            switch (rec.type()) {
                case DATA_RECORD:
                    checkpointReadLock();

                    try {
                        DataRecord dataRec = (DataRecord) rec;

                        for (DataEntry dataEntry : dataRec.writeEntries()) {
                            if (entryPredicate.apply(dataEntry)) {
                                checkpointReadLock();

                                try {
                                    int cacheId = dataEntry.cacheId();

                                    GridCacheContext cacheCtx = cctx.cacheContext(cacheId);

                                    if (cacheCtx != null)
                                        applyUpdate(cacheCtx, dataEntry);
                                    else if (log != null)
                                        log.warning("Cache (cacheId=" + cacheId + ") is not started, can't apply updates.");
                                }
                                finally {
                                    checkpointReadUnlock();
                                }
                            }
                        }
                    }
                    finally {
                        checkpointReadUnlock();
                    }

                    break;

                default:
                    // Skip other records.
            }
        }

        checkpointReadLock();

        try {
            restorePartitionState(partStates);
        }
        finally {
            checkpointReadUnlock();
        }
    }

    /**
     * @param status Last registered checkpoint status.
     * @throws IgniteCheckedException If failed to apply updates.
     * @throws StorageException If IO exception occurred while reading write-ahead log.
     */
    private void applyLastUpdates(CheckpointStatus status, boolean metastoreOnly) throws IgniteCheckedException {
        if (log.isInfoEnabled())
            log.info("Applying lost cache updates since last checkpoint record [lastMarked="
                + status.startPtr + ", lastCheckpointId=" + status.cpStartId + ']');

        if (!metastoreOnly)
            cctx.kernalContext().query().skipFieldLookup(true);

        long start = U.currentTimeMillis();
        int applied = 0;

        try (WALIterator it = cctx.wal().replay(status.startPtr)) {
            Map<T2<Integer, Integer>, T2<Integer, Long>> partStates = new HashMap<>();

            while (it.hasNextX()) {
                IgniteBiTuple<WALPointer, WALRecord> next = it.nextX();

                WALRecord rec = next.get2();

                switch (rec.type()) {
                    case DATA_RECORD:
                        if (metastoreOnly)
                            continue;

                        DataRecord dataRec = (DataRecord)rec;

                        for (DataEntry dataEntry : dataRec.writeEntries()) {
                            int cacheId = dataEntry.cacheId();

                            GridCacheContext cacheCtx = cctx.cacheContext(cacheId);

                            applyUpdate(cacheCtx, dataEntry);

                            applied++;
                        }

                        break;

                    case PART_META_UPDATE_STATE:
                        if (metastoreOnly)
                            continue;

                        PartitionMetaStateRecord metaStateRecord = (PartitionMetaStateRecord)rec;

                        partStates.put(new T2<>(metaStateRecord.groupId(), metaStateRecord.partitionId()),
                            new T2<>((int)metaStateRecord.state(), metaStateRecord.updateCounter()));

                        break;

                    case METASTORE_DATA_RECORD:
                        MetastoreDataRecord metastoreDataRecord = (MetastoreDataRecord)rec;

                        metaStorage.applyUpdate(metastoreDataRecord.key(), metastoreDataRecord.value());

                        break;

                    default:
                        // Skip other records.
                }
            }

            if (!metastoreOnly)
                restorePartitionState(partStates);
        }
        finally {
            if (!metastoreOnly)
                cctx.kernalContext().query().skipFieldLookup(false);
        }

        if (log.isInfoEnabled())
            log.info("Finished applying WAL changes [updatesApplied=" + applied +
                ", time=" + (U.currentTimeMillis() - start) + "ms]");
    }

    /**
     * @param partStates Partition states.
     * @throws IgniteCheckedException If failed to restore.
     */
    private void restorePartitionState(
        Map<T2<Integer, Integer>, T2<Integer, Long>> partStates
    ) throws IgniteCheckedException {
        for (CacheGroupContext grp : cctx.cache().cacheGroups()) {
            if (grp.isLocal() || !grp.affinityNode()) {
                // Local cache has no partitions and its states.
                continue;
            }

            if (!grp.dataRegion().config().isPersistenceEnabled())
                continue;

            int grpId = grp.groupId();

            PageMemoryEx pageMem = (PageMemoryEx)grp.dataRegion().pageMemory();

            for (int i = 0; i < grp.affinity().partitions(); i++) {
                T2<Integer, Long> restore = partStates.get(new T2<>(grpId, i));

                if (storeMgr.exists(grpId, i)) {
                    storeMgr.ensure(grpId, i);

                    if (storeMgr.pages(grpId, i) <= 1)
                        continue;

                    GridDhtLocalPartition part = grp.topology().forceCreatePartition(i);

                    assert part != null;

                    // TODO: https://issues.apache.org/jira/browse/IGNITE-6097
                    grp.offheap().onPartitionInitialCounterUpdated(i, 0);

                    checkpointReadLock();

                    try {
                        long partMetaId = pageMem.partitionMetaPageId(grpId, i);
                        long partMetaPage = pageMem.acquirePage(grpId, partMetaId);

                        try {
                            long pageAddr = pageMem.writeLock(grpId, partMetaId, partMetaPage);

                            boolean changed = false;

                            try {
                                PagePartitionMetaIO io = PagePartitionMetaIO.VERSIONS.forPage(pageAddr);

                                if (restore != null) {
                                    int stateId = restore.get1();

                                    io.setPartitionState(pageAddr, (byte)stateId);

                                    changed = updateState(part, stateId);

<<<<<<< HEAD
                                if (stateId == GridDhtPartitionState.OWNING.ordinal()
                                        || (stateId == GridDhtPartitionState.MOVING.ordinal()
                                                && part.initialUpdateCounter() < restore.get2())) {
                                    part.initialUpdateCounter(restore.get2());

                                    changed = true;
=======
                                    if (stateId == GridDhtPartitionState.MOVING.ordinal() ||
                                        stateId == GridDhtPartitionState.OWNING.ordinal()) {

                                        if (part.initialUpdateCounter() < restore.get2() ||
                                            stateId == GridDhtPartitionState.MOVING.ordinal()) {
                                            part.initialUpdateCounter(restore.get2());

                                            changed = true;
                                        }
                                    }
>>>>>>> 8a4eadd7
                                }
                                else
                                    changed = updateState(part, (int)io.getPartitionState(pageAddr));
                            }
                            finally {
                                pageMem.writeUnlock(grpId, partMetaId, partMetaPage, null, changed);
                            }
                        }
                        finally {
                            pageMem.releasePage(grpId, partMetaId, partMetaPage);
                        }
                    }
                    finally {
                        checkpointReadUnlock();
                    }
                }
                else if (restore != null) {
                    GridDhtLocalPartition part = grp.topology().forceCreatePartition(i);

                    assert part != null;

                    // TODO: https://issues.apache.org/jira/browse/IGNITE-6097
                    grp.offheap().onPartitionInitialCounterUpdated(i, 0);

                    updateState(part, restore.get1());
                }
            }
        }
    }

    /**
     * Wal truncate callBack.
     *
     * @param highBound WALPointer.
     */
    public void onWalTruncated(WALPointer highBound) {
        checkpointHist.onWalTruncated(highBound);
    }

    /**
     * @param part Partition to restore state for.
     * @param stateId State enum ordinal.
     * @return Updated flag.
     */
    private boolean updateState(GridDhtLocalPartition part, int stateId) {
        if (stateId != -1) {
            GridDhtPartitionState state = GridDhtPartitionState.fromOrdinal(stateId);

            assert state != null;

            part.restoreState(state == GridDhtPartitionState.EVICTED ? GridDhtPartitionState.RENTING : state);

            return true;
        }

        return false;
    }

    /**
     * @param cacheCtx Cache context to apply an update.
     * @param dataEntry Data entry to apply.
     * @throws IgniteCheckedException If failed to restore.
     */
    private void applyUpdate(GridCacheContext cacheCtx, DataEntry dataEntry) throws IgniteCheckedException {
        int partId = dataEntry.partitionId();

        if (partId == -1)
            partId = cacheCtx.affinity().partition(dataEntry.key());

        GridDhtLocalPartition locPart = cacheCtx.topology().forceCreatePartition(partId);

        switch (dataEntry.op()) {
            case CREATE:
            case UPDATE:
                cacheCtx.offheap().update(
                    cacheCtx,
                    dataEntry.key(),
                    dataEntry.value(),
                    dataEntry.writeVersion(),
                    0L,
                    locPart,
                    null);

                if (dataEntry.partitionCounter() != 0)
                    cacheCtx.offheap().onPartitionInitialCounterUpdated(partId, dataEntry.partitionCounter());

                break;

            case DELETE:
                cacheCtx.offheap().remove(cacheCtx, dataEntry.key(), partId, locPart);

                if (dataEntry.partitionCounter() != 0)
                    cacheCtx.offheap().onPartitionInitialCounterUpdated(partId, dataEntry.partitionCounter());

                break;

            case READ:
                // do nothing
                break;

            default:
                throw new IgniteCheckedException("Invalid operation for WAL entry update: " + dataEntry.op());
        }
    }

    /**
     * @throws IgniteCheckedException If failed.
     */
    private void finalizeCheckpointOnRecovery(long cpTs, UUID cpId, WALPointer walPtr) throws IgniteCheckedException {
        assert cpTs != 0;

        ByteBuffer tmpWriteBuf = ByteBuffer.allocateDirect(pageSize());

        long start = System.currentTimeMillis();

        Collection<DataRegion> memPolicies = context().database().dataRegions();

        List<IgniteBiTuple<PageMemory, Collection<FullPageId>>> cpEntities = new ArrayList<>(memPolicies.size());

        for (DataRegion memPlc : memPolicies) {
            if (memPlc.config().isPersistenceEnabled()) {
                PageMemoryEx pageMem = (PageMemoryEx)memPlc.pageMemory();

                cpEntities.add(new IgniteBiTuple<PageMemory, Collection<FullPageId>>(
                    pageMem, (pageMem).beginCheckpoint()));
            }
        }

        tmpWriteBuf.order(ByteOrder.nativeOrder());

        // Identity stores set.
        Collection<PageStore> updStores = new HashSet<>();

        int cpPagesCnt = 0;

        for (IgniteBiTuple<PageMemory, Collection<FullPageId>> e : cpEntities) {
            PageMemoryEx pageMem = (PageMemoryEx)e.get1();

            Collection<FullPageId> cpPages = e.get2();

            cpPagesCnt += cpPages.size();

            for (FullPageId fullId : cpPages) {
                tmpWriteBuf.rewind();

                Integer tag = pageMem.getForCheckpoint(fullId, tmpWriteBuf, null);

                if (tag != null) {
                    tmpWriteBuf.rewind();

                    PageStore store = storeMgr.writeInternal(fullId.groupId(), fullId.pageId(), tmpWriteBuf, tag, true);

                    tmpWriteBuf.rewind();

                    updStores.add(store);
                }
            }
        }

        long written = U.currentTimeMillis();

        for (PageStore updStore : updStores)
            updStore.sync();

        long fsync = U.currentTimeMillis();

        for (IgniteBiTuple<PageMemory, Collection<FullPageId>> e : cpEntities)
            ((PageMemoryEx)e.get1()).finishCheckpoint();

        writeCheckpointEntry(
            tmpWriteBuf,
            cpTs,
            cpId,
            walPtr,
            null,
            CheckpointEntryType.END);

        cctx.pageStore().finishRecover();

        if (log.isInfoEnabled())
            log.info(String.format("Checkpoint finished [cpId=%s, pages=%d, markPos=%s, " +
                    "pagesWrite=%dms, fsync=%dms, total=%dms]",
                cpId,
                cpPagesCnt,
                walPtr,
                written - start,
                fsync - written,
                fsync - start));
    }

    /**
     * @param cpId Checkpoint ID.
     * @param ptr Wal pointer of current checkpoint.
     */
    private CheckpointEntry writeCheckpointEntry(
        ByteBuffer tmpWriteBuf,
        long cpTs,
        UUID cpId,
        WALPointer ptr,
        CheckpointRecord rec,
        CheckpointEntryType type
    ) throws IgniteCheckedException {
        assert ptr instanceof FileWALPointer;

        FileWALPointer filePtr = (FileWALPointer)ptr;

        String fileName = checkpointFileName(cpTs, cpId, type);

        try (FileChannel ch = FileChannel.open(Paths.get(cpDir.getAbsolutePath(), fileName),
            StandardOpenOption.CREATE_NEW, StandardOpenOption.APPEND)) {

            tmpWriteBuf.rewind();

            tmpWriteBuf.putLong(filePtr.index());

            tmpWriteBuf.putInt(filePtr.fileOffset());

            tmpWriteBuf.putInt(filePtr.length());

            tmpWriteBuf.flip();

            ch.write(tmpWriteBuf);

            tmpWriteBuf.clear();

            if (!skipSync)
                ch.force(true);

            return type == CheckpointEntryType.START ?
                new CheckpointEntry(cpTs, ptr, cpId, rec.cacheGroupStates()) : null;
        }
        catch (IOException e) {
            throw new IgniteCheckedException(e);
        }
    }

    /**
     * Counter for written checkpoint pages. Not null only if checkpoint is running.
     */
    public AtomicInteger writtenPagesCounter() {
        return writtenPagesCntr;
    }

    /**
     * @return Number of pages in current checkpoint. If checkpoint is not running, returns 0.
     */
    public int currentCheckpointPagesCount() {
        return currCheckpointPagesCnt;
    }

    /**
     * @param cpTs Checkpoint timestamp.
     * @param cpId Checkpoint ID.
     * @param type Checkpoint type.
     * @return Checkpoint file name.
     */
    private static String checkpointFileName(long cpTs, UUID cpId, CheckpointEntryType type) {
        return cpTs + "-" + cpId + "-" + type + ".bin";
    }

    /**
     *
     */
    @SuppressWarnings("NakedNotify")
    public class Checkpointer extends GridWorker {
        /** Temporary write buffer. */
        private final ByteBuffer tmpWriteBuf;

        /** Next scheduled checkpoint progress. */
        private volatile CheckpointProgress scheduledCp;

        /** Current checkpoint. This field is updated only by checkpoint thread. */
        private volatile CheckpointProgress curCpProgress;

        /** Shutdown now. */
        private volatile boolean shutdownNow;

        /** */
        private long lastCpTs;

        /**
         * @param gridName Grid name.
         * @param name Thread name.
         * @param log Logger.
         */
        protected Checkpointer(@Nullable String gridName, String name, IgniteLogger log) {
            super(gridName, name, log);

            scheduledCp = new CheckpointProgress(U.currentTimeMillis() + checkpointFreq);

            tmpWriteBuf = ByteBuffer.allocateDirect(pageSize());

            tmpWriteBuf.order(ByteOrder.nativeOrder());
        }

        /** {@inheritDoc} */
        @Override protected void body() throws InterruptedException, IgniteInterruptedCheckedException {
            while (!isCancelled()) {
                waitCheckpointEvent();

                GridFutureAdapter<Void> enableChangeApplied = GridCacheDatabaseSharedManager.this.enableChangeApplied;

                if (enableChangeApplied != null) {
                    enableChangeApplied.onDone();

                    GridCacheDatabaseSharedManager.this.enableChangeApplied = null;
                }

                if (checkpointsEnabled)
                    doCheckpoint();
                else {
                    synchronized (this) {
                        scheduledCp.nextCpTs = U.currentTimeMillis() + checkpointFreq;
                    }
                }
            }

            // Final run after the cancellation.
            if (checkpointsEnabled && !shutdownNow)
                doCheckpoint();

            scheduledCp.cpFinishFut.onDone(new NodeStoppingException("Node is stopping."));
        }

        /**
         *
         */
        private CheckpointProgressSnapshot wakeupForCheckpoint(long delayFromNow, String reason) {
            CheckpointProgress sched = scheduledCp;

            long next = U.currentTimeMillis() + delayFromNow;

            if (sched.nextCpTs <= next)
                return new CheckpointProgressSnapshot(sched);

            CheckpointProgressSnapshot ret;

            synchronized (this) {
                sched = scheduledCp;

                if (sched.nextCpTs > next) {
                    sched.reason = reason;

                    sched.nextCpTs = next;
                }

                ret = new CheckpointProgressSnapshot(sched);

                notifyAll();
            }

            return ret;
        }

        /**
         * @param snapshotOperation Snapshot operation.
         */
        public IgniteInternalFuture wakeupForSnapshotCreation(SnapshotOperation snapshotOperation) {
            GridFutureAdapter<Object> ret;

            synchronized (this) {
                scheduledCp.nextCpTs = U.currentTimeMillis();

                scheduledCp.reason = "snapshot";

                scheduledCp.nextSnapshot = true;

                scheduledCp.snapshotOperation = snapshotOperation;

                ret = scheduledCp.cpBeginFut;

                notifyAll();
            }

            return ret;
        }

        /**
         *
         */
        private void doCheckpoint() {
            try {
                CheckpointMetricsTracker tracker = new CheckpointMetricsTracker();

                Checkpoint chp = markCheckpointBegin(tracker);

                currCheckpointPagesCnt = chp.pagesSize;

                writtenPagesCntr = new AtomicInteger();

                boolean interrupted = true;

                try {
                    if (chp.hasDelta()) {
                        // Identity stores set.
                        GridConcurrentHashSet<PageStore> updStores = new GridConcurrentHashSet<>();

                        CountDownFuture doneWriteFut = new CountDownFuture(
                            asyncRunner == null ? 1 : chp.cpPages.collectionsSize());

                        tracker.onPagesWriteStart();

                        final int totalPagesToWriteCnt = chp.cpPages.size();

                        if (asyncRunner != null) {
                            for (int i = 0; i < chp.cpPages.collectionsSize(); i++) {
                                Runnable write = new WriteCheckpointPages(
                                    tracker,
                                    chp.cpPages.innerCollection(i),
                                    updStores,
                                    doneWriteFut,
                                    totalPagesToWriteCnt
                                );

                                try {
                                    asyncRunner.execute(write);
                                }
                                catch (RejectedExecutionException ignore) {
                                    // Run the task synchronously.
                                    write.run();
                                }
                            }
                        }
                        else {
                            // Single-threaded checkpoint.
                            Runnable write = new WriteCheckpointPages(tracker,
                                chp.cpPages,
                                updStores,
                                doneWriteFut,
                                totalPagesToWriteCnt);

                            write.run();
                        }

                        // Wait and check for errors.
                        doneWriteFut.get();

                        // Must re-check shutdown flag here because threads may have skipped some pages.
                        // If so, we should not put finish checkpoint mark.
                        if (shutdownNow) {
                            chp.progress.cpFinishFut.onDone(new NodeStoppingException("Node is stopping."));

                            return;
                        }

                        tracker.onFsyncStart();

                        if (!skipSync) {
                            for (PageStore updStore : updStores) {
                                if (shutdownNow) {
                                    chp.progress.cpFinishFut.onDone(new NodeStoppingException("Node is stopping."));

                                    return;
                                }

                                updStore.sync();
                            }
                        }
                    }
                    else {
                        tracker.onPagesWriteStart();
                        tracker.onFsyncStart();
                    }

                    snapshotMgr.afterCheckpointPageWritten();

                    // Must mark successful checkpoint only if there are no exceptions or interrupts.
                    interrupted = false;
                }
                finally {
                    if (!interrupted)
                        markCheckpointEnd(chp);
                }

                tracker.onEnd();

                if (chp.hasDelta()) {
                    if (printCheckpointStats) {
                        if (log.isInfoEnabled())
                            log.info(String.format("Checkpoint finished [cpId=%s, pages=%d, markPos=%s, " +
                                    "walSegmentsCleared=%d, markDuration=%dms, pagesWrite=%dms, fsync=%dms, " +
                                    "total=%dms]",
                                chp.cpEntry.checkpointId(),
                                chp.pagesSize,
                                chp.cpEntry.checkpointMark(),
                                chp.walFilesDeleted,
                                tracker.markDuration(),
                                tracker.pagesWriteDuration(),
                                tracker.fsyncDuration(),
                                tracker.totalDuration()));
                    }

                    persStoreMetrics.onCheckpoint(
                        tracker.lockWaitDuration(),
                        tracker.markDuration(),
                        tracker.pagesWriteDuration(),
                        tracker.fsyncDuration(),
                        tracker.totalDuration(),
                        chp.pagesSize,
                        tracker.dataPagesWritten(),
                        tracker.cowPagesWritten());
                }
                else {
                    persStoreMetrics.onCheckpoint(
                        tracker.lockWaitDuration(),
                        tracker.markDuration(),
                        tracker.pagesWriteDuration(),
                        tracker.fsyncDuration(),
                        tracker.totalDuration(),
                        chp.pagesSize,
                        tracker.dataPagesWritten(),
                        tracker.cowPagesWritten());
                }
            }
            catch (IgniteCheckedException e) {
                // TODO-ignite-db how to handle exception?
                U.error(log, "Failed to create checkpoint.", e);
            }
        }

        /**
         *
         */
        @SuppressWarnings("WaitNotInLoop")
        private void waitCheckpointEvent() {
            boolean cancel = false;

            try {
                long now = U.currentTimeMillis();

                synchronized (this) {
                    long remaining;

                    while ((remaining = scheduledCp.nextCpTs - now) > 0 && !isCancelled()) {
                        wait(remaining);

                        now = U.currentTimeMillis();
                    }
                }
            }
            catch (InterruptedException ignored) {
                Thread.currentThread().interrupt();

                cancel = true;
            }

            if (cancel)
                isCancelled = true;
        }

        /**
         *
         */
        @SuppressWarnings("TooBroadScope")
        private Checkpoint markCheckpointBegin(CheckpointMetricsTracker tracker) throws IgniteCheckedException {
            CheckpointRecord cpRec = new CheckpointRecord(null);

            WALPointer cpPtr = null;

            final CheckpointProgress curr;

            IgniteBiTuple<Collection<GridMultiCollectionWrapper<FullPageId>>, Integer> cpPagesTuple;

            tracker.onLockWaitStart();

            boolean hasPages;

            IgniteFuture snapFut = null;

            checkpointLock.writeLock().lock();

            try {
                tracker.onMarkStart();

                synchronized (this) {
                    curr = scheduledCp;

                    curr.started = true;

                    if (curr.reason == null)
                        curr.reason = "timeout";

                    // It is important that we assign a new progress object before checkpoint mark in page memory.
                    scheduledCp = new CheckpointProgress(U.currentTimeMillis() + checkpointFreq);

                    curCpProgress = curr;
                }

                final PartitionAllocationMap map = new PartitionAllocationMap();

                DbCheckpointListener.Context ctx0 = new DbCheckpointListener.Context() {
                    @Override public boolean nextSnapshot() {
                        return curr.nextSnapshot;
                    }

                    /** {@inheritDoc} */
                    @Override public PartitionAllocationMap partitionStatMap() {
                        return map;
                    }

                    @Override public boolean needToSnapshot(String cacheOrGrpName) {
                        return curr.snapshotOperation.cacheGroupIds().contains(CU.cacheId(cacheOrGrpName));
                    }
                };

                // Listeners must be invoked before we write checkpoint record to WAL.
                for (DbCheckpointListener lsnr : lsnrs)
                    lsnr.onCheckpointBegin(ctx0);

                if (curr.nextSnapshot)
                    snapFut = snapshotMgr.onMarkCheckPointBegin(curr.snapshotOperation, map);

                for (CacheGroupContext grp : cctx.cache().cacheGroups()) {
                    if (grp.isLocal())
                        continue;

                    List<GridDhtLocalPartition> locParts = new ArrayList<>();

                    for (GridDhtLocalPartition part : grp.topology().currentLocalPartitions())
                        locParts.add(part);

                    Collections.sort(locParts, ASC_PART_COMPARATOR);

                    CacheState state = new CacheState(locParts.size());

                    for (GridDhtLocalPartition part : grp.topology().currentLocalPartitions()) {
                        state.addPartitionState(
                            part.id(),
                            part.dataStore().fullSize(),
                            part.updateCounter(),
                            (byte)part.state().ordinal()
                        );
                    }

                    cpRec.addCacheGroupState(grp.groupId(), state);
                }

                cpPagesTuple = beginAllCheckpoints();

                hasPages = hasPageForWrite(cpPagesTuple.get1());

                if (hasPages || curr.nextSnapshot) {
                    // No page updates for this checkpoint are allowed from now on.
                    cpPtr = cctx.wal().log(cpRec);

                    if (cpPtr == null)
                        cpPtr = CheckpointStatus.NULL_PTR;
                }
            }
            finally {
                checkpointLock.writeLock().unlock();

                tracker.onLockRelease();
            }

            curr.cpBeginFut.onDone();

            if (snapFut != null) {
                try {
                    snapFut.get();
                }
                catch (IgniteException e) {
                    U.error(log, "Failed to wait for snapshot operation initialization: " +
                        curr.snapshotOperation + "]", e);
                }
            }

            if (hasPages) {
                assert cpPtr != null;

                // Sync log outside the checkpoint write lock.
                cctx.wal().fsync(cpPtr);

                long cpTs = System.currentTimeMillis();

                // This can happen in an unlikely event of two checkpoints happening
                // within a currentTimeMillis() granularity window.
                if (cpTs == lastCpTs)
                    cpTs++;

                lastCpTs = cpTs;

                CheckpointEntry cpEntry = writeCheckpointEntry(
                    tmpWriteBuf,
                    cpTs,
                    cpRec.checkpointId(),
                    cpPtr,
                    cpRec,
                    CheckpointEntryType.START);

                checkpointHist.addCheckpointEntry(cpEntry);

                GridMultiCollectionWrapper<FullPageId> cpPages = splitAndSortCpPagesIfNeeded(cpPagesTuple);

                if (printCheckpointStats)
                    if (log.isInfoEnabled())
                        log.info(String.format("Checkpoint started [checkpointId=%s, startPtr=%s, checkpointLockWait=%dms, " +
                                "checkpointLockHoldTime=%dms, pages=%d, reason='%s']",
                            cpRec.checkpointId(),
                            cpPtr,
                            tracker.lockWaitDuration(),
                            tracker.lockHoldDuration(),
                            cpPages.size(),
                            curr.reason)
                        );

                return new Checkpoint(cpEntry, cpPages, curr);
            }
            else {
                if (curr.nextSnapshot)
                    cctx.wal().fsync(null);

                if (printCheckpointStats) {
                    if (log.isInfoEnabled())
                        LT.info(log, String.format("Skipping checkpoint (no pages were modified) [" +
                                "checkpointLockWait=%dms, checkpointLockHoldTime=%dms, reason='%s']",
                            tracker.lockWaitDuration(),
                            tracker.lockHoldDuration(),
                            curr.reason));
                }

                GridMultiCollectionWrapper<FullPageId> wrapper = new GridMultiCollectionWrapper<>(new Collection[0]);

                return new Checkpoint(null, wrapper, curr);
            }
        }

        /**
         * Check that at least one collection is not empty.
         *
         * @param cpPagesCollWrapper Collection of {@link GridMultiCollectionWrapper} checkpoint pages.
         */
        private boolean hasPageForWrite(Collection<GridMultiCollectionWrapper<FullPageId>> cpPagesCollWrapper) {
            boolean hasPages = false;

            for (Collection c : cpPagesCollWrapper)
                if (!c.isEmpty()) {
                    hasPages = true;

                    break;
                }

            return hasPages;
        }

        /**
         * @return tuple with collections of FullPageIds obtained from each PageMemory and overall number of dirty
         * pages.
         */
        private IgniteBiTuple<Collection<GridMultiCollectionWrapper<FullPageId>>, Integer> beginAllCheckpoints() {
            Collection<GridMultiCollectionWrapper<FullPageId>> res = new ArrayList(dataRegions().size());

            int pagesNum = 0;

            for (DataRegion memPlc : dataRegions()) {
                if (!memPlc.config().isPersistenceEnabled())
                    continue;

                GridMultiCollectionWrapper<FullPageId> nextCpPagesCol = ((PageMemoryEx)memPlc.pageMemory()).beginCheckpoint();

                pagesNum += nextCpPagesCol.size();

                res.add(nextCpPagesCol);
            }

            return new IgniteBiTuple<>(res, pagesNum);
        }

        /**
         * @param chp Checkpoint snapshot.
         */
        private void markCheckpointEnd(Checkpoint chp) throws IgniteCheckedException {
            synchronized (this) {
                for (DataRegion memPlc : dataRegions()) {
                    if (!memPlc.config().isPersistenceEnabled())
                        continue;

                    ((PageMemoryEx)memPlc.pageMemory()).finishCheckpoint();
                }

                if (chp.hasDelta())
                    writeCheckpointEntry(
                        tmpWriteBuf,
                        chp.cpEntry.checkpointTimestamp(),
                        chp.cpEntry.checkpointId(),
                        chp.cpEntry.checkpointMark(),
                        null,
                        CheckpointEntryType.END);

                writtenPagesCntr = null;

                currCheckpointPagesCnt = 0;
            }

            checkpointHist.onCheckpointFinished(chp);

            if (chp.progress != null)
                chp.progress.cpFinishFut.onDone();
        }

        /** {@inheritDoc} */
        @Override public void cancel() {
            if (log.isDebugEnabled())
                log.debug("Cancelling grid runnable: " + this);

            // Do not interrupt runner thread.
            isCancelled = true;

            synchronized (this) {
                notifyAll();
            }
        }

        /**
         *
         */
        public void shutdownNow() {
            shutdownNow = true;

            if (!isCancelled)
                cancel();
        }
    }

    /**
     * Reorders list of checkpoint pages and splits them into needed number of sublists according to
     * {@link DataStorageConfiguration#getCheckpointThreads()} and
     * {@link DataStorageConfiguration#getCheckpointWriteOrder()}.
     *
     * @param cpPagesTuple Checkpoint pages tuple.
     */
    private GridMultiCollectionWrapper<FullPageId> splitAndSortCpPagesIfNeeded(
        IgniteBiTuple<Collection<GridMultiCollectionWrapper<FullPageId>>, Integer> cpPagesTuple
    ) {
        List<FullPageId> cpPagesList = new ArrayList<>(cpPagesTuple.get2());

        for (GridMultiCollectionWrapper<FullPageId> col : cpPagesTuple.get1()) {
            for (int i = 0; i < col.collectionsSize(); i++)
                cpPagesList.addAll(col.innerCollection(i));
        }

        if (persistenceCfg.getCheckpointWriteOrder() == CheckpointWriteOrder.SEQUENTIAL) {
            Collections.sort(cpPagesList, new Comparator<FullPageId>() {
                @Override public int compare(FullPageId o1, FullPageId o2) {
                    int cmp = Long.compare(o1.groupId(), o2.groupId());
                    if (cmp != 0)
                        return cmp;

                    return Long.compare(PageIdUtils.effectivePageId(o1.pageId()),
                        PageIdUtils.effectivePageId(o2.pageId()));
                }
            });
        }

        int cpThreads = persistenceCfg.getCheckpointThreads();

        int pagesSubLists = cpThreads == 1 ? 1 : cpThreads * 4;
        // Splitting pages to (threads * 4) subtasks. If any thread will be faster, it will help slower threads.

        Collection[] pagesSubListArr = new Collection[pagesSubLists];

        for (int i = 0; i < pagesSubLists; i++) {
            int totalSize = cpPagesList.size();

            int from = totalSize * i / (pagesSubLists);

            int to = totalSize * (i + 1) / (pagesSubLists);

            pagesSubListArr[i] = cpPagesList.subList(from, to);
        }

        return new GridMultiCollectionWrapper<FullPageId>(pagesSubListArr);
    }

    /** Pages write task */
    private class WriteCheckpointPages implements Runnable {
        /** */
        private CheckpointMetricsTracker tracker;

        /** Collection of page IDs to write under this task. Overall pages to write may be greater than this collection */
        private Collection<FullPageId> writePageIds;

        /** */
        private GridConcurrentHashSet<PageStore> updStores;

        /** */
        private CountDownFuture doneFut;

        /** Total pages to write, counter may be greater than {@link #writePageIds} size */
        private final int totalPagesToWrite;

        /**
         * Creates task for write pages
         *
         * @param tracker
         * @param writePageIds Collection of page IDs to write.
         * @param updStores
         * @param doneFut
         * @param totalPagesToWrite total pages to be written under this checkpoint
         */
        private WriteCheckpointPages(
            final CheckpointMetricsTracker tracker,
            final Collection<FullPageId> writePageIds,
            final GridConcurrentHashSet<PageStore> updStores,
            final CountDownFuture doneFut,
            final int totalPagesToWrite) {
            this.tracker = tracker;
            this.writePageIds = writePageIds;
            this.updStores = updStores;
            this.doneFut = doneFut;
            this.totalPagesToWrite = totalPagesToWrite;
        }

        /** {@inheritDoc} */
        @Override public void run() {
            ByteBuffer tmpWriteBuf = threadBuf.get();

            long writeAddr = GridUnsafe.bufferAddress(tmpWriteBuf);

            snapshotMgr.beforeCheckpointPageWritten();

            try {
                for (FullPageId fullId : writePageIds) {
                    if (checkpointer.shutdownNow)
                        break;

                    tmpWriteBuf.rewind();

                    snapshotMgr.beforePageWrite(fullId);

                    int grpId = fullId.groupId();

                    PageMemoryEx pageMem;

                    if (grpId != MetaStorage.METASTORAGE_CACHE_ID) {
                        CacheGroupContext grp = context().cache().cacheGroup(grpId);

                        if (grp == null)
                            continue;

                        if (!grp.dataRegion().config().isPersistenceEnabled())
                            continue;

                        pageMem = (PageMemoryEx)grp.dataRegion().pageMemory();
                    }
                    else
                        pageMem = (PageMemoryEx)metaStorage.pageMemory();


                    Integer tag = pageMem.getForCheckpoint(
                        fullId, tmpWriteBuf, persStoreMetrics.metricsEnabled() ? tracker : null);

                    if (tag != null) {
                        assert PageIO.getType(tmpWriteBuf) != 0 : "Invalid state. Type is 0! pageId = " + U.hexLong(fullId.pageId());
                        assert PageIO.getVersion(tmpWriteBuf) != 0 : "Invalid state. Version is 0! pageId = " + U.hexLong(fullId.pageId());

                        tmpWriteBuf.rewind();

                        if (persStoreMetrics.metricsEnabled()) {
                            int pageType = PageIO.getType(tmpWriteBuf);

                            if (PageIO.isDataPageType(pageType))
                                tracker.onDataPageWritten();
                        }

                        if (!skipCrc) {
                            PageIO.setCrc(writeAddr, PureJavaCrc32.calcCrc32(tmpWriteBuf, pageSize()));

                            tmpWriteBuf.rewind();
                        }

                        int curWrittenPages = writtenPagesCntr.incrementAndGet();

                        snapshotMgr.onPageWrite(fullId, tmpWriteBuf, curWrittenPages, totalPagesToWrite);

                        tmpWriteBuf.rewind();

                        PageStore store = storeMgr.writeInternal(grpId, fullId.pageId(), tmpWriteBuf, tag, false);

                        updStores.add(store);
                    }
                }

                doneFut.onDone((Void)null);
            }
            catch (Throwable e) {
                doneFut.onDone(e);
            }
        }
    }

    /**
     *
     */
    private enum CheckpointEntryType {
        /** */
        START,

        /** */
        END
    }

    /**
     *
     */
    private static class Checkpoint {
        /** Checkpoint entry. */
        private final CheckpointEntry cpEntry;

        /** Checkpoint pages. */
        private final GridMultiCollectionWrapper<FullPageId> cpPages;

        /** */
        private final CheckpointProgress progress;

        /** Number of deleted WAL files. */
        private int walFilesDeleted;

        /** */
        private final int pagesSize;

        /**
         * @param cpEntry Checkpoint entry.
         * @param cpPages Pages to write to the page store.
         * @param progress Checkpoint progress status.
         */
        private Checkpoint(
            CheckpointEntry cpEntry,
            @NotNull GridMultiCollectionWrapper<FullPageId> cpPages,
            CheckpointProgress progress
        ) {
            assert cpEntry == null || cpEntry.initGuard != 0;

            this.cpEntry = cpEntry;
            this.cpPages = cpPages;
            this.progress = progress;

            pagesSize = cpPages.size();
        }

        /**
         * @return {@code true} if this checkpoint contains at least one dirty page.
         */
        private boolean hasDelta() {
            return pagesSize != 0;
        }
    }

    /**
     *
     */
    private static class CheckpointStatus {
        /** Null checkpoint UUID. */
        private static final UUID NULL_UUID = new UUID(0L, 0L);

        /** Null WAL pointer. */
        private static final WALPointer NULL_PTR = new FileWALPointer(0, 0, 0);

        /** */
        private long cpStartTs;

        /** */
        private UUID cpStartId;

        /** */
        @GridToStringInclude
        private WALPointer startPtr;

        /** */
        private UUID cpEndId;

        /** */
        @GridToStringInclude
        private WALPointer endPtr;

        /**
         * @param cpStartId Checkpoint start ID.
         * @param startPtr Checkpoint start pointer.
         * @param cpEndId Checkpoint end ID.
         * @param endPtr Checkpoint end pointer.
         */
        private CheckpointStatus(long cpStartTs, UUID cpStartId, WALPointer startPtr, UUID cpEndId, WALPointer endPtr) {
            this.cpStartTs = cpStartTs;
            this.cpStartId = cpStartId;
            this.startPtr = startPtr;
            this.cpEndId = cpEndId;
            this.endPtr = endPtr;
        }

        /**
         * @return {@code True} if need to apply page log to restore tree structure.
         */
        public boolean needRestoreMemory() {
            return !F.eq(cpStartId, cpEndId) && !F.eq(NULL_UUID, cpStartId);
        }

        /** {@inheritDoc} */
        public String toString() {
            return S.toString(CheckpointStatus.class, this);
        }
    }

    /**
     *
     */
    private static class CheckpointProgress {
        /** */
        private volatile long nextCpTs;

        /** */
        private GridFutureAdapter cpBeginFut = new GridFutureAdapter<>();

        /** */
        private GridFutureAdapter cpFinishFut = new GridFutureAdapter<>();

        /** */
        private volatile boolean nextSnapshot;

        /** */
        private volatile boolean started;

        /** */
        private volatile SnapshotOperation snapshotOperation;

        /** Wakeup reason. */
        private String reason;

        /**
         * @param nextCpTs Next checkpoint timestamp.
         */
        private CheckpointProgress(long nextCpTs) {
            this.nextCpTs = nextCpTs;
        }
    }

    /**
     *
     */
    private static class CheckpointProgressSnapshot {
        /** */
        private final boolean started;

        /** */
        private final GridFutureAdapter<Object> cpBeginFut;

        /** */
        private final GridFutureAdapter<Object> cpFinishFut;

        /** */
        CheckpointProgressSnapshot(CheckpointProgress cpProgress) {
            started = cpProgress.started;
            cpBeginFut = cpProgress.cpBeginFut;
            cpFinishFut = cpProgress.cpFinishFut;
        }
    }

    /**
     * Checkpoint history. Holds chronological ordered map with {@link GridCacheDatabaseSharedManager.CheckpointEntry
     * CheckpointEntries}. Data is loaded from corresponding checkpoint directory. This directory holds files for
     * checkpoint start and end.
     */
    @SuppressWarnings("PublicInnerClass")
    public class CheckpointHistory {
        /**
         * Maps checkpoint's timestamp (from CP file name) to CP entry.
         * Using TS provides historical order of CP entries in map ( first is oldest )
         */
        private final NavigableMap<Long, CheckpointEntry> histMap = new ConcurrentSkipListMap<>();

        /**
         * Load history form checkpoint directory.
         *
         * @param dir Checkpoint state dir.
         */
        private void loadHistory(File dir) throws IgniteCheckedException {
            if (!dir.exists())
                return;

            File[] files = dir.listFiles(CP_FILE_FILTER);

            if (!F.isEmpty(files)) {
                Arrays.sort(files, CP_TS_COMPARATOR);

                ByteBuffer buf = ByteBuffer.allocate(16);
                buf.order(ByteOrder.nativeOrder());

                for (File file : files) {
                    Matcher matcher = CP_FILE_NAME_PATTERN.matcher(file.getName());

                    if (matcher.matches()) {
                        CheckpointEntryType type = CheckpointEntryType.valueOf(matcher.group(3));

                        if (type == CheckpointEntryType.START) {
                            long cpTs = Long.parseLong(matcher.group(1));
                            WALPointer ptr = readPointer(file, buf);

                            if (ptr == null)
                                continue;

                            // Create lazy checkpoint entry.
                            CheckpointEntry entry = new CheckpointEntry(cpTs, ptr);

                            histMap.put(cpTs, entry);
                        }
                    }
                }
            }
        }

        /**
         * @param cpTs Checkpoint timestamp.
         * @return Initialized entry.
         * @throws IgniteCheckedException If failed to initialize entry.
         */
        private CheckpointEntry entry(Long cpTs) throws IgniteCheckedException {
            CheckpointEntry entry = histMap.get(cpTs);

            if (entry == null)
                throw new IgniteCheckedException("Checkpoint entry was removed: " + cpTs);

            entry.initIfNeeded(cctx);

            return entry;
        }

        /**
         * @return Collection of checkpoint timestamps.
         */
        public Collection<Long> checkpoints() {
            return histMap.keySet();
        }

        /**
         * Adds checkpoint entry after the corresponding WAL record has been written to WAL. The checkpoint itself
         * is not finished yet.
         *
         * @param entry Entry to ad.
         */
        private void addCheckpointEntry(CheckpointEntry entry) {
            histMap.put(entry.checkpointTimestamp(), entry);
        }

        /**
         * Callback on truncate wal.
         */
        private void onWalTruncated(WALPointer ptr) {
            FileWALPointer highBound = (FileWALPointer)ptr;

            List<CheckpointEntry> cpToRemove = new ArrayList<>();

            for (CheckpointEntry cpEntry : histMap.values()) {
                FileWALPointer cpPnt = (FileWALPointer)cpEntry.checkpointMark();

                if (highBound.compareTo(cpPnt) <= 0)
                    break;

                if (cctx.wal().reserved(cpEntry.checkpointMark())) {
                    U.warn(log, "Could not clear historyMap due to WAL reservation on cpEntry " + cpEntry.cpId +
                        ", history map size is " + histMap.size());

                    break;
                }

                if (!removeCheckpointFiles(cpEntry))
                    cpToRemove.add(cpEntry);
            }

            for (CheckpointEntry cpEntry : cpToRemove)
                histMap.remove(cpEntry.cpTs);
        }

        /**
         * Clears checkpoint history.
         */
        private void onCheckpointFinished(Checkpoint chp) {
            int deleted = 0;

            boolean dropWal = persistenceCfg.getWalHistorySize() != Integer.MAX_VALUE;

            while (histMap.size() > maxCpHistMemSize) {
                Map.Entry<Long, CheckpointEntry> entry = histMap.firstEntry();

                CheckpointEntry cpEntry = entry.getValue();

                if (cctx.wal().reserved(cpEntry.checkpointMark())) {
                    U.warn(log, "Could not clear historyMap due to WAL reservation on cpEntry " + cpEntry.cpId +
                        ", history map size is " + histMap.size());

                    break;
                }

                boolean fail = removeCheckpointFiles(cpEntry);

                if (!fail) {
                    if (dropWal)
                        deleted += cctx.wal().truncate(null, cpEntry.checkpointMark());

                    histMap.remove(entry.getKey());
                }
                else
                    break;
            }

            chp.walFilesDeleted = deleted;

            if (!chp.cpPages.isEmpty())
                cctx.wal().allowCompressionUntil(chp.cpEntry.checkpointMark());
        }

        /**
         * @param cpEntry Checkpoint entry.
         * @return {True} if delete fail.
         */
        private boolean removeCheckpointFiles(CheckpointEntry cpEntry) {
            File startFile = new File(cpDir.getAbsolutePath(), cpEntry.startFile());
            File endFile = new File(cpDir.getAbsolutePath(), cpEntry.endFile());

            boolean rmvdStart = !startFile.exists() || startFile.delete();
            boolean rmvdEnd = !endFile.exists() || endFile.delete();

            boolean fail = !rmvdStart || !rmvdEnd;

            if (fail) {
                U.warn(log, "Failed to remove stale checkpoint files [startFile=" + startFile.getAbsolutePath() +
                    ", endFile=" + endFile.getAbsolutePath() + ']');

                if (histMap.size() > 2 * maxCpHistMemSize) {
                    U.error(log, "Too many stale checkpoint entries in the map, will truncate WAL archive anyway.");

                    fail = false;
                }
            }

            return fail;
        }

        /**
         * @param cacheId Cache ID.
         * @param partId Partition ID.
         * @return Reserved counter or null if couldn't reserve.
         */
        @Nullable private Long reserve(int cacheId, int partId) {
            for (CheckpointEntry entry : histMap.values()) {
                try {
                    entry.initIfNeeded(cctx);

                    if (entry.cacheGrpStates == null)
                        continue;

                    CacheState grpState = entry.cacheGrpStates.get(cacheId);

                    if (grpState == null)
                        continue;

                    long partCntr = grpState.counterByPartition(partId);

                    if (partCntr >= 0) {
                        if (cctx.wal().reserve(entry.checkpointMark()))
                            return partCntr;
                    }
                }
                catch (Exception e) {
                    U.error(log, "Error while trying to reserve history", e);
                }
            }

            return null;
        }
    }

    /**
     *
     */
    private static class CheckpointEntry {
        /** */
        private static final AtomicIntegerFieldUpdater<CheckpointEntry> initGuardUpdater =
            AtomicIntegerFieldUpdater.newUpdater(CheckpointEntry.class, "initGuard");

        /** Checkpoint timestamp. */
        private long cpTs;

        /** Checkpoint end mark. */
        private WALPointer cpMark;

        /** Initialization latch. */
        private CountDownLatch initLatch;

        /** */
        @SuppressWarnings("unused")
        private volatile int initGuard;

        /** Checkpoint ID. Initialized lazily. */
        private UUID cpId;

        /** Cache states. Initialized lazily. */
        private Map<Integer, CacheState> cacheGrpStates;

        /** Initialization exception. */
        private IgniteCheckedException initEx;

        /**
         * Lazy entry constructor.
         *
         * @param cpTs Checkpoint timestamp.
         * @param cpMark Checkpoint end mark (WAL pointer).
         */
        private CheckpointEntry(long cpTs, WALPointer cpMark) {
            assert cpMark != null;

            this.cpTs = cpTs;
            this.cpMark = cpMark;

            initLatch = new CountDownLatch(1);
        }

        /**
         * Creates complete entry.
         *
         * @param cpTs Checkpoint timestamp.
         * @param cpMark Checkpoint mark pointer.
         * @param cpId Checkpoint ID.
         * @param cacheGrpStates Cache groups states.
         */
        private CheckpointEntry(long cpTs, WALPointer cpMark, UUID cpId, Map<Integer, CacheState> cacheGrpStates) {
            this.cpTs = cpTs;
            this.cpMark = cpMark;
            this.cpId = cpId;
            this.cacheGrpStates = cacheGrpStates;

            initGuard = 1;
            initLatch = new CountDownLatch(0);
        }

        /**
         * @return Checkpoint timestamp.
         */
        private long checkpointTimestamp() {
            return cpTs;
        }

        /**
         * @return Checkpoint ID.
         */
        private UUID checkpointId() {
            return cpId;
        }

        /**
         * @return Checkpoint mark.
         */
        private WALPointer checkpointMark() {
            return cpMark;
        }

        /**
         * @return Start file name.
         */
        private String startFile() {
            return checkpointFileName(cpTs, cpId, CheckpointEntryType.START);
        }

        /**
         * @return End file name.
         */
        private String endFile() {
            return checkpointFileName(cpTs, cpId, CheckpointEntryType.END);
        }

        /**
         * @param grpId Cache group ID.
         * @param part Partition ID.
         * @return Partition counter or {@code null} if not found.
         */
        private Long partitionCounter(int grpId, int part) {
            assert initGuard != 0;

            if (initEx != null || cacheGrpStates == null)
                return null;

            CacheState state = cacheGrpStates.get(grpId);

            if (state != null) {
                long cntr = state.counterByPartition(part);

                return cntr < 0 ? null : cntr;
            }

            return null;
        }

        /**
         * @throws IgniteCheckedException If failed to read WAL entry.
         */
        private void initIfNeeded(GridCacheSharedContext cctx) throws IgniteCheckedException {
            if (initGuardUpdater.compareAndSet(this, 0, 1)) {
                try (WALIterator it = cctx.wal().replay(cpMark)) {
                    if (it.hasNextX()) {
                        IgniteBiTuple<WALPointer, WALRecord> tup = it.nextX();

                        CheckpointRecord rec = (CheckpointRecord)tup.get2();

                        cpId = rec.checkpointId();
                        cacheGrpStates = rec.cacheGroupStates();
                    }
                    else
                        initEx = new IgniteCheckedException("Failed to find checkpoint record at " +
                            "the given WAL pointer: " + cpMark);
                }
                catch (IgniteCheckedException e) {
                    initEx = e;
                }
                finally {
                    initLatch.countDown();
                }
            }
            else {
                U.await(initLatch);

                if (initEx != null)
                    throw initEx;
            }
        }
    }

    /**
     *
     */
    public static class FileLockHolder implements AutoCloseable {
        /** Lock file name. */
        private static final String lockFileName = "lock";

        /** File. */
        private File file;

        /** Channel. */
        private RandomAccessFile lockFile;

        /** Lock. */
        private FileLock lock;

        /** Kernal context to generate Id of locked node in file. */
        @NotNull private GridKernalContext ctx;

        /** Logger. */
        private IgniteLogger log;

        /**
         * @param path Path.
         */
        public FileLockHolder(String path, @NotNull GridKernalContext ctx, IgniteLogger log) {
            try {
                file = Paths.get(path, lockFileName).toFile();

                lockFile = new RandomAccessFile(file, "rw");

                this.ctx = ctx;
                this.log = log;
            }
            catch (IOException e) {
                throw new IgniteException(e);
            }
        }

        /**
         * @param lockWaitTimeMillis During which time thread will try capture file lock.
         * @throws IgniteCheckedException If failed to capture file lock.
         */
        public void tryLock(long lockWaitTimeMillis) throws IgniteCheckedException {
            assert lockFile != null;

            FileChannel ch = lockFile.getChannel();

            SB sb = new SB();

            //write node id
            sb.a("[").a(ctx.localNodeId().toString()).a("]");

            //write ip addresses
            final GridDiscoveryManager discovery = ctx.discovery();

            if (discovery != null) { //discovery may be not up and running
                final ClusterNode node = discovery.localNode();

                if (node != null)
                    sb.a(node.addresses());
            }

            //write ports
            sb.a("[");
            Iterator<GridPortRecord> it = ctx.ports().records().iterator();

            while (it.hasNext()) {
                GridPortRecord rec = it.next();

                sb.a(rec.protocol()).a(":").a(rec.port());

                if (it.hasNext())
                    sb.a(", ");
            }

            sb.a("]");

            String failMsg;

            try {
                String content = null;

                // Try to get lock, if not available wait 1 sec and re-try.
                for (int i = 0; i < lockWaitTimeMillis; i += 1000) {
                    try {
                        lock = ch.tryLock(0, 1, false);
                        if (lock != null && lock.isValid()) {
                            writeContent(sb.toString());

                            return;
                        }
                    }
                    catch (OverlappingFileLockException ignore) {
                        if (content == null)
                            content = readContent();

                        log.warning("Failed to acquire file lock (local nodeId:" + ctx.localNodeId()
                            + ", already locked by " + content + "), will try again in 1s: "
                            + file.getAbsolutePath());
                    }

                    U.sleep(1000);
                }

                if (content == null)
                    content = readContent();

                failMsg = "Failed to acquire file lock during " + (lockWaitTimeMillis / 1000) +
                    " sec, (locked by " + content + "): " + file.getAbsolutePath();
            }
            catch (Exception e) {
                throw new IgniteCheckedException(e);
            }

            if (failMsg != null)
                throw new IgniteCheckedException(failMsg);
        }

        /**
         * Write node id (who captured lock) into lock file.
         *
         * @param content Node id.
         * @throws IOException if some fail while write node it.
         */
        private void writeContent(String content) throws IOException {
            FileChannel ch = lockFile.getChannel();

            byte[] bytes = content.getBytes();

            ByteBuffer buf = ByteBuffer.allocate(bytes.length);
            buf.put(bytes);

            buf.flip();

            ch.write(buf, 1);

            ch.force(false);
        }

        /**
         *
         */
        private String readContent() throws IOException {
            FileChannel ch = lockFile.getChannel();

            ByteBuffer buf = ByteBuffer.allocate((int)(ch.size() - 1));

            ch.read(buf, 1);

            String content = new String(buf.array());

            buf.clear();

            return content;
        }

        /** Releases file lock */
        public void release() {
            U.releaseQuiet(lock);
        }

        /** Closes file channel */
        public void close() {
            U.closeQuiet(lockFile);
        }

        /**
         * @return Absolute path to lock file.
         */
        private String lockPath() {
            return file.getAbsolutePath();
        }
    }

    /** {@inheritDoc} */
    @Override public DataStorageMetrics persistentStoreMetrics() {
        return new DataStorageMetricsSnapshot(persStoreMetrics);
    }

    /**
     *
     */
    public DataStorageMetricsImpl persistentStoreMetricsImpl() {
        return persStoreMetrics;
    }

    /** {@inheritDoc} */
    @Override public MetaStorage metaStorage() {
        return metaStorage;
    }
}<|MERGE_RESOLUTION|>--- conflicted
+++ resolved
@@ -2127,36 +2127,25 @@
 
                                     changed = updateState(part, stateId);
 
-<<<<<<< HEAD
                                 if (stateId == GridDhtPartitionState.OWNING.ordinal()
-                                        || (stateId == GridDhtPartitionState.MOVING.ordinal()
-                                                && part.initialUpdateCounter() < restore.get2())) {
-                                    part.initialUpdateCounter(restore.get2());
-
-                                    changed = true;
-=======
-                                    if (stateId == GridDhtPartitionState.MOVING.ordinal() ||
-                                        stateId == GridDhtPartitionState.OWNING.ordinal()) {
-
-                                        if (part.initialUpdateCounter() < restore.get2() ||
-                                            stateId == GridDhtPartitionState.MOVING.ordinal()) {
-                                            part.initialUpdateCounter(restore.get2());
-
-                                            changed = true;
-                                        }
+                                    || (stateId == GridDhtPartitionState.MOVING.ordinal()
+
+                                    &&part.initialUpdateCounter() < restore.get2() )) {
+                                        part.initialUpdateCounter(restore.get2());
+
+                                        changed = true;
                                     }
->>>>>>> 8a4eadd7
                                 }
-                                else
-                                    changed = updateState(part, (int)io.getPartitionState(pageAddr));
-                            }
-                            finally {
-                                pageMem.writeUnlock(grpId, partMetaId, partMetaPage, null, changed);
-                            }
+
+                            else
+                                changed = updateState(part, (int)io.getPartitionState(pageAddr));
                         }
                         finally {
-                            pageMem.releasePage(grpId, partMetaId, partMetaPage);
+                            pageMem.writeUnlock(grpId, partMetaId, partMetaPage, null, changed);
                         }
+                    }
+                    finally {
+                        pageMem.releasePage(grpId, partMetaId, partMetaPage);}
                     }
                     finally {
                         checkpointReadUnlock();
