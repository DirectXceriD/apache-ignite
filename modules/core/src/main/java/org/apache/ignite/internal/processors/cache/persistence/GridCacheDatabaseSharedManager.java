/*
 * Licensed to the Apache Software Foundation (ASF) under one or more
 * contributor license agreements.  See the NOTICE file distributed with
 * this work for additional information regarding copyright ownership.
 * The ASF licenses this file to You under the Apache License, Version 2.0
 * (the "License"); you may not use this file except in compliance with
 * the License.  You may obtain a copy of the License at
 *
 *      http://www.apache.org/licenses/LICENSE-2.0
 *
 * Unless required by applicable law or agreed to in writing, software
 * distributed under the License is distributed on an "AS IS" BASIS,
 * WITHOUT WARRANTIES OR CONDITIONS OF ANY KIND, either express or implied.
 * See the License for the specific language governing permissions and
 * limitations under the License.
 */

package org.apache.ignite.internal.processors.cache.persistence;

import java.io.File;
import java.io.FileFilter;
import java.io.IOException;
import java.io.RandomAccessFile;
import java.lang.ref.SoftReference;
import java.nio.ByteBuffer;
import java.nio.ByteOrder;
import java.nio.channels.FileChannel;
import java.nio.channels.FileLock;
import java.nio.channels.OverlappingFileLockException;
import java.nio.file.Files;
import java.nio.file.Path;
import java.nio.file.Paths;
import java.nio.file.StandardOpenOption;
import java.util.ArrayList;
import java.util.Arrays;
import java.util.Collection;
import java.util.Collections;
import java.util.Comparator;
import java.util.HashMap;
import java.util.HashSet;
import java.util.Iterator;
import java.util.List;
import java.util.Map;
import java.util.NavigableMap;
import java.util.Set;
import java.util.UUID;
import java.util.concurrent.Callable;
import java.util.concurrent.ConcurrentHashMap;
import java.util.concurrent.ConcurrentMap;
import java.util.concurrent.ConcurrentSkipListMap;
import java.util.concurrent.CopyOnWriteArrayList;
import java.util.concurrent.CountDownLatch;
import java.util.concurrent.atomic.AtomicInteger;
import java.util.concurrent.atomic.AtomicIntegerFieldUpdater;
import java.util.concurrent.atomic.LongAdder;
import java.util.concurrent.locks.ReentrantReadWriteLock;
import java.util.function.BiFunction;
import java.util.regex.Matcher;
import java.util.regex.Pattern;
import javax.management.ObjectName;
import org.apache.ignite.DataStorageMetrics;
import org.apache.ignite.IgniteCheckedException;
import org.apache.ignite.IgniteException;
import org.apache.ignite.IgniteLogger;
import org.apache.ignite.IgniteSystemProperties;
import org.apache.ignite.cluster.ClusterNode;
import org.apache.ignite.configuration.CacheConfiguration;
import org.apache.ignite.configuration.DataPageEvictionMode;
import org.apache.ignite.configuration.DataRegionConfiguration;
import org.apache.ignite.configuration.DataStorageConfiguration;
import org.apache.ignite.configuration.IgniteConfiguration;
import org.apache.ignite.configuration.NearCacheConfiguration;
import org.apache.ignite.events.DiscoveryEvent;
import org.apache.ignite.events.EventType;
import org.apache.ignite.internal.GridKernalContext;
import org.apache.ignite.internal.IgniteInternalFuture;
import org.apache.ignite.internal.IgniteInterruptedCheckedException;
import org.apache.ignite.internal.NodeInvalidator;
import org.apache.ignite.internal.NodeStoppingException;
import org.apache.ignite.internal.managers.discovery.GridDiscoveryManager;
import org.apache.ignite.internal.mem.DirectMemoryProvider;
import org.apache.ignite.internal.mem.file.MappedFileMemoryProvider;
import org.apache.ignite.internal.mem.unsafe.UnsafeMemoryProvider;
import org.apache.ignite.internal.pagemem.FullPageId;
import org.apache.ignite.internal.pagemem.PageIdUtils;
import org.apache.ignite.internal.pagemem.PageMemory;
import org.apache.ignite.internal.pagemem.PageUtils;
import org.apache.ignite.internal.pagemem.store.IgnitePageStoreManager;
import org.apache.ignite.internal.pagemem.store.PageStore;
import org.apache.ignite.internal.pagemem.wal.StorageException;
import org.apache.ignite.internal.pagemem.wal.WALIterator;
import org.apache.ignite.internal.pagemem.wal.WALPointer;
import org.apache.ignite.internal.pagemem.wal.record.CacheState;
import org.apache.ignite.internal.pagemem.wal.record.CheckpointRecord;
import org.apache.ignite.internal.pagemem.wal.record.DataEntry;
import org.apache.ignite.internal.pagemem.wal.record.DataRecord;
import org.apache.ignite.internal.pagemem.wal.record.MemoryRecoveryRecord;
import org.apache.ignite.internal.pagemem.wal.record.MetastoreDataRecord;
import org.apache.ignite.internal.pagemem.wal.record.PageSnapshot;
import org.apache.ignite.internal.pagemem.wal.record.WALRecord;
import org.apache.ignite.internal.pagemem.wal.record.delta.PageDeltaRecord;
import org.apache.ignite.internal.pagemem.wal.record.delta.PartitionDestroyRecord;
import org.apache.ignite.internal.pagemem.wal.record.delta.PartitionMetaStateRecord;
import org.apache.ignite.internal.processors.cache.CacheGroupContext;
import org.apache.ignite.internal.processors.cache.CacheGroupDescriptor;
import org.apache.ignite.internal.processors.cache.DynamicCacheDescriptor;
import org.apache.ignite.internal.processors.cache.ExchangeActions;
import org.apache.ignite.internal.processors.cache.GridCacheContext;
import org.apache.ignite.internal.processors.cache.GridCacheSharedContext;
import org.apache.ignite.internal.processors.cache.StoredCacheData;
import org.apache.ignite.internal.processors.cache.distributed.dht.GridDhtLocalPartition;
import org.apache.ignite.internal.processors.cache.distributed.dht.GridDhtPartitionState;
import org.apache.ignite.internal.processors.cache.distributed.dht.preloader.GridDhtPartitionsExchangeFuture;
import org.apache.ignite.internal.processors.cache.persistence.checkpoint.AsyncCheckpointer;
import org.apache.ignite.internal.processors.cache.persistence.checkpoint.CheckpointFsyncScope;
import org.apache.ignite.internal.processors.cache.persistence.checkpoint.CheckpointScope;
import org.apache.ignite.internal.processors.cache.persistence.checkpoint.FullPageIdsBuffer;
import org.apache.ignite.internal.processors.cache.persistence.file.FileIO;
import org.apache.ignite.internal.processors.cache.persistence.file.FilePageStore;
import org.apache.ignite.internal.processors.cache.persistence.file.FilePageStoreManager;
import org.apache.ignite.internal.processors.cache.persistence.metastorage.MetaStorage;
import org.apache.ignite.internal.processors.cache.persistence.metastorage.MetastorageLifecycleListener;
import org.apache.ignite.internal.processors.cache.persistence.pagemem.CheckpointMetricsTracker;
import org.apache.ignite.internal.processors.cache.persistence.pagemem.PageIdCollection;
import org.apache.ignite.internal.processors.cache.persistence.pagemem.PageMemoryEx;
import org.apache.ignite.internal.processors.cache.persistence.pagemem.PageMemoryImpl;
import org.apache.ignite.internal.processors.cache.persistence.partstate.PartitionAllocationMap;
import org.apache.ignite.internal.processors.cache.persistence.snapshot.IgniteCacheSnapshotManager;
import org.apache.ignite.internal.processors.cache.persistence.snapshot.SnapshotOperation;
import org.apache.ignite.internal.processors.cache.persistence.tree.io.PageIO;
import org.apache.ignite.internal.processors.cache.persistence.tree.io.PagePartitionMetaIO;
import org.apache.ignite.internal.processors.cache.persistence.wal.FileWALPointer;
import org.apache.ignite.internal.processors.cache.persistence.wal.crc.PureJavaCrc32;
import org.apache.ignite.internal.processors.port.GridPortRecord;
<<<<<<< HEAD
=======
import org.apache.ignite.internal.util.GridMultiCollectionWrapper;
>>>>>>> 1f8ec79d
import org.apache.ignite.internal.util.GridUnsafe;
import org.apache.ignite.internal.util.IgniteUtils;
import org.apache.ignite.internal.util.future.GridFutureAdapter;
import org.apache.ignite.internal.util.lang.GridInClosure3X;
import org.apache.ignite.internal.util.tostring.GridToStringInclude;
import org.apache.ignite.internal.util.typedef.CI1;
import org.apache.ignite.internal.util.typedef.F;
import org.apache.ignite.internal.util.typedef.T2;
import org.apache.ignite.internal.util.typedef.internal.CU;
import org.apache.ignite.internal.util.typedef.internal.LT;
import org.apache.ignite.internal.util.typedef.internal.S;
import org.apache.ignite.internal.util.typedef.internal.SB;
import org.apache.ignite.internal.util.typedef.internal.U;
import org.apache.ignite.internal.util.worker.GridWorker;
import org.apache.ignite.lang.IgniteBiTuple;
import org.apache.ignite.lang.IgniteFuture;
import org.apache.ignite.lang.IgniteOutClosure;
import org.apache.ignite.lang.IgnitePredicate;
import org.apache.ignite.mxbean.DataStorageMetricsMXBean;
import org.apache.ignite.thread.IgniteThread;
import org.jetbrains.annotations.NotNull;
import org.jetbrains.annotations.Nullable;
import org.jsr166.ConcurrentLinkedHashMap;

import static java.nio.file.StandardOpenOption.READ;
import static org.apache.ignite.IgniteSystemProperties.IGNITE_PDS_MAX_CHECKPOINT_MEMORY_HISTORY_SIZE;
import static org.apache.ignite.IgniteSystemProperties.IGNITE_PDS_SKIP_CRC;
import static org.apache.ignite.IgniteSystemProperties.IGNITE_PDS_WAL_REBALANCE_THRESHOLD;
import static org.apache.ignite.internal.processors.cache.persistence.metastorage.MetaStorage.METASTORAGE_CACHE_ID;

/**
 *
 */
@SuppressWarnings({"unchecked", "NonPrivateFieldAccessedInSynchronizedContext"})
public class GridCacheDatabaseSharedManager extends IgniteCacheDatabaseSharedManager implements CheckpointWriteProgressSupplier {
    /** */
    public static final String IGNITE_PDS_CHECKPOINT_TEST_SKIP_SYNC = "IGNITE_PDS_CHECKPOINT_TEST_SKIP_SYNC";

    /** MemoryPolicyConfiguration name reserved for meta store. */
    private static final String METASTORE_DATA_REGION_NAME = "metastoreMemPlc";

    /** */
    private static final long GB = 1024L * 1024 * 1024;

    /** Minimum checkpointing page buffer size (may be adjusted by Ignite). */
    public static final Long DFLT_MIN_CHECKPOINTING_PAGE_BUFFER_SIZE = GB / 4;

    /** Default minimum checkpointing page buffer size (may be adjusted by Ignite). */
    public static final Long DFLT_MAX_CHECKPOINTING_PAGE_BUFFER_SIZE = 2 * GB;

    /** Pages comparator to order disk writes, first compares cache group and then effective page ID. */
    public static final Comparator<FullPageId> SEQUENTIAL_CP_PAGE_COMPARATOR = new Comparator<FullPageId>() {
        @Override public int compare(FullPageId o1, FullPageId o2) {
            int cmp = Integer.compare(o1.groupId(), o2.groupId());
            if (cmp != 0)
                return cmp;

            return Long.compare(PageIdUtils.effectivePageId(o1.pageId()),
                PageIdUtils.effectivePageId(o2.pageId()));
        }
    };

    /** Skip sync. */
    private final boolean skipSync = IgniteSystemProperties.getBoolean(IGNITE_PDS_CHECKPOINT_TEST_SKIP_SYNC);

    /** */
    private boolean skipCrc = IgniteSystemProperties.getBoolean(IGNITE_PDS_SKIP_CRC, false);

    /** */
    private final int walRebalanceThreshold = IgniteSystemProperties.getInteger(
        IGNITE_PDS_WAL_REBALANCE_THRESHOLD, 500_000);

    /** Checkpoint lock hold count. */
    private static final ThreadLocal<Integer> CHECKPOINT_LOCK_HOLD_COUNT = new ThreadLocal<Integer>() {
        @Override protected Integer initialValue() {
            return 0;
        }
    };

    /** Assertion enabled. */
    private static final boolean ASSERTION_ENABLED = GridCacheDatabaseSharedManager.class.desiredAssertionStatus();

    /** Checkpoint file name pattern. */
    private static final Pattern CP_FILE_NAME_PATTERN = Pattern.compile("(\\d+)-(.*)-(START|END)\\.bin");

    /** Node started file patter. */
    private static final Pattern NODE_STARTED_FILE_NAME_PATTERN = Pattern.compile("(\\d+)-node-started\\.bin");

    /** Node started file suffix. */
    private static final String NODE_STARTED_FILE_NAME_SUFFIX = "-node-started.bin";

    /** */
    private static final FileFilter CP_FILE_FILTER = new FileFilter() {
        @Override public boolean accept(File f) {
            return CP_FILE_NAME_PATTERN.matcher(f.getName()).matches();
        }
    };

    /** */
    private static final FileFilter NODE_STARTED_FILE_FILTER = new FileFilter() {
        @Override public boolean accept(File f) {
            return f.getName().endsWith(NODE_STARTED_FILE_NAME_SUFFIX);
        }
    };

    /** */
    private static final Comparator<GridDhtLocalPartition> ASC_PART_COMPARATOR = new Comparator<GridDhtLocalPartition>() {
        @Override public int compare(GridDhtLocalPartition a, GridDhtLocalPartition b) {
            return Integer.compare(a.id(), b.id());
        }
    };

    /** */
    private static final Comparator<File> CP_TS_COMPARATOR = new Comparator<File>() {
        /** {@inheritDoc} */
        @Override public int compare(File o1, File o2) {
            Matcher m1 = CP_FILE_NAME_PATTERN.matcher(o1.getName());
            Matcher m2 = CP_FILE_NAME_PATTERN.matcher(o2.getName());

            boolean s1 = m1.matches();
            boolean s2 = m2.matches();

            assert s1 : "Failed to match CP file: " + o1.getAbsolutePath();
            assert s2 : "Failed to match CP file: " + o2.getAbsolutePath();

            long ts1 = Long.parseLong(m1.group(1));
            long ts2 = Long.parseLong(m2.group(1));

            int res = Long.compare(ts1, ts2);

            if (res == 0) {
                CheckpointEntryType type1 = CheckpointEntryType.valueOf(m1.group(3));
                CheckpointEntryType type2 = CheckpointEntryType.valueOf(m2.group(3));

                assert type1 != type2 : "o1=" + o1.getAbsolutePath() + ", o2=" + o2.getAbsolutePath();

                res = type1 == CheckpointEntryType.START ? -1 : 1;
            }

            return res;
        }
    };

    /** */
    private static final String MBEAN_NAME = "DataStorageMetrics";

    /** */
    private static final String MBEAN_GROUP = "Persistent Store";

    /** WAL marker prefix for meta store. */
    private static final String WAL_KEY_PREFIX = "grp-wal-disabled-";

    /** WAL marker predicate for meta store. */
    private static final IgnitePredicate<String> WAL_KEY_PREFIX_PRED = new IgnitePredicate<String>() {
        @Override public boolean apply(String key) {
            return key.startsWith(WAL_KEY_PREFIX);
        }
    };

    /** Checkpoint thread. Needs to be volatile because it is created in exchange worker. */
    private volatile Checkpointer checkpointer;

    /** For testing only. */
    private volatile boolean checkpointsEnabled = true;

    /** For testing only. */
    private volatile GridFutureAdapter<Void> enableChangeApplied;

    /** */
    private ReentrantReadWriteLock checkpointLock = new ReentrantReadWriteLock();

    /** */
    private long checkpointFreq;

    /** */
    private FilePageStoreManager storeMgr;

    /** Checkpoint metadata directory ("cp"), contains files with checkpoint start and end */
    private File cpDir;

    /** */
    private volatile boolean printCheckpointStats = true;

    /** Database configuration. */
    private final DataStorageConfiguration persistenceCfg;

    /** */
    private final Collection<DbCheckpointListener> lsnrs = new CopyOnWriteArrayList<>();

    /** Checkpoint history. */
    private final CheckpointHistory checkpointHist = new CheckpointHistory();

    /** */
    private boolean stopping;

    /** Async checkpointer: includes runner thread pool. If {@code null} tasks are to be run in single thread. */
    @Nullable private AsyncCheckpointer asyncCheckpointer;

    /** Thread local with buffers for the checkpoint threads. Each buffer represent one page for durable memory. */
    private ThreadLocal<ByteBuffer> threadBuf;

    /** Map from a cacheId to a future indicating that there is an in-progress index rebuild for the given cache. */
    private final ConcurrentMap<Integer, GridFutureAdapter<Void>> idxRebuildFuts = new ConcurrentHashMap<>();

    /**
     * Lock holder for compatible folders mode. Null if lock holder was created at start node. <br>
     * In this case lock is held on PDS resover manager and it is not required to manage locking here
     */
    @Nullable private FileLockHolder fileLockHolder;

    /** Lock wait time. */
    private final long lockWaitTime;

    /** */
    private final int maxCpHistMemSize;

    /** */
    private Map</*grpId*/Integer, Map</*partId*/Integer, T2</*updCntr*/Long, WALPointer>>> reservedForExchange;

    /** */
    private final ConcurrentMap<T2</*grpId*/Integer, /*partId*/Integer>, T2</*updCntr*/Long, WALPointer>> reservedForPreloading = new ConcurrentHashMap<>();

    /** Snapshot manager. */
    private IgniteCacheSnapshotManager snapshotMgr;

    /** */
    private DataStorageMetricsImpl persStoreMetrics;

    /** */
    private ObjectName persistenceMetricsMbeanName;

    /** Counter for written checkpoint pages. Not null only if checkpoint is running. */
    private volatile AtomicInteger writtenPagesCntr = null;

    /** Counter for fsynced checkpoint pages. Not null only if checkpoint is running. */
    private volatile AtomicInteger syncedPagesCntr = null;

<<<<<<< HEAD
    /** Number of pages in current checkpoint. */
=======
    /** Counter for evicted checkpoint pages. Not null only if checkpoint is running. */
    private volatile AtomicInteger evictedPagesCntr = null;

    /** Number of pages in current checkpoint at the beginning of checkpoint. */
>>>>>>> 1f8ec79d
    private volatile int currCheckpointPagesCnt;

    /** */
    private MetaStorage metaStorage;

    /** */
    private List<MetastorageLifecycleListener> metastorageLifecycleLsnrs;

    /** Initially disabled cache groups. */
    public Collection<Integer> initiallyWalDisabledGrps;

    /**
     * @param ctx Kernal context.
     */
    public GridCacheDatabaseSharedManager(GridKernalContext ctx) {
        IgniteConfiguration cfg = ctx.config();

        persistenceCfg = cfg.getDataStorageConfiguration();

        assert persistenceCfg != null;

        checkpointFreq = persistenceCfg.getCheckpointFrequency();

        lockWaitTime = persistenceCfg.getLockWaitTime();

        persStoreMetrics = new DataStorageMetricsImpl(
            persistenceCfg.isMetricsEnabled(),
            persistenceCfg.getMetricsRateTimeInterval(),
            persistenceCfg.getMetricsSubIntervalCount()
        );

        metastorageLifecycleLsnrs = ctx.internalSubscriptionProcessor().getMetastorageSubscribers();

        maxCpHistMemSize = Math.min(persistenceCfg.getWalHistorySize(),
            IgniteSystemProperties.getInteger(IGNITE_PDS_MAX_CHECKPOINT_MEMORY_HISTORY_SIZE, 100));
    }

    /** */
    private void notifyMetastorageReadyForRead() throws IgniteCheckedException {
        for (MetastorageLifecycleListener lsnr : metastorageLifecycleLsnrs)
            lsnr.onReadyForRead(metaStorage);
    }

    /** */
    private void notifyMetastorageReadyForReadWrite() throws IgniteCheckedException {
        for (MetastorageLifecycleListener lsnr : metastorageLifecycleLsnrs)
            lsnr.onReadyForReadWrite(metaStorage);
    }

    /**
     *
     */
    public Checkpointer getCheckpointer() {
        return checkpointer;
    }

    /**
     * For test use only.
     */
    public IgniteInternalFuture<Void> enableCheckpoints(boolean enable) {
        GridFutureAdapter<Void> fut = new GridFutureAdapter<>();

        enableChangeApplied = fut;

        checkpointsEnabled = enable;

        wakeupForCheckpoint("enableCheckpoints()");

        return fut;
    }

    /** {@inheritDoc} */
    @Override protected void initDataRegions(DataStorageConfiguration memCfg) throws IgniteCheckedException {
        super.initDataRegions(memCfg);

        addDataRegion(
            memCfg,
            createDataRegionConfiguration(memCfg),
            false
        );
    }

    /**
     * @param storageCfg Data storage configuration.
     * @return Data region configuration.
     */
    private DataRegionConfiguration createDataRegionConfiguration(DataStorageConfiguration storageCfg) {
        DataRegionConfiguration cfg = new DataRegionConfiguration();

        cfg.setName(METASTORE_DATA_REGION_NAME);
        cfg.setInitialSize(storageCfg.getSystemRegionInitialSize());
        cfg.setMaxSize(storageCfg.getSystemRegionMaxSize());
        cfg.setPersistenceEnabled(true);
        return cfg;
    }

    /** {@inheritDoc} */
    @Override protected void start0() throws IgniteCheckedException {
        super.start0();

        threadBuf = new ThreadLocal<ByteBuffer>() {
            /** {@inheritDoc} */
            @Override protected ByteBuffer initialValue() {
                ByteBuffer tmpWriteBuf = ByteBuffer.allocateDirect(pageSize());

                tmpWriteBuf.order(ByteOrder.nativeOrder());

                return tmpWriteBuf;
            }
        };

        snapshotMgr = cctx.snapshot();

        final GridKernalContext kernalCtx = cctx.kernalContext();

        if (!kernalCtx.clientNode()) {
            IgnitePageStoreManager store = cctx.pageStore();

            assert store instanceof FilePageStoreManager : "Invalid page store manager was created: " + store;

            storeMgr = (FilePageStoreManager)store;

            cpDir = Paths.get(storeMgr.workDir().getAbsolutePath(), "cp").toFile();

            if (!U.mkdirs(cpDir))
                throw new IgniteCheckedException("Could not create directory for checkpoint metadata: " + cpDir);

            final FileLockHolder preLocked = kernalCtx.pdsFolderResolver()
                .resolveFolders()
                .getLockedFileLockHolder();
            if (preLocked == null)
                fileLockHolder = new FileLockHolder(storeMgr.workDir().getPath(), kernalCtx, log);

            persStoreMetrics.wal(cctx.wal());

            // Here we can get data from metastorage
            readMetastore();
        }
    }

    /**
     *
     */
    private void initDataBase() {
        if (persistenceCfg.getCheckpointThreads() > 1)
            asyncCheckpointer = new AsyncCheckpointer(persistenceCfg.getCheckpointThreads(),
                cctx.igniteInstanceName(), log);
    }

    /** */
    private void readMetastore() throws IgniteCheckedException {
        try {
            DataStorageConfiguration memCfg = cctx.kernalContext().config().getDataStorageConfiguration();

            DataRegionConfiguration plcCfg = createDataRegionConfiguration(memCfg);

            File allocPath = buildAllocPath(plcCfg);

            DirectMemoryProvider memProvider = allocPath == null ?
                new UnsafeMemoryProvider(log) :
                new MappedFileMemoryProvider(
                    log,
                    allocPath);

            DataRegionMetricsImpl memMetrics = new DataRegionMetricsImpl(plcCfg);

            PageMemoryEx storePageMem = (PageMemoryEx)createPageMemory(memProvider, memCfg, plcCfg, memMetrics, false);

            DataRegion regCfg = new DataRegion(storePageMem, plcCfg, memMetrics, createPageEvictionTracker(plcCfg, storePageMem));

            CheckpointStatus status = readCheckpointStatus();

            cctx.pageStore().initializeForMetastorage();

            storePageMem.start();

            checkpointReadLock();

            try {
                restoreMemory(status, true, storePageMem);

                metaStorage = new MetaStorage(cctx.wal(), regCfg, memMetrics, true);

                metaStorage.init(this);

                applyLastUpdates(status, true);

                initiallyWalDisabledGrps = walDisabledGroups();

                notifyMetastorageReadyForRead();
            }
            finally {
                checkpointReadUnlock();
            }

            metaStorage = null;

            storePageMem.stop();
        }
        catch (StorageException e) {
            throw new IgniteCheckedException(e);
        }
    }

    /**
     * Get checkpoint buffer size for the given configuration.
     *
     * @param regCfg Configuration.
     * @return Checkpoint buffer size.
     */
    public static long checkpointBufferSize(DataRegionConfiguration regCfg) {
        if (!regCfg.isPersistenceEnabled())
            return 0L;

        long res = regCfg.getCheckpointPageBufferSize();

        if (res == 0L) {
            if (regCfg.getMaxSize() < GB)
                res = Math.min(DFLT_MIN_CHECKPOINTING_PAGE_BUFFER_SIZE, regCfg.getMaxSize());
            else if (regCfg.getMaxSize() < 8 * GB)
                res = regCfg.getMaxSize() / 4;
            else
                res = DFLT_MAX_CHECKPOINTING_PAGE_BUFFER_SIZE;
        }

        return res;
    }

    /** {@inheritDoc} */
    @Override public void onActivate(GridKernalContext ctx) throws IgniteCheckedException {
        if (log.isDebugEnabled())
            log.debug("Activate database manager [id=" + cctx.localNodeId() +
                " topVer=" + cctx.discovery().topologyVersionEx() + " ]");

        snapshotMgr = cctx.snapshot();

        if (!cctx.localNode().isClient()) {
            initDataBase();

            registrateMetricsMBean();
        }

        super.onActivate(ctx);
    }

    /** {@inheritDoc} */
    @Override public void onDeActivate(GridKernalContext kctx) {
        if (log.isDebugEnabled())
            log.debug("DeActivate database manager [id=" + cctx.localNodeId() +
                " topVer=" + cctx.discovery().topologyVersionEx() + " ]");

        onKernalStop0(false);

        stop0(false);

        /* Must be here, because after deactivate we can invoke activate and file lock must be already configured */
        stopping = false;

        if (!cctx.localNode().isClient()) {
            //we replace lock with new instance (only if we're responsible for locking folders)
            if (fileLockHolder != null)
                fileLockHolder = new FileLockHolder(storeMgr.workDir().getPath(), cctx.kernalContext(), log);
        }
    }

    /**
     * Try to register Metrics MBean.
     *
     * @throws IgniteCheckedException If failed.
     */
    private void registrateMetricsMBean() throws IgniteCheckedException {
        if (U.IGNITE_MBEANS_DISABLED)
            return;

        try {
            persistenceMetricsMbeanName = U.registerMBean(
                cctx.kernalContext().config().getMBeanServer(),
                cctx.kernalContext().igniteInstanceName(),
                MBEAN_GROUP,
                MBEAN_NAME,
                persStoreMetrics,
                DataStorageMetricsMXBean.class);
        }
        catch (Throwable e) {
            throw new IgniteCheckedException("Failed to register " + MBEAN_NAME + " MBean.", e);
        }
    }

    /**
     * Unregister metrics MBean.
     */
    private void unRegistrateMetricsMBean() {
        if (persistenceMetricsMbeanName == null)
            return;

        assert !U.IGNITE_MBEANS_DISABLED;

        try {
            cctx.kernalContext().config().getMBeanServer().unregisterMBean(persistenceMetricsMbeanName);

            persistenceMetricsMbeanName = null;
        }
        catch (Throwable e) {
            U.error(log, "Failed to unregister " + MBEAN_NAME + " MBean.", e);
        }
    }

    /** {@inheritDoc} */
    @Override protected IgniteOutClosure<Long> freeSpaceProvider(final DataRegionConfiguration dataRegCfg) {
        if (!dataRegCfg.isPersistenceEnabled())
            return super.freeSpaceProvider(dataRegCfg);

        final String dataRegName = dataRegCfg.getName();

        return new IgniteOutClosure<Long>() {
            @Override public Long apply() {
                long freeSpace = 0L;

                for (CacheGroupContext grpCtx : cctx.cache().cacheGroups()) {
                    if (!grpCtx.dataRegion().config().getName().equals(dataRegName))
                        continue;

                    assert grpCtx.offheap() instanceof GridCacheOffheapManager;

                    freeSpace += ((GridCacheOffheapManager)grpCtx.offheap()).freeSpace();
                }

                return freeSpace;
            }
        };
    }

    /** {@inheritDoc} */
    @Override public void readCheckpointAndRestoreMemory(
        List<DynamicCacheDescriptor> cachesToStart
    ) throws IgniteCheckedException {
        assert !cctx.localNode().isClient();

        checkpointReadLock();

        try {
            if (!F.isEmpty(cachesToStart)) {
                for (DynamicCacheDescriptor desc : cachesToStart) {
                    if (CU.affinityNode(cctx.localNode(), desc.cacheConfiguration().getNodeFilter()))
                        storeMgr.initializeForCache(desc.groupDescriptor(), new StoredCacheData(desc.cacheConfiguration()));
                }
            }

            CheckpointStatus status = readCheckpointStatus();

            cctx.pageStore().initializeForMetastorage();

            metaStorage = new MetaStorage(cctx.wal(), dataRegionMap.get(METASTORE_DATA_REGION_NAME),
                (DataRegionMetricsImpl)memMetricsMap.get(METASTORE_DATA_REGION_NAME));

            WALPointer restore = restoreMemory(status);

            // First, bring memory to the last consistent checkpoint state if needed.
            // This method should return a pointer to the last valid record in the WAL.

            cctx.wal().resumeLogging(restore);

            WALPointer ptr = cctx.wal().log(new MemoryRecoveryRecord(U.currentTimeMillis()));

            if (ptr != null) {
                cctx.wal().fsync(ptr);

                nodeStart(ptr);
            }

            metaStorage.init(this);

            notifyMetastorageReadyForReadWrite();
        }
        catch (StorageException e) {
            throw new IgniteCheckedException(e);
        }
        finally {
            checkpointReadUnlock();
        }
    }

    /**
     * @param ptr Memory recovery wal pointer.
     */
    private void nodeStart(WALPointer ptr) throws IgniteCheckedException {
        FileWALPointer p = (FileWALPointer)ptr;

        String fileName = U.currentTimeMillis() + "-node-started.bin";

        ByteBuffer buf = ByteBuffer.allocate(20);
        buf.order(ByteOrder.nativeOrder());

        try (FileChannel ch = FileChannel.open(
            Paths.get(cpDir.getAbsolutePath(), fileName),
            StandardOpenOption.CREATE_NEW, StandardOpenOption.APPEND)
        ) {
            buf.putLong(p.index());

            buf.putInt(p.fileOffset());

            buf.putInt(p.length());

            buf.flip();

            ch.write(buf);

            buf.clear();

            ch.force(true);
        }
        catch (IOException e) {
            throw new IgniteCheckedException(e);
        }
    }

    /**
     *
     */
    public List<T2<Long, WALPointer>> nodeStartedPointers() throws IgniteCheckedException {
        List<T2<Long, WALPointer>> res = new ArrayList<>();

        File[] files = cpDir.listFiles(NODE_STARTED_FILE_FILTER);

        Arrays.sort(files, new Comparator<File>() {
            @Override public int compare(File o1, File o2) {
                String n1 = o1.getName();
                String n2 = o2.getName();

                Long ts1 = Long.valueOf(n1.substring(0, n1.length() - NODE_STARTED_FILE_NAME_SUFFIX.length()));
                Long ts2 = Long.valueOf(n2.substring(0, n2.length() - NODE_STARTED_FILE_NAME_SUFFIX.length()));

                if (ts1 == ts2)
                    return 0;
                else if (ts1 < ts2)
                    return -1;
                else
                    return 1;
            }
        });

        ByteBuffer buf = ByteBuffer.allocate(20);
        buf.order(ByteOrder.nativeOrder());

        for (File f : files){
            String name = f.getName();

            Long ts = Long.valueOf(name.substring(0, name.length() - NODE_STARTED_FILE_NAME_SUFFIX.length()));

            try (FileChannel ch = FileChannel.open(f.toPath(), READ)) {
                ch.read(buf);

                buf.flip();

                FileWALPointer ptr = new FileWALPointer(
                    buf.getLong(), buf.getInt(), buf.getInt());

                res.add(new T2<Long, WALPointer>(ts, ptr));

                buf.clear();
            }
            catch (IOException e) {
                throw new IgniteCheckedException("Failed to read node started marker file: " + f.getAbsolutePath(), e);
            }
        }

        return res;
    }

    /** {@inheritDoc} */
    @Override public void lock() throws IgniteCheckedException {
        if (fileLockHolder != null) {
            if (log.isDebugEnabled())
                log.debug("Try to capture file lock [nodeId=" +
                    cctx.localNodeId() + " path=" + fileLockHolder.lockPath() + "]");

            fileLockHolder.tryLock(lockWaitTime);
        }
    }

    /** {@inheritDoc} */
    @Override public void unLock() {
        if (fileLockHolder != null) {
            if (log.isDebugEnabled())
                log.debug("Release file lock [nodeId=" +
                    cctx.localNodeId() + " path=" + fileLockHolder.lockPath() + "]");

            fileLockHolder.release();
        }
    }

    /** {@inheritDoc} */
    @Override protected void onKernalStop0(boolean cancel) {
        checkpointLock.writeLock().lock();

        try {
            stopping = true;
        }
        finally {
            checkpointLock.writeLock().unlock();
        }

        shutdownCheckpointer(cancel);

        lsnrs.clear();

        super.onKernalStop0(cancel);

        if (!cctx.kernalContext().clientNode()) {
            unLock();

            if (fileLockHolder != null)
                fileLockHolder.close();
        }

        unRegistrateMetricsMBean();
    }

    /** */
    private long[] calculateFragmentSizes(int concLvl, long cacheSize, long chpBufSize) {
        if (concLvl < 2)
            concLvl = Runtime.getRuntime().availableProcessors();

        long fragmentSize = cacheSize / concLvl;

        if (fragmentSize < 1024 * 1024)
            fragmentSize = 1024 * 1024;

        long[] sizes = new long[concLvl + 1];

        for (int i = 0; i < concLvl; i++)
            sizes[i] = fragmentSize;

        sizes[concLvl] = chpBufSize;

        return sizes;
    }

    /** {@inheritDoc} */
    @Override protected PageMemory createPageMemory(
        DirectMemoryProvider memProvider,
        DataStorageConfiguration memCfg,
        DataRegionConfiguration plcCfg,
        DataRegionMetricsImpl memMetrics,
        final boolean trackable
    ) {
        if (!plcCfg.isPersistenceEnabled())
            return super.createPageMemory(memProvider, memCfg, plcCfg, memMetrics, trackable);

        memMetrics.persistenceEnabled(true);

        long cacheSize = plcCfg.getMaxSize();

        // Checkpoint buffer size can not be greater than cache size, it does not make sense.
        long chpBufSize = checkpointBufferSize(plcCfg);

        if (chpBufSize > cacheSize) {
            U.quietAndInfo(log,
                "Configured checkpoint page buffer size is too big, setting to the max region size [size="
                    + U.readableSize(cacheSize, false) + ",  memPlc=" + plcCfg.getName() + ']');

            chpBufSize = cacheSize;
        }

        PageMemoryImpl.ThrottlingPolicy plc = persistenceCfg.isWriteThrottlingEnabled()
            ? PageMemoryImpl.ThrottlingPolicy.SPEED_BASED
            : PageMemoryImpl.ThrottlingPolicy.NONE;

        String val = IgniteSystemProperties.getString(IgniteSystemProperties.IGNITE_OVERRIDE_WRITE_THROTTLING_ENABLED);

        if (val != null) {
            if ("ratio".equalsIgnoreCase(val))
                plc = PageMemoryImpl.ThrottlingPolicy.TARGET_RATIO_BASED;
            else if ("speed".equalsIgnoreCase(val) || Boolean.valueOf(val))
                plc = PageMemoryImpl.ThrottlingPolicy.SPEED_BASED;
        }

        GridInClosure3X<Long, FullPageId, PageMemoryEx> changeTracker;

        if (trackable)
            changeTracker = new GridInClosure3X<Long, FullPageId, PageMemoryEx>() {
                @Override public void applyx(
                    Long page,
                    FullPageId fullId,
                    PageMemoryEx pageMem
                ) throws IgniteCheckedException {
                    if (trackable)
                        snapshotMgr.onChangeTrackerPage(page, fullId, pageMem);
                }
            };
        else
            changeTracker = null;

        PageMemoryImpl pageMem = new PageMemoryImpl(
            memProvider,
            calculateFragmentSizes(
                memCfg.getConcurrencyLevel(),
                cacheSize,
                chpBufSize
            ),
            cctx,
            memCfg.getPageSize(),
            (fullId, pageBuf, tag) -> {
                // First of all, write page to disk.
                storeMgr.write(fullId.groupId(), fullId.pageId(), pageBuf, tag);

                // Only after write we can write page into snapshot.
                snapshotMgr.flushDirtyPageHandler(fullId, pageBuf, tag);

                AtomicInteger cntr = evictedPagesCntr;

                if (cntr != null)
                    cntr.incrementAndGet();
            },
            changeTracker,
            this,
            memMetrics,
            plc,
            this
        );

        memMetrics.pageMemory(pageMem);

        return pageMem;
    }

    /** {@inheritDoc} */
    @Override protected void checkRegionEvictionProperties(DataRegionConfiguration regCfg, DataStorageConfiguration dbCfg)
        throws IgniteCheckedException {
        if (!regCfg.isPersistenceEnabled())
            super.checkRegionEvictionProperties(regCfg, dbCfg);

        if (regCfg.getPageEvictionMode() != DataPageEvictionMode.DISABLED)
            U.warn(log, "Page eviction mode set for [" + regCfg.getName() + "] data will have no effect" +
                " because the oldest pages are evicted automatically if Ignite persistence is enabled.");
    }

    /** {@inheritDoc} */
    @Override protected void checkPageSize(DataStorageConfiguration memCfg) {
        if (memCfg.getPageSize() == 0) {
            try {
                assert cctx.pageStore() instanceof FilePageStoreManager :
                    "Invalid page store manager was created: " + cctx.pageStore();

                Path anyIdxPartFile = IgniteUtils.searchFileRecursively(
                    ((FilePageStoreManager)cctx.pageStore()).workDir().toPath(), FilePageStoreManager.INDEX_FILE_NAME);

                if (anyIdxPartFile != null) {
                    memCfg.setPageSize(resolvePageSizeFromPartitionFile(anyIdxPartFile));

                    return;
                }
            }
            catch (IgniteCheckedException | IOException | IllegalArgumentException e) {
                U.quietAndWarn(log, "Attempt to resolve pageSize from store files failed: " + e.getMessage());

                U.quietAndWarn(log, "Default page size will be used: " + DataStorageConfiguration.DFLT_PAGE_SIZE + " bytes");
            }

            memCfg.setPageSize(DataStorageConfiguration.DFLT_PAGE_SIZE);
        }
    }

    /**
     * @param partFile Partition file.
     */
    private int resolvePageSizeFromPartitionFile(Path partFile) throws IOException, IgniteCheckedException {
        try (FileIO fileIO = persistenceCfg.getFileIOFactory().create(partFile.toFile())) {
            int minimalHdr = FilePageStore.HEADER_SIZE;

            if (fileIO.size() < minimalHdr)
                throw new IgniteCheckedException("Partition file is too small: " + partFile);

            ByteBuffer hdr = ByteBuffer.allocate(minimalHdr).order(ByteOrder.LITTLE_ENDIAN);

            while (hdr.remaining() > 0)
                fileIO.read(hdr);

            hdr.rewind();

            hdr.getLong(); // Read signature.

            hdr.getInt(); // Read version.

            hdr.get(); // Read type.

            int pageSize = hdr.getInt();

            if (pageSize == 2048) {
                U.quietAndWarn(log, "You are currently using persistent store with 2K pages (DataStorageConfiguration#" +
                    "pageSize). If you use SSD disk, consider migrating to 4K pages for better IO performance.");
            }

            return pageSize;
        }
    }

    /**
     * @param cancel Cancel flag.
     */
    @SuppressWarnings("unused")
    private void shutdownCheckpointer(boolean cancel) {
        Checkpointer cp = checkpointer;

        if (cp != null) {
            if (cancel)
                cp.shutdownNow();
            else
                cp.cancel();

            try {
                U.join(cp);

                checkpointer = null;
            }
            catch (IgniteInterruptedCheckedException ignore) {
                U.warn(log, "Was interrupted while waiting for checkpointer shutdown, " +
                    "will not wait for checkpoint to finish.");

                cp.shutdownNow();

                while (true) {
                    try {
                        U.join(cp);

                        checkpointer = null;

                        cp.scheduledCp.cpFinishFut.onDone(
                            new NodeStoppingException("Checkpointer is stopped during node stop."));

                        break;
                    }
                    catch (IgniteInterruptedCheckedException ignored) {
                        //Ignore
                    }
                }

                Thread.currentThread().interrupt();
            }
        }

        if (asyncCheckpointer != null)
            asyncCheckpointer.shutdownCheckpointer();
    }

    /** {@inheritDoc} */
    @Override public void beforeExchange(GridDhtPartitionsExchangeFuture fut) throws IgniteCheckedException {
        DiscoveryEvent discoEvt = fut.firstEvent();

        boolean joinEvt = discoEvt.type() == EventType.EVT_NODE_JOINED;

        boolean locNode = discoEvt.eventNode().isLocal();

        boolean isSrvNode = !cctx.kernalContext().clientNode();

        boolean clusterInTransitionStateToActive = fut.activateCluster();

        // Before local node join event.
        if (clusterInTransitionStateToActive || (joinEvt && locNode && isSrvNode))
            restoreState();

        if (cctx.kernalContext().query().moduleEnabled()) {
            ExchangeActions acts = fut.exchangeActions();

            if (acts != null) {
                if (!F.isEmpty(acts.cacheStartRequests())) {
                    for (ExchangeActions.CacheActionData actionData : acts.cacheStartRequests())
                        prepareIndexRebuildFuture(CU.cacheId(actionData.request().cacheName()));
                }
                else if (acts.localJoinContext() != null && !F.isEmpty(acts.localJoinContext().caches())) {
                    for (T2<DynamicCacheDescriptor, NearCacheConfiguration> tup : acts.localJoinContext().caches())
                        prepareIndexRebuildFuture(tup.get1().cacheId());
                }
            }
        }
    }

    /**
     * Creates a new index rebuild future that should be completed later after exchange is done. The future
     * has to be created before exchange is initialized to guarantee that we will capture a correct future
     * after activation or restore completes.
     * If there was an old future for the given ID, it will be completed.
     *
     * @param cacheId Cache ID.
     */
    private void prepareIndexRebuildFuture(int cacheId) {
        GridFutureAdapter<Void> old = idxRebuildFuts.put(cacheId, new GridFutureAdapter<>());

        if (old != null)
            old.onDone();
    }

    /** {@inheritDoc} */
    @Override public void rebuildIndexesIfNeeded(GridDhtPartitionsExchangeFuture fut) {
        if (cctx.kernalContext().query().moduleEnabled()) {
            for (final GridCacheContext cacheCtx : (Collection<GridCacheContext>)cctx.cacheContexts()) {
                if (cacheCtx.startTopologyVersion().equals(fut.initialVersion())) {
                    final int cacheId = cacheCtx.cacheId();
                    final GridFutureAdapter<Void> usrFut = idxRebuildFuts.get(cacheId);

                    if (!cctx.pageStore().hasIndexStore(cacheCtx.groupId()) && cacheCtx.affinityNode()) {
                        IgniteInternalFuture<?> rebuildFut = cctx.kernalContext().query()
                            .rebuildIndexesFromHash(Collections.singletonList(cacheCtx.cacheId()));

                        assert usrFut != null : "Missing user future for cache: " + cacheCtx.name();

                        rebuildFut.listen(new CI1<IgniteInternalFuture>() {
                            @Override public void apply(IgniteInternalFuture igniteInternalFut) {
                                idxRebuildFuts.remove(cacheId, usrFut);

                                usrFut.onDone(igniteInternalFut.error());

                                CacheConfiguration ccfg = cacheCtx.config();

                                if (ccfg != null) {
                                    log().info("Finished indexes rebuilding for cache [name=" + ccfg.getName()
                                        + ", grpName=" + ccfg.getGroupName() + ']');
                                }
                            }
                        });
                    }
                    else {
                        if (usrFut != null) {
                            idxRebuildFuts.remove(cacheId, usrFut);

                            usrFut.onDone();
                        }
                    }
                }
            }
        }
    }

    /** {@inheritDoc} */
    @Nullable @Override public IgniteInternalFuture indexRebuildFuture(int cacheId) {
        return idxRebuildFuts.get(cacheId);
    }

    /** {@inheritDoc} */
    @Override public void onCacheGroupsStopped(
        Collection<IgniteBiTuple<CacheGroupContext, Boolean>> stoppedGrps
    ) {
        Map<PageMemoryEx, Collection<Integer>> destroyed = new HashMap<>();

        for (IgniteBiTuple<CacheGroupContext, Boolean> tup : stoppedGrps) {
            CacheGroupContext gctx = tup.get1();

            if (!gctx.persistenceEnabled())
                continue;

            snapshotMgr.onCacheGroupStop(gctx);

            PageMemoryEx pageMem = (PageMemoryEx)gctx.dataRegion().pageMemory();

            Collection<Integer> grpIds = destroyed.get(pageMem);

            if (grpIds == null) {
                grpIds = new HashSet<>();

                destroyed.put(pageMem, grpIds);
            }

            grpIds.add(tup.get1().groupId());

            pageMem.onCacheGroupDestroyed(tup.get1().groupId());
        }

        Collection<IgniteInternalFuture<Void>> clearFuts = new ArrayList<>(destroyed.size());

        for (Map.Entry<PageMemoryEx, Collection<Integer>> entry : destroyed.entrySet()) {
            final Collection<Integer> grpIds = entry.getValue();

            clearFuts.add(entry.getKey().clearAsync((grpId, pageIdg) -> grpIds.contains(grpId), false));
        }

        for (IgniteInternalFuture<Void> clearFut : clearFuts) {
            try {
                clearFut.get();
            }
            catch (IgniteCheckedException e) {
                log.error("Failed to clear page memory", e);
            }
        }

        if (cctx.pageStore() != null) {
            for (IgniteBiTuple<CacheGroupContext, Boolean> tup : stoppedGrps) {
                CacheGroupContext grp = tup.get1();

                if (grp.affinityNode()) {
                    try {
                        cctx.pageStore().shutdownForCacheGroup(grp, tup.get2());
                    }
                    catch (IgniteCheckedException e) {
                        U.error(log, "Failed to gracefully clean page store resources for destroyed cache " +
                            "[cache=" + grp.cacheOrGroupName() + "]", e);
                    }
                }
            }
        }
    }

    /**
     * Gets the checkpoint read lock. While this lock is held, checkpoint thread will not acquireSnapshotWorker memory
     * state.
     */
    @SuppressWarnings("LockAcquiredButNotSafelyReleased")
    @Override public void checkpointReadLock() {
        if (checkpointLock.writeLock().isHeldByCurrentThread())
            return;

        for (; ; ) {
            checkpointLock.readLock().lock();

            if (stopping) {
                checkpointLock.readLock().unlock();

                throw new RuntimeException("Failed to perform cache update: node is stopping.");
            }

            if (safeToUpdatePageMemories() || checkpointLock.getReadHoldCount() > 1)
                break;
            else {
                checkpointLock.readLock().unlock();

                try {
                    checkpointer.wakeupForCheckpoint(0, "too many dirty pages").cpBeginFut.getUninterruptibly();
                }
                catch (IgniteCheckedException e) {
                    throw new IgniteException("Failed to wait for checkpoint begin.", e);
                }
            }
        }

        if (ASSERTION_ENABLED)
            CHECKPOINT_LOCK_HOLD_COUNT.set(CHECKPOINT_LOCK_HOLD_COUNT.get() + 1);
    }

    /** {@inheritDoc} */
    @Override public boolean checkpointLockIsHeldByThread() {
        return !ASSERTION_ENABLED ||
            checkpointLock.isWriteLockedByCurrentThread() ||
            CHECKPOINT_LOCK_HOLD_COUNT.get() > 0;
    }

    /**
     * @return {@code true} if all PageMemory instances are safe to update.
     */
    private boolean safeToUpdatePageMemories() {
        Collection<DataRegion> memPlcs = context().database().dataRegions();

        if (memPlcs == null)
            return true;

        for (DataRegion memPlc : memPlcs) {
            if (!memPlc.config().isPersistenceEnabled())
                continue;

            PageMemoryEx pageMemEx = (PageMemoryEx)memPlc.pageMemory();

            if (!pageMemEx.safeToUpdate())
                return false;
        }

        return true;
    }

    /**
     * Releases the checkpoint read lock.
     */
    @Override public void checkpointReadUnlock() {
        if (checkpointLock.writeLock().isHeldByCurrentThread())
            return;

        checkpointLock.readLock().unlock();

        if (checkpointer != null) {
            Collection<DataRegion> dataRegs = context().database().dataRegions();

            if (dataRegs != null) {
                for (DataRegion dataReg : dataRegs) {
                    if (!dataReg.config().isPersistenceEnabled())
                        continue;

                    PageMemoryEx mem = (PageMemoryEx)dataReg.pageMemory();

                    if (mem != null && !mem.safeToUpdate()) {
                        checkpointer.wakeupForCheckpoint(0, "too many dirty pages");

                        break;
                    }
                }
            }
        }

        if (ASSERTION_ENABLED)
            CHECKPOINT_LOCK_HOLD_COUNT.set(CHECKPOINT_LOCK_HOLD_COUNT.get() - 1);
    }

    /**
     * @throws IgniteCheckedException If failed to restore database status from WAL.
     */
    private void restoreState() throws IgniteCheckedException {
        try {
            CheckpointStatus status = readCheckpointStatus();

            checkpointReadLock();

            try {
                applyLastUpdates(status, false);
            }
            finally {
                checkpointReadUnlock();
            }

            snapshotMgr.restoreState();

            checkpointer = new Checkpointer(cctx.igniteInstanceName(), "db-checkpoint-thread", log);

            new IgniteThread(cctx.igniteInstanceName(), "db-checkpoint-thread", checkpointer).start();

            CheckpointProgressSnapshot chp = checkpointer.wakeupForCheckpoint(0, "node started");

            if (chp != null)
                chp.cpBeginFut.get();
        }
        catch (StorageException e) {
            throw new IgniteCheckedException(e);
        }
    }

    /** {@inheritDoc} */
    @Override public synchronized Map<Integer, Map<Integer, Long>> reserveHistoryForExchange() {
        assert reservedForExchange == null : reservedForExchange;

        reservedForExchange = new HashMap<>();

        Map</*grpId*/Integer, Set</*partId*/Integer>> parts4CheckpointHistSearch = partsForCheckpointHistorySearch();

        Map</*grpId*/Integer, Map</*partId*/Integer, CheckpointEntry>> lastCheckpointEntry4Grp =
            searchLastCheckpointEntryPerPartition(parts4CheckpointHistSearch);

        Map</*grpId*/Integer, Map</*partId*/Integer, /*updCntr*/Long>> grpPartsWithCnts = new HashMap<>();

        try {
            for (Map.Entry<Integer, Map<Integer, CheckpointEntry>> e : lastCheckpointEntry4Grp.entrySet()) {
                Integer grpId = e.getKey();

                for (Map.Entry<Integer, CheckpointEntry> e0 : e.getValue().entrySet()) {
                    CheckpointEntry cpEntry = e0.getValue();

                    Integer partId = e0.getKey();

                    if (cctx.wal().reserve(cpEntry.cpMark)) {
                        Map</*partId*/Integer, T2</*updCntr*/Long, WALPointer>> grpChpState = reservedForExchange.get(grpId);

                        Map<Integer, Long> grpCnts = grpPartsWithCnts.get(grpId);

                        if (grpChpState == null) {
                            reservedForExchange.put(grpId, grpChpState = new HashMap<>());

                            grpPartsWithCnts.put(grpId, grpCnts = new HashMap<>());
                        }

                        Long partCnt = cpEntry.partitionCounter(cctx, grpId, partId);

                        if (partCnt != null) {
                            grpChpState.put(partId, new T2<>(partCnt, cpEntry.cpMark));

                            grpCnts.put(partId, partCnt);
                        }
                        else
                            cctx.wal().release(cpEntry.cpMark);
                    }
                }
            }
        }
        catch (IgniteCheckedException ex) {
            U.error(log, "Error while trying to reserve history", ex);
        }

        return grpPartsWithCnts;
    }

    /**
     *
     * @return Map of group id -> Set parts.
     */
    private Map<Integer, Set<Integer>> partsForCheckpointHistorySearch() {
        Map<Integer, Set<Integer>> part4CheckpointHistSearch = new HashMap<>();

        for (CacheGroupContext grp : cctx.cache().cacheGroups()) {
            if (grp.isLocal())
                continue;

            for (GridDhtLocalPartition part : grp.topology().currentLocalPartitions()) {
                if (part.state() != GridDhtPartitionState.OWNING || part.dataStore().fullSize() <= walRebalanceThreshold)
                    continue;

                Set<Integer> parts = part4CheckpointHistSearch.get(grp.groupId());

                if (parts == null)
                    part4CheckpointHistSearch.put(grp.groupId(), parts = new HashSet<>());

                parts.add(part.id());
            }
        }

        return part4CheckpointHistSearch;
    }

    /** {@inheritDoc} */
    @Override public synchronized void releaseHistoryForExchange() {
        if (reservedForExchange == null)
            return;

        for (Map.Entry<Integer, Map<Integer, T2<Long, WALPointer>>> e : reservedForExchange.entrySet()) {
            for (Map.Entry<Integer, T2<Long, WALPointer>> e0 : e.getValue().entrySet()) {
                try {
                    cctx.wal().release(e0.getValue().get2());
                }
                catch (IgniteCheckedException ex) {
                    U.error(log, "Could not release history lock", ex);
                }
            }
        }

        reservedForExchange = null;
    }

    /** {@inheritDoc} */
    @Override public boolean reserveHistoryForPreloading(int grpId, int partId, long cntr) {
        CheckpointEntry cpEntry = searchCheckpointEntry(grpId, partId, cntr);

        if (cpEntry == null)
            return false;

        WALPointer ptr = cpEntry.cpMark;

        if (ptr == null)
            return false;

        boolean reserved;

        try {
            reserved = cctx.wal().reserve(ptr);
        }
        catch (IgniteCheckedException e) {
            U.error(log, "Error while trying to reserve history", e);

            reserved = false;
        }

        if (reserved)
            reservedForPreloading.put(new T2<>(grpId, partId), new T2<>(cntr, ptr));

        return reserved;
    }

    /** {@inheritDoc} */
    @Override public void releaseHistoryForPreloading() {
        for (Map.Entry<T2<Integer, Integer>, T2<Long, WALPointer>> e : reservedForPreloading.entrySet()) {
            try {
                cctx.wal().release(e.getValue().get2());
            }
            catch (IgniteCheckedException ex) {
                U.error(log, "Could not release WAL reservation", ex);

                throw new IgniteException(ex);
            }
        }

        reservedForPreloading.clear();
    }

    /**
     * For debugging only. TODO: remove.
     */
    public Map<T2<Integer, Integer>, T2<Long, WALPointer>> reservedForPreloading() {
        return reservedForPreloading;
    }

    /**
     *
     */
    @Nullable @Override public IgniteInternalFuture wakeupForCheckpoint(String reason) {
        Checkpointer cp = checkpointer;

        if (cp != null)
            return cp.wakeupForCheckpoint(0, reason).cpBeginFut;

        return null;
    }

    /** {@inheritDoc} */
    @Override public void waitForCheckpoint(String reason) throws IgniteCheckedException {
        Checkpointer cp = checkpointer;

        if (cp == null)
            return;

        CheckpointProgressSnapshot progSnapshot = cp.wakeupForCheckpoint(0, reason);

        IgniteInternalFuture fut1 = progSnapshot.cpFinishFut;

        fut1.get();

        if (!progSnapshot.started)
            return;

        IgniteInternalFuture fut2 = cp.wakeupForCheckpoint(0, reason).cpFinishFut;

        assert fut1 != fut2;

        fut2.get();
    }

    /** {@inheritDoc} */
    @Override public CheckpointFuture forceCheckpoint(String reason) {
        Checkpointer cp = checkpointer;

        if (cp == null)
            return null;

        return cp.wakeupForCheckpoint(0, reason);
    }

    /**
     * Tries to search for a WAL pointer for the given partition counter start.
     *
     * @return Checkpoint entry or {@code null} if failed to search.
     */
    private Map<Integer, Map<Integer, CheckpointEntry>> searchLastCheckpointEntryPerPartition(
        final Map<Integer, Set<Integer>> part4reserve
    ) {
        final Map<Integer, Map<Integer, CheckpointEntry>> res = new HashMap<>();

        if (F.isEmpty(part4reserve))
            return res;

        for (Long cpTs : checkpointHist.checkpoints()) {
            CheckpointEntry chpEntry = null;

            try {
                chpEntry = checkpointHist.entry(cpTs);

                Map<Integer, CheckpointEntry.GroupState> grpsState = chpEntry.groupState(cctx);

                if (F.isEmpty(grpsState)) {
                    res.clear();

                    continue;
                }

                for (Map.Entry<Integer, Set<Integer>> grps : part4reserve.entrySet()) {
                    Integer grpId = grps.getKey();

                    Map<Integer, CheckpointEntry> partToCheckPntEntry = res.get(grpId);

                    CheckpointEntry.GroupState grpState = grpsState.get(grpId);

                    if (grpState == null) {
                        res.remove(grpId);

                        continue;
                    }

                    if (partToCheckPntEntry == null)
                        res.put(grpId, partToCheckPntEntry = new HashMap<>());

                    for (Integer partId : grps.getValue()) {
                        int idx = grpState.indexByPartition(partId);

                        if (idx < 0)
                            partToCheckPntEntry.remove(partId);
                        else {
                            if (partToCheckPntEntry.containsKey(partId))
                                continue;

                            partToCheckPntEntry.put(partId, chpEntry);
                        }
                    }
                }
            }
            catch (IgniteCheckedException ex) {
                String msg = chpEntry != null ?
                    ", chpId=" + chpEntry.cpId + " ptr=" + chpEntry.cpMark + " ts=" + chpEntry.cpTs : "";

                U.error(log, "Failed to read checkpoint entry" + msg, ex);

                // Treat exception the same way as a gap.
                res.clear();
            }
        }

        return res;
    }

    /**
     * Tries to search for a WAL pointer for the given partition counter start.
     *
     * @param grpId Cache group ID.
     * @param part Partition ID.
     * @param partCntrSince Partition counter or {@code null} to search for minimal counter.
     * @return Checkpoint entry or {@code null} if failed to search.
     */
    @Nullable public WALPointer searchPartitionCounter(int grpId, int part, @Nullable Long partCntrSince) {
        CheckpointEntry entry = searchCheckpointEntry(grpId, part, partCntrSince);

        if (entry == null)
            return null;

        return entry.cpMark;
    }

    /**
     * Tries to search for a WAL pointer for the given partition counter start.
     *
     * @param grpId Cache group ID.
     * @param part Partition ID.
     * @param partCntrSince Partition counter or {@code null} to search for minimal counter.
     * @return Checkpoint entry or {@code null} if failed to search.
     */
    @Nullable private CheckpointEntry searchCheckpointEntry(int grpId, int part, @Nullable Long partCntrSince) {
        boolean hasGap = false;
        CheckpointEntry first = null;

        for (Long cpTs : checkpointHist.checkpoints()) {
            try {
                CheckpointEntry entry = checkpointHist.entry(cpTs);

                Long foundCntr = entry.partitionCounter(cctx, grpId, part);

                if (foundCntr != null) {
                    if (partCntrSince == null) {
                        if (hasGap) {
                            first = entry;

                            hasGap = false;
                        }

                        if (first == null)
                            first = entry;
                    }
                    else if (foundCntr <= partCntrSince) {
                        first = entry;

                        hasGap = false;
                    }
                    else
                        return hasGap ? null : first;
                }
                else
                    hasGap = true;
            }
            catch (IgniteCheckedException ignore) {
                // Treat exception the same way as a gap.
                hasGap = true;
            }
        }

        return hasGap ? null : first;
    }

    /**
     * @return Checkpoint history. For tests only.
     */
    public CheckpointHistory checkpointHistory() {
        return checkpointHist;
    }

    /**
     * @return Checkpoint directory.
     */
    public File checkpointDirectory() {
        return cpDir;
    }

    /**
     * @param lsnr Listener.
     */
    public void addCheckpointListener(DbCheckpointListener lsnr) {
        lsnrs.add(lsnr);
    }

    /**
     * @param lsnr Listener.
     */
    public void removeCheckpointListener(DbCheckpointListener lsnr) {
        lsnrs.remove(lsnr);
    }

    /**
     * @return Read checkpoint status.
     * @throws IgniteCheckedException If failed to read checkpoint status page.
     */
    @SuppressWarnings("TooBroadScope")
    private CheckpointStatus readCheckpointStatus() throws IgniteCheckedException {
        long lastStartTs = 0;
        long lastEndTs = 0;

        UUID startId = CheckpointStatus.NULL_UUID;
        UUID endId = CheckpointStatus.NULL_UUID;

        File startFile = null;
        File endFile = null;

        WALPointer startPtr = CheckpointStatus.NULL_PTR;
        WALPointer endPtr = CheckpointStatus.NULL_PTR;

        File dir = cpDir;

        if (!dir.exists()) {
            // TODO: remove excessive logging after GG-12116 fix.
            File[] files = dir.listFiles();

            if (files != null && files.length > 0) {
                log.warning("Read checkpoint status: cpDir.exists() is false, cpDir.listFiles() is: " +
                    Arrays.toString(files));
            }

            if (Files.exists(dir.toPath()))
                log.warning("Read checkpoint status: cpDir.exists() is false, Files.exists(cpDir) is true.");

            if (log.isInfoEnabled())
                log.info("Read checkpoint status: checkpoint directory is not found.");

            return new CheckpointStatus(0, startId, startPtr, endId, endPtr);
        }

        File[] files = dir.listFiles();

        for (File file : files) {
            Matcher matcher = CP_FILE_NAME_PATTERN.matcher(file.getName());

            if (matcher.matches()) {
                long ts = Long.parseLong(matcher.group(1));
                UUID id = UUID.fromString(matcher.group(2));
                CheckpointEntryType type = CheckpointEntryType.valueOf(matcher.group(3));

                if (type == CheckpointEntryType.START && ts > lastStartTs) {
                    lastStartTs = ts;
                    startId = id;
                    startFile = file;
                }
                else if (type == CheckpointEntryType.END && ts > lastEndTs) {
                    lastEndTs = ts;
                    endId = id;
                    endFile = file;
                }
            }
        }

        ByteBuffer buf = ByteBuffer.allocate(20);
        buf.order(ByteOrder.nativeOrder());

        if (startFile != null)
            startPtr = readPointer(startFile, buf);

        if (endFile != null)
            endPtr = readPointer(endFile, buf);

        if (log.isInfoEnabled())
            log.info("Read checkpoint status [startMarker=" + startFile + ", endMarker=" + endFile + ']');

        return new CheckpointStatus(lastStartTs, startId, startPtr, endId, endPtr);
    }

    /**
     * Loads WAL pointer from CP file
     *
     * @param cpMarkerFile Checkpoint mark file.
     * @return WAL pointer.
     * @throws IgniteCheckedException If failed to read mark file.
     */
    private WALPointer readPointer(File cpMarkerFile, ByteBuffer buf) throws IgniteCheckedException {
        buf.position(0);

        try (FileChannel ch = FileChannel.open(cpMarkerFile.toPath(), READ)) {
            ch.read(buf);

            buf.flip();

            return new FileWALPointer(buf.getLong(), buf.getInt(), buf.getInt());
        }
        catch (IOException e) {
            throw new IgniteCheckedException(
                "Failed to read checkpoint pointer from marker file: " + cpMarkerFile.getAbsolutePath(), e);
        }
    }

    /**
     * @param status Checkpoint status.
     */
    private WALPointer restoreMemory(CheckpointStatus status) throws IgniteCheckedException {
        return restoreMemory(status, false, (PageMemoryEx)metaStorage.pageMemory());
    }

    /**
     * @param status Checkpoint status.
     * @param storeOnly If {@code True} restores Metastorage only.
     */
    private WALPointer restoreMemory(CheckpointStatus status, boolean storeOnly,
        PageMemoryEx storePageMem) throws IgniteCheckedException {
        assert !storeOnly || storePageMem != null;

        if (log.isInfoEnabled())
            log.info("Checking memory state [lastValidPos=" + status.endPtr + ", lastMarked="
                + status.startPtr + ", lastCheckpointId=" + status.cpStartId + ']');

        boolean apply = status.needRestoreMemory();

        if (apply) {
            U.quietAndWarn(log, "Ignite node stopped in the middle of checkpoint. Will restore memory state and " +
                "finish checkpoint on node start.");

            cctx.pageStore().beginRecover();
        }
        else
            cctx.wal().allowCompressionUntil(status.startPtr);

        long start = U.currentTimeMillis();
        int applied = 0;
        WALPointer lastRead = null;

        Collection<Integer> ignoreGrps = storeOnly ? Collections.emptySet() : initiallyWalDisabledGrps;

        try (WALIterator it = cctx.wal().replay(status.endPtr)) {
            while (it.hasNextX()) {
                IgniteBiTuple<WALPointer, WALRecord> tup = it.nextX();

                WALRecord rec = tup.get2();

                lastRead = tup.get1();

                switch (rec.type()) {
                    case CHECKPOINT_RECORD:
                        CheckpointRecord cpRec = (CheckpointRecord)rec;

                        // We roll memory up until we find a checkpoint start record registered in the status.
                        if (F.eq(cpRec.checkpointId(), status.cpStartId)) {
                            log.info("Found last checkpoint marker [cpId=" + cpRec.checkpointId() +
                                ", pos=" + tup.get1() + ']');

                            apply = false;
                        }
                        else if (!F.eq(cpRec.checkpointId(), status.cpEndId))
                            U.warn(log, "Found unexpected checkpoint marker, skipping [cpId=" + cpRec.checkpointId() +
                                ", expCpId=" + status.cpStartId + ", pos=" + tup.get1() + ']');

                        break;

                    case PAGE_RECORD:
                        if (apply) {
                            PageSnapshot pageRec = (PageSnapshot)rec;

                            // Here we do not require tag check because we may be applying memory changes after
                            // several repetitive restarts and the same pages may have changed several times.
                            int grpId = pageRec.fullPageId().groupId();

                            if (storeOnly && grpId != METASTORAGE_CACHE_ID)
                                continue;

                            if (!ignoreGrps.contains(grpId)) {
                                long pageId = pageRec.fullPageId().pageId();

                                PageMemoryEx pageMem = grpId == METASTORAGE_CACHE_ID ? storePageMem : getPageMemoryForCacheGroup(grpId);

                                long page = pageMem.acquirePage(grpId, pageId, true);

                                try {
                                    long pageAddr = pageMem.writeLock(grpId, pageId, page);

                                    try {
                                        PageUtils.putBytes(pageAddr, 0, pageRec.pageData());
                                    }
                                    finally {
                                        pageMem.writeUnlock(grpId, pageId, page, null, true, true);
                                    }
                                }
                                finally {
                                    pageMem.releasePage(grpId, pageId, page);
                                }

                                applied++;
                            }
                        }

                        break;

                    case PARTITION_DESTROY:
                        PartitionDestroyRecord destroyRec = (PartitionDestroyRecord)rec;

                        final int gId = destroyRec.groupId();

                        if (storeOnly && gId != METASTORAGE_CACHE_ID)
                            continue;

                        if (!ignoreGrps.contains(gId)) {
                            final int pId = destroyRec.partitionId();

                            PageMemoryEx pageMem = gId == METASTORAGE_CACHE_ID ? storePageMem : getPageMemoryForCacheGroup(gId);

                            pageMem.clearAsync(
                                (grpId, pageId) -> grpId == gId && PageIdUtils.partId(pageId) == pId,
                                true).get();
                        }

                        break;

                    default:
                        if (apply && rec instanceof PageDeltaRecord) {
                            PageDeltaRecord r = (PageDeltaRecord)rec;

                            int grpId = r.groupId();

                            if (storeOnly && grpId != METASTORAGE_CACHE_ID)
                                continue;

                            if (!ignoreGrps.contains(grpId)) {
                                long pageId = r.pageId();

                                PageMemoryEx pageMem = grpId == METASTORAGE_CACHE_ID ? storePageMem : getPageMemoryForCacheGroup(grpId);

                                // Here we do not require tag check because we may be applying memory changes after
                                // several repetitive restarts and the same pages may have changed several times.
                                long page = pageMem.acquirePage(grpId, pageId, true);

                                try {
                                    long pageAddr = pageMem.writeLock(grpId, pageId, page);

                                    try {
                                        r.applyDelta(pageMem, pageAddr);
                                    }
                                    finally {
                                        pageMem.writeUnlock(grpId, pageId, page, null, true, true);
                                    }
                                }
                                finally {
                                    pageMem.releasePage(grpId, pageId, page);
                                }

                                applied++;
                            }
                        }
                }
            }
        }

        if (storeOnly)
            return null;

        if (status.needRestoreMemory()) {
            if (apply)
                throw new IgniteCheckedException("Failed to restore memory state (checkpoint marker is present " +
                    "on disk, but checkpoint record is missed in WAL) " +
                    "[cpStatus=" + status + ", lastRead=" + lastRead + "]");

            log.info("Finished applying memory changes [changesApplied=" + applied +
                ", time=" + (U.currentTimeMillis() - start) + "ms]");

            if (applied > 0)
                finalizeCheckpointOnRecovery(status.cpStartTs, status.cpStartId, status.startPtr);
        }

        checkpointHist.loadHistory(cpDir);

        return lastRead == null ? null : lastRead.next();
    }

    /**
     * Obtains PageMemory reference from cache descriptor instead of cache context.
     *
     * @param grpId Cache group id.
     * @return PageMemoryEx instance.
     * @throws IgniteCheckedException if no DataRegion is configured for a name obtained from cache descriptor.
     */
    private PageMemoryEx getPageMemoryForCacheGroup(int grpId) throws IgniteCheckedException {
        // TODO IGNITE-5075: cache descriptor can be removed.
        GridCacheSharedContext sharedCtx = context();

        CacheGroupDescriptor desc = sharedCtx.cache().cacheGroupDescriptors().get(grpId);

        if (desc == null)
            throw new IgniteCheckedException("Failed to find cache group descriptor [grpId=" + grpId + ']');

        String memPlcName = desc.config().getDataRegionName();

        return (PageMemoryEx)sharedCtx.database().dataRegion(memPlcName).pageMemory();
    }

    /**
     * Apply update from some iterator and with specific filters.
     *
     * @param it WalIterator.
     * @param recPredicate Wal record filter.
     * @param entryPredicate Entry filter.
     * @param partStates Partition to restore state.
     */
    public void applyUpdatesOnRecovery(
        @Nullable WALIterator it,
        IgnitePredicate<IgniteBiTuple<WALPointer, WALRecord>> recPredicate,
        IgnitePredicate<DataEntry> entryPredicate,
        Map<T2<Integer, Integer>, T2<Integer, Long>> partStates
    ) throws IgniteCheckedException {
        if (it != null) {
            while (it.hasNextX()) {
                IgniteBiTuple<WALPointer, WALRecord> next = it.nextX();

                WALRecord rec = next.get2();

                if (!recPredicate.apply(next))
                    break;

                switch (rec.type()) {
                    case DATA_RECORD:
                        checkpointReadLock();

                        try {
                            DataRecord dataRec = (DataRecord)rec;

                            for (DataEntry dataEntry : dataRec.writeEntries()) {
                                if (entryPredicate.apply(dataEntry)) {
                                    checkpointReadLock();

                                    try {
                                        int cacheId = dataEntry.cacheId();

                                        GridCacheContext cacheCtx = cctx.cacheContext(cacheId);

                                        if (cacheCtx != null)
                                            applyUpdate(cacheCtx, dataEntry);
                                        else if (log != null)
                                            log.warning("Cache (cacheId=" + cacheId + ") is not started, can't apply updates.");
                                    }
                                    finally {
                                        checkpointReadUnlock();
                                    }
                                }
                            }
                        }
                        finally {
                            checkpointReadUnlock();
                        }

                        break;

                    default:
                        // Skip other records.
                }
            }
        }

        checkpointReadLock();

        try {
            restorePartitionState(partStates, Collections.emptySet());
        }
        finally {
            checkpointReadUnlock();
        }
    }

    /**
     * @param status Last registered checkpoint status.
     * @throws IgniteCheckedException If failed to apply updates.
     * @throws StorageException If IO exception occurred while reading write-ahead log.
     */
    private void applyLastUpdates(CheckpointStatus status, boolean metastoreOnly) throws IgniteCheckedException {
        if (log.isInfoEnabled())
            log.info("Applying lost cache updates since last checkpoint record [lastMarked="
                + status.startPtr + ", lastCheckpointId=" + status.cpStartId + ']');

        if (!metastoreOnly)
            cctx.kernalContext().query().skipFieldLookup(true);

        long start = U.currentTimeMillis();
        int applied = 0;

        Collection<Integer> ignoreGrps = metastoreOnly ? Collections.emptySet() : initiallyWalDisabledGrps;

        try (WALIterator it = cctx.wal().replay(status.startPtr)) {
            Map<T2<Integer, Integer>, T2<Integer, Long>> partStates = new HashMap<>();

            while (it.hasNextX()) {
                IgniteBiTuple<WALPointer, WALRecord> next = it.nextX();

                WALRecord rec = next.get2();

                switch (rec.type()) {
                    case DATA_RECORD:
                        if (metastoreOnly)
                            continue;

                        DataRecord dataRec = (DataRecord)rec;

                        for (DataEntry dataEntry : dataRec.writeEntries()) {
                            int cacheId = dataEntry.cacheId();

                            int grpId = cctx.cache().cacheDescriptor(cacheId).groupId();

                            if (!ignoreGrps.contains(grpId)) {
                                GridCacheContext cacheCtx = cctx.cacheContext(cacheId);

                                applyUpdate(cacheCtx, dataEntry);

                                applied++;
                            }
                        }

                        break;

                    case PART_META_UPDATE_STATE:
                        if (metastoreOnly)
                            continue;

                        PartitionMetaStateRecord metaStateRecord = (PartitionMetaStateRecord)rec;

                        if (!ignoreGrps.contains(metaStateRecord.groupId())) {
                            partStates.put(new T2<>(metaStateRecord.groupId(), metaStateRecord.partitionId()),
                                new T2<>((int)metaStateRecord.state(), metaStateRecord.updateCounter()));
                        }

                        break;

                    case METASTORE_DATA_RECORD:
                        MetastoreDataRecord metastoreDataRecord = (MetastoreDataRecord)rec;

                        metaStorage.applyUpdate(metastoreDataRecord.key(), metastoreDataRecord.value());

                        break;

                    case META_PAGE_UPDATE_NEXT_SNAPSHOT_ID:
                    case META_PAGE_UPDATE_LAST_SUCCESSFUL_SNAPSHOT_ID:
                    case META_PAGE_UPDATE_LAST_SUCCESSFUL_FULL_SNAPSHOT_ID:
                        if (metastoreOnly)
                            continue;

                        PageDeltaRecord rec0 = (PageDeltaRecord) rec;

                        PageMemoryEx pageMem = getPageMemoryForCacheGroup(rec0.groupId());

                        long page = pageMem.acquirePage(rec0.groupId(), rec0.pageId(), true);

                        try {
                            long addr = pageMem.writeLock(rec0.groupId(), rec0.pageId(), page, true);

                            try {
                                rec0.applyDelta(pageMem, addr);
                            }
                            finally {
                                pageMem.writeUnlock(rec0.groupId(), rec0.pageId(), page, null, true, true);
                            }
                        }
                        finally {
                            pageMem.releasePage(rec0.groupId(), rec0.pageId(), page);
                        }

                        break;

                    default:
                        // Skip other records.
                }
            }

            if (!metastoreOnly)
                restorePartitionState(partStates, ignoreGrps);
        }
        finally {
            if (!metastoreOnly)
                cctx.kernalContext().query().skipFieldLookup(false);
        }

        if (log.isInfoEnabled())
            log.info("Finished applying WAL changes [updatesApplied=" + applied +
                ", time=" + (U.currentTimeMillis() - start) + "ms]");
    }

    /**
     * @param partStates Partition states.
     * @throws IgniteCheckedException If failed to restore.
     */
    private void restorePartitionState(
        Map<T2<Integer, Integer>, T2<Integer, Long>> partStates,
        Collection<Integer> ignoreGrps
    ) throws IgniteCheckedException {
        for (CacheGroupContext grp : cctx.cache().cacheGroups()) {
            if (grp.isLocal() || !grp.affinityNode() || ignoreGrps.contains(grp.groupId())) {
                // Local cache has no partitions and its states.
                continue;
            }

            if (!grp.dataRegion().config().isPersistenceEnabled())
                continue;

            int grpId = grp.groupId();

            PageMemoryEx pageMem = (PageMemoryEx)grp.dataRegion().pageMemory();

            for (int i = 0; i < grp.affinity().partitions(); i++) {
                T2<Integer, Long> restore = partStates.get(new T2<>(grpId, i));

                if (storeMgr.exists(grpId, i)) {
                    storeMgr.ensure(grpId, i);

                    if (storeMgr.pages(grpId, i) <= 1)
                        continue;

                    GridDhtLocalPartition part = grp.topology().forceCreatePartition(i);

                    assert part != null;

                    // TODO: https://issues.apache.org/jira/browse/IGNITE-6097
                    grp.offheap().onPartitionInitialCounterUpdated(i, 0);

                    checkpointReadLock();

                    try {
                        long partMetaId = pageMem.partitionMetaPageId(grpId, i);
                        long partMetaPage = pageMem.acquirePage(grpId, partMetaId);

                        try {
                            long pageAddr = pageMem.writeLock(grpId, partMetaId, partMetaPage);

                            boolean changed = false;

                            try {
                                PagePartitionMetaIO io = PagePartitionMetaIO.VERSIONS.forPage(pageAddr);

                                if (restore != null) {
                                    int stateId = restore.get1();

                                    io.setPartitionState(pageAddr, (byte)stateId);

                                    changed = updateState(part, stateId);

                                    if (stateId == GridDhtPartitionState.OWNING.ordinal()
                                        || (stateId == GridDhtPartitionState.MOVING.ordinal()

                                        && part.initialUpdateCounter() < restore.get2())) {
                                        part.initialUpdateCounter(restore.get2());

                                        changed = true;
                                    }
                                }
                                else
                                    updateState(part, (int)io.getPartitionState(pageAddr));
                            }
                            finally {
                                pageMem.writeUnlock(grpId, partMetaId, partMetaPage, null, changed);
                            }
                        }
                        finally {
                            pageMem.releasePage(grpId, partMetaId, partMetaPage);
                        }
                    }
                    finally {
                        checkpointReadUnlock();
                    }
                }
                else if (restore != null) {
                    GridDhtLocalPartition part = grp.topology().forceCreatePartition(i);

                    assert part != null;

                    // TODO: https://issues.apache.org/jira/browse/IGNITE-6097
                    grp.offheap().onPartitionInitialCounterUpdated(i, 0);

                    updateState(part, restore.get1());
                }
            }

            // After partition states are restored, it is necessary to update internal data structures in topology.
            grp.topology().afterStateRestored(grp.topology().lastTopologyChangeVersion());
        }
    }

    /**
     * @param grpCtx Group context.
     * @param partId Partition ID.
     * @return Partition state.
     */
    public GridDhtPartitionState readPartitionState(CacheGroupContext grpCtx, int partId) {
        int grpId = grpCtx.groupId();
        PageMemoryEx pageMem = (PageMemoryEx)grpCtx.dataRegion().pageMemory();

        try {
            if (storeMgr.exists(grpId, partId)) {
                storeMgr.ensure(grpId, partId);

                if (storeMgr.pages(grpId, partId) > 1) {
                    long partMetaId = pageMem.partitionMetaPageId(grpId, partId);
                    long partMetaPage = pageMem.acquirePage(grpId, partMetaId);

                    try {
                        long pageAddr = pageMem.readLock(grpId, partMetaId, partMetaPage);

                        try {
                            if (PageIO.getType(pageAddr) == PageIO.T_PART_META) {
                                PagePartitionMetaIO io = PagePartitionMetaIO.VERSIONS.forPage(pageAddr);

                                GridDhtPartitionState state = GridDhtPartitionState.fromOrdinal((int)io.getPartitionState(pageAddr));

                                if (state == null)
                                    state = GridDhtPartitionState.MOVING;

                                return state;
                            }
                        }
                        finally {
                            pageMem.readUnlock(grpId, partMetaId, partMetaPage);
                        }
                    }
                    finally {
                        pageMem.releasePage(grpId, partMetaId, partMetaPage);
                    }
                }
            }
        }
        catch (IgniteCheckedException e) {
            U.error(log, "Failed to read partition state (will default to MOVING) [grp=" + grpCtx +
                ", partId=" + partId + "]", e);
        }

        return GridDhtPartitionState.MOVING;
    }

    /**
     * Wal truncate callBack.
     *
     * @param highBound WALPointer.
     */
    public void onWalTruncated(WALPointer highBound) {
        checkpointHist.onWalTruncated(highBound);
    }

    /**
     * @param part Partition to restore state for.
     * @param stateId State enum ordinal.
     * @return Updated flag.
     */
    private boolean updateState(GridDhtLocalPartition part, int stateId) {
        if (stateId != -1) {
            GridDhtPartitionState state = GridDhtPartitionState.fromOrdinal(stateId);

            assert state != null;

            part.restoreState(state == GridDhtPartitionState.EVICTED ? GridDhtPartitionState.RENTING : state);

            return true;
        }

        return false;
    }

    /**
     * @param cacheCtx Cache context to apply an update.
     * @param dataEntry Data entry to apply.
     * @throws IgniteCheckedException If failed to restore.
     */
    private void applyUpdate(GridCacheContext cacheCtx, DataEntry dataEntry) throws IgniteCheckedException {
        int partId = dataEntry.partitionId();

        if (partId == -1)
            partId = cacheCtx.affinity().partition(dataEntry.key());

        GridDhtLocalPartition locPart = cacheCtx.topology().forceCreatePartition(partId);

        switch (dataEntry.op()) {
            case CREATE:
            case UPDATE:
                cacheCtx.offheap().update(
                    cacheCtx,
                    dataEntry.key(),
                    dataEntry.value(),
                    dataEntry.writeVersion(),
                    0L,
                    locPart,
                    null);

                if (dataEntry.partitionCounter() != 0)
                    cacheCtx.offheap().onPartitionInitialCounterUpdated(partId, dataEntry.partitionCounter());

                break;

            case DELETE:
                cacheCtx.offheap().remove(cacheCtx, dataEntry.key(), partId, locPart);

                if (dataEntry.partitionCounter() != 0)
                    cacheCtx.offheap().onPartitionInitialCounterUpdated(partId, dataEntry.partitionCounter());

                break;

            case READ:
                // do nothing
                break;

            default:
                throw new IgniteCheckedException("Invalid operation for WAL entry update: " + dataEntry.op());
        }
    }

    /**
     * @throws IgniteCheckedException If failed.
     */
    private void finalizeCheckpointOnRecovery(long cpTs, UUID cpId, WALPointer walPtr) throws IgniteCheckedException {
        assert cpTs != 0;

        ByteBuffer tmpWriteBuf = ByteBuffer.allocateDirect(pageSize());

        long start = System.currentTimeMillis();

        Collection<DataRegion> memPolicies = context().database().dataRegions();

        Collection<IgniteBiTuple<PageMemory, PageIdCollection[]>> cpEntities = new ArrayList<>(memPolicies.size());

        for (DataRegion memPlc : memPolicies) {
            if (memPlc.config().isPersistenceEnabled()) {
                PageMemoryEx pageMem = (PageMemoryEx)memPlc.pageMemory();

                cpEntities.add(new IgniteBiTuple<PageMemory, PageIdCollection[]>(pageMem, pageMem.beginCheckpoint()));
            }
        }

        tmpWriteBuf.order(ByteOrder.nativeOrder());

        // Identity stores set.
        Collection<PageStore> updStores = new HashSet<>();

        int cpPagesCnt = 0;

        for (IgniteBiTuple<PageMemory, PageIdCollection[]> e : cpEntities) {
            PageMemoryEx pageMem = (PageMemoryEx)e.get1();

            PageIdCollection[] cpPages = e.get2();

            for (PageIdCollection innerSet : cpPages) {
                for (FullPageId fullId : innerSet) {

                    cpPagesCnt++;
                    tmpWriteBuf.rewind();

                    Integer tag = pageMem.getForCheckpoint(fullId, tmpWriteBuf, null);

                    if (tag != null) {
                        tmpWriteBuf.rewind();

                        PageStore store = storeMgr.writeInternal(fullId.groupId(), fullId.pageId(), tmpWriteBuf, tag, true);

                        tmpWriteBuf.rewind();

                        updStores.add(store);
                    }
                }
            }
        }

        long written = U.currentTimeMillis();

        for (PageStore updStore : updStores)
            updStore.sync();

        long fsync = U.currentTimeMillis();

        for (IgniteBiTuple<PageMemory, PageIdCollection[]> e : cpEntities)
            ((PageMemoryEx)e.get1()).finishCheckpoint();

        writeCheckpointEntry(
            tmpWriteBuf,
            cpTs,
            cpId,
            walPtr,
            null,
            CheckpointEntryType.END);

        cctx.pageStore().finishRecover();

        if (log.isInfoEnabled())
            log.info(String.format("Checkpoint finished [cpId=%s, pages=%d, markPos=%s, " +
                    "pagesWrite=%dms, fsync=%dms, total=%dms]",
                cpId,
                cpPagesCnt,
                walPtr,
                written - start,
                fsync - written,
                fsync - start));
    }

    /**
     * @param cpId Checkpoint ID.
     * @param ptr Wal pointer of current checkpoint.
     */
    private CheckpointEntry writeCheckpointEntry(
        ByteBuffer tmpWriteBuf,
        long cpTs,
        UUID cpId,
        WALPointer ptr,
        CheckpointRecord rec,
        CheckpointEntryType type
    ) throws IgniteCheckedException {
        assert ptr instanceof FileWALPointer;

        FileWALPointer filePtr = (FileWALPointer)ptr;

        String fileName = checkpointFileName(cpTs, cpId, type);

        try (FileChannel ch = FileChannel.open(Paths.get(cpDir.getAbsolutePath(), fileName),
            StandardOpenOption.CREATE_NEW, StandardOpenOption.APPEND)) {

            tmpWriteBuf.rewind();

            tmpWriteBuf.putLong(filePtr.index());

            tmpWriteBuf.putInt(filePtr.fileOffset());

            tmpWriteBuf.putInt(filePtr.length());

            tmpWriteBuf.flip();

            ch.write(tmpWriteBuf);

            tmpWriteBuf.clear();

            if (!skipSync)
                ch.force(true);

            return createCheckPointEntry(cpTs, ptr, cpId, rec, type);
        }
        catch (IOException e) {
            throw new IgniteCheckedException(e);
        }
    }

    /** {@inheritDoc} */
    @Override public AtomicInteger writtenPagesCounter() {
        return writtenPagesCntr;
    }

<<<<<<< HEAD

    /**
     * Counter for fsynced checkpoint pages. Not null only if checkpoint is running.
     */
    public AtomicInteger syncedPagesCounter() {
        return syncedPagesCntr;
    }


    /**
     * @return Number of pages in current checkpoint. If checkpoint is not running, returns 0.
     */
    public int currentCheckpointPagesCount() {
=======
    /** {@inheritDoc} */
    @Override public AtomicInteger syncedPagesCounter() {
        return syncedPagesCntr;
    }

    /** {@inheritDoc} */
    @Override public AtomicInteger evictedPagesCntr() {
        return evictedPagesCntr;
    }

    /** {@inheritDoc} */
    @Override public int currentCheckpointPagesCount() {
>>>>>>> 1f8ec79d
        return currCheckpointPagesCnt;
    }

    /**
     * @param cpTs Checkpoint timestamp.
     * @param cpId Checkpoint ID.
     * @param type Checkpoint type.
     * @return Checkpoint file name.
     */
    private static String checkpointFileName(long cpTs, UUID cpId, CheckpointEntryType type) {
        return cpTs + "-" + cpId + "-" + type + ".bin";
    }

    /**
     * Replace thread local with buffers. Thread local should provide direct buffer with one page in length.
     *
     * @param threadBuf new thread-local with buffers for the checkpoint threads.
     */
    public void setThreadBuf(final ThreadLocal<ByteBuffer> threadBuf) {
        this.threadBuf = threadBuf;
    }

    /**
     * @param cpTs Checkpoint timestamp.
     * @param ptr Wal pointer of checkpoint.
     * @param cpId Checkpoint ID.
     * @param rec Checkpoint record.
     * @param type Checkpoint type.
     *
     * @return Checkpoint entry.
     */
    private CheckpointEntry createCheckPointEntry(
        long cpTs,
        WALPointer ptr,
        UUID cpId,
        @Nullable CheckpointRecord rec,
        CheckpointEntryType type
    ) {
        assert cpTs > 0;
        assert ptr != null;
        assert cpId != null;
        assert type != null;

        if (type != CheckpointEntryType.START)
            return null;

        CheckpointEntry entry;

        Map<Integer, CacheState> cacheGrpStates = null;

        // Create lazy checkpoint entry.
        if ((checkpointHist.histMap.size() + 1 < maxCpHistMemSize) && rec != null)
            cacheGrpStates = rec.cacheGroupStates();

        return new CheckpointEntry(cpTs, ptr, cpId, cacheGrpStates);
    }

    /**
     *
     */
    @SuppressWarnings("NakedNotify")
    public class Checkpointer extends GridWorker {
        /** Temporary write buffer. */
        private final ByteBuffer tmpWriteBuf;

        /** Next scheduled checkpoint progress. */
        private volatile CheckpointProgress scheduledCp;

        /** Current checkpoint. This field is updated only by checkpoint thread. */
        private volatile CheckpointProgress curCpProgress;

        /** Shutdown now. */
        private volatile boolean shutdownNow;

        /** */
        private long lastCpTs;

        /**
         * @param gridName Grid name.
         * @param name Thread name.
         * @param log Logger.
         */
        protected Checkpointer(@Nullable String gridName, String name, IgniteLogger log) {
            super(gridName, name, log);

            scheduledCp = new CheckpointProgress(U.currentTimeMillis() + checkpointFreq);

            tmpWriteBuf = ByteBuffer.allocateDirect(pageSize());

            tmpWriteBuf.order(ByteOrder.nativeOrder());
        }

        /** {@inheritDoc} */
        @Override protected void body() throws InterruptedException, IgniteInterruptedCheckedException {
            while (!isCancelled()) {
                waitCheckpointEvent();

                GridFutureAdapter<Void> enableChangeApplied = GridCacheDatabaseSharedManager.this.enableChangeApplied;

                if (enableChangeApplied != null) {
                    enableChangeApplied.onDone();

                    GridCacheDatabaseSharedManager.this.enableChangeApplied = null;
                }

                if (checkpointsEnabled)
                    doCheckpoint();
                else {
                    synchronized (this) {
                        scheduledCp.nextCpTs = U.currentTimeMillis() + checkpointFreq;
                    }
                }
            }

            // Final run after the cancellation.
            if (checkpointsEnabled && !shutdownNow)
                doCheckpoint();

            scheduledCp.cpFinishFut.onDone(new NodeStoppingException("Node is stopping."));
        }

        /**
         *
         */
        private CheckpointProgressSnapshot wakeupForCheckpoint(long delayFromNow, String reason) {
            CheckpointProgress sched = scheduledCp;

            long next = U.currentTimeMillis() + delayFromNow;

            if (sched.nextCpTs <= next)
                return new CheckpointProgressSnapshot(sched);

            CheckpointProgressSnapshot ret;

            synchronized (this) {
                sched = scheduledCp;

                if (sched.nextCpTs > next) {
                    sched.reason = reason;

                    sched.nextCpTs = next;
                }

                ret = new CheckpointProgressSnapshot(sched);

                notifyAll();
            }

            return ret;
        }

        /**
         * @param snapshotOperation Snapshot operation.
         */
        public IgniteInternalFuture wakeupForSnapshotCreation(SnapshotOperation snapshotOperation) {
            GridFutureAdapter<Object> ret;

            synchronized (this) {
                scheduledCp.nextCpTs = U.currentTimeMillis();

                scheduledCp.reason = "snapshot";

                scheduledCp.nextSnapshot = true;

                scheduledCp.snapshotOperation = snapshotOperation;

                ret = scheduledCp.cpBeginFut;

                notifyAll();
            }

            return ret;
        }

        /**
         *
         */
        private void doCheckpoint() {
            try {
                final CheckpointMetricsTracker tracker = new CheckpointMetricsTracker();

                Checkpoint chp = markCheckpointBegin(tracker);

                currCheckpointPagesCnt = chp.pagesSize();

                writtenPagesCntr = new AtomicInteger();
                syncedPagesCntr = new AtomicInteger();
<<<<<<< HEAD
=======
                evictedPagesCntr = new AtomicInteger();
>>>>>>> 1f8ec79d

                boolean interrupted = true;

                try {
                    if (chp.hasDelta()) {
                        // Identity stores set.
<<<<<<< HEAD
=======
                        ConcurrentLinkedHashMap<PageStore, LongAdder> updStores = new ConcurrentLinkedHashMap<>();
>>>>>>> 1f8ec79d

                        final int totalPagesToWriteCnt = chp.pagesSize();

                        // This factory creates callable to write provided pages IDs array to page store.
                        final BiFunction<FullPageIdsBuffer, ConcurrentLinkedHashMap<PageStore, LongAdder>, Callable<Void>> wrCpPagesFactory =
                            (idsBuf, map) -> new WriteCheckpointPages(
                                tracker,
                                idsBuf,
                                map,
                                totalPagesToWriteCnt
                            );

                        tracker.onPagesWriteStart();

                        CheckpointFsyncScope fsyncScope;
                        if (asyncCheckpointer != null) {
                            fsyncScope = asyncCheckpointer.submitWriteCheckpointPages(wrCpPagesFactory,
                                chp.cpScope, persistenceCfg);
                        }
                        else {
                            fsyncScope = new CheckpointFsyncScope();
                            CheckpointFsyncScope.Stripe stripe = fsyncScope.newStripe();
                            stripe.incrementTasksCount();
                            // Single-threaded checkpoint.
                            for (FullPageIdsBuffer next : chp.cpScope.splitAndSortCpPagesIfNeeded(persistenceCfg)) {
                                ((WriteCheckpointPages)wrCpPagesFactory.apply(next, stripe.fsyncScope)).call();
                            }
                            stripe.decrementTasksCount(); //emulate end of async exec
                        }

                        // Must re-check shutdown flag here because threads may have skipped some pages.
                        // If so, we should not put finish checkpoint mark.
                        if (shutdownNow) {
                            chp.progress.cpFinishFut.onDone(new NodeStoppingException("Node is stopping."));

                            return;
                        }

                        if (!skipSync) {
<<<<<<< HEAD
                            //todo
                            /*fsyncScope.get();

                            tracker.onFsyncStart();

                            for (Map.Entry<PageStore, LongAdder> entry : fsyncScope.updatedStores()) {
                                entry.getKey().sync();

                                syncedPagesCntr.addAndGet(entry.getValue().intValue());
                            }*/

                            //todo
                           /* fsyncScope.stripes().stream()
                                .parallel()
                                .map(stripe -> {
                                    try {
                                        Set<Map.Entry<PageStore, LongAdder>> entries = stripe.waitAndCheckForErrors();

                                        if (log.isInfoEnabled()) {
                                            log.info("Starting fsync for [" + entries.size() + "] page stores " +
                                                "for one from [" + fsyncScope.stripesCount() + "] remaining stripes");
                                        }

                                        return entries;
                                    }
                                    catch (IgniteCheckedException e) {
                                        throw new RuntimeException(e);
                                    }
                                })
                                .flatMap(Collection::stream)
                                .forEach(
                                    updStoreEntry -> {
                                        try {

                                            updStoreEntry.getKey().sync();

                                            syncedPagesCntr.addAndGet(updStoreEntry.getValue().intValue());
                                        }
                                        catch (IgniteCheckedException e) {
                                            throw new RuntimeException(e);
                                        }
                                    }
                                );*/

                            ///*
                            List<CheckpointFsyncScope.Stripe> stripes = fsyncScope.stripes();
                            while (!stripes.isEmpty()) {
                                for (Iterator<CheckpointFsyncScope.Stripe> iterator = stripes.iterator(); iterator.hasNext(); ) {
                                    CheckpointFsyncScope.Stripe stripe = iterator.next();

                                    Set<Map.Entry<PageStore, LongAdder>> entries = null;
                                    try {
                                        entries = stripe.tryWaitAndCheckForErrors(10);
                                    }
                                    catch (IgniteCheckedException e) {
                                        chp.progress.cpFinishFut.onDone(e);

                                        // In case of writing error node should be invalidated and stopped.
                                        NodeInvalidator.INSTANCE.invalidate(cctx.kernalContext(), e);

                                        return;
                                    }

                                    if (entries != null) {
                                        if (log.isInfoEnabled()) {
                                            log.info("Starting fsync for [" + entries.size() + "] page stores " +
                                                "for one from [" + fsyncScope.stripesCount() + "] remaining stripes");
                                        }
                                        for (Map.Entry<PageStore, LongAdder> updStoreEntry : entries) {
                                            PageStore pageStore = updStoreEntry.getKey();
                                            LongAdder value = updStoreEntry.getValue();

                                            int pagesUpdated = value.intValue();
                                            if (pagesUpdated > 0)
                                                pageStore.sync();
=======
                            for (Map.Entry<PageStore, LongAdder> updStoreEntry : updStores.entrySet()) {
                                if (shutdownNow) {
                                    chp.progress.cpFinishFut.onDone(new NodeStoppingException("Node is stopping."));
>>>>>>> 1f8ec79d

                                            syncedPagesCntr.addAndGet(pagesUpdated);
                                        }

                                        iterator.remove();
                                    }

                                    if (shutdownNow) {
                                        chp.progress.cpFinishFut.onDone(new NodeStoppingException("Node is stopping."));

                                        return;
                                    }
                                }

<<<<<<< HEAD
                                //todo bad code, just for test
                                if(false && !stripes.isEmpty()) {
                                    Iterator<CheckpointFsyncScope.Stripe> stripeIterator = stripes.iterator();
                                    if(stripeIterator.hasNext()) {
                                        CheckpointFsyncScope.Stripe next = stripeIterator.next();
                                        Iterator<PageStore> iterator = next.fsyncScope.keySet().iterator();
                                        if (iterator.hasNext()) {
                                            PageStore somePageStore = iterator.next();
                                            LongAdder adder = next.fsyncScope.get(somePageStore);
                                            LongAdder replace = next.fsyncScope.replace(somePageStore, new LongAdder());
                                            if(replace.intValue()>0) {
                                                somePageStore.sync();

                                                syncedPagesCntr.addAndGet(replace.intValue());
                                            }
                                        }
                                    }
                                }
=======
                                updStoreEntry.getKey().sync();

                                syncedPagesCntr.addAndGet(updStoreEntry.getValue().intValue());
>>>>>>> 1f8ec79d
                            }
                            //*/

                        } else {
                            fsyncScope.get();
                        }
                    }
                    else {
                        tracker.onPagesWriteStart();
                        tracker.markFirstPageUpdate();
                        tracker.onFsyncStart();
                    }

                    snapshotMgr.afterCheckpointPageWritten();

                    // Must mark successful checkpoint only if there are no exceptions or interrupts.
                    interrupted = false;
                }
                finally {
                    if (!interrupted)
                        markCheckpointEnd(chp);
                }

                tracker.onEnd();

                if (chp.hasDelta()) {
                    if (printCheckpointStats) {
                        if (log.isInfoEnabled())
                            log.info(String.format("Checkpoint finished [cpId=%s, pages=%d, markPos=%s, " +
                                    "walSegmentsCleared=%d, markDuration=%dms, prepareWritePhase=%dms, pagesWrite=%dms, fsync=%dms, " +
                                    "total=%dms]",
                                chp.cpEntry.checkpointId(),
                                chp.pagesSize(),
                                chp.cpEntry.checkpointMark(),
                                chp.walFilesDeleted,
                                tracker.markDuration(),
                                tracker.prepareWritePhase(),
                                tracker.pagesWriteDuration(),
                                tracker.fsyncDuration(),
                                tracker.totalDuration()));
                    }

                    persStoreMetrics.onCheckpoint(
                        tracker.lockWaitDuration(),
                        tracker.markDuration(),
                        tracker.pagesWriteDuration(),
                        tracker.fsyncDuration(),
                        tracker.totalDuration(),
                        chp.pagesSize(),
                        tracker.dataPagesWritten(),
                        tracker.cowPagesWritten());
                }
                else {
                    persStoreMetrics.onCheckpoint(
                        tracker.lockWaitDuration(),
                        tracker.markDuration(),
                        tracker.pagesWriteDuration(),
                        tracker.fsyncDuration(),
                        tracker.totalDuration(),
                        chp.pagesSize(),
                        tracker.dataPagesWritten(),
                        tracker.cowPagesWritten());
                }
            }
            catch (IgniteCheckedException e) {
                // TODO-ignite-db how to handle exception?
                U.error(log, "Failed to create checkpoint.", e);
            }
        }

        /**
         *
         */
        @SuppressWarnings("WaitNotInLoop")
        private void waitCheckpointEvent() {
            boolean cancel = false;

            try {
                long now = U.currentTimeMillis();

                synchronized (this) {
                    long remaining;

                    while ((remaining = scheduledCp.nextCpTs - now) > 0 && !isCancelled()) {
                        wait(remaining);

                        now = U.currentTimeMillis();
                    }
                }
            }
            catch (InterruptedException ignored) {
                Thread.currentThread().interrupt();

                cancel = true;
            }

            if (cancel)
                isCancelled = true;
        }

        /**
         * Under CP write lock collects dirty pages, after that provides CP pages to write.
         * @param tracker metrics tracker for phases time consume measurements.
         */
        @SuppressWarnings("TooBroadScope")
        private Checkpoint markCheckpointBegin(CheckpointMetricsTracker tracker) throws IgniteCheckedException {
            CheckpointRecord cpRec = new CheckpointRecord(null);

            WALPointer cpPtr = null;

            final CheckpointProgress curr;

            CheckpointScope cpScope;

            tracker.onLockWaitStart();

            IgniteFuture snapFut = null;

            checkpointLock.writeLock().lock();

            try {
                tracker.onMarkStart();

                synchronized (this) {
                    curr = scheduledCp;

                    curr.started = true;

                    if (curr.reason == null)
                        curr.reason = "timeout";

                    // It is important that we assign a new progress object before checkpoint mark in page memory.
                    scheduledCp = new CheckpointProgress(U.currentTimeMillis() + checkpointFreq);

                    curCpProgress = curr;
                }

                final PartitionAllocationMap map = new PartitionAllocationMap();

                DbCheckpointListener.Context ctx0 = new DbCheckpointListener.Context() {
                    @Override public boolean nextSnapshot() {
                        return curr.nextSnapshot;
                    }

                    /** {@inheritDoc} */
                    @Override public PartitionAllocationMap partitionStatMap() {
                        return map;
                    }

                    @Override public boolean needToSnapshot(String cacheOrGrpName) {
                        return curr.snapshotOperation.cacheGroupIds().contains(CU.cacheId(cacheOrGrpName));
                    }
                };

                // Listeners must be invoked before we write checkpoint record to WAL.
                for (DbCheckpointListener lsnr : lsnrs)
                    lsnr.onCheckpointBegin(ctx0);

                if (curr.nextSnapshot)
                    snapFut = snapshotMgr.onMarkCheckPointBegin(curr.snapshotOperation, map);

                for (CacheGroupContext grp : cctx.cache().cacheGroups()) {
                    if (grp.isLocal() || !grp.walEnabled())
                        continue;

<<<<<<< HEAD
                    //Create temporary collection with basic fields to preallocate CacheState's internal arrays later
                    Collection<PartitionState> partsState = new ArrayList<>();

                    int prevPartId = -1;

                    for (GridDhtLocalPartition part : grp.topology().currentLocalPartitions()) {
                        int partId = part.id();

                        if (partId <= prevPartId)
                            throw new IllegalStateException("Broken order of GridDhtPartitionTopology" +
                                ".currentLocalPartitions(): [prev=" + prevPartId + ", cur=" + partId + "]");
=======
                    int locPartsSize = 0;

                    for (GridDhtLocalPartition ignored : grp.topology().currentLocalPartitions())
                        locPartsSize++;

                    CacheState state = new CacheState(locPartsSize);
>>>>>>> 1f8ec79d

                        partsState.add(
                            new PartitionState(partId,
                                part.dataStore().fullSize(),
                                part.updateCounter(),
                                (byte)part.state().ordinal()));
                    }

                    CacheState state = new CacheState(partsState.size());

                    for (PartitionState part : partsState) {
                        state.addPartitionState(part.partId(),
                            part.dataStoreSize(),
                            part.updateCounter(),
                            part.partState());
                    }

                    cpRec.addCacheGroupState(grp.groupId(), state);
                }

                cpScope = beginAllCheckpoints();

                if (cpScope.hasPages()  || curr.nextSnapshot) {
                    // No page updates for this checkpoint are allowed from now on.
                    cpPtr = cctx.wal().log(cpRec);

                    if (cpPtr == null)
                        cpPtr = CheckpointStatus.NULL_PTR;
                }
            }
            finally {
                checkpointLock.writeLock().unlock();

                tracker.onLockRelease();
            }

            curr.cpBeginFut.onDone();

            if (snapFut != null) {
                try {
                    snapFut.get();
                }
                catch (IgniteException e) {
                    U.error(log, "Failed to wait for snapshot operation initialization: " +
                        curr.snapshotOperation + "]", e);
                }
            }

            if (cpScope.hasPages()) {
                assert cpPtr != null;

                // Sync log outside the checkpoint write lock.
                cctx.wal().fsync(cpPtr);

                long cpTs = System.currentTimeMillis();

                // This can happen in an unlikely event of two checkpoints happening
                // within a currentTimeMillis() granularity window.
                if (cpTs == lastCpTs)
                    cpTs++;

                lastCpTs = cpTs;

                CheckpointEntry cpEntry = writeCheckpointEntry(
                    tmpWriteBuf,
                    cpTs,
                    cpRec.checkpointId(),
                    cpPtr,
                    cpRec,
                    CheckpointEntryType.START);

                checkpointHist.addCheckpointEntry(cpEntry);

                if (printCheckpointStats)
                    if (log.isInfoEnabled())
                        log.info(String.format("Checkpoint started [checkpointId=%s, startPtr=%s, checkpointLockWait=%dms, " +
                                "checkpointLockHoldTime=%dms, pages=%d, reason='%s']",
                            cpRec.checkpointId(),
                            cpPtr,
                            tracker.lockWaitDuration(),
                            tracker.lockHoldDuration(),
                            cpScope.totalCpPages(),
                            curr.reason)
                        );

                return new Checkpoint(cpEntry, cpScope, curr);
            }
            else {
                if (curr.nextSnapshot)
                    cctx.wal().fsync(null);

                if (printCheckpointStats) {
                    if (log.isInfoEnabled())
                        LT.info(log, String.format("Skipping checkpoint (no pages were modified) [" +
                                "checkpointLockWait=%dms, checkpointLockHoldTime=%dms, reason='%s']",
                            tracker.lockWaitDuration(),
                            tracker.lockHoldDuration(),
                            curr.reason));
                }

                return new Checkpoint(null, cpScope, curr);
            }
        }

        /**
         * @return tuple with collections of FullPageIds obtained from each PageMemory and overall number of dirty
         * pages.
         */
        private CheckpointScope beginAllCheckpoints() {
            final CheckpointScope scope = new CheckpointScope(dataRegions().size());

            for (DataRegion region : dataRegions()) {
                if (!region.config().isPersistenceEnabled())
                    continue;

                scope.addDataRegionCpPages(((PageMemoryEx)region.pageMemory()).beginCheckpoint());
            }

<<<<<<< HEAD
            return scope;
=======
            currCheckpointPagesCnt = pagesNum;

            return new IgniteBiTuple<>(res, pagesNum);
>>>>>>> 1f8ec79d
        }

        /**
         * @param chp Checkpoint snapshot.
         */
        private void markCheckpointEnd(Checkpoint chp) throws IgniteCheckedException {
            synchronized (this) {
                writtenPagesCntr = null;
                syncedPagesCntr = null;
<<<<<<< HEAD
=======
                evictedPagesCntr = null;
>>>>>>> 1f8ec79d

                for (DataRegion memPlc : dataRegions()) {
                    if (!memPlc.config().isPersistenceEnabled())
                        continue;

                    ((PageMemoryEx)memPlc.pageMemory()).finishCheckpoint();
                }

                if (chp.hasDelta())
                    writeCheckpointEntry(
                        tmpWriteBuf,
                        chp.cpEntry.checkpointTimestamp(),
                        chp.cpEntry.checkpointId(),
                        chp.cpEntry.checkpointMark(),
                        null,
                        CheckpointEntryType.END);

<<<<<<< HEAD

=======
>>>>>>> 1f8ec79d
                currCheckpointPagesCnt = 0;
            }

            checkpointHist.onCheckpointFinished(chp);

            if (chp.progress != null)
                chp.progress.cpFinishFut.onDone();
        }

        /** {@inheritDoc} */
        @Override public void cancel() {
            if (log.isDebugEnabled())
                log.debug("Cancelling grid runnable: " + this);

            // Do not interrupt runner thread.
            isCancelled = true;

            synchronized (this) {
                notifyAll();
            }
        }

        /**
         *
         */
        public void shutdownNow() {
            shutdownNow = true;

            if (!isCancelled)
                cancel();
        }
    }

    /**
     * Wrapper class to collect partition state for checkpoint record.
     */
    private static class PartitionState {
        /** Partition ID. */
        private final int partId;
        /** Data storage size. */
        private final int dsSize;
        /** Update counter. */
        private final long updateCntr;
        /** Partition state enum value id. */
        private byte partState;

        /**
         * @param partId Partition id.
         * @param dsSize Ds size.
         * @param updateCntr Update counter.
         * @param partState Partition state enum value id.
         */
        public PartitionState(int partId, int dsSize, long updateCntr, byte partState) {
            this.partId = partId;
            this.dsSize = dsSize;
            this.updateCntr = updateCntr;
            this.partState = partState;
        }

<<<<<<< HEAD
        /**
         * @return {@link #partId}
         */
        public int partId() {
            return partId;
=======
        if (persistenceCfg.getCheckpointWriteOrder() == CheckpointWriteOrder.SEQUENTIAL) {
            FullPageId[] objects = cpPagesList.toArray(new FullPageId[cpPagesList.size()]);

            Arrays.parallelSort(objects, new Comparator<FullPageId>() {
                @Override public int compare(FullPageId o1, FullPageId o2) {
                    int cmp = Long.compare(o1.groupId(), o2.groupId());
                    if (cmp != 0)
                        return cmp;

                    return Long.compare(PageIdUtils.effectivePageId(o1.pageId()),
                        PageIdUtils.effectivePageId(o2.pageId()));
                }
            });

            cpPagesList = Arrays.asList(objects);
>>>>>>> 1f8ec79d
        }

        /**
         * @return {@link #dsSize}
         */
        public int dataStoreSize() {
            return dsSize;
        }

        /**
         * @return {@link #updateCntr}
         */
        public long updateCounter() {
            return updateCntr;
        }

        /**
         * @return {@link #partState}
         */
        public byte partState() {
            return partState;
        }
    }


    /** Pages write task. Contains array of page IDs to write to page store. */
    private class WriteCheckpointPages implements Callable<Void> {
        /** */
        private CheckpointMetricsTracker tracker;

<<<<<<< HEAD
        /** Array of page IDs to write under this task. Overall pages to write may be greater than this collection. */
        private FullPageIdsBuffer writePageIds;
=======
        /** Collection of page IDs to write under this task. Overall pages to write may be greater than this collection */
        private Collection<FullPageId> writePageIds;

        /** */
        private ConcurrentLinkedHashMap<PageStore, LongAdder> updStores;
>>>>>>> 1f8ec79d

        /** */
        private ConcurrentLinkedHashMap<PageStore, LongAdder> updStores;

        /** Total pages to write, counter may be greater than {@link #writePageIds} size. */
        private final int totalPagesToWrite;

        /**
         * Creates task for write pages.
         *  @param tracker metrics tracked.
         * @param writePageIds Array of page IDs to write.
         * @param updStores set of page stores updated.
         * @param totalPagesToWrite total pages to be written under this checkpoint.
         */
        private WriteCheckpointPages(
            final CheckpointMetricsTracker tracker,
<<<<<<< HEAD
            final FullPageIdsBuffer writePageIds,
            final ConcurrentLinkedHashMap<PageStore, LongAdder> updStores,
=======
            final Collection<FullPageId> writePageIds,
            final ConcurrentLinkedHashMap<PageStore, LongAdder> updStores,
            final CountDownFuture doneFut,
>>>>>>> 1f8ec79d
            final int totalPagesToWrite) {
            this.tracker = tracker;
            this.writePageIds = writePageIds;
            this.updStores = updStores;
            this.totalPagesToWrite = totalPagesToWrite;
        }

        /** {@inheritDoc} */
        @Override public Void call() throws IgniteCheckedException {
            ByteBuffer tmpWriteBuf = threadBuf.get();

            long writeAddr = GridUnsafe.bufferAddress(tmpWriteBuf);

            snapshotMgr.beforeCheckpointPageWritten();

            for (int i = writePageIds.position(); i < writePageIds.limit(); i++) {
                FullPageId fullId = writePageIds.internalArray()[i];

                if (checkpointer.shutdownNow)
                    break;

                tmpWriteBuf.rewind();

                snapshotMgr.beforePageWrite(fullId);

                int grpId = fullId.groupId();

                PageMemoryEx pageMem;

                if (grpId != MetaStorage.METASTORAGE_CACHE_ID) {
                    CacheGroupContext grp = context().cache().cacheGroup(grpId);

                    if (grp == null)
                        continue;

                    if (!grp.dataRegion().config().isPersistenceEnabled())
                        continue;

                    pageMem = (PageMemoryEx)grp.dataRegion().pageMemory();
                }
                else
                    pageMem = (PageMemoryEx)metaStorage.pageMemory();


                Integer tag = pageMem.getForCheckpoint(
                    fullId, tmpWriteBuf, persStoreMetrics.metricsEnabled() ? tracker : null);

                if (tag != null) {
                    assert PageIO.getType(tmpWriteBuf) != 0 : "Invalid state. Type is 0! pageId = " + U.hexLong(fullId.pageId());
                    assert PageIO.getVersion(tmpWriteBuf) != 0 : "Invalid state. Version is 0! pageId = " + U.hexLong(fullId.pageId());

                    tmpWriteBuf.rewind();

                    if (persStoreMetrics.metricsEnabled()) {
                        int pageType = PageIO.getType(tmpWriteBuf);

                        if (PageIO.isDataPageType(pageType))
                            tracker.onDataPageWritten();
                    }

                    tracker.markFirstPageUpdate();

                    if (!skipCrc) {
                        PageIO.setCrc(writeAddr, PureJavaCrc32.calcCrc32(tmpWriteBuf, pageSize()));

                        tmpWriteBuf.rewind();
                    }

                    int curWrittenPages = writtenPagesCntr.incrementAndGet();

<<<<<<< HEAD
                    snapshotMgr.onPageWrite(fullId, tmpWriteBuf, curWrittenPages, totalPagesToWrite);
=======
                        updStores.computeIfAbsent(store, k -> new LongAdder()).increment();
                    }
                }
>>>>>>> 1f8ec79d

                    tmpWriteBuf.rewind();

                    PageStore store = storeMgr.writeInternal(grpId, fullId.pageId(), tmpWriteBuf, tag, false);

                    updStores
                        .computeIfAbsent(store, k -> new LongAdder())
                        .increment();
                }
            }

            if (log.isDebugEnabled())
                log.debug("Completed write of chunk [" + writePageIds.remaining() + "] pages," +
                    " affecting [" + updStores.size() + "] page stores");

            return null;
        }
    }

    /**
     *
     */
    private enum CheckpointEntryType {
        /** */
        START,

        /** */
        END
    }

    /**
     *
     */
    private static class Checkpoint {
        /** Checkpoint entry. */
        private final CheckpointEntry cpEntry;

        /** */
        private final CheckpointProgress progress;

        /** Number of deleted WAL files. */
        private int walFilesDeleted;

        /** Dirty pages scope from all regions. Checkpoint pages for writing. */
        private CheckpointScope cpScope;

        /**
         * @param cpEntry Checkpoint entry.
         * @param cpScope Checkpoint scope, set of all dirty pages.
         * @param progress Checkpoint progress status.
         */
        private Checkpoint(
            CheckpointEntry cpEntry,
            CheckpointScope cpScope,
            CheckpointProgress progress) {
            this.cpScope = cpScope;
            this.cpEntry = cpEntry;
            this.progress = progress;
        }

        /**
         * @return {@code true} if this checkpoint contains at least one dirty page.
         */
        private boolean hasDelta() {
            return cpScope.hasPages();
        }

        /**
         * @return overall page count under checkpoint.
         */
        public int pagesSize() {
            return cpScope.totalCpPages();
        }
    }

    /**
     *
     */
    private static class CheckpointStatus {
        /** Null checkpoint UUID. */
        private static final UUID NULL_UUID = new UUID(0L, 0L);

        /** Null WAL pointer. */
        private static final WALPointer NULL_PTR = new FileWALPointer(0, 0, 0);

        /** */
        private long cpStartTs;

        /** */
        private UUID cpStartId;

        /** */
        @GridToStringInclude
        private WALPointer startPtr;

        /** */
        private UUID cpEndId;

        /** */
        @GridToStringInclude
        private WALPointer endPtr;

        /**
         * @param cpStartId Checkpoint start ID.
         * @param startPtr Checkpoint start pointer.
         * @param cpEndId Checkpoint end ID.
         * @param endPtr Checkpoint end pointer.
         */
        private CheckpointStatus(long cpStartTs, UUID cpStartId, WALPointer startPtr, UUID cpEndId, WALPointer endPtr) {
            this.cpStartTs = cpStartTs;
            this.cpStartId = cpStartId;
            this.startPtr = startPtr;
            this.cpEndId = cpEndId;
            this.endPtr = endPtr;
        }

        /**
         * @return {@code True} if need to apply page log to restore tree structure.
         */
        public boolean needRestoreMemory() {
            return !F.eq(cpStartId, cpEndId) && !F.eq(NULL_UUID, cpStartId);
        }

        /** {@inheritDoc} */
        public String toString() {
            return S.toString(CheckpointStatus.class, this);
        }
    }

    /**
     *
     */
    private static class CheckpointProgress {
        /** */
        private volatile long nextCpTs;

        /** */
        private GridFutureAdapter cpBeginFut = new GridFutureAdapter<>();

        /** */
        private GridFutureAdapter cpFinishFut = new GridFutureAdapter<>();

        /** */
        private volatile boolean nextSnapshot;

        /** */
        private volatile boolean started;

        /** */
        private volatile SnapshotOperation snapshotOperation;

        /** Wakeup reason. */
        private String reason;

        /**
         * @param nextCpTs Next checkpoint timestamp.
         */
        private CheckpointProgress(long nextCpTs) {
            this.nextCpTs = nextCpTs;
        }
    }

    /**
     *
     */
    private static class CheckpointProgressSnapshot implements CheckpointFuture {
        /** */
        private final boolean started;

        /** */
        private final GridFutureAdapter<Object> cpBeginFut;

        /** */
        private final GridFutureAdapter<Object> cpFinishFut;

        /** */
        CheckpointProgressSnapshot(CheckpointProgress cpProgress) {
            started = cpProgress.started;
            cpBeginFut = cpProgress.cpBeginFut;
            cpFinishFut = cpProgress.cpFinishFut;
        }

        /** {@inheritDoc} */
        @Override public GridFutureAdapter beginFuture() {
            return cpBeginFut;
        }

        /** {@inheritDoc} */
        @Override public GridFutureAdapter finishFuture() {
            return cpFinishFut;
        }
    }

    /**
     * Checkpoint history. Holds chronological ordered map with {@link GridCacheDatabaseSharedManager.CheckpointEntry
     * CheckpointEntries}. Data is loaded from corresponding checkpoint directory. This directory holds files for
     * checkpoint start and end.
     */
    @SuppressWarnings("PublicInnerClass")
    public class CheckpointHistory {
        /**
         * Maps checkpoint's timestamp (from CP file name) to CP entry.
         * Using TS provides historical order of CP entries in map ( first is oldest )
         */
        private final NavigableMap<Long, CheckpointEntry> histMap = new ConcurrentSkipListMap<>();

        /**
         * Load history form checkpoint directory.
         *
         * @param dir Checkpoint state dir.
         */
        private void loadHistory(File dir) throws IgniteCheckedException {
            if (!dir.exists())
                return;

            File[] files = dir.listFiles(CP_FILE_FILTER);

            if (!F.isEmpty(files)) {
                Arrays.sort(files, CP_TS_COMPARATOR);

                ByteBuffer buf = ByteBuffer.allocate(16);
                buf.order(ByteOrder.nativeOrder());

                for (File file : files) {
                    Matcher matcher = CP_FILE_NAME_PATTERN.matcher(file.getName());

                    if (matcher.matches()) {
                        CheckpointEntryType type = CheckpointEntryType.valueOf(matcher.group(3));

                        if (type == CheckpointEntryType.START) {
                            long cpTs = Long.parseLong(matcher.group(1));
                            UUID cpId = UUID.fromString(matcher.group(2));

                            WALPointer ptr = readPointer(file, buf);

                            if (ptr == null)
                                continue;

                            CheckpointEntry entry = createCheckPointEntry(cpTs, ptr, cpId, null, type);

                            histMap.put(cpTs, entry);
                        }
                    }
                }
            }
        }

        /**
         * @param cpTs Checkpoint timestamp.
         * @return Initialized entry.
         * @throws IgniteCheckedException If failed to initialize entry.
         */
        private CheckpointEntry entry(Long cpTs) throws IgniteCheckedException {
            CheckpointEntry entry = histMap.get(cpTs);

            if (entry == null)
                throw new IgniteCheckedException("Checkpoint entry was removed: " + cpTs);

            return entry;
        }

        /**
         * @return Collection of checkpoint timestamps.
         */
        public Collection<Long> checkpoints() {
            return histMap.keySet();
        }

        /**
         * Adds checkpoint entry after the corresponding WAL record has been written to WAL. The checkpoint itself
         * is not finished yet.
         *
         * @param entry Entry to ad.
         */
        private void addCheckpointEntry(CheckpointEntry entry) {
            histMap.put(entry.checkpointTimestamp(), entry);
        }

        /**
         * Callback on truncate wal.
         */
        private void onWalTruncated(WALPointer ptr) {
            FileWALPointer highBound = (FileWALPointer)ptr;

            List<CheckpointEntry> cpToRemove = new ArrayList<>();

            for (CheckpointEntry cpEntry : histMap.values()) {
                FileWALPointer cpPnt = (FileWALPointer)cpEntry.checkpointMark();

                if (highBound.compareTo(cpPnt) <= 0)
                    break;

                if (cctx.wal().reserved(cpEntry.checkpointMark())) {
                    U.warn(log, "Could not clear historyMap due to WAL reservation on cpEntry " + cpEntry.cpId +
                        ", history map size is " + histMap.size());

                    break;
                }

                if (!removeCheckpointFiles(cpEntry))
                    cpToRemove.add(cpEntry);
            }

            for (CheckpointEntry cpEntry : cpToRemove)
                histMap.remove(cpEntry.cpTs);
        }

        /**
         * Clears checkpoint history.
         */
        private void onCheckpointFinished(Checkpoint chp) {
            int deleted = 0;

            boolean dropWal = persistenceCfg.getWalHistorySize() != Integer.MAX_VALUE;

            while (histMap.size() > maxCpHistMemSize) {
                Map.Entry<Long, CheckpointEntry> entry = histMap.firstEntry();

                CheckpointEntry cpEntry = entry.getValue();

                if (cctx.wal().reserved(cpEntry.checkpointMark())) {
                    U.warn(log, "Could not clear historyMap due to WAL reservation on cpEntry " + cpEntry.cpId +
                        ", history map size is " + histMap.size());

                    break;
                }

                boolean fail = removeCheckpointFiles(cpEntry);

                if (!fail) {
                    if (dropWal)
                        deleted += cctx.wal().truncate(null, cpEntry.checkpointMark());

                    histMap.remove(entry.getKey());
                }
                else
                    break;
            }

            chp.walFilesDeleted = deleted;

            if (chp.hasDelta())
                cctx.wal().allowCompressionUntil(chp.cpEntry.checkpointMark());
        }

        /**
         * @param cpEntry Checkpoint entry.
         * @return {True} if delete fail.
         */
        private boolean removeCheckpointFiles(CheckpointEntry cpEntry) {
            File startFile = new File(cpDir.getAbsolutePath(), cpEntry.startFile());
            File endFile = new File(cpDir.getAbsolutePath(), cpEntry.endFile());

            boolean rmvdStart = !startFile.exists() || startFile.delete();
            boolean rmvdEnd = !endFile.exists() || endFile.delete();

            boolean fail = !rmvdStart || !rmvdEnd;

            if (fail) {
                U.warn(log, "Failed to remove stale checkpoint files [startFile=" + startFile.getAbsolutePath() +
                    ", endFile=" + endFile.getAbsolutePath() + ']');

                if (histMap.size() > 2 * maxCpHistMemSize) {
                    U.error(log, "Too many stale checkpoint entries in the map, will truncate WAL archive anyway.");

                    fail = false;
                }
            }

            return fail;
        }
    }

    /**
     * Checkpoint entry.
     */
    private static class CheckpointEntry {
        /** Checkpoint timestamp. */
        private long cpTs;

        /** Checkpoint end mark. */
        private WALPointer cpMark;

        /** Checkpoint ID. */
        private UUID cpId;

        /** */
        private volatile SoftReference<GroupStateLazyStore> grpStateLazyStore;

        /**
         * Checkpoint entry constructor.
         *
         * If {@code grpStates} is null then it will be inited lazy from wal pointer.
         *
         * @param cpTs Checkpoint timestamp.
         * @param cpMark Checkpoint mark pointer.
         * @param cpId Checkpoint ID.
         * @param cacheGrpStates Cache groups states.
         */
        private CheckpointEntry(
            long cpTs,
            WALPointer cpMark,
            UUID cpId,
            @Nullable Map<Integer, CacheState> cacheGrpStates
        ) {
            this.cpTs = cpTs;
            this.cpMark = cpMark;
            this.cpId = cpId;
            this.grpStateLazyStore = new SoftReference<>(new GroupStateLazyStore(cacheGrpStates));
        }

        /**
         * @return Checkpoint timestamp.
         */
        private long checkpointTimestamp() {
            return cpTs;
        }

        /**
         * @return Checkpoint ID.
         */
        private UUID checkpointId() {
            return cpId;
        }

        /**
         * @return Checkpoint mark.
         */
        private WALPointer checkpointMark() {
            return cpMark;
        }

        /**
         * @return Start file name.
         */
        private String startFile() {
            return checkpointFileName(cpTs, cpId, CheckpointEntryType.START);
        }

        /**
         * @return End file name.
         */
        private String endFile() {
            return checkpointFileName(cpTs, cpId, CheckpointEntryType.END);
        }

        /**
         * @param cctx Cache shred context.
         */
        public Map<Integer, GroupState> groupState(
            GridCacheSharedContext cctx
        ) throws IgniteCheckedException {
            GroupStateLazyStore store = initIfNeeded(cctx);

            return store.grpStates;
        }

        /**
         * @param cctx Cache shred context.
         * @return Group lazy store.
         */
        private GroupStateLazyStore initIfNeeded(GridCacheSharedContext cctx) throws IgniteCheckedException {
            GroupStateLazyStore store = grpStateLazyStore.get();

            if (store == null) {
                store = new GroupStateLazyStore();

                grpStateLazyStore = new SoftReference<>(store);
            }

            store.initIfNeeded(cctx, cpMark);

            return store;
        }

        /**
         * @param cctx Cache shared context.
         * @param grpId Cache group ID.
         * @param part Partition ID.
         * @return Partition counter or {@code null} if not found.
         */
        private Long partitionCounter(GridCacheSharedContext cctx, int grpId, int part) {
            GroupStateLazyStore store;

            try {
                store = initIfNeeded(cctx);
            }
            catch (IgniteCheckedException e) {
                return null;
            }

            return store.partitionCounter(grpId, part);
        }

        /**
         *
         */
        private static class GroupState {
            /** */
            private int[] parts;

            /** */
            private long[] cnts;

            /** */
            private int idx;

            /**
             * @param partsCnt Partitions count.
             */
            private GroupState(int partsCnt) {
                parts = new int[partsCnt];
                cnts = new long[partsCnt];
            }

            /**
             * @param partId Partition ID to add.
             * @param cntr Partition counter.
             */
            public void addPartitionCounter(int partId, long cntr) {
                if (idx == parts.length)
                    throw new IllegalStateException("Failed to add new partition to the partitions state " +
                        "(no enough space reserved) [partId=" + partId + ", reserved=" + parts.length + ']');

                if (idx > 0) {
                    if (parts[idx - 1] >= partId)
                        throw new IllegalStateException("Adding partition in a wrong order [prev=" + parts[idx - 1] +
                            ", cur=" + partId + ']');
                }

                parts[idx] = partId;

                cnts[idx] = cntr;

                idx++;
            }

            /**
             * Gets partition counter by partition ID.
             *
             * @param partId Partition ID.
             * @return Partition update counter (will return {@code -1} if partition is not present in the record).
             */
            public long counterByPartition(int partId) {
                int idx = indexByPartition(partId);

                return idx >= 0 ? cnts[idx] : 0;
            }

            public long size(){
                return idx;
            }

            /**
             * @param partId Partition ID to search.
             * @return Non-negative index of partition if found or negative value if not found.
             */
            private int indexByPartition(int partId) {
                return Arrays.binarySearch(parts, 0, idx, partId);
            }

            /** {@inheritDoc} */
            @Override public String toString() {
                return "GroupState [cap=" + parts.length + ", size=" + idx + ']';
            }
        }

        /**
         *  Group state lazy store.
         */
        private static class GroupStateLazyStore {
            /** */
            private static final AtomicIntegerFieldUpdater<GroupStateLazyStore> initGuardUpdater =
                AtomicIntegerFieldUpdater.newUpdater(GroupStateLazyStore.class, "initGuard");

            /** Cache states. Initialized lazily. */
            private volatile Map<Integer, GroupState> grpStates;

            /** */
            private final CountDownLatch latch;

            /** */
            @SuppressWarnings("unused")
            private volatile int initGuard;

            /** Initialization exception. */
            private IgniteCheckedException initEx;

            /**
             * Default constructor.
             */
            private GroupStateLazyStore() {
                this(null);
            }

            /**
             * @param cacheGrpStates Cache group state.
             */
            private GroupStateLazyStore(Map<Integer, CacheState> cacheGrpStates) {
                CountDownLatch latch;

                if (cacheGrpStates != null) {
                    initGuard = 1;

                    this.latch = new CountDownLatch(0);
                }
                else
                    this.latch = new CountDownLatch(1);

                this.grpStates = remap(cacheGrpStates);
            }

            /**
             * @param stateRec Cache group state.
             */
            private Map<Integer, GroupState> remap(Map<Integer, CacheState> stateRec) {
                if (stateRec == null)
                    return null;

                Map<Integer, GroupState> grpStates = new HashMap<>(stateRec.size());

                for (Integer grpId : stateRec.keySet()) {
                    CacheState recState = stateRec.get(grpId);

                    GroupState groupState = new GroupState(recState.size());

                    for (int i = 0; i < recState.size(); i++) {
                        groupState.addPartitionCounter(
                            recState.partitionByIndex(i),
                            recState.partitionCounterByIndex(i)
                        );
                    }

                    grpStates.put(grpId, groupState);
                }

                return grpStates;
            }

            /**
             * @param grpId Group id.
             * @param part Partition id.
             * @return Partition counter.
             */
            private Long partitionCounter(int grpId, int part) {
                assert initGuard != 0 : initGuard;

                if (initEx != null || grpStates == null)
                    return null;

                GroupState state = grpStates.get(grpId);

                if (state != null) {
                    long cntr = state.counterByPartition(part);

                    return cntr < 0 ? null : cntr;
                }

                return null;
            }

            /**
             * @param cctx Cache shared context.
             * @param ptr Checkpoint wal pointer.
             * @throws IgniteCheckedException If failed to read WAL entry.
             */
            private void initIfNeeded(
                GridCacheSharedContext cctx,
                WALPointer ptr
            ) throws IgniteCheckedException {
                if (initGuardUpdater.compareAndSet(this, 0, 1)) {
                    try (WALIterator it = cctx.wal().replay(ptr)) {
                        if (it.hasNextX()) {
                            IgniteBiTuple<WALPointer, WALRecord> tup = it.nextX();

                            CheckpointRecord rec = (CheckpointRecord)tup.get2();

                            Map<Integer, CacheState> stateRec = rec.cacheGroupStates();

                            if (stateRec != null)
                                this.grpStates = remap(stateRec);
                            else
                                grpStates = Collections.emptyMap();
                        }
                        else
                            initEx = new IgniteCheckedException(
                                "Failed to find checkpoint record at the given WAL pointer: " + ptr);
                    }
                    catch (IgniteCheckedException e) {
                        initEx = e;

                        throw e;
                    }
                    finally {
                        latch.countDown();
                    }
                }
                else {
                    U.await(latch);

                    if (initEx != null)
                        throw initEx;
                }
            }
        }
    }

    /**
     *
     */
    public static class FileLockHolder implements AutoCloseable {
        /** Lock file name. */
        private static final String lockFileName = "lock";

        /** File. */
        private File file;

        /** Channel. */
        private RandomAccessFile lockFile;

        /** Lock. */
        private FileLock lock;

        /** Kernal context to generate Id of locked node in file. */
        @NotNull private GridKernalContext ctx;

        /** Logger. */
        private IgniteLogger log;

        /**
         * @param path Path.
         */
        public FileLockHolder(String path, @NotNull GridKernalContext ctx, IgniteLogger log) {
            try {
                file = Paths.get(path, lockFileName).toFile();

                lockFile = new RandomAccessFile(file, "rw");

                this.ctx = ctx;
                this.log = log;
            }
            catch (IOException e) {
                throw new IgniteException(e);
            }
        }

        /**
         * @param lockWaitTimeMillis During which time thread will try capture file lock.
         * @throws IgniteCheckedException If failed to capture file lock.
         */
        public void tryLock(long lockWaitTimeMillis) throws IgniteCheckedException {
            assert lockFile != null;

            FileChannel ch = lockFile.getChannel();

            SB sb = new SB();

            //write node id
            sb.a("[").a(ctx.localNodeId().toString()).a("]");

            //write ip addresses
            final GridDiscoveryManager discovery = ctx.discovery();

            if (discovery != null) { //discovery may be not up and running
                final ClusterNode node = discovery.localNode();

                if (node != null)
                    sb.a(node.addresses());
            }

            //write ports
            sb.a("[");
            Iterator<GridPortRecord> it = ctx.ports().records().iterator();

            while (it.hasNext()) {
                GridPortRecord rec = it.next();

                sb.a(rec.protocol()).a(":").a(rec.port());

                if (it.hasNext())
                    sb.a(", ");
            }

            sb.a("]");

            String failMsg;

            try {
                String content = null;

                // Try to get lock, if not available wait 1 sec and re-try.
                for (int i = 0; i < lockWaitTimeMillis; i += 1000) {
                    try {
                        lock = ch.tryLock(0, 1, false);
                        if (lock != null && lock.isValid()) {
                            writeContent(sb.toString());

                            return;
                        }
                    }
                    catch (OverlappingFileLockException ignore) {
                        if (content == null)
                            content = readContent();

                        log.warning("Failed to acquire file lock (local nodeId:" + ctx.localNodeId()
                            + ", already locked by " + content + "), will try again in 1s: "
                            + file.getAbsolutePath());
                    }

                    U.sleep(1000);
                }

                if (content == null)
                    content = readContent();

                failMsg = "Failed to acquire file lock during " + (lockWaitTimeMillis / 1000) +
                    " sec, (locked by " + content + "): " + file.getAbsolutePath();
            }
            catch (Exception e) {
                throw new IgniteCheckedException(e);
            }

            if (failMsg != null)
                throw new IgniteCheckedException(failMsg);
        }

        /**
         * Write node id (who captured lock) into lock file.
         *
         * @param content Node id.
         * @throws IOException if some fail while write node it.
         */
        private void writeContent(String content) throws IOException {
            FileChannel ch = lockFile.getChannel();

            byte[] bytes = content.getBytes();

            ByteBuffer buf = ByteBuffer.allocate(bytes.length);
            buf.put(bytes);

            buf.flip();

            ch.write(buf, 1);

            ch.force(false);
        }

        /**
         *
         */
        private String readContent() throws IOException {
            FileChannel ch = lockFile.getChannel();

            ByteBuffer buf = ByteBuffer.allocate((int)(ch.size() - 1));

            ch.read(buf, 1);

            String content = new String(buf.array());

            buf.clear();

            return content;
        }

        /** Releases file lock */
        public void release() {
            U.releaseQuiet(lock);
        }

        /** Closes file channel */
        public void close() {
            U.closeQuiet(lockFile);
        }

        /**
         * @return Absolute path to lock file.
         */
        private String lockPath() {
            return file.getAbsolutePath();
        }
    }

    /** {@inheritDoc} */
    @Override public DataStorageMetrics persistentStoreMetrics() {
        return new DataStorageMetricsSnapshot(persStoreMetrics);
    }

    /**
     *
     */
    public DataStorageMetricsImpl persistentStoreMetricsImpl() {
        return persStoreMetrics;
    }

    /** {@inheritDoc} */
    @Override public MetaStorage metaStorage() {
        return metaStorage;
    }

    /** {@inheritDoc} */
    @Override public boolean walEnabled(int grpId) {
        return !initiallyWalDisabledGrps.contains(grpId);
    }

    /** {@inheritDoc} */
    @Override public void walEnabled(int grpId, boolean enabled) {
        String key = walGroupIdToKey(grpId);

        checkpointReadLock();

        try {
            if (enabled)
                metaStorage.remove(key);
            else
                metaStorage.write(key, true);
        }
        catch (IgniteCheckedException e) {
            throw new IgniteException("Failed to write cache group WAL state [grpId=" + grpId +
                ", enabled=" + enabled + ']', e);
        }
        finally {
            checkpointReadUnlock();
        }
    }

    /**
     * @return List of initially WAL-disabled groups.
     */
    private Collection<Integer> walDisabledGroups() {
        MetaStorage meta = cctx.database().metaStorage();

        try {
            Set<String> keys = meta.readForPredicate(WAL_KEY_PREFIX_PRED).keySet();

            if (keys.isEmpty())
                return Collections.emptySet();

            HashSet<Integer> res = new HashSet<>(keys.size());

            for (String key : keys) {
                int grpId = walKeyToGroupId(key);

                res.add(grpId);
            }

            return res;

        }
        catch (IgniteCheckedException e) {
            throw new IgniteException("Failed to read cache groups WAL state.", e);
        }
    }

    /**
     * Convert cache group ID to WAL state key.
     *
     * @param grpId Group ID.
     * @return Key.
     */
    private static String walGroupIdToKey(int grpId) {
        return WAL_KEY_PREFIX + grpId;
    }

    /**
     * Convert WAL state key to cache group ID.
     *
     * @param key Key.
     * @return Group ID.
     */
    private static int walKeyToGroupId(String key) {
        return Integer.parseInt(key.substring(WAL_KEY_PREFIX.length()));
    }
}<|MERGE_RESOLUTION|>--- conflicted
+++ resolved
@@ -132,10 +132,6 @@
 import org.apache.ignite.internal.processors.cache.persistence.wal.FileWALPointer;
 import org.apache.ignite.internal.processors.cache.persistence.wal.crc.PureJavaCrc32;
 import org.apache.ignite.internal.processors.port.GridPortRecord;
-<<<<<<< HEAD
-=======
-import org.apache.ignite.internal.util.GridMultiCollectionWrapper;
->>>>>>> 1f8ec79d
 import org.apache.ignite.internal.util.GridUnsafe;
 import org.apache.ignite.internal.util.IgniteUtils;
 import org.apache.ignite.internal.util.future.GridFutureAdapter;
@@ -373,14 +369,10 @@
     /** Counter for fsynced checkpoint pages. Not null only if checkpoint is running. */
     private volatile AtomicInteger syncedPagesCntr = null;
 
-<<<<<<< HEAD
-    /** Number of pages in current checkpoint. */
-=======
     /** Counter for evicted checkpoint pages. Not null only if checkpoint is running. */
     private volatile AtomicInteger evictedPagesCntr = null;
 
     /** Number of pages in current checkpoint at the beginning of checkpoint. */
->>>>>>> 1f8ec79d
     private volatile int currCheckpointPagesCnt;
 
     /** */
@@ -2618,7 +2610,6 @@
         return writtenPagesCntr;
     }
 
-<<<<<<< HEAD
 
     /**
      * Counter for fsynced checkpoint pages. Not null only if checkpoint is running.
@@ -2628,11 +2619,6 @@
     }
 
 
-    /**
-     * @return Number of pages in current checkpoint. If checkpoint is not running, returns 0.
-     */
-    public int currentCheckpointPagesCount() {
-=======
     /** {@inheritDoc} */
     @Override public AtomicInteger syncedPagesCounter() {
         return syncedPagesCntr;
@@ -2645,7 +2631,6 @@
 
     /** {@inheritDoc} */
     @Override public int currentCheckpointPagesCount() {
->>>>>>> 1f8ec79d
         return currCheckpointPagesCnt;
     }
 
@@ -2833,20 +2818,13 @@
 
                 writtenPagesCntr = new AtomicInteger();
                 syncedPagesCntr = new AtomicInteger();
-<<<<<<< HEAD
-=======
                 evictedPagesCntr = new AtomicInteger();
->>>>>>> 1f8ec79d
 
                 boolean interrupted = true;
 
                 try {
                     if (chp.hasDelta()) {
                         // Identity stores set.
-<<<<<<< HEAD
-=======
-                        ConcurrentLinkedHashMap<PageStore, LongAdder> updStores = new ConcurrentLinkedHashMap<>();
->>>>>>> 1f8ec79d
 
                         final int totalPagesToWriteCnt = chp.pagesSize();
 
@@ -2886,7 +2864,6 @@
                         }
 
                         if (!skipSync) {
-<<<<<<< HEAD
                             //todo
                             /*fsyncScope.get();
 
@@ -2962,11 +2939,6 @@
                                             int pagesUpdated = value.intValue();
                                             if (pagesUpdated > 0)
                                                 pageStore.sync();
-=======
-                            for (Map.Entry<PageStore, LongAdder> updStoreEntry : updStores.entrySet()) {
-                                if (shutdownNow) {
-                                    chp.progress.cpFinishFut.onDone(new NodeStoppingException("Node is stopping."));
->>>>>>> 1f8ec79d
 
                                             syncedPagesCntr.addAndGet(pagesUpdated);
                                         }
@@ -2981,7 +2953,6 @@
                                     }
                                 }
 
-<<<<<<< HEAD
                                 //todo bad code, just for test
                                 if(false && !stripes.isEmpty()) {
                                     Iterator<CheckpointFsyncScope.Stripe> stripeIterator = stripes.iterator();
@@ -3000,11 +2971,6 @@
                                         }
                                     }
                                 }
-=======
-                                updStoreEntry.getKey().sync();
-
-                                syncedPagesCntr.addAndGet(updStoreEntry.getValue().intValue());
->>>>>>> 1f8ec79d
                             }
                             //*/
 
@@ -3170,10 +3136,12 @@
                     if (grp.isLocal() || !grp.walEnabled())
                         continue;
 
-<<<<<<< HEAD
-                    //Create temporary collection with basic fields to preallocate CacheState's internal arrays later
-                    Collection<PartitionState> partsState = new ArrayList<>();
-
+                    int locPartsSize = 0;
+
+                    for (GridDhtLocalPartition ignored : grp.topology().currentLocalPartitions())
+                        locPartsSize++;
+
+                    CacheState state = new CacheState(locPartsSize);
                     int prevPartId = -1;
 
                     for (GridDhtLocalPartition part : grp.topology().currentLocalPartitions()) {
@@ -3182,30 +3150,17 @@
                         if (partId <= prevPartId)
                             throw new IllegalStateException("Broken order of GridDhtPartitionTopology" +
                                 ".currentLocalPartitions(): [prev=" + prevPartId + ", cur=" + partId + "]");
-=======
-                    int locPartsSize = 0;
-
-                    for (GridDhtLocalPartition ignored : grp.topology().currentLocalPartitions())
-                        locPartsSize++;
-
-                    CacheState state = new CacheState(locPartsSize);
->>>>>>> 1f8ec79d
-
-                        partsState.add(
-                            new PartitionState(partId,
-                                part.dataStore().fullSize(),
-                                part.updateCounter(),
-                                (byte)part.state().ordinal()));
+
+                        prevPartId = partId;
+
+                        state.addPartitionState(
+                            partId,
+                            part.dataStore().fullSize(),
+                            part.updateCounter(),
+                            (byte)part.state().ordinal()
+                        );
                     }
 
-                    CacheState state = new CacheState(partsState.size());
-
-                    for (PartitionState part : partsState) {
-                        state.addPartitionState(part.partId(),
-                            part.dataStoreSize(),
-                            part.updateCounter(),
-                            part.partState());
-                    }
 
                     cpRec.addCacheGroupState(grp.groupId(), state);
                 }
@@ -3308,13 +3263,9 @@
                 scope.addDataRegionCpPages(((PageMemoryEx)region.pageMemory()).beginCheckpoint());
             }
 
-<<<<<<< HEAD
+            currCheckpointPagesCnt = pagesNum;
+
             return scope;
-=======
-            currCheckpointPagesCnt = pagesNum;
-
-            return new IgniteBiTuple<>(res, pagesNum);
->>>>>>> 1f8ec79d
         }
 
         /**
@@ -3324,10 +3275,7 @@
             synchronized (this) {
                 writtenPagesCntr = null;
                 syncedPagesCntr = null;
-<<<<<<< HEAD
-=======
                 evictedPagesCntr = null;
->>>>>>> 1f8ec79d
 
                 for (DataRegion memPlc : dataRegions()) {
                     if (!memPlc.config().isPersistenceEnabled())
@@ -3345,10 +3293,6 @@
                         null,
                         CheckpointEntryType.END);
 
-<<<<<<< HEAD
-
-=======
->>>>>>> 1f8ec79d
                 currCheckpointPagesCnt = 0;
             }
 
@@ -3382,78 +3326,7 @@
         }
     }
 
-    /**
-     * Wrapper class to collect partition state for checkpoint record.
-     */
-    private static class PartitionState {
-        /** Partition ID. */
-        private final int partId;
-        /** Data storage size. */
-        private final int dsSize;
-        /** Update counter. */
-        private final long updateCntr;
-        /** Partition state enum value id. */
-        private byte partState;
-
-        /**
-         * @param partId Partition id.
-         * @param dsSize Ds size.
-         * @param updateCntr Update counter.
-         * @param partState Partition state enum value id.
-         */
-        public PartitionState(int partId, int dsSize, long updateCntr, byte partState) {
-            this.partId = partId;
-            this.dsSize = dsSize;
-            this.updateCntr = updateCntr;
-            this.partState = partState;
-        }
-
-<<<<<<< HEAD
-        /**
-         * @return {@link #partId}
-         */
-        public int partId() {
-            return partId;
-=======
-        if (persistenceCfg.getCheckpointWriteOrder() == CheckpointWriteOrder.SEQUENTIAL) {
-            FullPageId[] objects = cpPagesList.toArray(new FullPageId[cpPagesList.size()]);
-
-            Arrays.parallelSort(objects, new Comparator<FullPageId>() {
-                @Override public int compare(FullPageId o1, FullPageId o2) {
-                    int cmp = Long.compare(o1.groupId(), o2.groupId());
-                    if (cmp != 0)
-                        return cmp;
-
-                    return Long.compare(PageIdUtils.effectivePageId(o1.pageId()),
-                        PageIdUtils.effectivePageId(o2.pageId()));
-                }
-            });
-
-            cpPagesList = Arrays.asList(objects);
->>>>>>> 1f8ec79d
-        }
-
-        /**
-         * @return {@link #dsSize}
-         */
-        public int dataStoreSize() {
-            return dsSize;
-        }
-
-        /**
-         * @return {@link #updateCntr}
-         */
-        public long updateCounter() {
-            return updateCntr;
-        }
-
-        /**
-         * @return {@link #partState}
-         */
-        public byte partState() {
-            return partState;
-        }
-    }
+
 
 
     /** Pages write task. Contains array of page IDs to write to page store. */
@@ -3461,16 +3334,8 @@
         /** */
         private CheckpointMetricsTracker tracker;
 
-<<<<<<< HEAD
         /** Array of page IDs to write under this task. Overall pages to write may be greater than this collection. */
         private FullPageIdsBuffer writePageIds;
-=======
-        /** Collection of page IDs to write under this task. Overall pages to write may be greater than this collection */
-        private Collection<FullPageId> writePageIds;
-
-        /** */
-        private ConcurrentLinkedHashMap<PageStore, LongAdder> updStores;
->>>>>>> 1f8ec79d
 
         /** */
         private ConcurrentLinkedHashMap<PageStore, LongAdder> updStores;
@@ -3487,14 +3352,8 @@
          */
         private WriteCheckpointPages(
             final CheckpointMetricsTracker tracker,
-<<<<<<< HEAD
             final FullPageIdsBuffer writePageIds,
             final ConcurrentLinkedHashMap<PageStore, LongAdder> updStores,
-=======
-            final Collection<FullPageId> writePageIds,
-            final ConcurrentLinkedHashMap<PageStore, LongAdder> updStores,
-            final CountDownFuture doneFut,
->>>>>>> 1f8ec79d
             final int totalPagesToWrite) {
             this.tracker = tracker;
             this.writePageIds = writePageIds;
@@ -3565,23 +3424,16 @@
 
                     int curWrittenPages = writtenPagesCntr.incrementAndGet();
 
-<<<<<<< HEAD
                     snapshotMgr.onPageWrite(fullId, tmpWriteBuf, curWrittenPages, totalPagesToWrite);
-=======
-                        updStores.computeIfAbsent(store, k -> new LongAdder()).increment();
+
+                    tmpWriteBuf.rewind();
+
+                    PageStore store = storeMgr.writeInternal(grpId, fullId.pageId(), tmpWriteBuf, tag, false);
+
+                        updStores.computeIfAbsent(store, k -> new LongAdder())
+                        .increment();
                     }
                 }
->>>>>>> 1f8ec79d
-
-                    tmpWriteBuf.rewind();
-
-                    PageStore store = storeMgr.writeInternal(grpId, fullId.pageId(), tmpWriteBuf, tag, false);
-
-                    updStores
-                        .computeIfAbsent(store, k -> new LongAdder())
-                        .increment();
-                }
-            }
 
             if (log.isDebugEnabled())
                 log.debug("Completed write of chunk [" + writePageIds.remaining() + "] pages," +
