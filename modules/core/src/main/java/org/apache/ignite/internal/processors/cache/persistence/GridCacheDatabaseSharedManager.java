--- conflicted
+++ resolved
@@ -60,11 +60,8 @@
 import java.util.concurrent.locks.ReentrantReadWriteLock;
 import java.util.regex.Matcher;
 import java.util.regex.Pattern;
-<<<<<<< HEAD
+import java.util.stream.Collectors;
 import java.util.stream.Stream;
-=======
-import java.util.stream.Collectors;
->>>>>>> fa34308b
 import javax.management.ObjectName;
 import org.apache.ignite.DataStorageMetrics;
 import org.apache.ignite.IgniteCheckedException;
@@ -172,13 +169,10 @@
 import static org.apache.ignite.IgniteSystemProperties.IGNITE_PDS_MAX_CHECKPOINT_MEMORY_HISTORY_SIZE;
 import static org.apache.ignite.IgniteSystemProperties.IGNITE_PDS_SKIP_CRC;
 import static org.apache.ignite.IgniteSystemProperties.IGNITE_PDS_WAL_REBALANCE_THRESHOLD;
-<<<<<<< HEAD
+import static org.apache.ignite.failure.FailureType.CRITICAL_ERROR;
+import static org.apache.ignite.failure.FailureType.SYSTEM_WORKER_TERMINATION;
 import static org.apache.ignite.IgniteSystemProperties.IGNITE_THRESHOLD_WAL_ARCHIVE_SIZE_PERCENTAGE;
 import static org.apache.ignite.configuration.DataStorageConfiguration.DFLT_WAL_HISTORY_SIZE;
-=======
-import static org.apache.ignite.failure.FailureType.CRITICAL_ERROR;
-import static org.apache.ignite.failure.FailureType.SYSTEM_WORKER_TERMINATION;
->>>>>>> fa34308b
 import static org.apache.ignite.internal.processors.cache.persistence.metastorage.MetaStorage.METASTORAGE_CACHE_ID;
 
 /**
@@ -311,16 +305,14 @@
         }
     };
 
-<<<<<<< HEAD
+    /** Timeout between partition file destroy and checkpoint to handle it. */
+    private static final long PARTITION_DESTROY_CHECKPOINT_TIMEOUT = 30 * 1000; // 30 Seconds.
+
     /**
      * Percentage of WAL archive size to calculate threshold since which removing of old archive should be started.
      */
     private static final double THRESHOLD_WAL_ARCHIVE_SIZE_PERCENTAGE =
         IgniteSystemProperties.getDouble(IGNITE_THRESHOLD_WAL_ARCHIVE_SIZE_PERCENTAGE, 0.5);
-=======
-    /** Timeout between partition file destroy and checkpoint to handle it. */
-    private static final long PARTITION_DESTROY_CHECKPOINT_TIMEOUT = 30 * 1000; // 30 Seconds.
->>>>>>> fa34308b
 
     /** Checkpoint thread. Needs to be volatile because it is created in exchange worker. */
     private volatile Checkpointer checkpointer;
