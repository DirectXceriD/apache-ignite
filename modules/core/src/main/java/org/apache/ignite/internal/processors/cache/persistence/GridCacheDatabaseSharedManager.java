--- conflicted
+++ resolved
@@ -532,50 +532,29 @@
 
     /** {@inheritDoc} */
     @Override public void cleanupRestoredCaches() {
-<<<<<<< HEAD
         if (dataRegionMap.isEmpty())
-=======
-        if (dataRegionMap == null)
->>>>>>> c7449f6c
             return;
 
         for (CacheGroupDescriptor grpDesc : cctx.cache().cacheGroupDescriptors().values()) {
             String regionName = grpDesc.config().getDataRegionName();
 
-<<<<<<< HEAD
             DataRegion region = regionName != null ? dataRegionMap.get(regionName) : dfltDataRegion;
 
-            if (region == null) {
-                log.warning("Skip invalidate for " + grpDesc);
-
+            if (region == null)
                 continue;
-            }
 
             if (log.isInfoEnabled())
                 log.info("Page memory " + region + " for " + grpDesc + " has invalidated.");
-=======
-            DataRegion region = dataRegionMap.get(regionName == null ? DFLT_DATA_REG_DEFAULT_NAME : regionName);
-
-            if (region == null)
-                continue;
->>>>>>> c7449f6c
 
             int partitions = grpDesc.config().getAffinity().partitions();
 
             if (region.pageMemory() instanceof PageMemoryEx) {
                 PageMemoryEx memEx = (PageMemoryEx)region.pageMemory();
 
-<<<<<<< HEAD
                 for (int partId = -1; partId < partitions; partId++)
                     memEx.invalidate(grpDesc.groupId(), partId);
 
                 memEx.invalidate(grpDesc.groupId(), PageIdAllocator.INDEX_PARTITION);
-
-                //memEx.clearAsync(((grpId, pageId) -> grpId == grpDesc.groupId()), true);
-=======
-                for (int partId = 0; partId < partitions; partId++)
-                    memEx.invalidate(grpDesc.groupId(), partId);
->>>>>>> c7449f6c
             }
         }
 
@@ -725,11 +704,8 @@
             checkpointReadLock();
 
             try {
-<<<<<<< HEAD
                 dataRegion(METASTORE_DATA_REGION_NAME).pageMemory().start();
-=======
                 restoreMemory(status, true, storePageMem, Collections.emptySet());
->>>>>>> c7449f6c
 
                 performBinaryMemoryRestore(status, Collections.singleton(MetaStorage.METASTORAGE_CACHE_ID), false);
 
@@ -744,11 +720,7 @@
             finally {
                 metaStorage = null;
 
-<<<<<<< HEAD
                 dataRegion(METASTORE_DATA_REGION_NAME).pageMemory().stop(false);
-=======
-                storePageMem.stop(true);
->>>>>>> c7449f6c
 
                 cctx.pageStore().cleanupPageStoreIfMatch(new Predicate<Integer>() {
                     @Override public boolean test(Integer grpId) {
@@ -758,6 +730,18 @@
 
                 checkpointReadUnlock();
             }
+                metaStorage = null;
+
+                storePageMem.stop(true);
+
+                cctx.pageStore().cleanupPageStoreIfMatch(new Predicate<Integer>() {
+                    @Override public boolean test(Integer grpId) {
+                        return MetaStorage.METASTORAGE_CACHE_ID == grpId;
+                    }
+                }, false);
+
+                checkpointReadUnlock();
+            }
         }
         catch (StorageException e) {
             cctx.kernalContext().failure().process(new FailureContext(FailureType.CRITICAL_ERROR, e));
@@ -775,11 +759,7 @@
         snapshotMgr = cctx.snapshot();
 
         if (!cctx.kernalContext().clientNode()) {
-<<<<<<< HEAD
             initializeCheckpointer();
-=======
-            initDataBase();
->>>>>>> c7449f6c
 
             registrateMetricsMBean();
 
@@ -886,11 +866,7 @@
     }
 
     /** {@inheritDoc} */
-<<<<<<< HEAD
     private void startMetastorageForWrite() throws IgniteCheckedException {
-=======
-    @Override public void onDoneRestoreBinaryMemory() throws IgniteCheckedException {
->>>>>>> c7449f6c
         assert !cctx.kernalContext().clientNode();
 
         long time = System.currentTimeMillis();
@@ -898,7 +874,6 @@
         checkpointReadLock();
 
         try {
-<<<<<<< HEAD
             // Recreate metastorage to refresh page memory state after deactivation.
             // TODO: Maybe metastorage and his page memory and data region provider can live outside of activate/deactivate cycle?
             if (metaStorage == null)
@@ -909,19 +884,12 @@
         catch (IgniteCheckedException e) {
             if (X.hasCause(e, StorageException.class, IOException.class))
                 cctx.kernalContext().failure().process(new FailureContext(FailureType.CRITICAL_ERROR, e));
-=======
-            for (DatabaseLifecycleListener lsnr : getDatabaseListeners(cctx.kernalContext()))
-                lsnr.beforeResumeWalLogging(this);
-
-            cctx.pageStore().initializeForMetastorage();
->>>>>>> c7449f6c
 
             throw e;
         }
         finally {
             checkpointReadUnlock();
 
-<<<<<<< HEAD
             U.log(log, "Start metastorage and notify for write performed in " + (System.currentTimeMillis() - time) + " ms.");
         }
     }
@@ -977,83 +945,6 @@
             if (log.isInfoEnabled())
                 log.info("Binary recovery performed in " + (System.currentTimeMillis() - time) + " ms.");
 
-=======
-            // Binary memory should be recovered at startup.
-            assert !status.needRestoreMemory() : status;
-
-            WALPointer statusEndPtr = CheckpointStatus.NULL_PTR.equals(status.endPtr) ? null : status.endPtr;
-
-            // If binary memory recovery occurs resume from the last walTail in the other case from END checkpoint.
-            WALPointer walPtr = walTail == null ? statusEndPtr : walTail;
-
-            cctx.wal().resumeLogging(walPtr);
-
-            walTail = null;
-
-            metaStorage = new MetaStorage(
-                cctx,
-                dataRegionMap.get(METASTORE_DATA_REGION_NAME),
-                (DataRegionMetricsImpl)memMetricsMap.get(METASTORE_DATA_REGION_NAME),
-                false
-            );
-
-            // Init metastore only after WAL logging resumed. Can't do it earlier because
-            // MetaStorage first initialization also touches WAL, look at #isWalDeltaRecordNeeded.
-            metaStorage.init(this);
-
-            notifyMetastorageReadyForReadWrite();
-
-            for (DatabaseLifecycleListener lsnr : getDatabaseListeners(cctx.kernalContext()))
-                lsnr.afterMemoryRestore(this);
-        }
-        catch (IgniteCheckedException e) {
-            if (X.hasCause(e, StorageException.class, IOException.class))
-                cctx.kernalContext().failure().process(new FailureContext(FailureType.CRITICAL_ERROR, e));
-
-            throw e;
-        }
-        finally {
-            checkpointReadUnlock();
-
-            U.log(log, "Resume logging performed in " + (System.currentTimeMillis() - time) + " ms.");
-        }
-    }
-
-    /**
-     * @param cacheGrps Cache groups to restore.
-     * @return Last seen WAL pointer during binary memory recovery.
-     * @throws IgniteCheckedException If failed.
-     */
-    protected WALPointer restoreBinaryMemory(Set<Integer> cacheGrps) throws IgniteCheckedException {
-        assert !cctx.kernalContext().clientNode();
-
-        long time = System.currentTimeMillis();
-
-        checkpointReadLock();
-
-        try {
-            for (DatabaseLifecycleListener lsnr : getDatabaseListeners(cctx.kernalContext()))
-                lsnr.beforeBinaryMemoryRestore(this);
-
-            cctx.pageStore().initializeForMetastorage();
-
-            CheckpointStatus status = readCheckpointStatus();
-
-            // First, bring memory to the last consistent checkpoint state if needed.
-            // This method should return a pointer to the last valid record in the WAL.
-            WALPointer tailWalPtr = restoreMemory(status,
-                false,
-                (PageMemoryEx)dataRegionMap.get(METASTORE_DATA_REGION_NAME).pageMemory(),
-                cacheGrps);
-
-            if (tailWalPtr == null && !status.endPtr.equals(CheckpointStatus.NULL_PTR)) {
-                throw new StorageException("Restore wal pointer = " + tailWalPtr + ", while status.endPtr = " +
-                    status.endPtr + ". Can't restore memory - critical part of WAL archive is missing.");
-            }
-
-            nodeStart(tailWalPtr);
-
->>>>>>> c7449f6c
             return tailWalPtr;
         }
         catch (IgniteCheckedException e) {
@@ -2102,7 +1993,6 @@
         if (kctx.clientNode())
             return;
 
-<<<<<<< HEAD
         checkpointReadLock();
 
         try {
@@ -2226,47 +2116,18 @@
             result.add(desc.groupId());
 
         return result;
-=======
-        // Preform early regions startup before restoring state.
-        initAndStartRegions(kctx.config().getDataStorageConfiguration());
-
-        // Only presistence caches to start.
-        for (DynamicCacheDescriptor desc : cctx.cache().cacheDescriptors().values()) {
-            if (CU.isPersistentCache(desc.cacheConfiguration(), cctx.gridConfig().getDataStorageConfiguration()))
-                storeMgr.initializeForCache(desc.groupDescriptor(), new StoredCacheData(desc.cacheConfiguration()));
-        }
-
-        final WALPointer restoredPtr = restoreBinaryMemory(cctx.cache().cacheGroupDescriptors().keySet());
-
-        walTail = restoredPtr;
-
-        if (restoredPtr != null)
-            U.log(log, "Binary memory state restored at node startup [restoredPtr=" + restoredPtr + ']');
->>>>>>> c7449f6c
     }
 
     /**
      * @param status Checkpoint status.
-<<<<<<< HEAD
      * @param onlyForGroups Cache groups to restore.
-=======
-     * @param metastoreOnly If {@code True} restores Metastorage only.
-     * @param storePageMem Metastore page memory.
-     * @param cacheGrps Cache groups to restore.
->>>>>>> c7449f6c
      * @throws IgniteCheckedException If failed.
      * @throws StorageException In case I/O error occurred during operations with storage.
      */
     @Nullable private WALPointer performBinaryMemoryRestore(
         CheckpointStatus status,
-<<<<<<< HEAD
         Set<Integer> onlyForGroups,
         boolean finalizeState
-=======
-        boolean metastoreOnly,
-        PageMemoryEx storePageMem,
-        Set<Integer> cacheGrps
->>>>>>> c7449f6c
     ) throws IgniteCheckedException {
         if (log.isInfoEnabled())
             log.info("Checking memory state [lastValidPos=" + status.endPtr + ", lastMarked="
@@ -2288,20 +2149,7 @@
 
         long lastArchivedSegment = cctx.wal().lastArchivedSegment();
 
-<<<<<<< HEAD
         RestoreBinaryState restoreBinaryState = new RestoreBinaryState(status, lastArchivedSegment, onlyForGroups);
-=======
-        RestoreBinaryState restoreBinaryState = new RestoreBinaryState(status, lastArchivedSegment, log);
-
-        // Always perform recovery at least meta storage cache.
-        Set<Integer> restoreGrps = new HashSet<>(Collections.singletonList(METASTORAGE_CACHE_ID));
-
-        if (!metastoreOnly && !F.isEmpty(cacheGrps)) {
-            restoreGrps.addAll(cacheGrps.stream()
-                .filter(g -> !initiallyGlobalWalDisabledGrps.contains(g) && !initiallyLocalWalDisabledGrps.contains(g))
-                .collect(Collectors.toSet()));
-        }
->>>>>>> c7449f6c
 
         int applied = 0;
 
@@ -2321,14 +2169,9 @@
                             // several repetitive restarts and the same pages may have changed several times.
                             int grpId = pageRec.fullPageId().groupId();
 
-<<<<<<< HEAD
                             long pageId = pageRec.fullPageId().pageId();
 
                             PageMemoryEx pageMem = getPageMemoryForCacheGroup(grpId);
-=======
-                            if (restoreGrps.contains(grpId)) {
-                                long pageId = pageRec.fullPageId().pageId();
->>>>>>> c7449f6c
 
                             long page = pageMem.acquirePage(grpId, pageId, true);
 
@@ -2357,12 +2200,6 @@
                         {
                             int grpId = metaStateRecord.groupId();
 
-<<<<<<< HEAD
-=======
-                            if (!restoreGrps.contains(grpId))
-                                continue;
-
->>>>>>> c7449f6c
                             int partId = metaStateRecord.partitionId();
 
                             GridDhtPartitionState state = GridDhtPartitionState.fromOrdinal(metaStateRecord.state());
@@ -2381,14 +2218,7 @@
                         {
                             int grpId = destroyRecord.groupId();
 
-<<<<<<< HEAD
                             PageMemoryEx pageMem = getPageMemoryForCacheGroup(grpId);
-=======
-                            if (!restoreGrps.contains(grpId))
-                                continue;
-
-                            PageMemoryEx pageMem = grpId == METASTORAGE_CACHE_ID ? storePageMem : getPageMemoryForCacheGroup(grpId);
->>>>>>> c7449f6c
 
                             pageMem.invalidate(grpId, destroyRecord.partitionId());
 
@@ -2403,14 +2233,9 @@
 
                             int grpId = r.groupId();
 
-<<<<<<< HEAD
                             long pageId = r.pageId();
 
                             PageMemoryEx pageMem = getPageMemoryForCacheGroup(grpId);
-=======
-                            if (restoreGrps.contains(grpId)) {
-                                long pageId = r.pageId();
->>>>>>> c7449f6c
 
                             // Here we do not require tag check because we may be applying memory changes after
                             // several repetitive restarts and the same pages may have changed several times.
@@ -2436,11 +2261,7 @@
             }
         }
 
-<<<<<<< HEAD
         if (!finalizeState)
-=======
-        if (metastoreOnly)
->>>>>>> c7449f6c
             return null;
 
         WALPointer lastReadPtr = restoreBinaryState.lastReadRecordPointer();
@@ -2611,16 +2432,7 @@
 
                             DynamicCacheDescriptor cacheDesc = cctx.cache().cacheDescriptor(cacheId);
 
-<<<<<<< HEAD
                             assert cacheDesc != null;
-=======
-                            // Can empty in case recovery node on blt changed.
-                            if (cacheDesc == null)
-                                continue;
-
-                            if (!ignoreGrps.contains(cacheDesc.groupId())) {
-                                GridCacheContext cacheCtx = cctx.cacheContext(cacheId);
->>>>>>> c7449f6c
 
                             GridCacheContext cacheCtx = cctx.cacheContext(cacheId);
 
