/*
 * Licensed to the Apache Software Foundation (ASF) under one or more
 * contributor license agreements.  See the NOTICE file distributed with
 * this work for additional information regarding copyright ownership.
 * The ASF licenses this file to You under the Apache License, Version 2.0
 * (the "License"); you may not use this file except in compliance with
 * the License.  You may obtain a copy of the License at
 *
 *      http://www.apache.org/licenses/LICENSE-2.0
 *
 * Unless required by applicable law or agreed to in writing, software
 * distributed under the License is distributed on an "AS IS" BASIS,
 * WITHOUT WARRANTIES OR CONDITIONS OF ANY KIND, either express or implied.
 * See the License for the specific language governing permissions and
 * limitations under the License.
 */

package org.apache.ignite.internal.processors.cache.persistence;

import java.io.File;
import java.io.FileFilter;
import java.io.IOException;
import java.io.RandomAccessFile;
import java.nio.ByteBuffer;
import java.nio.ByteOrder;
import java.nio.channels.FileChannel;
import java.nio.channels.FileLock;
import java.nio.channels.OverlappingFileLockException;
import java.nio.file.Files;
import java.nio.file.Path;
import java.nio.file.Paths;
import java.nio.file.StandardOpenOption;
import java.util.ArrayList;
import java.util.Arrays;
import java.util.Collection;
import java.util.Collections;
import java.util.Comparator;
import java.util.HashMap;
import java.util.HashSet;
import java.util.Iterator;
import java.util.List;
import java.util.Map;
import java.util.NavigableMap;
import java.util.UUID;
import java.util.concurrent.ConcurrentHashMap;
import java.util.concurrent.ConcurrentMap;
import java.util.concurrent.ConcurrentSkipListMap;
import java.util.concurrent.CopyOnWriteArrayList;
import java.util.concurrent.CountDownLatch;
import java.util.concurrent.ExecutorService;
import java.util.concurrent.LinkedBlockingQueue;
import java.util.concurrent.RejectedExecutionException;
import java.util.concurrent.TimeUnit;
import java.util.concurrent.atomic.AtomicInteger;
import java.util.concurrent.atomic.AtomicIntegerFieldUpdater;
import java.util.concurrent.locks.ReentrantReadWriteLock;
import java.util.regex.Matcher;
import java.util.regex.Pattern;
import javax.management.ObjectName;
import org.apache.ignite.DataStorageMetrics;
import org.apache.ignite.IgniteCheckedException;
import org.apache.ignite.IgniteException;
import org.apache.ignite.IgniteLogger;
import org.apache.ignite.IgniteSystemProperties;
import org.apache.ignite.cluster.ClusterNode;
import org.apache.ignite.configuration.CacheConfiguration;
import org.apache.ignite.configuration.CheckpointWriteOrder;
import org.apache.ignite.configuration.DataPageEvictionMode;
import org.apache.ignite.configuration.DataRegionConfiguration;
import org.apache.ignite.configuration.DataStorageConfiguration;
import org.apache.ignite.configuration.IgniteConfiguration;
import org.apache.ignite.events.DiscoveryEvent;
import org.apache.ignite.events.EventType;
import org.apache.ignite.internal.GridKernalContext;
import org.apache.ignite.internal.IgniteInternalFuture;
import org.apache.ignite.internal.IgniteInterruptedCheckedException;
import org.apache.ignite.internal.NodeStoppingException;
import org.apache.ignite.internal.managers.discovery.GridDiscoveryManager;
import org.apache.ignite.internal.mem.DirectMemoryProvider;
import org.apache.ignite.internal.mem.file.MappedFileMemoryProvider;
import org.apache.ignite.internal.mem.unsafe.UnsafeMemoryProvider;
import org.apache.ignite.internal.pagemem.FullPageId;
import org.apache.ignite.internal.pagemem.PageIdUtils;
import org.apache.ignite.internal.pagemem.PageMemory;
import org.apache.ignite.internal.pagemem.PageUtils;
import org.apache.ignite.internal.pagemem.store.IgnitePageStoreManager;
import org.apache.ignite.internal.pagemem.store.PageStore;
import org.apache.ignite.internal.pagemem.wal.StorageException;
import org.apache.ignite.internal.pagemem.wal.WALIterator;
import org.apache.ignite.internal.pagemem.wal.WALPointer;
import org.apache.ignite.internal.pagemem.wal.record.CacheState;
import org.apache.ignite.internal.pagemem.wal.record.CheckpointRecord;
import org.apache.ignite.internal.pagemem.wal.record.DataEntry;
import org.apache.ignite.internal.pagemem.wal.record.DataRecord;
import org.apache.ignite.internal.pagemem.wal.record.MemoryRecoveryRecord;
import org.apache.ignite.internal.pagemem.wal.record.MetastoreDataRecord;
import org.apache.ignite.internal.pagemem.wal.record.PageSnapshot;
import org.apache.ignite.internal.pagemem.wal.record.WALRecord;
import org.apache.ignite.internal.pagemem.wal.record.delta.PageDeltaRecord;
import org.apache.ignite.internal.pagemem.wal.record.delta.PartitionDestroyRecord;
import org.apache.ignite.internal.pagemem.wal.record.delta.PartitionMetaStateRecord;
import org.apache.ignite.internal.processors.cache.CacheGroupContext;
import org.apache.ignite.internal.processors.cache.CacheGroupDescriptor;
import org.apache.ignite.internal.processors.cache.DynamicCacheDescriptor;
import org.apache.ignite.internal.processors.cache.GridCacheContext;
import org.apache.ignite.internal.processors.cache.GridCacheSharedContext;
import org.apache.ignite.internal.processors.cache.StoredCacheData;
import org.apache.ignite.internal.processors.cache.distributed.dht.GridDhtLocalPartition;
import org.apache.ignite.internal.processors.cache.distributed.dht.GridDhtPartitionState;
import org.apache.ignite.internal.processors.cache.distributed.dht.preloader.GridDhtPartitionsExchangeFuture;
import org.apache.ignite.internal.processors.cache.persistence.file.FileIO;
import org.apache.ignite.internal.processors.cache.persistence.file.FilePageStore;
import org.apache.ignite.internal.processors.cache.persistence.file.FilePageStoreManager;
import org.apache.ignite.internal.processors.cache.persistence.metastorage.MetaStorage;
import org.apache.ignite.internal.processors.cache.persistence.metastorage.MetastorageLifecycleListener;
import org.apache.ignite.internal.processors.cache.persistence.pagemem.CheckpointMetricsTracker;
import org.apache.ignite.internal.processors.cache.persistence.pagemem.PageMemoryEx;
import org.apache.ignite.internal.processors.cache.persistence.pagemem.PageMemoryImpl;
import org.apache.ignite.internal.processors.cache.persistence.partstate.PartitionAllocationMap;
import org.apache.ignite.internal.processors.cache.persistence.snapshot.IgniteCacheSnapshotManager;
import org.apache.ignite.internal.processors.cache.persistence.snapshot.SnapshotOperation;
import org.apache.ignite.internal.processors.cache.persistence.tree.io.PageIO;
import org.apache.ignite.internal.processors.cache.persistence.tree.io.PagePartitionMetaIO;
import org.apache.ignite.internal.processors.cache.persistence.wal.FileWALPointer;
import org.apache.ignite.internal.processors.cache.persistence.wal.crc.PureJavaCrc32;
import org.apache.ignite.internal.processors.port.GridPortRecord;
import org.apache.ignite.internal.util.GridConcurrentHashSet;
import org.apache.ignite.internal.util.GridMultiCollectionWrapper;
import org.apache.ignite.internal.util.GridUnsafe;
import org.apache.ignite.internal.util.IgniteUtils;
import org.apache.ignite.internal.util.future.CountDownFuture;
import org.apache.ignite.internal.util.future.GridFutureAdapter;
import org.apache.ignite.internal.util.lang.GridInClosure3X;
import org.apache.ignite.internal.util.tostring.GridToStringInclude;
import org.apache.ignite.internal.util.typedef.CI1;
import org.apache.ignite.internal.util.typedef.F;
import org.apache.ignite.internal.util.typedef.P3;
import org.apache.ignite.internal.util.typedef.T2;
import org.apache.ignite.internal.util.typedef.internal.CU;
import org.apache.ignite.internal.util.typedef.internal.LT;
import org.apache.ignite.internal.util.typedef.internal.S;
import org.apache.ignite.internal.util.typedef.internal.SB;
import org.apache.ignite.internal.util.typedef.internal.U;
import org.apache.ignite.internal.util.worker.GridWorker;
import org.apache.ignite.lang.IgniteBiTuple;
import org.apache.ignite.lang.IgniteFuture;
import org.apache.ignite.lang.IgniteOutClosure;
import org.apache.ignite.lang.IgnitePredicate;
import org.apache.ignite.mxbean.DataStorageMetricsMXBean;
import org.apache.ignite.thread.IgniteThread;
import org.apache.ignite.thread.IgniteThreadPoolExecutor;
import org.jetbrains.annotations.NotNull;
import org.jetbrains.annotations.Nullable;

import static java.nio.file.StandardOpenOption.READ;
import static org.apache.ignite.IgniteSystemProperties.IGNITE_PDS_MAX_CHECKPOINT_MEMORY_HISTORY_SIZE;
import static org.apache.ignite.IgniteSystemProperties.IGNITE_PDS_SKIP_CRC;
import static org.apache.ignite.IgniteSystemProperties.IGNITE_PDS_WAL_REBALANCE_THRESHOLD;
import static org.apache.ignite.internal.processors.cache.persistence.metastorage.MetaStorage.METASTORAGE_CACHE_ID;

/**
 *
 */
@SuppressWarnings({"unchecked", "NonPrivateFieldAccessedInSynchronizedContext"})
public class GridCacheDatabaseSharedManager extends IgniteCacheDatabaseSharedManager {
    /** */
    public static final String IGNITE_PDS_CHECKPOINT_TEST_SKIP_SYNC = "IGNITE_PDS_CHECKPOINT_TEST_SKIP_SYNC";

    /** MemoryPolicyConfiguration name reserved for meta store. */
    private static final String METASTORE_DATA_REGION_NAME = "metastoreMemPlc";

    /** */
    private static final long GB = 1024L * 1024 * 1024;

    /** Minimum checkpointing page buffer size (may be adjusted by Ignite). */
    public static final Long DFLT_MIN_CHECKPOINTING_PAGE_BUFFER_SIZE = GB / 4;

    /** Default minimum checkpointing page buffer size (may be adjusted by Ignite). */
    public static final Long DFLT_MAX_CHECKPOINTING_PAGE_BUFFER_SIZE = 2 * GB;

    /** Skip sync. */
    private final boolean skipSync = IgniteSystemProperties.getBoolean(IGNITE_PDS_CHECKPOINT_TEST_SKIP_SYNC);

    /** */
    private boolean skipCrc = IgniteSystemProperties.getBoolean(IGNITE_PDS_SKIP_CRC, false);

    /** */
    private final int walRebalanceThreshold = IgniteSystemProperties.getInteger(
        IGNITE_PDS_WAL_REBALANCE_THRESHOLD, 500_000);

    /** Checkpoint lock hold count. */
    private static final ThreadLocal<Integer> CHECKPOINT_LOCK_HOLD_COUNT = new ThreadLocal<Integer>() {
        @Override protected Integer initialValue() {
            return 0;
        }
    };

    /** Assertion enabled. */
    private static final boolean ASSERTION_ENABLED = GridCacheDatabaseSharedManager.class.desiredAssertionStatus();

    /** Checkpoint file name pattern. */
    private static final Pattern CP_FILE_NAME_PATTERN = Pattern.compile("(\\d+)-(.*)-(START|END)\\.bin");

    /** Node started file patter. */
    private static final Pattern NODE_STARTED_FILE_NAME_PATTERN = Pattern.compile("(\\d+)-node-started\\.bin");

    /** Node started file suffix. */
    private static final String NODE_STARTED_FILE_NAME_SUFFIX = "-node-started.bin";

    /** */
    private static final FileFilter CP_FILE_FILTER = new FileFilter() {
        @Override public boolean accept(File f) {
            return CP_FILE_NAME_PATTERN.matcher(f.getName()).matches();
        }
    };

    /** */
    private static final FileFilter NODE_STARTED_FILE_FILTER = new FileFilter() {
        @Override public boolean accept(File f) {
            return f.getName().endsWith(NODE_STARTED_FILE_NAME_SUFFIX);
        }
    };

    /** */
    private static final Comparator<GridDhtLocalPartition> ASC_PART_COMPARATOR = new Comparator<GridDhtLocalPartition>() {
        @Override public int compare(GridDhtLocalPartition a, GridDhtLocalPartition b) {
            return Integer.compare(a.id(), b.id());
        }
    };

    /** */
    private static final Comparator<File> CP_TS_COMPARATOR = new Comparator<File>() {
        /** {@inheritDoc} */
        @Override public int compare(File o1, File o2) {
            Matcher m1 = CP_FILE_NAME_PATTERN.matcher(o1.getName());
            Matcher m2 = CP_FILE_NAME_PATTERN.matcher(o2.getName());

            boolean s1 = m1.matches();
            boolean s2 = m2.matches();

            assert s1 : "Failed to match CP file: " + o1.getAbsolutePath();
            assert s2 : "Failed to match CP file: " + o2.getAbsolutePath();

            long ts1 = Long.parseLong(m1.group(1));
            long ts2 = Long.parseLong(m2.group(1));

            int res = Long.compare(ts1, ts2);

            if (res == 0) {
                CheckpointEntryType type1 = CheckpointEntryType.valueOf(m1.group(3));
                CheckpointEntryType type2 = CheckpointEntryType.valueOf(m2.group(3));

                assert type1 != type2 : "o1=" + o1.getAbsolutePath() + ", o2=" + o2.getAbsolutePath();

                res = type1 == CheckpointEntryType.START ? -1 : 1;
            }

            return res;
        }
    };

    /** */
    private static final String MBEAN_NAME = "DataStorageMetrics";

    /** */
    private static final String MBEAN_GROUP = "Persistent Store";

    /** Checkpoint thread. Needs to be volatile because it is created in exchange worker. */
    private volatile Checkpointer checkpointer;

    /** For testing only. */
    private volatile boolean checkpointsEnabled = true;

    /** For testing only. */
    private volatile GridFutureAdapter<Void> enableChangeApplied;

    /** */
    private ReentrantReadWriteLock checkpointLock = new ReentrantReadWriteLock();

    /** */
    private long checkpointFreq;

    /** */
    private FilePageStoreManager storeMgr;

    /** Checkpoint metadata directory ("cp"), contains files with checkpoint start and end */
    private File cpDir;

    /** */
    private volatile boolean printCheckpointStats = true;

    /** Database configuration. */
    private final DataStorageConfiguration persistenceCfg;

    /** */
    private final Collection<DbCheckpointListener> lsnrs = new CopyOnWriteArrayList<>();

    /** Checkpoint history. */
    private final CheckpointHistory checkpointHist = new CheckpointHistory();

    /** */
    private boolean stopping;

    /** Checkpoint runner thread pool. If null tasks are to be run in single thread */
    @Nullable private ExecutorService asyncRunner;

    /** Buffer for the checkpoint threads. */
    private ThreadLocal<ByteBuffer> threadBuf;

    /** */
    private final ConcurrentMap<Integer, IgniteInternalFuture> idxRebuildFuts = new ConcurrentHashMap<>();

    /**
     * Lock holder for compatible folders mode. Null if lock holder was created at start node. <br>
     * In this case lock is held on PDS resover manager and it is not required to manage locking here
     */
    @Nullable private FileLockHolder fileLockHolder;

    /** Lock wait time. */
    private final long lockWaitTime;

    /** */
    private final int maxCpHistMemSize;

    /** */
    private Map<Integer, Map<Integer, T2<Long, WALPointer>>> reservedForExchange;

    /** */
    private final ConcurrentMap<T2<Integer, Integer>, T2<Long, WALPointer>> reservedForPreloading = new ConcurrentHashMap<>();

    /** Snapshot manager. */
    private IgniteCacheSnapshotManager snapshotMgr;

    /** */
    private DataStorageMetricsImpl persStoreMetrics;

    /** */
    private ObjectName persistenceMetricsMbeanName;

    /** Counter for written checkpoint pages. Not null only if checkpoint is running. */
    private volatile AtomicInteger writtenPagesCntr = null;

    /** Number of pages in current checkpoint. */
    private volatile int currCheckpointPagesCnt;

    /** */
    private MetaStorage metaStorage;

    /** */
    private List<MetastorageLifecycleListener> metastorageLifecycleLsnrs;

    /**
     * @param ctx Kernal context.
     */
    public GridCacheDatabaseSharedManager(GridKernalContext ctx) {
        IgniteConfiguration cfg = ctx.config();

        persistenceCfg = cfg.getDataStorageConfiguration();

        assert persistenceCfg != null;

        checkpointFreq = persistenceCfg.getCheckpointFrequency();

        lockWaitTime = persistenceCfg.getLockWaitTime();

        persStoreMetrics = new DataStorageMetricsImpl(
            persistenceCfg.isMetricsEnabled(),
            persistenceCfg.getMetricsRateTimeInterval(),
            persistenceCfg.getMetricsSubIntervalCount()
        );

        metastorageLifecycleLsnrs = ctx.internalSubscriptionProcessor().getMetastorageSubscribers();

        maxCpHistMemSize = Math.min(persistenceCfg.getWalHistorySize(),
            IgniteSystemProperties.getInteger(IGNITE_PDS_MAX_CHECKPOINT_MEMORY_HISTORY_SIZE, 100));
    }

    /** */
    private void notifyMetastorageReadyForRead() throws IgniteCheckedException {
        for (MetastorageLifecycleListener lsnr : metastorageLifecycleLsnrs)
            lsnr.onReadyForRead(metaStorage);
    }

    /** */
    private void notifyMetastorageReadyForReadWrite() throws IgniteCheckedException {
        for (MetastorageLifecycleListener lsnr : metastorageLifecycleLsnrs)
            lsnr.onReadyForReadWrite(metaStorage);
    }

    /**
     *
     */
    public Checkpointer getCheckpointer() {
        return checkpointer;
    }

    /**
     * For test use only.
     */
    public IgniteInternalFuture<Void> enableCheckpoints(boolean enable) {
        GridFutureAdapter<Void> fut = new GridFutureAdapter<>();

        enableChangeApplied = fut;

        checkpointsEnabled = enable;

        wakeupForCheckpoint("enableCheckpoints()");

        return fut;
    }

    /** {@inheritDoc} */
    @Override protected void initDataRegions(DataStorageConfiguration memCfg) throws IgniteCheckedException {
        super.initDataRegions(memCfg);

        addDataRegion(
            memCfg,
            createDataRegionConfiguration(memCfg),
            false
        );
    }

    /**
     * @param storageCfg Data storage configuration.
     * @return Data region configuration.
     */
    private DataRegionConfiguration createDataRegionConfiguration(DataStorageConfiguration storageCfg) {
        DataRegionConfiguration cfg = new DataRegionConfiguration();

        cfg.setName(METASTORE_DATA_REGION_NAME);
        cfg.setInitialSize(storageCfg.getSystemRegionInitialSize());
        cfg.setMaxSize(storageCfg.getSystemRegionMaxSize());
        cfg.setPersistenceEnabled(true);
        return cfg;
    }

    /** {@inheritDoc} */
    @Override protected void start0() throws IgniteCheckedException {
        super.start0();

        threadBuf = new ThreadLocal<ByteBuffer>() {
            /** {@inheritDoc} */
            @Override protected ByteBuffer initialValue() {
                ByteBuffer tmpWriteBuf = ByteBuffer.allocateDirect(pageSize());

                tmpWriteBuf.order(ByteOrder.nativeOrder());

                return tmpWriteBuf;
            }
        };

        snapshotMgr = cctx.snapshot();

        final GridKernalContext kernalCtx = cctx.kernalContext();

        if (!kernalCtx.clientNode()) {
            IgnitePageStoreManager store = cctx.pageStore();

            assert store instanceof FilePageStoreManager : "Invalid page store manager was created: " + store;

            storeMgr = (FilePageStoreManager)store;

            cpDir = Paths.get(storeMgr.workDir().getAbsolutePath(), "cp").toFile();

            if (!U.mkdirs(cpDir))
                throw new IgniteCheckedException("Could not create directory for checkpoint metadata: " + cpDir);

            final FileLockHolder preLocked = kernalCtx.pdsFolderResolver()
                .resolveFolders()
                .getLockedFileLockHolder();
            if (preLocked == null)
                fileLockHolder = new FileLockHolder(storeMgr.workDir().getPath(), kernalCtx, log);

            persStoreMetrics.wal(cctx.wal());

            // Here we can get data from metastorage
            readMetastore();
        }
    }

    /**
     *
     */
    private void initDataBase() {
        if (persistenceCfg.getCheckpointThreads() > 1)
            asyncRunner = new IgniteThreadPoolExecutor(
                "checkpoint-runner",
                cctx.igniteInstanceName(),
                persistenceCfg.getCheckpointThreads(),
                persistenceCfg.getCheckpointThreads(),
                30_000,
                new LinkedBlockingQueue<Runnable>()
            );
    }

    /** */
    private void readMetastore() throws IgniteCheckedException {
        try {
            DataStorageConfiguration memCfg = cctx.kernalContext().config().getDataStorageConfiguration();

            DataRegionConfiguration plcCfg = createDataRegionConfiguration(memCfg);

            File allocPath = buildAllocPath(plcCfg);

            DirectMemoryProvider memProvider = allocPath == null ?
                new UnsafeMemoryProvider(log) :
                new MappedFileMemoryProvider(
                    log,
                    allocPath);

            DataRegionMetricsImpl memMetrics = new DataRegionMetricsImpl(plcCfg);

            PageMemoryEx storePageMem = (PageMemoryEx)createPageMemory(memProvider, memCfg, plcCfg, memMetrics, false);

            DataRegion regCfg = new DataRegion(storePageMem, plcCfg, memMetrics, createPageEvictionTracker(plcCfg, storePageMem));

            CheckpointStatus status = readCheckpointStatus();

            cctx.pageStore().initializeForMetastorage();

            storePageMem.start();

            checkpointReadLock();

            try {
                restoreMemory(status, true, storePageMem);

                metaStorage = new MetaStorage(cctx.wal(), regCfg, memMetrics, true);

                metaStorage.init(this);

                applyLastUpdates(status, true);

                notifyMetastorageReadyForRead();
            }
            finally {
                checkpointReadUnlock();
            }

            metaStorage = null;

            storePageMem.stop();
        }
        catch (StorageException e) {
            throw new IgniteCheckedException(e);
        }
    }

    /**
     * Get checkpoint buffer size for the given configuration.
     *
     * @param regCfg Configuration.
     * @return Checkpoint buffer size.
     */
    public static long checkpointBufferSize(DataRegionConfiguration regCfg) {
        if (!regCfg.isPersistenceEnabled())
            return 0L;

        long res = regCfg.getCheckpointPageBufferSize();

        if (res == 0L) {
            if (regCfg.getMaxSize() < GB)
                res = Math.min(DFLT_MIN_CHECKPOINTING_PAGE_BUFFER_SIZE, regCfg.getMaxSize());
            else if (regCfg.getMaxSize() < 8 * GB)
                res = regCfg.getMaxSize() / 4;
            else
                res = DFLT_MAX_CHECKPOINTING_PAGE_BUFFER_SIZE;
        }

        return res;
    }

    /** {@inheritDoc} */
    @Override public void onActivate(GridKernalContext ctx) throws IgniteCheckedException {
        if (log.isDebugEnabled())
            log.debug("Activate database manager [id=" + cctx.localNodeId() +
                " topVer=" + cctx.discovery().topologyVersionEx() + " ]");

        snapshotMgr = cctx.snapshot();

        if (!cctx.localNode().isClient()) {
            initDataBase();

            registrateMetricsMBean();
        }

        super.onActivate(ctx);
    }

    /** {@inheritDoc} */
    @Override public void onDeActivate(GridKernalContext kctx) {
        if (log.isDebugEnabled())
            log.debug("DeActivate database manager [id=" + cctx.localNodeId() +
                " topVer=" + cctx.discovery().topologyVersionEx() + " ]");

        onKernalStop0(false);

        stop0(false);

        /* Must be here, because after deactivate we can invoke activate and file lock must be already configured */
        stopping = false;

        if (!cctx.localNode().isClient()) {
            //we replace lock with new instance (only if we're responsible for locking folders)
            if (fileLockHolder != null)
                fileLockHolder = new FileLockHolder(storeMgr.workDir().getPath(), cctx.kernalContext(), log);
        }
    }

    /**
     * Try to register Metrics MBean.
     *
     * @throws IgniteCheckedException If failed.
     */
    private void registrateMetricsMBean() throws IgniteCheckedException {
        if (U.IGNITE_MBEANS_DISABLED)
            return;

        try {
            persistenceMetricsMbeanName = U.registerMBean(
                cctx.kernalContext().config().getMBeanServer(),
                cctx.kernalContext().igniteInstanceName(),
                MBEAN_GROUP,
                MBEAN_NAME,
                persStoreMetrics,
                DataStorageMetricsMXBean.class);
        }
        catch (Throwable e) {
            throw new IgniteCheckedException("Failed to register " + MBEAN_NAME + " MBean.", e);
        }
    }

    /**
     * Unregister metrics MBean.
     */
    private void unRegistrateMetricsMBean() {
        if (persistenceMetricsMbeanName == null)
            return;

        assert !U.IGNITE_MBEANS_DISABLED;

        try {
            cctx.kernalContext().config().getMBeanServer().unregisterMBean(persistenceMetricsMbeanName);

            persistenceMetricsMbeanName = null;
        }
        catch (Throwable e) {
            U.error(log, "Failed to unregister " + MBEAN_NAME + " MBean.", e);
        }
    }

    /** {@inheritDoc} */
    @Override protected IgniteOutClosure<Float> fillFactorProvider(final DataRegionConfiguration dataRegCfg) {
        if (!dataRegCfg.isPersistenceEnabled())
            return super.fillFactorProvider(dataRegCfg);

        final String dataRegName = dataRegCfg.getName();

        return new IgniteOutClosure<Float>() {
            @Override public Float apply() {
                long loadSize = 0L;
                long totalSize = 0L;

                for (CacheGroupContext grpCtx : cctx.cache().cacheGroups()) {
                    if (!grpCtx.dataRegion().config().getName().equals(dataRegName))
                        continue;

                    assert grpCtx.offheap() instanceof GridCacheOffheapManager;

                    T2<Long, Long> fillFactor = ((GridCacheOffheapManager)grpCtx.offheap()).fillFactor();

                    loadSize += fillFactor.get1();
                    totalSize += fillFactor.get2();
                }

                if (totalSize == 0)
                    return (float)0;

                return (float)loadSize / totalSize;
            }
        };
    }

    /** {@inheritDoc} */
    @Override public void readCheckpointAndRestoreMemory(
        List<DynamicCacheDescriptor> cachesToStart
    ) throws IgniteCheckedException {
        assert !cctx.localNode().isClient();

        checkpointReadLock();

        try {
            if (!F.isEmpty(cachesToStart)) {
                for (DynamicCacheDescriptor desc : cachesToStart) {
                    if (CU.affinityNode(cctx.localNode(), desc.cacheConfiguration().getNodeFilter()))
                        storeMgr.initializeForCache(desc.groupDescriptor(), new StoredCacheData(desc.cacheConfiguration()));
                }
            }

            CheckpointStatus status = readCheckpointStatus();

            cctx.pageStore().initializeForMetastorage();

            metaStorage = new MetaStorage(cctx.wal(), dataRegionMap.get(METASTORE_DATA_REGION_NAME),
                (DataRegionMetricsImpl)memMetricsMap.get(METASTORE_DATA_REGION_NAME));

            WALPointer restore = restoreMemory(status);

            // First, bring memory to the last consistent checkpoint state if needed.
            // This method should return a pointer to the last valid record in the WAL.

            cctx.wal().resumeLogging(restore);

            WALPointer ptr = cctx.wal().log(new MemoryRecoveryRecord(U.currentTimeMillis()));

            if (ptr != null) {
                cctx.wal().fsync(ptr);

                nodeStart(ptr);
            }

            metaStorage.init(this);

            notifyMetastorageReadyForReadWrite();
        }
        catch (StorageException e) {
            throw new IgniteCheckedException(e);
        }
        finally {
            checkpointReadUnlock();
        }
    }

    /**
     * @param ptr Memory recovery wal pointer.
     */
    private void nodeStart(WALPointer ptr) throws IgniteCheckedException {
        FileWALPointer p = (FileWALPointer)ptr;

        String fileName = U.currentTimeMillis() + "-node-started.bin";

        ByteBuffer buf = ByteBuffer.allocate(20);
        buf.order(ByteOrder.nativeOrder());

        try (FileChannel ch = FileChannel.open(
            Paths.get(cpDir.getAbsolutePath(), fileName),
            StandardOpenOption.CREATE_NEW, StandardOpenOption.APPEND)
        ) {
            buf.putLong(p.index());

            buf.putInt(p.fileOffset());

            buf.putInt(p.length());

            buf.flip();

            ch.write(buf);

            buf.clear();

            ch.force(true);
        }
        catch (IOException e) {
            throw new IgniteCheckedException(e);
        }
    }

    /**
     *
     */
    public List<T2<Long, WALPointer>> nodeStartedPointers() throws IgniteCheckedException {
        List<T2<Long, WALPointer>> res = new ArrayList<>();

        File[] files = cpDir.listFiles(NODE_STARTED_FILE_FILTER);

        Arrays.sort(files, new Comparator<File>() {
            @Override public int compare(File o1, File o2) {
                String n1 = o1.getName();
                String n2 = o2.getName();

                Long ts1 = Long.valueOf(n1.substring(0, n1.length() - NODE_STARTED_FILE_NAME_SUFFIX.length()));
                Long ts2 = Long.valueOf(n2.substring(0, n2.length() - NODE_STARTED_FILE_NAME_SUFFIX.length()));

                if (ts1 == ts2)
                    return 0;
                else if (ts1 < ts2)
                    return -1;
                else
                    return 1;
            }
        });

        ByteBuffer buf = ByteBuffer.allocate(20);
        buf.order(ByteOrder.nativeOrder());

        for (File f : files){
            String name = f.getName();

            Long ts = Long.valueOf(name.substring(0, name.length() - NODE_STARTED_FILE_NAME_SUFFIX.length()));

            try (FileChannel ch = FileChannel.open(f.toPath(), READ)) {
                ch.read(buf);

                buf.flip();

                FileWALPointer ptr = new FileWALPointer(
                    buf.getLong(), buf.getInt(), buf.getInt());

                res.add(new T2<Long, WALPointer>(ts, ptr));

                buf.clear();
            }
            catch (IOException e) {
                throw new IgniteCheckedException("Failed to read node started marker file: " + f.getAbsolutePath(), e);
            }
        }

        return res;
    }

    /** {@inheritDoc} */
    @Override public void lock() throws IgniteCheckedException {
        if (fileLockHolder != null) {
            if (log.isDebugEnabled())
                log.debug("Try to capture file lock [nodeId=" +
                    cctx.localNodeId() + " path=" + fileLockHolder.lockPath() + "]");

            fileLockHolder.tryLock(lockWaitTime);
        }
    }

    /** {@inheritDoc} */
    @Override public void unLock() {
        if (fileLockHolder != null) {
            if (log.isDebugEnabled())
                log.debug("Release file lock [nodeId=" +
                    cctx.localNodeId() + " path=" + fileLockHolder.lockPath() + "]");

            fileLockHolder.release();
        }
    }

    /** {@inheritDoc} */
    @Override protected void onKernalStop0(boolean cancel) {
        checkpointLock.writeLock().lock();

        try {
            stopping = true;
        }
        finally {
            checkpointLock.writeLock().unlock();
        }

        shutdownCheckpointer(cancel);

        lsnrs.clear();

        super.onKernalStop0(cancel);

        if (!cctx.kernalContext().clientNode()) {
            unLock();

            if (fileLockHolder != null)
                fileLockHolder.close();
        }

        unRegistrateMetricsMBean();
    }

    /** */
    private long[] calculateFragmentSizes(int concLvl, long cacheSize, long chpBufSize) {
        if (concLvl < 2)
            concLvl = Runtime.getRuntime().availableProcessors();

        long fragmentSize = cacheSize / concLvl;

        if (fragmentSize < 1024 * 1024)
            fragmentSize = 1024 * 1024;

        long[] sizes = new long[concLvl + 1];

        for (int i = 0; i < concLvl; i++)
            sizes[i] = fragmentSize;

        sizes[concLvl] = chpBufSize;

        return sizes;
    }

    /** {@inheritDoc} */
    @Override protected PageMemory createPageMemory(
        DirectMemoryProvider memProvider,
        DataStorageConfiguration memCfg,
        DataRegionConfiguration plcCfg,
        DataRegionMetricsImpl memMetrics,
        final boolean trackable
    ) {
        if (!plcCfg.isPersistenceEnabled())
            return super.createPageMemory(memProvider, memCfg, plcCfg, memMetrics, trackable);

        memMetrics.persistenceEnabled(true);

        long cacheSize = plcCfg.getMaxSize();

        // Checkpoint buffer size can not be greater than cache size, it does not make sense.
        long chpBufSize = checkpointBufferSize(plcCfg);

        if (chpBufSize > cacheSize) {
            U.quietAndInfo(log,
                "Configured checkpoint page buffer size is too big, setting to the max region size [size="
                    + U.readableSize(cacheSize, false) + ",  memPlc=" + plcCfg.getName() + ']');

            chpBufSize = cacheSize;
        }

        boolean writeThrottlingEnabled = persistenceCfg.isWriteThrottlingEnabled();

        if (IgniteSystemProperties.getBoolean(IgniteSystemProperties.IGNITE_OVERRIDE_WRITE_THROTTLING_ENABLED, false))
            writeThrottlingEnabled = true;

        GridInClosure3X<Long, FullPageId, PageMemoryEx> changeTracker;

        if (trackable)
            changeTracker = new GridInClosure3X<Long, FullPageId, PageMemoryEx>() {
                @Override public void applyx(
                    Long page,
                    FullPageId fullId,
                    PageMemoryEx pageMem
                ) throws IgniteCheckedException {
                    if (trackable)
                        snapshotMgr.onChangeTrackerPage(page, fullId, pageMem);
                }
            };
        else
            changeTracker = null;

        PageMemoryImpl pageMem = new PageMemoryImpl(
            memProvider,
            calculateFragmentSizes(
                memCfg.getConcurrencyLevel(),
                cacheSize,
                chpBufSize
            ),
            cctx,
            memCfg.getPageSize(),
            new GridInClosure3X<FullPageId, ByteBuffer, Integer>() {
                @Override public void applyx(
                    FullPageId fullId,
                    ByteBuffer pageBuf,
                    Integer tag
                ) throws IgniteCheckedException {
                    // First of all, write page to disk.
                    storeMgr.write(fullId.groupId(), fullId.pageId(), pageBuf, tag);

                    // Only after write we can write page into snapshot.
                    snapshotMgr.flushDirtyPageHandler(fullId, pageBuf, tag);
                }
            },
            changeTracker,
            this,
            memMetrics,
            writeThrottlingEnabled
        );

        memMetrics.pageMemory(pageMem);

        return pageMem;
    }

    /** {@inheritDoc} */
    @Override protected void checkRegionEvictionProperties(DataRegionConfiguration regCfg, DataStorageConfiguration dbCfg)
        throws IgniteCheckedException {
        if (!regCfg.isPersistenceEnabled())
            super.checkRegionEvictionProperties(regCfg, dbCfg);

        if (regCfg.getPageEvictionMode() != DataPageEvictionMode.DISABLED)
            U.warn(log, "Page eviction mode set for [" + regCfg.getName() + "] data will have no effect" +
                " because the oldest pages are evicted automatically if Ignite persistence is enabled.");
    }

    /** {@inheritDoc} */
    @Override protected void checkPageSize(DataStorageConfiguration memCfg) {
        if (memCfg.getPageSize() == 0) {
            try {
                assert cctx.pageStore() instanceof FilePageStoreManager :
                    "Invalid page store manager was created: " + cctx.pageStore();

                Path anyIdxPartFile = IgniteUtils.searchFileRecursively(
                    ((FilePageStoreManager)cctx.pageStore()).workDir().toPath(), FilePageStoreManager.INDEX_FILE_NAME);

                if (anyIdxPartFile != null) {
                    memCfg.setPageSize(resolvePageSizeFromPartitionFile(anyIdxPartFile));

                    return;
                }
            }
            catch (IgniteCheckedException | IOException | IllegalArgumentException e) {
                U.quietAndWarn(log, "Attempt to resolve pageSize from store files failed: " + e.getMessage());

                U.quietAndWarn(log, "Default page size will be used: " + DataStorageConfiguration.DFLT_PAGE_SIZE + " bytes");
            }

            memCfg.setPageSize(DataStorageConfiguration.DFLT_PAGE_SIZE);
        }
    }

    /**
     * @param partFile Partition file.
     */
    private int resolvePageSizeFromPartitionFile(Path partFile) throws IOException, IgniteCheckedException {
        try (FileIO fileIO = persistenceCfg.getFileIOFactory().create(partFile.toFile())) {
            int minimalHdr = FilePageStore.HEADER_SIZE;

            if (fileIO.size() < minimalHdr)
                throw new IgniteCheckedException("Partition file is too small: " + partFile);

            ByteBuffer hdr = ByteBuffer.allocate(minimalHdr).order(ByteOrder.LITTLE_ENDIAN);

            while (hdr.remaining() > 0)
                fileIO.read(hdr);

            hdr.rewind();

            hdr.getLong(); // Read signature.

            hdr.getInt(); // Read version.

            hdr.get(); // Read type.

            int pageSize = hdr.getInt();

            if (pageSize == 2048) {
                U.quietAndWarn(log, "You are currently using persistent store with 2K pages (DataStorageConfiguration#" +
                    "pageSize). If you use SSD disk, consider migrating to 4K pages for better IO performance.");
            }

            return pageSize;
        }
    }

    /**
     * @param cancel Cancel flag.
     */
    @SuppressWarnings("unused")
    private void shutdownCheckpointer(boolean cancel) {
        Checkpointer cp = checkpointer;

        if (cp != null) {
            if (cancel)
                cp.shutdownNow();
            else
                cp.cancel();

            try {
                U.join(cp);

                checkpointer = null;
            }
            catch (IgniteInterruptedCheckedException ignore) {
                U.warn(log, "Was interrupted while waiting for checkpointer shutdown, " +
                    "will not wait for checkpoint to finish.");

                cp.shutdownNow();

                while (true) {
                    try {
                        U.join(cp);

                        checkpointer = null;

                        cp.scheduledCp.cpFinishFut.onDone(
                            new NodeStoppingException("Checkpointer is stopped during node stop."));

                        break;
                    }
                    catch (IgniteInterruptedCheckedException ignored) {
                        //Ignore
                    }
                }

                Thread.currentThread().interrupt();
            }
        }

        if (asyncRunner != null) {
            asyncRunner.shutdownNow();

            try {
                asyncRunner.awaitTermination(2, TimeUnit.MINUTES);
            }
            catch (InterruptedException ignore) {
                Thread.currentThread().interrupt();
            }
        }
    }

    /** {@inheritDoc} */
    @Override public void beforeExchange(GridDhtPartitionsExchangeFuture fut) throws IgniteCheckedException {
        DiscoveryEvent discoEvt = fut.firstEvent();

        boolean joinEvt = discoEvt.type() == EventType.EVT_NODE_JOINED;

        boolean locNode = discoEvt.eventNode().isLocal();

        boolean isSrvNode = !cctx.kernalContext().clientNode();

        boolean clusterInTransitionStateToActive = fut.activateCluster();

        // Before local node join event.
        if (clusterInTransitionStateToActive || (joinEvt && locNode && isSrvNode))
            restoreState();

        if (cctx.kernalContext().query().moduleEnabled()) {
            for (final GridCacheContext cacheCtx : (Collection<GridCacheContext>)cctx.cacheContexts()) {
                if (cacheCtx.startTopologyVersion().equals(fut.initialVersion()) &&
                    !cctx.pageStore().hasIndexStore(cacheCtx.groupId()) && cacheCtx.affinityNode()) {
                    final int cacheId = cacheCtx.cacheId();

                    final IgniteInternalFuture<?> rebuildFut = cctx.kernalContext().query()
                        .rebuildIndexesFromHash(Collections.singleton(cacheCtx.cacheId()));

                    idxRebuildFuts.put(cacheId, rebuildFut);

                    rebuildFut.listen(new CI1<IgniteInternalFuture>() {
                        @Override public void apply(IgniteInternalFuture igniteInternalFut) {
                            idxRebuildFuts.remove(cacheId, rebuildFut);

                            CacheConfiguration ccfg = cacheCtx.config();

                            if (ccfg != null) {
                                log().info("Finished indexes rebuilding for cache: [name=" + ccfg.getName()
                                    + ", grpName=" + ccfg.getGroupName());
                            }
                        }
                    });
                }
            }
        }
    }

    /** {@inheritDoc} */
    @Nullable @Override public IgniteInternalFuture indexRebuildFuture(int cacheId) {
        return idxRebuildFuts.get(cacheId);
    }

    /** {@inheritDoc} */
    @Override public void onCacheGroupsStopped(
        Collection<IgniteBiTuple<CacheGroupContext, Boolean>> stoppedGrps
    ) {
        Map<PageMemoryEx, Collection<Integer>> destroyed = new HashMap<>();

        for (IgniteBiTuple<CacheGroupContext, Boolean> tup : stoppedGrps) {
            CacheGroupContext gctx = tup.get1();

            if (!gctx.persistenceEnabled())
                continue;

            snapshotMgr.onCacheGroupStop(gctx);

            PageMemoryEx pageMem = (PageMemoryEx)gctx.dataRegion().pageMemory();

            Collection<Integer> grpIds = destroyed.get(pageMem);

            if (grpIds == null) {
                grpIds = new HashSet<>();

                destroyed.put(pageMem, grpIds);
            }

            grpIds.add(tup.get1().groupId());

            pageMem.onCacheGroupDestroyed(tup.get1().groupId());
        }

        Collection<IgniteInternalFuture<Void>> clearFuts = new ArrayList<>(destroyed.size());

        for (Map.Entry<PageMemoryEx, Collection<Integer>> entry : destroyed.entrySet()) {
            final Collection<Integer> grpIds = entry.getValue();

            clearFuts.add(entry.getKey().clearAsync(new P3<Integer, Long, Integer>() {
                @Override public boolean apply(Integer grpId, Long pageId, Integer tag) {
                    return grpIds.contains(grpId);
                }
            }, false));
        }

        for (IgniteInternalFuture<Void> clearFut : clearFuts) {
            try {
                clearFut.get();
            }
            catch (IgniteCheckedException e) {
                log.error("Failed to clear page memory", e);
            }
        }

        if (cctx.pageStore() != null) {
            for (IgniteBiTuple<CacheGroupContext, Boolean> tup : stoppedGrps) {
                CacheGroupContext grp = tup.get1();

                if (grp.affinityNode()) {
                    try {
                        cctx.pageStore().shutdownForCacheGroup(grp, tup.get2());
                    }
                    catch (IgniteCheckedException e) {
                        U.error(log, "Failed to gracefully clean page store resources for destroyed cache " +
                            "[cache=" + grp.cacheOrGroupName() + "]", e);
                    }
                }
            }
        }
    }

    /**
     * Gets the checkpoint read lock. While this lock is held, checkpoint thread will not acquireSnapshotWorker memory
     * state.
     */
    @SuppressWarnings("LockAcquiredButNotSafelyReleased")
    @Override public void checkpointReadLock() {
        if (checkpointLock.writeLock().isHeldByCurrentThread())
            return;

        for (; ; ) {
            checkpointLock.readLock().lock();

            if (stopping) {
                checkpointLock.readLock().unlock();

                throw new RuntimeException("Failed to perform cache update: node is stopping.");
            }

            if (safeToUpdatePageMemories() || checkpointLock.getReadHoldCount() > 1)
                break;
            else {
                checkpointLock.readLock().unlock();

                try {
                    checkpointer.wakeupForCheckpoint(0, "too many dirty pages").cpBeginFut.getUninterruptibly();
                }
                catch (IgniteCheckedException e) {
                    throw new IgniteException("Failed to wait for checkpoint begin.", e);
                }
            }
        }

        if (ASSERTION_ENABLED)
            CHECKPOINT_LOCK_HOLD_COUNT.set(CHECKPOINT_LOCK_HOLD_COUNT.get() + 1);
    }

    /** {@inheritDoc} */
    @Override public boolean checkpointLockIsHeldByThread() {
        return !ASSERTION_ENABLED ||
            checkpointLock.isWriteLockedByCurrentThread() ||
            CHECKPOINT_LOCK_HOLD_COUNT.get() > 0;
    }

    /**
     * @return {@code true} if all PageMemory instances are safe to update.
     */
    private boolean safeToUpdatePageMemories() {
        Collection<DataRegion> memPlcs = context().database().dataRegions();

        if (memPlcs == null)
            return true;

        for (DataRegion memPlc : memPlcs) {
            if (!memPlc.config().isPersistenceEnabled())
                continue;

            PageMemoryEx pageMemEx = (PageMemoryEx)memPlc.pageMemory();

            if (!pageMemEx.safeToUpdate())
                return false;
        }

        return true;
    }

    /**
     * Releases the checkpoint read lock.
     */
    @Override public void checkpointReadUnlock() {
        if (checkpointLock.writeLock().isHeldByCurrentThread())
            return;

        checkpointLock.readLock().unlock();

        if (checkpointer != null) {
            Collection<DataRegion> dataRegs = context().database().dataRegions();

            if (dataRegs != null) {
                for (DataRegion dataReg : dataRegs) {
                    if (!dataReg.config().isPersistenceEnabled())
                        continue;

                    PageMemoryEx mem = (PageMemoryEx)dataReg.pageMemory();

                    if (mem != null && !mem.safeToUpdate()) {
                        checkpointer.wakeupForCheckpoint(0, "too many dirty pages");

                        break;
                    }
                }
            }
        }

        if (ASSERTION_ENABLED)
            CHECKPOINT_LOCK_HOLD_COUNT.set(CHECKPOINT_LOCK_HOLD_COUNT.get() - 1);
    }

    /**
     * @throws IgniteCheckedException If failed to restore database status from WAL.
     */
    private void restoreState() throws IgniteCheckedException {
        try {
            CheckpointStatus status = readCheckpointStatus();

            checkpointReadLock();

            try {
                applyLastUpdates(status, false);
            }
            finally {
                checkpointReadUnlock();
            }

            snapshotMgr.restoreState();

            checkpointer = new Checkpointer(cctx.igniteInstanceName(), "db-checkpoint-thread", log);

            new IgniteThread(cctx.igniteInstanceName(), "db-checkpoint-thread", checkpointer).start();

            CheckpointProgressSnapshot chp = checkpointer.wakeupForCheckpoint(0, "node started");

            if (chp != null)
                chp.cpBeginFut.get();
        }
        catch (StorageException e) {
            throw new IgniteCheckedException(e);
        }
    }

    /** {@inheritDoc} */
    @Override public synchronized Map<Integer, Map<Integer, Long>> reserveHistoryForExchange() {
        assert reservedForExchange == null : reservedForExchange;

        reservedForExchange = new HashMap<>();

        for (CacheGroupContext grp : cctx.cache().cacheGroups()) {
            if (grp.isLocal())
                continue;

            for (GridDhtLocalPartition part : grp.topology().currentLocalPartitions()) {
                if (part.state() != GridDhtPartitionState.OWNING || part.dataStore().fullSize() <= walRebalanceThreshold)
                    continue;

                CheckpointEntry cpEntry = searchCheckpointEntry(grp.groupId(), part.id(), null);

                try {
                    if (cpEntry != null && cctx.wal().reserve(cpEntry.cpMark)) {
                        Map<Integer, T2<Long, WALPointer>> cacheMap = reservedForExchange.get(grp.groupId());

                        if (cacheMap == null) {
                            cacheMap = new HashMap<>();

                            reservedForExchange.put(grp.groupId(), cacheMap);
                        }

                        cacheMap.put(part.id(), new T2<>(cpEntry.partitionCounter(grp.groupId(), part.id()), cpEntry.cpMark));
                    }
                }
                catch (IgniteCheckedException ex) {
                    U.error(log, "Error while trying to reserve history", ex);
                }
            }
        }

        Map<Integer, Map<Integer, Long>> resMap = new HashMap<>();

        for (Map.Entry<Integer, Map<Integer, T2<Long, WALPointer>>> e : reservedForExchange.entrySet()) {
            Map<Integer, Long> cacheMap = new HashMap<>();

            for (Map.Entry<Integer, T2<Long, WALPointer>> e0 : e.getValue().entrySet())
                cacheMap.put(e0.getKey(), e0.getValue().get1());

            resMap.put(e.getKey(), cacheMap);
        }

        return resMap;
    }

    /** {@inheritDoc} */
    @Override public synchronized void releaseHistoryForExchange() {
        if (reservedForExchange == null)
            return;

        for (Map.Entry<Integer, Map<Integer, T2<Long, WALPointer>>> e : reservedForExchange.entrySet()) {
            for (Map.Entry<Integer, T2<Long, WALPointer>> e0 : e.getValue().entrySet()) {
                try {
                    cctx.wal().release(e0.getValue().get2());
                }
                catch (IgniteCheckedException ex) {
                    U.error(log, "Could not release history lock", ex);
                }
            }
        }

        reservedForExchange = null;
    }

    /** {@inheritDoc} */
    @Override public boolean reserveHistoryForPreloading(int grpId, int partId, long cntr) {
        CheckpointEntry cpEntry = searchCheckpointEntry(grpId, partId, cntr);

        if (cpEntry == null)
            return false;

        WALPointer ptr = cpEntry.cpMark;

        if (ptr == null)
            return false;

        boolean reserved;

        try {
            reserved = cctx.wal().reserve(ptr);
        }
        catch (IgniteCheckedException e) {
            U.error(log, "Error while trying to reserve history", e);

            reserved = false;
        }

        if (reserved)
            reservedForPreloading.put(new T2<>(grpId, partId), new T2<>(cntr, ptr));

        return reserved;
    }

    /** {@inheritDoc} */
    @Override public void releaseHistoryForPreloading() {
        for (Map.Entry<T2<Integer, Integer>, T2<Long, WALPointer>> e : reservedForPreloading.entrySet()) {
            try {
                cctx.wal().release(e.getValue().get2());
            }
            catch (IgniteCheckedException ex) {
                U.error(log, "Could not release WAL reservation", ex);

                throw new IgniteException(ex);
            }
        }

        reservedForPreloading.clear();
    }

    /**
     * For debugging only. TODO: remove.
     */
    public Map<T2<Integer, Integer>, T2<Long, WALPointer>> reservedForPreloading() {
        return reservedForPreloading;
    }

    /**
     *
     */
    @Nullable @Override public IgniteInternalFuture wakeupForCheckpoint(String reason) {
        Checkpointer cp = checkpointer;

        if (cp != null)
            return cp.wakeupForCheckpoint(0, reason).cpBeginFut;

        return null;
    }

    /** {@inheritDoc} */
    @Override public void waitForCheckpoint(String reason) throws IgniteCheckedException {
        Checkpointer cp = checkpointer;

        if (cp == null)
            return;

        CheckpointProgressSnapshot progSnapshot = cp.wakeupForCheckpoint(0, reason);

        IgniteInternalFuture fut1 = progSnapshot.cpFinishFut;

        fut1.get();

        if (!progSnapshot.started)
            return;

        IgniteInternalFuture fut2 = cp.wakeupForCheckpoint(0, reason).cpFinishFut;

        assert fut1 != fut2;

        fut2.get();
    }

    /**
     * Tries to search for a WAL pointer for the given partition counter start.
     *
     * @param grpId Cache group ID.
     * @param part Partition ID.
     * @param partCntrSince Partition counter or {@code null} to search for minimal counter.
     * @return Checkpoint entry or {@code null} if failed to search.
     */
    @Nullable public WALPointer searchPartitionCounter(int grpId, int part, @Nullable Long partCntrSince) {
        CheckpointEntry entry = searchCheckpointEntry(grpId, part, partCntrSince);

        if (entry == null)
            return null;

        return entry.cpMark;
    }

    /**
     * Tries to search for a WAL pointer for the given partition counter start.
     *
     * @param grpId Cache group ID.
     * @param part Partition ID.
     * @param partCntrSince Partition counter or {@code null} to search for minimal counter.
     * @return Checkpoint entry or {@code null} if failed to search.
     */
    @Nullable private CheckpointEntry searchCheckpointEntry(int grpId, int part, @Nullable Long partCntrSince) {
        boolean hasGap = false;
        CheckpointEntry first = null;

        for (Long cpTs : checkpointHist.checkpoints()) {
            try {
                CheckpointEntry entry = checkpointHist.entry(cpTs);

                Long foundCntr = entry.partitionCounter(grpId, part);

                if (foundCntr != null) {
                    if (partCntrSince == null) {
                        if (hasGap) {
                            first = entry;

                            hasGap = false;
                        }

                        if (first == null)
                            first = entry;
                    }
                    else if (foundCntr <= partCntrSince) {
                        first = entry;

                        hasGap = false;
                    }
                    else
                        return hasGap ? null : first;
                }
                else
                    hasGap = true;
            }
            catch (IgniteCheckedException ignore) {
                // Treat exception the same way as a gap.
                hasGap = true;
            }
        }

        return hasGap ? null : first;
    }

    /**
     * @return Checkpoint history. For tests only.
     */
    public CheckpointHistory checkpointHistory() {
        return checkpointHist;
    }

    /**
     * @return Checkpoint directory.
     */
    public File checkpointDirectory() {
        return cpDir;
    }

    /**
     * @param lsnr Listener.
     */
    public void addCheckpointListener(DbCheckpointListener lsnr) {
        lsnrs.add(lsnr);
    }

    /**
     * @param lsnr Listener.
     */
    public void removeCheckpointListener(DbCheckpointListener lsnr) {
        lsnrs.remove(lsnr);
    }

    /**
     * @return Read checkpoint status.
     * @throws IgniteCheckedException If failed to read checkpoint status page.
     */
    @SuppressWarnings("TooBroadScope")
    private CheckpointStatus readCheckpointStatus() throws IgniteCheckedException {
        long lastStartTs = 0;
        long lastEndTs = 0;

        UUID startId = CheckpointStatus.NULL_UUID;
        UUID endId = CheckpointStatus.NULL_UUID;

        File startFile = null;
        File endFile = null;

        WALPointer startPtr = CheckpointStatus.NULL_PTR;
        WALPointer endPtr = CheckpointStatus.NULL_PTR;

        File dir = cpDir;

        if (!dir.exists()) {
            // TODO: remove excessive logging after GG-12116 fix.
            File[] files = dir.listFiles();

            if (files != null && files.length > 0) {
                log.warning("Read checkpoint status: cpDir.exists() is false, cpDir.listFiles() is: " +
                    Arrays.toString(files));
            }

            if (Files.exists(dir.toPath()))
                log.warning("Read checkpoint status: cpDir.exists() is false, Files.exists(cpDir) is true.");

            if (log.isInfoEnabled())
                log.info("Read checkpoint status: checkpoint directory is not found.");

            return new CheckpointStatus(0, startId, startPtr, endId, endPtr);
        }

        File[] files = dir.listFiles();

        for (File file : files) {
            Matcher matcher = CP_FILE_NAME_PATTERN.matcher(file.getName());

            if (matcher.matches()) {
                long ts = Long.parseLong(matcher.group(1));
                UUID id = UUID.fromString(matcher.group(2));
                CheckpointEntryType type = CheckpointEntryType.valueOf(matcher.group(3));

                if (type == CheckpointEntryType.START && ts > lastStartTs) {
                    lastStartTs = ts;
                    startId = id;
                    startFile = file;
                }
                else if (type == CheckpointEntryType.END && ts > lastEndTs) {
                    lastEndTs = ts;
                    endId = id;
                    endFile = file;
                }
            }
        }

        ByteBuffer buf = ByteBuffer.allocate(20);
        buf.order(ByteOrder.nativeOrder());

        if (startFile != null)
            startPtr = readPointer(startFile, buf);

        if (endFile != null)
            endPtr = readPointer(endFile, buf);

        if (log.isInfoEnabled())
            log.info("Read checkpoint status [startMarker=" + startFile + ", endMarker=" + endFile + ']');

        return new CheckpointStatus(lastStartTs, startId, startPtr, endId, endPtr);
    }

    /**
     * Loads WAL pointer from CP file
     *
     * @param cpMarkerFile Checkpoint mark file.
     * @return WAL pointer.
     * @throws IgniteCheckedException If failed to read mark file.
     */
    private WALPointer readPointer(File cpMarkerFile, ByteBuffer buf) throws IgniteCheckedException {
        buf.position(0);

        try (FileChannel ch = FileChannel.open(cpMarkerFile.toPath(), READ)) {
            ch.read(buf);

            buf.flip();

            return new FileWALPointer(buf.getLong(), buf.getInt(), buf.getInt());
        }
        catch (IOException e) {
            throw new IgniteCheckedException("Failed to read checkpoint pointer from marker file: " +
                cpMarkerFile.getAbsolutePath(), e);
        }
    }

    /**
     * @param status Checkpoint status.
     */
    private WALPointer restoreMemory(CheckpointStatus status) throws IgniteCheckedException {
        return restoreMemory(status, false, (PageMemoryEx)metaStorage.pageMemory());
    }

    /**
     * @param status Checkpoint status.
     * @param storeOnly If {@code True} restores Metastorage only.
     */
    private WALPointer restoreMemory(CheckpointStatus status, boolean storeOnly,
        PageMemoryEx storePageMem) throws IgniteCheckedException {
        assert !storeOnly || storePageMem != null;

        if (log.isInfoEnabled())
            log.info("Checking memory state [lastValidPos=" + status.endPtr + ", lastMarked="
                + status.startPtr + ", lastCheckpointId=" + status.cpStartId + ']');

        boolean apply = status.needRestoreMemory();

        if (apply) {
            U.quietAndWarn(log, "Ignite node stopped in the middle of checkpoint. Will restore memory state and " +
                "finish checkpoint on node start.");

            cctx.pageStore().beginRecover();
        }
        else
            cctx.wal().allowCompressionUntil(status.startPtr);

        long start = U.currentTimeMillis();
        int applied = 0;
        WALPointer lastRead = null;

        try (WALIterator it = cctx.wal().replay(status.endPtr)) {
            while (it.hasNextX()) {
                IgniteBiTuple<WALPointer, WALRecord> tup = it.nextX();

                WALRecord rec = tup.get2();

                lastRead = tup.get1();

                switch (rec.type()) {
                    case CHECKPOINT_RECORD:
                        CheckpointRecord cpRec = (CheckpointRecord)rec;

                        // We roll memory up until we find a checkpoint start record registered in the status.
                        if (F.eq(cpRec.checkpointId(), status.cpStartId)) {
                            log.info("Found last checkpoint marker [cpId=" + cpRec.checkpointId() +
                                ", pos=" + tup.get1() + ']');

                            apply = false;
                        }
                        else if (!F.eq(cpRec.checkpointId(), status.cpEndId))
                            U.warn(log, "Found unexpected checkpoint marker, skipping [cpId=" + cpRec.checkpointId() +
                                ", expCpId=" + status.cpStartId + ", pos=" + tup.get1() + ']');

                        break;

                    case PAGE_RECORD:
                        if (apply) {
                            PageSnapshot pageRec = (PageSnapshot)rec;

                            // Here we do not require tag check because we may be applying memory changes after
                            // several repetitive restarts and the same pages may have changed several times.
                            int grpId = pageRec.fullPageId().groupId();

                            if (storeOnly && grpId != METASTORAGE_CACHE_ID)
                                continue;

                            long pageId = pageRec.fullPageId().pageId();

                            PageMemoryEx pageMem = grpId == METASTORAGE_CACHE_ID ? storePageMem : getPageMemoryForCacheGroup(grpId);

                            long page = pageMem.acquirePage(grpId, pageId, true);

                            try {
                                long pageAddr = pageMem.writeLock(grpId, pageId, page);

                                try {
                                    PageUtils.putBytes(pageAddr, 0, pageRec.pageData());
                                }
                                finally {
                                    pageMem.writeUnlock(grpId, pageId, page, null, true, true);
                                }
                            }
                            finally {
                                pageMem.releasePage(grpId, pageId, page);
                            }

                            applied++;
                        }

                        break;

                    case PARTITION_DESTROY:
                        if (apply) {
                            PartitionDestroyRecord destroyRec = (PartitionDestroyRecord)rec;

                            final int gId = destroyRec.groupId();

                            if (storeOnly && gId != METASTORAGE_CACHE_ID)
                                continue;

                            final int pId = destroyRec.partitionId();

                            PageMemoryEx pageMem = gId == METASTORAGE_CACHE_ID ? storePageMem : getPageMemoryForCacheGroup(gId);

                            pageMem.clearAsync(new P3<Integer, Long, Integer>() {
                                @Override public boolean apply(Integer cacheId, Long pageId, Integer tag) {
                                    return cacheId == gId && PageIdUtils.partId(pageId) == pId;
                                }
                            }, true).get();
                        }

                        break;

                    default:
                        if (apply && rec instanceof PageDeltaRecord) {
                            PageDeltaRecord r = (PageDeltaRecord)rec;

                            int grpId = r.groupId();

                            if (storeOnly && grpId != METASTORAGE_CACHE_ID)
                                continue;

                            long pageId = r.pageId();

                            PageMemoryEx pageMem = grpId == METASTORAGE_CACHE_ID ? storePageMem : getPageMemoryForCacheGroup(grpId);

                            // Here we do not require tag check because we may be applying memory changes after
                            // several repetitive restarts and the same pages may have changed several times.
                            long page = pageMem.acquirePage(grpId, pageId, true);

                            try {
                                long pageAddr = pageMem.writeLock(grpId, pageId, page);

                                try {
                                    r.applyDelta(pageMem, pageAddr);
                                }
                                finally {
                                    pageMem.writeUnlock(grpId, pageId, page, null, true, true);
                                }
                            }
                            finally {
                                pageMem.releasePage(grpId, pageId, page);
                            }

                            applied++;
                        }
                }
            }
        }

        if (storeOnly)
            return null;

        if (status.needRestoreMemory()) {
            if (apply)
                throw new IgniteCheckedException("Failed to restore memory state (checkpoint marker is present " +
                    "on disk, but checkpoint record is missed in WAL) " +
                    "[cpStatus=" + status + ", lastRead=" + lastRead + "]");

            log.info("Finished applying memory changes [changesApplied=" + applied +
                ", time=" + (U.currentTimeMillis() - start) + "ms]");

            if (applied > 0)
                finalizeCheckpointOnRecovery(status.cpStartTs, status.cpStartId, status.startPtr);
        }

        checkpointHist.loadHistory(cpDir);

        return lastRead == null ? null : lastRead.next();
    }

    /**
     * Obtains PageMemory reference from cache descriptor instead of cache context.
     *
     * @param grpId Cache group id.
     * @return PageMemoryEx instance.
     * @throws IgniteCheckedException if no DataRegion is configured for a name obtained from cache descriptor.
     */
    private PageMemoryEx getPageMemoryForCacheGroup(int grpId) throws IgniteCheckedException {
        // TODO IGNITE-5075: cache descriptor can be removed.
        GridCacheSharedContext sharedCtx = context();

        CacheGroupDescriptor desc = sharedCtx.cache().cacheGroupDescriptors().get(grpId);

        if (desc == null)
            throw new IgniteCheckedException("Failed to find cache group descriptor [grpId=" + grpId + ']');

        String memPlcName = desc.config().getDataRegionName();

        return (PageMemoryEx)sharedCtx.database().dataRegion(memPlcName).pageMemory();
    }

    /**
     * Apply update from some iterator and with specific filters.
     *
     * @param it WalIterator.
     * @param recPredicate Wal record filter.
     * @param entryPredicate Entry filter.
     * @param partStates Partition to restore state.
     */
    public void applyUpdatesOnRecovery(
        WALIterator it,
        IgnitePredicate<IgniteBiTuple<WALPointer, WALRecord>> recPredicate,
        IgnitePredicate<DataEntry> entryPredicate,
        Map<T2<Integer, Integer>, T2<Integer, Long>> partStates
    ) throws IgniteCheckedException {
        while (it.hasNextX()) {
            IgniteBiTuple<WALPointer, WALRecord> next = it.nextX();

            WALRecord rec = next.get2();

            if (!recPredicate.apply(next))
                break;

            switch (rec.type()) {
                case DATA_RECORD:
                    checkpointReadLock();

                    try {
                        DataRecord dataRec = (DataRecord) rec;

                        for (DataEntry dataEntry : dataRec.writeEntries()) {
                            if (entryPredicate.apply(dataEntry)) {
                                checkpointReadLock();

                                try {
                                    int cacheId = dataEntry.cacheId();

                                    GridCacheContext cacheCtx = cctx.cacheContext(cacheId);

                                    if (cacheCtx != null)
                                        applyUpdate(cacheCtx, dataEntry);
                                    else if (log != null)
                                        log.warning("Cache (cacheId=" + cacheId + ") is not started, can't apply updates.");
                                }
                                finally {
                                    checkpointReadUnlock();
                                }
                            }
                        }
                    }
                    finally {
                        checkpointReadUnlock();
                    }

                    break;

                default:
                    // Skip other records.
            }
        }

        checkpointReadLock();

        try {
            restorePartitionState(partStates);
        }
        finally {
            checkpointReadUnlock();
        }
    }

    /**
     * @param status Last registered checkpoint status.
     * @throws IgniteCheckedException If failed to apply updates.
     * @throws StorageException If IO exception occurred while reading write-ahead log.
     */
    private void applyLastUpdates(CheckpointStatus status, boolean metastoreOnly) throws IgniteCheckedException {
        if (log.isInfoEnabled())
            log.info("Applying lost cache updates since last checkpoint record [lastMarked="
                + status.startPtr + ", lastCheckpointId=" + status.cpStartId + ']');

        if (!metastoreOnly)
            cctx.kernalContext().query().skipFieldLookup(true);

        long start = U.currentTimeMillis();
        int applied = 0;

        try (WALIterator it = cctx.wal().replay(status.startPtr)) {
            Map<T2<Integer, Integer>, T2<Integer, Long>> partStates = new HashMap<>();

            while (it.hasNextX()) {
                IgniteBiTuple<WALPointer, WALRecord> next = it.nextX();

                WALRecord rec = next.get2();

                switch (rec.type()) {
                    case DATA_RECORD:
                        if (metastoreOnly)
                            continue;

                        DataRecord dataRec = (DataRecord)rec;

                        for (DataEntry dataEntry : dataRec.writeEntries()) {
                            int cacheId = dataEntry.cacheId();

                            GridCacheContext cacheCtx = cctx.cacheContext(cacheId);

                            applyUpdate(cacheCtx, dataEntry);

                            applied++;
                        }

                        break;

                    case PART_META_UPDATE_STATE:
                        if (metastoreOnly)
                            continue;

                        PartitionMetaStateRecord metaStateRecord = (PartitionMetaStateRecord)rec;

                        partStates.put(new T2<>(metaStateRecord.groupId(), metaStateRecord.partitionId()),
                            new T2<>((int)metaStateRecord.state(), metaStateRecord.updateCounter()));

                        break;

                    case METASTORE_DATA_RECORD:
                        MetastoreDataRecord metastoreDataRecord = (MetastoreDataRecord)rec;

                        metaStorage.applyUpdate(metastoreDataRecord.key(), metastoreDataRecord.value());

                        break;

                    case META_PAGE_UPDATE_NEXT_SNAPSHOT_ID:
                    case META_PAGE_UPDATE_LAST_SUCCESSFUL_SNAPSHOT_ID:
                    case META_PAGE_UPDATE_LAST_SUCCESSFUL_FULL_SNAPSHOT_ID:
                        if (metastoreOnly)
                            continue;

                        PageDeltaRecord rec0 = (PageDeltaRecord) rec;

                        PageMemoryEx pageMem = getPageMemoryForCacheGroup(rec0.groupId());

                        long page = pageMem.acquirePage(rec0.groupId(), rec0.pageId(), true);

                        try {
                            long addr = pageMem.writeLock(rec0.groupId(), rec0.pageId(), page, true);

                            try {
                                rec0.applyDelta(pageMem, addr);
                            }
                            finally {
                                pageMem.writeUnlock(rec0.groupId(), rec0.pageId(), page, null, true, true);
                            }
                        }
                        finally {
                            pageMem.releasePage(rec0.groupId(), rec0.pageId(), page);
                        }

                        break;

                    default:
                        // Skip other records.
                }
            }

            if (!metastoreOnly)
                restorePartitionState(partStates);
        }
        finally {
            if (!metastoreOnly)
                cctx.kernalContext().query().skipFieldLookup(false);
        }

        if (log.isInfoEnabled())
            log.info("Finished applying WAL changes [updatesApplied=" + applied +
                ", time=" + (U.currentTimeMillis() - start) + "ms]");
    }

    /**
     * @param partStates Partition states.
     * @throws IgniteCheckedException If failed to restore.
     */
    private void restorePartitionState(
        Map<T2<Integer, Integer>, T2<Integer, Long>> partStates
    ) throws IgniteCheckedException {
        for (CacheGroupContext grp : cctx.cache().cacheGroups()) {
            if (grp.isLocal() || !grp.affinityNode()) {
                // Local cache has no partitions and its states.
                continue;
            }

            if (!grp.dataRegion().config().isPersistenceEnabled())
                continue;

            int grpId = grp.groupId();

            PageMemoryEx pageMem = (PageMemoryEx)grp.dataRegion().pageMemory();

            for (int i = 0; i < grp.affinity().partitions(); i++) {
                T2<Integer, Long> restore = partStates.get(new T2<>(grpId, i));

                if (storeMgr.exists(grpId, i)) {
                    storeMgr.ensure(grpId, i);

                    if (storeMgr.pages(grpId, i) <= 1)
                        continue;

                    GridDhtLocalPartition part = grp.topology().forceCreatePartition(i);

                    assert part != null;

                    // TODO: https://issues.apache.org/jira/browse/IGNITE-6097
                    grp.offheap().onPartitionInitialCounterUpdated(i, 0);

                    checkpointReadLock();

                    try {
                        long partMetaId = pageMem.partitionMetaPageId(grpId, i);
                        long partMetaPage = pageMem.acquirePage(grpId, partMetaId);

                        try {
                            long pageAddr = pageMem.writeLock(grpId, partMetaId, partMetaPage);
<<<<<<< HEAD

                            boolean changed = false;

                            try {
                                PagePartitionMetaIO io = PagePartitionMetaIO.VERSIONS.forPage(pageAddr);

                                T2<Integer, Long> fromWal = partStates.get(new T2<>(grpId, i));

                                if (fromWal != null) {
                                    int stateId = fromWal.get1();
=======

                            boolean changed = false;

                            try {
                                PagePartitionMetaIO io = PagePartitionMetaIO.VERSIONS.forPage(pageAddr);

                                if (restore != null) {
                                    int stateId = restore.get1();
>>>>>>> 6f7aba85

                                    io.setPartitionState(pageAddr, (byte)stateId);

                                    changed = updateState(part, stateId);

<<<<<<< HEAD
                                    if (stateId == GridDhtPartitionState.OWNING.ordinal()) {
                                        grp.offheap().onPartitionInitialCounterUpdated(i, fromWal.get2());

                                        if (part.initialUpdateCounter() < fromWal.get2()) {
                                            part.initialUpdateCounter(fromWal.get2());
=======
                                    if (stateId == GridDhtPartitionState.OWNING.ordinal()
                                        || (stateId == GridDhtPartitionState.MOVING.ordinal()

                                        && part.initialUpdateCounter() < restore.get2())) {
                                        part.initialUpdateCounter(restore.get2());
>>>>>>> 6f7aba85

                                            changed = true;
                                        }
                                    }
                                }
                                else
<<<<<<< HEAD
                                    changed = updateState(part, (int)io.getPartitionState(pageAddr));
                            }
                            finally {
                                pageMem.writeUnlock(grpId, partMetaId, partMetaPage, null, changed);
                            }
                        }
                        finally {
                            pageMem.releasePage(grpId, partMetaId, partMetaPage);
=======
                                    updateState(part, (int)io.getPartitionState(pageAddr));
                            }
                            finally {
                                pageMem.writeUnlock(grpId, partMetaId, partMetaPage, null, changed);
                            }
                        }
                        finally {
                            pageMem.releasePage(grpId, partMetaId, partMetaPage);
                        }
                    }
                    finally {
                        checkpointReadUnlock();
                    }
                }
                else if (restore != null) {
                    GridDhtLocalPartition part = grp.topology().forceCreatePartition(i);

                    assert part != null;

                    // TODO: https://issues.apache.org/jira/browse/IGNITE-6097
                    grp.offheap().onPartitionInitialCounterUpdated(i, 0);

                    updateState(part, restore.get1());
                }
            }
        }
    }

    /**
     * @param grpCtx Group context.
     * @param partId Partition ID.
     * @return Partition state.
     */
    public GridDhtPartitionState readPartitionState(CacheGroupContext grpCtx, int partId) {
        int grpId = grpCtx.groupId();
        PageMemoryEx pageMem = (PageMemoryEx)grpCtx.dataRegion().pageMemory();

        try {
            if (storeMgr.exists(grpId, partId)) {
                storeMgr.ensure(grpId, partId);

                if (storeMgr.pages(grpId, partId) > 1) {
                    long partMetaId = pageMem.partitionMetaPageId(grpId, partId);
                    long partMetaPage = pageMem.acquirePage(grpId, partMetaId);

                    try {
                        long pageAddr = pageMem.readLock(grpId, partMetaId, partMetaPage);

                        try {
                            if (PageIO.getType(pageAddr) == PageIO.T_PART_META) {
                                PagePartitionMetaIO io = PagePartitionMetaIO.VERSIONS.forPage(pageAddr);

                                GridDhtPartitionState state = GridDhtPartitionState.fromOrdinal((int)io.getPartitionState(pageAddr));

                                if (state == null)
                                    state = GridDhtPartitionState.MOVING;

                                return state;
                            }
                        }
                        finally {
                            pageMem.readUnlock(grpId, partMetaId, partMetaPage);
>>>>>>> 6f7aba85
                        }
                    }
                    finally {
                        checkpointReadUnlock();
                    }
                }
            }
        }
        catch (IgniteCheckedException e) {
            U.error(log, "Failed to read partition state (will default to MOVING) [grp=" + grpCtx +
                ", partId=" + partId + "]", e);
        }

        return GridDhtPartitionState.MOVING;
    }

    /**
     * Wal truncate callBack.
     *
     * @param highBound WALPointer.
     */
    public void onWalTruncated(WALPointer highBound) {
        checkpointHist.onWalTruncated(highBound);
    }

    /**
     * @param part Partition to restore state for.
     * @param stateId State enum ordinal.
     * @return Updated flag.
     */
    private boolean updateState(GridDhtLocalPartition part, int stateId) {
        if (stateId != -1) {
            GridDhtPartitionState state = GridDhtPartitionState.fromOrdinal(stateId);

            assert state != null;

            part.restoreState(state == GridDhtPartitionState.EVICTED ? GridDhtPartitionState.RENTING : state);

            return true;
        }

        return false;
    }

    /**
     * @param cacheCtx Cache context to apply an update.
     * @param dataEntry Data entry to apply.
     * @throws IgniteCheckedException If failed to restore.
     */
    private void applyUpdate(GridCacheContext cacheCtx, DataEntry dataEntry) throws IgniteCheckedException {
        int partId = dataEntry.partitionId();

        if (partId == -1)
            partId = cacheCtx.affinity().partition(dataEntry.key());

        GridDhtLocalPartition locPart = cacheCtx.topology().forceCreatePartition(partId);

        switch (dataEntry.op()) {
            case CREATE:
            case UPDATE:
                cacheCtx.offheap().update(
                    cacheCtx,
                    dataEntry.key(),
                    dataEntry.value(),
                    dataEntry.writeVersion(),
                    0L,
                    locPart,
                    null);

                if (dataEntry.partitionCounter() != 0)
                    cacheCtx.offheap().onPartitionInitialCounterUpdated(partId, dataEntry.partitionCounter());

                break;

            case DELETE:
                cacheCtx.offheap().remove(cacheCtx, dataEntry.key(), partId, locPart);

                if (dataEntry.partitionCounter() != 0)
                    cacheCtx.offheap().onPartitionInitialCounterUpdated(partId, dataEntry.partitionCounter());

                break;

            case READ:
                // do nothing
                break;

            default:
                throw new IgniteCheckedException("Invalid operation for WAL entry update: " + dataEntry.op());
        }
    }

    /**
     * @throws IgniteCheckedException If failed.
     */
    private void finalizeCheckpointOnRecovery(long cpTs, UUID cpId, WALPointer walPtr) throws IgniteCheckedException {
        assert cpTs != 0;

        ByteBuffer tmpWriteBuf = ByteBuffer.allocateDirect(pageSize());

        long start = System.currentTimeMillis();

        Collection<DataRegion> memPolicies = context().database().dataRegions();

        List<IgniteBiTuple<PageMemory, Collection<FullPageId>>> cpEntities = new ArrayList<>(memPolicies.size());

        for (DataRegion memPlc : memPolicies) {
            if (memPlc.config().isPersistenceEnabled()) {
                PageMemoryEx pageMem = (PageMemoryEx)memPlc.pageMemory();

                cpEntities.add(new IgniteBiTuple<PageMemory, Collection<FullPageId>>(
                    pageMem, (pageMem).beginCheckpoint()));
            }
        }

        tmpWriteBuf.order(ByteOrder.nativeOrder());

        // Identity stores set.
        Collection<PageStore> updStores = new HashSet<>();

        int cpPagesCnt = 0;

        for (IgniteBiTuple<PageMemory, Collection<FullPageId>> e : cpEntities) {
            PageMemoryEx pageMem = (PageMemoryEx)e.get1();

            Collection<FullPageId> cpPages = e.get2();

            cpPagesCnt += cpPages.size();

            for (FullPageId fullId : cpPages) {
                tmpWriteBuf.rewind();

                Integer tag = pageMem.getForCheckpoint(fullId, tmpWriteBuf, null);

                if (tag != null) {
                    tmpWriteBuf.rewind();

                    PageStore store = storeMgr.writeInternal(fullId.groupId(), fullId.pageId(), tmpWriteBuf, tag, true);

                    tmpWriteBuf.rewind();

                    updStores.add(store);
                }
            }
        }

        long written = U.currentTimeMillis();

        for (PageStore updStore : updStores)
            updStore.sync();

        long fsync = U.currentTimeMillis();

        for (IgniteBiTuple<PageMemory, Collection<FullPageId>> e : cpEntities)
            ((PageMemoryEx)e.get1()).finishCheckpoint();

        writeCheckpointEntry(
            tmpWriteBuf,
            cpTs,
            cpId,
            walPtr,
            null,
            CheckpointEntryType.END);

        cctx.pageStore().finishRecover();

        if (log.isInfoEnabled())
            log.info(String.format("Checkpoint finished [cpId=%s, pages=%d, markPos=%s, " +
                    "pagesWrite=%dms, fsync=%dms, total=%dms]",
                cpId,
                cpPagesCnt,
                walPtr,
                written - start,
                fsync - written,
                fsync - start));
    }

    /**
     * @param cpId Checkpoint ID.
     * @param ptr Wal pointer of current checkpoint.
     */
    private CheckpointEntry writeCheckpointEntry(
        ByteBuffer tmpWriteBuf,
        long cpTs,
        UUID cpId,
        WALPointer ptr,
        CheckpointRecord rec,
        CheckpointEntryType type
    ) throws IgniteCheckedException {
        assert ptr instanceof FileWALPointer;

        FileWALPointer filePtr = (FileWALPointer)ptr;

        String fileName = checkpointFileName(cpTs, cpId, type);

        try (FileChannel ch = FileChannel.open(Paths.get(cpDir.getAbsolutePath(), fileName),
            StandardOpenOption.CREATE_NEW, StandardOpenOption.APPEND)) {

            tmpWriteBuf.rewind();

            tmpWriteBuf.putLong(filePtr.index());

            tmpWriteBuf.putInt(filePtr.fileOffset());

            tmpWriteBuf.putInt(filePtr.length());

            tmpWriteBuf.flip();

            ch.write(tmpWriteBuf);

            tmpWriteBuf.clear();

            if (!skipSync)
                ch.force(true);

            return type == CheckpointEntryType.START ?
                new CheckpointEntry(cpTs, ptr, cpId, rec.cacheGroupStates()) : null;
        }
        catch (IOException e) {
            throw new IgniteCheckedException(e);
        }
    }

    /**
     * Counter for written checkpoint pages. Not null only if checkpoint is running.
     */
    public AtomicInteger writtenPagesCounter() {
        return writtenPagesCntr;
    }

    /**
     * @return Number of pages in current checkpoint. If checkpoint is not running, returns 0.
     */
    public int currentCheckpointPagesCount() {
        return currCheckpointPagesCnt;
    }

    /**
     * @param cpTs Checkpoint timestamp.
     * @param cpId Checkpoint ID.
     * @param type Checkpoint type.
     * @return Checkpoint file name.
     */
    private static String checkpointFileName(long cpTs, UUID cpId, CheckpointEntryType type) {
        return cpTs + "-" + cpId + "-" + type + ".bin";
    }

    /**
     *
     */
    @SuppressWarnings("NakedNotify")
    public class Checkpointer extends GridWorker {
        /** Temporary write buffer. */
        private final ByteBuffer tmpWriteBuf;

        /** Next scheduled checkpoint progress. */
        private volatile CheckpointProgress scheduledCp;

        /** Current checkpoint. This field is updated only by checkpoint thread. */
        private volatile CheckpointProgress curCpProgress;

        /** Shutdown now. */
        private volatile boolean shutdownNow;

        /** */
        private long lastCpTs;

        /**
         * @param gridName Grid name.
         * @param name Thread name.
         * @param log Logger.
         */
        protected Checkpointer(@Nullable String gridName, String name, IgniteLogger log) {
            super(gridName, name, log);

            scheduledCp = new CheckpointProgress(U.currentTimeMillis() + checkpointFreq);

            tmpWriteBuf = ByteBuffer.allocateDirect(pageSize());

            tmpWriteBuf.order(ByteOrder.nativeOrder());
        }

        /** {@inheritDoc} */
        @Override protected void body() throws InterruptedException, IgniteInterruptedCheckedException {
            while (!isCancelled()) {
                waitCheckpointEvent();

                GridFutureAdapter<Void> enableChangeApplied = GridCacheDatabaseSharedManager.this.enableChangeApplied;

                if (enableChangeApplied != null) {
                    enableChangeApplied.onDone();

                    GridCacheDatabaseSharedManager.this.enableChangeApplied = null;
                }

                if (checkpointsEnabled)
                    doCheckpoint();
                else {
                    synchronized (this) {
                        scheduledCp.nextCpTs = U.currentTimeMillis() + checkpointFreq;
                    }
                }
            }

            // Final run after the cancellation.
            if (checkpointsEnabled && !shutdownNow)
                doCheckpoint();

            scheduledCp.cpFinishFut.onDone(new NodeStoppingException("Node is stopping."));
        }

        /**
         *
         */
        private CheckpointProgressSnapshot wakeupForCheckpoint(long delayFromNow, String reason) {
            CheckpointProgress sched = scheduledCp;

            long next = U.currentTimeMillis() + delayFromNow;

            if (sched.nextCpTs <= next)
                return new CheckpointProgressSnapshot(sched);

            CheckpointProgressSnapshot ret;

            synchronized (this) {
                sched = scheduledCp;

                if (sched.nextCpTs > next) {
                    sched.reason = reason;

                    sched.nextCpTs = next;
                }

                ret = new CheckpointProgressSnapshot(sched);

                notifyAll();
            }

            return ret;
        }

        /**
         * @param snapshotOperation Snapshot operation.
         */
        public IgniteInternalFuture wakeupForSnapshotCreation(SnapshotOperation snapshotOperation) {
            GridFutureAdapter<Object> ret;

            synchronized (this) {
                scheduledCp.nextCpTs = U.currentTimeMillis();

                scheduledCp.reason = "snapshot";

                scheduledCp.nextSnapshot = true;

                scheduledCp.snapshotOperation = snapshotOperation;

                ret = scheduledCp.cpBeginFut;

                notifyAll();
            }

            return ret;
        }

        /**
         *
         */
        private void doCheckpoint() {
            try {
                CheckpointMetricsTracker tracker = new CheckpointMetricsTracker();

                Checkpoint chp = markCheckpointBegin(tracker);

                currCheckpointPagesCnt = chp.pagesSize;

                writtenPagesCntr = new AtomicInteger();

                boolean interrupted = true;

                try {
                    if (chp.hasDelta()) {
                        // Identity stores set.
                        GridConcurrentHashSet<PageStore> updStores = new GridConcurrentHashSet<>();

                        CountDownFuture doneWriteFut = new CountDownFuture(
                            asyncRunner == null ? 1 : chp.cpPages.collectionsSize());

                        tracker.onPagesWriteStart();

                        final int totalPagesToWriteCnt = chp.cpPages.size();

                        if (asyncRunner != null) {
                            for (int i = 0; i < chp.cpPages.collectionsSize(); i++) {
                                Runnable write = new WriteCheckpointPages(
                                    tracker,
                                    chp.cpPages.innerCollection(i),
                                    updStores,
                                    doneWriteFut,
                                    totalPagesToWriteCnt
                                );

                                try {
                                    asyncRunner.execute(write);
                                }
                                catch (RejectedExecutionException ignore) {
                                    // Run the task synchronously.
                                    write.run();
                                }
                            }
                        }
                        else {
                            // Single-threaded checkpoint.
                            Runnable write = new WriteCheckpointPages(tracker,
                                chp.cpPages,
                                updStores,
                                doneWriteFut,
                                totalPagesToWriteCnt);

                            write.run();
                        }

                        // Wait and check for errors.
                        doneWriteFut.get();

                        // Must re-check shutdown flag here because threads may have skipped some pages.
                        // If so, we should not put finish checkpoint mark.
                        if (shutdownNow) {
                            chp.progress.cpFinishFut.onDone(new NodeStoppingException("Node is stopping."));

                            return;
                        }

                        tracker.onFsyncStart();

                        if (!skipSync) {
                            for (PageStore updStore : updStores) {
                                if (shutdownNow) {
                                    chp.progress.cpFinishFut.onDone(new NodeStoppingException("Node is stopping."));

                                    return;
                                }

                                updStore.sync();
                            }
                        }
                    }
                    else {
                        tracker.onPagesWriteStart();
                        tracker.onFsyncStart();
                    }

                    snapshotMgr.afterCheckpointPageWritten();

                    // Must mark successful checkpoint only if there are no exceptions or interrupts.
                    interrupted = false;
                }
                finally {
                    if (!interrupted)
                        markCheckpointEnd(chp);
                }

                tracker.onEnd();

                if (chp.hasDelta()) {
                    if (printCheckpointStats) {
                        if (log.isInfoEnabled())
                            log.info(String.format("Checkpoint finished [cpId=%s, pages=%d, markPos=%s, " +
                                    "walSegmentsCleared=%d, markDuration=%dms, pagesWrite=%dms, fsync=%dms, " +
                                    "total=%dms]",
                                chp.cpEntry.checkpointId(),
                                chp.pagesSize,
                                chp.cpEntry.checkpointMark(),
                                chp.walFilesDeleted,
                                tracker.markDuration(),
                                tracker.pagesWriteDuration(),
                                tracker.fsyncDuration(),
                                tracker.totalDuration()));
                    }

                    persStoreMetrics.onCheckpoint(
                        tracker.lockWaitDuration(),
                        tracker.markDuration(),
                        tracker.pagesWriteDuration(),
                        tracker.fsyncDuration(),
                        tracker.totalDuration(),
                        chp.pagesSize,
                        tracker.dataPagesWritten(),
                        tracker.cowPagesWritten());
                }
                else {
                    persStoreMetrics.onCheckpoint(
                        tracker.lockWaitDuration(),
                        tracker.markDuration(),
                        tracker.pagesWriteDuration(),
                        tracker.fsyncDuration(),
                        tracker.totalDuration(),
                        chp.pagesSize,
                        tracker.dataPagesWritten(),
                        tracker.cowPagesWritten());
                }
            }
            catch (IgniteCheckedException e) {
                // TODO-ignite-db how to handle exception?
                U.error(log, "Failed to create checkpoint.", e);
            }
        }

        /**
         *
         */
        @SuppressWarnings("WaitNotInLoop")
        private void waitCheckpointEvent() {
            boolean cancel = false;

            try {
                long now = U.currentTimeMillis();

                synchronized (this) {
                    long remaining;

                    while ((remaining = scheduledCp.nextCpTs - now) > 0 && !isCancelled()) {
                        wait(remaining);

                        now = U.currentTimeMillis();
                    }
                }
            }
            catch (InterruptedException ignored) {
                Thread.currentThread().interrupt();

                cancel = true;
            }

            if (cancel)
                isCancelled = true;
        }

        /**
         *
         */
        @SuppressWarnings("TooBroadScope")
        private Checkpoint markCheckpointBegin(CheckpointMetricsTracker tracker) throws IgniteCheckedException {
            CheckpointRecord cpRec = new CheckpointRecord(null);

            WALPointer cpPtr = null;

            final CheckpointProgress curr;

            IgniteBiTuple<Collection<GridMultiCollectionWrapper<FullPageId>>, Integer> cpPagesTuple;

            tracker.onLockWaitStart();

            boolean hasPages;

            IgniteFuture snapFut = null;

            checkpointLock.writeLock().lock();

            try {
                tracker.onMarkStart();

                synchronized (this) {
                    curr = scheduledCp;

                    curr.started = true;

                    if (curr.reason == null)
                        curr.reason = "timeout";

                    // It is important that we assign a new progress object before checkpoint mark in page memory.
                    scheduledCp = new CheckpointProgress(U.currentTimeMillis() + checkpointFreq);

                    curCpProgress = curr;
                }

                final PartitionAllocationMap map = new PartitionAllocationMap();

                DbCheckpointListener.Context ctx0 = new DbCheckpointListener.Context() {
                    @Override public boolean nextSnapshot() {
                        return curr.nextSnapshot;
                    }

                    /** {@inheritDoc} */
                    @Override public PartitionAllocationMap partitionStatMap() {
                        return map;
                    }

                    @Override public boolean needToSnapshot(String cacheOrGrpName) {
                        return curr.snapshotOperation.cacheGroupIds().contains(CU.cacheId(cacheOrGrpName));
                    }
                };

                // Listeners must be invoked before we write checkpoint record to WAL.
                for (DbCheckpointListener lsnr : lsnrs)
                    lsnr.onCheckpointBegin(ctx0);

                if (curr.nextSnapshot)
                    snapFut = snapshotMgr.onMarkCheckPointBegin(curr.snapshotOperation, map);

                for (CacheGroupContext grp : cctx.cache().cacheGroups()) {
                    if (grp.isLocal())
                        continue;

                    List<GridDhtLocalPartition> locParts = new ArrayList<>();

                    for (GridDhtLocalPartition part : grp.topology().currentLocalPartitions())
                        locParts.add(part);

                    Collections.sort(locParts, ASC_PART_COMPARATOR);

                    CacheState state = new CacheState(locParts.size());

                    for (GridDhtLocalPartition part : grp.topology().currentLocalPartitions()) {
                        state.addPartitionState(
                            part.id(),
                            part.dataStore().fullSize(),
                            part.updateCounter(),
                            (byte)part.state().ordinal()
                        );
                    }

                    cpRec.addCacheGroupState(grp.groupId(), state);
                }

                cpPagesTuple = beginAllCheckpoints();

                hasPages = hasPageForWrite(cpPagesTuple.get1());

                if (hasPages || curr.nextSnapshot) {
                    // No page updates for this checkpoint are allowed from now on.
                    cpPtr = cctx.wal().log(cpRec);

                    if (cpPtr == null)
                        cpPtr = CheckpointStatus.NULL_PTR;
                }
            }
            finally {
                checkpointLock.writeLock().unlock();

                tracker.onLockRelease();
            }

            curr.cpBeginFut.onDone();

            if (snapFut != null) {
                try {
                    snapFut.get();
                }
                catch (IgniteException e) {
                    U.error(log, "Failed to wait for snapshot operation initialization: " +
                        curr.snapshotOperation + "]", e);
                }
            }

            if (hasPages) {
                assert cpPtr != null;

                // Sync log outside the checkpoint write lock.
                cctx.wal().fsync(cpPtr);

                long cpTs = System.currentTimeMillis();

                // This can happen in an unlikely event of two checkpoints happening
                // within a currentTimeMillis() granularity window.
                if (cpTs == lastCpTs)
                    cpTs++;

                lastCpTs = cpTs;

                CheckpointEntry cpEntry = writeCheckpointEntry(
                    tmpWriteBuf,
                    cpTs,
                    cpRec.checkpointId(),
                    cpPtr,
                    cpRec,
                    CheckpointEntryType.START);

                checkpointHist.addCheckpointEntry(cpEntry);

                GridMultiCollectionWrapper<FullPageId> cpPages = splitAndSortCpPagesIfNeeded(cpPagesTuple);

                if (printCheckpointStats)
                    if (log.isInfoEnabled())
                        log.info(String.format("Checkpoint started [checkpointId=%s, startPtr=%s, checkpointLockWait=%dms, " +
                                "checkpointLockHoldTime=%dms, pages=%d, reason='%s']",
                            cpRec.checkpointId(),
                            cpPtr,
                            tracker.lockWaitDuration(),
                            tracker.lockHoldDuration(),
                            cpPages.size(),
                            curr.reason)
                        );

                return new Checkpoint(cpEntry, cpPages, curr);
            }
            else {
                if (curr.nextSnapshot)
                    cctx.wal().fsync(null);

                if (printCheckpointStats) {
                    if (log.isInfoEnabled())
                        LT.info(log, String.format("Skipping checkpoint (no pages were modified) [" +
                                "checkpointLockWait=%dms, checkpointLockHoldTime=%dms, reason='%s']",
                            tracker.lockWaitDuration(),
                            tracker.lockHoldDuration(),
                            curr.reason));
                }

                GridMultiCollectionWrapper<FullPageId> wrapper = new GridMultiCollectionWrapper<>(new Collection[0]);

                return new Checkpoint(null, wrapper, curr);
            }
        }

        /**
         * Check that at least one collection is not empty.
         *
         * @param cpPagesCollWrapper Collection of {@link GridMultiCollectionWrapper} checkpoint pages.
         */
        private boolean hasPageForWrite(Collection<GridMultiCollectionWrapper<FullPageId>> cpPagesCollWrapper) {
            boolean hasPages = false;

            for (Collection c : cpPagesCollWrapper)
                if (!c.isEmpty()) {
                    hasPages = true;

                    break;
                }

            return hasPages;
        }

        /**
         * @return tuple with collections of FullPageIds obtained from each PageMemory and overall number of dirty
         * pages.
         */
        private IgniteBiTuple<Collection<GridMultiCollectionWrapper<FullPageId>>, Integer> beginAllCheckpoints() {
            Collection<GridMultiCollectionWrapper<FullPageId>> res = new ArrayList(dataRegions().size());

            int pagesNum = 0;

            for (DataRegion memPlc : dataRegions()) {
                if (!memPlc.config().isPersistenceEnabled())
                    continue;

                GridMultiCollectionWrapper<FullPageId> nextCpPagesCol = ((PageMemoryEx)memPlc.pageMemory()).beginCheckpoint();

                pagesNum += nextCpPagesCol.size();

                res.add(nextCpPagesCol);
            }

            return new IgniteBiTuple<>(res, pagesNum);
        }

        /**
         * @param chp Checkpoint snapshot.
         */
        private void markCheckpointEnd(Checkpoint chp) throws IgniteCheckedException {
            synchronized (this) {
                for (DataRegion memPlc : dataRegions()) {
                    if (!memPlc.config().isPersistenceEnabled())
                        continue;

                    ((PageMemoryEx)memPlc.pageMemory()).finishCheckpoint();
                }

                if (chp.hasDelta())
                    writeCheckpointEntry(
                        tmpWriteBuf,
                        chp.cpEntry.checkpointTimestamp(),
                        chp.cpEntry.checkpointId(),
                        chp.cpEntry.checkpointMark(),
                        null,
                        CheckpointEntryType.END);

                writtenPagesCntr = null;

                currCheckpointPagesCnt = 0;
            }

            checkpointHist.onCheckpointFinished(chp);

            if (chp.progress != null)
                chp.progress.cpFinishFut.onDone();
        }

        /** {@inheritDoc} */
        @Override public void cancel() {
            if (log.isDebugEnabled())
                log.debug("Cancelling grid runnable: " + this);

            // Do not interrupt runner thread.
            isCancelled = true;

            synchronized (this) {
                notifyAll();
            }
        }

        /**
         *
         */
        public void shutdownNow() {
            shutdownNow = true;

            if (!isCancelled)
                cancel();
        }
    }

    /**
     * Reorders list of checkpoint pages and splits them into needed number of sublists according to
     * {@link DataStorageConfiguration#getCheckpointThreads()} and
     * {@link DataStorageConfiguration#getCheckpointWriteOrder()}.
     *
     * @param cpPagesTuple Checkpoint pages tuple.
     */
    private GridMultiCollectionWrapper<FullPageId> splitAndSortCpPagesIfNeeded(
        IgniteBiTuple<Collection<GridMultiCollectionWrapper<FullPageId>>, Integer> cpPagesTuple
    ) {
        List<FullPageId> cpPagesList = new ArrayList<>(cpPagesTuple.get2());

        for (GridMultiCollectionWrapper<FullPageId> col : cpPagesTuple.get1()) {
            for (int i = 0; i < col.collectionsSize(); i++)
                cpPagesList.addAll(col.innerCollection(i));
        }

        if (persistenceCfg.getCheckpointWriteOrder() == CheckpointWriteOrder.SEQUENTIAL) {
            Collections.sort(cpPagesList, new Comparator<FullPageId>() {
                @Override public int compare(FullPageId o1, FullPageId o2) {
                    int cmp = Long.compare(o1.groupId(), o2.groupId());
                    if (cmp != 0)
                        return cmp;

                    return Long.compare(PageIdUtils.effectivePageId(o1.pageId()),
                        PageIdUtils.effectivePageId(o2.pageId()));
                }
            });
        }

        int cpThreads = persistenceCfg.getCheckpointThreads();

        int pagesSubLists = cpThreads == 1 ? 1 : cpThreads * 4;
        // Splitting pages to (threads * 4) subtasks. If any thread will be faster, it will help slower threads.

        Collection[] pagesSubListArr = new Collection[pagesSubLists];

        for (int i = 0; i < pagesSubLists; i++) {
            int totalSize = cpPagesList.size();

            int from = totalSize * i / (pagesSubLists);

            int to = totalSize * (i + 1) / (pagesSubLists);

            pagesSubListArr[i] = cpPagesList.subList(from, to);
        }

        return new GridMultiCollectionWrapper<FullPageId>(pagesSubListArr);
    }

    /** Pages write task */
    private class WriteCheckpointPages implements Runnable {
        /** */
        private CheckpointMetricsTracker tracker;

        /** Collection of page IDs to write under this task. Overall pages to write may be greater than this collection */
        private Collection<FullPageId> writePageIds;

        /** */
        private GridConcurrentHashSet<PageStore> updStores;

        /** */
        private CountDownFuture doneFut;

        /** Total pages to write, counter may be greater than {@link #writePageIds} size */
        private final int totalPagesToWrite;

        /**
         * Creates task for write pages
         *
         * @param tracker
         * @param writePageIds Collection of page IDs to write.
         * @param updStores
         * @param doneFut
         * @param totalPagesToWrite total pages to be written under this checkpoint
         */
        private WriteCheckpointPages(
            final CheckpointMetricsTracker tracker,
            final Collection<FullPageId> writePageIds,
            final GridConcurrentHashSet<PageStore> updStores,
            final CountDownFuture doneFut,
            final int totalPagesToWrite) {
            this.tracker = tracker;
            this.writePageIds = writePageIds;
            this.updStores = updStores;
            this.doneFut = doneFut;
            this.totalPagesToWrite = totalPagesToWrite;
        }

        /** {@inheritDoc} */
        @Override public void run() {
            ByteBuffer tmpWriteBuf = threadBuf.get();

            long writeAddr = GridUnsafe.bufferAddress(tmpWriteBuf);

            snapshotMgr.beforeCheckpointPageWritten();

            try {
                for (FullPageId fullId : writePageIds) {
                    if (checkpointer.shutdownNow)
                        break;

                    tmpWriteBuf.rewind();

                    snapshotMgr.beforePageWrite(fullId);

                    int grpId = fullId.groupId();

                    PageMemoryEx pageMem;

                    if (grpId != MetaStorage.METASTORAGE_CACHE_ID) {
                        CacheGroupContext grp = context().cache().cacheGroup(grpId);

                        if (grp == null)
                            continue;

                        if (!grp.dataRegion().config().isPersistenceEnabled())
                            continue;

                        pageMem = (PageMemoryEx)grp.dataRegion().pageMemory();
                    }
                    else
                        pageMem = (PageMemoryEx)metaStorage.pageMemory();


                    Integer tag = pageMem.getForCheckpoint(
                        fullId, tmpWriteBuf, persStoreMetrics.metricsEnabled() ? tracker : null);

                    if (tag != null) {
                        assert PageIO.getType(tmpWriteBuf) != 0 : "Invalid state. Type is 0! pageId = " + U.hexLong(fullId.pageId());
                        assert PageIO.getVersion(tmpWriteBuf) != 0 : "Invalid state. Version is 0! pageId = " + U.hexLong(fullId.pageId());

                        tmpWriteBuf.rewind();

                        if (persStoreMetrics.metricsEnabled()) {
                            int pageType = PageIO.getType(tmpWriteBuf);

                            if (PageIO.isDataPageType(pageType))
                                tracker.onDataPageWritten();
                        }

                        if (!skipCrc) {
                            PageIO.setCrc(writeAddr, PureJavaCrc32.calcCrc32(tmpWriteBuf, pageSize()));

                            tmpWriteBuf.rewind();
                        }

                        int curWrittenPages = writtenPagesCntr.incrementAndGet();

                        snapshotMgr.onPageWrite(fullId, tmpWriteBuf, curWrittenPages, totalPagesToWrite);

                        tmpWriteBuf.rewind();

                        PageStore store = storeMgr.writeInternal(grpId, fullId.pageId(), tmpWriteBuf, tag, false);

                        updStores.add(store);
                    }
                }

                doneFut.onDone((Void)null);
            }
            catch (Throwable e) {
                doneFut.onDone(e);
            }
        }
    }

    /**
     *
     */
    private enum CheckpointEntryType {
        /** */
        START,

        /** */
        END
    }

    /**
     *
     */
    private static class Checkpoint {
        /** Checkpoint entry. */
        private final CheckpointEntry cpEntry;

        /** Checkpoint pages. */
        private final GridMultiCollectionWrapper<FullPageId> cpPages;

        /** */
        private final CheckpointProgress progress;

        /** Number of deleted WAL files. */
        private int walFilesDeleted;

        /** */
        private final int pagesSize;

        /**
         * @param cpEntry Checkpoint entry.
         * @param cpPages Pages to write to the page store.
         * @param progress Checkpoint progress status.
         */
        private Checkpoint(
            CheckpointEntry cpEntry,
            @NotNull GridMultiCollectionWrapper<FullPageId> cpPages,
            CheckpointProgress progress
        ) {
            assert cpEntry == null || cpEntry.initGuard != 0;

            this.cpEntry = cpEntry;
            this.cpPages = cpPages;
            this.progress = progress;

            pagesSize = cpPages.size();
        }

        /**
         * @return {@code true} if this checkpoint contains at least one dirty page.
         */
        private boolean hasDelta() {
            return pagesSize != 0;
        }
    }

    /**
     *
     */
    private static class CheckpointStatus {
        /** Null checkpoint UUID. */
        private static final UUID NULL_UUID = new UUID(0L, 0L);

        /** Null WAL pointer. */
        private static final WALPointer NULL_PTR = new FileWALPointer(0, 0, 0);

        /** */
        private long cpStartTs;

        /** */
        private UUID cpStartId;

        /** */
        @GridToStringInclude
        private WALPointer startPtr;

        /** */
        private UUID cpEndId;

        /** */
        @GridToStringInclude
        private WALPointer endPtr;

        /**
         * @param cpStartId Checkpoint start ID.
         * @param startPtr Checkpoint start pointer.
         * @param cpEndId Checkpoint end ID.
         * @param endPtr Checkpoint end pointer.
         */
        private CheckpointStatus(long cpStartTs, UUID cpStartId, WALPointer startPtr, UUID cpEndId, WALPointer endPtr) {
            this.cpStartTs = cpStartTs;
            this.cpStartId = cpStartId;
            this.startPtr = startPtr;
            this.cpEndId = cpEndId;
            this.endPtr = endPtr;
        }

        /**
         * @return {@code True} if need to apply page log to restore tree structure.
         */
        public boolean needRestoreMemory() {
            return !F.eq(cpStartId, cpEndId) && !F.eq(NULL_UUID, cpStartId);
        }

        /** {@inheritDoc} */
        public String toString() {
            return S.toString(CheckpointStatus.class, this);
        }
    }

    /**
     *
     */
    private static class CheckpointProgress {
        /** */
        private volatile long nextCpTs;

        /** */
        private GridFutureAdapter cpBeginFut = new GridFutureAdapter<>();

        /** */
        private GridFutureAdapter cpFinishFut = new GridFutureAdapter<>();

        /** */
        private volatile boolean nextSnapshot;

        /** */
        private volatile boolean started;

        /** */
        private volatile SnapshotOperation snapshotOperation;

        /** Wakeup reason. */
        private String reason;

        /**
         * @param nextCpTs Next checkpoint timestamp.
         */
        private CheckpointProgress(long nextCpTs) {
            this.nextCpTs = nextCpTs;
        }
    }

    /**
     *
     */
    private static class CheckpointProgressSnapshot {
        /** */
        private final boolean started;

        /** */
        private final GridFutureAdapter<Object> cpBeginFut;

        /** */
        private final GridFutureAdapter<Object> cpFinishFut;

        /** */
        CheckpointProgressSnapshot(CheckpointProgress cpProgress) {
            started = cpProgress.started;
            cpBeginFut = cpProgress.cpBeginFut;
            cpFinishFut = cpProgress.cpFinishFut;
        }
    }

    /**
     * Checkpoint history. Holds chronological ordered map with {@link GridCacheDatabaseSharedManager.CheckpointEntry
     * CheckpointEntries}. Data is loaded from corresponding checkpoint directory. This directory holds files for
     * checkpoint start and end.
     */
    @SuppressWarnings("PublicInnerClass")
    public class CheckpointHistory {
        /**
         * Maps checkpoint's timestamp (from CP file name) to CP entry.
         * Using TS provides historical order of CP entries in map ( first is oldest )
         */
        private final NavigableMap<Long, CheckpointEntry> histMap = new ConcurrentSkipListMap<>();

        /**
         * Load history form checkpoint directory.
         *
         * @param dir Checkpoint state dir.
         */
        private void loadHistory(File dir) throws IgniteCheckedException {
            if (!dir.exists())
                return;

            File[] files = dir.listFiles(CP_FILE_FILTER);

            if (!F.isEmpty(files)) {
                Arrays.sort(files, CP_TS_COMPARATOR);

                ByteBuffer buf = ByteBuffer.allocate(16);
                buf.order(ByteOrder.nativeOrder());

                for (File file : files) {
                    Matcher matcher = CP_FILE_NAME_PATTERN.matcher(file.getName());

                    if (matcher.matches()) {
                        CheckpointEntryType type = CheckpointEntryType.valueOf(matcher.group(3));

                        if (type == CheckpointEntryType.START) {
                            long cpTs = Long.parseLong(matcher.group(1));
                            WALPointer ptr = readPointer(file, buf);

                            if (ptr == null)
                                continue;

                            // Create lazy checkpoint entry.
                            CheckpointEntry entry = new CheckpointEntry(cpTs, ptr);

                            histMap.put(cpTs, entry);
                        }
                    }
                }
            }
        }

        /**
         * @param cpTs Checkpoint timestamp.
         * @return Initialized entry.
         * @throws IgniteCheckedException If failed to initialize entry.
         */
        private CheckpointEntry entry(Long cpTs) throws IgniteCheckedException {
            CheckpointEntry entry = histMap.get(cpTs);

            if (entry == null)
                throw new IgniteCheckedException("Checkpoint entry was removed: " + cpTs);

            entry.initIfNeeded(cctx);

            return entry;
        }

        /**
         * @return Collection of checkpoint timestamps.
         */
        public Collection<Long> checkpoints() {
            return histMap.keySet();
        }

        /**
         * Adds checkpoint entry after the corresponding WAL record has been written to WAL. The checkpoint itself
         * is not finished yet.
         *
         * @param entry Entry to ad.
         */
        private void addCheckpointEntry(CheckpointEntry entry) {
            histMap.put(entry.checkpointTimestamp(), entry);
        }

        /**
         * Callback on truncate wal.
         */
        private void onWalTruncated(WALPointer ptr) {
            FileWALPointer highBound = (FileWALPointer)ptr;

            List<CheckpointEntry> cpToRemove = new ArrayList<>();

            for (CheckpointEntry cpEntry : histMap.values()) {
                FileWALPointer cpPnt = (FileWALPointer)cpEntry.checkpointMark();

                if (highBound.compareTo(cpPnt) <= 0)
                    break;

                if (cctx.wal().reserved(cpEntry.checkpointMark())) {
                    U.warn(log, "Could not clear historyMap due to WAL reservation on cpEntry " + cpEntry.cpId +
                        ", history map size is " + histMap.size());

                    break;
                }

                if (!removeCheckpointFiles(cpEntry))
                    cpToRemove.add(cpEntry);
            }

            for (CheckpointEntry cpEntry : cpToRemove)
                histMap.remove(cpEntry.cpTs);
        }

        /**
         * Clears checkpoint history.
         */
        private void onCheckpointFinished(Checkpoint chp) {
            int deleted = 0;

            boolean dropWal = persistenceCfg.getWalHistorySize() != Integer.MAX_VALUE;

            while (histMap.size() > maxCpHistMemSize) {
                Map.Entry<Long, CheckpointEntry> entry = histMap.firstEntry();

                CheckpointEntry cpEntry = entry.getValue();

                if (cctx.wal().reserved(cpEntry.checkpointMark())) {
                    U.warn(log, "Could not clear historyMap due to WAL reservation on cpEntry " + cpEntry.cpId +
                        ", history map size is " + histMap.size());

                    break;
                }

                boolean fail = removeCheckpointFiles(cpEntry);

                if (!fail) {
                    if (dropWal)
                        deleted += cctx.wal().truncate(null, cpEntry.checkpointMark());

                    histMap.remove(entry.getKey());
                }
                else
                    break;
            }

            chp.walFilesDeleted = deleted;

            if (!chp.cpPages.isEmpty())
                cctx.wal().allowCompressionUntil(chp.cpEntry.checkpointMark());
        }

        /**
         * @param cpEntry Checkpoint entry.
         * @return {True} if delete fail.
         */
        private boolean removeCheckpointFiles(CheckpointEntry cpEntry) {
            File startFile = new File(cpDir.getAbsolutePath(), cpEntry.startFile());
            File endFile = new File(cpDir.getAbsolutePath(), cpEntry.endFile());

            boolean rmvdStart = !startFile.exists() || startFile.delete();
            boolean rmvdEnd = !endFile.exists() || endFile.delete();

            boolean fail = !rmvdStart || !rmvdEnd;

            if (fail) {
                U.warn(log, "Failed to remove stale checkpoint files [startFile=" + startFile.getAbsolutePath() +
                    ", endFile=" + endFile.getAbsolutePath() + ']');

                if (histMap.size() > 2 * maxCpHistMemSize) {
                    U.error(log, "Too many stale checkpoint entries in the map, will truncate WAL archive anyway.");

                    fail = false;
                }
            }

            return fail;
        }

        /**
         * @param cacheId Cache ID.
         * @param partId Partition ID.
         * @return Reserved counter or null if couldn't reserve.
         */
        @Nullable private Long reserve(int cacheId, int partId) {
            for (CheckpointEntry entry : histMap.values()) {
                try {
                    entry.initIfNeeded(cctx);

                    if (entry.cacheGrpStates == null)
                        continue;

                    CacheState grpState = entry.cacheGrpStates.get(cacheId);

                    if (grpState == null)
                        continue;

                    long partCntr = grpState.counterByPartition(partId);

                    if (partCntr >= 0) {
                        if (cctx.wal().reserve(entry.checkpointMark()))
                            return partCntr;
                    }
                }
                catch (Exception e) {
                    U.error(log, "Error while trying to reserve history", e);
                }
            }

            return null;
        }
    }

    /**
     *
     */
    private static class CheckpointEntry {
        /** */
        private static final AtomicIntegerFieldUpdater<CheckpointEntry> initGuardUpdater =
            AtomicIntegerFieldUpdater.newUpdater(CheckpointEntry.class, "initGuard");

        /** Checkpoint timestamp. */
        private long cpTs;

        /** Checkpoint end mark. */
        private WALPointer cpMark;

        /** Initialization latch. */
        private CountDownLatch initLatch;

        /** */
        @SuppressWarnings("unused")
        private volatile int initGuard;

        /** Checkpoint ID. Initialized lazily. */
        private UUID cpId;

        /** Cache states. Initialized lazily. */
        private Map<Integer, CacheState> cacheGrpStates;

        /** Initialization exception. */
        private IgniteCheckedException initEx;

        /**
         * Lazy entry constructor.
         *
         * @param cpTs Checkpoint timestamp.
         * @param cpMark Checkpoint end mark (WAL pointer).
         */
        private CheckpointEntry(long cpTs, WALPointer cpMark) {
            assert cpMark != null;

            this.cpTs = cpTs;
            this.cpMark = cpMark;

            initLatch = new CountDownLatch(1);
        }

        /**
         * Creates complete entry.
         *
         * @param cpTs Checkpoint timestamp.
         * @param cpMark Checkpoint mark pointer.
         * @param cpId Checkpoint ID.
         * @param cacheGrpStates Cache groups states.
         */
        private CheckpointEntry(long cpTs, WALPointer cpMark, UUID cpId, Map<Integer, CacheState> cacheGrpStates) {
            this.cpTs = cpTs;
            this.cpMark = cpMark;
            this.cpId = cpId;
            this.cacheGrpStates = cacheGrpStates;

            initGuard = 1;
            initLatch = new CountDownLatch(0);
        }

        /**
         * @return Checkpoint timestamp.
         */
        private long checkpointTimestamp() {
            return cpTs;
        }

        /**
         * @return Checkpoint ID.
         */
        private UUID checkpointId() {
            return cpId;
        }

        /**
         * @return Checkpoint mark.
         */
        private WALPointer checkpointMark() {
            return cpMark;
        }

        /**
         * @return Start file name.
         */
        private String startFile() {
            return checkpointFileName(cpTs, cpId, CheckpointEntryType.START);
        }

        /**
         * @return End file name.
         */
        private String endFile() {
            return checkpointFileName(cpTs, cpId, CheckpointEntryType.END);
        }

        /**
         * @param grpId Cache group ID.
         * @param part Partition ID.
         * @return Partition counter or {@code null} if not found.
         */
        private Long partitionCounter(int grpId, int part) {
            assert initGuard != 0;

            if (initEx != null || cacheGrpStates == null)
                return null;

            CacheState state = cacheGrpStates.get(grpId);

            if (state != null) {
                long cntr = state.counterByPartition(part);

                return cntr < 0 ? null : cntr;
            }

            return null;
        }

        /**
         * @throws IgniteCheckedException If failed to read WAL entry.
         */
        private void initIfNeeded(GridCacheSharedContext cctx) throws IgniteCheckedException {
            if (initGuardUpdater.compareAndSet(this, 0, 1)) {
                try (WALIterator it = cctx.wal().replay(cpMark)) {
                    if (it.hasNextX()) {
                        IgniteBiTuple<WALPointer, WALRecord> tup = it.nextX();

                        CheckpointRecord rec = (CheckpointRecord)tup.get2();

                        cpId = rec.checkpointId();
                        cacheGrpStates = rec.cacheGroupStates();
                    }
                    else
                        initEx = new IgniteCheckedException("Failed to find checkpoint record at " +
                            "the given WAL pointer: " + cpMark);
                }
                catch (IgniteCheckedException e) {
                    initEx = e;
                }
                finally {
                    initLatch.countDown();
                }
            }
            else {
                U.await(initLatch);

                if (initEx != null)
                    throw initEx;
            }
        }
    }

    /**
     *
     */
    public static class FileLockHolder implements AutoCloseable {
        /** Lock file name. */
        private static final String lockFileName = "lock";

        /** File. */
        private File file;

        /** Channel. */
        private RandomAccessFile lockFile;

        /** Lock. */
        private FileLock lock;

        /** Kernal context to generate Id of locked node in file. */
        @NotNull private GridKernalContext ctx;

        /** Logger. */
        private IgniteLogger log;

        /**
         * @param path Path.
         */
        public FileLockHolder(String path, @NotNull GridKernalContext ctx, IgniteLogger log) {
            try {
                file = Paths.get(path, lockFileName).toFile();

                lockFile = new RandomAccessFile(file, "rw");

                this.ctx = ctx;
                this.log = log;
            }
            catch (IOException e) {
                throw new IgniteException(e);
            }
        }

        /**
         * @param lockWaitTimeMillis During which time thread will try capture file lock.
         * @throws IgniteCheckedException If failed to capture file lock.
         */
        public void tryLock(long lockWaitTimeMillis) throws IgniteCheckedException {
            assert lockFile != null;

            FileChannel ch = lockFile.getChannel();

            SB sb = new SB();

            //write node id
            sb.a("[").a(ctx.localNodeId().toString()).a("]");

            //write ip addresses
            final GridDiscoveryManager discovery = ctx.discovery();

            if (discovery != null) { //discovery may be not up and running
                final ClusterNode node = discovery.localNode();

                if (node != null)
                    sb.a(node.addresses());
            }

            //write ports
            sb.a("[");
            Iterator<GridPortRecord> it = ctx.ports().records().iterator();

            while (it.hasNext()) {
                GridPortRecord rec = it.next();

                sb.a(rec.protocol()).a(":").a(rec.port());

                if (it.hasNext())
                    sb.a(", ");
            }

            sb.a("]");

            String failMsg;

            try {
                String content = null;

                // Try to get lock, if not available wait 1 sec and re-try.
                for (int i = 0; i < lockWaitTimeMillis; i += 1000) {
                    try {
                        lock = ch.tryLock(0, 1, false);
                        if (lock != null && lock.isValid()) {
                            writeContent(sb.toString());

                            return;
                        }
                    }
                    catch (OverlappingFileLockException ignore) {
                        if (content == null)
                            content = readContent();

                        log.warning("Failed to acquire file lock (local nodeId:" + ctx.localNodeId()
                            + ", already locked by " + content + "), will try again in 1s: "
                            + file.getAbsolutePath());
                    }

                    U.sleep(1000);
                }

                if (content == null)
                    content = readContent();

                failMsg = "Failed to acquire file lock during " + (lockWaitTimeMillis / 1000) +
                    " sec, (locked by " + content + "): " + file.getAbsolutePath();
            }
            catch (Exception e) {
                throw new IgniteCheckedException(e);
            }

            if (failMsg != null)
                throw new IgniteCheckedException(failMsg);
        }

        /**
         * Write node id (who captured lock) into lock file.
         *
         * @param content Node id.
         * @throws IOException if some fail while write node it.
         */
        private void writeContent(String content) throws IOException {
            FileChannel ch = lockFile.getChannel();

            byte[] bytes = content.getBytes();

            ByteBuffer buf = ByteBuffer.allocate(bytes.length);
            buf.put(bytes);

            buf.flip();

            ch.write(buf, 1);

            ch.force(false);
        }

        /**
         *
         */
        private String readContent() throws IOException {
            FileChannel ch = lockFile.getChannel();

            ByteBuffer buf = ByteBuffer.allocate((int)(ch.size() - 1));

            ch.read(buf, 1);

            String content = new String(buf.array());

            buf.clear();

            return content;
        }

        /** Releases file lock */
        public void release() {
            U.releaseQuiet(lock);
        }

        /** Closes file channel */
        public void close() {
            U.closeQuiet(lockFile);
        }

        /**
         * @return Absolute path to lock file.
         */
        private String lockPath() {
            return file.getAbsolutePath();
        }
    }

    /** {@inheritDoc} */
    @Override public DataStorageMetrics persistentStoreMetrics() {
        return new DataStorageMetricsSnapshot(persStoreMetrics);
    }

    /**
     *
     */
    public DataStorageMetricsImpl persistentStoreMetricsImpl() {
        return persStoreMetrics;
    }

    /** {@inheritDoc} */
    @Override public MetaStorage metaStorage() {
        return metaStorage;
    }
}<|MERGE_RESOLUTION|>--- conflicted
+++ resolved
@@ -2104,62 +2104,30 @@
 
                         try {
                             long pageAddr = pageMem.writeLock(grpId, partMetaId, partMetaPage);
-<<<<<<< HEAD
 
                             boolean changed = false;
 
                             try {
                                 PagePartitionMetaIO io = PagePartitionMetaIO.VERSIONS.forPage(pageAddr);
 
-                                T2<Integer, Long> fromWal = partStates.get(new T2<>(grpId, i));
-
-                                if (fromWal != null) {
-                                    int stateId = fromWal.get1();
-=======
-
-                            boolean changed = false;
-
-                            try {
-                                PagePartitionMetaIO io = PagePartitionMetaIO.VERSIONS.forPage(pageAddr);
-
                                 if (restore != null) {
                                     int stateId = restore.get1();
->>>>>>> 6f7aba85
 
                                     io.setPartitionState(pageAddr, (byte)stateId);
 
                                     changed = updateState(part, stateId);
 
-<<<<<<< HEAD
-                                    if (stateId == GridDhtPartitionState.OWNING.ordinal()) {
-                                        grp.offheap().onPartitionInitialCounterUpdated(i, fromWal.get2());
-
-                                        if (part.initialUpdateCounter() < fromWal.get2()) {
-                                            part.initialUpdateCounter(fromWal.get2());
-=======
                                     if (stateId == GridDhtPartitionState.OWNING.ordinal()
                                         || (stateId == GridDhtPartitionState.MOVING.ordinal()
 
                                         && part.initialUpdateCounter() < restore.get2())) {
                                         part.initialUpdateCounter(restore.get2());
->>>>>>> 6f7aba85
-
-                                            changed = true;
-                                        }
+
+                                        changed = true;
                                     }
                                 }
                                 else
-<<<<<<< HEAD
                                     changed = updateState(part, (int)io.getPartitionState(pageAddr));
-                            }
-                            finally {
-                                pageMem.writeUnlock(grpId, partMetaId, partMetaPage, null, changed);
-                            }
-                        }
-                        finally {
-                            pageMem.releasePage(grpId, partMetaId, partMetaPage);
-=======
-                                    updateState(part, (int)io.getPartitionState(pageAddr));
                             }
                             finally {
                                 pageMem.writeUnlock(grpId, partMetaId, partMetaPage, null, changed);
@@ -2221,11 +2189,10 @@
                         }
                         finally {
                             pageMem.readUnlock(grpId, partMetaId, partMetaPage);
->>>>>>> 6f7aba85
                         }
                     }
                     finally {
-                        checkpointReadUnlock();
+                        pageMem.releasePage(grpId, partMetaId, partMetaPage);
                     }
                 }
             }
