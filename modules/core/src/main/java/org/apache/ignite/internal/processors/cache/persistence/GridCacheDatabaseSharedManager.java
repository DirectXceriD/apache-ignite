--- conflicted
+++ resolved
@@ -864,24 +864,8 @@
         checkpointReadLock();
 
         try {
-<<<<<<< HEAD
-            if (!F.isEmpty(cachesToStart)) {
-                for (DynamicCacheDescriptor desc : cachesToStart) {
-                    if (CU.cacheApplicableNode(cctx.localNode(), desc.cacheConfiguration().getNodeFilter()))
-                        storeMgr.initializeForCache(desc.groupDescriptor(), new StoredCacheData(desc.cacheConfiguration()));
-                }
-            }
-
-            CheckpointStatus status = readCheckpointStatus();
-
-            cctx.pageStore().initializeForMetastorage();
-
-            metaStorage = new MetaStorage(cctx, dataRegionMap.get(METASTORE_DATA_REGION_NAME),
-                (DataRegionMetricsImpl)memMetricsMap.get(METASTORE_DATA_REGION_NAME));
-=======
             for (DatabaseLifecycleListener lsnr : getDatabaseListeners(cctx.kernalContext()))
                 lsnr.beforeResumeWalLogging(this);
->>>>>>> 239a7609
 
             // Try to resume logging since last finished checkpoint if possible.
             if (walTail == null) {
@@ -1391,17 +1375,11 @@
                     final int cacheId = cacheCtx.cacheId();
                     final GridFutureAdapter<Void> usrFut = idxRebuildFuts.get(cacheId);
 
-<<<<<<< HEAD
-                    if (!cctx.pageStore().hasIndexStore(cacheCtx.groupId()) && cacheCtx.cacheApplicableNode()) {
-                        IgniteInternalFuture<?> rebuildFut = cctx.kernalContext().query()
-                            .rebuildIndexesFromHash(Collections.singletonList(cacheCtx.cacheId()));
-=======
                     IgniteInternalFuture<?> rebuildFut = qryProc.rebuildIndexesFromHash(cacheCtx);
 
                     if (rebuildFut != null) {
                         log().info("Started indexes rebuilding for cache [name=" + cacheCtx.name()
                             + ", grpName=" + cacheCtx.group().name() + ']');
->>>>>>> 239a7609
 
                         assert usrFut != null : "Missing user future for cache: " + cacheCtx.name();
 
@@ -1492,23 +1470,12 @@
             for (IgniteBiTuple<CacheGroupContext, Boolean> tup : stoppedGrps) {
                 CacheGroupContext grp = tup.get1();
 
-<<<<<<< HEAD
-                if (grp.cacheApplicableNode()) {
-                    try {
-                        cctx.pageStore().shutdownForCacheGroup(grp, tup.get2());
-                    }
-                    catch (IgniteCheckedException e) {
-                        U.error(log, "Failed to gracefully clean page store resources for destroyed cache " +
-                            "[cache=" + grp.cacheOrGroupName() + "]", e);
-                    }
-=======
                 try {
                     cctx.pageStore().shutdownForCacheGroup(grp, tup.get2());
                 }
                 catch (IgniteCheckedException e) {
                     U.error(log, "Failed to gracefully clean page store resources for destroyed cache " +
                         "[cache=" + grp.cacheOrGroupName() + "]", e);
->>>>>>> 239a7609
                 }
             }
         }
@@ -2561,93 +2528,10 @@
      * @param state TransactionState.
      * @return TxState.
      */
-<<<<<<< HEAD
-    private void restorePartitionStates(Map<T2<Integer, Integer>, T2<Integer, Long>> partStates,
-                                       @Nullable Set<Integer> onlyForGroups) throws IgniteCheckedException {
-        for (CacheGroupContext grp : cctx.cache().cacheGroups()) {
-            if (grp.isLocal() || !grp.cacheApplicableNode()) {
-                // Local cache has no partitions and its states.
-                continue;
-            }
-
-            if (!grp.dataRegion().config().isPersistenceEnabled())
-                continue;
-
-            if (onlyForGroups != null && !onlyForGroups.contains(grp.groupId()))
-                continue;
-
-            int grpId = grp.groupId();
-
-            PageMemoryEx pageMem = (PageMemoryEx)grp.dataRegion().pageMemory();
-
-            for (int i = 0; i < grp.affinity().partitions(); i++) {
-                T2<Integer, Long> restore = partStates.get(new T2<>(grpId, i));
-
-                if (storeMgr.exists(grpId, i)) {
-                    storeMgr.ensure(grpId, i);
-
-                    if (storeMgr.pages(grpId, i) <= 1)
-                        continue;
-
-                    GridDhtLocalPartition part = grp.topology().forceCreatePartition(i);
-
-                    assert part != null;
-
-                    // TODO: https://issues.apache.org/jira/browse/IGNITE-6097
-                    grp.offheap().onPartitionInitialCounterUpdated(i, 0);
-
-                    checkpointReadLock();
-
-                    try {
-                        long partMetaId = pageMem.partitionMetaPageId(grpId, i);
-                        long partMetaPage = pageMem.acquirePage(grpId, partMetaId);
-
-                        try {
-                            long pageAddr = pageMem.writeLock(grpId, partMetaId, partMetaPage);
-
-                            boolean changed = false;
-
-                            try {
-                                PagePartitionMetaIO io = PagePartitionMetaIO.VERSIONS.forPage(pageAddr);
-
-                                if (restore != null) {
-                                    int stateId = restore.get1();
-
-                                    io.setPartitionState(pageAddr, (byte)stateId);
-
-                                    changed = updateState(part, stateId);
-
-                                    if (stateId == GridDhtPartitionState.OWNING.ordinal()
-                                        || (stateId == GridDhtPartitionState.MOVING.ordinal()
-                                        && part.initialUpdateCounter() < restore.get2())) {
-                                        part.initialUpdateCounter(restore.get2());
-
-                                        changed = true;
-                                    }
-                                }
-                                else
-                                    updateState(part, (int)io.getPartitionState(pageAddr));
-                            }
-                            finally {
-                                pageMem.writeUnlock(grpId, partMetaId, partMetaPage, null, changed);
-                            }
-                        }
-                        finally {
-                            pageMem.releasePage(grpId, partMetaId, partMetaPage);
-                        }
-                    }
-                    finally {
-                        checkpointReadUnlock();
-                    }
-                }
-                else if (restore != null) {
-                    GridDhtLocalPartition part = grp.topology().forceCreatePartition(i);
-=======
     private byte convertToTxState(TransactionState state) {
         switch (state) {
             case PREPARED:
                 return TxState.PREPARED;
->>>>>>> 239a7609
 
             case COMMITTED:
                 return TxState.COMMITTED;
