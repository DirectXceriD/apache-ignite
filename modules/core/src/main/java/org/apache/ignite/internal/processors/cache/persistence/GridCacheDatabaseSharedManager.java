/*
 * Licensed to the Apache Software Foundation (ASF) under one or more
 * contributor license agreements.  See the NOTICE file distributed with
 * this work for additional information regarding copyright ownership.
 * The ASF licenses this file to You under the Apache License, Version 2.0
 * (the "License"); you may not use this file except in compliance with
 * the License.  You may obtain a copy of the License at
 *
 *      http://www.apache.org/licenses/LICENSE-2.0
 *
 * Unless required by applicable law or agreed to in writing, software
 * distributed under the License is distributed on an "AS IS" BASIS,
 * WITHOUT WARRANTIES OR CONDITIONS OF ANY KIND, either express or implied.
 * See the License for the specific language governing permissions and
 * limitations under the License.
 */

package org.apache.ignite.internal.processors.cache.persistence;

import java.io.File;
import java.io.FileFilter;
import java.io.IOException;
import java.io.RandomAccessFile;
import java.nio.ByteBuffer;
import java.nio.ByteOrder;
import java.nio.channels.FileChannel;
import java.nio.channels.FileLock;
import java.nio.channels.OverlappingFileLockException;
import java.nio.file.Files;
import java.nio.file.Path;
import java.nio.file.Paths;
import java.nio.file.StandardOpenOption;
import java.util.ArrayList;
import java.util.Arrays;
import java.util.Collection;
import java.util.Collections;
import java.util.Comparator;
import java.util.HashMap;
import java.util.HashSet;
import java.util.Iterator;
import java.util.List;
import java.util.Map;
import java.util.NavigableMap;
import java.util.UUID;
import java.util.concurrent.ConcurrentHashMap;
import java.util.concurrent.ConcurrentMap;
import java.util.concurrent.ConcurrentSkipListMap;
import java.util.concurrent.CopyOnWriteArrayList;
import java.util.concurrent.CountDownLatch;
import java.util.concurrent.ExecutorService;
import java.util.concurrent.LinkedBlockingQueue;
import java.util.concurrent.RejectedExecutionException;
import java.util.concurrent.TimeUnit;
import java.util.concurrent.atomic.AtomicInteger;
import java.util.concurrent.atomic.AtomicIntegerFieldUpdater;
import java.util.concurrent.locks.ReentrantReadWriteLock;
import java.util.regex.Matcher;
import java.util.regex.Pattern;
import javax.management.ObjectName;
import org.apache.ignite.DataStorageMetrics;
import org.apache.ignite.IgniteCheckedException;
import org.apache.ignite.IgniteException;
import org.apache.ignite.IgniteLogger;
import org.apache.ignite.IgniteSystemProperties;
import org.apache.ignite.cluster.ClusterNode;
import org.apache.ignite.configuration.CheckpointWriteOrder;
import org.apache.ignite.configuration.DataPageEvictionMode;
import org.apache.ignite.configuration.DataRegionConfiguration;
import org.apache.ignite.configuration.DataStorageConfiguration;
import org.apache.ignite.configuration.IgniteConfiguration;
import org.apache.ignite.events.DiscoveryEvent;
import org.apache.ignite.events.EventType;
import org.apache.ignite.internal.GridKernalContext;
import org.apache.ignite.internal.IgniteInternalFuture;
import org.apache.ignite.internal.IgniteInterruptedCheckedException;
import org.apache.ignite.internal.NodeStoppingException;
import org.apache.ignite.internal.managers.discovery.GridDiscoveryManager;
import org.apache.ignite.internal.mem.DirectMemoryProvider;
import org.apache.ignite.internal.mem.file.MappedFileMemoryProvider;
import org.apache.ignite.internal.mem.unsafe.UnsafeMemoryProvider;
import org.apache.ignite.internal.pagemem.FullPageId;
import org.apache.ignite.internal.pagemem.PageIdUtils;
import org.apache.ignite.internal.pagemem.PageMemory;
import org.apache.ignite.internal.pagemem.PageUtils;
import org.apache.ignite.internal.pagemem.store.IgnitePageStoreManager;
import org.apache.ignite.internal.pagemem.store.PageStore;
import org.apache.ignite.internal.pagemem.wal.StorageException;
import org.apache.ignite.internal.pagemem.wal.WALIterator;
import org.apache.ignite.internal.pagemem.wal.WALPointer;
import org.apache.ignite.internal.pagemem.wal.record.CacheState;
import org.apache.ignite.internal.pagemem.wal.record.CheckpointRecord;
import org.apache.ignite.internal.pagemem.wal.record.DataEntry;
import org.apache.ignite.internal.pagemem.wal.record.DataRecord;
import org.apache.ignite.internal.pagemem.wal.record.MemoryRecoveryRecord;
import org.apache.ignite.internal.pagemem.wal.record.MetastoreDataRecord;
import org.apache.ignite.internal.pagemem.wal.record.PageSnapshot;
import org.apache.ignite.internal.pagemem.wal.record.WALRecord;
import org.apache.ignite.internal.pagemem.wal.record.delta.PageDeltaRecord;
import org.apache.ignite.internal.pagemem.wal.record.delta.PartitionDestroyRecord;
import org.apache.ignite.internal.pagemem.wal.record.delta.PartitionMetaStateRecord;
import org.apache.ignite.internal.processors.cache.CacheGroupContext;
import org.apache.ignite.internal.processors.cache.CacheGroupDescriptor;
import org.apache.ignite.internal.processors.cache.DynamicCacheDescriptor;
import org.apache.ignite.internal.processors.cache.GridCacheContext;
import org.apache.ignite.internal.processors.cache.GridCacheSharedContext;
import org.apache.ignite.internal.processors.cache.StoredCacheData;
import org.apache.ignite.internal.processors.cache.distributed.dht.GridDhtLocalPartition;
import org.apache.ignite.internal.processors.cache.distributed.dht.GridDhtPartitionState;
import org.apache.ignite.internal.processors.cache.distributed.dht.preloader.GridDhtPartitionsExchangeFuture;
import org.apache.ignite.internal.processors.cache.persistence.file.FileIO;
import org.apache.ignite.internal.processors.cache.persistence.file.FilePageStore;
import org.apache.ignite.internal.processors.cache.persistence.file.FilePageStoreManager;
import org.apache.ignite.internal.processors.cache.persistence.metastorage.MetaStorage;
import org.apache.ignite.internal.processors.cache.persistence.metastorage.MetastorageLifecycleListener;
import org.apache.ignite.internal.processors.cache.persistence.pagemem.CheckpointMetricsTracker;
import org.apache.ignite.internal.processors.cache.persistence.pagemem.PageMemoryEx;
import org.apache.ignite.internal.processors.cache.persistence.pagemem.PageMemoryImpl;
import org.apache.ignite.internal.processors.cache.persistence.partstate.PartitionAllocationMap;
import org.apache.ignite.internal.processors.cache.persistence.snapshot.IgniteCacheSnapshotManager;
import org.apache.ignite.internal.processors.cache.persistence.snapshot.SnapshotOperation;
import org.apache.ignite.internal.processors.cache.persistence.tree.io.PageIO;
import org.apache.ignite.internal.processors.cache.persistence.tree.io.PagePartitionMetaIO;
import org.apache.ignite.internal.processors.cache.persistence.wal.FileWALPointer;
import org.apache.ignite.internal.processors.cache.persistence.wal.crc.PureJavaCrc32;
import org.apache.ignite.internal.processors.port.GridPortRecord;
import org.apache.ignite.internal.util.GridConcurrentHashSet;
import org.apache.ignite.internal.util.GridMultiCollectionWrapper;
import org.apache.ignite.internal.util.GridUnsafe;
import org.apache.ignite.internal.util.IgniteUtils;
import org.apache.ignite.internal.util.future.CountDownFuture;
import org.apache.ignite.internal.util.future.GridFutureAdapter;
import org.apache.ignite.internal.util.lang.GridInClosure3X;
import org.apache.ignite.internal.util.tostring.GridToStringInclude;
import org.apache.ignite.internal.util.typedef.CI1;
import org.apache.ignite.internal.util.typedef.F;
import org.apache.ignite.internal.util.typedef.P3;
import org.apache.ignite.internal.util.typedef.T2;
import org.apache.ignite.internal.util.typedef.internal.CU;
import org.apache.ignite.internal.util.typedef.internal.LT;
import org.apache.ignite.internal.util.typedef.internal.S;
import org.apache.ignite.internal.util.typedef.internal.SB;
import org.apache.ignite.internal.util.typedef.internal.U;
import org.apache.ignite.internal.util.worker.GridWorker;
import org.apache.ignite.lang.IgniteBiTuple;
import org.apache.ignite.lang.IgniteFuture;
import org.apache.ignite.lang.IgniteOutClosure;
import org.apache.ignite.lang.IgnitePredicate;
import org.apache.ignite.mxbean.DataStorageMetricsMXBean;
import org.apache.ignite.thread.IgniteThread;
import org.apache.ignite.thread.IgniteThreadPoolExecutor;
import org.jetbrains.annotations.NotNull;
import org.jetbrains.annotations.Nullable;

import static java.nio.file.StandardOpenOption.READ;
import static org.apache.ignite.IgniteSystemProperties.IGNITE_PDS_SKIP_CRC;
import static org.apache.ignite.IgniteSystemProperties.IGNITE_PDS_WAL_REBALANCE_THRESHOLD;
import static org.apache.ignite.internal.processors.cache.persistence.metastorage.MetaStorage.METASTORAGE_CACHE_ID;

/**
 *
 */
@SuppressWarnings({"unchecked", "NonPrivateFieldAccessedInSynchronizedContext"})
public class GridCacheDatabaseSharedManager extends IgniteCacheDatabaseSharedManager {
    /** */
    public static final String IGNITE_PDS_CHECKPOINT_TEST_SKIP_SYNC = "IGNITE_PDS_CHECKPOINT_TEST_SKIP_SYNC";

    /** MemoryPolicyConfiguration name reserved for meta store. */
    private static final String METASTORE_DATA_REGION_NAME = "metastoreMemPlc";

    /** */
    private static final long GB = 1024L * 1024 * 1024;

    /** Minimum checkpointing page buffer size (may be adjusted by Ignite). */
    public static final Long DFLT_MIN_CHECKPOINTING_PAGE_BUFFER_SIZE = GB / 4;

    /** Default minimum checkpointing page buffer size (may be adjusted by Ignite). */
    public static final Long DFLT_MAX_CHECKPOINTING_PAGE_BUFFER_SIZE = 2 * GB;

    /** Skip sync. */
    private final boolean skipSync = IgniteSystemProperties.getBoolean(IGNITE_PDS_CHECKPOINT_TEST_SKIP_SYNC);

    /** */
    private boolean skipCrc = IgniteSystemProperties.getBoolean(IGNITE_PDS_SKIP_CRC, false);

    /** */
    private final int walRebalanceThreshold = IgniteSystemProperties.getInteger(
        IGNITE_PDS_WAL_REBALANCE_THRESHOLD, 500_000);

    /** Checkpoint lock hold count. */
    private static final ThreadLocal<Integer> CHECKPOINT_LOCK_HOLD_COUNT = new ThreadLocal<Integer>() {
        @Override protected Integer initialValue() {
            return 0;
        }
    };

    /** Assertion enabled. */
    private static final boolean ASSERTION_ENABLED = GridCacheDatabaseSharedManager.class.desiredAssertionStatus();

    /** Checkpoint file name pattern. */
    private static final Pattern CP_FILE_NAME_PATTERN = Pattern.compile("(\\d+)-(.*)-(START|END)\\.bin");

    /** Node started file patter. */
    private static final Pattern NODE_STARTED_FILE_NAME_PATTERN = Pattern.compile("(\\d+)-node-started\\.bin");

    /** Node started file suffix. */
    private static final String NODE_STARTED_FILE_NAME_SUFFIX = "-node-started.bin";

    /** */
    private static final FileFilter CP_FILE_FILTER = new FileFilter() {
        @Override public boolean accept(File f) {
            return CP_FILE_NAME_PATTERN.matcher(f.getName()).matches();
        }
    };

    /** */
    private static final FileFilter NODE_STARTED_FILE_FILTER = new FileFilter() {
        @Override public boolean accept(File f) {
            return f.getName().endsWith(NODE_STARTED_FILE_NAME_SUFFIX);
        }
    };

    /** */
    private static final Comparator<GridDhtLocalPartition> ASC_PART_COMPARATOR = new Comparator<GridDhtLocalPartition>() {
        @Override public int compare(GridDhtLocalPartition a, GridDhtLocalPartition b) {
            return Integer.compare(a.id(), b.id());
        }
    };

    /** */
    private static final Comparator<File> CP_TS_COMPARATOR = new Comparator<File>() {
        /** {@inheritDoc} */
        @Override public int compare(File o1, File o2) {
            Matcher m1 = CP_FILE_NAME_PATTERN.matcher(o1.getName());
            Matcher m2 = CP_FILE_NAME_PATTERN.matcher(o2.getName());

            boolean s1 = m1.matches();
            boolean s2 = m2.matches();

            assert s1 : "Failed to match CP file: " + o1.getAbsolutePath();
            assert s2 : "Failed to match CP file: " + o2.getAbsolutePath();

            long ts1 = Long.parseLong(m1.group(1));
            long ts2 = Long.parseLong(m2.group(1));

            int res = Long.compare(ts1, ts2);

            if (res == 0) {
                CheckpointEntryType type1 = CheckpointEntryType.valueOf(m1.group(3));
                CheckpointEntryType type2 = CheckpointEntryType.valueOf(m2.group(3));

                assert type1 != type2 : "o1=" + o1.getAbsolutePath() + ", o2=" + o2.getAbsolutePath();

                res = type1 == CheckpointEntryType.START ? -1 : 1;
            }

            return res;
        }
    };

    /** */
    private static final String MBEAN_NAME = "DataStorageMetrics";

    /** */
    private static final String MBEAN_GROUP = "Persistent Store";

    /** Checkpoint thread. Needs to be volatile because it is created in exchange worker. */
    private volatile Checkpointer checkpointer;

    /** For testing only. */
    private volatile boolean checkpointsEnabled = true;

    /** For testing only. */
    private volatile GridFutureAdapter<Void> enableChangeApplied;

    /** */
    private ReentrantReadWriteLock checkpointLock = new ReentrantReadWriteLock();

    /** */
    private long checkpointFreq;

    /** */
    private FilePageStoreManager storeMgr;

    /** Checkpoint metadata directory ("cp"), contains files with checkpoint start and end */
    private File cpDir;

    /** */
    private volatile boolean printCheckpointStats = true;

    /** Database configuration. */
    private final DataStorageConfiguration persistenceCfg;

    /** */
    private final Collection<DbCheckpointListener> lsnrs = new CopyOnWriteArrayList<>();

    /** Checkpoint history. */
    private final CheckpointHistory checkpointHist = new CheckpointHistory();

    /** */
    private boolean stopping;

    /** Checkpoint runner thread pool. If null tasks are to be run in single thread */
    @Nullable private ExecutorService asyncRunner;

    /** Buffer for the checkpoint threads. */
    private ThreadLocal<ByteBuffer> threadBuf;

    /** */
    private final ConcurrentMap<Integer, IgniteInternalFuture> idxRebuildFuts = new ConcurrentHashMap<>();

    /**
     * Lock holder for compatible folders mode. Null if lock holder was created at start node. <br>
     * In this case lock is held on PDS resover manager and it is not required to manage locking here
     */
    @Nullable private FileLockHolder fileLockHolder;

    /** Lock wait time. */
    private final long lockWaitTime;

    /** */
    private Map<Integer, Map<Integer, T2<Long, WALPointer>>> reservedForExchange;

    /** */
    private final ConcurrentMap<T2<Integer, Integer>, T2<Long, WALPointer>> reservedForPreloading = new ConcurrentHashMap<>();

    /** Snapshot manager. */
    private IgniteCacheSnapshotManager snapshotMgr;

    /** */
    private DataStorageMetricsImpl persStoreMetrics;

    /** */
    private ObjectName persistenceMetricsMbeanName;

    /** Counter for written checkpoint pages. Not null only if checkpoint is running. */
    private volatile AtomicInteger writtenPagesCntr = null;

    /** Number of pages in current checkpoint. */
    private volatile int currCheckpointPagesCnt;

    /** */
    private MetaStorage metaStorage;

    /** */
    private List<MetastorageLifecycleListener> metastorageLifecycleLsnrs;

    /**
     * @param ctx Kernal context.
     */
    public GridCacheDatabaseSharedManager(GridKernalContext ctx) {
        IgniteConfiguration cfg = ctx.config();

        persistenceCfg = cfg.getDataStorageConfiguration();

        assert persistenceCfg != null;

        checkpointFreq = persistenceCfg.getCheckpointFrequency();

        lockWaitTime = persistenceCfg.getLockWaitTime();

        persStoreMetrics = new DataStorageMetricsImpl(
            persistenceCfg.isMetricsEnabled(),
            persistenceCfg.getMetricsRateTimeInterval(),
            persistenceCfg.getMetricsSubIntervalCount()
        );

        metastorageLifecycleLsnrs = ctx.internalSubscriptionProcessor().getMetastorageSubscribers();
    }

    /** */
    private void notifyMetastorageReadyForRead() throws IgniteCheckedException {
        for (MetastorageLifecycleListener lsnr : metastorageLifecycleLsnrs)
            lsnr.onReadyForRead(metaStorage);
    }

    /** */
    private void notifyMetastorageReadyForReadWrite() throws IgniteCheckedException {
        for (MetastorageLifecycleListener lsnr : metastorageLifecycleLsnrs)
            lsnr.onReadyForReadWrite(metaStorage);
    }

    /**
     *
     */
    public Checkpointer getCheckpointer() {
        return checkpointer;
    }

    /**
     * For test use only.
     */
    public IgniteInternalFuture<Void> enableCheckpoints(boolean enable) {
        GridFutureAdapter<Void> fut = new GridFutureAdapter<>();

        enableChangeApplied = fut;

        checkpointsEnabled = enable;

        wakeupForCheckpoint("enableCheckpoints()");

        return fut;
    }

    /** {@inheritDoc} */
    @Override protected void initDataRegions(DataStorageConfiguration memCfg) throws IgniteCheckedException {
        super.initDataRegions(memCfg);

        addDataRegion(
            memCfg,
            createDataRegionConfiguration(memCfg),
            false
        );
    }

    /**
     * @param storageCfg Data storage configuration.
     * @return Data region configuration.
     */
    private DataRegionConfiguration createDataRegionConfiguration(DataStorageConfiguration storageCfg) {
        DataRegionConfiguration cfg = new DataRegionConfiguration();

        cfg.setName(METASTORE_DATA_REGION_NAME);
        cfg.setInitialSize(storageCfg.getSystemRegionInitialSize());
        cfg.setMaxSize(storageCfg.getSystemRegionMaxSize());
        cfg.setPersistenceEnabled(true);
        return cfg;
    }

    /** {@inheritDoc} */
    @Override protected void start0() throws IgniteCheckedException {
        super.start0();

        threadBuf = new ThreadLocal<ByteBuffer>() {
            /** {@inheritDoc} */
            @Override protected ByteBuffer initialValue() {
                ByteBuffer tmpWriteBuf = ByteBuffer.allocateDirect(pageSize());

                tmpWriteBuf.order(ByteOrder.nativeOrder());

                return tmpWriteBuf;
            }
        };

        snapshotMgr = cctx.snapshot();

        final GridKernalContext kernalCtx = cctx.kernalContext();

        if (!kernalCtx.clientNode()) {
            IgnitePageStoreManager store = cctx.pageStore();

            assert store instanceof FilePageStoreManager : "Invalid page store manager was created: " + store;

            storeMgr = (FilePageStoreManager)store;

            cpDir = Paths.get(storeMgr.workDir().getAbsolutePath(), "cp").toFile();

            if (!U.mkdirs(cpDir))
                throw new IgniteCheckedException("Could not create directory for checkpoint metadata: " + cpDir);

            final FileLockHolder preLocked = kernalCtx.pdsFolderResolver()
                .resolveFolders()
                .getLockedFileLockHolder();
            if (preLocked == null)
                fileLockHolder = new FileLockHolder(storeMgr.workDir().getPath(), kernalCtx, log);

            persStoreMetrics.wal(cctx.wal());

            // Here we can get data from metastorage
            readMetastore();
        }
    }

    /**
     *
     */
    private void initDataBase() {
        if (persistenceCfg.getCheckpointThreads() > 1)
            asyncRunner = new IgniteThreadPoolExecutor(
                "checkpoint-runner",
                cctx.igniteInstanceName(),
                persistenceCfg.getCheckpointThreads(),
                persistenceCfg.getCheckpointThreads(),
                30_000,
                new LinkedBlockingQueue<Runnable>()
            );
    }

    private void readMetastore() throws IgniteCheckedException {
        try {
            DataStorageConfiguration memCfg = cctx.kernalContext().config().getDataStorageConfiguration();

            DataRegionConfiguration plcCfg = createDataRegionConfiguration(memCfg);

            File allocPath = buildAllocPath(plcCfg);

            DirectMemoryProvider memProvider = allocPath == null ?
                new UnsafeMemoryProvider(log) :
                new MappedFileMemoryProvider(
                    log,
                    allocPath);

            DataRegionMetricsImpl memMetrics = new DataRegionMetricsImpl(plcCfg);

            PageMemoryEx storePageMem = (PageMemoryEx)createPageMemory(memProvider, memCfg, plcCfg, memMetrics, false);

            DataRegion regCfg = new DataRegion(storePageMem, plcCfg, memMetrics, createPageEvictionTracker(plcCfg, storePageMem));

            CheckpointStatus status = readCheckpointStatus();

            cctx.pageStore().initializeForMetastorage();

            storePageMem.start();

            restoreMemory(status, true, storePageMem);

            metaStorage = new MetaStorage(cctx.wal(), regCfg, memMetrics, true);

            metaStorage.init(this);

            applyLastUpdates(status, true);

            notifyMetastorageReadyForRead();

            metaStorage = null;

            storePageMem.stop();
        }
        catch (StorageException e) {
            throw new IgniteCheckedException(e);
        }
    }

    /**
     * Get checkpoint buffer size for the given configuration.
     *
     * @param regCfg Configuration.
     * @return Checkpoint buffer size.
     */
    public static long checkpointBufferSize(DataRegionConfiguration regCfg) {
        if (!regCfg.isPersistenceEnabled())
            return 0L;

        long res = regCfg.getCheckpointPageBufferSize();

        if (res == 0L) {
            if (regCfg.getMaxSize() < GB)
                res = Math.min(DFLT_MIN_CHECKPOINTING_PAGE_BUFFER_SIZE, regCfg.getMaxSize());
            else if (regCfg.getMaxSize() < 8 * GB)
                res = regCfg.getMaxSize() / 4;
            else
                res = DFLT_MAX_CHECKPOINTING_PAGE_BUFFER_SIZE;
        }

        return res;
    }

    /** {@inheritDoc} */
    @Override public void onActivate(GridKernalContext ctx) throws IgniteCheckedException {
        if (log.isDebugEnabled())
            log.debug("Activate database manager [id=" + cctx.localNodeId() +
                " topVer=" + cctx.discovery().topologyVersionEx() + " ]");

        snapshotMgr = cctx.snapshot();

        if (!cctx.localNode().isClient()) {
            initDataBase();

            registrateMetricsMBean();
        }

        super.onActivate(ctx);
    }

    /** {@inheritDoc} */
    @Override public void onDeActivate(GridKernalContext kctx) {
        if (log.isDebugEnabled())
            log.debug("DeActivate database manager [id=" + cctx.localNodeId() +
                " topVer=" + cctx.discovery().topologyVersionEx() + " ]");

        onKernalStop0(false);

        stop0(false);

        /* Must be here, because after deactivate we can invoke activate and file lock must be already configured */
        stopping = false;

        if (!cctx.localNode().isClient()) {
            //we replace lock with new instance (only if we're responsible for locking folders)
            if (fileLockHolder != null)
                fileLockHolder = new FileLockHolder(storeMgr.workDir().getPath(), cctx.kernalContext(), log);
        }
    }

    /**
     * Try to register Metrics MBean.
     *
     * @throws IgniteCheckedException If failed.
     */
    private void registrateMetricsMBean() throws IgniteCheckedException {
        if (U.IGNITE_MBEANS_DISABLED)
            return;

        try {
            persistenceMetricsMbeanName = U.registerMBean(
                cctx.kernalContext().config().getMBeanServer(),
                cctx.kernalContext().igniteInstanceName(),
                MBEAN_GROUP,
                MBEAN_NAME,
                persStoreMetrics,
                DataStorageMetricsMXBean.class);
        }
        catch (Throwable e) {
            throw new IgniteCheckedException("Failed to register " + MBEAN_NAME + " MBean.", e);
        }
    }

    /**
     * Unregister metrics MBean.
     */
    private void unRegistrateMetricsMBean() {
        if (persistenceMetricsMbeanName == null)
            return;

        assert !U.IGNITE_MBEANS_DISABLED;

        try {
            cctx.kernalContext().config().getMBeanServer().unregisterMBean(persistenceMetricsMbeanName);

            persistenceMetricsMbeanName = null;
        }
        catch (Throwable e) {
            U.error(log, "Failed to unregister " + MBEAN_NAME + " MBean.", e);
        }
    }

    /** {@inheritDoc} */
    @Override protected IgniteOutClosure<Float> fillFactorProvider(final DataRegionConfiguration dataRegCfg) {
        if (!dataRegCfg.isPersistenceEnabled())
            return super.fillFactorProvider(dataRegCfg);

        final String dataRegName = dataRegCfg.getName();

        return new IgniteOutClosure<Float>() {
            @Override public Float apply() {
                long loadSize = 0L;
                long totalSize = 0L;

                for (CacheGroupContext grpCtx : cctx.cache().cacheGroups()) {
                    if (!grpCtx.dataRegion().config().getName().equals(dataRegName))
                        continue;

                    assert grpCtx.offheap() instanceof GridCacheOffheapManager;

                    T2<Long, Long> fillFactor = ((GridCacheOffheapManager)grpCtx.offheap()).fillFactor();

                    loadSize += fillFactor.get1();
                    totalSize += fillFactor.get2();
                }

                if (totalSize == 0)
                    return (float)0;

                return (float)loadSize / totalSize;
            }
        };
    }

    /** {@inheritDoc} */
    @Override public void readCheckpointAndRestoreMemory(
        List<DynamicCacheDescriptor> cachesToStart
    ) throws IgniteCheckedException {
        assert !cctx.localNode().isClient();

        checkpointReadLock();

        try {
            if (!F.isEmpty(cachesToStart)) {
                for (DynamicCacheDescriptor desc : cachesToStart) {
                    if (CU.affinityNode(cctx.localNode(), desc.cacheConfiguration().getNodeFilter()))
                        storeMgr.initializeForCache(desc.groupDescriptor(), new StoredCacheData(desc.cacheConfiguration()));
                }
            }

            CheckpointStatus status = readCheckpointStatus();

            cctx.pageStore().initializeForMetastorage();

            metaStorage = new MetaStorage(cctx.wal(), dataRegionMap.get(METASTORE_DATA_REGION_NAME),
                (DataRegionMetricsImpl)memMetricsMap.get(METASTORE_DATA_REGION_NAME));

            WALPointer restore = restoreMemory(status);

            // First, bring memory to the last consistent checkpoint state if needed.
            // This method should return a pointer to the last valid record in the WAL.

            cctx.wal().resumeLogging(restore);

            WALPointer ptr = cctx.wal().log(new MemoryRecoveryRecord(U.currentTimeMillis()));

            if (ptr != null) {
                cctx.wal().fsync(ptr);

                nodeStart(ptr);
            }

            metaStorage.init(this);

            notifyMetastorageReadyForReadWrite();
        }
        catch (StorageException e) {
            throw new IgniteCheckedException(e);
        }
        finally {
            checkpointReadUnlock();
        }
    }

    /**
     * @param ptr Memory recovery wal pointer.
     */
    private void nodeStart(WALPointer ptr) throws IgniteCheckedException {
        FileWALPointer p = (FileWALPointer)ptr;

        String fileName = U.currentTimeMillis() + "-node-started.bin";

        ByteBuffer buf = ByteBuffer.allocate(20);
        buf.order(ByteOrder.nativeOrder());

        try (FileChannel ch = FileChannel.open(
            Paths.get(cpDir.getAbsolutePath(), fileName),
            StandardOpenOption.CREATE_NEW, StandardOpenOption.APPEND)
        ) {
            buf.putLong(p.index());

            buf.putInt(p.fileOffset());

            buf.putInt(p.length());

            buf.flip();

            ch.write(buf);

            buf.clear();

            ch.force(true);
        }
        catch (IOException e) {
            throw new IgniteCheckedException(e);
        }
    }

    /**
     *
     */
    public List<T2<Long, WALPointer>> nodeStartedPointers() throws IgniteCheckedException {
        List<T2<Long, WALPointer>> res = new ArrayList<>();

        File[] files = cpDir.listFiles(NODE_STARTED_FILE_FILTER);

        Arrays.sort(files, new Comparator<File>() {
            @Override public int compare(File o1, File o2) {
                String n1 = o1.getName();
                String n2 = o2.getName();

                Long ts1 = Long.valueOf(n1.substring(0, n1.length() - NODE_STARTED_FILE_NAME_SUFFIX.length()));
                Long ts2 = Long.valueOf(n2.substring(0, n2.length() - NODE_STARTED_FILE_NAME_SUFFIX.length()));

                if (ts1 == ts2)
                    return 0;
                else if (ts1 < ts2)
                    return -1;
                else
                    return 1;
            }
        });

        ByteBuffer buf = ByteBuffer.allocate(20);
        buf.order(ByteOrder.nativeOrder());

        for (File f : files){
            String name = f.getName();

            Long ts = Long.valueOf(name.substring(0, name.length() - NODE_STARTED_FILE_NAME_SUFFIX.length()));

            try (FileChannel ch = FileChannel.open(f.toPath(), READ)) {
                ch.read(buf);

                buf.flip();

                FileWALPointer ptr = new FileWALPointer(
                    buf.getLong(), buf.getInt(), buf.getInt());

                res.add(new T2<Long, WALPointer>(ts, ptr));

                buf.clear();
            }
            catch (IOException e) {
                throw new IgniteCheckedException("Failed to read node started marker file: " + f.getAbsolutePath(), e);
            }
        }

        return res;
    }

    /**
     * @throws IgniteCheckedException
     */
    private void getMetastoreData() throws IgniteCheckedException {
        try {
            DataStorageConfiguration memCfg = cctx.kernalContext().config().getDataStorageConfiguration();

            DataRegionConfiguration plcCfg = createDataRegionConfiguration(memCfg);

            File allocPath = buildAllocPath(plcCfg);

            DirectMemoryProvider memProvider = allocPath == null ?
                new UnsafeMemoryProvider(log) :
                new MappedFileMemoryProvider(
                    log,
                    allocPath);

            DataRegionMetricsImpl memMetrics = new DataRegionMetricsImpl(plcCfg);

            PageMemoryEx storePageMem = (PageMemoryEx)createPageMemory(memProvider, memCfg, plcCfg, memMetrics, false);

            DataRegion regCfg = new DataRegion(storePageMem, plcCfg, memMetrics, createPageEvictionTracker(plcCfg, storePageMem));

            CheckpointStatus status = readCheckpointStatus();

            cctx.pageStore().initializeForMetastorage();

            restoreMemory(status, true, storePageMem);

            metaStorage = new MetaStorage(cctx.wal(), regCfg, memMetrics, true);

            metaStorage.init(this);

            // here get some data

            metaStorage = null;

            storePageMem.stop();
        }
        catch (StorageException e) {
            throw new IgniteCheckedException(e);
        }
    }

    /** {@inheritDoc} */
    @Override public void lock() throws IgniteCheckedException {
        if (fileLockHolder != null) {
            if (log.isDebugEnabled())
                log.debug("Try to capture file lock [nodeId=" +
                    cctx.localNodeId() + " path=" + fileLockHolder.lockPath() + "]");

            fileLockHolder.tryLock(lockWaitTime);
        }
    }

    /** {@inheritDoc} */
    @Override public void unLock() {
        if (fileLockHolder != null) {
            if (log.isDebugEnabled())
                log.debug("Release file lock [nodeId=" +
                    cctx.localNodeId() + " path=" + fileLockHolder.lockPath() + "]");

            fileLockHolder.release();
        }
    }

    /** {@inheritDoc} */
    @Override protected void onKernalStop0(boolean cancel) {
        checkpointLock.writeLock().lock();

        try {
            stopping = true;
        }
        finally {
            checkpointLock.writeLock().unlock();
        }

        shutdownCheckpointer(cancel);

        lsnrs.clear();

        super.onKernalStop0(cancel);

        if (!cctx.kernalContext().clientNode()) {
            unLock();

            if (fileLockHolder != null)
                fileLockHolder.close();
        }

        unRegistrateMetricsMBean();
    }

    /** */
    private long[] calculateFragmentSizes(int concLvl, long cacheSize, long chpBufSize) {
        if (concLvl < 2)
            concLvl = Runtime.getRuntime().availableProcessors();

        long fragmentSize = cacheSize / concLvl;

        if (fragmentSize < 1024 * 1024)
            fragmentSize = 1024 * 1024;

        long[] sizes = new long[concLvl + 1];

        for (int i = 0; i < concLvl; i++)
            sizes[i] = fragmentSize;

        sizes[concLvl] = chpBufSize;

        return sizes;
    }

    /** {@inheritDoc} */
    @Override protected PageMemory createPageMemory(
        DirectMemoryProvider memProvider,
        DataStorageConfiguration memCfg,
        DataRegionConfiguration plcCfg,
        DataRegionMetricsImpl memMetrics,
        final boolean trackable
    ) {
        if (!plcCfg.isPersistenceEnabled())
            return super.createPageMemory(memProvider, memCfg, plcCfg, memMetrics, trackable);

        memMetrics.persistenceEnabled(true);

        long cacheSize = plcCfg.getMaxSize();

        // Checkpoint buffer size can not be greater than cache size, it does not make sense.
        long chpBufSize = checkpointBufferSize(plcCfg);

        if (chpBufSize > cacheSize) {
            U.quietAndInfo(log,
                "Configured checkpoint page buffer size is too big, setting to the max region size [size="
                    + U.readableSize(cacheSize, false) + ",  memPlc=" + plcCfg.getName() + ']');

            chpBufSize = cacheSize;
        }

        boolean writeThrottlingEnabled = persistenceCfg.isWriteThrottlingEnabled();

        if (IgniteSystemProperties.getBoolean(IgniteSystemProperties.IGNITE_OVERRIDE_WRITE_THROTTLING_ENABLED, false))
            writeThrottlingEnabled = true;

        GridInClosure3X<Long, FullPageId, PageMemoryEx> changeTracker;

        if (trackable)
            changeTracker = new GridInClosure3X<Long, FullPageId, PageMemoryEx>() {
                @Override public void applyx(
                    Long page,
                    FullPageId fullId,
                    PageMemoryEx pageMem
                ) throws IgniteCheckedException {
                    if (trackable)
                        snapshotMgr.onChangeTrackerPage(page, fullId, pageMem);
                }
            };
        else
            changeTracker = null;

        PageMemoryImpl pageMem = new PageMemoryImpl(
            memProvider,
            calculateFragmentSizes(
                memCfg.getConcurrencyLevel(),
                cacheSize,
                chpBufSize
            ),
            cctx,
            memCfg.getPageSize(),
            new GridInClosure3X<FullPageId, ByteBuffer, Integer>() {
                @Override public void applyx(
                    FullPageId fullId,
                    ByteBuffer pageBuf,
                    Integer tag
                ) throws IgniteCheckedException {
                    // First of all, write page to disk.
                    storeMgr.write(fullId.groupId(), fullId.pageId(), pageBuf, tag);

                    // Only after write we can write page into snapshot.
                    snapshotMgr.flushDirtyPageHandler(fullId, pageBuf, tag);
                }
            },
            changeTracker,
            this,
            memMetrics,
            writeThrottlingEnabled
        );

        memMetrics.pageMemory(pageMem);

        return pageMem;
    }

    /** {@inheritDoc} */
    @Override protected void checkRegionEvictionProperties(DataRegionConfiguration regCfg, DataStorageConfiguration dbCfg)
        throws IgniteCheckedException {
        if (!regCfg.isPersistenceEnabled())
            super.checkRegionEvictionProperties(regCfg, dbCfg);

        if (regCfg.getPageEvictionMode() != DataPageEvictionMode.DISABLED)
            U.warn(log, "Page eviction mode for [" + regCfg.getName() + "] memory region is ignored " +
                "because Ignite Native Persistence is enabled");
    }

    /** {@inheritDoc} */
    @Override protected void checkPageSize(DataStorageConfiguration memCfg) {
        if (memCfg.getPageSize() == 0) {
            try {
                assert cctx.pageStore() instanceof FilePageStoreManager :
                    "Invalid page store manager was created: " + cctx.pageStore();

                Path anyIdxPartFile = IgniteUtils.searchFileRecursively(
                    ((FilePageStoreManager)cctx.pageStore()).workDir().toPath(), FilePageStoreManager.INDEX_FILE_NAME);

                if (anyIdxPartFile != null) {
                    memCfg.setPageSize(resolvePageSizeFromPartitionFile(anyIdxPartFile));

                    return;
                }
            }
            catch (IgniteCheckedException | IOException | IllegalArgumentException e) {
                U.quietAndWarn(log, "Attempt to resolve pageSize from store files failed: " + e.getMessage());

                U.quietAndWarn(log, "Default page size will be used: " + DataStorageConfiguration.DFLT_PAGE_SIZE + " bytes");
            }

            memCfg.setPageSize(DataStorageConfiguration.DFLT_PAGE_SIZE);
        }
    }

    /**
     * @param partFile Partition file.
     */
    private int resolvePageSizeFromPartitionFile(Path partFile) throws IOException, IgniteCheckedException {
        try (FileIO fileIO = persistenceCfg.getFileIOFactory().create(partFile.toFile())) {
            int minimalHdr = FilePageStore.HEADER_SIZE;

            if (fileIO.size() < minimalHdr)
                throw new IgniteCheckedException("Partition file is too small: " + partFile);

            ByteBuffer hdr = ByteBuffer.allocate(minimalHdr).order(ByteOrder.LITTLE_ENDIAN);

            while (hdr.remaining() > 0)
                fileIO.read(hdr);

            hdr.rewind();

            hdr.getLong(); // Read signature.

            hdr.getInt(); // Read version.

            hdr.get(); // Read type.

            int pageSize = hdr.getInt();

            if (pageSize == 2048) {
                U.quietAndWarn(log, "You are currently using persistent store with 2K pages (DataStorageConfiguration#" +
                    "pageSize). If you use SSD disk, consider migrating to 4K pages for better IO performance.");
            }

            return pageSize;
        }
    }

    /**
     * @param cancel Cancel flag.
     */
    @SuppressWarnings("unused")
    private void shutdownCheckpointer(boolean cancel) {
        Checkpointer cp = checkpointer;

        if (cp != null) {
            if (cancel)
                cp.shutdownNow();
            else
                cp.cancel();

            try {
                U.join(cp);

                checkpointer = null;
            }
            catch (IgniteInterruptedCheckedException ignore) {
                U.warn(log, "Was interrupted while waiting for checkpointer shutdown, " +
                    "will not wait for checkpoint to finish.");

                cp.shutdownNow();

                while (true) {
                    try {
                        U.join(cp);

                        checkpointer = null;

                        cp.scheduledCp.cpFinishFut.onDone(
                            new NodeStoppingException("Checkpointer is stopped during node stop."));

                        break;
                    }
                    catch (IgniteInterruptedCheckedException ignored) {
                        //Ignore
                    }
                }

                Thread.currentThread().interrupt();
            }
        }

        if (asyncRunner != null) {
            asyncRunner.shutdownNow();

            try {
                asyncRunner.awaitTermination(2, TimeUnit.MINUTES);
            }
            catch (InterruptedException ignore) {
                Thread.currentThread().interrupt();
            }
        }
    }

    /** {@inheritDoc} */
    @Override public void beforeExchange(GridDhtPartitionsExchangeFuture fut) throws IgniteCheckedException {
        DiscoveryEvent discoEvt = fut.firstEvent();

        boolean joinEvt = discoEvt.type() == EventType.EVT_NODE_JOINED;

        boolean locNode = discoEvt.eventNode().isLocal();

        boolean isSrvNode = !cctx.kernalContext().clientNode();

        boolean clusterInTransitionStateToActive = fut.activateCluster();

        // Before local node join event.
        if (clusterInTransitionStateToActive || (joinEvt && locNode && isSrvNode))
            restoreState();

        if (cctx.kernalContext().query().moduleEnabled()) {
            for (final GridCacheContext cacheCtx : (Collection<GridCacheContext>)cctx.cacheContexts()) {
                if (cacheCtx.startTopologyVersion().equals(fut.initialVersion()) &&
                    !cctx.pageStore().hasIndexStore(cacheCtx.groupId()) && cacheCtx.affinityNode()) {
                    final int cacheId = cacheCtx.cacheId();

                    final IgniteInternalFuture<?> rebuildFut = cctx.kernalContext().query()
                        .rebuildIndexesFromHash(Collections.singletonList(cacheCtx.cacheId()));

                    idxRebuildFuts.put(cacheId, rebuildFut);

                    rebuildFut.listen(new CI1<IgniteInternalFuture>() {
                        @Override public void apply(IgniteInternalFuture igniteInternalFut) {
                            idxRebuildFuts.remove(cacheId, rebuildFut);

                            log().info("Finished indexes rebuilding for cache: [name=" + cacheCtx.config().getName()
                                + ", grpName=" + cacheCtx.config().getGroupName());
                        }
                    });
                }
            }
        }
    }

    /** {@inheritDoc} */
    @Nullable @Override public IgniteInternalFuture indexRebuildFuture(int cacheId) {
        return idxRebuildFuts.get(cacheId);
    }

    /** {@inheritDoc} */
    @Override public void onCacheGroupsStopped(
        Collection<IgniteBiTuple<CacheGroupContext, Boolean>> stoppedGrps
    ) {
        Map<PageMemoryEx, Collection<Integer>> destroyed = new HashMap<>();

        for (IgniteBiTuple<CacheGroupContext, Boolean> tup : stoppedGrps) {
            CacheGroupContext gctx = tup.get1();

            if (!gctx.persistenceEnabled())
                continue;

            snapshotMgr.onCacheGroupStop(gctx);

            PageMemoryEx pageMem = (PageMemoryEx)gctx.dataRegion().pageMemory();

            Collection<Integer> grpIds = destroyed.get(pageMem);

            if (grpIds == null) {
                grpIds = new HashSet<>();

                destroyed.put(pageMem, grpIds);
            }

            grpIds.add(tup.get1().groupId());

            pageMem.onCacheGroupDestroyed(tup.get1().groupId());
        }

        Collection<IgniteInternalFuture<Void>> clearFuts = new ArrayList<>(destroyed.size());

        for (Map.Entry<PageMemoryEx, Collection<Integer>> entry : destroyed.entrySet()) {
            final Collection<Integer> grpIds = entry.getValue();

            clearFuts.add(entry.getKey().clearAsync(new P3<Integer, Long, Integer>() {
                @Override public boolean apply(Integer grpId, Long pageId, Integer tag) {
                    return grpIds.contains(grpId);
                }
            }, false));
        }

        for (IgniteInternalFuture<Void> clearFut : clearFuts) {
            try {
                clearFut.get();
            }
            catch (IgniteCheckedException e) {
                log.error("Failed to clear page memory", e);
            }
        }

        if (cctx.pageStore() != null) {
            for (IgniteBiTuple<CacheGroupContext, Boolean> tup : stoppedGrps) {
                CacheGroupContext grp = tup.get1();

                if (grp.affinityNode()) {
                    try {
                        cctx.pageStore().shutdownForCacheGroup(grp, tup.get2());
                    }
                    catch (IgniteCheckedException e) {
                        U.error(log, "Failed to gracefully clean page store resources for destroyed cache " +
                            "[cache=" + grp.cacheOrGroupName() + "]", e);
                    }
                }
            }
        }
    }

    /**
     * Gets the checkpoint read lock. While this lock is held, checkpoint thread will not acquireSnapshotWorker memory
     * state.
     */
    @SuppressWarnings("LockAcquiredButNotSafelyReleased")
    @Override public void checkpointReadLock() {
        if (checkpointLock.writeLock().isHeldByCurrentThread())
            return;

        for (; ; ) {
            checkpointLock.readLock().lock();

            if (stopping) {
                checkpointLock.readLock().unlock();

                throw new RuntimeException("Failed to perform cache update: node is stopping.");
            }

            if (safeToUpdatePageMemories() || checkpointLock.getReadHoldCount() > 1)
                break;
            else {
                checkpointLock.readLock().unlock();

                try {
                    checkpointer.wakeupForCheckpoint(0, "too many dirty pages").cpBeginFut.getUninterruptibly();
                }
                catch (IgniteCheckedException e) {
                    throw new IgniteException("Failed to wait for checkpoint begin.", e);
                }
            }
        }

        if (ASSERTION_ENABLED)
            CHECKPOINT_LOCK_HOLD_COUNT.set(CHECKPOINT_LOCK_HOLD_COUNT.get() + 1);
    }

    /** {@inheritDoc} */
    @Override public boolean checkpointLockIsHeldByThread() {
        return !ASSERTION_ENABLED ||
            checkpointLock.isWriteLockedByCurrentThread() ||
            CHECKPOINT_LOCK_HOLD_COUNT.get() > 0;
    }

    /**
     * @return {@code true} if all PageMemory instances are safe to update.
     */
    private boolean safeToUpdatePageMemories() {
        Collection<DataRegion> memPlcs = context().database().dataRegions();

        if (memPlcs == null)
            return true;

        for (DataRegion memPlc : memPlcs) {
            if (!memPlc.config().isPersistenceEnabled())
                continue;

            PageMemoryEx pageMemEx = (PageMemoryEx)memPlc.pageMemory();

            if (!pageMemEx.safeToUpdate())
                return false;
        }

        return true;
    }

    /**
     * Releases the checkpoint read lock.
     */
    @Override public void checkpointReadUnlock() {
        if (checkpointLock.writeLock().isHeldByCurrentThread())
            return;

        checkpointLock.readLock().unlock();

        if (checkpointer != null) {
            Collection<DataRegion> dataRegs = context().database().dataRegions();

            if (dataRegs != null) {
                for (DataRegion dataReg : dataRegs) {
                    if (!dataReg.config().isPersistenceEnabled())
                        continue;

                    PageMemoryEx mem = (PageMemoryEx)dataReg.pageMemory();

                    if (mem != null && !mem.safeToUpdate()) {
                        checkpointer.wakeupForCheckpoint(0, "too many dirty pages");

                        break;
                    }
                }
            }
        }

        if (ASSERTION_ENABLED)
            CHECKPOINT_LOCK_HOLD_COUNT.set(CHECKPOINT_LOCK_HOLD_COUNT.get() - 1);
    }

    /**
     * @throws IgniteCheckedException If failed to restore database status from WAL.
     */
    private void restoreState() throws IgniteCheckedException {
        try {
            CheckpointStatus status = readCheckpointStatus();

            checkpointReadLock();

            try {
                applyLastUpdates(status, false);
            }
            finally {
                checkpointReadUnlock();
            }

            snapshotMgr.restoreState();

            checkpointer = new Checkpointer(cctx.igniteInstanceName(), "db-checkpoint-thread", log);

            new IgniteThread(cctx.igniteInstanceName(), "db-checkpoint-thread", checkpointer).start();

            CheckpointProgressSnapshot chp = checkpointer.wakeupForCheckpoint(0, "node started");

            if (chp != null)
                chp.cpBeginFut.get();
        }
        catch (StorageException e) {
            throw new IgniteCheckedException(e);
        }
    }

    /** {@inheritDoc} */
    @Override public synchronized Map<Integer, Map<Integer, Long>> reserveHistoryForExchange() {
        assert reservedForExchange == null : reservedForExchange;

        reservedForExchange = new HashMap<>();

        for (CacheGroupContext grp : cctx.cache().cacheGroups()) {
            if (grp.isLocal())
                continue;

            for (GridDhtLocalPartition part : grp.topology().currentLocalPartitions()) {
                if (part.state() != GridDhtPartitionState.OWNING || part.dataStore().fullSize() <= walRebalanceThreshold)
                    continue;

                CheckpointEntry cpEntry = searchCheckpointEntry(grp.groupId(), part.id(), null);

                try {
                    if (cpEntry != null && cctx.wal().reserve(cpEntry.cpMark)) {
                        Map<Integer, T2<Long, WALPointer>> cacheMap = reservedForExchange.get(grp.groupId());

                        if (cacheMap == null) {
                            cacheMap = new HashMap<>();

                            reservedForExchange.put(grp.groupId(), cacheMap);
                        }

                        cacheMap.put(part.id(), new T2<>(cpEntry.partitionCounter(grp.groupId(), part.id()), cpEntry.cpMark));
                    }
                }
                catch (IgniteCheckedException ex) {
                    U.error(log, "Error while trying to reserve history", ex);
                }
            }
        }

        Map<Integer, Map<Integer, Long>> resMap = new HashMap<>();

        for (Map.Entry<Integer, Map<Integer, T2<Long, WALPointer>>> e : reservedForExchange.entrySet()) {
            Map<Integer, Long> cacheMap = new HashMap<>();

            for (Map.Entry<Integer, T2<Long, WALPointer>> e0 : e.getValue().entrySet())
                cacheMap.put(e0.getKey(), e0.getValue().get1());

            resMap.put(e.getKey(), cacheMap);
        }

        return resMap;
    }

    /** {@inheritDoc} */
    @Override public synchronized void releaseHistoryForExchange() {
        if (reservedForExchange == null)
            return;

        for (Map.Entry<Integer, Map<Integer, T2<Long, WALPointer>>> e : reservedForExchange.entrySet()) {
            for (Map.Entry<Integer, T2<Long, WALPointer>> e0 : e.getValue().entrySet()) {
                try {
                    cctx.wal().release(e0.getValue().get2());
                }
                catch (IgniteCheckedException ex) {
                    U.error(log, "Could not release history lock", ex);
                }
            }
        }

        reservedForExchange = null;
    }

    /** {@inheritDoc} */
    @Override public boolean reserveHistoryForPreloading(int grpId, int partId, long cntr) {
        CheckpointEntry cpEntry = searchCheckpointEntry(grpId, partId, cntr);

        if (cpEntry == null)
            return false;

        WALPointer ptr = cpEntry.cpMark;

        if (ptr == null)
            return false;

        boolean reserved;

        try {
            reserved = cctx.wal().reserve(ptr);
        }
        catch (IgniteCheckedException e) {
            U.error(log, "Error while trying to reserve history", e);

            reserved = false;
        }

        if (reserved)
            reservedForPreloading.put(new T2<>(grpId, partId), new T2<>(cntr, ptr));

        return reserved;
    }

    /** {@inheritDoc} */
    @Override public void releaseHistoryForPreloading() {
        for (Map.Entry<T2<Integer, Integer>, T2<Long, WALPointer>> e : reservedForPreloading.entrySet()) {
            try {
                cctx.wal().release(e.getValue().get2());
            }
            catch (IgniteCheckedException ex) {
                U.error(log, "Could not release WAL reservation", ex);

                throw new IgniteException(ex);
            }
        }

        reservedForPreloading.clear();
    }

    /**
     * For debugging only. TODO: remove.
     */
    public Map<T2<Integer, Integer>, T2<Long, WALPointer>> reservedForPreloading() {
        return reservedForPreloading;
    }

    /**
     *
     */
    @Nullable @Override public IgniteInternalFuture wakeupForCheckpoint(String reason) {
        Checkpointer cp = checkpointer;

        if (cp != null)
            return cp.wakeupForCheckpoint(0, reason).cpBeginFut;

        return null;
    }

    /** {@inheritDoc} */
    @Override public void waitForCheckpoint(String reason) throws IgniteCheckedException {
        Checkpointer cp = checkpointer;

        if (cp == null)
            return;

        CheckpointProgressSnapshot progSnapshot = cp.wakeupForCheckpoint(0, reason);

        IgniteInternalFuture fut1 = progSnapshot.cpFinishFut;

        fut1.get();

        if (!progSnapshot.started)
            return;

        IgniteInternalFuture fut2 = cp.wakeupForCheckpoint(0, reason).cpFinishFut;

        assert fut1 != fut2;

        fut2.get();
    }

    /**
     * Tries to search for a WAL pointer for the given partition counter start.
     *
     * @param grpId Cache group ID.
     * @param part Partition ID.
     * @param partCntrSince Partition counter or {@code null} to search for minimal counter.
     * @return Checkpoint entry or {@code null} if failed to search.
     */
    @Nullable public WALPointer searchPartitionCounter(int grpId, int part, @Nullable Long partCntrSince) {
        CheckpointEntry entry = searchCheckpointEntry(grpId, part, partCntrSince);

        if (entry == null)
            return null;

        return entry.cpMark;
    }

    /**
     * Tries to search for a WAL pointer for the given partition counter start.
     *
     * @param grpId Cache group ID.
     * @param part Partition ID.
     * @param partCntrSince Partition counter or {@code null} to search for minimal counter.
     * @return Checkpoint entry or {@code null} if failed to search.
     */
    @Nullable private CheckpointEntry searchCheckpointEntry(int grpId, int part, @Nullable Long partCntrSince) {
        boolean hasGap = false;
        CheckpointEntry first = null;

        for (Long cpTs : checkpointHist.checkpoints()) {
            try {
                CheckpointEntry entry = checkpointHist.entry(cpTs);

                Long foundCntr = entry.partitionCounter(grpId, part);

                if (foundCntr != null) {
                    if (partCntrSince == null) {
                        if (hasGap) {
                            first = entry;

                            hasGap = false;
                        }

                        if (first == null)
                            first = entry;
                    }
                    else if (foundCntr <= partCntrSince) {
                        first = entry;

                        hasGap = false;
                    }
                    else
                        return hasGap ? null : first;
                }
                else
                    hasGap = true;
            }
            catch (IgniteCheckedException ignore) {
                // Treat exception the same way as a gap.
                hasGap = true;
            }
        }

        return hasGap ? null : first;
    }

    /**
     * @return Checkpoint history. For tests only.
     */
    public CheckpointHistory checkpointHistory() {
        return checkpointHist;
    }

    /**
     * @return Checkpoint directory.
     */
    public File checkpointDirectory() {
        return cpDir;
    }

    /**
     * @param lsnr Listener.
     */
    public void addCheckpointListener(DbCheckpointListener lsnr) {
        lsnrs.add(lsnr);
    }

    /**
     * @param lsnr Listener.
     */
    public void removeCheckpointListener(DbCheckpointListener lsnr) {
        lsnrs.remove(lsnr);
    }

    /**
     * @return Read checkpoint status.
     * @throws IgniteCheckedException If failed to read checkpoint status page.
     */
    @SuppressWarnings("TooBroadScope")
    private CheckpointStatus readCheckpointStatus() throws IgniteCheckedException {
        long lastStartTs = 0;
        long lastEndTs = 0;

        UUID startId = CheckpointStatus.NULL_UUID;
        UUID endId = CheckpointStatus.NULL_UUID;

        File startFile = null;
        File endFile = null;

        WALPointer startPtr = CheckpointStatus.NULL_PTR;
        WALPointer endPtr = CheckpointStatus.NULL_PTR;

        File dir = cpDir;

        if (!dir.exists()) {
            // TODO: remove excessive logging after GG-12116 fix.
            File[] files = dir.listFiles();

            if (files != null && files.length > 0) {
                log.warning("Read checkpoint status: cpDir.exists() is false, cpDir.listFiles() is: " +
                    Arrays.toString(files));
            }

            if (Files.exists(dir.toPath()))
                log.warning("Read checkpoint status: cpDir.exists() is false, Files.exists(cpDir) is true.");

            if (log.isInfoEnabled())
                log.info("Read checkpoint status: checkpoint directory is not found.");

            return new CheckpointStatus(0, startId, startPtr, endId, endPtr);
        }

        File[] files = dir.listFiles();

        for (File file : files) {
            Matcher matcher = CP_FILE_NAME_PATTERN.matcher(file.getName());

            if (matcher.matches()) {
                long ts = Long.parseLong(matcher.group(1));
                UUID id = UUID.fromString(matcher.group(2));
                CheckpointEntryType type = CheckpointEntryType.valueOf(matcher.group(3));

                if (type == CheckpointEntryType.START && ts > lastStartTs) {
                    lastStartTs = ts;
                    startId = id;
                    startFile = file;
                }
                else if (type == CheckpointEntryType.END && ts > lastEndTs) {
                    lastEndTs = ts;
                    endId = id;
                    endFile = file;
                }
            }
        }

        ByteBuffer buf = ByteBuffer.allocate(20);
        buf.order(ByteOrder.nativeOrder());

        if (startFile != null)
            startPtr = readPointer(startFile, buf);

        if (endFile != null)
            endPtr = readPointer(endFile, buf);

        if (log.isInfoEnabled())
            log.info("Read checkpoint status [startMarker=" + startFile + ", endMarker=" + endFile + ']');

        return new CheckpointStatus(lastStartTs, startId, startPtr, endId, endPtr);
    }

    /**
     * Loads WAL pointer from CP file
     *
     * @param cpMarkerFile Checkpoint mark file.
     * @return WAL pointer.
     * @throws IgniteCheckedException If failed to read mark file.
     */
    private WALPointer readPointer(File cpMarkerFile, ByteBuffer buf) throws IgniteCheckedException {
        buf.position(0);

        try (FileChannel ch = FileChannel.open(cpMarkerFile.toPath(), READ)) {
            ch.read(buf);

            buf.flip();

            return new FileWALPointer(buf.getLong(), buf.getInt(), buf.getInt());
        }
        catch (IOException e) {
            throw new IgniteCheckedException("Failed to read checkpoint pointer from marker file: " +
                cpMarkerFile.getAbsolutePath(), e);
        }
    }

    /**
     * @param status Checkpoint status.
     */
    private WALPointer restoreMemory(CheckpointStatus status) throws IgniteCheckedException {
        return restoreMemory(status, false, (PageMemoryEx)metaStorage.pageMemory());
    }

    /**
     * @param status Checkpoint status.
     * @param storeOnly If {@code True} restores Metastorage only.
     */
    private WALPointer restoreMemory(CheckpointStatus status, boolean storeOnly,
        PageMemoryEx storePageMem) throws IgniteCheckedException {
        assert !storeOnly || storePageMem != null;

        if (log.isInfoEnabled())
            log.info("Checking memory state [lastValidPos=" + status.endPtr + ", lastMarked="
                + status.startPtr + ", lastCheckpointId=" + status.cpStartId + ']');

        boolean apply = status.needRestoreMemory();

        if (apply) {
            U.quietAndWarn(log, "Ignite node stopped in the middle of checkpoint. Will restore memory state and " +
                "finish checkpoint on node start.");

            cctx.pageStore().beginRecover();
        }
        else
            cctx.wal().allowCompressionUntil(status.startPtr);

        long start = U.currentTimeMillis();
        int applied = 0;
        WALPointer lastRead = null;

        try (WALIterator it = cctx.wal().replay(status.endPtr)) {
            while (it.hasNextX()) {
                IgniteBiTuple<WALPointer, WALRecord> tup = it.nextX();

                WALRecord rec = tup.get2();

                lastRead = tup.get1();

                switch (rec.type()) {
                    case CHECKPOINT_RECORD:
                        CheckpointRecord cpRec = (CheckpointRecord)rec;

                        // We roll memory up until we find a checkpoint start record registered in the status.
                        if (F.eq(cpRec.checkpointId(), status.cpStartId)) {
                            log.info("Found last checkpoint marker [cpId=" + cpRec.checkpointId() +
                                ", pos=" + tup.get1() + ']');

                            apply = false;
                        }
                        else if (!F.eq(cpRec.checkpointId(), status.cpEndId))
                            U.warn(log, "Found unexpected checkpoint marker, skipping [cpId=" + cpRec.checkpointId() +
                                ", expCpId=" + status.cpStartId + ", pos=" + tup.get1() + ']');

                        break;

                    case PAGE_RECORD:
                        if (apply) {
                            PageSnapshot pageRec = (PageSnapshot)rec;

                            // Here we do not require tag check because we may be applying memory changes after
                            // several repetitive restarts and the same pages may have changed several times.
                            int grpId = pageRec.fullPageId().groupId();

                            if (storeOnly && grpId != METASTORAGE_CACHE_ID)
                                continue;

                            long pageId = pageRec.fullPageId().pageId();

                            PageMemoryEx pageMem = grpId == METASTORAGE_CACHE_ID ? storePageMem : getPageMemoryForCacheGroup(grpId);

                            long page = pageMem.acquirePage(grpId, pageId, true);

                            try {
                                long pageAddr = pageMem.writeLock(grpId, pageId, page);

                                try {
                                    PageUtils.putBytes(pageAddr, 0, pageRec.pageData());
                                }
                                finally {
                                    pageMem.writeUnlock(grpId, pageId, page, null, true, true);
                                }
                            }
                            finally {
                                pageMem.releasePage(grpId, pageId, page);
                            }

                            applied++;
                        }

                        break;

                    case PARTITION_DESTROY:
                        if (apply) {
                            PartitionDestroyRecord destroyRec = (PartitionDestroyRecord)rec;

                            final int gId = destroyRec.groupId();

                            if (storeOnly && gId != METASTORAGE_CACHE_ID)
                                continue;

                            final int pId = destroyRec.partitionId();

                            PageMemoryEx pageMem = gId == METASTORAGE_CACHE_ID ? storePageMem : getPageMemoryForCacheGroup(gId);

                            pageMem.clearAsync(new P3<Integer, Long, Integer>() {
                                @Override public boolean apply(Integer cacheId, Long pageId, Integer tag) {
                                    return cacheId == gId && PageIdUtils.partId(pageId) == pId;
                                }
                            }, true).get();
                        }

                        break;

                    default:
                        if (apply && rec instanceof PageDeltaRecord) {
                            PageDeltaRecord r = (PageDeltaRecord)rec;

                            int grpId = r.groupId();

                            if (storeOnly && grpId != METASTORAGE_CACHE_ID)
                                continue;

                            long pageId = r.pageId();

                            PageMemoryEx pageMem = grpId == METASTORAGE_CACHE_ID ? storePageMem : getPageMemoryForCacheGroup(grpId);

                            // Here we do not require tag check because we may be applying memory changes after
                            // several repetitive restarts and the same pages may have changed several times.
                            long page = pageMem.acquirePage(grpId, pageId, true);

                            try {
                                long pageAddr = pageMem.writeLock(grpId, pageId, page);

                                try {
                                    r.applyDelta(pageMem, pageAddr);
                                }
                                finally {
                                    pageMem.writeUnlock(grpId, pageId, page, null, true, true);
                                }
                            }
                            finally {
                                pageMem.releasePage(grpId, pageId, page);
                            }

                            applied++;
                        }
                }
            }
        }

        if (storeOnly)
            return null;

        if (status.needRestoreMemory()) {
            if (apply)
                throw new IgniteCheckedException("Failed to restore memory state (checkpoint marker is present " +
                    "on disk, but checkpoint record is missed in WAL) " +
                    "[cpStatus=" + status + ", lastRead=" + lastRead + "]");

            log.info("Finished applying memory changes [changesApplied=" + applied +
                ", time=" + (U.currentTimeMillis() - start) + "ms]");

            if (applied > 0)
                finalizeCheckpointOnRecovery(status.cpStartTs, status.cpStartId, status.startPtr);
        }

        checkpointHist.loadHistory(cpDir);

        return lastRead == null ? null : lastRead.next();
    }

    /**
     * Obtains PageMemory reference from cache descriptor instead of cache context.
     *
     * @param grpId Cache group id.
     * @return PageMemoryEx instance.
     * @throws IgniteCheckedException if no DataRegion is configured for a name obtained from cache descriptor.
     */
    private PageMemoryEx getPageMemoryForCacheGroup(int grpId) throws IgniteCheckedException {
        // TODO IGNITE-5075: cache descriptor can be removed.
        GridCacheSharedContext sharedCtx = context();

        CacheGroupDescriptor desc = sharedCtx.cache().cacheGroupDescriptors().get(grpId);

        if (desc == null)
            throw new IgniteCheckedException("Failed to find cache group descriptor [grpId=" + grpId + ']');

        String memPlcName = desc.config().getDataRegionName();

        return (PageMemoryEx)sharedCtx.database().dataRegion(memPlcName).pageMemory();
    }

    /**
     * Apply update from some iterator and with specific filters.
     *
     * @param it WalIterator.
     * @param recPredicate Wal record filter.
     * @param entryPredicate Entry filter.
     * @param partStates Partition to restore state.
     */
    public void applyUpdatesOnRecovery(
        WALIterator it,
        IgnitePredicate<IgniteBiTuple<WALPointer, WALRecord>> recPredicate,
        IgnitePredicate<DataEntry> entryPredicate,
        Map<T2<Integer, Integer>, T2<Integer, Long>> partStates
    ) throws IgniteCheckedException {
        while (it.hasNextX()) {
            IgniteBiTuple<WALPointer, WALRecord> next = it.nextX();

            WALRecord rec = next.get2();

            if (!recPredicate.apply(next))
                break;

            switch (rec.type()) {
                case DATA_RECORD:
                    DataRecord dataRec = (DataRecord)rec;

                    for (DataEntry dataEntry : dataRec.writeEntries()) {
                        if (entryPredicate.apply(dataEntry)) {
                            int cacheId = dataEntry.cacheId();

                            GridCacheContext cacheCtx = cctx.cacheContext(cacheId);

                            if (cacheCtx != null)
                                applyUpdate(cacheCtx, dataEntry);
                            else if (log != null)
                                log.warning("Cache (cacheId=" + cacheId + ") is not started, can't apply updates.");

                        }
                    }

                    break;

                default:
                    // Skip other records.
            }
        }

        restorePartitionState(partStates);
    }

    /**
     * @param status Last registered checkpoint status.
     * @throws IgniteCheckedException If failed to apply updates.
     * @throws StorageException If IO exception occurred while reading write-ahead log.
     */
    private void applyLastUpdates(CheckpointStatus status, boolean metastoreOnly) throws IgniteCheckedException {
        if (log.isInfoEnabled())
            log.info("Applying lost cache updates since last checkpoint record [lastMarked="
                + status.startPtr + ", lastCheckpointId=" + status.cpStartId + ']');

        if (!metastoreOnly)
            cctx.kernalContext().query().skipFieldLookup(true);

        long start = U.currentTimeMillis();
        int applied = 0;

        try (WALIterator it = cctx.wal().replay(status.startPtr)) {
            Map<T2<Integer, Integer>, T2<Integer, Long>> partStates = new HashMap<>();

            while (it.hasNextX()) {
                IgniteBiTuple<WALPointer, WALRecord> next = it.nextX();

                WALRecord rec = next.get2();

                switch (rec.type()) {
                    case DATA_RECORD:
                        if (metastoreOnly)
                            continue;

                        DataRecord dataRec = (DataRecord)rec;

                        for (DataEntry dataEntry : dataRec.writeEntries()) {
                            int cacheId = dataEntry.cacheId();

                            GridCacheContext cacheCtx = cctx.cacheContext(cacheId);

                            applyUpdate(cacheCtx, dataEntry);

                            applied++;
                        }

                        break;

                    case PART_META_UPDATE_STATE:
                        if (metastoreOnly)
                            continue;

                        PartitionMetaStateRecord metaStateRecord = (PartitionMetaStateRecord)rec;

                        partStates.put(new T2<>(metaStateRecord.groupId(), metaStateRecord.partitionId()),
                            new T2<>((int)metaStateRecord.state(), metaStateRecord.updateCounter()));

                        break;

                    case METASTORE_DATA_RECORD:
                        MetastoreDataRecord metastoreDataRecord = (MetastoreDataRecord)rec;

                        metaStorage.applyUpdate(metastoreDataRecord.key(), metastoreDataRecord.value());

                        break;

                    default:
                        // Skip other records.
                }
            }

            if (!metastoreOnly)
                restorePartitionState(partStates);
        }
        finally {
            if (!metastoreOnly)
                cctx.kernalContext().query().skipFieldLookup(false);
        }

        if (log.isInfoEnabled())
            log.info("Finished applying WAL changes [updatesApplied=" + applied +
                ", time=" + (U.currentTimeMillis() - start) + "ms]");
    }

    /**
     * @param partStates Partition states.
     * @throws IgniteCheckedException If failed to restore.
     */
    private void restorePartitionState(
        Map<T2<Integer, Integer>, T2<Integer, Long>> partStates
    ) throws IgniteCheckedException {
        for (CacheGroupContext grp : cctx.cache().cacheGroups()) {
            if (grp.isLocal() || !grp.affinityNode()) {
                // Local cache has no partitions and its states.
                continue;
            }

            if (!grp.dataRegion().config().isPersistenceEnabled())
                continue;

            int grpId = grp.groupId();

            PageMemoryEx pageMem = (PageMemoryEx)grp.dataRegion().pageMemory();

            for (int i = 0; i < grp.affinity().partitions(); i++) {
                T2<Integer, Long> restore = partStates.get(new T2<>(grpId, i));

                if (storeMgr.exists(grpId, i)) {
                    storeMgr.ensure(grpId, i);

                    if (storeMgr.pages(grpId, i) <= 1)
                        continue;

                    GridDhtLocalPartition part = grp.topology().forceCreatePartition(i);

                    assert part != null;

                    // TODO: https://issues.apache.org/jira/browse/IGNITE-6097
                    grp.offheap().onPartitionInitialCounterUpdated(i, 0);

                    long partMetaId = pageMem.partitionMetaPageId(grpId, i);
                    long partMetaPage = pageMem.acquirePage(grpId, partMetaId);

                    try {
                        long pageAddr = pageMem.writeLock(grpId, partMetaId, partMetaPage);

                        boolean changed = false;

                        try {
                            PagePartitionMetaIO io = PagePartitionMetaIO.VERSIONS.forPage(pageAddr);

                            if (restore != null) {
                                int stateId = restore.get1();

                                io.setPartitionState(pageAddr, (byte)stateId);

                                changed = updateState(part, stateId);

<<<<<<< HEAD
                                if (stateId == GridDhtPartitionState.OWNING.ordinal()
                                        || (stateId == GridDhtPartitionState.MOVING.ordinal()
                                                && part.initialUpdateCounter() < fromWal.get2())) {
                                    part.initialUpdateCounter(fromWal.get2());
=======
                                if (stateId == GridDhtPartitionState.MOVING.ordinal() ||
                                    stateId == GridDhtPartitionState.OWNING.ordinal()) {

                                    if (part.initialUpdateCounter() < restore.get2() ||
                                        stateId == GridDhtPartitionState.MOVING.ordinal()) {
                                        part.initialUpdateCounter(restore.get2());
>>>>>>> 358d4242

                                    changed = true;
                                }
                            }
                            else
                                changed = updateState(part, (int)io.getPartitionState(pageAddr));
                        }
                        finally {
                            pageMem.writeUnlock(grpId, partMetaId, partMetaPage, null, changed);
                        }
                    }
                    finally {
                        pageMem.releasePage(grpId, partMetaId, partMetaPage);
                    }
                }
                else if (restore != null) {
                    GridDhtLocalPartition part = grp.topology().forceCreatePartition(i);

                    assert part != null;

                    // TODO: https://issues.apache.org/jira/browse/IGNITE-6097
                    grp.offheap().onPartitionInitialCounterUpdated(i, 0);

                    updateState(part, restore.get1());
                }
            }
        }
    }

    /**
     * Wal truncate callBack.
     *
     * @param highBound WALPointer.
     */
    public void onWalTruncated(WALPointer highBound) {
        checkpointHist.onWalTruncated(highBound);
    }

    /**
     * @param part Partition to restore state for.
     * @param stateId State enum ordinal.
     * @return Updated flag.
     */
    private boolean updateState(GridDhtLocalPartition part, int stateId) {
        if (stateId != -1) {
            GridDhtPartitionState state = GridDhtPartitionState.fromOrdinal(stateId);

            assert state != null;

            part.restoreState(state == GridDhtPartitionState.EVICTED ? GridDhtPartitionState.RENTING : state);

            return true;
        }

        return false;
    }

    /**
     * @param cacheCtx Cache context to apply an update.
     * @param dataEntry Data entry to apply.
     * @throws IgniteCheckedException If failed to restore.
     */
    private void applyUpdate(GridCacheContext cacheCtx, DataEntry dataEntry) throws IgniteCheckedException {
        int partId = dataEntry.partitionId();

        if (partId == -1)
            partId = cacheCtx.affinity().partition(dataEntry.key());

        GridDhtLocalPartition locPart = cacheCtx.topology().forceCreatePartition(partId);

        switch (dataEntry.op()) {
            case CREATE:
            case UPDATE:
                cacheCtx.offheap().update(
                    cacheCtx,
                    dataEntry.key(),
                    dataEntry.value(),
                    dataEntry.writeVersion(),
                    0L,
                    locPart,
                    null);

                if (dataEntry.partitionCounter() != 0)
                    cacheCtx.offheap().onPartitionInitialCounterUpdated(partId, dataEntry.partitionCounter());

                break;

            case DELETE:
                cacheCtx.offheap().remove(cacheCtx, dataEntry.key(), partId, locPart);

                if (dataEntry.partitionCounter() != 0)
                    cacheCtx.offheap().onPartitionInitialCounterUpdated(partId, dataEntry.partitionCounter());

                break;

            case READ:
                // do nothing
                break;

            default:
                throw new IgniteCheckedException("Invalid operation for WAL entry update: " + dataEntry.op());
        }
    }

    /**
     * @throws IgniteCheckedException If failed.
     */
    private void finalizeCheckpointOnRecovery(long cpTs, UUID cpId, WALPointer walPtr) throws IgniteCheckedException {
        assert cpTs != 0;

        ByteBuffer tmpWriteBuf = ByteBuffer.allocateDirect(pageSize());

        long start = System.currentTimeMillis();

        Collection<DataRegion> memPolicies = context().database().dataRegions();

        List<IgniteBiTuple<PageMemory, Collection<FullPageId>>> cpEntities = new ArrayList<>(memPolicies.size());

        for (DataRegion memPlc : memPolicies) {
            if (memPlc.config().isPersistenceEnabled()) {
                PageMemoryEx pageMem = (PageMemoryEx)memPlc.pageMemory();

                cpEntities.add(new IgniteBiTuple<PageMemory, Collection<FullPageId>>(
                    pageMem, (pageMem).beginCheckpoint()));
            }
        }

        tmpWriteBuf.order(ByteOrder.nativeOrder());

        // Identity stores set.
        Collection<PageStore> updStores = new HashSet<>();

        int cpPagesCnt = 0;

        for (IgniteBiTuple<PageMemory, Collection<FullPageId>> e : cpEntities) {
            PageMemoryEx pageMem = (PageMemoryEx)e.get1();

            Collection<FullPageId> cpPages = e.get2();

            cpPagesCnt += cpPages.size();

            for (FullPageId fullId : cpPages) {
                tmpWriteBuf.rewind();

                Integer tag = pageMem.getForCheckpoint(fullId, tmpWriteBuf, null);

                if (tag != null) {
                    tmpWriteBuf.rewind();

                    PageStore store = storeMgr.writeInternal(fullId.groupId(), fullId.pageId(), tmpWriteBuf, tag);

                    tmpWriteBuf.rewind();

                    updStores.add(store);
                }
            }
        }

        long written = U.currentTimeMillis();

        for (PageStore updStore : updStores)
            updStore.sync();

        long fsync = U.currentTimeMillis();

        for (IgniteBiTuple<PageMemory, Collection<FullPageId>> e : cpEntities)
            ((PageMemoryEx)e.get1()).finishCheckpoint();

        writeCheckpointEntry(
            tmpWriteBuf,
            cpTs,
            cpId,
            walPtr,
            null,
            CheckpointEntryType.END);

        cctx.pageStore().finishRecover();

        if (log.isInfoEnabled())
            log.info(String.format("Checkpoint finished [cpId=%s, pages=%d, markPos=%s, " +
                    "pagesWrite=%dms, fsync=%dms, total=%dms]",
                cpId,
                cpPagesCnt,
                walPtr,
                written - start,
                fsync - written,
                fsync - start));
    }

    /**
     * @param cpId Checkpoint ID.
     * @param ptr Wal pointer of current checkpoint.
     */
    private CheckpointEntry writeCheckpointEntry(
        ByteBuffer tmpWriteBuf,
        long cpTs,
        UUID cpId,
        WALPointer ptr,
        CheckpointRecord rec,
        CheckpointEntryType type
    ) throws IgniteCheckedException {
        assert ptr instanceof FileWALPointer;

        FileWALPointer filePtr = (FileWALPointer)ptr;

        String fileName = checkpointFileName(cpTs, cpId, type);

        try (FileChannel ch = FileChannel.open(Paths.get(cpDir.getAbsolutePath(), fileName),
            StandardOpenOption.CREATE_NEW, StandardOpenOption.APPEND)) {

            tmpWriteBuf.rewind();

            tmpWriteBuf.putLong(filePtr.index());

            tmpWriteBuf.putInt(filePtr.fileOffset());

            tmpWriteBuf.putInt(filePtr.length());

            tmpWriteBuf.flip();

            ch.write(tmpWriteBuf);

            tmpWriteBuf.clear();

            if (!skipSync)
                ch.force(true);

            return type == CheckpointEntryType.START ?
                new CheckpointEntry(cpTs, ptr, cpId, rec.cacheGroupStates()) : null;
        }
        catch (IOException e) {
            throw new IgniteCheckedException(e);
        }
    }

    /**
     * Counter for written checkpoint pages. Not null only if checkpoint is running.
     */
    public AtomicInteger writtenPagesCounter() {
        return writtenPagesCntr;
    }

    /**
     * @return Number of pages in current checkpoint. If checkpoint is not running, returns 0.
     */
    public int currentCheckpointPagesCount() {
        return currCheckpointPagesCnt;
    }

    /**
     * @param cpTs Checkpoint timestamp.
     * @param cpId Checkpoint ID.
     * @param type Checkpoint type.
     * @return Checkpoint file name.
     */
    private static String checkpointFileName(long cpTs, UUID cpId, CheckpointEntryType type) {
        return cpTs + "-" + cpId + "-" + type + ".bin";
    }

    /**
     *
     */
    @SuppressWarnings("NakedNotify")
    public class Checkpointer extends GridWorker {
        /** Temporary write buffer. */
        private final ByteBuffer tmpWriteBuf;

        /** Next scheduled checkpoint progress. */
        private volatile CheckpointProgress scheduledCp;

        /** Current checkpoint. This field is updated only by checkpoint thread. */
        private volatile CheckpointProgress curCpProgress;

        /** Shutdown now. */
        private volatile boolean shutdownNow;

        /** */
        private long lastCpTs;

        /**
         * @param gridName Grid name.
         * @param name Thread name.
         * @param log Logger.
         */
        protected Checkpointer(@Nullable String gridName, String name, IgniteLogger log) {
            super(gridName, name, log);

            scheduledCp = new CheckpointProgress(U.currentTimeMillis() + checkpointFreq);

            tmpWriteBuf = ByteBuffer.allocateDirect(pageSize());

            tmpWriteBuf.order(ByteOrder.nativeOrder());
        }

        /** {@inheritDoc} */
        @Override protected void body() throws InterruptedException, IgniteInterruptedCheckedException {
            while (!isCancelled()) {
                waitCheckpointEvent();

                GridFutureAdapter<Void> enableChangeApplied = GridCacheDatabaseSharedManager.this.enableChangeApplied;

                if (enableChangeApplied != null) {
                    enableChangeApplied.onDone();

                    GridCacheDatabaseSharedManager.this.enableChangeApplied = null;
                }

                if (checkpointsEnabled)
                    doCheckpoint();
                else {
                    synchronized (this) {
                        scheduledCp.nextCpTs = U.currentTimeMillis() + checkpointFreq;
                    }
                }
            }

            // Final run after the cancellation.
            if (checkpointsEnabled && !shutdownNow)
                doCheckpoint();

            scheduledCp.cpFinishFut.onDone(new NodeStoppingException("Node is stopping."));
        }

        /**
         *
         */
        private CheckpointProgressSnapshot wakeupForCheckpoint(long delayFromNow, String reason) {
            CheckpointProgress sched = scheduledCp;

            long next = U.currentTimeMillis() + delayFromNow;

            if (sched.nextCpTs <= next)
                return new CheckpointProgressSnapshot(sched);

            CheckpointProgressSnapshot ret;

            synchronized (this) {
                sched = scheduledCp;

                if (sched.nextCpTs > next) {
                    sched.reason = reason;

                    sched.nextCpTs = next;
                }

                ret = new CheckpointProgressSnapshot(sched);

                notifyAll();
            }

            return ret;
        }

        /**
         * @param snapshotOperation Snapshot operation.
         */
        public IgniteInternalFuture wakeupForSnapshotCreation(SnapshotOperation snapshotOperation) {
            GridFutureAdapter<Object> ret;

            synchronized (this) {
                scheduledCp.nextCpTs = U.currentTimeMillis();

                scheduledCp.reason = "snapshot";

                scheduledCp.nextSnapshot = true;

                scheduledCp.snapshotOperation = snapshotOperation;

                ret = scheduledCp.cpBeginFut;

                notifyAll();
            }

            return ret;
        }

        /**
         *
         */
        private void doCheckpoint() {
            try {
                CheckpointMetricsTracker tracker = new CheckpointMetricsTracker();

                Checkpoint chp = markCheckpointBegin(tracker);

                currCheckpointPagesCnt = chp.pagesSize;

                writtenPagesCntr = new AtomicInteger();

                boolean interrupted = true;

                try {
                    if (chp.hasDelta()) {
                        // Identity stores set.
                        GridConcurrentHashSet<PageStore> updStores = new GridConcurrentHashSet<>();

                        CountDownFuture doneWriteFut = new CountDownFuture(
                            asyncRunner == null ? 1 : chp.cpPages.collectionsSize());

                        tracker.onPagesWriteStart();

                        final int totalPagesToWriteCnt = chp.cpPages.size();

                        if (asyncRunner != null) {
                            for (int i = 0; i < chp.cpPages.collectionsSize(); i++) {
                                Runnable write = new WriteCheckpointPages(
                                    tracker,
                                    chp.cpPages.innerCollection(i),
                                    updStores,
                                    doneWriteFut,
                                    totalPagesToWriteCnt
                                );

                                try {
                                    asyncRunner.execute(write);
                                }
                                catch (RejectedExecutionException ignore) {
                                    // Run the task synchronously.
                                    write.run();
                                }
                            }
                        }
                        else {
                            // Single-threaded checkpoint.
                            Runnable write = new WriteCheckpointPages(tracker,
                                chp.cpPages,
                                updStores,
                                doneWriteFut,
                                totalPagesToWriteCnt);

                            write.run();
                        }

                        // Wait and check for errors.
                        doneWriteFut.get();

                        // Must re-check shutdown flag here because threads may have skipped some pages.
                        // If so, we should not put finish checkpoint mark.
                        if (shutdownNow) {
                            chp.progress.cpFinishFut.onDone(new NodeStoppingException("Node is stopping."));

                            return;
                        }

                        tracker.onFsyncStart();

                        if (!skipSync) {
                            for (PageStore updStore : updStores) {
                                if (shutdownNow) {
                                    chp.progress.cpFinishFut.onDone(new NodeStoppingException("Node is stopping."));

                                    return;
                                }

                                updStore.sync();
                            }
                        }
                    }
                    else {
                        tracker.onPagesWriteStart();
                        tracker.onFsyncStart();
                    }

                    snapshotMgr.afterCheckpointPageWritten();

                    // Must mark successful checkpoint only if there are no exceptions or interrupts.
                    interrupted = false;
                }
                finally {
                    if (!interrupted)
                        markCheckpointEnd(chp);
                }

                tracker.onEnd();

                if (chp.hasDelta()) {
                    if (printCheckpointStats) {
                        if (log.isInfoEnabled())
                            log.info(String.format("Checkpoint finished [cpId=%s, pages=%d, markPos=%s, " +
                                    "walSegmentsCleared=%d, markDuration=%dms, pagesWrite=%dms, fsync=%dms, " +
                                    "total=%dms]",
                                chp.cpEntry.checkpointId(),
                                chp.pagesSize,
                                chp.cpEntry.checkpointMark(),
                                chp.walFilesDeleted,
                                tracker.markDuration(),
                                tracker.pagesWriteDuration(),
                                tracker.fsyncDuration(),
                                tracker.totalDuration()));
                    }

                    persStoreMetrics.onCheckpoint(
                        tracker.lockWaitDuration(),
                        tracker.markDuration(),
                        tracker.pagesWriteDuration(),
                        tracker.fsyncDuration(),
                        tracker.totalDuration(),
                        chp.pagesSize,
                        tracker.dataPagesWritten(),
                        tracker.cowPagesWritten());
                }
                else {
                    persStoreMetrics.onCheckpoint(
                        tracker.lockWaitDuration(),
                        tracker.markDuration(),
                        tracker.pagesWriteDuration(),
                        tracker.fsyncDuration(),
                        tracker.totalDuration(),
                        chp.pagesSize,
                        tracker.dataPagesWritten(),
                        tracker.cowPagesWritten());
                }
            }
            catch (IgniteCheckedException e) {
                // TODO-ignite-db how to handle exception?
                U.error(log, "Failed to create checkpoint.", e);
            }
        }

        /**
         *
         */
        @SuppressWarnings("WaitNotInLoop")
        private void waitCheckpointEvent() {
            boolean cancel = false;

            try {
                long now = U.currentTimeMillis();

                synchronized (this) {
                    long remaining;

                    while ((remaining = scheduledCp.nextCpTs - now) > 0 && !isCancelled()) {
                        wait(remaining);

                        now = U.currentTimeMillis();
                    }
                }
            }
            catch (InterruptedException ignored) {
                Thread.currentThread().interrupt();

                cancel = true;
            }

            if (cancel)
                isCancelled = true;
        }

        /**
         *
         */
        @SuppressWarnings("TooBroadScope")
        private Checkpoint markCheckpointBegin(CheckpointMetricsTracker tracker) throws IgniteCheckedException {
            CheckpointRecord cpRec = new CheckpointRecord(null);

            WALPointer cpPtr = null;

            final CheckpointProgress curr;

            IgniteBiTuple<Collection<GridMultiCollectionWrapper<FullPageId>>, Integer> cpPagesTuple;

            tracker.onLockWaitStart();

            boolean hasPages;

            IgniteFuture snapFut = null;

            checkpointLock.writeLock().lock();

            try {
                tracker.onMarkStart();

                synchronized (this) {
                    curr = scheduledCp;

                    curr.started = true;

                    if (curr.reason == null)
                        curr.reason = "timeout";

                    // It is important that we assign a new progress object before checkpoint mark in page memory.
                    scheduledCp = new CheckpointProgress(U.currentTimeMillis() + checkpointFreq);

                    curCpProgress = curr;
                }

                final PartitionAllocationMap map = new PartitionAllocationMap();

                DbCheckpointListener.Context ctx0 = new DbCheckpointListener.Context() {
                    @Override public boolean nextSnapshot() {
                        return curr.nextSnapshot;
                    }

                    /** {@inheritDoc} */
                    @Override public PartitionAllocationMap partitionStatMap() {
                        return map;
                    }

                    @Override public boolean needToSnapshot(String cacheOrGrpName) {
                        return curr.snapshotOperation.cacheGroupIds().contains(CU.cacheId(cacheOrGrpName));
                    }
                };

                // Listeners must be invoked before we write checkpoint record to WAL.
                for (DbCheckpointListener lsnr : lsnrs)
                    lsnr.onCheckpointBegin(ctx0);

                if (curr.nextSnapshot)
                    snapFut = snapshotMgr.onMarkCheckPointBegin(curr.snapshotOperation, map);

                for (CacheGroupContext grp : cctx.cache().cacheGroups()) {
                    if (grp.isLocal())
                        continue;

                    List<GridDhtLocalPartition> locParts = new ArrayList<>();

                    for (GridDhtLocalPartition part : grp.topology().currentLocalPartitions())
                        locParts.add(part);

                    Collections.sort(locParts, ASC_PART_COMPARATOR);

                    CacheState state = new CacheState(locParts.size());

                    for (GridDhtLocalPartition part : grp.topology().currentLocalPartitions()) {
                        state.addPartitionState(
                            part.id(),
                            part.dataStore().fullSize(),
                            part.updateCounter(),
                            (byte)part.state().ordinal()
                        );
                    }

                    cpRec.addCacheGroupState(grp.groupId(), state);
                }

                cpPagesTuple = beginAllCheckpoints();

                hasPages = hasPageForWrite(cpPagesTuple.get1());

                if (hasPages || curr.nextSnapshot) {
                    // No page updates for this checkpoint are allowed from now on.
                    cpPtr = cctx.wal().log(cpRec);

                    if (cpPtr == null)
                        cpPtr = CheckpointStatus.NULL_PTR;
                }
            }
            finally {
                checkpointLock.writeLock().unlock();

                tracker.onLockRelease();
            }

            curr.cpBeginFut.onDone();

            if (snapFut != null) {
                try {
                    snapFut.get();
                }
                catch (IgniteException e) {
                    U.error(log, "Failed to wait for snapshot operation initialization: " +
                        curr.snapshotOperation + "]", e);
                }
            }

            if (hasPages) {
                assert cpPtr != null;

                // Sync log outside the checkpoint write lock.
                cctx.wal().fsync(cpPtr);

                long cpTs = System.currentTimeMillis();

                // This can happen in an unlikely event of two checkpoints happening
                // within a currentTimeMillis() granularity window.
                if (cpTs == lastCpTs)
                    cpTs++;

                lastCpTs = cpTs;

                CheckpointEntry cpEntry = writeCheckpointEntry(
                    tmpWriteBuf,
                    cpTs,
                    cpRec.checkpointId(),
                    cpPtr,
                    cpRec,
                    CheckpointEntryType.START);

                checkpointHist.addCheckpointEntry(cpEntry);

                GridMultiCollectionWrapper<FullPageId> cpPages = splitAndSortCpPagesIfNeeded(cpPagesTuple);

                if (printCheckpointStats)
                    if (log.isInfoEnabled())
                        log.info(String.format("Checkpoint started [checkpointId=%s, startPtr=%s, checkpointLockWait=%dms, " +
                                "checkpointLockHoldTime=%dms, pages=%d, reason='%s']",
                            cpRec.checkpointId(),
                            cpPtr,
                            tracker.lockWaitDuration(),
                            tracker.lockHoldDuration(),
                            cpPages.size(),
                            curr.reason)
                        );

                return new Checkpoint(cpEntry, cpPages, curr);
            }
            else {
                if (curr.nextSnapshot)
                    cctx.wal().fsync(null);

                if (printCheckpointStats) {
                    if (log.isInfoEnabled())
                        LT.info(log, String.format("Skipping checkpoint (no pages were modified) [" +
                                "checkpointLockWait=%dms, checkpointLockHoldTime=%dms, reason='%s']",
                            tracker.lockWaitDuration(),
                            tracker.lockHoldDuration(),
                            curr.reason));
                }

                GridMultiCollectionWrapper<FullPageId> wrapper = new GridMultiCollectionWrapper<>(new Collection[0]);

                return new Checkpoint(null, wrapper, curr);
            }
        }

        /**
         * Check that at least one collection is not empty.
         *
         * @param cpPagesCollWrapper Collection of {@link GridMultiCollectionWrapper} checkpoint pages.
         */
        private boolean hasPageForWrite(Collection<GridMultiCollectionWrapper<FullPageId>> cpPagesCollWrapper) {
            boolean hasPages = false;

            for (Collection c : cpPagesCollWrapper)
                if (!c.isEmpty()) {
                    hasPages = true;

                    break;
                }

            return hasPages;
        }

        /**
         * @return tuple with collections of FullPageIds obtained from each PageMemory and overall number of dirty
         * pages.
         */
        private IgniteBiTuple<Collection<GridMultiCollectionWrapper<FullPageId>>, Integer> beginAllCheckpoints() {
            Collection<GridMultiCollectionWrapper<FullPageId>> res = new ArrayList(dataRegions().size());

            int pagesNum = 0;

            for (DataRegion memPlc : dataRegions()) {
                if (!memPlc.config().isPersistenceEnabled())
                    continue;

                GridMultiCollectionWrapper<FullPageId> nextCpPagesCol = ((PageMemoryEx)memPlc.pageMemory()).beginCheckpoint();

                pagesNum += nextCpPagesCol.size();

                res.add(nextCpPagesCol);
            }

            return new IgniteBiTuple<>(res, pagesNum);
        }

        /**
         * @param chp Checkpoint snapshot.
         */
        private void markCheckpointEnd(Checkpoint chp) throws IgniteCheckedException {
            synchronized (this) {
                for (DataRegion memPlc : dataRegions()) {
                    if (!memPlc.config().isPersistenceEnabled())
                        continue;

                    ((PageMemoryEx)memPlc.pageMemory()).finishCheckpoint();
                }

                if (chp.hasDelta())
                    writeCheckpointEntry(
                        tmpWriteBuf,
                        chp.cpEntry.checkpointTimestamp(),
                        chp.cpEntry.checkpointId(),
                        chp.cpEntry.checkpointMark(),
                        null,
                        CheckpointEntryType.END);

                writtenPagesCntr = null;

                currCheckpointPagesCnt = 0;
            }

            checkpointHist.onCheckpointFinished(chp);

            if (chp.progress != null)
                chp.progress.cpFinishFut.onDone();
        }

        /** {@inheritDoc} */
        @Override public void cancel() {
            if (log.isDebugEnabled())
                log.debug("Cancelling grid runnable: " + this);

            // Do not interrupt runner thread.
            isCancelled = true;

            synchronized (this) {
                notifyAll();
            }
        }

        /**
         *
         */
        public void shutdownNow() {
            shutdownNow = true;

            if (!isCancelled)
                cancel();
        }
    }

    /**
     * Reorders list of checkpoint pages and splits them into needed number of sublists according to
     * {@link DataStorageConfiguration#getCheckpointThreads()} and
     * {@link DataStorageConfiguration#getCheckpointWriteOrder()}.
     *
     * @param cpPagesTuple Checkpoint pages tuple.
     */
    private GridMultiCollectionWrapper<FullPageId> splitAndSortCpPagesIfNeeded(
        IgniteBiTuple<Collection<GridMultiCollectionWrapper<FullPageId>>, Integer> cpPagesTuple
    ) {
        List<FullPageId> cpPagesList = new ArrayList<>(cpPagesTuple.get2());

        for (GridMultiCollectionWrapper<FullPageId> col : cpPagesTuple.get1()) {
            for (int i = 0; i < col.collectionsSize(); i++)
                cpPagesList.addAll(col.innerCollection(i));
        }

        if (persistenceCfg.getCheckpointWriteOrder() == CheckpointWriteOrder.SEQUENTIAL) {
            Collections.sort(cpPagesList, new Comparator<FullPageId>() {
                @Override public int compare(FullPageId o1, FullPageId o2) {
                    int cmp = Long.compare(o1.groupId(), o2.groupId());
                    if (cmp != 0)
                        return cmp;

                    return Long.compare(PageIdUtils.effectivePageId(o1.pageId()),
                        PageIdUtils.effectivePageId(o2.pageId()));
                }
            });
        }

        int cpThreads = persistenceCfg.getCheckpointThreads();

        int pagesSubLists = cpThreads == 1 ? 1 : cpThreads * 4;
        // Splitting pages to (threads * 4) subtasks. If any thread will be faster, it will help slower threads.

        Collection[] pagesSubListArr = new Collection[pagesSubLists];

        for (int i = 0; i < pagesSubLists; i++) {
            int totalSize = cpPagesList.size();

            int from = totalSize * i / (pagesSubLists);

            int to = totalSize * (i + 1) / (pagesSubLists);

            pagesSubListArr[i] = cpPagesList.subList(from, to);
        }

        return new GridMultiCollectionWrapper<FullPageId>(pagesSubListArr);
    }

    /** Pages write task */
    private class WriteCheckpointPages implements Runnable {
        /** */
        private CheckpointMetricsTracker tracker;

        /** Collection of page IDs to write under this task. Overall pages to write may be greater than this collection */
        private Collection<FullPageId> writePageIds;

        /** */
        private GridConcurrentHashSet<PageStore> updStores;

        /** */
        private CountDownFuture doneFut;

        /** Total pages to write, counter may be greater than {@link #writePageIds} size */
        private final int totalPagesToWrite;

        /**
         * Creates task for write pages
         *
         * @param tracker
         * @param writePageIds Collection of page IDs to write.
         * @param updStores
         * @param doneFut
         * @param totalPagesToWrite total pages to be written under this checkpoint
         */
        private WriteCheckpointPages(
            final CheckpointMetricsTracker tracker,
            final Collection<FullPageId> writePageIds,
            final GridConcurrentHashSet<PageStore> updStores,
            final CountDownFuture doneFut,
            final int totalPagesToWrite) {
            this.tracker = tracker;
            this.writePageIds = writePageIds;
            this.updStores = updStores;
            this.doneFut = doneFut;
            this.totalPagesToWrite = totalPagesToWrite;
        }

        /** {@inheritDoc} */
        @Override public void run() {
            ByteBuffer tmpWriteBuf = threadBuf.get();

            long writeAddr = GridUnsafe.bufferAddress(tmpWriteBuf);

            snapshotMgr.beforeCheckpointPageWritten();

            try {
                for (FullPageId fullId : writePageIds) {
                    if (checkpointer.shutdownNow)
                        break;

                    tmpWriteBuf.rewind();

                    snapshotMgr.beforePageWrite(fullId);

                    int grpId = fullId.groupId();

                    PageMemoryEx pageMem;

                    if (grpId != MetaStorage.METASTORAGE_CACHE_ID) {
                        CacheGroupContext grp = context().cache().cacheGroup(grpId);

                        if (grp == null)
                            continue;

                        if (!grp.dataRegion().config().isPersistenceEnabled())
                            continue;

                        pageMem = (PageMemoryEx)grp.dataRegion().pageMemory();
                    }
                    else
                        pageMem = (PageMemoryEx)metaStorage.pageMemory();


                    Integer tag = pageMem.getForCheckpoint(
                        fullId, tmpWriteBuf, persStoreMetrics.metricsEnabled() ? tracker : null);

                    if (tag != null) {
                        tmpWriteBuf.rewind();

                        if (persStoreMetrics.metricsEnabled()) {
                            int pageType = PageIO.getType(tmpWriteBuf);

                            if (PageIO.isDataPageType(pageType))
                                tracker.onDataPageWritten();
                        }

                        if (!skipCrc) {
                            PageIO.setCrc(writeAddr, PureJavaCrc32.calcCrc32(tmpWriteBuf, pageSize()));

                            tmpWriteBuf.rewind();
                        }

                        int curWrittenPages = writtenPagesCntr.incrementAndGet();

                        snapshotMgr.onPageWrite(fullId, tmpWriteBuf, curWrittenPages, totalPagesToWrite);

                        tmpWriteBuf.rewind();

                        PageIO.setCrc(writeAddr, 0);

                        PageStore store = storeMgr.writeInternal(grpId, fullId.pageId(), tmpWriteBuf, tag);

                        updStores.add(store);
                    }
                }

                doneFut.onDone((Void)null);
            }
            catch (Throwable e) {
                doneFut.onDone(e);
            }
        }
    }

    /**
     *
     */
    private enum CheckpointEntryType {
        /** */
        START,

        /** */
        END
    }

    /**
     *
     */
    private static class Checkpoint {
        /** Checkpoint entry. */
        private final CheckpointEntry cpEntry;

        /** Checkpoint pages. */
        private final GridMultiCollectionWrapper<FullPageId> cpPages;

        /** */
        private final CheckpointProgress progress;

        /** Number of deleted WAL files. */
        private int walFilesDeleted;

        /** */
        private final int pagesSize;

        /**
         * @param cpEntry Checkpoint entry.
         * @param cpPages Pages to write to the page store.
         * @param progress Checkpoint progress status.
         */
        private Checkpoint(
            CheckpointEntry cpEntry,
            @NotNull GridMultiCollectionWrapper<FullPageId> cpPages,
            CheckpointProgress progress
        ) {
            assert cpEntry == null || cpEntry.initGuard != 0;

            this.cpEntry = cpEntry;
            this.cpPages = cpPages;
            this.progress = progress;

            pagesSize = cpPages.size();
        }

        /**
         * @return {@code true} if this checkpoint contains at least one dirty page.
         */
        private boolean hasDelta() {
            return pagesSize != 0;
        }
    }

    /**
     *
     */
    private static class CheckpointStatus {
        /** Null checkpoint UUID. */
        private static final UUID NULL_UUID = new UUID(0L, 0L);

        /** Null WAL pointer. */
        private static final WALPointer NULL_PTR = new FileWALPointer(0, 0, 0);

        /** */
        private long cpStartTs;

        /** */
        private UUID cpStartId;

        /** */
        @GridToStringInclude
        private WALPointer startPtr;

        /** */
        private UUID cpEndId;

        /** */
        @GridToStringInclude
        private WALPointer endPtr;

        /**
         * @param cpStartId Checkpoint start ID.
         * @param startPtr Checkpoint start pointer.
         * @param cpEndId Checkpoint end ID.
         * @param endPtr Checkpoint end pointer.
         */
        private CheckpointStatus(long cpStartTs, UUID cpStartId, WALPointer startPtr, UUID cpEndId, WALPointer endPtr) {
            this.cpStartTs = cpStartTs;
            this.cpStartId = cpStartId;
            this.startPtr = startPtr;
            this.cpEndId = cpEndId;
            this.endPtr = endPtr;
        }

        /**
         * @return {@code True} if need to apply page log to restore tree structure.
         */
        public boolean needRestoreMemory() {
            return !F.eq(cpStartId, cpEndId) && !F.eq(NULL_UUID, cpStartId);
        }

        /** {@inheritDoc} */
        public String toString() {
            return S.toString(CheckpointStatus.class, this);
        }
    }

    /**
     *
     */
    private static class CheckpointProgress {
        /** */
        private volatile long nextCpTs;

        /** */
        private GridFutureAdapter cpBeginFut = new GridFutureAdapter<>();

        /** */
        private GridFutureAdapter cpFinishFut = new GridFutureAdapter<>();

        /** */
        private volatile boolean nextSnapshot;

        /** */
        private volatile boolean started;

        /** */
        private volatile SnapshotOperation snapshotOperation;

        /** Wakeup reason. */
        private String reason;

        /**
         * @param nextCpTs Next checkpoint timestamp.
         */
        private CheckpointProgress(long nextCpTs) {
            this.nextCpTs = nextCpTs;
        }
    }

    /**
     *
     */
    private static class CheckpointProgressSnapshot {
        /** */
        private final boolean started;

        /** */
        private final GridFutureAdapter<Object> cpBeginFut;

        /** */
        private final GridFutureAdapter<Object> cpFinishFut;

        /** */
        CheckpointProgressSnapshot(CheckpointProgress cpProgress) {
            started = cpProgress.started;
            cpBeginFut = cpProgress.cpBeginFut;
            cpFinishFut = cpProgress.cpFinishFut;
        }
    }

    /**
     * Checkpoint history. Holds chronological ordered map with {@link GridCacheDatabaseSharedManager.CheckpointEntry
     * CheckpointEntries}. Data is loaded from corresponding checkpoint directory. This directory holds files for
     * checkpoint start and end.
     */
    @SuppressWarnings("PublicInnerClass")
    public class CheckpointHistory {
        /**
         * Maps checkpoint's timestamp (from CP file name) to CP entry.
         * Using TS provides historical order of CP entries in map ( first is oldest )
         */
        private final NavigableMap<Long, CheckpointEntry> histMap = new ConcurrentSkipListMap<>();

        /**
         * Load history form checkpoint directory.
         *
         * @param dir Checkpoint state dir.
         */
        private void loadHistory(File dir) throws IgniteCheckedException {
            if (!dir.exists())
                return;

            File[] files = dir.listFiles(CP_FILE_FILTER);

            if (!F.isEmpty(files)) {
                Arrays.sort(files, CP_TS_COMPARATOR);

                ByteBuffer buf = ByteBuffer.allocate(16);
                buf.order(ByteOrder.nativeOrder());

                for (File file : files) {
                    Matcher matcher = CP_FILE_NAME_PATTERN.matcher(file.getName());

                    if (matcher.matches()) {
                        CheckpointEntryType type = CheckpointEntryType.valueOf(matcher.group(3));

                        if (type == CheckpointEntryType.START) {
                            long cpTs = Long.parseLong(matcher.group(1));
                            WALPointer ptr = readPointer(file, buf);

                            if (ptr == null)
                                continue;

                            // Create lazy checkpoint entry.
                            CheckpointEntry entry = new CheckpointEntry(cpTs, ptr);

                            histMap.put(cpTs, entry);
                        }
                    }
                }
            }
        }

        /**
         * @param cpTs Checkpoint timestamp.
         * @return Initialized entry.
         * @throws IgniteCheckedException If failed to initialize entry.
         */
        private CheckpointEntry entry(Long cpTs) throws IgniteCheckedException {
            CheckpointEntry entry = histMap.get(cpTs);

            if (entry == null)
                throw new IgniteCheckedException("Checkpoint entry was removed: " + cpTs);

            entry.initIfNeeded(cctx);

            return entry;
        }

        /**
         * @return Collection of checkpoint timestamps.
         */
        public Collection<Long> checkpoints() {
            return histMap.keySet();
        }

        /**
         * Adds checkpoint entry after the corresponding WAL record has been written to WAL. The checkpoint itself
         * is not finished yet.
         *
         * @param entry Entry to ad.
         */
        private void addCheckpointEntry(CheckpointEntry entry) {
            histMap.put(entry.checkpointTimestamp(), entry);
        }

        /**
         * Callback on truncate wal.
         */
        private void onWalTruncated(WALPointer ptr) {
            FileWALPointer highBound = (FileWALPointer)ptr;

            List<CheckpointEntry> cpToRemove = new ArrayList<>();

            for (CheckpointEntry cpEntry : histMap.values()) {
                FileWALPointer cpPnt = (FileWALPointer)cpEntry.checkpointMark();

                if (highBound.compareTo(cpPnt) <= 0)
                    break;

                if (cctx.wal().reserved(cpEntry.checkpointMark())) {
                    U.warn(log, "Could not clear historyMap due to WAL reservation on cpEntry " + cpEntry.cpId +
                        ", history map size is " + histMap.size());

                    break;
                }

                if (!removeCheckpointFiles(cpEntry))
                    cpToRemove.add(cpEntry);
            }

            for (CheckpointEntry cpEntry : cpToRemove)
                histMap.remove(cpEntry.cpTs);
        }

        /**
         * Clears checkpoint history.
         */
        private void onCheckpointFinished(Checkpoint chp) {
            int deleted = 0;

            while (histMap.size() > persistenceCfg.getWalHistorySize()) {
                Map.Entry<Long, CheckpointEntry> entry = histMap.firstEntry();

                CheckpointEntry cpEntry = entry.getValue();

                if (cctx.wal().reserved(cpEntry.checkpointMark())) {
                    U.warn(log, "Could not clear historyMap due to WAL reservation on cpEntry " + cpEntry.cpId +
                        ", history map size is " + histMap.size());

                    break;
                }

                boolean fail = removeCheckpointFiles(cpEntry);

                if (!fail) {
                    deleted += cctx.wal().truncate(null, cpEntry.checkpointMark());

                    histMap.remove(entry.getKey());
                }
                else
                    break;
            }

            chp.walFilesDeleted = deleted;

            if (!chp.cpPages.isEmpty())
                cctx.wal().allowCompressionUntil(chp.cpEntry.checkpointMark());
        }

        /**
         * @param cpEntry Checkpoint entry.
         * @return {True} if delete fail.
         */
        private boolean removeCheckpointFiles(CheckpointEntry cpEntry) {
            File startFile = new File(cpDir.getAbsolutePath(), cpEntry.startFile());
            File endFile = new File(cpDir.getAbsolutePath(), cpEntry.endFile());

            boolean rmvdStart = !startFile.exists() || startFile.delete();
            boolean rmvdEnd = !endFile.exists() || endFile.delete();

            boolean fail = !rmvdStart || !rmvdEnd;

            if (fail) {
                U.warn(log, "Failed to remove stale checkpoint files [startFile=" + startFile.getAbsolutePath() +
                    ", endFile=" + endFile.getAbsolutePath() + ']');

                if (histMap.size() > 2 * persistenceCfg.getWalHistorySize()) {
                    U.error(log, "Too many stale checkpoint entries in the map, will truncate WAL archive anyway.");

                    fail = false;
                }
            }

            return fail;
        }

        /**
         * @param cacheId Cache ID.
         * @param partId Partition ID.
         * @return Reserved counter or null if couldn't reserve.
         */
        @Nullable private Long reserve(int cacheId, int partId) {
            for (CheckpointEntry entry : histMap.values()) {
                try {
                    entry.initIfNeeded(cctx);

                    if (entry.cacheGrpStates == null)
                        continue;

                    CacheState grpState = entry.cacheGrpStates.get(cacheId);

                    if (grpState == null)
                        continue;

                    long partCntr = grpState.counterByPartition(partId);

                    if (partCntr >= 0) {
                        if (cctx.wal().reserve(entry.checkpointMark()))
                            return partCntr;
                    }
                }
                catch (Exception e) {
                    U.error(log, "Error while trying to reserve history", e);
                }
            }

            return null;
        }
    }

    /**
     *
     */
    private static class CheckpointEntry {
        /** */
        private static final AtomicIntegerFieldUpdater<CheckpointEntry> initGuardUpdater =
            AtomicIntegerFieldUpdater.newUpdater(CheckpointEntry.class, "initGuard");

        /** Checkpoint timestamp. */
        private long cpTs;

        /** Checkpoint end mark. */
        private WALPointer cpMark;

        /** Initialization latch. */
        private CountDownLatch initLatch;

        /** */
        @SuppressWarnings("unused")
        private volatile int initGuard;

        /** Checkpoint ID. Initialized lazily. */
        private UUID cpId;

        /** Cache states. Initialized lazily. */
        private Map<Integer, CacheState> cacheGrpStates;

        /** Initialization exception. */
        private IgniteCheckedException initEx;

        /**
         * Lazy entry constructor.
         *
         * @param cpTs Checkpoint timestamp.
         * @param cpMark Checkpoint end mark (WAL pointer).
         */
        private CheckpointEntry(long cpTs, WALPointer cpMark) {
            assert cpMark != null;

            this.cpTs = cpTs;
            this.cpMark = cpMark;

            initLatch = new CountDownLatch(1);
        }

        /**
         * Creates complete entry.
         *
         * @param cpTs Checkpoint timestamp.
         * @param cpMark Checkpoint mark pointer.
         * @param cpId Checkpoint ID.
         * @param cacheGrpStates Cache groups states.
         */
        private CheckpointEntry(long cpTs, WALPointer cpMark, UUID cpId, Map<Integer, CacheState> cacheGrpStates) {
            this.cpTs = cpTs;
            this.cpMark = cpMark;
            this.cpId = cpId;
            this.cacheGrpStates = cacheGrpStates;

            initGuard = 1;
            initLatch = new CountDownLatch(0);
        }

        /**
         * @return Checkpoint timestamp.
         */
        private long checkpointTimestamp() {
            return cpTs;
        }

        /**
         * @return Checkpoint ID.
         */
        private UUID checkpointId() {
            return cpId;
        }

        /**
         * @return Checkpoint mark.
         */
        private WALPointer checkpointMark() {
            return cpMark;
        }

        /**
         * @return Start file name.
         */
        private String startFile() {
            return checkpointFileName(cpTs, cpId, CheckpointEntryType.START);
        }

        /**
         * @return End file name.
         */
        private String endFile() {
            return checkpointFileName(cpTs, cpId, CheckpointEntryType.END);
        }

        /**
         * @param grpId Cache group ID.
         * @param part Partition ID.
         * @return Partition counter or {@code null} if not found.
         */
        private Long partitionCounter(int grpId, int part) {
            assert initGuard != 0;

            if (initEx != null || cacheGrpStates == null)
                return null;

            CacheState state = cacheGrpStates.get(grpId);

            if (state != null) {
                long cntr = state.counterByPartition(part);

                return cntr < 0 ? null : cntr;
            }

            return null;
        }

        /**
         * @throws IgniteCheckedException If failed to read WAL entry.
         */
        private void initIfNeeded(GridCacheSharedContext cctx) throws IgniteCheckedException {
            if (initGuardUpdater.compareAndSet(this, 0, 1)) {
                try (WALIterator it = cctx.wal().replay(cpMark)) {
                    if (it.hasNextX()) {
                        IgniteBiTuple<WALPointer, WALRecord> tup = it.nextX();

                        CheckpointRecord rec = (CheckpointRecord)tup.get2();

                        cpId = rec.checkpointId();
                        cacheGrpStates = rec.cacheGroupStates();
                    }
                    else
                        initEx = new IgniteCheckedException("Failed to find checkpoint record at " +
                            "the given WAL pointer: " + cpMark);
                }
                catch (IgniteCheckedException e) {
                    initEx = e;
                }
                finally {
                    initLatch.countDown();
                }
            }
            else {
                U.await(initLatch);

                if (initEx != null)
                    throw initEx;
            }
        }
    }

    /**
     *
     */
    public static class FileLockHolder implements AutoCloseable {
        /** Lock file name. */
        private static final String lockFileName = "lock";

        /** File. */
        private File file;

        /** Channel. */
        private RandomAccessFile lockFile;

        /** Lock. */
        private FileLock lock;

        /** Kernal context to generate Id of locked node in file. */
        @NotNull private GridKernalContext ctx;

        /** Logger. */
        private IgniteLogger log;

        /**
         * @param path Path.
         */
        public FileLockHolder(String path, @NotNull GridKernalContext ctx, IgniteLogger log) {
            try {
                file = Paths.get(path, lockFileName).toFile();

                lockFile = new RandomAccessFile(file, "rw");

                this.ctx = ctx;
                this.log = log;
            }
            catch (IOException e) {
                throw new IgniteException(e);
            }
        }

        /**
         * @param lockWaitTimeMillis During which time thread will try capture file lock.
         * @throws IgniteCheckedException If failed to capture file lock.
         */
        public void tryLock(long lockWaitTimeMillis) throws IgniteCheckedException {
            assert lockFile != null;

            FileChannel ch = lockFile.getChannel();

            SB sb = new SB();

            //write node id
            sb.a("[").a(ctx.localNodeId().toString()).a("]");

            //write ip addresses
            final GridDiscoveryManager discovery = ctx.discovery();

            if (discovery != null) { //discovery may be not up and running
                final ClusterNode node = discovery.localNode();

                if (node != null)
                    sb.a(node.addresses());
            }

            //write ports
            sb.a("[");
            Iterator<GridPortRecord> it = ctx.ports().records().iterator();

            while (it.hasNext()) {
                GridPortRecord rec = it.next();

                sb.a(rec.protocol()).a(":").a(rec.port());

                if (it.hasNext())
                    sb.a(", ");
            }

            sb.a("]");

            String failMsg;

            try {
                String content = null;

                // Try to get lock, if not available wait 1 sec and re-try.
                for (int i = 0; i < lockWaitTimeMillis; i += 1000) {
                    try {
                        lock = ch.tryLock(0, 1, false);
                        if (lock != null && lock.isValid()) {
                            writeContent(sb.toString());

                            return;
                        }
                    }
                    catch (OverlappingFileLockException ignore) {
                        if (content == null)
                            content = readContent();

                        log.warning("Failed to acquire file lock (local nodeId:" + ctx.localNodeId()
                            + ", already locked by " + content + "), will try again in 1s: "
                            + file.getAbsolutePath());
                    }

                    U.sleep(1000);
                }

                if (content == null)
                    content = readContent();

                failMsg = "Failed to acquire file lock during " + (lockWaitTimeMillis / 1000) +
                    " sec, (locked by " + content + "): " + file.getAbsolutePath();
            }
            catch (Exception e) {
                throw new IgniteCheckedException(e);
            }

            if (failMsg != null)
                throw new IgniteCheckedException(failMsg);
        }

        /**
         * Write node id (who captured lock) into lock file.
         *
         * @param content Node id.
         * @throws IOException if some fail while write node it.
         */
        private void writeContent(String content) throws IOException {
            FileChannel ch = lockFile.getChannel();

            byte[] bytes = content.getBytes();

            ByteBuffer buf = ByteBuffer.allocate(bytes.length);
            buf.put(bytes);

            buf.flip();

            ch.write(buf, 1);

            ch.force(false);
        }

        /**
         *
         */
        private String readContent() throws IOException {
            FileChannel ch = lockFile.getChannel();

            ByteBuffer buf = ByteBuffer.allocate((int)(ch.size() - 1));

            ch.read(buf, 1);

            String content = new String(buf.array());

            buf.clear();

            return content;
        }

        /** Releases file lock */
        public void release() {
            U.releaseQuiet(lock);
        }

        /** Closes file channel */
        public void close() {
            U.closeQuiet(lockFile);
        }

        /**
         * @return Absolute path to lock file.
         */
        private String lockPath() {
            return file.getAbsolutePath();
        }
    }

    /** {@inheritDoc} */
    @Override public DataStorageMetrics persistentStoreMetrics() {
        return new DataStorageMetricsSnapshot(persStoreMetrics);
    }

    /**
     *
     */
    public DataStorageMetricsImpl persistentStoreMetricsImpl() {
        return persStoreMetrics;
    }

    /** {@inheritDoc} */
    @Override public MetaStorage metaStorage() {
        return metaStorage;
    }
}<|MERGE_RESOLUTION|>--- conflicted
+++ resolved
@@ -2090,19 +2090,10 @@
 
                                 changed = updateState(part, stateId);
 
-<<<<<<< HEAD
                                 if (stateId == GridDhtPartitionState.OWNING.ordinal()
                                         || (stateId == GridDhtPartitionState.MOVING.ordinal()
-                                                && part.initialUpdateCounter() < fromWal.get2())) {
-                                    part.initialUpdateCounter(fromWal.get2());
-=======
-                                if (stateId == GridDhtPartitionState.MOVING.ordinal() ||
-                                    stateId == GridDhtPartitionState.OWNING.ordinal()) {
-
-                                    if (part.initialUpdateCounter() < restore.get2() ||
-                                        stateId == GridDhtPartitionState.MOVING.ordinal()) {
-                                        part.initialUpdateCounter(restore.get2());
->>>>>>> 358d4242
+                                                && part.initialUpdateCounter() < restore.get2())) {
+                                    part.initialUpdateCounter(restore.get2());
 
                                     changed = true;
                                 }
