/*
 * Licensed to the Apache Software Foundation (ASF) under one or more
 * contributor license agreements.  See the NOTICE file distributed with
 * this work for additional information regarding copyright ownership.
 * The ASF licenses this file to You under the Apache License, Version 2.0
 * (the "License"); you may not use this file except in compliance with
 * the License.  You may obtain a copy of the License at
 *
 *      http://www.apache.org/licenses/LICENSE-2.0
 *
 * Unless required by applicable law or agreed to in writing, software
 * distributed under the License is distributed on an "AS IS" BASIS,
 * WITHOUT WARRANTIES OR CONDITIONS OF ANY KIND, either express or implied.
 * See the License for the specific language governing permissions and
 * limitations under the License.
 */

package org.apache.ignite.internal.processors.cache.persistence;

import java.io.File;
import java.io.FileFilter;
import java.io.IOException;
import java.io.RandomAccessFile;
import java.nio.ByteBuffer;
import java.nio.ByteOrder;
import java.nio.channels.FileChannel;
import java.nio.channels.FileLock;
import java.nio.channels.OverlappingFileLockException;
import java.nio.file.Files;
import java.nio.file.Path;
import java.nio.file.Paths;
import java.nio.file.StandardOpenOption;
import java.util.ArrayList;
import java.util.Arrays;
import java.util.Collection;
import java.util.Collections;
import java.util.Comparator;
import java.util.HashMap;
import java.util.HashSet;
import java.util.Iterator;
import java.util.List;
import java.util.Map;
import java.util.NavigableMap;
import java.util.UUID;
import java.util.concurrent.ConcurrentHashMap;
import java.util.concurrent.ConcurrentMap;
import java.util.concurrent.ConcurrentSkipListMap;
import java.util.concurrent.CopyOnWriteArrayList;
import java.util.concurrent.CountDownLatch;
import java.util.concurrent.ExecutorService;
import java.util.concurrent.LinkedBlockingQueue;
import java.util.concurrent.RejectedExecutionException;
import java.util.concurrent.TimeUnit;
import java.util.concurrent.atomic.AtomicInteger;
import java.util.concurrent.atomic.AtomicIntegerFieldUpdater;
import java.util.concurrent.locks.ReentrantReadWriteLock;
import java.util.regex.Matcher;
import java.util.regex.Pattern;
import javax.management.ObjectName;
import org.apache.ignite.DataStorageMetrics;
import org.apache.ignite.IgniteCheckedException;
import org.apache.ignite.IgniteException;
import org.apache.ignite.IgniteLogger;
import org.apache.ignite.IgniteSystemProperties;
import org.apache.ignite.cluster.ClusterNode;
import org.apache.ignite.configuration.CheckpointWriteOrder;
import org.apache.ignite.configuration.DataPageEvictionMode;
import org.apache.ignite.configuration.DataRegionConfiguration;
import org.apache.ignite.configuration.DataStorageConfiguration;
import org.apache.ignite.configuration.IgniteConfiguration;
import org.apache.ignite.events.DiscoveryEvent;
import org.apache.ignite.events.EventType;
import org.apache.ignite.internal.GridKernalContext;
import org.apache.ignite.internal.IgniteInternalFuture;
import org.apache.ignite.internal.IgniteInterruptedCheckedException;
import org.apache.ignite.internal.NodeStoppingException;
import org.apache.ignite.internal.managers.discovery.GridDiscoveryManager;
import org.apache.ignite.internal.mem.DirectMemoryProvider;
import org.apache.ignite.internal.mem.file.MappedFileMemoryProvider;
import org.apache.ignite.internal.mem.unsafe.UnsafeMemoryProvider;
import org.apache.ignite.internal.pagemem.FullPageId;
import org.apache.ignite.internal.pagemem.PageIdUtils;
import org.apache.ignite.internal.pagemem.PageMemory;
import org.apache.ignite.internal.pagemem.PageUtils;
import org.apache.ignite.internal.pagemem.store.IgnitePageStoreManager;
import org.apache.ignite.internal.pagemem.store.PageStore;
import org.apache.ignite.internal.pagemem.wal.StorageException;
import org.apache.ignite.internal.pagemem.wal.WALIterator;
import org.apache.ignite.internal.pagemem.wal.WALPointer;
import org.apache.ignite.internal.pagemem.wal.record.CacheState;
import org.apache.ignite.internal.pagemem.wal.record.CheckpointRecord;
import org.apache.ignite.internal.pagemem.wal.record.DataEntry;
import org.apache.ignite.internal.pagemem.wal.record.DataRecord;
import org.apache.ignite.internal.pagemem.wal.record.MemoryRecoveryRecord;
import org.apache.ignite.internal.pagemem.wal.record.MetastoreDataRecord;
import org.apache.ignite.internal.pagemem.wal.record.PageSnapshot;
import org.apache.ignite.internal.pagemem.wal.record.WALRecord;
import org.apache.ignite.internal.pagemem.wal.record.delta.PageDeltaRecord;
import org.apache.ignite.internal.pagemem.wal.record.delta.PartitionDestroyRecord;
import org.apache.ignite.internal.pagemem.wal.record.delta.PartitionMetaStateRecord;
import org.apache.ignite.internal.processors.cache.CacheGroupContext;
import org.apache.ignite.internal.processors.cache.CacheGroupDescriptor;
import org.apache.ignite.internal.processors.cache.DynamicCacheDescriptor;
import org.apache.ignite.internal.processors.cache.GridCacheContext;
import org.apache.ignite.internal.processors.cache.GridCacheSharedContext;
import org.apache.ignite.internal.processors.cache.StoredCacheData;
import org.apache.ignite.internal.processors.cache.distributed.dht.GridDhtLocalPartition;
import org.apache.ignite.internal.processors.cache.distributed.dht.GridDhtPartitionState;
import org.apache.ignite.internal.processors.cache.distributed.dht.preloader.GridDhtPartitionsExchangeFuture;
import org.apache.ignite.internal.processors.cache.persistence.file.FileIO;
import org.apache.ignite.internal.processors.cache.persistence.file.FilePageStore;
import org.apache.ignite.internal.processors.cache.persistence.file.FilePageStoreManager;
import org.apache.ignite.internal.processors.cache.persistence.metastorage.MetaStorage;
import org.apache.ignite.internal.processors.cache.persistence.metastorage.MetastorageLifecycleListener;
import org.apache.ignite.internal.processors.cache.persistence.pagemem.CheckpointMetricsTracker;
import org.apache.ignite.internal.processors.cache.persistence.pagemem.PageMemoryEx;
import org.apache.ignite.internal.processors.cache.persistence.pagemem.PageMemoryImpl;
import org.apache.ignite.internal.processors.cache.persistence.partstate.PartitionAllocationMap;
import org.apache.ignite.internal.processors.cache.persistence.snapshot.IgniteCacheSnapshotManager;
import org.apache.ignite.internal.processors.cache.persistence.snapshot.SnapshotOperation;
import org.apache.ignite.internal.processors.cache.persistence.tree.io.PageIO;
import org.apache.ignite.internal.processors.cache.persistence.tree.io.PagePartitionMetaIO;
import org.apache.ignite.internal.processors.cache.persistence.wal.FileWALPointer;
import org.apache.ignite.internal.processors.cache.persistence.wal.crc.PureJavaCrc32;
import org.apache.ignite.internal.processors.cluster.BaselineTopology;
import org.apache.ignite.internal.processors.port.GridPortRecord;
import org.apache.ignite.internal.util.GridConcurrentHashSet;
import org.apache.ignite.internal.util.GridMultiCollectionWrapper;
import org.apache.ignite.internal.util.GridUnsafe;
import org.apache.ignite.internal.util.IgniteUtils;
import org.apache.ignite.internal.util.future.CountDownFuture;
import org.apache.ignite.internal.util.future.GridFutureAdapter;
import org.apache.ignite.internal.util.lang.GridInClosure3X;
import org.apache.ignite.internal.util.tostring.GridToStringInclude;
import org.apache.ignite.internal.util.typedef.CI1;
import org.apache.ignite.internal.util.typedef.F;
import org.apache.ignite.internal.util.typedef.P3;
import org.apache.ignite.internal.util.typedef.T2;
import org.apache.ignite.internal.util.typedef.internal.CU;
import org.apache.ignite.internal.util.typedef.internal.LT;
import org.apache.ignite.internal.util.typedef.internal.S;
import org.apache.ignite.internal.util.typedef.internal.SB;
import org.apache.ignite.internal.util.typedef.internal.U;
import org.apache.ignite.internal.util.worker.GridWorker;
import org.apache.ignite.lang.IgniteBiTuple;
import org.apache.ignite.lang.IgniteFuture;
import org.apache.ignite.lang.IgniteOutClosure;
import org.apache.ignite.marshaller.jdk.JdkMarshaller;
import org.apache.ignite.mxbean.DataStorageMetricsMXBean;
import org.apache.ignite.thread.IgniteThread;
import org.apache.ignite.thread.IgniteThreadPoolExecutor;
import org.jetbrains.annotations.NotNull;
import org.jetbrains.annotations.Nullable;

import static java.nio.file.StandardOpenOption.READ;
import static org.apache.ignite.IgniteSystemProperties.IGNITE_PDS_SKIP_CRC;
import static org.apache.ignite.IgniteSystemProperties.IGNITE_PDS_WAL_REBALANCE_THRESHOLD;
import static org.apache.ignite.internal.processors.cache.persistence.metastorage.MetaStorage.METASTORAGE_CACHE_ID;

/**
 *
 */
@SuppressWarnings({"unchecked", "NonPrivateFieldAccessedInSynchronizedContext"})
public class GridCacheDatabaseSharedManager extends IgniteCacheDatabaseSharedManager {
    /** */
    public static final String IGNITE_PDS_CHECKPOINT_TEST_SKIP_SYNC = "IGNITE_PDS_CHECKPOINT_TEST_SKIP_SYNC";

<<<<<<< HEAD
    /** MemoryPolicyConfiguration name reserved for meta store. */
    private static final String METASTORE_DATA_REGION_NAME = "metastoreMemPlc";

    /** Default checkpointing page buffer size (may be adjusted by Ignite). */
    public static final Long DFLT_CHECKPOINTING_PAGE_BUFFER_SIZE = 256L * 1024 * 1024;
=======
    /** */
    private static final long GB = 1024L * 1024 * 1024;

    /** Minimum checkpointing page buffer size (may be adjusted by Ignite). */
    public static final Long DFLT_MIN_CHECKPOINTING_PAGE_BUFFER_SIZE = GB / 4;

    /** Default minimum checkpointing page buffer size (may be adjusted by Ignite). */
    public static final Long DFLT_MAX_CHECKPOINTING_PAGE_BUFFER_SIZE = 2 * GB;
>>>>>>> 242b345e

    /** Skip sync. */
    private final boolean skipSync = IgniteSystemProperties.getBoolean(IGNITE_PDS_CHECKPOINT_TEST_SKIP_SYNC);

    /** */
    private boolean skipCrc = IgniteSystemProperties.getBoolean(IGNITE_PDS_SKIP_CRC, false);

    /** */
    private final int walRebalanceThreshold = IgniteSystemProperties.getInteger(
        IGNITE_PDS_WAL_REBALANCE_THRESHOLD, 500_000);

    /** Checkpoint lock hold count. */
    private static final ThreadLocal<Integer> CHECKPOINT_LOCK_HOLD_COUNT = new ThreadLocal<Integer>() {
        @Override protected Integer initialValue() {
            return 0;
        }
    };

    /** Assertion enabled. */
    private static final boolean ASSERTION_ENABLED = GridCacheDatabaseSharedManager.class.desiredAssertionStatus();

    /** Checkpoint file name pattern. */
    private static final Pattern CP_FILE_NAME_PATTERN = Pattern.compile("(\\d+)-(.*)-(START|END)\\.bin");

    /** */
    private static final FileFilter CP_FILE_FILTER = new FileFilter() {
        @Override public boolean accept(File f) {
            return CP_FILE_NAME_PATTERN.matcher(f.getName()).matches();
        }
    };

    /** */
    private static final Comparator<GridDhtLocalPartition> ASC_PART_COMPARATOR = new Comparator<GridDhtLocalPartition>() {
        @Override public int compare(GridDhtLocalPartition a, GridDhtLocalPartition b) {
            return Integer.compare(a.id(), b.id());
        }
    };

    /** */
    private static final Comparator<File> CP_TS_COMPARATOR = new Comparator<File>() {
        /** {@inheritDoc} */
        @Override public int compare(File o1, File o2) {
            Matcher m1 = CP_FILE_NAME_PATTERN.matcher(o1.getName());
            Matcher m2 = CP_FILE_NAME_PATTERN.matcher(o2.getName());

            boolean s1 = m1.matches();
            boolean s2 = m2.matches();

            assert s1 : "Failed to match CP file: " + o1.getAbsolutePath();
            assert s2 : "Failed to match CP file: " + o2.getAbsolutePath();

            long ts1 = Long.parseLong(m1.group(1));
            long ts2 = Long.parseLong(m2.group(1));

            int res = Long.compare(ts1, ts2);

            if (res == 0) {
                CheckpointEntryType type1 = CheckpointEntryType.valueOf(m1.group(3));
                CheckpointEntryType type2 = CheckpointEntryType.valueOf(m2.group(3));

                assert type1 != type2 : "o1=" + o1.getAbsolutePath() + ", o2=" + o2.getAbsolutePath();

                res = type1 == CheckpointEntryType.START ? -1 : 1;
            }

            return res;
        }
    };

    /** */
    private static final String MBEAN_NAME = "DataStorageMetrics";

    /** */
    private static final String MBEAN_GROUP = "Persistent Store";

    /** Checkpoint thread. Needs to be volatile because it is created in exchange worker. */
    private volatile Checkpointer checkpointer;

    /** For testing only. */
    private volatile boolean checkpointsEnabled = true;

    /** For testing only. */
    private volatile GridFutureAdapter<Void> enableChangeApplied;

    /** */
    private ReentrantReadWriteLock checkpointLock = new ReentrantReadWriteLock();

    /** */
    private long checkpointFreq;

    /** */
    private FilePageStoreManager storeMgr;

    /** Checkpoint metadata directory ("cp"), contains files with checkpoint start and end */
    private File cpDir;

    /** */
    private volatile boolean printCheckpointStats = true;

    /** Database configuration. */
    private final DataStorageConfiguration persistenceCfg;

    /** */
    private final Collection<DbCheckpointListener> lsnrs = new CopyOnWriteArrayList<>();

    /** Checkpoint history. */
    private final CheckpointHistory checkpointHist = new CheckpointHistory();

    /** */
    private boolean stopping;

    /** Checkpoint runner thread pool. If null tasks are to be run in single thread */
    @Nullable private ExecutorService asyncRunner;

    /** Buffer for the checkpoint threads. */
    private ThreadLocal<ByteBuffer> threadBuf;

    /** */
    private final ConcurrentMap<Integer, IgniteInternalFuture> idxRebuildFuts = new ConcurrentHashMap<>();

    /**
     * Lock holder for compatible folders mode. Null if lock holder was created at start node. <br>
     * In this case lock is held on PDS resover manager and it is not required to manage locking here
     */
    @Nullable private FileLockHolder fileLockHolder;

    /** Lock wait time. */
    private final long lockWaitTime;

    /** */
    private Map<Integer, Map<Integer, T2<Long, WALPointer>>> reservedForExchange;

    /** */
    private final ConcurrentMap<T2<Integer, Integer>, T2<Long, WALPointer>> reservedForPreloading = new ConcurrentHashMap<>();

    /** Snapshot manager. */
    private IgniteCacheSnapshotManager snapshotMgr;

    /** */
    private DataStorageMetricsImpl persStoreMetrics;

    /** */
    private ObjectName persistenceMetricsMbeanName;

    /** Counter for written checkpoint pages. Not null only if checkpoint is running. */
    private volatile AtomicInteger writtenPagesCntr = null;

    /** Number of pages in current checkpoint. */
    private volatile int currCheckpointPagesCnt;

    /** */
    private MetaStorage metaStorage;

    /** */
    private List<MetastorageLifecycleListener> metastorageLifecycleLsnrs;

    /**
     * @param ctx Kernal context.
     */
    public GridCacheDatabaseSharedManager(GridKernalContext ctx) {
        IgniteConfiguration cfg = ctx.config();

        persistenceCfg = cfg.getDataStorageConfiguration();

        assert persistenceCfg != null;

        checkpointFreq = persistenceCfg.getCheckpointFrequency();

        lockWaitTime = persistenceCfg.getLockWaitTime();

        persStoreMetrics = new DataStorageMetricsImpl(
            persistenceCfg.isMetricsEnabled(),
            persistenceCfg.getMetricsRateTimeInterval(),
            persistenceCfg.getMetricsSubIntervalCount()
        );

        metastorageLifecycleLsnrs = ctx.internalSubscriptionProcessor().getMetastorageSubscribers();
    }

    /** */
    private void notifyMetastorageReadyForRead() throws IgniteCheckedException {
        for (MetastorageLifecycleListener lsnr : metastorageLifecycleLsnrs)
            lsnr.onReadyForRead(metaStorage);
    }

    /** */
    private void notifyMetastorageReadyForReadWrite() throws IgniteCheckedException {
        for (MetastorageLifecycleListener lsnr : metastorageLifecycleLsnrs)
            lsnr.onReadyForReadWrite(metaStorage);
    }

    /**
     *
     */
    public Checkpointer getCheckpointer() {
        return checkpointer;
    }

    /**
     * For test use only.
     */
    public IgniteInternalFuture<Void> enableCheckpoints(boolean enable) {
        GridFutureAdapter<Void> fut = new GridFutureAdapter<>();

        enableChangeApplied = fut;

        checkpointsEnabled = enable;

        wakeupForCheckpoint("enableCheckpoints()");

        return fut;
    }

    /** {@inheritDoc} */
    @Override protected void initDataRegions(DataStorageConfiguration memCfg) throws IgniteCheckedException {
        super.initDataRegions(memCfg);

        addDataRegion(
            memCfg,
            createDataRegionConfiguration(memCfg),
            METASTORE_DATA_REGION_NAME
        );
    }

    /**
     * @param storageCfg Data storage configuration.
     * @return Data region configuration.
     */
    private DataRegionConfiguration createDataRegionConfiguration(DataStorageConfiguration storageCfg) {
        DataRegionConfiguration cfg = new DataRegionConfiguration();

        cfg.setName(METASTORE_DATA_REGION_NAME);
        cfg.setInitialSize(storageCfg.getSystemRegionInitialSize());
        cfg.setMaxSize(storageCfg.getSystemRegionMaxSize());
        cfg.setPersistenceEnabled(true);
        return cfg;
    }

    /** {@inheritDoc} */
    @Override protected void start0() throws IgniteCheckedException {
        super.start0();

        threadBuf = new ThreadLocal<ByteBuffer>() {
            /** {@inheritDoc} */
            @Override protected ByteBuffer initialValue() {
                ByteBuffer tmpWriteBuf = ByteBuffer.allocateDirect(pageSize());

                tmpWriteBuf.order(ByteOrder.nativeOrder());

                return tmpWriteBuf;
            }
        };

        snapshotMgr = cctx.snapshot();

        final GridKernalContext kernalCtx = cctx.kernalContext();

        if (!kernalCtx.clientNode()) {
            IgnitePageStoreManager store = cctx.pageStore();

            assert store instanceof FilePageStoreManager : "Invalid page store manager was created: " + store;

            storeMgr = (FilePageStoreManager)store;

            cpDir = Paths.get(storeMgr.workDir().getAbsolutePath(), "cp").toFile();

            if (!U.mkdirs(cpDir))
                throw new IgniteCheckedException("Could not create directory for checkpoint metadata: " + cpDir);

            final FileLockHolder preLocked = kernalCtx.pdsFolderResolver()
                .resolveFolders()
                .getLockedFileLockHolder();
            if (preLocked == null)
                fileLockHolder = new FileLockHolder(storeMgr.workDir().getPath(), kernalCtx, log);

            persStoreMetrics.wal(cctx.wal());

            // Here we can get data from metastorage
            readMetastore();
        }
    }

    /**
     *
     */
    private void initDataBase() {
        if (persistenceCfg.getCheckpointThreads() > 1)
            asyncRunner = new IgniteThreadPoolExecutor(
                "checkpoint-runner",
                cctx.igniteInstanceName(),
                persistenceCfg.getCheckpointThreads(),
                persistenceCfg.getCheckpointThreads(),
                30_000,
                new LinkedBlockingQueue<Runnable>()
            );
    }

    private void readMetastore() throws IgniteCheckedException {
        try {
            DataStorageConfiguration memCfg = cctx.kernalContext().config().getDataStorageConfiguration();

            DataRegionConfiguration plcCfg = createDataRegionConfiguration(memCfg);

            File allocPath = buildAllocPath(plcCfg);

            DirectMemoryProvider memProvider = allocPath == null ?
                new UnsafeMemoryProvider(log) :
                new MappedFileMemoryProvider(
                    log,
                    allocPath);

            DataRegionMetricsImpl memMetrics = new DataRegionMetricsImpl(plcCfg);

            PageMemoryEx storePageMem = (PageMemoryEx)createPageMemory(memProvider, memCfg, plcCfg, memMetrics);

            DataRegion regCfg = new DataRegion(storePageMem, plcCfg, memMetrics, createPageEvictionTracker(plcCfg, storePageMem));

            CheckpointStatus status = readCheckpointStatus();

            cctx.pageStore().initializeForMetastorage();

            storePageMem.start();

            restoreMemory(status, true, storePageMem);

            metaStorage = new MetaStorage(cctx.wal(), regCfg, memMetrics, true);

            metaStorage.init(this);

            applyLastUpdates(status, true);

            notifyMetastorageReadyForRead();

            metaStorage = null;

            storePageMem.stop();
        }
        catch (StorageException e) {
            throw new IgniteCheckedException(e);
        }
    }

    /**
     * Get checkpoint buffer size for the given configuration.
     *
     * @param regCfg Configuration.
     * @return Checkpoint buffer size.
     */
    public static long checkpointBufferSize(DataRegionConfiguration regCfg) {
        if (!regCfg.isPersistenceEnabled())
            return 0L;

        long res = regCfg.getCheckpointPageBufferSize();

        if (res == 0L) {
            if (regCfg.getMaxSize() < GB)
                res = Math.min(DFLT_MIN_CHECKPOINTING_PAGE_BUFFER_SIZE, regCfg.getMaxSize());
            else if (regCfg.getMaxSize() < 8 * GB)
                res = regCfg.getMaxSize() / 4;
            else
                res = DFLT_MAX_CHECKPOINTING_PAGE_BUFFER_SIZE;
        }

        return res;
    }

    /** {@inheritDoc} */
    @Override public void onActivate(GridKernalContext ctx) throws IgniteCheckedException {
        if (log.isDebugEnabled())
            log.debug("Activate database manager [id=" + cctx.localNodeId() +
                " topVer=" + cctx.discovery().topologyVersionEx() + " ]");

        snapshotMgr = cctx.snapshot();

        if (!cctx.localNode().isClient()) {
            initDataBase();

            registrateMetricsMBean();
        }

        super.onActivate(ctx);

        if (!cctx.localNode().isClient()) {
            cctx.pageStore().initializeForMetastorage();

            metaStorage = new MetaStorage(cctx.wal(), dataRegionMap.get(METASTORE_DATA_REGION_NAME),
                (DataRegionMetricsImpl)memMetricsMap.get(METASTORE_DATA_REGION_NAME));

            metaStorage.init(this);

            notifyMetastorageReadyForReadWrite();
        }
    }

    /** {@inheritDoc} */
    @Override public void onDeActivate(GridKernalContext kctx) {
        if (log.isDebugEnabled())
            log.debug("DeActivate database manager [id=" + cctx.localNodeId() +
                " topVer=" + cctx.discovery().topologyVersionEx() + " ]");

        onKernalStop0(false);

        stop0(false);

        /* Must be here, because after deactivate we can invoke activate and file lock must be already configured */
        stopping = false;

        if (!cctx.localNode().isClient()) {
            //we replace lock with new instance (only if we're responsible for locking folders)
            if (fileLockHolder != null)
                fileLockHolder = new FileLockHolder(storeMgr.workDir().getPath(), cctx.kernalContext(), log);
        }
    }

    /**
     * Try to register Metrics MBean.
     *
     * @throws IgniteCheckedException If failed.
     */
    private void registrateMetricsMBean() throws IgniteCheckedException {
        if (U.IGNITE_MBEANS_DISABLED)
            return;

        try {
            persistenceMetricsMbeanName = U.registerMBean(
                cctx.kernalContext().config().getMBeanServer(),
                cctx.kernalContext().igniteInstanceName(),
                MBEAN_GROUP,
                MBEAN_NAME,
                persStoreMetrics,
                DataStorageMetricsMXBean.class);
        }
        catch (Throwable e) {
            throw new IgniteCheckedException("Failed to register " + MBEAN_NAME + " MBean.", e);
        }
    }

    /**
     * Unregister metrics MBean.
     */
    private void unRegistrateMetricsMBean() {
        if (persistenceMetricsMbeanName == null)
            return;

        assert !U.IGNITE_MBEANS_DISABLED;

        try {
            cctx.kernalContext().config().getMBeanServer().unregisterMBean(persistenceMetricsMbeanName);

            persistenceMetricsMbeanName = null;
        }
        catch (Throwable e) {
            U.error(log, "Failed to unregister " + MBEAN_NAME + " MBean.", e);
        }
    }

    /** {@inheritDoc} */
    @Override protected IgniteOutClosure<Float> fillFactorProvider(final DataRegionConfiguration dataRegCfg) {
        if (!dataRegCfg.isPersistenceEnabled())
            return super.fillFactorProvider(dataRegCfg);

        final String dataRegName = dataRegCfg.getName();

        return new IgniteOutClosure<Float>() {
            @Override public Float apply() {
                long loadSize = 0L;
                long totalSize = 0L;

                for (CacheGroupContext grpCtx : cctx.cache().cacheGroups()) {
                    if (!grpCtx.dataRegion().config().getName().equals(dataRegName))
                        continue;

                    assert grpCtx.offheap() instanceof GridCacheOffheapManager;

                    T2<Long, Long> fillFactor = ((GridCacheOffheapManager)grpCtx.offheap()).fillFactor();

                    loadSize += fillFactor.get1();
                    totalSize += fillFactor.get2();
                }

                if (totalSize == 0)
                    return (float)0;

                return (float)loadSize / totalSize;
            }
        };
    }

    /** {@inheritDoc} */
    @Override public void readCheckpointAndRestoreMemory(
        List<DynamicCacheDescriptor> cachesToStart) throws IgniteCheckedException {
        checkpointReadLock();

        try {
            if (!F.isEmpty(cachesToStart)) {
                for (DynamicCacheDescriptor desc : cachesToStart) {
                    if (CU.affinityNode(cctx.localNode(), desc.cacheConfiguration().getNodeFilter()))
                        storeMgr.initializeForCache(desc.groupDescriptor(), new StoredCacheData(desc.cacheConfiguration()));
                }
            }

            CheckpointStatus status = readCheckpointStatus();

            // First, bring memory to the last consistent checkpoint state if needed.
            // This method should return a pointer to the last valid record in the WAL.
            WALPointer restore = restoreMemory(status);

            cctx.wal().resumeLogging(restore);

            cctx.wal().log(new MemoryRecoveryRecord(U.currentTimeMillis()));
        }
        catch (StorageException e) {
            throw new IgniteCheckedException(e);
        }
        finally {
            checkpointReadUnlock();
        }
    }

    /**
     * @throws IgniteCheckedException
     */
    private void getMetastoreData() throws IgniteCheckedException {

        try {
            DataStorageConfiguration memCfg = cctx.kernalContext().config().getDataStorageConfiguration();

            DataRegionConfiguration plcCfg = createDataRegionConfiguration(memCfg);

            File allocPath = buildAllocPath(plcCfg);

            DirectMemoryProvider memProvider = allocPath == null ?
                new UnsafeMemoryProvider(log) :
                new MappedFileMemoryProvider(
                    log,
                    allocPath);

            DataRegionMetricsImpl memMetrics = new DataRegionMetricsImpl(plcCfg);

            PageMemoryEx storePageMem = (PageMemoryEx)createPageMemory(memProvider, memCfg, plcCfg, memMetrics);

            DataRegion regCfg = new DataRegion(storePageMem, plcCfg, memMetrics, createPageEvictionTracker(plcCfg, storePageMem));

            CheckpointStatus status = readCheckpointStatus();

            cctx.pageStore().initializeForMetastorage();

            restoreMemory(status, true, storePageMem);

            metaStorage = new MetaStorage(cctx.wal(), regCfg, memMetrics, true);

            metaStorage.init(this);

            // here get some data

            metaStorage = null;

            storePageMem.stop();
        }
        catch (StorageException e) {
            throw new IgniteCheckedException(e);
        }
    }

    /** {@inheritDoc} */
    @Override public void lock() throws IgniteCheckedException {
        if (fileLockHolder != null) {
            if (log.isDebugEnabled())
                log.debug("Try to capture file lock [nodeId=" +
                    cctx.localNodeId() + " path=" + fileLockHolder.lockPath() + "]");

            fileLockHolder.tryLock(lockWaitTime);
        }
    }

    /** {@inheritDoc} */
    @Override public void unLock() {
        if (fileLockHolder != null) {
            if (log.isDebugEnabled())
                log.debug("Release file lock [nodeId=" +
                    cctx.localNodeId() + " path=" + fileLockHolder.lockPath() + "]");

            fileLockHolder.release();
        }
    }

    /** {@inheritDoc} */
    @Override protected void onKernalStop0(boolean cancel) {
        checkpointLock.writeLock().lock();

        try {
            stopping = true;
        }
        finally {
            checkpointLock.writeLock().unlock();
        }

        shutdownCheckpointer(cancel);

        lsnrs.clear();

        super.onKernalStop0(cancel);

        if (!cctx.kernalContext().clientNode()) {
            unLock();

            if (fileLockHolder != null)
                fileLockHolder.close();
        }

        unRegistrateMetricsMBean();
    }

    /** */
    private long[] calculateFragmentSizes(int concLvl, long cacheSize, long chpBufSize) {
        if (concLvl < 2)
            concLvl = Runtime.getRuntime().availableProcessors();

        long fragmentSize = cacheSize / concLvl;

        if (fragmentSize < 1024 * 1024)
            fragmentSize = 1024 * 1024;

        long[] sizes = new long[concLvl + 1];

        for (int i = 0; i < concLvl; i++)
            sizes[i] = fragmentSize;

        sizes[concLvl] = chpBufSize;

        return sizes;
    }

    /** {@inheritDoc} */
    @Override protected PageMemory createPageMemory(
        DirectMemoryProvider memProvider,
        DataStorageConfiguration memCfg,
        DataRegionConfiguration plcCfg,
        DataRegionMetricsImpl memMetrics
    ) {
        if (!plcCfg.isPersistenceEnabled())
            return super.createPageMemory(memProvider, memCfg, plcCfg, memMetrics);

        memMetrics.persistenceEnabled(true);

        long cacheSize = plcCfg.getMaxSize();

        // Checkpoint buffer size can not be greater than cache size, it does not make sense.
        long chpBufSize = checkpointBufferSize(plcCfg);

        if (chpBufSize > cacheSize) {
            U.quietAndInfo(log,
                "Configured checkpoint page buffer size is too big, setting to the max region size [size="
                    + U.readableSize(cacheSize, false) + ",  memPlc=" + plcCfg.getName() + ']');

            chpBufSize = cacheSize;
        }

        boolean writeThrottlingEnabled = persistenceCfg.isWriteThrottlingEnabled();

        if (IgniteSystemProperties.getBoolean(IgniteSystemProperties.IGNITE_OVERRIDE_WRITE_THROTTLING_ENABLED, false))
            writeThrottlingEnabled = true;

        PageMemoryImpl pageMem = new PageMemoryImpl(
            memProvider,
            calculateFragmentSizes(
                memCfg.getConcurrencyLevel(),
                cacheSize,
                chpBufSize
            ),
            cctx,
            memCfg.getPageSize(),
            new GridInClosure3X<FullPageId, ByteBuffer, Integer>() {
                @Override public void applyx(
                    FullPageId fullId,
                    ByteBuffer pageBuf,
                    Integer tag
                ) throws IgniteCheckedException {
                    // First of all, write page to disk.
                    storeMgr.write(fullId.groupId(), fullId.pageId(), pageBuf, tag);

                    // Only after write we can write page into snapshot.
                    snapshotMgr.flushDirtyPageHandler(fullId, pageBuf, tag);
                }
            },
            new GridInClosure3X<Long, FullPageId, PageMemoryEx>() {
                @Override public void applyx(
                    Long page,
                    FullPageId fullId,
                    PageMemoryEx pageMem
                ) throws IgniteCheckedException {
                    snapshotMgr.onChangeTrackerPage(page, fullId, pageMem);
                }
            },
            this,
            memMetrics,
            writeThrottlingEnabled
        );

        memMetrics.pageMemory(pageMem);

        return pageMem;
    }

    /** {@inheritDoc} */
    @Override protected void checkRegionEvictionProperties(DataRegionConfiguration regCfg, DataStorageConfiguration dbCfg)
        throws IgniteCheckedException {
        if (!regCfg.isPersistenceEnabled())
            super.checkRegionEvictionProperties(regCfg, dbCfg);

        if (regCfg.getPageEvictionMode() != DataPageEvictionMode.DISABLED)
            U.warn(log, "Page eviction mode for [" + regCfg.getName() + "] memory region is ignored " +
                "because Ignite Native Persistence is enabled");
    }

    /** {@inheritDoc} */
    @Override protected void checkPageSize(DataStorageConfiguration memCfg) {
        if (memCfg.getPageSize() == 0) {
            try {
                assert cctx.pageStore() instanceof FilePageStoreManager :
                    "Invalid page store manager was created: " + cctx.pageStore();

                Path anyIdxPartFile = IgniteUtils.searchFileRecursively(
                    ((FilePageStoreManager)cctx.pageStore()).workDir().toPath(), FilePageStoreManager.INDEX_FILE_NAME);

                if (anyIdxPartFile != null) {
                    memCfg.setPageSize(resolvePageSizeFromPartitionFile(anyIdxPartFile));

                    return;
                }
            }
            catch (IgniteCheckedException | IOException | IllegalArgumentException e) {
                U.quietAndWarn(log, "Attempt to resolve pageSize from store files failed: " + e.getMessage());

                U.quietAndWarn(log, "Default page size will be used: " + DataStorageConfiguration.DFLT_PAGE_SIZE + " bytes");
            }

            memCfg.setPageSize(DataStorageConfiguration.DFLT_PAGE_SIZE);
        }
    }

    /**
     * @param partFile Partition file.
     */
    private int resolvePageSizeFromPartitionFile(Path partFile) throws IOException, IgniteCheckedException {
        try (FileIO fileIO = persistenceCfg.getFileIOFactory().create(partFile.toFile())) {
            int minimalHdr = FilePageStore.HEADER_SIZE;

            if (fileIO.size() < minimalHdr)
                throw new IgniteCheckedException("Partition file is too small: " + partFile);

            ByteBuffer hdr = ByteBuffer.allocate(minimalHdr).order(ByteOrder.LITTLE_ENDIAN);

            while (hdr.remaining() > 0)
                fileIO.read(hdr);

            hdr.rewind();

            hdr.getLong(); // Read signature.

            hdr.getInt(); // Read version.

            hdr.get(); // Read type.

            int pageSize = hdr.getInt();

            if (pageSize == 2048) {
                U.quietAndWarn(log, "You are currently using persistent store with 2K pages (DataStorageConfiguration#" +
                    "pageSize). If you use SSD disk, consider migrating to 4K pages for better IO performance.");
            }

            return pageSize;
        }
    }

    /**
     * @param cancel Cancel flag.
     */
    @SuppressWarnings("unused")
    private void shutdownCheckpointer(boolean cancel) {
        Checkpointer cp = checkpointer;

        if (cp != null) {
            if (cancel)
                cp.shutdownNow();
            else
                cp.cancel();

            try {
                U.join(cp);

                checkpointer = null;
            }
            catch (IgniteInterruptedCheckedException ignore) {
                U.warn(log, "Was interrupted while waiting for checkpointer shutdown, " +
                    "will not wait for checkpoint to finish.");

                cp.shutdownNow();

                while (true) {
                    try {
                        U.join(cp);

                        checkpointer = null;

                        cp.scheduledCp.cpFinishFut.onDone(
                            new NodeStoppingException("Checkpointer is stopped during node stop."));

                        break;
                    }
                    catch (IgniteInterruptedCheckedException ignored) {
                        //Ignore
                    }
                }

                Thread.currentThread().interrupt();
            }
        }

        if (asyncRunner != null) {
            asyncRunner.shutdownNow();

            try {
                asyncRunner.awaitTermination(2, TimeUnit.MINUTES);
            }
            catch (InterruptedException ignore) {
                Thread.currentThread().interrupt();
            }
        }
    }

    /** {@inheritDoc} */
    @Override public void beforeExchange(GridDhtPartitionsExchangeFuture fut) throws IgniteCheckedException {
        DiscoveryEvent discoEvt = fut.firstEvent();

        boolean joinEvt = discoEvt.type() == EventType.EVT_NODE_JOINED;

        boolean locNode = discoEvt.eventNode().isLocal();

        boolean isSrvNode = !cctx.kernalContext().clientNode();

        boolean clusterInTransitionStateToActive = fut.activateCluster();

        // Before local node join event.
        if (clusterInTransitionStateToActive || (joinEvt && locNode && isSrvNode))
            restoreState();

        if (cctx.kernalContext().query().moduleEnabled()) {
            for (final GridCacheContext cacheCtx : (Collection<GridCacheContext>)cctx.cacheContexts()) {
                if (cacheCtx.startTopologyVersion().equals(fut.initialVersion()) &&
                    !cctx.pageStore().hasIndexStore(cacheCtx.groupId()) && cacheCtx.affinityNode()) {
                    final int cacheId = cacheCtx.cacheId();

                    final IgniteInternalFuture<?> rebuildFut = cctx.kernalContext().query()
                        .rebuildIndexesFromHash(Collections.singletonList(cacheCtx.cacheId()));

                    idxRebuildFuts.put(cacheId, rebuildFut);

                    rebuildFut.listen(new CI1<IgniteInternalFuture>() {
                        @Override public void apply(IgniteInternalFuture igniteInternalFut) {
                            idxRebuildFuts.remove(cacheId, rebuildFut);

                            log().info("Finished indexes rebuilding for cache: [name=" + cacheCtx.config().getName()
                                + ", grpName=" + cacheCtx.config().getGroupName());
                        }
                    });
                }
            }
        }
    }

    /** {@inheritDoc} */
    @Nullable @Override public IgniteInternalFuture indexRebuildFuture(int cacheId) {
        return idxRebuildFuts.get(cacheId);
    }

    /** {@inheritDoc} */
    @Override public void onCacheGroupsStopped(
        Collection<IgniteBiTuple<CacheGroupContext, Boolean>> stoppedGrps
    ) {
        Map<PageMemoryEx, Collection<Integer>> destroyed = new HashMap<>();

        for (IgniteBiTuple<CacheGroupContext, Boolean> tup : stoppedGrps) {
            CacheGroupContext gctx = tup.get1();

            if (!gctx.persistenceEnabled())
                continue;

            snapshotMgr.onCacheGroupStop(gctx);

            PageMemoryEx pageMem = (PageMemoryEx)gctx.dataRegion().pageMemory();

            Collection<Integer> grpIds = destroyed.get(pageMem);

            if (grpIds == null) {
                grpIds = new HashSet<>();

                destroyed.put(pageMem, grpIds);
            }

            grpIds.add(tup.get1().groupId());

            pageMem.onCacheGroupDestroyed(tup.get1().groupId());
        }

        Collection<IgniteInternalFuture<Void>> clearFuts = new ArrayList<>(destroyed.size());

        for (Map.Entry<PageMemoryEx, Collection<Integer>> entry : destroyed.entrySet()) {
            final Collection<Integer> grpIds = entry.getValue();

            clearFuts.add(entry.getKey().clearAsync(new P3<Integer, Long, Integer>() {
                @Override public boolean apply(Integer grpId, Long pageId, Integer tag) {
                    return grpIds.contains(grpId);
                }
            }, false));
        }

        for (IgniteInternalFuture<Void> clearFut : clearFuts) {
            try {
                clearFut.get();
            }
            catch (IgniteCheckedException e) {
                log.error("Failed to clear page memory", e);
            }
        }

        if (cctx.pageStore() != null) {
            for (IgniteBiTuple<CacheGroupContext, Boolean> tup : stoppedGrps) {
                CacheGroupContext grp = tup.get1();

                if (grp.affinityNode()) {
                    try {
                        cctx.pageStore().shutdownForCacheGroup(grp, tup.get2());
                    }
                    catch (IgniteCheckedException e) {
                        U.error(log, "Failed to gracefully clean page store resources for destroyed cache " +
                            "[cache=" + grp.cacheOrGroupName() + "]", e);
                    }
                }
            }
        }
    }

    /**
     * Gets the checkpoint read lock. While this lock is held, checkpoint thread will not acquireSnapshotWorker memory
     * state.
     */
    @SuppressWarnings("LockAcquiredButNotSafelyReleased")
    @Override public void checkpointReadLock() {
        if (checkpointLock.writeLock().isHeldByCurrentThread())
            return;

        for (; ; ) {
            checkpointLock.readLock().lock();

            if (stopping) {
                checkpointLock.readLock().unlock();

                throw new RuntimeException("Failed to perform cache update: node is stopping.");
            }

            if (safeToUpdatePageMemories() || checkpointLock.getReadHoldCount() > 1)
                break;
            else {
                checkpointLock.readLock().unlock();

                try {
                    checkpointer.wakeupForCheckpoint(0, "too many dirty pages").cpBeginFut.getUninterruptibly();
                }
                catch (IgniteCheckedException e) {
                    throw new IgniteException("Failed to wait for checkpoint begin.", e);
                }
            }
        }

        if (ASSERTION_ENABLED)
            CHECKPOINT_LOCK_HOLD_COUNT.set(CHECKPOINT_LOCK_HOLD_COUNT.get() + 1);
    }

    /** {@inheritDoc} */
    @Override public boolean checkpointLockIsHeldByThread() {
        return !ASSERTION_ENABLED ||
            checkpointLock.isWriteLockedByCurrentThread() ||
            CHECKPOINT_LOCK_HOLD_COUNT.get() > 0;
    }

    /**
     * @return {@code true} if all PageMemory instances are safe to update.
     */
    private boolean safeToUpdatePageMemories() {
        Collection<DataRegion> memPlcs = context().database().dataRegions();

        if (memPlcs == null)
            return true;

        for (DataRegion memPlc : memPlcs) {
            if (!memPlc.config().isPersistenceEnabled())
                continue;

            PageMemoryEx pageMemEx = (PageMemoryEx)memPlc.pageMemory();

            if (!pageMemEx.safeToUpdate())
                return false;
        }

        return true;
    }

    /**
     * Releases the checkpoint read lock.
     */
    @Override public void checkpointReadUnlock() {
        if (checkpointLock.writeLock().isHeldByCurrentThread())
            return;

        checkpointLock.readLock().unlock();

        if (checkpointer != null) {
            Collection<DataRegion> dataRegs = context().database().dataRegions();

            if (dataRegs != null) {
                for (DataRegion dataReg : dataRegs) {
                    if (!dataReg.config().isPersistenceEnabled())
                        continue;

                    PageMemoryEx mem = (PageMemoryEx)dataReg.pageMemory();

                    if (mem != null && !mem.safeToUpdate()) {
                        checkpointer.wakeupForCheckpoint(0, "too many dirty pages");

                        break;
                    }
                }
            }
        }

        if (ASSERTION_ENABLED)
            CHECKPOINT_LOCK_HOLD_COUNT.set(CHECKPOINT_LOCK_HOLD_COUNT.get() - 1);
    }

    /**
     * @throws IgniteCheckedException If failed to restore database status from WAL.
     */
    private void restoreState() throws IgniteCheckedException {
        try {
            CheckpointStatus status = readCheckpointStatus();

            checkpointReadLock();

            try {
                applyLastUpdates(status, false);
            }
            finally {
                checkpointReadUnlock();
            }

            snapshotMgr.restoreState();

            checkpointer = new Checkpointer(cctx.igniteInstanceName(), "db-checkpoint-thread", log);

            new IgniteThread(cctx.igniteInstanceName(), "db-checkpoint-thread", checkpointer).start();
        }
        catch (StorageException e) {
            throw new IgniteCheckedException(e);
        }
    }

    /** {@inheritDoc} */
    @Override public synchronized Map<Integer, Map<Integer, Long>> reserveHistoryForExchange() {
        assert reservedForExchange == null : reservedForExchange;

        reservedForExchange = new HashMap<>();

        for (CacheGroupContext grp : cctx.cache().cacheGroups()) {
            if (grp.isLocal())
                continue;

            for (GridDhtLocalPartition part : grp.topology().currentLocalPartitions()) {
                if (part.state() != GridDhtPartitionState.OWNING || part.dataStore().fullSize() <= walRebalanceThreshold)
                    continue;

                CheckpointEntry cpEntry = searchCheckpointEntry(grp.groupId(), part.id(), null);

                try {
                    if (cpEntry != null && cctx.wal().reserve(cpEntry.cpMark)) {
                        Map<Integer, T2<Long, WALPointer>> cacheMap = reservedForExchange.get(grp.groupId());

                        if (cacheMap == null) {
                            cacheMap = new HashMap<>();

                            reservedForExchange.put(grp.groupId(), cacheMap);
                        }

                        cacheMap.put(part.id(), new T2<>(cpEntry.partitionCounter(grp.groupId(), part.id()), cpEntry.cpMark));
                    }
                }
                catch (IgniteCheckedException ex) {
                    U.error(log, "Error while trying to reserve history", ex);
                }
            }
        }

        Map<Integer, Map<Integer, Long>> resMap = new HashMap<>();

        for (Map.Entry<Integer, Map<Integer, T2<Long, WALPointer>>> e : reservedForExchange.entrySet()) {
            Map<Integer, Long> cacheMap = new HashMap<>();

            for (Map.Entry<Integer, T2<Long, WALPointer>> e0 : e.getValue().entrySet())
                cacheMap.put(e0.getKey(), e0.getValue().get1());

            resMap.put(e.getKey(), cacheMap);
        }

        return resMap;
    }

    /** {@inheritDoc} */
    @Override public synchronized void releaseHistoryForExchange() {
        if (reservedForExchange == null)
            return;

        for (Map.Entry<Integer, Map<Integer, T2<Long, WALPointer>>> e : reservedForExchange.entrySet()) {
            for (Map.Entry<Integer, T2<Long, WALPointer>> e0 : e.getValue().entrySet()) {
                try {
                    cctx.wal().release(e0.getValue().get2());
                }
                catch (IgniteCheckedException ex) {
                    U.error(log, "Could not release history lock", ex);
                }
            }
        }

        reservedForExchange = null;
    }

    /** {@inheritDoc} */
    @Override public boolean reserveHistoryForPreloading(int grpId, int partId, long cntr) {
        CheckpointEntry cpEntry = searchCheckpointEntry(grpId, partId, cntr);

        if (cpEntry == null)
            return false;

        WALPointer ptr = cpEntry.cpMark;

        if (ptr == null)
            return false;

        boolean reserved;

        try {
            reserved = cctx.wal().reserve(ptr);
        }
        catch (IgniteCheckedException e) {
            U.error(log, "Error while trying to reserve history", e);

            reserved = false;
        }

        if (reserved)
            reservedForPreloading.put(new T2<>(grpId, partId), new T2<>(cntr, ptr));

        return reserved;
    }

    /** {@inheritDoc} */
    @Override public void releaseHistoryForPreloading() {
        for (Map.Entry<T2<Integer, Integer>, T2<Long, WALPointer>> e : reservedForPreloading.entrySet()) {
            try {
                cctx.wal().release(e.getValue().get2());
            }
            catch (IgniteCheckedException ex) {
                U.error(log, "Could not release WAL reservation", ex);

                throw new IgniteException(ex);
            }
        }

        reservedForPreloading.clear();
    }

    /**
     * For debugging only. TODO: remove.
     */
    public Map<T2<Integer, Integer>, T2<Long, WALPointer>> reservedForPreloading() {
        return reservedForPreloading;
    }

    /**
     *
     */
    @Nullable @Override public IgniteInternalFuture wakeupForCheckpoint(String reason) {
        Checkpointer cp = checkpointer;

        if (cp != null)
            return cp.wakeupForCheckpoint(0, reason).cpBeginFut;

        return null;
    }

    /** {@inheritDoc} */
    @Override public void waitForCheckpoint(String reason) throws IgniteCheckedException {
        Checkpointer cp = checkpointer;

        if (cp == null)
            return;

        CheckpointProgressSnapshot progSnapshot = cp.wakeupForCheckpoint(0, reason);

        IgniteInternalFuture fut1 = progSnapshot.cpFinishFut;

        fut1.get();

        if (!progSnapshot.started)
            return;

        IgniteInternalFuture fut2 = cp.wakeupForCheckpoint(0, reason).cpFinishFut;

        assert fut1 != fut2;

        fut2.get();
    }

    /**
     * Tries to search for a WAL pointer for the given partition counter start.
     *
     * @param grpId Cache group ID.
     * @param part Partition ID.
     * @param partCntrSince Partition counter or {@code null} to search for minimal counter.
     * @return Checkpoint entry or {@code null} if failed to search.
     */
    @Nullable public WALPointer searchPartitionCounter(int grpId, int part, @Nullable Long partCntrSince) {
        CheckpointEntry entry = searchCheckpointEntry(grpId, part, partCntrSince);

        if (entry == null)
            return null;

        return entry.cpMark;
    }

    /**
     * Tries to search for a WAL pointer for the given partition counter start.
     *
     * @param grpId Cache group ID.
     * @param part Partition ID.
     * @param partCntrSince Partition counter or {@code null} to search for minimal counter.
     * @return Checkpoint entry or {@code null} if failed to search.
     */
    @Nullable private CheckpointEntry searchCheckpointEntry(int grpId, int part, @Nullable Long partCntrSince) {
        boolean hasGap = false;
        CheckpointEntry first = null;

        for (Long cpTs : checkpointHist.checkpoints()) {
            try {
                CheckpointEntry entry = checkpointHist.entry(cpTs);

                Long foundCntr = entry.partitionCounter(grpId, part);

                if (foundCntr != null) {
                    if (partCntrSince == null) {
                        if (hasGap) {
                            first = entry;

                            hasGap = false;
                        }

                        if (first == null)
                            first = entry;
                    }
                    else if (foundCntr <= partCntrSince) {
                        first = entry;

                        hasGap = false;
                    }
                    else
                        return hasGap ? null : first;
                }
                else
                    hasGap = true;
            }
            catch (IgniteCheckedException ignore) {
                // Treat exception the same way as a gap.
                hasGap = true;
            }
        }

        return hasGap ? null : first;
    }

    /**
     * @return Checkpoint history. For tests only.
     */
    public CheckpointHistory checkpointHistory() {
        return checkpointHist;
    }

    /**
     * @return Checkpoint directory.
     */
    public File checkpointDirectory() {
        return cpDir;
    }

    /**
     * @param lsnr Listener.
     */
    public void addCheckpointListener(DbCheckpointListener lsnr) {
        lsnrs.add(lsnr);
    }

    /**
     * @param lsnr Listener.
     */
    public void removeCheckpointListener(DbCheckpointListener lsnr) {
        lsnrs.remove(lsnr);
    }

    /**
     * @return Read checkpoint status.
     * @throws IgniteCheckedException If failed to read checkpoint status page.
     */
    @SuppressWarnings("TooBroadScope")
    private CheckpointStatus readCheckpointStatus() throws IgniteCheckedException {
        long lastStartTs = 0;
        long lastEndTs = 0;

        UUID startId = CheckpointStatus.NULL_UUID;
        UUID endId = CheckpointStatus.NULL_UUID;

        File startFile = null;
        File endFile = null;

        WALPointer startPtr = CheckpointStatus.NULL_PTR;
        WALPointer endPtr = CheckpointStatus.NULL_PTR;

        File dir = cpDir;

        if (!dir.exists()) {
            // TODO: remove excessive logging after GG-12116 fix.
            File[] files = dir.listFiles();

            if (files != null && files.length > 0) {
                log.warning("Read checkpoint status: cpDir.exists() is false, cpDir.listFiles() is: " +
                    Arrays.toString(files));
            }

            if (Files.exists(dir.toPath()))
                log.warning("Read checkpoint status: cpDir.exists() is false, Files.exists(cpDir) is true.");

            if (log.isInfoEnabled())
                log.info("Read checkpoint status: checkpoint directory is not found.");

            return new CheckpointStatus(0, startId, startPtr, endId, endPtr);
        }

        File[] files = dir.listFiles();

        for (File file : files) {
            Matcher matcher = CP_FILE_NAME_PATTERN.matcher(file.getName());

            if (matcher.matches()) {
                long ts = Long.parseLong(matcher.group(1));
                UUID id = UUID.fromString(matcher.group(2));
                CheckpointEntryType type = CheckpointEntryType.valueOf(matcher.group(3));

                if (type == CheckpointEntryType.START && ts > lastStartTs) {
                    lastStartTs = ts;
                    startId = id;
                    startFile = file;
                }
                else if (type == CheckpointEntryType.END && ts > lastEndTs) {
                    lastEndTs = ts;
                    endId = id;
                    endFile = file;
                }
            }
        }

        ByteBuffer buf = ByteBuffer.allocate(20);
        buf.order(ByteOrder.nativeOrder());

        if (startFile != null)
            startPtr = readPointer(startFile, buf);

        if (endFile != null)
            endPtr = readPointer(endFile, buf);

        if (log.isInfoEnabled())
            log.info("Read checkpoint status [startMarker=" + startFile + ", endMarker=" + endFile + ']');

        return new CheckpointStatus(lastStartTs, startId, startPtr, endId, endPtr);
    }

    /**
     * Loads WAL pointer from CP file
     *
     * @param cpMarkerFile Checkpoint mark file.
     * @return WAL pointer.
     * @throws IgniteCheckedException If failed to read mark file.
     */
    private WALPointer readPointer(File cpMarkerFile, ByteBuffer buf) throws IgniteCheckedException {
        buf.position(0);

        try (FileChannel ch = FileChannel.open(cpMarkerFile.toPath(), READ)) {
            ch.read(buf);

            buf.flip();

            return new FileWALPointer(buf.getLong(), buf.getInt(), buf.getInt());
        }
        catch (IOException e) {
            throw new IgniteCheckedException("Failed to read checkpoint pointer from marker file: " +
                cpMarkerFile.getAbsolutePath(), e);
        }
    }

    /**
     * @param status Checkpoint status.
     */
    private WALPointer restoreMemory(CheckpointStatus status) throws IgniteCheckedException {
        return restoreMemory(status, false, (PageMemoryEx)metaStorage.pageMemory());
    }

    /**
     * @param status Checkpoint status.
     * @param storeOnly If {@code True} restores Metastorage only.
     */
    private WALPointer restoreMemory(CheckpointStatus status, boolean storeOnly,
        PageMemoryEx storePageMem) throws IgniteCheckedException {
        assert !storeOnly || storePageMem != null;

        if (log.isInfoEnabled())
            log.info("Checking memory state [lastValidPos=" + status.endPtr + ", lastMarked="
                + status.startPtr + ", lastCheckpointId=" + status.cpStartId + ']');

        boolean apply = status.needRestoreMemory();

        if (apply) {
            U.quietAndWarn(log, "Ignite node stopped in the middle of checkpoint. Will restore memory state and " +
                "finish checkpoint on node start.");

            cctx.pageStore().beginRecover();
        }

        long start = U.currentTimeMillis();
        int applied = 0;
        WALPointer lastRead = null;

        try (WALIterator it = cctx.wal().replay(status.endPtr)) {
            while (it.hasNextX()) {
                IgniteBiTuple<WALPointer, WALRecord> tup = it.nextX();

                WALRecord rec = tup.get2();

                lastRead = tup.get1();

                switch (rec.type()) {
                    case CHECKPOINT_RECORD:
                        CheckpointRecord cpRec = (CheckpointRecord)rec;

                        // We roll memory up until we find a checkpoint start record registered in the status.
                        if (F.eq(cpRec.checkpointId(), status.cpStartId)) {
                            log.info("Found last checkpoint marker [cpId=" + cpRec.checkpointId() +
                                ", pos=" + tup.get1() + ']');

                            apply = false;
                        }
                        else if (!F.eq(cpRec.checkpointId(), status.cpEndId))
                            U.warn(log, "Found unexpected checkpoint marker, skipping [cpId=" + cpRec.checkpointId() +
                                ", expCpId=" + status.cpStartId + ", pos=" + tup.get1() + ']');

                        break;

                    case PAGE_RECORD:
                        if (apply) {
                            PageSnapshot pageRec = (PageSnapshot)rec;

                            // Here we do not require tag check because we may be applying memory changes after
                            // several repetitive restarts and the same pages may have changed several times.
                            int grpId = pageRec.fullPageId().groupId();

                            if (storeOnly && grpId != METASTORAGE_CACHE_ID)
                                continue;

                            long pageId = pageRec.fullPageId().pageId();

                            PageMemoryEx pageMem = grpId == METASTORAGE_CACHE_ID ? storePageMem : getPageMemoryForCacheGroup(grpId);

                            long page = pageMem.acquirePage(grpId, pageId, true);

                            try {
                                long pageAddr = pageMem.writeLock(grpId, pageId, page);

                                try {
                                    PageUtils.putBytes(pageAddr, 0, pageRec.pageData());
                                }
                                finally {
                                    pageMem.writeUnlock(grpId, pageId, page, null, true, true);
                                }
                            }
                            finally {
                                pageMem.releasePage(grpId, pageId, page);
                            }

                            applied++;
                        }

                        break;

                    case PARTITION_DESTROY:
                        if (apply) {
                            PartitionDestroyRecord destroyRec = (PartitionDestroyRecord)rec;

                            final int gId = destroyRec.groupId();

                            if (storeOnly && gId != METASTORAGE_CACHE_ID)
                                continue;

                            final int pId = destroyRec.partitionId();

                            PageMemoryEx pageMem = gId == METASTORAGE_CACHE_ID ? storePageMem : getPageMemoryForCacheGroup(gId);

                            pageMem.clearAsync(new P3<Integer, Long, Integer>() {
                                @Override public boolean apply(Integer cacheId, Long pageId, Integer tag) {
                                    return cacheId == gId && PageIdUtils.partId(pageId) == pId;
                                }
                            }, true).get();
                        }

                        break;

                    default:
                        if (apply && rec instanceof PageDeltaRecord) {
                            PageDeltaRecord r = (PageDeltaRecord)rec;

                            int grpId = r.groupId();

                            if (storeOnly && grpId != METASTORAGE_CACHE_ID)
                                continue;

                            long pageId = r.pageId();

                            PageMemoryEx pageMem = grpId == METASTORAGE_CACHE_ID ? storePageMem : getPageMemoryForCacheGroup(grpId);

                            // Here we do not require tag check because we may be applying memory changes after
                            // several repetitive restarts and the same pages may have changed several times.
                            long page = pageMem.acquirePage(grpId, pageId, true);

                            try {
                                long pageAddr = pageMem.writeLock(grpId, pageId, page);

                                try {
                                    r.applyDelta(pageMem, pageAddr);
                                }
                                finally {
                                    pageMem.writeUnlock(grpId, pageId, page, null, true, true);
                                }
                            }
                            finally {
                                pageMem.releasePage(grpId, pageId, page);
                            }

                            applied++;
                        }
                }
            }
        }

        if (storeOnly)
            return null;

        if (status.needRestoreMemory()) {
            if (apply)
                throw new IgniteCheckedException("Failed to restore memory state (checkpoint marker is present " +
                    "on disk, but checkpoint record is missed in WAL) " +
                    "[cpStatus=" + status + ", lastRead=" + lastRead + "]");

            log.info("Finished applying memory changes [changesApplied=" + applied +
                ", time=" + (U.currentTimeMillis() - start) + "ms]");

            if (applied > 0)
                finalizeCheckpointOnRecovery(status.cpStartTs, status.cpStartId, status.startPtr);
        }

        checkpointHist.loadHistory(cpDir);

        return lastRead == null ? null : lastRead.next();
    }

    /**
     * Obtains PageMemory reference from cache descriptor instead of cache context.
     *
     * @param grpId Cache group id.
     * @return PageMemoryEx instance.
     * @throws IgniteCheckedException if no DataRegion is configured for a name obtained from cache descriptor.
     */
    private PageMemoryEx getPageMemoryForCacheGroup(int grpId) throws IgniteCheckedException {
        // TODO IGNITE-5075: cache descriptor can be removed.
        GridCacheSharedContext sharedCtx = context();

        CacheGroupDescriptor desc = sharedCtx.cache().cacheGroupDescriptors().get(grpId);

        if (desc == null)
            throw new IgniteCheckedException("Failed to find cache group descriptor [grpId=" + grpId + ']');

        String memPlcName = desc.config().getDataRegionName();

        return (PageMemoryEx)sharedCtx.database().dataRegion(memPlcName).pageMemory();
    }

    /**
     * @param status Last registered checkpoint status.
     * @throws IgniteCheckedException If failed to apply updates.
     * @throws StorageException If IO exception occurred while reading write-ahead log.
     */
    private void applyLastUpdates(CheckpointStatus status, boolean metastoreOnly) throws IgniteCheckedException {
        if (log.isInfoEnabled())
            log.info("Applying lost cache updates since last checkpoint record [lastMarked="
                + status.startPtr + ", lastCheckpointId=" + status.cpStartId + ']');

        if (!metastoreOnly)
            cctx.kernalContext().query().skipFieldLookup(true);

        long start = U.currentTimeMillis();
        int applied = 0;

        try (WALIterator it = cctx.wal().replay(status.startPtr)) {
            Map<T2<Integer, Integer>, T2<Integer, Long>> partStates = new HashMap<>();

            while (it.hasNextX()) {
                IgniteBiTuple<WALPointer, WALRecord> next = it.nextX();

                WALRecord rec = next.get2();

                switch (rec.type()) {
                    case DATA_RECORD:
                        if (metastoreOnly)
                            continue;

                        DataRecord dataRec = (DataRecord)rec;

                        for (DataEntry dataEntry : dataRec.writeEntries()) {
                            int cacheId = dataEntry.cacheId();

                            GridCacheContext cacheCtx = cctx.cacheContext(cacheId);

                            applyUpdate(cacheCtx, dataEntry);

                            applied++;
                        }

                        break;

                    case PART_META_UPDATE_STATE:
                        if (metastoreOnly)
                            continue;

                        PartitionMetaStateRecord metaStateRecord = (PartitionMetaStateRecord)rec;

                        partStates.put(new T2<>(metaStateRecord.groupId(), metaStateRecord.partitionId()),
                            new T2<>((int)metaStateRecord.state(), metaStateRecord.updateCounter()));

                        break;

                    case METASTORE_DATA_RECORD:
                        MetastoreDataRecord metastoreDataRecord = (MetastoreDataRecord)rec;

                        metaStorage.applyUpdate(metastoreDataRecord.key(), metastoreDataRecord.value());

                        break;

                    default:
                        // Skip other records.
                }
            }

            if (!metastoreOnly)
                restorePartitionState(partStates);
        }
        finally {
            if (!metastoreOnly)
                cctx.kernalContext().query().skipFieldLookup(false);
        }

        if (log.isInfoEnabled())
            log.info("Finished applying WAL changes [updatesApplied=" + applied +
                ", time=" + (U.currentTimeMillis() - start) + "ms]");
    }

    /**
     * @param partStates Partition states.
     * @throws IgniteCheckedException If failed to restore.
     */
    private void restorePartitionState(
        Map<T2<Integer, Integer>, T2<Integer, Long>> partStates
    ) throws IgniteCheckedException {
        for (CacheGroupContext grp : cctx.cache().cacheGroups()) {
            if (grp.isLocal() || !grp.affinityNode()) {
                // Local cache has no partitions and its states.
                continue;
            }

            if (!grp.dataRegion().config().isPersistenceEnabled())
                continue;

            int grpId = grp.groupId();

            PageMemoryEx pageMem = (PageMemoryEx)grp.dataRegion().pageMemory();

            for (int i = 0; i < grp.affinity().partitions(); i++) {
                if (storeMgr.exists(grpId, i)) {
                    storeMgr.ensure(grpId, i);

                    if (storeMgr.pages(grpId, i) <= 1)
                        continue;

                    GridDhtLocalPartition part = grp.topology().forceCreatePartition(i);

                    assert part != null;

                    // TODO: https://issues.apache.org/jira/browse/IGNITE-6097
                    grp.offheap().onPartitionInitialCounterUpdated(i, 0);

                    long partMetaId = pageMem.partitionMetaPageId(grpId, i);
                    long partMetaPage = pageMem.acquirePage(grpId, partMetaId);

                    try {
                        long pageAddr = pageMem.writeLock(grpId, partMetaId, partMetaPage);

                        boolean changed = false;

                        try {
                            PagePartitionMetaIO io = PagePartitionMetaIO.VERSIONS.forPage(pageAddr);

                            T2<Integer, Long> fromWal = partStates.get(new T2<>(grpId, i));

                            if (fromWal != null) {
                                int stateId = fromWal.get1();

                                io.setPartitionState(pageAddr, (byte)stateId);

                                changed = updateState(part, stateId);

                                if (stateId == GridDhtPartitionState.OWNING.ordinal()) {
                                    grp.offheap().onPartitionInitialCounterUpdated(i, fromWal.get2());

                                    if (part.initialUpdateCounter() < fromWal.get2()) {
                                        part.initialUpdateCounter(fromWal.get2());

                                        changed = true;
                                    }
                                }
                            }
                            else
                                changed = updateState(part, (int)io.getPartitionState(pageAddr));
                        }
                        finally {
                            pageMem.writeUnlock(grpId, partMetaId, partMetaPage, null, changed);
                        }
                    }
                    finally {
                        pageMem.releasePage(grpId, partMetaId, partMetaPage);
                    }
                }
            }
        }
    }

    /**
     * @param part Partition to restore state for.
     * @param stateId State enum ordinal.
     * @return Updated flag.
     */
    private boolean updateState(GridDhtLocalPartition part, int stateId) {
        if (stateId != -1) {
            GridDhtPartitionState state = GridDhtPartitionState.fromOrdinal(stateId);

            assert state != null;

            part.restoreState(state == GridDhtPartitionState.EVICTED ? GridDhtPartitionState.RENTING : state);

            return true;
        }

        return false;
    }

    /**
     * @param cacheCtx Cache context to apply an update.
     * @param dataEntry Data entry to apply.
     * @throws IgniteCheckedException If failed to restore.
     */
    private void applyUpdate(GridCacheContext cacheCtx, DataEntry dataEntry) throws IgniteCheckedException {
        int partId = dataEntry.partitionId();

        if (partId == -1)
            partId = cacheCtx.affinity().partition(dataEntry.key());

        GridDhtLocalPartition locPart = cacheCtx.topology().forceCreatePartition(partId);

        switch (dataEntry.op()) {
            case CREATE:
            case UPDATE:
                cacheCtx.offheap().update(
                    cacheCtx,
                    dataEntry.key(),
                    dataEntry.value(),
                    dataEntry.writeVersion(),
                    0L,
                    locPart,
                    null);

                if (dataEntry.partitionCounter() != 0)
                    cacheCtx.offheap().onPartitionInitialCounterUpdated(partId, dataEntry.partitionCounter());

                break;

            case DELETE:
                cacheCtx.offheap().remove(cacheCtx, dataEntry.key(), partId, locPart);

                if (dataEntry.partitionCounter() != 0)
                    cacheCtx.offheap().onPartitionInitialCounterUpdated(partId, dataEntry.partitionCounter());

                break;

            default:
                throw new IgniteCheckedException("Invalid operation for WAL entry update: " + dataEntry.op());
        }
    }

    /**
     * @throws IgniteCheckedException If failed.
     */
    private void finalizeCheckpointOnRecovery(long cpTs, UUID cpId, WALPointer walPtr) throws IgniteCheckedException {
        assert cpTs != 0;

        ByteBuffer tmpWriteBuf = ByteBuffer.allocateDirect(pageSize());

        long start = System.currentTimeMillis();

        Collection<DataRegion> memPolicies = context().database().dataRegions();

        List<IgniteBiTuple<PageMemory, Collection<FullPageId>>> cpEntities = new ArrayList<>(memPolicies.size());

        for (DataRegion memPlc : memPolicies) {
            if (memPlc.config().isPersistenceEnabled()) {
                PageMemoryEx pageMem = (PageMemoryEx)memPlc.pageMemory();

                cpEntities.add(new IgniteBiTuple<PageMemory, Collection<FullPageId>>(
                    pageMem, (pageMem).beginCheckpoint()));
            }
        }

        tmpWriteBuf.order(ByteOrder.nativeOrder());

        // Identity stores set.
        Collection<PageStore> updStores = new HashSet<>();

        int cpPagesCnt = 0;

        for (IgniteBiTuple<PageMemory, Collection<FullPageId>> e : cpEntities) {
            PageMemoryEx pageMem = (PageMemoryEx)e.get1();

            Collection<FullPageId> cpPages = e.get2();

            cpPagesCnt += cpPages.size();

            for (FullPageId fullId : cpPages) {
                tmpWriteBuf.rewind();

                Integer tag = pageMem.getForCheckpoint(fullId, tmpWriteBuf, null);

                if (tag != null) {
                    tmpWriteBuf.rewind();

                    PageStore store = storeMgr.writeInternal(fullId.groupId(), fullId.pageId(), tmpWriteBuf, tag);

                    tmpWriteBuf.rewind();

                    updStores.add(store);
                }
            }
        }

        long written = U.currentTimeMillis();

        for (PageStore updStore : updStores)
            updStore.sync();

        long fsync = U.currentTimeMillis();

        for (IgniteBiTuple<PageMemory, Collection<FullPageId>> e : cpEntities)
            ((PageMemoryEx)e.get1()).finishCheckpoint();

        writeCheckpointEntry(
            tmpWriteBuf,
            cpTs,
            cpId,
            walPtr,
            null,
            CheckpointEntryType.END);

        cctx.pageStore().finishRecover();

        if (log.isInfoEnabled())
            log.info(String.format("Checkpoint finished [cpId=%s, pages=%d, markPos=%s, " +
                    "pagesWrite=%dms, fsync=%dms, total=%dms]",
                cpId,
                cpPagesCnt,
                walPtr,
                written - start,
                fsync - written,
                fsync - start));
    }

    /**
     * @param cpId Checkpoint ID.
     * @param ptr Wal pointer of current checkpoint.
     */
    private CheckpointEntry writeCheckpointEntry(
        ByteBuffer tmpWriteBuf,
        long cpTs,
        UUID cpId,
        WALPointer ptr,
        CheckpointRecord rec,
        CheckpointEntryType type
    ) throws IgniteCheckedException {
        assert ptr instanceof FileWALPointer;

        FileWALPointer filePtr = (FileWALPointer)ptr;

        String fileName = checkpointFileName(cpTs, cpId, type);

        try (FileChannel ch = FileChannel.open(Paths.get(cpDir.getAbsolutePath(), fileName),
            StandardOpenOption.CREATE_NEW, StandardOpenOption.APPEND)) {

            tmpWriteBuf.rewind();

            tmpWriteBuf.putLong(filePtr.index());

            tmpWriteBuf.putInt(filePtr.fileOffset());

            tmpWriteBuf.putInt(filePtr.length());

            tmpWriteBuf.flip();

            ch.write(tmpWriteBuf);

            tmpWriteBuf.clear();

            if (!skipSync)
                ch.force(true);

            return type == CheckpointEntryType.START ?
                new CheckpointEntry(cpTs, ptr, cpId, rec.cacheGroupStates()) : null;
        }
        catch (IOException e) {
            throw new IgniteCheckedException(e);
        }
    }

    /**
     * Counter for written checkpoint pages. Not null only if checkpoint is running.
     */
    public AtomicInteger writtenPagesCounter() {
        return writtenPagesCntr;
    }

    /**
     * @return Number of pages in current checkpoint. If checkpoint is not running, returns 0.
     */
    public int currentCheckpointPagesCount() {
        return currCheckpointPagesCnt;
    }

    /**
     * @param cpTs Checkpoint timestamp.
     * @param cpId Checkpoint ID.
     * @param type Checkpoint type.
     * @return Checkpoint file name.
     */
    private static String checkpointFileName(long cpTs, UUID cpId, CheckpointEntryType type) {
        return cpTs + "-" + cpId + "-" + type + ".bin";
    }

    /**
     *
     */
    @SuppressWarnings("NakedNotify")
    public class Checkpointer extends GridWorker {
        /** Temporary write buffer. */
        private final ByteBuffer tmpWriteBuf;

        /** Next scheduled checkpoint progress. */
        private volatile CheckpointProgress scheduledCp;

        /** Current checkpoint. This field is updated only by checkpoint thread. */
        private volatile CheckpointProgress curCpProgress;

        /** Shutdown now. */
        private volatile boolean shutdownNow;

        /** */
        private long lastCpTs;

        /**
         * @param gridName Grid name.
         * @param name Thread name.
         * @param log Logger.
         */
        protected Checkpointer(@Nullable String gridName, String name, IgniteLogger log) {
            super(gridName, name, log);

            scheduledCp = new CheckpointProgress(U.currentTimeMillis() + checkpointFreq);

            tmpWriteBuf = ByteBuffer.allocateDirect(pageSize());

            tmpWriteBuf.order(ByteOrder.nativeOrder());
        }

        /** {@inheritDoc} */
        @Override protected void body() throws InterruptedException, IgniteInterruptedCheckedException {
            while (!isCancelled()) {
                waitCheckpointEvent();

                GridFutureAdapter<Void> enableChangeApplied = GridCacheDatabaseSharedManager.this.enableChangeApplied;

                if (enableChangeApplied != null) {
                    enableChangeApplied.onDone();

                    GridCacheDatabaseSharedManager.this.enableChangeApplied = null;
                }

                if (checkpointsEnabled)
                    doCheckpoint();
                else {
                    synchronized (this) {
                        scheduledCp.nextCpTs = U.currentTimeMillis() + checkpointFreq;
                    }
                }
            }

            // Final run after the cancellation.
            if (checkpointsEnabled && !shutdownNow)
                doCheckpoint();

            scheduledCp.cpFinishFut.onDone(new NodeStoppingException("Node is stopping."));
        }

        /**
         *
         */
        private CheckpointProgressSnapshot wakeupForCheckpoint(long delayFromNow, String reason) {
            CheckpointProgress sched = scheduledCp;

            long next = U.currentTimeMillis() + delayFromNow;

            if (sched.nextCpTs <= next)
                return new CheckpointProgressSnapshot(sched);

            CheckpointProgressSnapshot ret;

            synchronized (this) {
                sched = scheduledCp;

                if (sched.nextCpTs > next) {
                    sched.reason = reason;

                    sched.nextCpTs = next;
                }

                ret = new CheckpointProgressSnapshot(sched);

                notifyAll();
            }

            return ret;
        }

        /**
         * @param snapshotOperation Snapshot operation.
         */
        public IgniteInternalFuture wakeupForSnapshotCreation(SnapshotOperation snapshotOperation) {
            GridFutureAdapter<Object> ret;

            synchronized (this) {
                scheduledCp.nextCpTs = U.currentTimeMillis();

                scheduledCp.reason = "snapshot";

                scheduledCp.nextSnapshot = true;

                scheduledCp.snapshotOperation = snapshotOperation;

                ret = scheduledCp.cpBeginFut;

                notifyAll();
            }

            return ret;
        }

        /**
         *
         */
        private void doCheckpoint() {
            try {
                CheckpointMetricsTracker tracker = new CheckpointMetricsTracker();

                Checkpoint chp = markCheckpointBegin(tracker);

                currCheckpointPagesCnt = chp.pagesSize;

                writtenPagesCntr = new AtomicInteger();

                boolean interrupted = true;

                try {
                    if (chp.hasDelta()) {
                        // Identity stores set.
                        GridConcurrentHashSet<PageStore> updStores = new GridConcurrentHashSet<>();

                        CountDownFuture doneWriteFut = new CountDownFuture(
                            asyncRunner == null ? 1 : chp.cpPages.collectionsSize());

                        tracker.onPagesWriteStart();

                        final int totalPagesToWriteCnt = chp.cpPages.size();

                        if (asyncRunner != null) {
                            for (int i = 0; i < chp.cpPages.collectionsSize(); i++) {
                                Runnable write = new WriteCheckpointPages(
                                    tracker,
                                    chp.cpPages.innerCollection(i),
                                    updStores,
                                    doneWriteFut,
                                    totalPagesToWriteCnt
                                );

                                try {
                                    asyncRunner.execute(write);
                                }
                                catch (RejectedExecutionException ignore) {
                                    // Run the task synchronously.
                                    write.run();
                                }
                            }
                        }
                        else {
                            // Single-threaded checkpoint.
                            Runnable write = new WriteCheckpointPages(tracker,
                                chp.cpPages,
                                updStores,
                                doneWriteFut,
                                totalPagesToWriteCnt);

                            write.run();
                        }

                        // Wait and check for errors.
                        doneWriteFut.get();

                        // Must re-check shutdown flag here because threads may have skipped some pages.
                        // If so, we should not put finish checkpoint mark.
                        if (shutdownNow) {
                            chp.progress.cpFinishFut.onDone(new NodeStoppingException("Node is stopping."));

                            return;
                        }

                        tracker.onFsyncStart();

                        if (!skipSync) {
                            for (PageStore updStore : updStores) {
                                if (shutdownNow) {
                                    chp.progress.cpFinishFut.onDone(new NodeStoppingException("Node is stopping."));

                                    return;
                                }

                                updStore.sync();
                            }
                        }
                    }
                    else {
                        tracker.onPagesWriteStart();
                        tracker.onFsyncStart();
                    }

                    snapshotMgr.afterCheckpointPageWritten();

                    // Must mark successful checkpoint only if there are no exceptions or interrupts.
                    interrupted = false;
                }
                finally {
                    if (!interrupted)
                        markCheckpointEnd(chp);
                }

                tracker.onEnd();

                if (chp.hasDelta()) {
                    if (printCheckpointStats) {
                        if (log.isInfoEnabled())
                            log.info(String.format("Checkpoint finished [cpId=%s, pages=%d, markPos=%s, " +
                                    "walSegmentsCleared=%d, markDuration=%dms, pagesWrite=%dms, fsync=%dms, " +
                                    "total=%dms]",
                                chp.cpEntry.checkpointId(),
                                chp.pagesSize,
                                chp.cpEntry.checkpointMark(),
                                chp.walFilesDeleted,
                                tracker.markDuration(),
                                tracker.pagesWriteDuration(),
                                tracker.fsyncDuration(),
                                tracker.totalDuration()));
                    }

                    persStoreMetrics.onCheckpoint(
                        tracker.lockWaitDuration(),
                        tracker.markDuration(),
                        tracker.pagesWriteDuration(),
                        tracker.fsyncDuration(),
                        tracker.totalDuration(),
                        chp.pagesSize,
                        tracker.dataPagesWritten(),
                        tracker.cowPagesWritten());
                }
                else {
                    persStoreMetrics.onCheckpoint(
                        tracker.lockWaitDuration(),
                        tracker.markDuration(),
                        tracker.pagesWriteDuration(),
                        tracker.fsyncDuration(),
                        tracker.totalDuration(),
                        chp.pagesSize,
                        tracker.dataPagesWritten(),
                        tracker.cowPagesWritten());
                }
            }
            catch (IgniteCheckedException e) {
                // TODO-ignite-db how to handle exception?
                U.error(log, "Failed to create checkpoint.", e);
            }
        }

        /**
         *
         */
        @SuppressWarnings("WaitNotInLoop")
        private void waitCheckpointEvent() {
            boolean cancel = false;

            try {
                long now = U.currentTimeMillis();

                synchronized (this) {
                    long remaining;

                    while ((remaining = scheduledCp.nextCpTs - now) > 0 && !isCancelled()) {
                        wait(remaining);

                        now = U.currentTimeMillis();
                    }
                }
            }
            catch (InterruptedException ignored) {
                Thread.currentThread().interrupt();

                cancel = true;
            }

            if (cancel)
                isCancelled = true;
        }

        /**
         *
         */
        @SuppressWarnings("TooBroadScope")
        private Checkpoint markCheckpointBegin(CheckpointMetricsTracker tracker) throws IgniteCheckedException {
            CheckpointRecord cpRec = new CheckpointRecord(null);

            WALPointer cpPtr = null;

            final CheckpointProgress curr;

            IgniteBiTuple<Collection<GridMultiCollectionWrapper<FullPageId>>, Integer> cpPagesTuple;

            tracker.onLockWaitStart();

            boolean hasPages;

            IgniteFuture snapFut = null;

            checkpointLock.writeLock().lock();

            try {
                tracker.onMarkStart();

                synchronized (this) {
                    curr = scheduledCp;

                    curr.started = true;

                    if (curr.reason == null)
                        curr.reason = "timeout";

                    // It is important that we assign a new progress object before checkpoint mark in page memory.
                    scheduledCp = new CheckpointProgress(U.currentTimeMillis() + checkpointFreq);

                    curCpProgress = curr;
                }

                final PartitionAllocationMap map = new PartitionAllocationMap();

                DbCheckpointListener.Context ctx0 = new DbCheckpointListener.Context() {
                    @Override public boolean nextSnapshot() {
                        return curr.nextSnapshot;
                    }

                    /** {@inheritDoc} */
                    @Override public PartitionAllocationMap partitionStatMap() {
                        return map;
                    }

                    @Override public boolean needToSnapshot(String cacheOrGrpName) {
                        return curr.snapshotOperation.cacheGroupIds().contains(CU.cacheId(cacheOrGrpName));
                    }
                };

                // Listeners must be invoked before we write checkpoint record to WAL.
                for (DbCheckpointListener lsnr : lsnrs)
                    lsnr.onCheckpointBegin(ctx0);

                if (curr.nextSnapshot)
                    snapFut = snapshotMgr.onMarkCheckPointBegin(curr.snapshotOperation, map);

                for (CacheGroupContext grp : cctx.cache().cacheGroups()) {
                    if (grp.isLocal())
                        continue;

                    List<GridDhtLocalPartition> locParts = new ArrayList<>();

                    for (GridDhtLocalPartition part : grp.topology().currentLocalPartitions())
                        locParts.add(part);

                    Collections.sort(locParts, ASC_PART_COMPARATOR);

                    CacheState state = new CacheState(locParts.size());

                    for (GridDhtLocalPartition part : grp.topology().currentLocalPartitions())
                        state.addPartitionState(part.id(), part.dataStore().fullSize(), part.updateCounter());

                    cpRec.addCacheGroupState(grp.groupId(), state);
                }

                cpPagesTuple = beginAllCheckpoints();

                hasPages = hasPageForWrite(cpPagesTuple.get1());

                if (hasPages) {
                    // No page updates for this checkpoint are allowed from now on.
                    cpPtr = cctx.wal().log(cpRec);

                    if (cpPtr == null)
                        cpPtr = CheckpointStatus.NULL_PTR;
                }
            }
            finally {
                checkpointLock.writeLock().unlock();

                tracker.onLockRelease();
            }

            curr.cpBeginFut.onDone();

            if (snapFut != null) {
                try {
                    snapFut.get();
                }
                catch (IgniteException e) {
                    U.error(log, "Failed to wait for snapshot operation initialization: " +
                        curr.snapshotOperation + "]", e);
                }
            }

            if (hasPages) {
                assert cpPtr != null;

                // Sync log outside the checkpoint write lock.
                cctx.wal().fsync(cpPtr);

                long cpTs = System.currentTimeMillis();

                // This can happen in an unlikely event of two checkpoints happening
                // within a currentTimeMillis() granularity window.
                if (cpTs == lastCpTs)
                    cpTs++;

                lastCpTs = cpTs;

                CheckpointEntry cpEntry = writeCheckpointEntry(
                    tmpWriteBuf,
                    cpTs,
                    cpRec.checkpointId(),
                    cpPtr,
                    cpRec,
                    CheckpointEntryType.START);

                checkpointHist.addCheckpointEntry(cpEntry);

                GridMultiCollectionWrapper<FullPageId> cpPages = splitAndSortCpPagesIfNeeded(cpPagesTuple);

                if (printCheckpointStats)
                    if (log.isInfoEnabled())
                        log.info(String.format("Checkpoint started [checkpointId=%s, startPtr=%s, checkpointLockWait=%dms, " +
                                "checkpointLockHoldTime=%dms, pages=%d, reason='%s']",
                            cpRec.checkpointId(),
                            cpPtr,
                            tracker.lockWaitDuration(),
                            tracker.lockHoldDuration(),
                            cpPages.size(),
                            curr.reason)
                        );

                return new Checkpoint(cpEntry, cpPages, curr);
            }
            else {
                if (curr.nextSnapshot)
                    cctx.wal().fsync(null);

                if (printCheckpointStats) {
                    if (log.isInfoEnabled())
                        LT.info(log, String.format("Skipping checkpoint (no pages were modified) [" +
                                "checkpointLockWait=%dms, checkpointLockHoldTime=%dms, reason='%s']",
                            tracker.lockWaitDuration(),
                            tracker.lockHoldDuration(),
                            curr.reason));
                }

                GridMultiCollectionWrapper<FullPageId> wrapper = new GridMultiCollectionWrapper<>(new Collection[0]);

                return new Checkpoint(null, wrapper, curr);
            }
        }

        /**
         * Check that at least one collection is not empty.
         *
         * @param cpPagesCollWrapper Collection of {@link GridMultiCollectionWrapper} checkpoint pages.
         */
        private boolean hasPageForWrite(Collection<GridMultiCollectionWrapper<FullPageId>> cpPagesCollWrapper) {
            boolean hasPages = false;

            for (Collection c : cpPagesCollWrapper)
                if (!c.isEmpty()) {
                    hasPages = true;

                    break;
                }

            return hasPages;
        }

        /**
         * @return tuple with collections of FullPageIds obtained from each PageMemory and overall number of dirty
         * pages.
         */
        private IgniteBiTuple<Collection<GridMultiCollectionWrapper<FullPageId>>, Integer> beginAllCheckpoints() {
            Collection<GridMultiCollectionWrapper<FullPageId>> res = new ArrayList(dataRegions().size());

            int pagesNum = 0;

            for (DataRegion memPlc : dataRegions()) {
                if (!memPlc.config().isPersistenceEnabled())
                    continue;

                GridMultiCollectionWrapper<FullPageId> nextCpPagesCol = ((PageMemoryEx)memPlc.pageMemory()).beginCheckpoint();

                pagesNum += nextCpPagesCol.size();

                res.add(nextCpPagesCol);
            }

            return new IgniteBiTuple<>(res, pagesNum);
        }

        /**
         * @param chp Checkpoint snapshot.
         */
        private void markCheckpointEnd(Checkpoint chp) throws IgniteCheckedException {
            synchronized (this) {
                for (DataRegion memPlc : dataRegions()) {
                    if (!memPlc.config().isPersistenceEnabled())
                        continue;

                    ((PageMemoryEx)memPlc.pageMemory()).finishCheckpoint();
                }

                if (chp.hasDelta())
                    writeCheckpointEntry(
                        tmpWriteBuf,
                        chp.cpEntry.checkpointTimestamp(),
                        chp.cpEntry.checkpointId(),
                        chp.cpEntry.checkpointMark(),
                        null,
                        CheckpointEntryType.END);

                writtenPagesCntr = null;

                currCheckpointPagesCnt = 0;
            }

            checkpointHist.onCheckpointFinished(chp);

            if (chp.progress != null)
                chp.progress.cpFinishFut.onDone();
        }

        /** {@inheritDoc} */
        @Override public void cancel() {
            if (log.isDebugEnabled())
                log.debug("Cancelling grid runnable: " + this);

            // Do not interrupt runner thread.
            isCancelled = true;

            synchronized (this) {
                notifyAll();
            }
        }

        /**
         *
         */
        public void shutdownNow() {
            shutdownNow = true;

            if (!isCancelled)
                cancel();
        }
    }

    /**
     * Reorders list of checkpoint pages and splits them into needed number of sublists according to
     * {@link DataStorageConfiguration#getCheckpointThreads()} and
     * {@link DataStorageConfiguration#getCheckpointWriteOrder()}.
     *
     * @param cpPagesTuple Checkpoint pages tuple.
     */
    private GridMultiCollectionWrapper<FullPageId> splitAndSortCpPagesIfNeeded(
        IgniteBiTuple<Collection<GridMultiCollectionWrapper<FullPageId>>, Integer> cpPagesTuple
    ) {
        List<FullPageId> cpPagesList = new ArrayList<>(cpPagesTuple.get2());

        for (GridMultiCollectionWrapper<FullPageId> col : cpPagesTuple.get1()) {
            for (int i = 0; i < col.collectionsSize(); i++)
                cpPagesList.addAll(col.innerCollection(i));
        }

        if (persistenceCfg.getCheckpointWriteOrder() == CheckpointWriteOrder.SEQUENTIAL) {
            Collections.sort(cpPagesList, new Comparator<FullPageId>() {
                @Override public int compare(FullPageId o1, FullPageId o2) {
                    int cmp = Long.compare(o1.groupId(), o2.groupId());
                    if (cmp != 0)
                        return cmp;

                    return Long.compare(PageIdUtils.effectivePageId(o1.pageId()),
                        PageIdUtils.effectivePageId(o2.pageId()));
                }
            });
        }

        int cpThreads = persistenceCfg.getCheckpointThreads();

        int pagesSubLists = cpThreads == 1 ? 1 : cpThreads * 4;
        // Splitting pages to (threads * 4) subtasks. If any thread will be faster, it will help slower threads.

        Collection[] pagesSubListArr = new Collection[pagesSubLists];

        for (int i = 0; i < pagesSubLists; i++) {
            int totalSize = cpPagesList.size();

            int from = totalSize * i / (pagesSubLists);

            int to = totalSize * (i + 1) / (pagesSubLists);

            pagesSubListArr[i] = cpPagesList.subList(from, to);
        }

        return new GridMultiCollectionWrapper<FullPageId>(pagesSubListArr);
    }

    /** Pages write task */
    private class WriteCheckpointPages implements Runnable {
        /** */
        private CheckpointMetricsTracker tracker;

        /** Collection of page IDs to write under this task. Overall pages to write may be greater than this collection */
        private Collection<FullPageId> writePageIds;

        /** */
        private GridConcurrentHashSet<PageStore> updStores;

        /** */
        private CountDownFuture doneFut;

        /** Total pages to write, counter may be greater than {@link #writePageIds} size */
        private final int totalPagesToWrite;

        /**
         * Creates task for write pages
         *
         * @param tracker
         * @param writePageIds Collection of page IDs to write.
         * @param updStores
         * @param doneFut
         * @param totalPagesToWrite total pages to be written under this checkpoint
         */
        private WriteCheckpointPages(
            final CheckpointMetricsTracker tracker,
            final Collection<FullPageId> writePageIds,
            final GridConcurrentHashSet<PageStore> updStores,
            final CountDownFuture doneFut,
            final int totalPagesToWrite) {
            this.tracker = tracker;
            this.writePageIds = writePageIds;
            this.updStores = updStores;
            this.doneFut = doneFut;
            this.totalPagesToWrite = totalPagesToWrite;
        }

        /** {@inheritDoc} */
        @Override public void run() {
            ByteBuffer tmpWriteBuf = threadBuf.get();

            long writeAddr = GridUnsafe.bufferAddress(tmpWriteBuf);

            snapshotMgr.beforeCheckpointPageWritten();

            try {
                for (FullPageId fullId : writePageIds) {
                    if (checkpointer.shutdownNow)
                        break;

                    tmpWriteBuf.rewind();

                    snapshotMgr.beforePageWrite(fullId);

                    int grpId = fullId.groupId();

                    PageMemoryEx pageMem;

                    if (grpId != MetaStorage.METASTORAGE_CACHE_ID) {
                        CacheGroupContext grp = context().cache().cacheGroup(grpId);

                        if (grp == null)
                            continue;

                        if (!grp.dataRegion().config().isPersistenceEnabled())
                            continue;

                        pageMem = (PageMemoryEx)grp.dataRegion().pageMemory();
                    }
                    else
                        pageMem = (PageMemoryEx)metaStorage.pageMemory();


                    Integer tag = pageMem.getForCheckpoint(
                        fullId, tmpWriteBuf, persStoreMetrics.metricsEnabled() ? tracker : null);

                    if (tag != null) {
                        tmpWriteBuf.rewind();

                        if (persStoreMetrics.metricsEnabled()) {
                            int pageType = PageIO.getType(tmpWriteBuf);

                            if (PageIO.isDataPageType(pageType))
                                tracker.onDataPageWritten();
                        }

                        if (!skipCrc) {
                            PageIO.setCrc(writeAddr, PureJavaCrc32.calcCrc32(tmpWriteBuf, pageSize()));

                            tmpWriteBuf.rewind();
                        }

                        int curWrittenPages = writtenPagesCntr.incrementAndGet();

                        snapshotMgr.onPageWrite(fullId, tmpWriteBuf, curWrittenPages, totalPagesToWrite);

                        tmpWriteBuf.rewind();

                        PageIO.setCrc(writeAddr, 0);

                        PageStore store = storeMgr.writeInternal(grpId, fullId.pageId(), tmpWriteBuf, tag);

                        updStores.add(store);
                    }
                }

                doneFut.onDone((Void)null);
            }
            catch (Throwable e) {
                doneFut.onDone(e);
            }
        }
    }

    /**
     *
     */
    private enum CheckpointEntryType {
        /** */
        START,

        /** */
        END
    }

    /**
     *
     */
    private static class Checkpoint {
        /** Checkpoint entry. */
        private final CheckpointEntry cpEntry;

        /** Checkpoint pages. */
        private final GridMultiCollectionWrapper<FullPageId> cpPages;

        /** */
        private final CheckpointProgress progress;

        /** Number of deleted WAL files. */
        private int walFilesDeleted;

        /** */
        private final int pagesSize;

        /**
         * @param cpEntry Checkpoint entry.
         * @param cpPages Pages to write to the page store.
         * @param progress Checkpoint progress status.
         */
        private Checkpoint(
            CheckpointEntry cpEntry,
            @NotNull GridMultiCollectionWrapper<FullPageId> cpPages,
            CheckpointProgress progress
        ) {
            assert cpEntry == null || cpEntry.initGuard != 0;

            this.cpEntry = cpEntry;
            this.cpPages = cpPages;
            this.progress = progress;

            pagesSize = cpPages.size();
        }

        /**
         * @return {@code true} if this checkpoint contains at least one dirty page.
         */
        private boolean hasDelta() {
            return pagesSize != 0;
        }
    }

    /**
     *
     */
    private static class CheckpointStatus {
        /** Null checkpoint UUID. */
        private static final UUID NULL_UUID = new UUID(0L, 0L);

        /** Null WAL pointer. */
        private static final WALPointer NULL_PTR = new FileWALPointer(0, 0, 0);

        /** */
        private long cpStartTs;

        /** */
        private UUID cpStartId;

        /** */
        @GridToStringInclude
        private WALPointer startPtr;

        /** */
        private UUID cpEndId;

        /** */
        @GridToStringInclude
        private WALPointer endPtr;

        /**
         * @param cpStartId Checkpoint start ID.
         * @param startPtr Checkpoint start pointer.
         * @param cpEndId Checkpoint end ID.
         * @param endPtr Checkpoint end pointer.
         */
        private CheckpointStatus(long cpStartTs, UUID cpStartId, WALPointer startPtr, UUID cpEndId, WALPointer endPtr) {
            this.cpStartTs = cpStartTs;
            this.cpStartId = cpStartId;
            this.startPtr = startPtr;
            this.cpEndId = cpEndId;
            this.endPtr = endPtr;
        }

        /**
         * @return {@code True} if need to apply page log to restore tree structure.
         */
        public boolean needRestoreMemory() {
            return !F.eq(cpStartId, cpEndId) && !F.eq(NULL_UUID, cpStartId);
        }

        /** {@inheritDoc} */
        public String toString() {
            return S.toString(CheckpointStatus.class, this);
        }
    }

    /**
     *
     */
    private static class CheckpointProgress {
        /** */
        private volatile long nextCpTs;

        /** */
        private GridFutureAdapter cpBeginFut = new GridFutureAdapter<>();

        /** */
        private GridFutureAdapter cpFinishFut = new GridFutureAdapter<>();

        /** */
        private volatile boolean nextSnapshot;

        /** */
        private volatile boolean started;

        /** */
        private volatile SnapshotOperation snapshotOperation;

        /** Wakeup reason. */
        private String reason;

        /**
         * @param nextCpTs Next checkpoint timestamp.
         */
        private CheckpointProgress(long nextCpTs) {
            this.nextCpTs = nextCpTs;
        }
    }

    /**
     *
     */
    private static class CheckpointProgressSnapshot {
        /** */
        private final boolean started;

        /** */
        private final GridFutureAdapter<Object> cpBeginFut;

        /** */
        private final GridFutureAdapter<Object> cpFinishFut;

        /** */
        CheckpointProgressSnapshot(CheckpointProgress cpProgress) {
            started = cpProgress.started;
            cpBeginFut = cpProgress.cpBeginFut;
            cpFinishFut = cpProgress.cpFinishFut;
        }
    }

    /**
     * Checkpoint history. Holds chronological ordered map with {@link GridCacheDatabaseSharedManager.CheckpointEntry
     * CheckpointEntries}. Data is loaded from corresponding checkpoint directory. This directory holds files for
     * checkpoint start and end.
     */
    @SuppressWarnings("PublicInnerClass")
    public class CheckpointHistory {
        /**
         * Maps checkpoint's timestamp (from CP file name) to CP entry.
         * Using TS provides historical order of CP entries in map ( first is oldest )
         */
        private final NavigableMap<Long, CheckpointEntry> histMap = new ConcurrentSkipListMap<>();

        /**
         * Load history form checkpoint directory.
         *
         * @param dir Checkpoint state dir.
         */
        private void loadHistory(File dir) throws IgniteCheckedException {
            if (!dir.exists())
                return;

            File[] files = dir.listFiles(CP_FILE_FILTER);

            if (!F.isEmpty(files)) {
                Arrays.sort(files, CP_TS_COMPARATOR);

                ByteBuffer buf = ByteBuffer.allocate(16);
                buf.order(ByteOrder.nativeOrder());

                for (File file : files) {
                    Matcher matcher = CP_FILE_NAME_PATTERN.matcher(file.getName());

                    if (matcher.matches()) {
                        CheckpointEntryType type = CheckpointEntryType.valueOf(matcher.group(3));

                        if (type == CheckpointEntryType.START) {
                            long cpTs = Long.parseLong(matcher.group(1));
                            WALPointer ptr = readPointer(file, buf);

                            if (ptr == null)
                                continue;

                            // Create lazy checkpoint entry.
                            CheckpointEntry entry = new CheckpointEntry(cpTs, ptr);

                            histMap.put(cpTs, entry);
                        }
                    }
                }
            }
        }

        /**
         * @param cpTs Checkpoint timestamp.
         * @return Initialized entry.
         * @throws IgniteCheckedException If failed to initialize entry.
         */
        private CheckpointEntry entry(Long cpTs) throws IgniteCheckedException {
            CheckpointEntry entry = histMap.get(cpTs);

            if (entry == null)
                throw new IgniteCheckedException("Checkpoint entry was removed: " + cpTs);

            entry.initIfNeeded(cctx);

            return entry;
        }

        /**
         * @return Collection of checkpoint timestamps.
         */
        public Collection<Long> checkpoints() {
            return histMap.keySet();
        }

        /**
         * Adds checkpoint entry after the corresponding WAL record has been written to WAL. The checkpoint itself
         * is not finished yet.
         *
         * @param entry Entry to ad.
         */
        private void addCheckpointEntry(CheckpointEntry entry) {
            histMap.put(entry.checkpointTimestamp(), entry);
        }

        /**
         * Clears checkpoint history.
         */
        private void onCheckpointFinished(Checkpoint chp) {
            int deleted = 0;

            while (histMap.size() > persistenceCfg.getWalHistorySize()) {
                Map.Entry<Long, CheckpointEntry> entry = histMap.firstEntry();

                CheckpointEntry cpEntry = entry.getValue();

                if (cctx.wal().reserved(cpEntry.checkpointMark())) {
                    U.warn(log, "Could not clear historyMap due to WAL reservation on cpEntry " + cpEntry.cpId +
                        ", history map size is " + histMap.size());

                    break;
                }

                File startFile = new File(cpDir.getAbsolutePath(), cpEntry.startFile());
                File endFile = new File(cpDir.getAbsolutePath(), cpEntry.endFile());

                boolean rmvdStart = !startFile.exists() || startFile.delete();
                boolean rmvdEnd = !endFile.exists() || endFile.delete();

                boolean fail = !rmvdStart || !rmvdEnd;

                if (fail) {
                    U.warn(log, "Failed to remove stale checkpoint files [startFile=" + startFile.getAbsolutePath() +
                        ", endFile=" + endFile.getAbsolutePath() + ']');

                    if (histMap.size() > 2 * persistenceCfg.getWalHistorySize()) {
                        U.error(log, "Too many stale checkpoint entries in the map, will truncate WAL archive anyway.");

                        fail = false;
                    }
                }

                if (!fail) {
                    deleted += cctx.wal().truncate(cpEntry.checkpointMark());

                    histMap.remove(entry.getKey());
                }
                else
                    break;
            }

            chp.walFilesDeleted = deleted;
        }

        /**
         * @param cacheId Cache ID.
         * @param partId Partition ID.
         * @return Reserved counter or null if couldn't reserve.
         */
        @Nullable private Long reserve(int cacheId, int partId) {
            for (CheckpointEntry entry : histMap.values()) {
                try {
                    entry.initIfNeeded(cctx);

                    if (entry.cacheGrpStates == null)
                        continue;

                    CacheState grpState = entry.cacheGrpStates.get(cacheId);

                    if (grpState == null)
                        continue;

                    long partCntr = grpState.counterByPartition(partId);

                    if (partCntr >= 0) {
                        if (cctx.wal().reserve(entry.checkpointMark()))
                            return partCntr;
                    }
                }
                catch (Exception e) {
                    U.error(log, "Error while trying to reserve history", e);
                }
            }

            return null;
        }
    }

    /**
     *
     */
    private static class CheckpointEntry {
        /** */
        private static final AtomicIntegerFieldUpdater<CheckpointEntry> initGuardUpdater =
            AtomicIntegerFieldUpdater.newUpdater(CheckpointEntry.class, "initGuard");

        /** Checkpoint timestamp. */
        private long cpTs;

        /** Checkpoint end mark. */
        private WALPointer cpMark;

        /** Initialization latch. */
        private CountDownLatch initLatch;

        /** */
        @SuppressWarnings("unused")
        private volatile int initGuard;

        /** Checkpoint ID. Initialized lazily. */
        private UUID cpId;

        /** Cache states. Initialized lazily. */
        private Map<Integer, CacheState> cacheGrpStates;

        /** Initialization exception. */
        private IgniteCheckedException initEx;

        /**
         * Lazy entry constructor.
         *
         * @param cpTs Checkpoint timestamp.
         * @param cpMark Checkpoint end mark (WAL pointer).
         */
        private CheckpointEntry(long cpTs, WALPointer cpMark) {
            assert cpMark != null;

            this.cpTs = cpTs;
            this.cpMark = cpMark;

            initLatch = new CountDownLatch(1);
        }

        /**
         * Creates complete entry.
         *
         * @param cpTs Checkpoint timestamp.
         * @param cpMark Checkpoint mark pointer.
         * @param cpId Checkpoint ID.
         * @param cacheGrpStates Cache groups states.
         */
        private CheckpointEntry(long cpTs, WALPointer cpMark, UUID cpId, Map<Integer, CacheState> cacheGrpStates) {
            this.cpTs = cpTs;
            this.cpMark = cpMark;
            this.cpId = cpId;
            this.cacheGrpStates = cacheGrpStates;

            initGuard = 1;
            initLatch = new CountDownLatch(0);
        }

        /**
         * @return Checkpoint timestamp.
         */
        private long checkpointTimestamp() {
            return cpTs;
        }

        /**
         * @return Checkpoint ID.
         */
        private UUID checkpointId() {
            return cpId;
        }

        /**
         * @return Checkpoint mark.
         */
        private WALPointer checkpointMark() {
            return cpMark;
        }

        /**
         * @return Start file name.
         */
        private String startFile() {
            return checkpointFileName(cpTs, cpId, CheckpointEntryType.START);
        }

        /**
         * @return End file name.
         */
        private String endFile() {
            return checkpointFileName(cpTs, cpId, CheckpointEntryType.END);
        }

        /**
         * @param grpId Cache group ID.
         * @param part Partition ID.
         * @return Partition counter or {@code null} if not found.
         */
        private Long partitionCounter(int grpId, int part) {
            assert initGuard != 0;

            if (initEx != null || cacheGrpStates == null)
                return null;

            CacheState state = cacheGrpStates.get(grpId);

            if (state != null) {
                long cntr = state.counterByPartition(part);

                return cntr < 0 ? null : cntr;
            }

            return null;
        }

        /**
         * @throws IgniteCheckedException If failed to read WAL entry.
         */
        private void initIfNeeded(GridCacheSharedContext cctx) throws IgniteCheckedException {
            if (initGuardUpdater.compareAndSet(this, 0, 1)) {
                try (WALIterator it = cctx.wal().replay(cpMark)) {
                    if (it.hasNextX()) {
                        IgniteBiTuple<WALPointer, WALRecord> tup = it.nextX();

                        CheckpointRecord rec = (CheckpointRecord)tup.get2();

                        cpId = rec.checkpointId();
                        cacheGrpStates = rec.cacheGroupStates();
                    }
                    else
                        initEx = new IgniteCheckedException("Failed to find checkpoint record at " +
                            "the given WAL pointer: " + cpMark);
                }
                catch (IgniteCheckedException e) {
                    initEx = e;
                }
                finally {
                    initLatch.countDown();
                }
            }
            else {
                U.await(initLatch);

                if (initEx != null)
                    throw initEx;
            }
        }
    }

    /**
     *
     */
    public static class FileLockHolder implements AutoCloseable {
        /** Lock file name. */
        private static final String lockFileName = "lock";

        /** File. */
        private File file;

        /** Channel. */
        private RandomAccessFile lockFile;

        /** Lock. */
        private FileLock lock;

        /** Kernal context to generate Id of locked node in file. */
        @NotNull private GridKernalContext ctx;

        /** Logger. */
        private IgniteLogger log;

        /**
         * @param path Path.
         */
        public FileLockHolder(String path, @NotNull GridKernalContext ctx, IgniteLogger log) {
            try {
                file = Paths.get(path, lockFileName).toFile();

                lockFile = new RandomAccessFile(file, "rw");

                this.ctx = ctx;
                this.log = log;
            }
            catch (IOException e) {
                throw new IgniteException(e);
            }
        }

        /**
         * @param lockWaitTimeMillis During which time thread will try capture file lock.
         * @throws IgniteCheckedException If failed to capture file lock.
         */
        public void tryLock(long lockWaitTimeMillis) throws IgniteCheckedException {
            assert lockFile != null;

            FileChannel ch = lockFile.getChannel();

            SB sb = new SB();

            //write node id
            sb.a("[").a(ctx.localNodeId().toString()).a("]");

            //write ip addresses
            final GridDiscoveryManager discovery = ctx.discovery();

            if (discovery != null) { //discovery may be not up and running
                final ClusterNode node = discovery.localNode();

                if (node != null)
                    sb.a(node.addresses());
            }

            //write ports
            sb.a("[");
            Iterator<GridPortRecord> it = ctx.ports().records().iterator();

            while (it.hasNext()) {
                GridPortRecord rec = it.next();

                sb.a(rec.protocol()).a(":").a(rec.port());

                if (it.hasNext())
                    sb.a(", ");
            }

            sb.a("]");

            String failMsg;

            try {
                String content = null;

                // Try to get lock, if not available wait 1 sec and re-try.
                for (int i = 0; i < lockWaitTimeMillis; i += 1000) {
                    try {
                        lock = ch.tryLock(0, 1, false);
                        if (lock != null && lock.isValid()) {
                            writeContent(sb.toString());

                            return;
                        }
                    }
                    catch (OverlappingFileLockException ignore) {
                        if (content == null)
                            content = readContent();

                        log.warning("Failed to acquire file lock (local nodeId:" + ctx.localNodeId()
                            + ", already locked by " + content + "), will try again in 1s: "
                            + file.getAbsolutePath());
                    }

                    U.sleep(1000);
                }

                if (content == null)
                    content = readContent();

                failMsg = "Failed to acquire file lock during " + (lockWaitTimeMillis / 1000) +
                    " sec, (locked by " + content + "): " + file.getAbsolutePath();
            }
            catch (Exception e) {
                throw new IgniteCheckedException(e);
            }

            if (failMsg != null)
                throw new IgniteCheckedException(failMsg);
        }

        /**
         * Write node id (who captured lock) into lock file.
         *
         * @param content Node id.
         * @throws IOException if some fail while write node it.
         */
        private void writeContent(String content) throws IOException {
            FileChannel ch = lockFile.getChannel();

            byte[] bytes = content.getBytes();

            ByteBuffer buf = ByteBuffer.allocate(bytes.length);
            buf.put(bytes);

            buf.flip();

            ch.write(buf, 1);

            ch.force(false);
        }

        /**
         *
         */
        private String readContent() throws IOException {
            FileChannel ch = lockFile.getChannel();

            ByteBuffer buf = ByteBuffer.allocate((int)(ch.size() - 1));

            ch.read(buf, 1);

            String content = new String(buf.array());

            buf.clear();

            return content;
        }

        /** Releases file lock */
        public void release() {
            U.releaseQuiet(lock);
        }

        /** Closes file channel */
        public void close() {
            U.closeQuiet(lockFile);
        }

        /**
         * @return Absolute path to lock file.
         */
        private String lockPath() {
            return file.getAbsolutePath();
        }
    }

    /** {@inheritDoc} */
    @Override public DataStorageMetrics persistentStoreMetrics() {
        return new DataStorageMetricsSnapshot(persStoreMetrics);
    }

    /**
     *
     */
    public DataStorageMetricsImpl persistentStoreMetricsImpl() {
        return persStoreMetrics;
    }

    /** {@inheritDoc} */
    @Override public MetaStorage metaStorage() {
        return metaStorage;
    }
}<|MERGE_RESOLUTION|>--- conflicted
+++ resolved
@@ -122,7 +122,6 @@
 import org.apache.ignite.internal.processors.cache.persistence.tree.io.PagePartitionMetaIO;
 import org.apache.ignite.internal.processors.cache.persistence.wal.FileWALPointer;
 import org.apache.ignite.internal.processors.cache.persistence.wal.crc.PureJavaCrc32;
-import org.apache.ignite.internal.processors.cluster.BaselineTopology;
 import org.apache.ignite.internal.processors.port.GridPortRecord;
 import org.apache.ignite.internal.util.GridConcurrentHashSet;
 import org.apache.ignite.internal.util.GridMultiCollectionWrapper;
@@ -145,7 +144,6 @@
 import org.apache.ignite.lang.IgniteBiTuple;
 import org.apache.ignite.lang.IgniteFuture;
 import org.apache.ignite.lang.IgniteOutClosure;
-import org.apache.ignite.marshaller.jdk.JdkMarshaller;
 import org.apache.ignite.mxbean.DataStorageMetricsMXBean;
 import org.apache.ignite.thread.IgniteThread;
 import org.apache.ignite.thread.IgniteThreadPoolExecutor;
@@ -165,13 +163,9 @@
     /** */
     public static final String IGNITE_PDS_CHECKPOINT_TEST_SKIP_SYNC = "IGNITE_PDS_CHECKPOINT_TEST_SKIP_SYNC";
 
-<<<<<<< HEAD
     /** MemoryPolicyConfiguration name reserved for meta store. */
     private static final String METASTORE_DATA_REGION_NAME = "metastoreMemPlc";
 
-    /** Default checkpointing page buffer size (may be adjusted by Ignite). */
-    public static final Long DFLT_CHECKPOINTING_PAGE_BUFFER_SIZE = 256L * 1024 * 1024;
-=======
     /** */
     private static final long GB = 1024L * 1024 * 1024;
 
@@ -180,7 +174,6 @@
 
     /** Default minimum checkpointing page buffer size (may be adjusted by Ignite). */
     public static final Long DFLT_MAX_CHECKPOINTING_PAGE_BUFFER_SIZE = 2 * GB;
->>>>>>> 242b345e
 
     /** Skip sync. */
     private final boolean skipSync = IgniteSystemProperties.getBoolean(IGNITE_PDS_CHECKPOINT_TEST_SKIP_SYNC);
@@ -400,8 +393,7 @@
 
         addDataRegion(
             memCfg,
-            createDataRegionConfiguration(memCfg),
-            METASTORE_DATA_REGION_NAME
+            createDataRegionConfiguration(memCfg)
         );
     }
 
