/*
 * Licensed to the Apache Software Foundation (ASF) under one or more
 * contributor license agreements.  See the NOTICE file distributed with
 * this work for additional information regarding copyright ownership.
 * The ASF licenses this file to You under the Apache License, Version 2.0
 * (the "License"); you may not use this file except in compliance with
 * the License.  You may obtain a copy of the License at
 *
 *      http://www.apache.org/licenses/LICENSE-2.0
 *
 * Unless required by applicable law or agreed to in writing, software
 * distributed under the License is distributed on an "AS IS" BASIS,
 * WITHOUT WARRANTIES OR CONDITIONS OF ANY KIND, either express or implied.
 * See the License for the specific language governing permissions and
 * limitations under the License.
 */

package org.apache.ignite.internal.processors.cache.persistence;

import java.io.File;
import java.io.FileFilter;
import java.io.IOException;
import java.io.RandomAccessFile;
import java.lang.ref.SoftReference;
import java.nio.ByteBuffer;
import java.nio.ByteOrder;
import java.nio.channels.FileChannel;
import java.nio.channels.FileLock;
import java.nio.channels.OverlappingFileLockException;
import java.nio.file.Files;
import java.nio.file.Path;
import java.nio.file.Paths;
import java.nio.file.StandardOpenOption;
import java.util.ArrayList;
import java.util.Arrays;
import java.util.Collection;
import java.util.Collections;
import java.util.Comparator;
import java.util.HashMap;
import java.util.HashSet;
import java.util.Iterator;
import java.util.List;
import java.util.Map;
import java.util.NavigableMap;
import java.util.Set;
import java.util.UUID;
import java.util.concurrent.ConcurrentHashMap;
import java.util.concurrent.ConcurrentMap;
import java.util.concurrent.ConcurrentSkipListMap;
import java.util.concurrent.CopyOnWriteArrayList;
import java.util.concurrent.CountDownLatch;
import java.util.concurrent.ExecutorService;
import java.util.concurrent.LinkedBlockingQueue;
import java.util.concurrent.RejectedExecutionException;
import java.util.concurrent.TimeUnit;
import java.util.concurrent.atomic.AtomicInteger;
import java.util.concurrent.atomic.AtomicIntegerFieldUpdater;
import java.util.concurrent.atomic.LongAdder;
import java.util.concurrent.locks.ReentrantReadWriteLock;
import java.util.regex.Matcher;
import java.util.regex.Pattern;
import javax.management.ObjectName;
import org.apache.ignite.DataStorageMetrics;
import org.apache.ignite.IgniteCheckedException;
import org.apache.ignite.IgniteException;
import org.apache.ignite.IgniteLogger;
import org.apache.ignite.IgniteSystemProperties;
import org.apache.ignite.cluster.ClusterNode;
import org.apache.ignite.configuration.CacheConfiguration;
import org.apache.ignite.configuration.CheckpointWriteOrder;
import org.apache.ignite.configuration.DataPageEvictionMode;
import org.apache.ignite.configuration.DataRegionConfiguration;
import org.apache.ignite.configuration.DataStorageConfiguration;
import org.apache.ignite.configuration.IgniteConfiguration;
import org.apache.ignite.configuration.NearCacheConfiguration;
import org.apache.ignite.events.DiscoveryEvent;
import org.apache.ignite.events.EventType;
import org.apache.ignite.internal.GridKernalContext;
import org.apache.ignite.internal.IgniteInternalFuture;
import org.apache.ignite.internal.IgniteInterruptedCheckedException;
import org.apache.ignite.internal.NodeInvalidator;
import org.apache.ignite.internal.NodeStoppingException;
import org.apache.ignite.internal.managers.discovery.GridDiscoveryManager;
import org.apache.ignite.internal.mem.DirectMemoryProvider;
import org.apache.ignite.internal.mem.file.MappedFileMemoryProvider;
import org.apache.ignite.internal.mem.unsafe.UnsafeMemoryProvider;
import org.apache.ignite.internal.pagemem.FullPageId;
import org.apache.ignite.internal.pagemem.PageIdUtils;
import org.apache.ignite.internal.pagemem.PageMemory;
import org.apache.ignite.internal.pagemem.PageUtils;
import org.apache.ignite.internal.pagemem.store.IgnitePageStoreManager;
import org.apache.ignite.internal.pagemem.store.PageStore;
import org.apache.ignite.internal.pagemem.wal.StorageException;
import org.apache.ignite.internal.pagemem.wal.WALIterator;
import org.apache.ignite.internal.pagemem.wal.WALPointer;
import org.apache.ignite.internal.pagemem.wal.record.CacheState;
import org.apache.ignite.internal.pagemem.wal.record.CheckpointRecord;
import org.apache.ignite.internal.pagemem.wal.record.DataEntry;
import org.apache.ignite.internal.pagemem.wal.record.DataRecord;
import org.apache.ignite.internal.pagemem.wal.record.MemoryRecoveryRecord;
import org.apache.ignite.internal.pagemem.wal.record.MetastoreDataRecord;
import org.apache.ignite.internal.pagemem.wal.record.PageSnapshot;
import org.apache.ignite.internal.pagemem.wal.record.WALRecord;
import org.apache.ignite.internal.pagemem.wal.record.delta.PageDeltaRecord;
import org.apache.ignite.internal.pagemem.wal.record.delta.PartitionDestroyRecord;
import org.apache.ignite.internal.pagemem.wal.record.delta.PartitionMetaStateRecord;
import org.apache.ignite.internal.processors.cache.CacheGroupContext;
import org.apache.ignite.internal.processors.cache.CacheGroupDescriptor;
import org.apache.ignite.internal.processors.cache.DynamicCacheDescriptor;
import org.apache.ignite.internal.processors.cache.ExchangeActions;
import org.apache.ignite.internal.processors.cache.GridCacheContext;
import org.apache.ignite.internal.processors.cache.GridCacheSharedContext;
import org.apache.ignite.internal.processors.cache.StoredCacheData;
import org.apache.ignite.internal.processors.cache.distributed.dht.GridDhtLocalPartition;
import org.apache.ignite.internal.processors.cache.distributed.dht.GridDhtPartitionState;
import org.apache.ignite.internal.processors.cache.distributed.dht.preloader.GridDhtPartitionsExchangeFuture;
import org.apache.ignite.internal.processors.cache.persistence.file.FileIO;
import org.apache.ignite.internal.processors.cache.persistence.file.FilePageStore;
import org.apache.ignite.internal.processors.cache.persistence.file.FilePageStoreManager;
import org.apache.ignite.internal.processors.cache.persistence.metastorage.MetaStorage;
import org.apache.ignite.internal.processors.cache.persistence.metastorage.MetastorageLifecycleListener;
import org.apache.ignite.internal.processors.cache.persistence.pagemem.CheckpointMetricsTracker;
import org.apache.ignite.internal.processors.cache.persistence.pagemem.PageMemoryEx;
import org.apache.ignite.internal.processors.cache.persistence.pagemem.PageMemoryImpl;
import org.apache.ignite.internal.processors.cache.persistence.partstate.PartitionAllocationMap;
import org.apache.ignite.internal.processors.cache.persistence.snapshot.IgniteCacheSnapshotManager;
import org.apache.ignite.internal.processors.cache.persistence.snapshot.SnapshotOperation;
import org.apache.ignite.internal.processors.cache.persistence.tree.io.PageIO;
import org.apache.ignite.internal.processors.cache.persistence.tree.io.PagePartitionMetaIO;
import org.apache.ignite.internal.processors.cache.persistence.wal.FileWALPointer;
import org.apache.ignite.internal.processors.cache.persistence.wal.crc.PureJavaCrc32;
import org.apache.ignite.internal.processors.port.GridPortRecord;
import org.apache.ignite.internal.util.GridMultiCollectionWrapper;
import org.apache.ignite.internal.util.GridUnsafe;
import org.apache.ignite.internal.util.IgniteUtils;
import org.apache.ignite.internal.util.future.CountDownFuture;
import org.apache.ignite.internal.util.future.GridFutureAdapter;
import org.apache.ignite.internal.util.lang.GridInClosure3X;
import org.apache.ignite.internal.util.tostring.GridToStringInclude;
import org.apache.ignite.internal.util.typedef.CI1;
import org.apache.ignite.internal.util.typedef.F;
import org.apache.ignite.internal.util.typedef.P3;
import org.apache.ignite.internal.util.typedef.T2;
import org.apache.ignite.internal.util.typedef.internal.CU;
import org.apache.ignite.internal.util.typedef.internal.LT;
import org.apache.ignite.internal.util.typedef.internal.S;
import org.apache.ignite.internal.util.typedef.internal.SB;
import org.apache.ignite.internal.util.typedef.internal.U;
import org.apache.ignite.internal.util.worker.GridWorker;
import org.apache.ignite.lang.IgniteBiTuple;
import org.apache.ignite.lang.IgniteFuture;
import org.apache.ignite.lang.IgniteOutClosure;
import org.apache.ignite.lang.IgnitePredicate;
import org.apache.ignite.mxbean.DataStorageMetricsMXBean;
import org.apache.ignite.thread.IgniteThread;
import org.apache.ignite.thread.IgniteThreadPoolExecutor;
import org.jetbrains.annotations.NotNull;
import org.jetbrains.annotations.Nullable;
import org.jsr166.ConcurrentLinkedHashMap;

import static java.nio.file.StandardOpenOption.READ;
import static org.apache.ignite.IgniteSystemProperties.IGNITE_PDS_MAX_CHECKPOINT_MEMORY_HISTORY_SIZE;
import static org.apache.ignite.IgniteSystemProperties.IGNITE_PDS_SKIP_CRC;
import static org.apache.ignite.IgniteSystemProperties.IGNITE_PDS_WAL_REBALANCE_THRESHOLD;
import static org.apache.ignite.internal.processors.cache.persistence.metastorage.MetaStorage.METASTORAGE_CACHE_ID;

/**
 *
 */
@SuppressWarnings({"unchecked", "NonPrivateFieldAccessedInSynchronizedContext"})
public class GridCacheDatabaseSharedManager extends IgniteCacheDatabaseSharedManager implements CheckpointWriteProgressSupplier {
    /** */
    public static final String IGNITE_PDS_CHECKPOINT_TEST_SKIP_SYNC = "IGNITE_PDS_CHECKPOINT_TEST_SKIP_SYNC";

    /** MemoryPolicyConfiguration name reserved for meta store. */
    private static final String METASTORE_DATA_REGION_NAME = "metastoreMemPlc";

    /** */
    private static final long GB = 1024L * 1024 * 1024;

    /** Minimum checkpointing page buffer size (may be adjusted by Ignite). */
    public static final Long DFLT_MIN_CHECKPOINTING_PAGE_BUFFER_SIZE = GB / 4;

    /** Default minimum checkpointing page buffer size (may be adjusted by Ignite). */
    public static final Long DFLT_MAX_CHECKPOINTING_PAGE_BUFFER_SIZE = 2 * GB;

    /** Skip sync. */
    private final boolean skipSync = IgniteSystemProperties.getBoolean(IGNITE_PDS_CHECKPOINT_TEST_SKIP_SYNC);

    /** */
    private boolean skipCrc = IgniteSystemProperties.getBoolean(IGNITE_PDS_SKIP_CRC, false);

    /** */
    private final int walRebalanceThreshold = IgniteSystemProperties.getInteger(
        IGNITE_PDS_WAL_REBALANCE_THRESHOLD, 500_000);

    /** Checkpoint lock hold count. */
    private static final ThreadLocal<Integer> CHECKPOINT_LOCK_HOLD_COUNT = new ThreadLocal<Integer>() {
        @Override protected Integer initialValue() {
            return 0;
        }
    };

    /** Assertion enabled. */
    private static final boolean ASSERTION_ENABLED = GridCacheDatabaseSharedManager.class.desiredAssertionStatus();

    /** Checkpoint file name pattern. */
    private static final Pattern CP_FILE_NAME_PATTERN = Pattern.compile("(\\d+)-(.*)-(START|END)\\.bin");

    /** Node started file patter. */
    private static final Pattern NODE_STARTED_FILE_NAME_PATTERN = Pattern.compile("(\\d+)-node-started\\.bin");

    /** Node started file suffix. */
    private static final String NODE_STARTED_FILE_NAME_SUFFIX = "-node-started.bin";

    /** */
    private static final FileFilter CP_FILE_FILTER = new FileFilter() {
        @Override public boolean accept(File f) {
            return CP_FILE_NAME_PATTERN.matcher(f.getName()).matches();
        }
    };

    /** */
    private static final FileFilter NODE_STARTED_FILE_FILTER = new FileFilter() {
        @Override public boolean accept(File f) {
            return f.getName().endsWith(NODE_STARTED_FILE_NAME_SUFFIX);
        }
    };

    /** */
    private static final Comparator<GridDhtLocalPartition> ASC_PART_COMPARATOR = new Comparator<GridDhtLocalPartition>() {
        @Override public int compare(GridDhtLocalPartition a, GridDhtLocalPartition b) {
            return Integer.compare(a.id(), b.id());
        }
    };

    /** */
    private static final Comparator<File> CP_TS_COMPARATOR = new Comparator<File>() {
        /** {@inheritDoc} */
        @Override public int compare(File o1, File o2) {
            Matcher m1 = CP_FILE_NAME_PATTERN.matcher(o1.getName());
            Matcher m2 = CP_FILE_NAME_PATTERN.matcher(o2.getName());

            boolean s1 = m1.matches();
            boolean s2 = m2.matches();

            assert s1 : "Failed to match CP file: " + o1.getAbsolutePath();
            assert s2 : "Failed to match CP file: " + o2.getAbsolutePath();

            long ts1 = Long.parseLong(m1.group(1));
            long ts2 = Long.parseLong(m2.group(1));

            int res = Long.compare(ts1, ts2);

            if (res == 0) {
                CheckpointEntryType type1 = CheckpointEntryType.valueOf(m1.group(3));
                CheckpointEntryType type2 = CheckpointEntryType.valueOf(m2.group(3));

                assert type1 != type2 : "o1=" + o1.getAbsolutePath() + ", o2=" + o2.getAbsolutePath();

                res = type1 == CheckpointEntryType.START ? -1 : 1;
            }

            return res;
        }
    };

    /** */
    private static final String MBEAN_NAME = "DataStorageMetrics";

    /** */
    private static final String MBEAN_GROUP = "Persistent Store";

    /** WAL marker prefix for meta store. */
    private static final String WAL_KEY_PREFIX = "grp-wal-disabled-";

    /** WAL marker predicate for meta store. */
    private static final IgnitePredicate<String> WAL_KEY_PREFIX_PRED = new IgnitePredicate<String>() {
        @Override public boolean apply(String key) {
            return key.startsWith(WAL_KEY_PREFIX);
        }
    };

    /** Checkpoint thread. Needs to be volatile because it is created in exchange worker. */
    private volatile Checkpointer checkpointer;

    /** For testing only. */
    private volatile boolean checkpointsEnabled = true;

    /** For testing only. */
    private volatile GridFutureAdapter<Void> enableChangeApplied;

    /** */
    private ReentrantReadWriteLock checkpointLock = new ReentrantReadWriteLock();

    /** */
    private long checkpointFreq;

    /** */
    private FilePageStoreManager storeMgr;

    /** Checkpoint metadata directory ("cp"), contains files with checkpoint start and end */
    private File cpDir;

    /** */
    private volatile boolean printCheckpointStats = true;

    /** Database configuration. */
    private final DataStorageConfiguration persistenceCfg;

    /** */
    private final Collection<DbCheckpointListener> lsnrs = new CopyOnWriteArrayList<>();

    /** Checkpoint history. */
    private final CheckpointHistory checkpointHist = new CheckpointHistory();

    /** */
    private boolean stopping;

    /** Checkpoint runner thread pool. If null tasks are to be run in single thread */
    @Nullable private ExecutorService asyncRunner;

    /** Thread local with buffers for the checkpoint threads. Each buffer represent one page for durable memory. */
    private ThreadLocal<ByteBuffer> threadBuf;

    /** Map from a cacheId to a future indicating that there is an in-progress index rebuild for the given cache. */
    private final ConcurrentMap<Integer, GridFutureAdapter<Void>> idxRebuildFuts = new ConcurrentHashMap<>();

    /**
     * Lock holder for compatible folders mode. Null if lock holder was created at start node. <br>
     * In this case lock is held on PDS resover manager and it is not required to manage locking here
     */
    @Nullable private FileLockHolder fileLockHolder;

    /** Lock wait time. */
    private final long lockWaitTime;

    /** */
    private final int maxCpHistMemSize;

    /** */
    private Map</*grpId*/Integer, Map</*partId*/Integer, T2</*updCntr*/Long, WALPointer>>> reservedForExchange;

    /** */
    private final ConcurrentMap<T2</*grpId*/Integer, /*partId*/Integer>, T2</*updCntr*/Long, WALPointer>> reservedForPreloading = new ConcurrentHashMap<>();

    /** Snapshot manager. */
    private IgniteCacheSnapshotManager snapshotMgr;

    /** */
    private DataStorageMetricsImpl persStoreMetrics;

    /** */
    private ObjectName persistenceMetricsMbeanName;

    /** Counter for written checkpoint pages. Not null only if checkpoint is running. */
    private volatile AtomicInteger writtenPagesCntr = null;

    /** Counter for fsynced checkpoint pages. Not null only if checkpoint is running. */
    private volatile AtomicInteger syncedPagesCntr = null;

<<<<<<< HEAD
    /** Counter for evicted checkpoint pages. Not null only if checkpoint is running. */
=======
    /** Counter for evictted checkpoint pages. Not null only if checkpoint is running. */
>>>>>>> 7b37f648
    private volatile AtomicInteger evictedPagesCntr = null;

    /** Number of pages in current checkpoint at the beginning of checkpoint. */
    private volatile int currCheckpointPagesCnt;

    /** */
    private MetaStorage metaStorage;

    /** */
    private List<MetastorageLifecycleListener> metastorageLifecycleLsnrs;

    /** Initially disabled cache groups. */
    public Collection<Integer> initiallyWalDisabledGrps;

    /**
     * @param ctx Kernal context.
     */
    public GridCacheDatabaseSharedManager(GridKernalContext ctx) {
        IgniteConfiguration cfg = ctx.config();

        persistenceCfg = cfg.getDataStorageConfiguration();

        assert persistenceCfg != null;

        checkpointFreq = persistenceCfg.getCheckpointFrequency();

        lockWaitTime = persistenceCfg.getLockWaitTime();

        persStoreMetrics = new DataStorageMetricsImpl(
            persistenceCfg.isMetricsEnabled(),
            persistenceCfg.getMetricsRateTimeInterval(),
            persistenceCfg.getMetricsSubIntervalCount()
        );

        metastorageLifecycleLsnrs = ctx.internalSubscriptionProcessor().getMetastorageSubscribers();

        maxCpHistMemSize = Math.min(persistenceCfg.getWalHistorySize(),
            IgniteSystemProperties.getInteger(IGNITE_PDS_MAX_CHECKPOINT_MEMORY_HISTORY_SIZE, 100));
    }

    /** */
    private void notifyMetastorageReadyForRead() throws IgniteCheckedException {
        for (MetastorageLifecycleListener lsnr : metastorageLifecycleLsnrs)
            lsnr.onReadyForRead(metaStorage);
    }

    /** */
    private void notifyMetastorageReadyForReadWrite() throws IgniteCheckedException {
        for (MetastorageLifecycleListener lsnr : metastorageLifecycleLsnrs)
            lsnr.onReadyForReadWrite(metaStorage);
    }

    /**
     *
     */
    public Checkpointer getCheckpointer() {
        return checkpointer;
    }

    /**
     * For test use only.
     */
    public IgniteInternalFuture<Void> enableCheckpoints(boolean enable) {
        GridFutureAdapter<Void> fut = new GridFutureAdapter<>();

        enableChangeApplied = fut;

        checkpointsEnabled = enable;

        wakeupForCheckpoint("enableCheckpoints()");

        return fut;
    }

    /** {@inheritDoc} */
    @Override protected void initDataRegions(DataStorageConfiguration memCfg) throws IgniteCheckedException {
        super.initDataRegions(memCfg);

        addDataRegion(
            memCfg,
            createDataRegionConfiguration(memCfg),
            false
        );
    }

    /**
     * @param storageCfg Data storage configuration.
     * @return Data region configuration.
     */
    private DataRegionConfiguration createDataRegionConfiguration(DataStorageConfiguration storageCfg) {
        DataRegionConfiguration cfg = new DataRegionConfiguration();

        cfg.setName(METASTORE_DATA_REGION_NAME);
        cfg.setInitialSize(storageCfg.getSystemRegionInitialSize());
        cfg.setMaxSize(storageCfg.getSystemRegionMaxSize());
        cfg.setPersistenceEnabled(true);
        return cfg;
    }

    /** {@inheritDoc} */
    @Override protected void start0() throws IgniteCheckedException {
        super.start0();

        threadBuf = new ThreadLocal<ByteBuffer>() {
            /** {@inheritDoc} */
            @Override protected ByteBuffer initialValue() {
                ByteBuffer tmpWriteBuf = ByteBuffer.allocateDirect(pageSize());

                tmpWriteBuf.order(ByteOrder.nativeOrder());

                return tmpWriteBuf;
            }
        };

        snapshotMgr = cctx.snapshot();

        final GridKernalContext kernalCtx = cctx.kernalContext();

        if (!kernalCtx.clientNode()) {
            IgnitePageStoreManager store = cctx.pageStore();

            assert store instanceof FilePageStoreManager : "Invalid page store manager was created: " + store;

            storeMgr = (FilePageStoreManager)store;

            cpDir = Paths.get(storeMgr.workDir().getAbsolutePath(), "cp").toFile();

            if (!U.mkdirs(cpDir))
                throw new IgniteCheckedException("Could not create directory for checkpoint metadata: " + cpDir);

            final FileLockHolder preLocked = kernalCtx.pdsFolderResolver()
                .resolveFolders()
                .getLockedFileLockHolder();
            if (preLocked == null)
                fileLockHolder = new FileLockHolder(storeMgr.workDir().getPath(), kernalCtx, log);

            persStoreMetrics.wal(cctx.wal());

            // Here we can get data from metastorage
            readMetastore();
        }
    }

    /**
     *
     */
    private void initDataBase() {
        if (persistenceCfg.getCheckpointThreads() > 1)
            asyncRunner = new IgniteThreadPoolExecutor(
                "checkpoint-runner",
                cctx.igniteInstanceName(),
                persistenceCfg.getCheckpointThreads(),
                persistenceCfg.getCheckpointThreads(),
                30_000,
                new LinkedBlockingQueue<Runnable>()
            );
    }

    /** */
    private void readMetastore() throws IgniteCheckedException {
        try {
            DataStorageConfiguration memCfg = cctx.kernalContext().config().getDataStorageConfiguration();

            DataRegionConfiguration plcCfg = createDataRegionConfiguration(memCfg);

            File allocPath = buildAllocPath(plcCfg);

            DirectMemoryProvider memProvider = allocPath == null ?
                new UnsafeMemoryProvider(log) :
                new MappedFileMemoryProvider(
                    log,
                    allocPath);

            DataRegionMetricsImpl memMetrics = new DataRegionMetricsImpl(plcCfg);

            PageMemoryEx storePageMem = (PageMemoryEx)createPageMemory(memProvider, memCfg, plcCfg, memMetrics, false);

            DataRegion regCfg = new DataRegion(storePageMem, plcCfg, memMetrics, createPageEvictionTracker(plcCfg, storePageMem));

            CheckpointStatus status = readCheckpointStatus();

            cctx.pageStore().initializeForMetastorage();

            storePageMem.start();

            checkpointReadLock();

            try {
                restoreMemory(status, true, storePageMem);

                metaStorage = new MetaStorage(cctx.wal(), regCfg, memMetrics, true);

                metaStorage.init(this);

                applyLastUpdates(status, true);

                initiallyWalDisabledGrps = walDisabledGroups();

                notifyMetastorageReadyForRead();
            }
            finally {
                checkpointReadUnlock();
            }

            metaStorage = null;

            storePageMem.stop();
        }
        catch (StorageException e) {
            throw new IgniteCheckedException(e);
        }
    }

    /**
     * Get checkpoint buffer size for the given configuration.
     *
     * @param regCfg Configuration.
     * @return Checkpoint buffer size.
     */
    public static long checkpointBufferSize(DataRegionConfiguration regCfg) {
        if (!regCfg.isPersistenceEnabled())
            return 0L;

        long res = regCfg.getCheckpointPageBufferSize();

        if (res == 0L) {
            if (regCfg.getMaxSize() < GB)
                res = Math.min(DFLT_MIN_CHECKPOINTING_PAGE_BUFFER_SIZE, regCfg.getMaxSize());
            else if (regCfg.getMaxSize() < 8 * GB)
                res = regCfg.getMaxSize() / 4;
            else
                res = DFLT_MAX_CHECKPOINTING_PAGE_BUFFER_SIZE;
        }

        return res;
    }

    /** {@inheritDoc} */
    @Override public void onActivate(GridKernalContext ctx) throws IgniteCheckedException {
        if (log.isDebugEnabled())
            log.debug("Activate database manager [id=" + cctx.localNodeId() +
                " topVer=" + cctx.discovery().topologyVersionEx() + " ]");

        snapshotMgr = cctx.snapshot();

        if (!cctx.localNode().isClient()) {
            initDataBase();

            registrateMetricsMBean();
        }

        super.onActivate(ctx);
    }

    /** {@inheritDoc} */
    @Override public void onDeActivate(GridKernalContext kctx) {
        if (log.isDebugEnabled())
            log.debug("DeActivate database manager [id=" + cctx.localNodeId() +
                " topVer=" + cctx.discovery().topologyVersionEx() + " ]");

        onKernalStop0(false);

        stop0(false);

        /* Must be here, because after deactivate we can invoke activate and file lock must be already configured */
        stopping = false;

        if (!cctx.localNode().isClient()) {
            //we replace lock with new instance (only if we're responsible for locking folders)
            if (fileLockHolder != null)
                fileLockHolder = new FileLockHolder(storeMgr.workDir().getPath(), cctx.kernalContext(), log);
        }
    }

    /**
     * Try to register Metrics MBean.
     *
     * @throws IgniteCheckedException If failed.
     */
    private void registrateMetricsMBean() throws IgniteCheckedException {
        if (U.IGNITE_MBEANS_DISABLED)
            return;

        try {
            persistenceMetricsMbeanName = U.registerMBean(
                cctx.kernalContext().config().getMBeanServer(),
                cctx.kernalContext().igniteInstanceName(),
                MBEAN_GROUP,
                MBEAN_NAME,
                persStoreMetrics,
                DataStorageMetricsMXBean.class);
        }
        catch (Throwable e) {
            throw new IgniteCheckedException("Failed to register " + MBEAN_NAME + " MBean.", e);
        }
    }

    /**
     * Unregister metrics MBean.
     */
    private void unRegistrateMetricsMBean() {
        if (persistenceMetricsMbeanName == null)
            return;

        assert !U.IGNITE_MBEANS_DISABLED;

        try {
            cctx.kernalContext().config().getMBeanServer().unregisterMBean(persistenceMetricsMbeanName);

            persistenceMetricsMbeanName = null;
        }
        catch (Throwable e) {
            U.error(log, "Failed to unregister " + MBEAN_NAME + " MBean.", e);
        }
    }

    /** {@inheritDoc} */
    @Override protected IgniteOutClosure<Float> fillFactorProvider(final DataRegionConfiguration dataRegCfg) {
        if (!dataRegCfg.isPersistenceEnabled())
            return super.fillFactorProvider(dataRegCfg);

        final String dataRegName = dataRegCfg.getName();

        return new IgniteOutClosure<Float>() {
            @Override public Float apply() {
                long loadSize = 0L;
                long totalSize = 0L;

                for (CacheGroupContext grpCtx : cctx.cache().cacheGroups()) {
                    if (!grpCtx.dataRegion().config().getName().equals(dataRegName))
                        continue;

                    assert grpCtx.offheap() instanceof GridCacheOffheapManager;

                    T2<Long, Long> fillFactor = ((GridCacheOffheapManager)grpCtx.offheap()).fillFactor();

                    loadSize += fillFactor.get1();
                    totalSize += fillFactor.get2();
                }

                if (totalSize == 0)
                    return (float)0;

                return (float)loadSize / totalSize;
            }
        };
    }

    /** {@inheritDoc} */
    @Override public void readCheckpointAndRestoreMemory(
        List<DynamicCacheDescriptor> cachesToStart
    ) throws IgniteCheckedException {
        assert !cctx.localNode().isClient();

        checkpointReadLock();

        try {
            if (!F.isEmpty(cachesToStart)) {
                for (DynamicCacheDescriptor desc : cachesToStart) {
                    if (CU.affinityNode(cctx.localNode(), desc.cacheConfiguration().getNodeFilter()))
                        storeMgr.initializeForCache(desc.groupDescriptor(), new StoredCacheData(desc.cacheConfiguration()));
                }
            }

            CheckpointStatus status = readCheckpointStatus();

            cctx.pageStore().initializeForMetastorage();

            metaStorage = new MetaStorage(cctx.wal(), dataRegionMap.get(METASTORE_DATA_REGION_NAME),
                (DataRegionMetricsImpl)memMetricsMap.get(METASTORE_DATA_REGION_NAME));

            WALPointer restore = restoreMemory(status);

            // First, bring memory to the last consistent checkpoint state if needed.
            // This method should return a pointer to the last valid record in the WAL.

            cctx.wal().resumeLogging(restore);

            WALPointer ptr = cctx.wal().log(new MemoryRecoveryRecord(U.currentTimeMillis()));

            if (ptr != null) {
                cctx.wal().fsync(ptr);

                nodeStart(ptr);
            }

            metaStorage.init(this);

            notifyMetastorageReadyForReadWrite();
        }
        catch (StorageException e) {
            throw new IgniteCheckedException(e);
        }
        finally {
            checkpointReadUnlock();
        }
    }

    /**
     * @param ptr Memory recovery wal pointer.
     */
    private void nodeStart(WALPointer ptr) throws IgniteCheckedException {
        FileWALPointer p = (FileWALPointer)ptr;

        String fileName = U.currentTimeMillis() + "-node-started.bin";

        ByteBuffer buf = ByteBuffer.allocate(20);
        buf.order(ByteOrder.nativeOrder());

        try (FileChannel ch = FileChannel.open(
            Paths.get(cpDir.getAbsolutePath(), fileName),
            StandardOpenOption.CREATE_NEW, StandardOpenOption.APPEND)
        ) {
            buf.putLong(p.index());

            buf.putInt(p.fileOffset());

            buf.putInt(p.length());

            buf.flip();

            ch.write(buf);

            buf.clear();

            ch.force(true);
        }
        catch (IOException e) {
            throw new IgniteCheckedException(e);
        }
    }

    /**
     *
     */
    public List<T2<Long, WALPointer>> nodeStartedPointers() throws IgniteCheckedException {
        List<T2<Long, WALPointer>> res = new ArrayList<>();

        File[] files = cpDir.listFiles(NODE_STARTED_FILE_FILTER);

        Arrays.sort(files, new Comparator<File>() {
            @Override public int compare(File o1, File o2) {
                String n1 = o1.getName();
                String n2 = o2.getName();

                Long ts1 = Long.valueOf(n1.substring(0, n1.length() - NODE_STARTED_FILE_NAME_SUFFIX.length()));
                Long ts2 = Long.valueOf(n2.substring(0, n2.length() - NODE_STARTED_FILE_NAME_SUFFIX.length()));

                if (ts1 == ts2)
                    return 0;
                else if (ts1 < ts2)
                    return -1;
                else
                    return 1;
            }
        });

        ByteBuffer buf = ByteBuffer.allocate(20);
        buf.order(ByteOrder.nativeOrder());

        for (File f : files){
            String name = f.getName();

            Long ts = Long.valueOf(name.substring(0, name.length() - NODE_STARTED_FILE_NAME_SUFFIX.length()));

            try (FileChannel ch = FileChannel.open(f.toPath(), READ)) {
                ch.read(buf);

                buf.flip();

                FileWALPointer ptr = new FileWALPointer(
                    buf.getLong(), buf.getInt(), buf.getInt());

                res.add(new T2<Long, WALPointer>(ts, ptr));

                buf.clear();
            }
            catch (IOException e) {
                throw new IgniteCheckedException("Failed to read node started marker file: " + f.getAbsolutePath(), e);
            }
        }

        return res;
    }

    /** {@inheritDoc} */
    @Override public void lock() throws IgniteCheckedException {
        if (fileLockHolder != null) {
            if (log.isDebugEnabled())
                log.debug("Try to capture file lock [nodeId=" +
                    cctx.localNodeId() + " path=" + fileLockHolder.lockPath() + "]");

            fileLockHolder.tryLock(lockWaitTime);
        }
    }

    /** {@inheritDoc} */
    @Override public void unLock() {
        if (fileLockHolder != null) {
            if (log.isDebugEnabled())
                log.debug("Release file lock [nodeId=" +
                    cctx.localNodeId() + " path=" + fileLockHolder.lockPath() + "]");

            fileLockHolder.release();
        }
    }

    /** {@inheritDoc} */
    @Override protected void onKernalStop0(boolean cancel) {
        checkpointLock.writeLock().lock();

        try {
            stopping = true;
        }
        finally {
            checkpointLock.writeLock().unlock();
        }

        shutdownCheckpointer(cancel);

        lsnrs.clear();

        super.onKernalStop0(cancel);

        if (!cctx.kernalContext().clientNode()) {
            unLock();

            if (fileLockHolder != null)
                fileLockHolder.close();
        }

        unRegistrateMetricsMBean();
    }

    /** */
    private long[] calculateFragmentSizes(int concLvl, long cacheSize, long chpBufSize) {
        if (concLvl < 2)
            concLvl = Runtime.getRuntime().availableProcessors();

        long fragmentSize = cacheSize / concLvl;

        if (fragmentSize < 1024 * 1024)
            fragmentSize = 1024 * 1024;

        long[] sizes = new long[concLvl + 1];

        for (int i = 0; i < concLvl; i++)
            sizes[i] = fragmentSize;

        sizes[concLvl] = chpBufSize;

        return sizes;
    }

    /** {@inheritDoc} */
    @Override protected PageMemory createPageMemory(
        DirectMemoryProvider memProvider,
        DataStorageConfiguration memCfg,
        DataRegionConfiguration plcCfg,
        DataRegionMetricsImpl memMetrics,
        final boolean trackable
    ) {
        if (!plcCfg.isPersistenceEnabled())
            return super.createPageMemory(memProvider, memCfg, plcCfg, memMetrics, trackable);

        memMetrics.persistenceEnabled(true);

        long cacheSize = plcCfg.getMaxSize();

        // Checkpoint buffer size can not be greater than cache size, it does not make sense.
        long chpBufSize = checkpointBufferSize(plcCfg);

        if (chpBufSize > cacheSize) {
            U.quietAndInfo(log,
                "Configured checkpoint page buffer size is too big, setting to the max region size [size="
                    + U.readableSize(cacheSize, false) + ",  memPlc=" + plcCfg.getName() + ']');

            chpBufSize = cacheSize;
        }

        PageMemoryImpl.ThrottlingPolicy plc = persistenceCfg.isWriteThrottlingEnabled()
            ? PageMemoryImpl.ThrottlingPolicy.SPEED_BASED
            : PageMemoryImpl.ThrottlingPolicy.NONE;

        String val = IgniteSystemProperties.getString(IgniteSystemProperties.IGNITE_OVERRIDE_WRITE_THROTTLING_ENABLED);

        if (val != null) {
            if ("ratio".equalsIgnoreCase(val))
                plc = PageMemoryImpl.ThrottlingPolicy.TARGET_RATIO_BASED;
            else if ("speed".equalsIgnoreCase(val) || Boolean.valueOf(val))
                plc = PageMemoryImpl.ThrottlingPolicy.SPEED_BASED;
        }

        GridInClosure3X<Long, FullPageId, PageMemoryEx> changeTracker;

        if (trackable)
            changeTracker = new GridInClosure3X<Long, FullPageId, PageMemoryEx>() {
                @Override public void applyx(
                    Long page,
                    FullPageId fullId,
                    PageMemoryEx pageMem
                ) throws IgniteCheckedException {
                    if (trackable)
                        snapshotMgr.onChangeTrackerPage(page, fullId, pageMem);
                }
            };
        else
            changeTracker = null;

        PageMemoryImpl pageMem = new PageMemoryImpl(
            memProvider,
            calculateFragmentSizes(
                memCfg.getConcurrencyLevel(),
                cacheSize,
                chpBufSize
            ),
            cctx,
            memCfg.getPageSize(),
            (fullId, pageBuf, tag) -> {
                // First of all, write page to disk.
                storeMgr.write(fullId.groupId(), fullId.pageId(), pageBuf, tag);

<<<<<<< HEAD
                // Only after write we can write page into snapshot.
                snapshotMgr.flushDirtyPageHandler(fullId, pageBuf, tag);

                AtomicInteger cntr = evictedPagesCntr;

                if (cntr != null)
                    cntr.incrementAndGet();
=======
                    // Only after write we can write page into snapshot.
                    snapshotMgr.flushDirtyPageHandler(fullId, pageBuf, tag);

                    AtomicInteger cntr = evictedPagesCntr;

                    if (cntr != null)
                        cntr.incrementAndGet();
                }
>>>>>>> 7b37f648
            },
            changeTracker,
            this,
            memMetrics,
<<<<<<< HEAD
            plc,
            this
=======
            plc
>>>>>>> 7b37f648
        );

        memMetrics.pageMemory(pageMem);

        return pageMem;
    }

    /** {@inheritDoc} */
    @Override protected void checkRegionEvictionProperties(DataRegionConfiguration regCfg, DataStorageConfiguration dbCfg)
        throws IgniteCheckedException {
        if (!regCfg.isPersistenceEnabled())
            super.checkRegionEvictionProperties(regCfg, dbCfg);

        if (regCfg.getPageEvictionMode() != DataPageEvictionMode.DISABLED)
            U.warn(log, "Page eviction mode set for [" + regCfg.getName() + "] data will have no effect" +
                " because the oldest pages are evicted automatically if Ignite persistence is enabled.");
    }

    /** {@inheritDoc} */
    @Override protected void checkPageSize(DataStorageConfiguration memCfg) {
        if (memCfg.getPageSize() == 0) {
            try {
                assert cctx.pageStore() instanceof FilePageStoreManager :
                    "Invalid page store manager was created: " + cctx.pageStore();

                Path anyIdxPartFile = IgniteUtils.searchFileRecursively(
                    ((FilePageStoreManager)cctx.pageStore()).workDir().toPath(), FilePageStoreManager.INDEX_FILE_NAME);

                if (anyIdxPartFile != null) {
                    memCfg.setPageSize(resolvePageSizeFromPartitionFile(anyIdxPartFile));

                    return;
                }
            }
            catch (IgniteCheckedException | IOException | IllegalArgumentException e) {
                U.quietAndWarn(log, "Attempt to resolve pageSize from store files failed: " + e.getMessage());

                U.quietAndWarn(log, "Default page size will be used: " + DataStorageConfiguration.DFLT_PAGE_SIZE + " bytes");
            }

            memCfg.setPageSize(DataStorageConfiguration.DFLT_PAGE_SIZE);
        }
    }

    /**
     * @param partFile Partition file.
     */
    private int resolvePageSizeFromPartitionFile(Path partFile) throws IOException, IgniteCheckedException {
        try (FileIO fileIO = persistenceCfg.getFileIOFactory().create(partFile.toFile())) {
            int minimalHdr = FilePageStore.HEADER_SIZE;

            if (fileIO.size() < minimalHdr)
                throw new IgniteCheckedException("Partition file is too small: " + partFile);

            ByteBuffer hdr = ByteBuffer.allocate(minimalHdr).order(ByteOrder.LITTLE_ENDIAN);

            while (hdr.remaining() > 0)
                fileIO.read(hdr);

            hdr.rewind();

            hdr.getLong(); // Read signature.

            hdr.getInt(); // Read version.

            hdr.get(); // Read type.

            int pageSize = hdr.getInt();

            if (pageSize == 2048) {
                U.quietAndWarn(log, "You are currently using persistent store with 2K pages (DataStorageConfiguration#" +
                    "pageSize). If you use SSD disk, consider migrating to 4K pages for better IO performance.");
            }

            return pageSize;
        }
    }

    /**
     * @param cancel Cancel flag.
     */
    @SuppressWarnings("unused")
    private void shutdownCheckpointer(boolean cancel) {
        Checkpointer cp = checkpointer;

        if (cp != null) {
            if (cancel)
                cp.shutdownNow();
            else
                cp.cancel();

            try {
                U.join(cp);

                checkpointer = null;
            }
            catch (IgniteInterruptedCheckedException ignore) {
                U.warn(log, "Was interrupted while waiting for checkpointer shutdown, " +
                    "will not wait for checkpoint to finish.");

                cp.shutdownNow();

                while (true) {
                    try {
                        U.join(cp);

                        checkpointer = null;

                        cp.scheduledCp.cpFinishFut.onDone(
                            new NodeStoppingException("Checkpointer is stopped during node stop."));

                        break;
                    }
                    catch (IgniteInterruptedCheckedException ignored) {
                        //Ignore
                    }
                }

                Thread.currentThread().interrupt();
            }
        }

        if (asyncRunner != null) {
            asyncRunner.shutdownNow();

            try {
                asyncRunner.awaitTermination(2, TimeUnit.MINUTES);
            }
            catch (InterruptedException ignore) {
                Thread.currentThread().interrupt();
            }
        }
    }

    /** {@inheritDoc} */
    @Override public void beforeExchange(GridDhtPartitionsExchangeFuture fut) throws IgniteCheckedException {
        DiscoveryEvent discoEvt = fut.firstEvent();

        boolean joinEvt = discoEvt.type() == EventType.EVT_NODE_JOINED;

        boolean locNode = discoEvt.eventNode().isLocal();

        boolean isSrvNode = !cctx.kernalContext().clientNode();

        boolean clusterInTransitionStateToActive = fut.activateCluster();

        // Before local node join event.
        if (clusterInTransitionStateToActive || (joinEvt && locNode && isSrvNode))
            restoreState();

        if (cctx.kernalContext().query().moduleEnabled()) {
            ExchangeActions acts = fut.exchangeActions();

            if (acts != null) {
                if (!F.isEmpty(acts.cacheStartRequests())) {
                    for (ExchangeActions.CacheActionData actionData : acts.cacheStartRequests())
                        prepareIndexRebuildFuture(CU.cacheId(actionData.request().cacheName()));
                }
                else if (acts.localJoinContext() != null && !F.isEmpty(acts.localJoinContext().caches())) {
                    for (T2<DynamicCacheDescriptor, NearCacheConfiguration> tup : acts.localJoinContext().caches())
                        prepareIndexRebuildFuture(tup.get1().cacheId());
                }
            }
        }
    }

    /**
     * Creates a new index rebuild future that should be completed later after exchange is done. The future
     * has to be created before exchange is initialized to guarantee that we will capture a correct future
     * after activation or restore completes.
     * If there was an old future for the given ID, it will be completed.
     *
     * @param cacheId Cache ID.
     */
    private void prepareIndexRebuildFuture(int cacheId) {
        GridFutureAdapter<Void> old = idxRebuildFuts.put(cacheId, new GridFutureAdapter<>());

        if (old != null)
            old.onDone();
    }

    /** {@inheritDoc} */
    @Override public void rebuildIndexesIfNeeded(GridDhtPartitionsExchangeFuture fut) {
        if (cctx.kernalContext().query().moduleEnabled()) {
            for (final GridCacheContext cacheCtx : (Collection<GridCacheContext>)cctx.cacheContexts()) {
                if (cacheCtx.startTopologyVersion().equals(fut.initialVersion())) {
                    final int cacheId = cacheCtx.cacheId();
                    final GridFutureAdapter<Void> usrFut = idxRebuildFuts.get(cacheId);

                    if (!cctx.pageStore().hasIndexStore(cacheCtx.groupId()) && cacheCtx.affinityNode()) {
                        IgniteInternalFuture<?> rebuildFut = cctx.kernalContext().query()
                            .rebuildIndexesFromHash(Collections.singletonList(cacheCtx.cacheId()));

                        assert usrFut != null : "Missing user future for cache: " + cacheCtx.name();

                        rebuildFut.listen(new CI1<IgniteInternalFuture>() {
                            @Override public void apply(IgniteInternalFuture igniteInternalFut) {
                                idxRebuildFuts.remove(cacheId, usrFut);

                                usrFut.onDone(igniteInternalFut.error());

                                CacheConfiguration ccfg = cacheCtx.config();

                                if (ccfg != null) {
                                    log().info("Finished indexes rebuilding for cache [name=" + ccfg.getName()
                                        + ", grpName=" + ccfg.getGroupName() + ']');
                                }
                            }
                        });
                    }
                    else {
                        if (usrFut != null) {
                            idxRebuildFuts.remove(cacheId, usrFut);

                            usrFut.onDone();
                        }
                    }
                }
            }
        }
    }

    /** {@inheritDoc} */
    @Nullable @Override public IgniteInternalFuture indexRebuildFuture(int cacheId) {
        return idxRebuildFuts.get(cacheId);
    }

    /** {@inheritDoc} */
    @Override public void onCacheGroupsStopped(
        Collection<IgniteBiTuple<CacheGroupContext, Boolean>> stoppedGrps
    ) {
        Map<PageMemoryEx, Collection<Integer>> destroyed = new HashMap<>();

        for (IgniteBiTuple<CacheGroupContext, Boolean> tup : stoppedGrps) {
            CacheGroupContext gctx = tup.get1();

            if (!gctx.persistenceEnabled())
                continue;

            snapshotMgr.onCacheGroupStop(gctx);

            PageMemoryEx pageMem = (PageMemoryEx)gctx.dataRegion().pageMemory();

            Collection<Integer> grpIds = destroyed.get(pageMem);

            if (grpIds == null) {
                grpIds = new HashSet<>();

                destroyed.put(pageMem, grpIds);
            }

            grpIds.add(tup.get1().groupId());

            pageMem.onCacheGroupDestroyed(tup.get1().groupId());
        }

        Collection<IgniteInternalFuture<Void>> clearFuts = new ArrayList<>(destroyed.size());

        for (Map.Entry<PageMemoryEx, Collection<Integer>> entry : destroyed.entrySet()) {
            final Collection<Integer> grpIds = entry.getValue();

            clearFuts.add(entry.getKey().clearAsync(new P3<Integer, Long, Integer>() {
                @Override public boolean apply(Integer grpId, Long pageId, Integer tag) {
                    return grpIds.contains(grpId);
                }
            }, false));
        }

        for (IgniteInternalFuture<Void> clearFut : clearFuts) {
            try {
                clearFut.get();
            }
            catch (IgniteCheckedException e) {
                log.error("Failed to clear page memory", e);
            }
        }

        if (cctx.pageStore() != null) {
            for (IgniteBiTuple<CacheGroupContext, Boolean> tup : stoppedGrps) {
                CacheGroupContext grp = tup.get1();

                if (grp.affinityNode()) {
                    try {
                        cctx.pageStore().shutdownForCacheGroup(grp, tup.get2());
                    }
                    catch (IgniteCheckedException e) {
                        U.error(log, "Failed to gracefully clean page store resources for destroyed cache " +
                            "[cache=" + grp.cacheOrGroupName() + "]", e);
                    }
                }
            }
        }
    }

    /**
     * Gets the checkpoint read lock. While this lock is held, checkpoint thread will not acquireSnapshotWorker memory
     * state.
     */
    @SuppressWarnings("LockAcquiredButNotSafelyReleased")
    @Override public void checkpointReadLock() {
        if (checkpointLock.writeLock().isHeldByCurrentThread())
            return;

        for (; ; ) {
            checkpointLock.readLock().lock();

            if (stopping) {
                checkpointLock.readLock().unlock();

                throw new RuntimeException("Failed to perform cache update: node is stopping.");
            }

            if (safeToUpdatePageMemories() || checkpointLock.getReadHoldCount() > 1)
                break;
            else {
                checkpointLock.readLock().unlock();

                try {
                    checkpointer.wakeupForCheckpoint(0, "too many dirty pages").cpBeginFut.getUninterruptibly();
                }
                catch (IgniteCheckedException e) {
                    throw new IgniteException("Failed to wait for checkpoint begin.", e);
                }
            }
        }

        if (ASSERTION_ENABLED)
            CHECKPOINT_LOCK_HOLD_COUNT.set(CHECKPOINT_LOCK_HOLD_COUNT.get() + 1);
    }

    /** {@inheritDoc} */
    @Override public boolean checkpointLockIsHeldByThread() {
        return !ASSERTION_ENABLED ||
            checkpointLock.isWriteLockedByCurrentThread() ||
            CHECKPOINT_LOCK_HOLD_COUNT.get() > 0;
    }

    /**
     * @return {@code true} if all PageMemory instances are safe to update.
     */
    private boolean safeToUpdatePageMemories() {
        Collection<DataRegion> memPlcs = context().database().dataRegions();

        if (memPlcs == null)
            return true;

        for (DataRegion memPlc : memPlcs) {
            if (!memPlc.config().isPersistenceEnabled())
                continue;

            PageMemoryEx pageMemEx = (PageMemoryEx)memPlc.pageMemory();

            if (!pageMemEx.safeToUpdate())
                return false;
        }

        return true;
    }

    /**
     * Releases the checkpoint read lock.
     */
    @Override public void checkpointReadUnlock() {
        if (checkpointLock.writeLock().isHeldByCurrentThread())
            return;

        checkpointLock.readLock().unlock();

        if (checkpointer != null) {
            Collection<DataRegion> dataRegs = context().database().dataRegions();

            if (dataRegs != null) {
                for (DataRegion dataReg : dataRegs) {
                    if (!dataReg.config().isPersistenceEnabled())
                        continue;

                    PageMemoryEx mem = (PageMemoryEx)dataReg.pageMemory();

                    if (mem != null && !mem.safeToUpdate()) {
                        checkpointer.wakeupForCheckpoint(0, "too many dirty pages");

                        break;
                    }
                }
            }
        }

        if (ASSERTION_ENABLED)
            CHECKPOINT_LOCK_HOLD_COUNT.set(CHECKPOINT_LOCK_HOLD_COUNT.get() - 1);
    }

    /**
     * @throws IgniteCheckedException If failed to restore database status from WAL.
     */
    private void restoreState() throws IgniteCheckedException {
        try {
            CheckpointStatus status = readCheckpointStatus();

            checkpointReadLock();

            try {
                applyLastUpdates(status, false);
            }
            finally {
                checkpointReadUnlock();
            }

            snapshotMgr.restoreState();

            checkpointer = new Checkpointer(cctx.igniteInstanceName(), "db-checkpoint-thread", log);

            new IgniteThread(cctx.igniteInstanceName(), "db-checkpoint-thread", checkpointer).start();

            CheckpointProgressSnapshot chp = checkpointer.wakeupForCheckpoint(0, "node started");

            if (chp != null)
                chp.cpBeginFut.get();
        }
        catch (StorageException e) {
            throw new IgniteCheckedException(e);
        }
    }

    /** {@inheritDoc} */
    @Override public synchronized Map<Integer, Map<Integer, Long>> reserveHistoryForExchange() {
        assert reservedForExchange == null : reservedForExchange;

        reservedForExchange = new HashMap<>();

        Map</*grpId*/Integer, Set</*partId*/Integer>> parts4CheckpointHistSearch = partsForCheckpointHistorySearch();

        Map</*grpId*/Integer, Map</*partId*/Integer, CheckpointEntry>> lastCheckpointEntry4Grp =
            searchLastCheckpointEntryPerPartition(parts4CheckpointHistSearch);

        Map</*grpId*/Integer, Map</*partId*/Integer, /*updCntr*/Long>> grpPartsWithCnts = new HashMap<>();

        try {
            for (Map.Entry<Integer, Map<Integer, CheckpointEntry>> e : lastCheckpointEntry4Grp.entrySet()) {
                Integer grpId = e.getKey();

                for (Map.Entry<Integer, CheckpointEntry> e0 : e.getValue().entrySet()) {
                    CheckpointEntry cpEntry = e0.getValue();

                    Integer partId = e0.getKey();

                    if (cctx.wal().reserve(cpEntry.cpMark)) {
                        Map</*partId*/Integer, T2</*updCntr*/Long, WALPointer>> grpChpState = reservedForExchange.get(grpId);

                        Map<Integer, Long> grpCnts = grpPartsWithCnts.get(grpId);

                        if (grpChpState == null) {
                            reservedForExchange.put(grpId, grpChpState = new HashMap<>());

                            grpPartsWithCnts.put(grpId, grpCnts = new HashMap<>());
                        }

                        Long partCnt = cpEntry.partitionCounter(cctx, grpId, partId);

                        if (partCnt != null) {
                            grpChpState.put(partId, new T2<>(partCnt, cpEntry.cpMark));

                            grpCnts.put(partId, partCnt);
                        }
                        else
                            cctx.wal().release(cpEntry.cpMark);
                    }
                }
            }
        }
        catch (IgniteCheckedException ex) {
            U.error(log, "Error while trying to reserve history", ex);
        }

        return grpPartsWithCnts;
    }

    /**
     *
     * @return Map of group id -> Set parts.
     */
    private Map<Integer, Set<Integer>> partsForCheckpointHistorySearch() {
        Map<Integer, Set<Integer>> part4CheckpointHistSearch = new HashMap<>();

        for (CacheGroupContext grp : cctx.cache().cacheGroups()) {
            if (grp.isLocal())
                continue;

            for (GridDhtLocalPartition part : grp.topology().currentLocalPartitions()) {
                if (part.state() != GridDhtPartitionState.OWNING || part.dataStore().fullSize() <= walRebalanceThreshold)
                    continue;

                Set<Integer> parts = part4CheckpointHistSearch.get(grp.groupId());

                if (parts == null)
                    part4CheckpointHistSearch.put(grp.groupId(), parts = new HashSet<>());

                parts.add(part.id());
            }
        }

        return part4CheckpointHistSearch;
    }

    /** {@inheritDoc} */
    @Override public synchronized void releaseHistoryForExchange() {
        if (reservedForExchange == null)
            return;

        for (Map.Entry<Integer, Map<Integer, T2<Long, WALPointer>>> e : reservedForExchange.entrySet()) {
            for (Map.Entry<Integer, T2<Long, WALPointer>> e0 : e.getValue().entrySet()) {
                try {
                    cctx.wal().release(e0.getValue().get2());
                }
                catch (IgniteCheckedException ex) {
                    U.error(log, "Could not release history lock", ex);
                }
            }
        }

        reservedForExchange = null;
    }

    /** {@inheritDoc} */
    @Override public boolean reserveHistoryForPreloading(int grpId, int partId, long cntr) {
        CheckpointEntry cpEntry = searchCheckpointEntry(grpId, partId, cntr);

        if (cpEntry == null)
            return false;

        WALPointer ptr = cpEntry.cpMark;

        if (ptr == null)
            return false;

        boolean reserved;

        try {
            reserved = cctx.wal().reserve(ptr);
        }
        catch (IgniteCheckedException e) {
            U.error(log, "Error while trying to reserve history", e);

            reserved = false;
        }

        if (reserved)
            reservedForPreloading.put(new T2<>(grpId, partId), new T2<>(cntr, ptr));

        return reserved;
    }

    /** {@inheritDoc} */
    @Override public void releaseHistoryForPreloading() {
        for (Map.Entry<T2<Integer, Integer>, T2<Long, WALPointer>> e : reservedForPreloading.entrySet()) {
            try {
                cctx.wal().release(e.getValue().get2());
            }
            catch (IgniteCheckedException ex) {
                U.error(log, "Could not release WAL reservation", ex);

                throw new IgniteException(ex);
            }
        }

        reservedForPreloading.clear();
    }

    /**
     * For debugging only. TODO: remove.
     */
    public Map<T2<Integer, Integer>, T2<Long, WALPointer>> reservedForPreloading() {
        return reservedForPreloading;
    }

    /**
     *
     */
    @Nullable @Override public IgniteInternalFuture wakeupForCheckpoint(String reason) {
        Checkpointer cp = checkpointer;

        if (cp != null)
            return cp.wakeupForCheckpoint(0, reason).cpBeginFut;

        return null;
    }

    /** {@inheritDoc} */
    @Override public void waitForCheckpoint(String reason) throws IgniteCheckedException {
        Checkpointer cp = checkpointer;

        if (cp == null)
            return;

        CheckpointProgressSnapshot progSnapshot = cp.wakeupForCheckpoint(0, reason);

        IgniteInternalFuture fut1 = progSnapshot.cpFinishFut;

        fut1.get();

        if (!progSnapshot.started)
            return;

        IgniteInternalFuture fut2 = cp.wakeupForCheckpoint(0, reason).cpFinishFut;

        assert fut1 != fut2;

        fut2.get();
    }

    /** {@inheritDoc} */
    @Override public CheckpointFuture forceCheckpoint(String reason) {
        Checkpointer cp = checkpointer;

        if (cp == null)
            return null;

        return cp.wakeupForCheckpoint(0, reason);
    }

    /**
     * Tries to search for a WAL pointer for the given partition counter start.
     *
     * @return Checkpoint entry or {@code null} if failed to search.
     */
    private Map<Integer, Map<Integer, CheckpointEntry>> searchLastCheckpointEntryPerPartition(
        final Map<Integer, Set<Integer>> part4reserve
    ) {
        final Map<Integer, Map<Integer, CheckpointEntry>> res = new HashMap<>();

        if (F.isEmpty(part4reserve))
            return res;

        for (Long cpTs : checkpointHist.checkpoints()) {
            CheckpointEntry chpEntry = null;

            try {
                chpEntry = checkpointHist.entry(cpTs);

                Map<Integer, CheckpointEntry.GroupState> grpsState = chpEntry.groupState(cctx);

                if (F.isEmpty(grpsState)) {
                    res.clear();

                    continue;
                }

                for (Map.Entry<Integer, Set<Integer>> grps : part4reserve.entrySet()) {
                    Integer grpId = grps.getKey();

                    Map<Integer, CheckpointEntry> partToCheckPntEntry = res.get(grpId);

                    CheckpointEntry.GroupState grpState = grpsState.get(grpId);

                    if (grpState == null) {
                        res.remove(grpId);

                        continue;
                    }

                    if (partToCheckPntEntry == null)
                        res.put(grpId, partToCheckPntEntry = new HashMap<>());

                    for (Integer partId : grps.getValue()) {
                        int idx = grpState.indexByPartition(partId);

                        if (idx < 0)
                            partToCheckPntEntry.remove(partId);
                        else {
                            if (partToCheckPntEntry.containsKey(partId))
                                continue;

                            partToCheckPntEntry.put(partId, chpEntry);
                        }
                    }
                }
            }
            catch (IgniteCheckedException ex) {
                String msg = chpEntry != null ?
                    ", chpId=" + chpEntry.cpId + " ptr=" + chpEntry.cpMark + " ts=" + chpEntry.cpTs : "";

                U.error(log, "Failed to read checkpoint entry" + msg, ex);

                // Treat exception the same way as a gap.
                res.clear();
            }
        }

        return res;
    }

    /**
     * Tries to search for a WAL pointer for the given partition counter start.
     *
     * @param grpId Cache group ID.
     * @param part Partition ID.
     * @param partCntrSince Partition counter or {@code null} to search for minimal counter.
     * @return Checkpoint entry or {@code null} if failed to search.
     */
    @Nullable public WALPointer searchPartitionCounter(int grpId, int part, @Nullable Long partCntrSince) {
        CheckpointEntry entry = searchCheckpointEntry(grpId, part, partCntrSince);

        if (entry == null)
            return null;

        return entry.cpMark;
    }

    /**
     * Tries to search for a WAL pointer for the given partition counter start.
     *
     * @param grpId Cache group ID.
     * @param part Partition ID.
     * @param partCntrSince Partition counter or {@code null} to search for minimal counter.
     * @return Checkpoint entry or {@code null} if failed to search.
     */
    @Nullable private CheckpointEntry searchCheckpointEntry(int grpId, int part, @Nullable Long partCntrSince) {
        boolean hasGap = false;
        CheckpointEntry first = null;

        for (Long cpTs : checkpointHist.checkpoints()) {
            try {
                CheckpointEntry entry = checkpointHist.entry(cpTs);

                Long foundCntr = entry.partitionCounter(cctx, grpId, part);

                if (foundCntr != null) {
                    if (partCntrSince == null) {
                        if (hasGap) {
                            first = entry;

                            hasGap = false;
                        }

                        if (first == null)
                            first = entry;
                    }
                    else if (foundCntr <= partCntrSince) {
                        first = entry;

                        hasGap = false;
                    }
                    else
                        return hasGap ? null : first;
                }
                else
                    hasGap = true;
            }
            catch (IgniteCheckedException ignore) {
                // Treat exception the same way as a gap.
                hasGap = true;
            }
        }

        return hasGap ? null : first;
    }

    /**
     * @return Checkpoint history. For tests only.
     */
    public CheckpointHistory checkpointHistory() {
        return checkpointHist;
    }

    /**
     * @return Checkpoint directory.
     */
    public File checkpointDirectory() {
        return cpDir;
    }

    /**
     * @param lsnr Listener.
     */
    public void addCheckpointListener(DbCheckpointListener lsnr) {
        lsnrs.add(lsnr);
    }

    /**
     * @param lsnr Listener.
     */
    public void removeCheckpointListener(DbCheckpointListener lsnr) {
        lsnrs.remove(lsnr);
    }

    /**
     * @return Read checkpoint status.
     * @throws IgniteCheckedException If failed to read checkpoint status page.
     */
    @SuppressWarnings("TooBroadScope")
    private CheckpointStatus readCheckpointStatus() throws IgniteCheckedException {
        long lastStartTs = 0;
        long lastEndTs = 0;

        UUID startId = CheckpointStatus.NULL_UUID;
        UUID endId = CheckpointStatus.NULL_UUID;

        File startFile = null;
        File endFile = null;

        WALPointer startPtr = CheckpointStatus.NULL_PTR;
        WALPointer endPtr = CheckpointStatus.NULL_PTR;

        File dir = cpDir;

        if (!dir.exists()) {
            // TODO: remove excessive logging after GG-12116 fix.
            File[] files = dir.listFiles();

            if (files != null && files.length > 0) {
                log.warning("Read checkpoint status: cpDir.exists() is false, cpDir.listFiles() is: " +
                    Arrays.toString(files));
            }

            if (Files.exists(dir.toPath()))
                log.warning("Read checkpoint status: cpDir.exists() is false, Files.exists(cpDir) is true.");

            if (log.isInfoEnabled())
                log.info("Read checkpoint status: checkpoint directory is not found.");

            return new CheckpointStatus(0, startId, startPtr, endId, endPtr);
        }

        File[] files = dir.listFiles();

        for (File file : files) {
            Matcher matcher = CP_FILE_NAME_PATTERN.matcher(file.getName());

            if (matcher.matches()) {
                long ts = Long.parseLong(matcher.group(1));
                UUID id = UUID.fromString(matcher.group(2));
                CheckpointEntryType type = CheckpointEntryType.valueOf(matcher.group(3));

                if (type == CheckpointEntryType.START && ts > lastStartTs) {
                    lastStartTs = ts;
                    startId = id;
                    startFile = file;
                }
                else if (type == CheckpointEntryType.END && ts > lastEndTs) {
                    lastEndTs = ts;
                    endId = id;
                    endFile = file;
                }
            }
        }

        ByteBuffer buf = ByteBuffer.allocate(20);
        buf.order(ByteOrder.nativeOrder());

        if (startFile != null)
            startPtr = readPointer(startFile, buf);

        if (endFile != null)
            endPtr = readPointer(endFile, buf);

        if (log.isInfoEnabled())
            log.info("Read checkpoint status [startMarker=" + startFile + ", endMarker=" + endFile + ']');

        return new CheckpointStatus(lastStartTs, startId, startPtr, endId, endPtr);
    }

    /**
     * Loads WAL pointer from CP file
     *
     * @param cpMarkerFile Checkpoint mark file.
     * @return WAL pointer.
     * @throws IgniteCheckedException If failed to read mark file.
     */
    private WALPointer readPointer(File cpMarkerFile, ByteBuffer buf) throws IgniteCheckedException {
        buf.position(0);

        try (FileChannel ch = FileChannel.open(cpMarkerFile.toPath(), READ)) {
            ch.read(buf);

            buf.flip();

            return new FileWALPointer(buf.getLong(), buf.getInt(), buf.getInt());
        }
        catch (IOException e) {
            throw new IgniteCheckedException(
                "Failed to read checkpoint pointer from marker file: " + cpMarkerFile.getAbsolutePath(), e);
        }
    }

    /**
     * @param status Checkpoint status.
     */
    private WALPointer restoreMemory(CheckpointStatus status) throws IgniteCheckedException {
        return restoreMemory(status, false, (PageMemoryEx)metaStorage.pageMemory());
    }

    /**
     * @param status Checkpoint status.
     * @param storeOnly If {@code True} restores Metastorage only.
     */
    private WALPointer restoreMemory(CheckpointStatus status, boolean storeOnly,
        PageMemoryEx storePageMem) throws IgniteCheckedException {
        assert !storeOnly || storePageMem != null;

        if (log.isInfoEnabled())
            log.info("Checking memory state [lastValidPos=" + status.endPtr + ", lastMarked="
                + status.startPtr + ", lastCheckpointId=" + status.cpStartId + ']');

        boolean apply = status.needRestoreMemory();

        if (apply) {
            U.quietAndWarn(log, "Ignite node stopped in the middle of checkpoint. Will restore memory state and " +
                "finish checkpoint on node start.");

            cctx.pageStore().beginRecover();
        }
        else
            cctx.wal().allowCompressionUntil(status.startPtr);

        long start = U.currentTimeMillis();
        int applied = 0;
        WALPointer lastRead = null;

        Collection<Integer> ignoreGrps = storeOnly ? Collections.emptySet() : initiallyWalDisabledGrps;

        try (WALIterator it = cctx.wal().replay(status.endPtr)) {
            while (it.hasNextX()) {
                IgniteBiTuple<WALPointer, WALRecord> tup = it.nextX();

                WALRecord rec = tup.get2();

                lastRead = tup.get1();

                switch (rec.type()) {
                    case CHECKPOINT_RECORD:
                        CheckpointRecord cpRec = (CheckpointRecord)rec;

                        // We roll memory up until we find a checkpoint start record registered in the status.
                        if (F.eq(cpRec.checkpointId(), status.cpStartId)) {
                            log.info("Found last checkpoint marker [cpId=" + cpRec.checkpointId() +
                                ", pos=" + tup.get1() + ']');

                            apply = false;
                        }
                        else if (!F.eq(cpRec.checkpointId(), status.cpEndId))
                            U.warn(log, "Found unexpected checkpoint marker, skipping [cpId=" + cpRec.checkpointId() +
                                ", expCpId=" + status.cpStartId + ", pos=" + tup.get1() + ']');

                        break;

                    case PAGE_RECORD:
                        if (apply) {
                            PageSnapshot pageRec = (PageSnapshot)rec;

                            // Here we do not require tag check because we may be applying memory changes after
                            // several repetitive restarts and the same pages may have changed several times.
                            int grpId = pageRec.fullPageId().groupId();

                            if (storeOnly && grpId != METASTORAGE_CACHE_ID)
                                continue;

                            if (!ignoreGrps.contains(grpId)) {
                                long pageId = pageRec.fullPageId().pageId();

                                PageMemoryEx pageMem = grpId == METASTORAGE_CACHE_ID ? storePageMem : getPageMemoryForCacheGroup(grpId);

                                long page = pageMem.acquirePage(grpId, pageId, true);

                                try {
                                    long pageAddr = pageMem.writeLock(grpId, pageId, page);

                                    try {
                                        PageUtils.putBytes(pageAddr, 0, pageRec.pageData());
                                    }
                                    finally {
                                        pageMem.writeUnlock(grpId, pageId, page, null, true, true);
                                    }
                                }
                                finally {
                                    pageMem.releasePage(grpId, pageId, page);
                                }

                                applied++;
                            }
                        }

                        break;

                    case PARTITION_DESTROY:
                        PartitionDestroyRecord destroyRec = (PartitionDestroyRecord)rec;

                        final int gId = destroyRec.groupId();

                        if (storeOnly && gId != METASTORAGE_CACHE_ID)
                            continue;

                        if (!ignoreGrps.contains(gId)) {
                            final int pId = destroyRec.partitionId();

                            PageMemoryEx pageMem = gId == METASTORAGE_CACHE_ID ? storePageMem : getPageMemoryForCacheGroup(gId);

                            pageMem.clearAsync(new P3<Integer, Long, Integer>() {
                                @Override public boolean apply(Integer cacheId, Long pageId, Integer tag) {
                                    return cacheId == gId && PageIdUtils.partId(pageId) == pId;
                                }
                            }, true).get();

                        }

                        break;

                    default:
                        if (apply && rec instanceof PageDeltaRecord) {
                            PageDeltaRecord r = (PageDeltaRecord)rec;

                            int grpId = r.groupId();

                            if (storeOnly && grpId != METASTORAGE_CACHE_ID)
                                continue;

                            if (!ignoreGrps.contains(grpId)) {
                                long pageId = r.pageId();

                                PageMemoryEx pageMem = grpId == METASTORAGE_CACHE_ID ? storePageMem : getPageMemoryForCacheGroup(grpId);

                                // Here we do not require tag check because we may be applying memory changes after
                                // several repetitive restarts and the same pages may have changed several times.
                                long page = pageMem.acquirePage(grpId, pageId, true);

                                try {
                                    long pageAddr = pageMem.writeLock(grpId, pageId, page);

                                    try {
                                        r.applyDelta(pageMem, pageAddr);
                                    }
                                    finally {
                                        pageMem.writeUnlock(grpId, pageId, page, null, true, true);
                                    }
                                }
                                finally {
                                    pageMem.releasePage(grpId, pageId, page);
                                }

                                applied++;
                            }
                        }
                }
            }
        }

        if (storeOnly)
            return null;

        if (status.needRestoreMemory()) {
            if (apply)
                throw new IgniteCheckedException("Failed to restore memory state (checkpoint marker is present " +
                    "on disk, but checkpoint record is missed in WAL) " +
                    "[cpStatus=" + status + ", lastRead=" + lastRead + "]");

            log.info("Finished applying memory changes [changesApplied=" + applied +
                ", time=" + (U.currentTimeMillis() - start) + "ms]");

            if (applied > 0)
                finalizeCheckpointOnRecovery(status.cpStartTs, status.cpStartId, status.startPtr);
        }

        checkpointHist.loadHistory(cpDir);

        return lastRead == null ? null : lastRead.next();
    }

    /**
     * Obtains PageMemory reference from cache descriptor instead of cache context.
     *
     * @param grpId Cache group id.
     * @return PageMemoryEx instance.
     * @throws IgniteCheckedException if no DataRegion is configured for a name obtained from cache descriptor.
     */
    private PageMemoryEx getPageMemoryForCacheGroup(int grpId) throws IgniteCheckedException {
        // TODO IGNITE-5075: cache descriptor can be removed.
        GridCacheSharedContext sharedCtx = context();

        CacheGroupDescriptor desc = sharedCtx.cache().cacheGroupDescriptors().get(grpId);

        if (desc == null)
            throw new IgniteCheckedException("Failed to find cache group descriptor [grpId=" + grpId + ']');

        String memPlcName = desc.config().getDataRegionName();

        return (PageMemoryEx)sharedCtx.database().dataRegion(memPlcName).pageMemory();
    }

    /**
     * Apply update from some iterator and with specific filters.
     *
     * @param it WalIterator.
     * @param recPredicate Wal record filter.
     * @param entryPredicate Entry filter.
     * @param partStates Partition to restore state.
     */
    public void applyUpdatesOnRecovery(
        WALIterator it,
        IgnitePredicate<IgniteBiTuple<WALPointer, WALRecord>> recPredicate,
        IgnitePredicate<DataEntry> entryPredicate,
        Map<T2<Integer, Integer>, T2<Integer, Long>> partStates
    ) throws IgniteCheckedException {
        while (it.hasNextX()) {
            IgniteBiTuple<WALPointer, WALRecord> next = it.nextX();

            WALRecord rec = next.get2();

            if (!recPredicate.apply(next))
                break;

            switch (rec.type()) {
                case DATA_RECORD:
                    checkpointReadLock();

                    try {
                        DataRecord dataRec = (DataRecord) rec;

                        for (DataEntry dataEntry : dataRec.writeEntries()) {
                            if (entryPredicate.apply(dataEntry)) {
                                checkpointReadLock();

                                try {
                                    int cacheId = dataEntry.cacheId();

                                    GridCacheContext cacheCtx = cctx.cacheContext(cacheId);

                                    if (cacheCtx != null)
                                        applyUpdate(cacheCtx, dataEntry);
                                    else if (log != null)
                                        log.warning("Cache (cacheId=" + cacheId + ") is not started, can't apply updates.");
                                }
                                finally {
                                    checkpointReadUnlock();
                                }
                            }
                        }
                    }
                    finally {
                        checkpointReadUnlock();
                    }

                    break;

                default:
                    // Skip other records.
            }
        }

        checkpointReadLock();

        try {
            restorePartitionState(partStates, Collections.emptySet());
        }
        finally {
            checkpointReadUnlock();
        }
    }

    /**
     * @param status Last registered checkpoint status.
     * @throws IgniteCheckedException If failed to apply updates.
     * @throws StorageException If IO exception occurred while reading write-ahead log.
     */
    private void applyLastUpdates(CheckpointStatus status, boolean metastoreOnly) throws IgniteCheckedException {
        if (log.isInfoEnabled())
            log.info("Applying lost cache updates since last checkpoint record [lastMarked="
                + status.startPtr + ", lastCheckpointId=" + status.cpStartId + ']');

        if (!metastoreOnly)
            cctx.kernalContext().query().skipFieldLookup(true);

        long start = U.currentTimeMillis();
        int applied = 0;

        Collection<Integer> ignoreGrps = metastoreOnly ? Collections.emptySet() : initiallyWalDisabledGrps;

        try (WALIterator it = cctx.wal().replay(status.startPtr)) {
            Map<T2<Integer, Integer>, T2<Integer, Long>> partStates = new HashMap<>();

            while (it.hasNextX()) {
                IgniteBiTuple<WALPointer, WALRecord> next = it.nextX();

                WALRecord rec = next.get2();

                switch (rec.type()) {
                    case DATA_RECORD:
                        if (metastoreOnly)
                            continue;

                        DataRecord dataRec = (DataRecord)rec;

                        for (DataEntry dataEntry : dataRec.writeEntries()) {
                            int cacheId = dataEntry.cacheId();

                            int grpId = cctx.cache().cacheDescriptor(cacheId).groupId();

                            if (!ignoreGrps.contains(grpId)) {
                                GridCacheContext cacheCtx = cctx.cacheContext(cacheId);

                                applyUpdate(cacheCtx, dataEntry);

                                applied++;
                            }
                        }

                        break;

                    case PART_META_UPDATE_STATE:
                        if (metastoreOnly)
                            continue;

                        PartitionMetaStateRecord metaStateRecord = (PartitionMetaStateRecord)rec;

                        if (!ignoreGrps.contains(metaStateRecord.groupId())) {
                            partStates.put(new T2<>(metaStateRecord.groupId(), metaStateRecord.partitionId()),
                                new T2<>((int)metaStateRecord.state(), metaStateRecord.updateCounter()));
                        }

                        break;

                    case METASTORE_DATA_RECORD:
                        MetastoreDataRecord metastoreDataRecord = (MetastoreDataRecord)rec;

                        metaStorage.applyUpdate(metastoreDataRecord.key(), metastoreDataRecord.value());

                        break;

                    case META_PAGE_UPDATE_NEXT_SNAPSHOT_ID:
                    case META_PAGE_UPDATE_LAST_SUCCESSFUL_SNAPSHOT_ID:
                    case META_PAGE_UPDATE_LAST_SUCCESSFUL_FULL_SNAPSHOT_ID:
                        if (metastoreOnly)
                            continue;

                        PageDeltaRecord rec0 = (PageDeltaRecord) rec;

                        PageMemoryEx pageMem = getPageMemoryForCacheGroup(rec0.groupId());

                        long page = pageMem.acquirePage(rec0.groupId(), rec0.pageId(), true);

                        try {
                            long addr = pageMem.writeLock(rec0.groupId(), rec0.pageId(), page, true);

                            try {
                                rec0.applyDelta(pageMem, addr);
                            }
                            finally {
                                pageMem.writeUnlock(rec0.groupId(), rec0.pageId(), page, null, true, true);
                            }
                        }
                        finally {
                            pageMem.releasePage(rec0.groupId(), rec0.pageId(), page);
                        }

                        break;

                    default:
                        // Skip other records.
                }
            }

            if (!metastoreOnly)
                restorePartitionState(partStates, ignoreGrps);
        }
        finally {
            if (!metastoreOnly)
                cctx.kernalContext().query().skipFieldLookup(false);
        }

        if (log.isInfoEnabled())
            log.info("Finished applying WAL changes [updatesApplied=" + applied +
                ", time=" + (U.currentTimeMillis() - start) + "ms]");
    }

    /**
     * @param partStates Partition states.
     * @throws IgniteCheckedException If failed to restore.
     */
    private void restorePartitionState(
        Map<T2<Integer, Integer>, T2<Integer, Long>> partStates,
        Collection<Integer> ignoreGrps
    ) throws IgniteCheckedException {
        for (CacheGroupContext grp : cctx.cache().cacheGroups()) {
            if (grp.isLocal() || !grp.affinityNode() || ignoreGrps.contains(grp.groupId())) {
                // Local cache has no partitions and its states.
                continue;
            }

            if (!grp.dataRegion().config().isPersistenceEnabled())
                continue;

            int grpId = grp.groupId();

            PageMemoryEx pageMem = (PageMemoryEx)grp.dataRegion().pageMemory();

            for (int i = 0; i < grp.affinity().partitions(); i++) {
                T2<Integer, Long> restore = partStates.get(new T2<>(grpId, i));

                if (storeMgr.exists(grpId, i)) {
                    storeMgr.ensure(grpId, i);

                    if (storeMgr.pages(grpId, i) <= 1)
                        continue;

                    GridDhtLocalPartition part = grp.topology().forceCreatePartition(i);

                    assert part != null;

                    // TODO: https://issues.apache.org/jira/browse/IGNITE-6097
                    grp.offheap().onPartitionInitialCounterUpdated(i, 0);

                    checkpointReadLock();

                    try {
                        long partMetaId = pageMem.partitionMetaPageId(grpId, i);
                        long partMetaPage = pageMem.acquirePage(grpId, partMetaId);

                        try {
                            long pageAddr = pageMem.writeLock(grpId, partMetaId, partMetaPage);

                            boolean changed = false;

                            try {
                                PagePartitionMetaIO io = PagePartitionMetaIO.VERSIONS.forPage(pageAddr);

                                if (restore != null) {
                                    int stateId = restore.get1();

                                    io.setPartitionState(pageAddr, (byte)stateId);

                                    changed = updateState(part, stateId);

                                    if (stateId == GridDhtPartitionState.OWNING.ordinal()
                                        || (stateId == GridDhtPartitionState.MOVING.ordinal()

                                        && part.initialUpdateCounter() < restore.get2())) {
                                        part.initialUpdateCounter(restore.get2());

                                        changed = true;
                                    }
                                }
                                else
                                    updateState(part, (int)io.getPartitionState(pageAddr));
                            }
                            finally {
                                pageMem.writeUnlock(grpId, partMetaId, partMetaPage, null, changed);
                            }
                        }
                        finally {
                            pageMem.releasePage(grpId, partMetaId, partMetaPage);
                        }
                    }
                    finally {
                        checkpointReadUnlock();
                    }
                }
                else if (restore != null) {
                    GridDhtLocalPartition part = grp.topology().forceCreatePartition(i);

                    assert part != null;

                    // TODO: https://issues.apache.org/jira/browse/IGNITE-6097
                    grp.offheap().onPartitionInitialCounterUpdated(i, 0);

                    updateState(part, restore.get1());
                }
            }
        }
    }

    /**
     * @param grpCtx Group context.
     * @param partId Partition ID.
     * @return Partition state.
     */
    public GridDhtPartitionState readPartitionState(CacheGroupContext grpCtx, int partId) {
        int grpId = grpCtx.groupId();
        PageMemoryEx pageMem = (PageMemoryEx)grpCtx.dataRegion().pageMemory();

        try {
            if (storeMgr.exists(grpId, partId)) {
                storeMgr.ensure(grpId, partId);

                if (storeMgr.pages(grpId, partId) > 1) {
                    long partMetaId = pageMem.partitionMetaPageId(grpId, partId);
                    long partMetaPage = pageMem.acquirePage(grpId, partMetaId);

                    try {
                        long pageAddr = pageMem.readLock(grpId, partMetaId, partMetaPage);

                        try {
                            if (PageIO.getType(pageAddr) == PageIO.T_PART_META) {
                                PagePartitionMetaIO io = PagePartitionMetaIO.VERSIONS.forPage(pageAddr);

                                GridDhtPartitionState state = GridDhtPartitionState.fromOrdinal((int)io.getPartitionState(pageAddr));

                                if (state == null)
                                    state = GridDhtPartitionState.MOVING;

                                return state;
                            }
                        }
                        finally {
                            pageMem.readUnlock(grpId, partMetaId, partMetaPage);
                        }
                    }
                    finally {
                        pageMem.releasePage(grpId, partMetaId, partMetaPage);
                    }
                }
            }
        }
        catch (IgniteCheckedException e) {
            U.error(log, "Failed to read partition state (will default to MOVING) [grp=" + grpCtx +
                ", partId=" + partId + "]", e);
        }

        return GridDhtPartitionState.MOVING;
    }

    /**
     * Wal truncate callBack.
     *
     * @param highBound WALPointer.
     */
    public void onWalTruncated(WALPointer highBound) {
        checkpointHist.onWalTruncated(highBound);
    }

    /**
     * @param part Partition to restore state for.
     * @param stateId State enum ordinal.
     * @return Updated flag.
     */
    private boolean updateState(GridDhtLocalPartition part, int stateId) {
        if (stateId != -1) {
            GridDhtPartitionState state = GridDhtPartitionState.fromOrdinal(stateId);

            assert state != null;

            part.restoreState(state == GridDhtPartitionState.EVICTED ? GridDhtPartitionState.RENTING : state);

            return true;
        }

        return false;
    }

    /**
     * @param cacheCtx Cache context to apply an update.
     * @param dataEntry Data entry to apply.
     * @throws IgniteCheckedException If failed to restore.
     */
    private void applyUpdate(GridCacheContext cacheCtx, DataEntry dataEntry) throws IgniteCheckedException {
        int partId = dataEntry.partitionId();

        if (partId == -1)
            partId = cacheCtx.affinity().partition(dataEntry.key());

        GridDhtLocalPartition locPart = cacheCtx.topology().forceCreatePartition(partId);

        switch (dataEntry.op()) {
            case CREATE:
            case UPDATE:
                cacheCtx.offheap().update(
                    cacheCtx,
                    dataEntry.key(),
                    dataEntry.value(),
                    dataEntry.writeVersion(),
                    0L,
                    locPart,
                    null);

                if (dataEntry.partitionCounter() != 0)
                    cacheCtx.offheap().onPartitionInitialCounterUpdated(partId, dataEntry.partitionCounter());

                break;

            case DELETE:
                cacheCtx.offheap().remove(cacheCtx, dataEntry.key(), partId, locPart);

                if (dataEntry.partitionCounter() != 0)
                    cacheCtx.offheap().onPartitionInitialCounterUpdated(partId, dataEntry.partitionCounter());

                break;

            case READ:
                // do nothing
                break;

            default:
                throw new IgniteCheckedException("Invalid operation for WAL entry update: " + dataEntry.op());
        }
    }

    /**
     * @throws IgniteCheckedException If failed.
     */
    private void finalizeCheckpointOnRecovery(long cpTs, UUID cpId, WALPointer walPtr) throws IgniteCheckedException {
        assert cpTs != 0;

        ByteBuffer tmpWriteBuf = ByteBuffer.allocateDirect(pageSize());

        long start = System.currentTimeMillis();

        Collection<DataRegion> memPolicies = context().database().dataRegions();

        List<IgniteBiTuple<PageMemory, Collection<FullPageId>>> cpEntities = new ArrayList<>(memPolicies.size());

        for (DataRegion memPlc : memPolicies) {
            if (memPlc.config().isPersistenceEnabled()) {
                PageMemoryEx pageMem = (PageMemoryEx)memPlc.pageMemory();

                cpEntities.add(new IgniteBiTuple<PageMemory, Collection<FullPageId>>(
                    pageMem, (pageMem).beginCheckpoint()));
            }
        }

        tmpWriteBuf.order(ByteOrder.nativeOrder());

        // Identity stores set.
        Collection<PageStore> updStores = new HashSet<>();

        int cpPagesCnt = 0;

        for (IgniteBiTuple<PageMemory, Collection<FullPageId>> e : cpEntities) {
            PageMemoryEx pageMem = (PageMemoryEx)e.get1();

            Collection<FullPageId> cpPages = e.get2();

            cpPagesCnt += cpPages.size();

            for (FullPageId fullId : cpPages) {
                tmpWriteBuf.rewind();

                Integer tag = pageMem.getForCheckpoint(fullId, tmpWriteBuf, null);

                if (tag != null) {
                    tmpWriteBuf.rewind();

                    PageStore store = storeMgr.writeInternal(fullId.groupId(), fullId.pageId(), tmpWriteBuf, tag, true);

                    tmpWriteBuf.rewind();

                    updStores.add(store);
                }
            }
        }

        long written = U.currentTimeMillis();

        for (PageStore updStore : updStores)
            updStore.sync();

        long fsync = U.currentTimeMillis();

        for (IgniteBiTuple<PageMemory, Collection<FullPageId>> e : cpEntities)
            ((PageMemoryEx)e.get1()).finishCheckpoint();

        writeCheckpointEntry(
            tmpWriteBuf,
            cpTs,
            cpId,
            walPtr,
            null,
            CheckpointEntryType.END);

        cctx.pageStore().finishRecover();

        if (log.isInfoEnabled())
            log.info(String.format("Checkpoint finished [cpId=%s, pages=%d, markPos=%s, " +
                    "pagesWrite=%dms, fsync=%dms, total=%dms]",
                cpId,
                cpPagesCnt,
                walPtr,
                written - start,
                fsync - written,
                fsync - start));
    }

    /**
     * @param cpId Checkpoint ID.
     * @param ptr Wal pointer of current checkpoint.
     */
    private CheckpointEntry writeCheckpointEntry(
        ByteBuffer tmpWriteBuf,
        long cpTs,
        UUID cpId,
        WALPointer ptr,
        CheckpointRecord rec,
        CheckpointEntryType type
    ) throws IgniteCheckedException {
        assert ptr instanceof FileWALPointer;

        FileWALPointer filePtr = (FileWALPointer)ptr;

        String fileName = checkpointFileName(cpTs, cpId, type);

        try (FileChannel ch = FileChannel.open(Paths.get(cpDir.getAbsolutePath(), fileName),
            StandardOpenOption.CREATE_NEW, StandardOpenOption.APPEND)) {

            tmpWriteBuf.rewind();

            tmpWriteBuf.putLong(filePtr.index());

            tmpWriteBuf.putInt(filePtr.fileOffset());

            tmpWriteBuf.putInt(filePtr.length());

            tmpWriteBuf.flip();

            ch.write(tmpWriteBuf);

            tmpWriteBuf.clear();

            if (!skipSync)
                ch.force(true);

            return createCheckPointEntry(cpTs, ptr, cpId, rec, type);
        }
        catch (IOException e) {
            throw new IgniteCheckedException(e);
        }
    }

    /** {@inheritDoc} */
    @Override public AtomicInteger writtenPagesCounter() {
        return writtenPagesCntr;
    }

<<<<<<< HEAD
    /** {@inheritDoc} */
    @Override public AtomicInteger syncedPagesCounter() {
        return syncedPagesCntr;
    }

    /** {@inheritDoc} */
    @Override public AtomicInteger evictedPagesCntr() {
        return evictedPagesCntr;
    }

    /** {@inheritDoc} */
    @Override public int currentCheckpointPagesCount() {
=======
    /**
     * @return Counter for fsynced checkpoint pages. Not null only if checkpoint is running.
     */
    public AtomicInteger syncedPagesCounter() {
        return syncedPagesCntr;
    }

    /**
     * @return Counter for evicted pages during current checkpoint. Not null only if checkpoint is running.
     */
    public AtomicInteger evictedPagesCntr() {
        return evictedPagesCntr;
    }

    /**
     * @return Number of pages in current checkpoint. If checkpoint is not running, returns 0.
     */
    public int currentCheckpointPagesCount() {
>>>>>>> 7b37f648
        return currCheckpointPagesCnt;
    }

    /**
     * @param cpTs Checkpoint timestamp.
     * @param cpId Checkpoint ID.
     * @param type Checkpoint type.
     * @return Checkpoint file name.
     */
    private static String checkpointFileName(long cpTs, UUID cpId, CheckpointEntryType type) {
        return cpTs + "-" + cpId + "-" + type + ".bin";
    }

    /**
     * Replace thread local with buffers. Thread local should provide direct buffer with one page in length.
     *
     * @param threadBuf new thread-local with buffers for the checkpoint threads.
     */
    public void setThreadBuf(final ThreadLocal<ByteBuffer> threadBuf) {
        this.threadBuf = threadBuf;
    }

    /**
     * @param cpTs Checkpoint timestamp.
     * @param ptr Wal pointer of checkpoint.
     * @param cpId Checkpoint ID.
     * @param rec Checkpoint record.
     * @param type Checkpoint type.
     *
     * @return Checkpoint entry.
     */
    private CheckpointEntry createCheckPointEntry(
        long cpTs,
        WALPointer ptr,
        UUID cpId,
        @Nullable CheckpointRecord rec,
        CheckpointEntryType type
    ) {
        assert cpTs > 0;
        assert ptr != null;
        assert cpId != null;
        assert type != null;

        if (type != CheckpointEntryType.START)
            return null;

        CheckpointEntry entry;

        Map<Integer, CacheState> cacheGrpStates = null;

        // Create lazy checkpoint entry.
        if ((checkpointHist.histMap.size() + 1 < maxCpHistMemSize) && rec != null)
            cacheGrpStates = rec.cacheGroupStates();

        return new CheckpointEntry(cpTs, ptr, cpId, cacheGrpStates);
    }

    /**
     *
     */
    @SuppressWarnings("NakedNotify")
    public class Checkpointer extends GridWorker {
        /** Temporary write buffer. */
        private final ByteBuffer tmpWriteBuf;

        /** Next scheduled checkpoint progress. */
        private volatile CheckpointProgress scheduledCp;

        /** Current checkpoint. This field is updated only by checkpoint thread. */
        private volatile CheckpointProgress curCpProgress;

        /** Shutdown now. */
        private volatile boolean shutdownNow;

        /** */
        private long lastCpTs;

        /**
         * @param gridName Grid name.
         * @param name Thread name.
         * @param log Logger.
         */
        protected Checkpointer(@Nullable String gridName, String name, IgniteLogger log) {
            super(gridName, name, log);

            scheduledCp = new CheckpointProgress(U.currentTimeMillis() + checkpointFreq);

            tmpWriteBuf = ByteBuffer.allocateDirect(pageSize());

            tmpWriteBuf.order(ByteOrder.nativeOrder());
        }

        /** {@inheritDoc} */
        @Override protected void body() throws InterruptedException, IgniteInterruptedCheckedException {
            while (!isCancelled()) {
                waitCheckpointEvent();

                GridFutureAdapter<Void> enableChangeApplied = GridCacheDatabaseSharedManager.this.enableChangeApplied;

                if (enableChangeApplied != null) {
                    enableChangeApplied.onDone();

                    GridCacheDatabaseSharedManager.this.enableChangeApplied = null;
                }

                if (checkpointsEnabled)
                    doCheckpoint();
                else {
                    synchronized (this) {
                        scheduledCp.nextCpTs = U.currentTimeMillis() + checkpointFreq;
                    }
                }
            }

            // Final run after the cancellation.
            if (checkpointsEnabled && !shutdownNow)
                doCheckpoint();

            scheduledCp.cpFinishFut.onDone(new NodeStoppingException("Node is stopping."));
        }

        /**
         *
         */
        private CheckpointProgressSnapshot wakeupForCheckpoint(long delayFromNow, String reason) {
            CheckpointProgress sched = scheduledCp;

            long next = U.currentTimeMillis() + delayFromNow;

            if (sched.nextCpTs <= next)
                return new CheckpointProgressSnapshot(sched);

            CheckpointProgressSnapshot ret;

            synchronized (this) {
                sched = scheduledCp;

                if (sched.nextCpTs > next) {
                    sched.reason = reason;

                    sched.nextCpTs = next;
                }

                ret = new CheckpointProgressSnapshot(sched);

                notifyAll();
            }

            return ret;
        }

        /**
         * @param snapshotOperation Snapshot operation.
         */
        public IgniteInternalFuture wakeupForSnapshotCreation(SnapshotOperation snapshotOperation) {
            GridFutureAdapter<Object> ret;

            synchronized (this) {
                scheduledCp.nextCpTs = U.currentTimeMillis();

                scheduledCp.reason = "snapshot";

                scheduledCp.nextSnapshot = true;

                scheduledCp.snapshotOperation = snapshotOperation;

                ret = scheduledCp.cpBeginFut;

                notifyAll();
            }

            return ret;
        }

        /**
         *
         */
        private void doCheckpoint() {
            try {
                CheckpointMetricsTracker tracker = new CheckpointMetricsTracker();

                Checkpoint chp = markCheckpointBegin(tracker);

                currCheckpointPagesCnt = chp.pagesSize;

                writtenPagesCntr = new AtomicInteger();
                syncedPagesCntr = new AtomicInteger();
                evictedPagesCntr = new AtomicInteger();

                boolean interrupted = true;

                try {
                    if (chp.hasDelta()) {
                        // Identity stores set.
                        ConcurrentLinkedHashMap<PageStore, LongAdder> updStores = new ConcurrentLinkedHashMap<>();

                        CountDownFuture doneWriteFut = new CountDownFuture(
                            asyncRunner == null ? 1 : chp.cpPages.collectionsSize());

                        tracker.onPagesWriteStart();

                        final int totalPagesToWriteCnt = chp.cpPages.size();

                        if (asyncRunner != null) {
                            for (int i = 0; i < chp.cpPages.collectionsSize(); i++) {
                                Runnable write = new WriteCheckpointPages(
                                    tracker,
                                    chp.cpPages.innerCollection(i),
                                    updStores,
                                    doneWriteFut,
                                    totalPagesToWriteCnt
                                );

                                try {
                                    asyncRunner.execute(write);
                                }
                                catch (RejectedExecutionException ignore) {
                                    // Run the task synchronously.
                                    write.run();
                                }
                            }
                        }
                        else {
                            // Single-threaded checkpoint.
                            Runnable write = new WriteCheckpointPages(tracker,
                                chp.cpPages,
                                updStores,
                                doneWriteFut,
                                totalPagesToWriteCnt);

                            write.run();
                        }

                        // Wait and check for errors.
                        try {
                            doneWriteFut.get();
                        } catch (IgniteCheckedException e) {
                            chp.progress.cpFinishFut.onDone(e);

                            // In case of writing error node should be invalidated and stopped.
                            NodeInvalidator.INSTANCE.invalidate(cctx.kernalContext(), e);

                            return;
                        }

                        // Must re-check shutdown flag here because threads may have skipped some pages.
                        // If so, we should not put finish checkpoint mark.
                        if (shutdownNow) {
                            chp.progress.cpFinishFut.onDone(new NodeStoppingException("Node is stopping."));

                            return;
                        }

                        tracker.onFsyncStart();

                        if (!skipSync) {
                            for (Map.Entry<PageStore, LongAdder> updStoreEntry : updStores.entrySet()) {
                                if (shutdownNow) {
                                    chp.progress.cpFinishFut.onDone(new NodeStoppingException("Node is stopping."));

                                    return;
                                }

                                updStoreEntry.getKey().sync();

                                syncedPagesCntr.addAndGet(updStoreEntry.getValue().intValue());
                            }
                        }
                    }
                    else {
                        tracker.onPagesWriteStart();
                        tracker.onFsyncStart();
                    }

                    snapshotMgr.afterCheckpointPageWritten();

                    // Must mark successful checkpoint only if there are no exceptions or interrupts.
                    interrupted = false;
                }
                finally {
                    if (!interrupted)
                        markCheckpointEnd(chp);
                }

                tracker.onEnd();

                if (chp.hasDelta()) {
                    if (printCheckpointStats) {
                        if (log.isInfoEnabled())
                            log.info(String.format("Checkpoint finished [cpId=%s, pages=%d, markPos=%s, " +
                                    "walSegmentsCleared=%d, markDuration=%dms, pagesWrite=%dms, fsync=%dms, " +
                                    "total=%dms]",
                                chp.cpEntry.checkpointId(),
                                chp.pagesSize,
                                chp.cpEntry.checkpointMark(),
                                chp.walFilesDeleted,
                                tracker.markDuration(),
                                tracker.pagesWriteDuration(),
                                tracker.fsyncDuration(),
                                tracker.totalDuration()));
                    }

                    persStoreMetrics.onCheckpoint(
                        tracker.lockWaitDuration(),
                        tracker.markDuration(),
                        tracker.pagesWriteDuration(),
                        tracker.fsyncDuration(),
                        tracker.totalDuration(),
                        chp.pagesSize,
                        tracker.dataPagesWritten(),
                        tracker.cowPagesWritten());
                }
                else {
                    persStoreMetrics.onCheckpoint(
                        tracker.lockWaitDuration(),
                        tracker.markDuration(),
                        tracker.pagesWriteDuration(),
                        tracker.fsyncDuration(),
                        tracker.totalDuration(),
                        chp.pagesSize,
                        tracker.dataPagesWritten(),
                        tracker.cowPagesWritten());
                }
            }
            catch (IgniteCheckedException e) {
                // TODO-ignite-db how to handle exception?
                U.error(log, "Failed to create checkpoint.", e);
            }
        }

        /**
         *
         */
        @SuppressWarnings("WaitNotInLoop")
        private void waitCheckpointEvent() {
            boolean cancel = false;

            try {
                long now = U.currentTimeMillis();

                synchronized (this) {
                    long remaining;

                    while ((remaining = scheduledCp.nextCpTs - now) > 0 && !isCancelled()) {
                        wait(remaining);

                        now = U.currentTimeMillis();
                    }
                }
            }
            catch (InterruptedException ignored) {
                Thread.currentThread().interrupt();

                cancel = true;
            }

            if (cancel)
                isCancelled = true;
        }

        /**
         *
         */
        @SuppressWarnings("TooBroadScope")
        private Checkpoint markCheckpointBegin(CheckpointMetricsTracker tracker) throws IgniteCheckedException {
            CheckpointRecord cpRec = new CheckpointRecord(null);

            WALPointer cpPtr = null;

            final CheckpointProgress curr;

            IgniteBiTuple<Collection<GridMultiCollectionWrapper<FullPageId>>, Integer> cpPagesTuple;

            tracker.onLockWaitStart();

            boolean hasPages;

            IgniteFuture snapFut = null;

            checkpointLock.writeLock().lock();

            try {
                tracker.onMarkStart();

                synchronized (this) {
                    curr = scheduledCp;

                    curr.started = true;

                    if (curr.reason == null)
                        curr.reason = "timeout";

                    // It is important that we assign a new progress object before checkpoint mark in page memory.
                    scheduledCp = new CheckpointProgress(U.currentTimeMillis() + checkpointFreq);

                    curCpProgress = curr;
                }

                final PartitionAllocationMap map = new PartitionAllocationMap();

                DbCheckpointListener.Context ctx0 = new DbCheckpointListener.Context() {
                    @Override public boolean nextSnapshot() {
                        return curr.nextSnapshot;
                    }

                    /** {@inheritDoc} */
                    @Override public PartitionAllocationMap partitionStatMap() {
                        return map;
                    }

                    @Override public boolean needToSnapshot(String cacheOrGrpName) {
                        return curr.snapshotOperation.cacheGroupIds().contains(CU.cacheId(cacheOrGrpName));
                    }
                };

                // Listeners must be invoked before we write checkpoint record to WAL.
                for (DbCheckpointListener lsnr : lsnrs)
                    lsnr.onCheckpointBegin(ctx0);

                if (curr.nextSnapshot)
                    snapFut = snapshotMgr.onMarkCheckPointBegin(curr.snapshotOperation, map);

                for (CacheGroupContext grp : cctx.cache().cacheGroups()) {
                    if (grp.isLocal() || !grp.walEnabled())
                        continue;

                    int locPartsSize = 0;
<<<<<<< HEAD

                    for (GridDhtLocalPartition ignored : grp.topology().currentLocalPartitions())
                        locPartsSize++;

=======

                    for (GridDhtLocalPartition ignored : grp.topology().currentLocalPartitions())
                        locPartsSize++;

>>>>>>> 7b37f648
                    CacheState state = new CacheState(locPartsSize);

                    for (GridDhtLocalPartition part : grp.topology().currentLocalPartitions()) {
                        state.addPartitionState(
                            part.id(),
                            part.dataStore().fullSize(),
                            part.updateCounter(),
                            (byte)part.state().ordinal()
                        );
                    }

                    cpRec.addCacheGroupState(grp.groupId(), state);
                }

                cpPagesTuple = beginAllCheckpoints();

                hasPages = hasPageForWrite(cpPagesTuple.get1());

                if (hasPages || curr.nextSnapshot) {
                    // No page updates for this checkpoint are allowed from now on.
                    cpPtr = cctx.wal().log(cpRec);

                    if (cpPtr == null)
                        cpPtr = CheckpointStatus.NULL_PTR;
                }
            }
            finally {
                checkpointLock.writeLock().unlock();

                tracker.onLockRelease();
            }

            curr.cpBeginFut.onDone();

            if (snapFut != null) {
                try {
                    snapFut.get();
                }
                catch (IgniteException e) {
                    U.error(log, "Failed to wait for snapshot operation initialization: " +
                        curr.snapshotOperation + "]", e);
                }
            }

            if (hasPages) {
                assert cpPtr != null;

                // Sync log outside the checkpoint write lock.
                cctx.wal().fsync(cpPtr);

                long cpTs = System.currentTimeMillis();

                // This can happen in an unlikely event of two checkpoints happening
                // within a currentTimeMillis() granularity window.
                if (cpTs == lastCpTs)
                    cpTs++;

                lastCpTs = cpTs;

                CheckpointEntry cpEntry = writeCheckpointEntry(
                    tmpWriteBuf,
                    cpTs,
                    cpRec.checkpointId(),
                    cpPtr,
                    cpRec,
                    CheckpointEntryType.START);

                checkpointHist.addCheckpointEntry(cpEntry);

                GridMultiCollectionWrapper<FullPageId> cpPages = splitAndSortCpPagesIfNeeded(cpPagesTuple);

                if (printCheckpointStats)
                    if (log.isInfoEnabled())
                        log.info(String.format("Checkpoint started [checkpointId=%s, startPtr=%s, checkpointLockWait=%dms, " +
                                "checkpointLockHoldTime=%dms, pages=%d, reason='%s']",
                            cpRec.checkpointId(),
                            cpPtr,
                            tracker.lockWaitDuration(),
                            tracker.lockHoldDuration(),
                            cpPages.size(),
                            curr.reason)
                        );

                return new Checkpoint(cpEntry, cpPages, curr);
            }
            else {
                if (curr.nextSnapshot)
                    cctx.wal().fsync(null);

                if (printCheckpointStats) {
                    if (log.isInfoEnabled())
                        LT.info(log, String.format("Skipping checkpoint (no pages were modified) [" +
                                "checkpointLockWait=%dms, checkpointLockHoldTime=%dms, reason='%s']",
                            tracker.lockWaitDuration(),
                            tracker.lockHoldDuration(),
                            curr.reason));
                }

                GridMultiCollectionWrapper<FullPageId> wrapper = new GridMultiCollectionWrapper<>(new Collection[0]);

                return new Checkpoint(null, wrapper, curr);
            }
        }

        /**
         * Check that at least one collection is not empty.
         *
         * @param cpPagesCollWrapper Collection of {@link GridMultiCollectionWrapper} checkpoint pages.
         */
        private boolean hasPageForWrite(Collection<GridMultiCollectionWrapper<FullPageId>> cpPagesCollWrapper) {
            boolean hasPages = false;

            for (Collection c : cpPagesCollWrapper)
                if (!c.isEmpty()) {
                    hasPages = true;

                    break;
                }

            return hasPages;
        }

        /**
         * @return tuple with collections of FullPageIds obtained from each PageMemory and overall number of dirty
         * pages.
         */
        private IgniteBiTuple<Collection<GridMultiCollectionWrapper<FullPageId>>, Integer> beginAllCheckpoints() {
            Collection<GridMultiCollectionWrapper<FullPageId>> res = new ArrayList(dataRegions().size());

            int pagesNum = 0;

            for (DataRegion memPlc : dataRegions()) {
                if (!memPlc.config().isPersistenceEnabled())
                    continue;

                GridMultiCollectionWrapper<FullPageId> nextCpPagesCol = ((PageMemoryEx)memPlc.pageMemory()).beginCheckpoint();

                pagesNum += nextCpPagesCol.size();

                res.add(nextCpPagesCol);
            }

            currCheckpointPagesCnt = pagesNum;

            return new IgniteBiTuple<>(res, pagesNum);
        }

        /**
         * @param chp Checkpoint snapshot.
         */
        private void markCheckpointEnd(Checkpoint chp) throws IgniteCheckedException {
            synchronized (this) {
                writtenPagesCntr = null;
                syncedPagesCntr = null;
                evictedPagesCntr = null;

                for (DataRegion memPlc : dataRegions()) {
                    if (!memPlc.config().isPersistenceEnabled())
                        continue;

                    ((PageMemoryEx)memPlc.pageMemory()).finishCheckpoint();
                }

                if (chp.hasDelta())
                    writeCheckpointEntry(
                        tmpWriteBuf,
                        chp.cpEntry.checkpointTimestamp(),
                        chp.cpEntry.checkpointId(),
                        chp.cpEntry.checkpointMark(),
                        null,
                        CheckpointEntryType.END);

                currCheckpointPagesCnt = 0;
            }

            checkpointHist.onCheckpointFinished(chp);

            if (chp.progress != null)
                chp.progress.cpFinishFut.onDone();
        }

        /** {@inheritDoc} */
        @Override public void cancel() {
            if (log.isDebugEnabled())
                log.debug("Cancelling grid runnable: " + this);

            // Do not interrupt runner thread.
            isCancelled = true;

            synchronized (this) {
                notifyAll();
            }
        }

        /**
         *
         */
        public void shutdownNow() {
            shutdownNow = true;

            if (!isCancelled)
                cancel();
        }
    }

    /**
     * Reorders list of checkpoint pages and splits them into needed number of sublists according to
     * {@link DataStorageConfiguration#getCheckpointThreads()} and
     * {@link DataStorageConfiguration#getCheckpointWriteOrder()}.
     *
     * @param cpPagesTuple Checkpoint pages tuple.
     */
    private GridMultiCollectionWrapper<FullPageId> splitAndSortCpPagesIfNeeded(
        IgniteBiTuple<Collection<GridMultiCollectionWrapper<FullPageId>>, Integer> cpPagesTuple
    ) {
        List<FullPageId> cpPagesList = new ArrayList<>(cpPagesTuple.get2());

        for (GridMultiCollectionWrapper<FullPageId> col : cpPagesTuple.get1()) {
            for (int i = 0; i < col.collectionsSize(); i++)
                cpPagesList.addAll(col.innerCollection(i));
        }

        if (persistenceCfg.getCheckpointWriteOrder() == CheckpointWriteOrder.SEQUENTIAL) {
            FullPageId[] objects = cpPagesList.toArray(new FullPageId[cpPagesList.size()]);

            Arrays.parallelSort(objects, new Comparator<FullPageId>() {
                @Override public int compare(FullPageId o1, FullPageId o2) {
                    int cmp = Long.compare(o1.groupId(), o2.groupId());
                    if (cmp != 0)
                        return cmp;

                    return Long.compare(PageIdUtils.effectivePageId(o1.pageId()),
                        PageIdUtils.effectivePageId(o2.pageId()));
                }
            });

            cpPagesList = Arrays.asList(objects);
        }

        int cpThreads = persistenceCfg.getCheckpointThreads();

        int pagesSubLists = cpThreads == 1 ? 1 : cpThreads * 4;
        // Splitting pages to (threads * 4) subtasks. If any thread will be faster, it will help slower threads.

        Collection[] pagesSubListArr = new Collection[pagesSubLists];

        for (int i = 0; i < pagesSubLists; i++) {
            int totalSize = cpPagesList.size();

            int from = totalSize * i / (pagesSubLists);

            int to = totalSize * (i + 1) / (pagesSubLists);

            pagesSubListArr[i] = cpPagesList.subList(from, to);
        }

        return new GridMultiCollectionWrapper<FullPageId>(pagesSubListArr);
    }

    /** Pages write task */
    private class WriteCheckpointPages implements Runnable {
        /** */
        private CheckpointMetricsTracker tracker;

        /** Collection of page IDs to write under this task. Overall pages to write may be greater than this collection */
        private Collection<FullPageId> writePageIds;

        /** */
        private ConcurrentLinkedHashMap<PageStore, LongAdder> updStores;

        /** */
        private CountDownFuture doneFut;

        /** Total pages to write, counter may be greater than {@link #writePageIds} size */
        private final int totalPagesToWrite;

        /**
         * Creates task for write pages
         *
         * @param tracker
         * @param writePageIds Collection of page IDs to write.
         * @param updStores
         * @param doneFut
         * @param totalPagesToWrite total pages to be written under this checkpoint
         */
        private WriteCheckpointPages(
            final CheckpointMetricsTracker tracker,
            final Collection<FullPageId> writePageIds,
            final ConcurrentLinkedHashMap<PageStore, LongAdder> updStores,
            final CountDownFuture doneFut,
            final int totalPagesToWrite) {
            this.tracker = tracker;
            this.writePageIds = writePageIds;
            this.updStores = updStores;
            this.doneFut = doneFut;
            this.totalPagesToWrite = totalPagesToWrite;
        }

        /** {@inheritDoc} */
        @Override public void run() {
            ByteBuffer tmpWriteBuf = threadBuf.get();

            long writeAddr = GridUnsafe.bufferAddress(tmpWriteBuf);

            snapshotMgr.beforeCheckpointPageWritten();

            try {
                for (FullPageId fullId : writePageIds) {
                    if (checkpointer.shutdownNow)
                        break;

                    tmpWriteBuf.rewind();

                    snapshotMgr.beforePageWrite(fullId);

                    int grpId = fullId.groupId();

                    PageMemoryEx pageMem;

                    if (grpId != MetaStorage.METASTORAGE_CACHE_ID) {
                        CacheGroupContext grp = context().cache().cacheGroup(grpId);

                        if (grp == null)
                            continue;

                        if (!grp.dataRegion().config().isPersistenceEnabled())
                            continue;

                        pageMem = (PageMemoryEx)grp.dataRegion().pageMemory();
                    }
                    else
                        pageMem = (PageMemoryEx)metaStorage.pageMemory();


                    Integer tag = pageMem.getForCheckpoint(
                        fullId, tmpWriteBuf, persStoreMetrics.metricsEnabled() ? tracker : null);

                    if (tag != null) {
                        assert PageIO.getType(tmpWriteBuf) != 0 : "Invalid state. Type is 0! pageId = " + U.hexLong(fullId.pageId());
                        assert PageIO.getVersion(tmpWriteBuf) != 0 : "Invalid state. Version is 0! pageId = " + U.hexLong(fullId.pageId());

                        tmpWriteBuf.rewind();

                        if (persStoreMetrics.metricsEnabled()) {
                            int pageType = PageIO.getType(tmpWriteBuf);

                            if (PageIO.isDataPageType(pageType))
                                tracker.onDataPageWritten();
                        }

                        if (!skipCrc) {
                            PageIO.setCrc(writeAddr, PureJavaCrc32.calcCrc32(tmpWriteBuf, pageSize()));

                            tmpWriteBuf.rewind();
                        }

                        int curWrittenPages = writtenPagesCntr.incrementAndGet();

                        snapshotMgr.onPageWrite(fullId, tmpWriteBuf, curWrittenPages, totalPagesToWrite);

                        tmpWriteBuf.rewind();

                        PageStore store = storeMgr.writeInternal(grpId, fullId.pageId(), tmpWriteBuf, tag, false);

                        updStores.computeIfAbsent(store, k -> new LongAdder()).increment();
                    }
                }

                doneFut.onDone((Void)null);
            }
            catch (Throwable e) {
                doneFut.onDone(e);
            }
        }
    }

    /**
     *
     */
    private enum CheckpointEntryType {
        /** */
        START,

        /** */
        END
    }

    /**
     *
     */
    private static class Checkpoint {
        /** Checkpoint entry. */
        private final CheckpointEntry cpEntry;

        /** Checkpoint pages. */
        private final GridMultiCollectionWrapper<FullPageId> cpPages;

        /** */
        private final CheckpointProgress progress;

        /** Number of deleted WAL files. */
        private int walFilesDeleted;

        /** */
        private final int pagesSize;

        /**
         * @param cpEntry Checkpoint entry.
         * @param cpPages Pages to write to the page store.
         * @param progress Checkpoint progress status.
         */
        private Checkpoint(
            CheckpointEntry cpEntry,
            @NotNull GridMultiCollectionWrapper<FullPageId> cpPages,
            CheckpointProgress progress
        ) {
            this.cpEntry = cpEntry;
            this.cpPages = cpPages;
            this.progress = progress;

            pagesSize = cpPages.size();
        }

        /**
         * @return {@code true} if this checkpoint contains at least one dirty page.
         */
        private boolean hasDelta() {
            return pagesSize != 0;
        }
    }

    /**
     *
     */
    private static class CheckpointStatus {
        /** Null checkpoint UUID. */
        private static final UUID NULL_UUID = new UUID(0L, 0L);

        /** Null WAL pointer. */
        private static final WALPointer NULL_PTR = new FileWALPointer(0, 0, 0);

        /** */
        private long cpStartTs;

        /** */
        private UUID cpStartId;

        /** */
        @GridToStringInclude
        private WALPointer startPtr;

        /** */
        private UUID cpEndId;

        /** */
        @GridToStringInclude
        private WALPointer endPtr;

        /**
         * @param cpStartId Checkpoint start ID.
         * @param startPtr Checkpoint start pointer.
         * @param cpEndId Checkpoint end ID.
         * @param endPtr Checkpoint end pointer.
         */
        private CheckpointStatus(long cpStartTs, UUID cpStartId, WALPointer startPtr, UUID cpEndId, WALPointer endPtr) {
            this.cpStartTs = cpStartTs;
            this.cpStartId = cpStartId;
            this.startPtr = startPtr;
            this.cpEndId = cpEndId;
            this.endPtr = endPtr;
        }

        /**
         * @return {@code True} if need to apply page log to restore tree structure.
         */
        public boolean needRestoreMemory() {
            return !F.eq(cpStartId, cpEndId) && !F.eq(NULL_UUID, cpStartId);
        }

        /** {@inheritDoc} */
        public String toString() {
            return S.toString(CheckpointStatus.class, this);
        }
    }

    /**
     *
     */
    private static class CheckpointProgress {
        /** */
        private volatile long nextCpTs;

        /** */
        private GridFutureAdapter cpBeginFut = new GridFutureAdapter<>();

        /** */
        private GridFutureAdapter cpFinishFut = new GridFutureAdapter<>();

        /** */
        private volatile boolean nextSnapshot;

        /** */
        private volatile boolean started;

        /** */
        private volatile SnapshotOperation snapshotOperation;

        /** Wakeup reason. */
        private String reason;

        /**
         * @param nextCpTs Next checkpoint timestamp.
         */
        private CheckpointProgress(long nextCpTs) {
            this.nextCpTs = nextCpTs;
        }
    }

    /**
     *
     */
    private static class CheckpointProgressSnapshot implements CheckpointFuture {
        /** */
        private final boolean started;

        /** */
        private final GridFutureAdapter<Object> cpBeginFut;

        /** */
        private final GridFutureAdapter<Object> cpFinishFut;

        /** */
        CheckpointProgressSnapshot(CheckpointProgress cpProgress) {
            started = cpProgress.started;
            cpBeginFut = cpProgress.cpBeginFut;
            cpFinishFut = cpProgress.cpFinishFut;
        }

        /** {@inheritDoc} */
        @Override public GridFutureAdapter beginFuture() {
            return cpBeginFut;
        }

        /** {@inheritDoc} */
        @Override public GridFutureAdapter finishFuture() {
            return cpFinishFut;
        }
    }

    /**
     * Checkpoint history. Holds chronological ordered map with {@link GridCacheDatabaseSharedManager.CheckpointEntry
     * CheckpointEntries}. Data is loaded from corresponding checkpoint directory. This directory holds files for
     * checkpoint start and end.
     */
    @SuppressWarnings("PublicInnerClass")
    public class CheckpointHistory {
        /**
         * Maps checkpoint's timestamp (from CP file name) to CP entry.
         * Using TS provides historical order of CP entries in map ( first is oldest )
         */
        private final NavigableMap<Long, CheckpointEntry> histMap = new ConcurrentSkipListMap<>();

        /**
         * Load history form checkpoint directory.
         *
         * @param dir Checkpoint state dir.
         */
        private void loadHistory(File dir) throws IgniteCheckedException {
            if (!dir.exists())
                return;

            File[] files = dir.listFiles(CP_FILE_FILTER);

            if (!F.isEmpty(files)) {
                Arrays.sort(files, CP_TS_COMPARATOR);

                ByteBuffer buf = ByteBuffer.allocate(16);
                buf.order(ByteOrder.nativeOrder());

                for (File file : files) {
                    Matcher matcher = CP_FILE_NAME_PATTERN.matcher(file.getName());

                    if (matcher.matches()) {
                        CheckpointEntryType type = CheckpointEntryType.valueOf(matcher.group(3));

                        if (type == CheckpointEntryType.START) {
                            long cpTs = Long.parseLong(matcher.group(1));
                            UUID cpId = UUID.fromString(matcher.group(2));

                            WALPointer ptr = readPointer(file, buf);

                            if (ptr == null)
                                continue;

                            CheckpointEntry entry = createCheckPointEntry(cpTs, ptr, cpId, null, type);

                            histMap.put(cpTs, entry);
                        }
                    }
                }
            }
        }

        /**
         * @param cpTs Checkpoint timestamp.
         * @return Initialized entry.
         * @throws IgniteCheckedException If failed to initialize entry.
         */
        private CheckpointEntry entry(Long cpTs) throws IgniteCheckedException {
            CheckpointEntry entry = histMap.get(cpTs);

            if (entry == null)
                throw new IgniteCheckedException("Checkpoint entry was removed: " + cpTs);

            return entry;
        }

        /**
         * @return Collection of checkpoint timestamps.
         */
        public Collection<Long> checkpoints() {
            return histMap.keySet();
        }

        /**
         * Adds checkpoint entry after the corresponding WAL record has been written to WAL. The checkpoint itself
         * is not finished yet.
         *
         * @param entry Entry to ad.
         */
        private void addCheckpointEntry(CheckpointEntry entry) {
            histMap.put(entry.checkpointTimestamp(), entry);
        }

        /**
         * Callback on truncate wal.
         */
        private void onWalTruncated(WALPointer ptr) {
            FileWALPointer highBound = (FileWALPointer)ptr;

            List<CheckpointEntry> cpToRemove = new ArrayList<>();

            for (CheckpointEntry cpEntry : histMap.values()) {
                FileWALPointer cpPnt = (FileWALPointer)cpEntry.checkpointMark();

                if (highBound.compareTo(cpPnt) <= 0)
                    break;

                if (cctx.wal().reserved(cpEntry.checkpointMark())) {
                    U.warn(log, "Could not clear historyMap due to WAL reservation on cpEntry " + cpEntry.cpId +
                        ", history map size is " + histMap.size());

                    break;
                }

                if (!removeCheckpointFiles(cpEntry))
                    cpToRemove.add(cpEntry);
            }

            for (CheckpointEntry cpEntry : cpToRemove)
                histMap.remove(cpEntry.cpTs);
        }

        /**
         * Clears checkpoint history.
         */
        private void onCheckpointFinished(Checkpoint chp) {
            int deleted = 0;

            boolean dropWal = persistenceCfg.getWalHistorySize() != Integer.MAX_VALUE;

            while (histMap.size() > maxCpHistMemSize) {
                Map.Entry<Long, CheckpointEntry> entry = histMap.firstEntry();

                CheckpointEntry cpEntry = entry.getValue();

                if (cctx.wal().reserved(cpEntry.checkpointMark())) {
                    U.warn(log, "Could not clear historyMap due to WAL reservation on cpEntry " + cpEntry.cpId +
                        ", history map size is " + histMap.size());

                    break;
                }

                boolean fail = removeCheckpointFiles(cpEntry);

                if (!fail) {
                    if (dropWal)
                        deleted += cctx.wal().truncate(null, cpEntry.checkpointMark());

                    histMap.remove(entry.getKey());
                }
                else
                    break;
            }

            chp.walFilesDeleted = deleted;

            if (!chp.cpPages.isEmpty())
                cctx.wal().allowCompressionUntil(chp.cpEntry.checkpointMark());
        }

        /**
         * @param cpEntry Checkpoint entry.
         * @return {True} if delete fail.
         */
        private boolean removeCheckpointFiles(CheckpointEntry cpEntry) {
            File startFile = new File(cpDir.getAbsolutePath(), cpEntry.startFile());
            File endFile = new File(cpDir.getAbsolutePath(), cpEntry.endFile());

            boolean rmvdStart = !startFile.exists() || startFile.delete();
            boolean rmvdEnd = !endFile.exists() || endFile.delete();

            boolean fail = !rmvdStart || !rmvdEnd;

            if (fail) {
                U.warn(log, "Failed to remove stale checkpoint files [startFile=" + startFile.getAbsolutePath() +
                    ", endFile=" + endFile.getAbsolutePath() + ']');

                if (histMap.size() > 2 * maxCpHistMemSize) {
                    U.error(log, "Too many stale checkpoint entries in the map, will truncate WAL archive anyway.");

                    fail = false;
                }
            }

            return fail;
        }
    }

    /**
     * Checkpoint entry.
     */
    private static class CheckpointEntry {
        /** Checkpoint timestamp. */
        private long cpTs;

        /** Checkpoint end mark. */
        private WALPointer cpMark;

        /** Checkpoint ID. */
        private UUID cpId;

        /** */
        private volatile SoftReference<GroupStateLazyStore> grpStateLazyStore;

        /**
         * Checkpoint entry constructor.
         *
         * If {@code grpStates} is null then it will be inited lazy from wal pointer.
         *
         * @param cpTs Checkpoint timestamp.
         * @param cpMark Checkpoint mark pointer.
         * @param cpId Checkpoint ID.
         * @param cacheGrpStates Cache groups states.
         */
        private CheckpointEntry(
            long cpTs,
            WALPointer cpMark,
            UUID cpId,
            @Nullable Map<Integer, CacheState> cacheGrpStates
        ) {
            this.cpTs = cpTs;
            this.cpMark = cpMark;
            this.cpId = cpId;
            this.grpStateLazyStore = new SoftReference<>(new GroupStateLazyStore(cacheGrpStates));
        }

        /**
         * @return Checkpoint timestamp.
         */
        private long checkpointTimestamp() {
            return cpTs;
        }

        /**
         * @return Checkpoint ID.
         */
        private UUID checkpointId() {
            return cpId;
        }

        /**
         * @return Checkpoint mark.
         */
        private WALPointer checkpointMark() {
            return cpMark;
        }

        /**
         * @return Start file name.
         */
        private String startFile() {
            return checkpointFileName(cpTs, cpId, CheckpointEntryType.START);
        }

        /**
         * @return End file name.
         */
        private String endFile() {
            return checkpointFileName(cpTs, cpId, CheckpointEntryType.END);
        }

        /**
         * @param cctx Cache shred context.
         */
        public Map<Integer, GroupState> groupState(
            GridCacheSharedContext cctx
        ) throws IgniteCheckedException {
            GroupStateLazyStore store = initIfNeeded(cctx);

            return store.grpStates;
        }

        /**
         * @param cctx Cache shred context.
         * @return Group lazy store.
         */
        private GroupStateLazyStore initIfNeeded(GridCacheSharedContext cctx) throws IgniteCheckedException {
            GroupStateLazyStore store = grpStateLazyStore.get();

            if (store == null) {
                store = new GroupStateLazyStore();

                grpStateLazyStore = new SoftReference<>(store);
            }

            store.initIfNeeded(cctx, cpMark);

            return store;
        }

        /**
         * @param cctx Cache shared context.
         * @param grpId Cache group ID.
         * @param part Partition ID.
         * @return Partition counter or {@code null} if not found.
         */
        private Long partitionCounter(GridCacheSharedContext cctx, int grpId, int part) {
            GroupStateLazyStore store;

            try {
                store = initIfNeeded(cctx);
            }
            catch (IgniteCheckedException e) {
                return null;
            }

            return store.partitionCounter(grpId, part);
        }

        /**
         *
         */
        private static class GroupState {
            /** */
            private int[] parts;

            /** */
            private long[] cnts;

            /** */
            private int idx;

            /**
             * @param partsCnt Partitions count.
             */
            private GroupState(int partsCnt) {
                parts = new int[partsCnt];
                cnts = new long[partsCnt];
            }

            /**
             * @param partId Partition ID to add.
             * @param cntr Partition counter.
             */
            public void addPartitionCounter(int partId, long cntr) {
                if (idx == parts.length)
                    throw new IllegalStateException("Failed to add new partition to the partitions state " +
                        "(no enough space reserved) [partId=" + partId + ", reserved=" + parts.length + ']');

                if (idx > 0) {
                    if (parts[idx - 1] >= partId)
                        throw new IllegalStateException("Adding partition in a wrong order [prev=" + parts[idx - 1] +
                            ", cur=" + partId + ']');
                }

                parts[idx] = partId;

                cnts[idx] = cntr;

                idx++;
            }

            /**
             * Gets partition counter by partition ID.
             *
             * @param partId Partition ID.
             * @return Partition update counter (will return {@code -1} if partition is not present in the record).
             */
            public long counterByPartition(int partId) {
                int idx = indexByPartition(partId);

                return idx >= 0 ? cnts[idx] : 0;
            }

            public long size(){
                return idx;
            }

            /**
             * @param partId Partition ID to search.
             * @return Non-negative index of partition if found or negative value if not found.
             */
            private int indexByPartition(int partId) {
                return Arrays.binarySearch(parts, 0, idx, partId);
            }

            /** {@inheritDoc} */
            @Override public String toString() {
                return "GroupState [cap=" + parts.length + ", size=" + idx + ']';
            }
        }

        /**
         *  Group state lazy store.
         */
        private static class GroupStateLazyStore {
            /** */
            private static final AtomicIntegerFieldUpdater<GroupStateLazyStore> initGuardUpdater =
                AtomicIntegerFieldUpdater.newUpdater(GroupStateLazyStore.class, "initGuard");

            /** Cache states. Initialized lazily. */
            private volatile Map<Integer, GroupState> grpStates;

            /** */
            private final CountDownLatch latch;

            /** */
            @SuppressWarnings("unused")
            private volatile int initGuard;

            /** Initialization exception. */
            private IgniteCheckedException initEx;

            /**
             * Default constructor.
             */
            private GroupStateLazyStore() {
                this(null);
            }

            /**
             * @param cacheGrpStates Cache group state.
             */
            private GroupStateLazyStore(Map<Integer, CacheState> cacheGrpStates) {
                CountDownLatch latch;

                if (cacheGrpStates != null) {
                    initGuard = 1;

                    this.latch = new CountDownLatch(0);
                }
                else
                    this.latch = new CountDownLatch(1);

                this.grpStates = remap(cacheGrpStates);
            }

            /**
             * @param stateRec Cache group state.
             */
            private Map<Integer, GroupState> remap(Map<Integer, CacheState> stateRec) {
                if (stateRec == null)
                    return null;

                Map<Integer, GroupState> grpStates = new HashMap<>(stateRec.size());

                for (Integer grpId : stateRec.keySet()) {
                    CacheState recState = stateRec.get(grpId);

                    GroupState groupState = new GroupState(recState.size());

                    for (int i = 0; i < recState.size(); i++) {
                        groupState.addPartitionCounter(
                            recState.partitionByIndex(i),
                            recState.partitionCounterByIndex(i)
                        );
                    }

                    grpStates.put(grpId, groupState);
                }

                return grpStates;
            }

            /**
             * @param grpId Group id.
             * @param part Partition id.
             * @return Partition counter.
             */
            private Long partitionCounter(int grpId, int part) {
                assert initGuard != 0 : initGuard;

                if (initEx != null || grpStates == null)
                    return null;

                GroupState state = grpStates.get(grpId);

                if (state != null) {
                    long cntr = state.counterByPartition(part);

                    return cntr < 0 ? null : cntr;
                }

                return null;
            }

            /**
             * @param cctx Cache shared context.
             * @param ptr Checkpoint wal pointer.
             * @throws IgniteCheckedException If failed to read WAL entry.
             */
            private void initIfNeeded(
                GridCacheSharedContext cctx,
                WALPointer ptr
            ) throws IgniteCheckedException {
                if (initGuardUpdater.compareAndSet(this, 0, 1)) {
                    try (WALIterator it = cctx.wal().replay(ptr)) {
                        if (it.hasNextX()) {
                            IgniteBiTuple<WALPointer, WALRecord> tup = it.nextX();

                            CheckpointRecord rec = (CheckpointRecord)tup.get2();

                            Map<Integer, CacheState> stateRec = rec.cacheGroupStates();

                            if (stateRec != null)
                                this.grpStates = remap(stateRec);
                            else
                                grpStates = Collections.emptyMap();
                        }
                        else
                            initEx = new IgniteCheckedException(
                                "Failed to find checkpoint record at the given WAL pointer: " + ptr);
                    }
                    catch (IgniteCheckedException e) {
                        initEx = e;

                        throw e;
                    }
                    finally {
                        latch.countDown();
                    }
                }
                else {
                    U.await(latch);

                    if (initEx != null)
                        throw initEx;
                }
            }
        }
    }

    /**
     *
     */
    public static class FileLockHolder implements AutoCloseable {
        /** Lock file name. */
        private static final String lockFileName = "lock";

        /** File. */
        private File file;

        /** Channel. */
        private RandomAccessFile lockFile;

        /** Lock. */
        private FileLock lock;

        /** Kernal context to generate Id of locked node in file. */
        @NotNull private GridKernalContext ctx;

        /** Logger. */
        private IgniteLogger log;

        /**
         * @param path Path.
         */
        public FileLockHolder(String path, @NotNull GridKernalContext ctx, IgniteLogger log) {
            try {
                file = Paths.get(path, lockFileName).toFile();

                lockFile = new RandomAccessFile(file, "rw");

                this.ctx = ctx;
                this.log = log;
            }
            catch (IOException e) {
                throw new IgniteException(e);
            }
        }

        /**
         * @param lockWaitTimeMillis During which time thread will try capture file lock.
         * @throws IgniteCheckedException If failed to capture file lock.
         */
        public void tryLock(long lockWaitTimeMillis) throws IgniteCheckedException {
            assert lockFile != null;

            FileChannel ch = lockFile.getChannel();

            SB sb = new SB();

            //write node id
            sb.a("[").a(ctx.localNodeId().toString()).a("]");

            //write ip addresses
            final GridDiscoveryManager discovery = ctx.discovery();

            if (discovery != null) { //discovery may be not up and running
                final ClusterNode node = discovery.localNode();

                if (node != null)
                    sb.a(node.addresses());
            }

            //write ports
            sb.a("[");
            Iterator<GridPortRecord> it = ctx.ports().records().iterator();

            while (it.hasNext()) {
                GridPortRecord rec = it.next();

                sb.a(rec.protocol()).a(":").a(rec.port());

                if (it.hasNext())
                    sb.a(", ");
            }

            sb.a("]");

            String failMsg;

            try {
                String content = null;

                // Try to get lock, if not available wait 1 sec and re-try.
                for (int i = 0; i < lockWaitTimeMillis; i += 1000) {
                    try {
                        lock = ch.tryLock(0, 1, false);
                        if (lock != null && lock.isValid()) {
                            writeContent(sb.toString());

                            return;
                        }
                    }
                    catch (OverlappingFileLockException ignore) {
                        if (content == null)
                            content = readContent();

                        log.warning("Failed to acquire file lock (local nodeId:" + ctx.localNodeId()
                            + ", already locked by " + content + "), will try again in 1s: "
                            + file.getAbsolutePath());
                    }

                    U.sleep(1000);
                }

                if (content == null)
                    content = readContent();

                failMsg = "Failed to acquire file lock during " + (lockWaitTimeMillis / 1000) +
                    " sec, (locked by " + content + "): " + file.getAbsolutePath();
            }
            catch (Exception e) {
                throw new IgniteCheckedException(e);
            }

            if (failMsg != null)
                throw new IgniteCheckedException(failMsg);
        }

        /**
         * Write node id (who captured lock) into lock file.
         *
         * @param content Node id.
         * @throws IOException if some fail while write node it.
         */
        private void writeContent(String content) throws IOException {
            FileChannel ch = lockFile.getChannel();

            byte[] bytes = content.getBytes();

            ByteBuffer buf = ByteBuffer.allocate(bytes.length);
            buf.put(bytes);

            buf.flip();

            ch.write(buf, 1);

            ch.force(false);
        }

        /**
         *
         */
        private String readContent() throws IOException {
            FileChannel ch = lockFile.getChannel();

            ByteBuffer buf = ByteBuffer.allocate((int)(ch.size() - 1));

            ch.read(buf, 1);

            String content = new String(buf.array());

            buf.clear();

            return content;
        }

        /** Releases file lock */
        public void release() {
            U.releaseQuiet(lock);
        }

        /** Closes file channel */
        public void close() {
            U.closeQuiet(lockFile);
        }

        /**
         * @return Absolute path to lock file.
         */
        private String lockPath() {
            return file.getAbsolutePath();
        }
    }

    /** {@inheritDoc} */
    @Override public DataStorageMetrics persistentStoreMetrics() {
        return new DataStorageMetricsSnapshot(persStoreMetrics);
    }

    /**
     *
     */
    public DataStorageMetricsImpl persistentStoreMetricsImpl() {
        return persStoreMetrics;
    }

    /** {@inheritDoc} */
    @Override public MetaStorage metaStorage() {
        return metaStorage;
    }

    /** {@inheritDoc} */
    @Override public boolean walEnabled(int grpId) {
        return !initiallyWalDisabledGrps.contains(grpId);
    }

    /** {@inheritDoc} */
    @Override public void walEnabled(int grpId, boolean enabled) {
        String key = walGroupIdToKey(grpId);

        checkpointReadLock();

        try {
            if (enabled)
                metaStorage.remove(key);
            else
                metaStorage.write(key, true);
        }
        catch (IgniteCheckedException e) {
            throw new IgniteException("Failed to write cache group WAL state [grpId=" + grpId +
                ", enabled=" + enabled + ']', e);
        }
        finally {
            checkpointReadUnlock();
        }
    }

    /**
     * @return List of initially WAL-disabled groups.
     */
    private Collection<Integer> walDisabledGroups() {
        MetaStorage meta = cctx.database().metaStorage();

        try {
            Set<String> keys = meta.readForPredicate(WAL_KEY_PREFIX_PRED).keySet();

            if (keys.isEmpty())
                return Collections.emptySet();

            HashSet<Integer> res = new HashSet<>(keys.size());

            for (String key : keys) {
                int grpId = walKeyToGroupId(key);

                res.add(grpId);
            }

            return res;

        }
        catch (IgniteCheckedException e) {
            throw new IgniteException("Failed to read cache groups WAL state.", e);
        }
    }

    /**
     * Convert cache group ID to WAL state key.
     *
     * @param grpId Group ID.
     * @return Key.
     */
    private static String walGroupIdToKey(int grpId) {
        return WAL_KEY_PREFIX + grpId;
    }

    /**
     * Convert WAL state key to cache group ID.
     *
     * @param key Key.
     * @return Group ID.
     */
    private static int walKeyToGroupId(String key) {
        return Integer.parseInt(key.substring(WAL_KEY_PREFIX.length()));
    }
}<|MERGE_RESOLUTION|>--- conflicted
+++ resolved
@@ -359,11 +359,7 @@
     /** Counter for fsynced checkpoint pages. Not null only if checkpoint is running. */
     private volatile AtomicInteger syncedPagesCntr = null;
 
-<<<<<<< HEAD
     /** Counter for evicted checkpoint pages. Not null only if checkpoint is running. */
-=======
-    /** Counter for evictted checkpoint pages. Not null only if checkpoint is running. */
->>>>>>> 7b37f648
     private volatile AtomicInteger evictedPagesCntr = null;
 
     /** Number of pages in current checkpoint at the beginning of checkpoint. */
@@ -986,7 +982,6 @@
                 // First of all, write page to disk.
                 storeMgr.write(fullId.groupId(), fullId.pageId(), pageBuf, tag);
 
-<<<<<<< HEAD
                 // Only after write we can write page into snapshot.
                 snapshotMgr.flushDirtyPageHandler(fullId, pageBuf, tag);
 
@@ -994,26 +989,12 @@
 
                 if (cntr != null)
                     cntr.incrementAndGet();
-=======
-                    // Only after write we can write page into snapshot.
-                    snapshotMgr.flushDirtyPageHandler(fullId, pageBuf, tag);
-
-                    AtomicInteger cntr = evictedPagesCntr;
-
-                    if (cntr != null)
-                        cntr.incrementAndGet();
-                }
->>>>>>> 7b37f648
             },
             changeTracker,
             this,
             memMetrics,
-<<<<<<< HEAD
             plc,
             this
-=======
-            plc
->>>>>>> 7b37f648
         );
 
         memMetrics.pageMemory(pageMem);
@@ -2641,7 +2622,6 @@
         return writtenPagesCntr;
     }
 
-<<<<<<< HEAD
     /** {@inheritDoc} */
     @Override public AtomicInteger syncedPagesCounter() {
         return syncedPagesCntr;
@@ -2654,26 +2634,6 @@
 
     /** {@inheritDoc} */
     @Override public int currentCheckpointPagesCount() {
-=======
-    /**
-     * @return Counter for fsynced checkpoint pages. Not null only if checkpoint is running.
-     */
-    public AtomicInteger syncedPagesCounter() {
-        return syncedPagesCntr;
-    }
-
-    /**
-     * @return Counter for evicted pages during current checkpoint. Not null only if checkpoint is running.
-     */
-    public AtomicInteger evictedPagesCntr() {
-        return evictedPagesCntr;
-    }
-
-    /**
-     * @return Number of pages in current checkpoint. If checkpoint is not running, returns 0.
-     */
-    public int currentCheckpointPagesCount() {
->>>>>>> 7b37f648
         return currCheckpointPagesCnt;
     }
 
@@ -3101,17 +3061,10 @@
                         continue;
 
                     int locPartsSize = 0;
-<<<<<<< HEAD
 
                     for (GridDhtLocalPartition ignored : grp.topology().currentLocalPartitions())
                         locPartsSize++;
 
-=======
-
-                    for (GridDhtLocalPartition ignored : grp.topology().currentLocalPartitions())
-                        locPartsSize++;
-
->>>>>>> 7b37f648
                     CacheState state = new CacheState(locPartsSize);
 
                     for (GridDhtLocalPartition part : grp.topology().currentLocalPartitions()) {
