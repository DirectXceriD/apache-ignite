--- conflicted
+++ resolved
@@ -359,31 +359,16 @@
 
             return new Runnable() {
                 @Override public void run() {
-<<<<<<< HEAD
-                    try {
-                        if (next != null)
-                            fut.listen(new CI1<IgniteInternalFuture<Boolean>>() {
-                                @Override public void apply(IgniteInternalFuture<Boolean> f) {
-                                    try {
-                                        if (f.get()) // Not cancelled.
-                                            next.run(); // Starts next cache rebalancing (according to the order).
-                                    }
-                                    catch (IgniteCheckedException e) {
-                                        if (log.isDebugEnabled())
-                                            log.debug(e.getMessage());
-                                    }
-=======
                     if (next != null)
                         fut.listen(new CI1<IgniteInternalFuture<Boolean>>() {
                             @Override public void apply(IgniteInternalFuture<Boolean> f) {
                                 try {
                                     if (f.get()) // Not cancelled.
                                         next.run(); // Starts next cache rebalancing (according to the order).
->>>>>>> f59007f2
                                 }
-                                catch (IgniteCheckedException ignored) {
+                                catch (IgniteCheckedException e) {
                                     if (log.isDebugEnabled())
-                                        log.debug(ignored.getMessage());
+                                        log.debug(e.getMessage());
                                 }
                             }
                         });
