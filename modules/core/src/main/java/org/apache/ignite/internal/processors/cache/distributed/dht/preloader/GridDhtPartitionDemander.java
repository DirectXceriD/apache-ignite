--- conflicted
+++ resolved
@@ -114,7 +114,6 @@
      */
     public GridDhtPartitionDemander(CacheGroupInfrastructure grp) {
         assert grp != null;
-<<<<<<< HEAD
 
         this.grp = grp;
 
@@ -124,17 +123,6 @@
 
         boolean enabled = grp.rebalanceEnabled() && !ctx.kernalContext().clientNode();
 
-=======
-
-        this.grp = grp;
-
-        ctx = grp.shared();
-
-        log = ctx.logger(getClass());
-
-        boolean enabled = grp.rebalanceEnabled() && !ctx.kernalContext().clientNode();
-
->>>>>>> 6250119e
         rebalanceFut = new RebalanceFuture(); //Dummy.
 
         if (!enabled) {
@@ -848,14 +836,9 @@
             long updateSeq) {
             assert assigns != null;
 
-<<<<<<< HEAD
-            this.exchFut = assigns.exchangeFuture();
-            this.topVer = assigns.topologyVersion();
-=======
             exchFut = assigns.exchangeFuture();
             topVer = assigns.topologyVersion();
 
->>>>>>> 6250119e
             this.grp = grp;
             this.log = log;
             this.updateSeq = updateSeq;
