--- conflicted
+++ resolved
@@ -452,7 +452,8 @@
                 ", fromNode=" + node.id() + ", partitionsCount=" + parts.size() +
                 ", topology=" + fut.topologyVersion() + ", updateSeq=" + fut.updateSeq + "]");
 
-<<<<<<< HEAD
+            int lsnrCnt = cctx.gridConfig().getRebalanceThreadPoolSize();
+
                 List<IgniteDhtDemandedPartitionsMap> sParts = new ArrayList<>(lsnrCnt);
 
                 for (int cnt = 0; cnt < lsnrCnt; cnt++)
@@ -468,26 +469,11 @@
                 }
 
                 Iterator<Integer> it = parts.fullSet().iterator();
-=======
-            int lsnrCnt = cctx.gridConfig().getRebalanceThreadPoolSize();
-
-            List<Set<Integer>> sParts = new ArrayList<>(lsnrCnt);
-
-            for (int cnt = 0; cnt < lsnrCnt; cnt++)
-                sParts.add(new HashSet<Integer>());
->>>>>>> 7808492b
-
-            Iterator<Integer> it = parts.iterator();
-
-<<<<<<< HEAD
+
+            int cnt = 0;
+
                 while (it.hasNext())
                     sParts.get(cnt++ % lsnrCnt - (hasReservedStripe ? 1 : 0)).addFull(it.next());
-=======
-            int cnt = 0;
->>>>>>> 7808492b
-
-            while (it.hasNext())
-                sParts.get(cnt++ % lsnrCnt).add(it.next());
 
             for (cnt = 0; cnt < lsnrCnt; cnt++) {
                 if (!sParts.get(cnt).isEmpty()) {
