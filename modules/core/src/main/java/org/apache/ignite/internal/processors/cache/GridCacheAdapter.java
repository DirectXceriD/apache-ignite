/*
 * Licensed to the Apache Software Foundation (ASF) under one or more
 * contributor license agreements.  See the NOTICE file distributed with
 * this work for additional information regarding copyright ownership.
 * The ASF licenses this file to You under the Apache License, Version 2.0
 * (the "License"); you may not use this file except in compliance with
 * the License.  You may obtain a copy of the License at
 *
 *      http://www.apache.org/licenses/LICENSE-2.0
 *
 * Unless required by applicable law or agreed to in writing, software
 * distributed under the License is distributed on an "AS IS" BASIS,
 * WITHOUT WARRANTIES OR CONDITIONS OF ANY KIND, either express or implied.
 * See the License for the specific language governing permissions and
 * limitations under the License.
 */

package org.apache.ignite.internal.processors.cache;

import java.io.Externalizable;
import java.io.IOException;
import java.io.InvalidObjectException;
import java.io.ObjectInput;
import java.io.ObjectOutput;
import java.io.ObjectStreamException;
import java.util.AbstractSet;
import java.util.ArrayList;
import java.util.Collection;
import java.util.Collections;
import java.util.HashMap;
import java.util.HashSet;
import java.util.Iterator;
import java.util.List;
import java.util.Map;
import java.util.NoSuchElementException;
import java.util.Set;
import java.util.UUID;
import java.util.concurrent.Callable;
import java.util.concurrent.ExecutorService;
import java.util.concurrent.Executors;
import java.util.concurrent.Semaphore;
import java.util.concurrent.TimeUnit;
import java.util.concurrent.locks.ReentrantLock;
import javax.cache.Cache;
import javax.cache.expiry.ExpiryPolicy;
import javax.cache.processor.EntryProcessor;
import javax.cache.processor.EntryProcessorException;
import javax.cache.processor.EntryProcessorResult;
import org.apache.ignite.Ignite;
import org.apache.ignite.IgniteCache;
import org.apache.ignite.IgniteCheckedException;
import org.apache.ignite.IgniteException;
import org.apache.ignite.IgniteLogger;
import org.apache.ignite.IgniteSystemProperties;
import org.apache.ignite.cache.CacheEntry;
import org.apache.ignite.cache.CacheInterceptor;
import org.apache.ignite.cache.CacheMemoryMode;
import org.apache.ignite.cache.CacheMetrics;
import org.apache.ignite.cache.CachePeekMode;
import org.apache.ignite.cache.affinity.Affinity;
import org.apache.ignite.cluster.ClusterGroup;
import org.apache.ignite.cluster.ClusterNode;
import org.apache.ignite.cluster.ClusterTopologyException;
import org.apache.ignite.compute.ComputeJob;
import org.apache.ignite.compute.ComputeJobAdapter;
import org.apache.ignite.compute.ComputeJobContext;
import org.apache.ignite.compute.ComputeJobResult;
import org.apache.ignite.compute.ComputeJobResultPolicy;
import org.apache.ignite.compute.ComputeTaskAdapter;
import org.apache.ignite.configuration.CacheConfiguration;
import org.apache.ignite.configuration.FileSystemConfiguration;
import org.apache.ignite.configuration.IgniteConfiguration;
import org.apache.ignite.configuration.TransactionConfiguration;
import org.apache.ignite.internal.ComputeTaskInternalFuture;
import org.apache.ignite.internal.IgniteInternalFuture;
import org.apache.ignite.internal.IgniteInterruptedCheckedException;
import org.apache.ignite.internal.IgniteKernal;
import org.apache.ignite.internal.IgniteTransactionsEx;
import org.apache.ignite.internal.IgnitionEx;
import org.apache.ignite.internal.cluster.ClusterTopologyCheckedException;
import org.apache.ignite.internal.cluster.ClusterTopologyServerNotFoundException;
import org.apache.ignite.internal.cluster.IgniteClusterEx;
import org.apache.ignite.internal.processors.affinity.AffinityTopologyVersion;
import org.apache.ignite.internal.processors.cache.affinity.GridCacheAffinityImpl;
import org.apache.ignite.internal.processors.cache.distributed.IgniteExternalizableExpiryPolicy;
import org.apache.ignite.internal.processors.cache.distributed.dht.GridDhtCacheAdapter;
import org.apache.ignite.internal.processors.cache.distributed.dht.GridDhtInvalidPartitionException;
import org.apache.ignite.internal.processors.cache.distributed.dht.GridDhtLocalPartition;
import org.apache.ignite.internal.processors.cache.dr.GridCacheDrInfo;
import org.apache.ignite.internal.processors.cache.transactions.IgniteInternalTx;
import org.apache.ignite.internal.processors.cache.transactions.IgniteTxAdapter;
import org.apache.ignite.internal.processors.cache.transactions.IgniteTxLocalAdapter;
import org.apache.ignite.internal.processors.cache.transactions.IgniteTxLocalEx;
import org.apache.ignite.internal.processors.cache.transactions.TransactionProxyImpl;
import org.apache.ignite.internal.processors.cache.version.GridCacheRawVersionedEntry;
import org.apache.ignite.internal.processors.cache.version.GridCacheVersion;
import org.apache.ignite.internal.processors.datastreamer.DataStreamerEntry;
import org.apache.ignite.internal.processors.datastreamer.DataStreamerImpl;
import org.apache.ignite.internal.processors.dr.IgniteDrDataStreamerCacheUpdater;
import org.apache.ignite.internal.processors.platform.cache.PlatformCacheEntryFilter;
import org.apache.ignite.internal.processors.task.GridInternal;
import org.apache.ignite.internal.transactions.IgniteTxHeuristicCheckedException;
import org.apache.ignite.internal.transactions.IgniteTxRollbackCheckedException;
import org.apache.ignite.internal.util.future.GridCompoundFuture;
import org.apache.ignite.internal.util.future.GridEmbeddedFuture;
import org.apache.ignite.internal.util.future.GridFinishedFuture;
import org.apache.ignite.internal.util.future.GridFutureAdapter;
import org.apache.ignite.internal.util.lang.GridCloseableIterator;
import org.apache.ignite.internal.util.lang.GridClosureException;
import org.apache.ignite.internal.util.tostring.GridToStringExclude;
import org.apache.ignite.internal.util.typedef.C1;
import org.apache.ignite.internal.util.typedef.C2;
import org.apache.ignite.internal.util.typedef.CI1;
import org.apache.ignite.internal.util.typedef.CI2;
import org.apache.ignite.internal.util.typedef.CIX2;
import org.apache.ignite.internal.util.typedef.CIX3;
import org.apache.ignite.internal.util.typedef.CX1;
import org.apache.ignite.internal.util.typedef.F;
import org.apache.ignite.internal.util.typedef.T2;
import org.apache.ignite.internal.util.typedef.X;
import org.apache.ignite.internal.util.typedef.internal.A;
import org.apache.ignite.internal.util.typedef.internal.CU;
import org.apache.ignite.internal.util.typedef.internal.GPC;
import org.apache.ignite.internal.util.typedef.internal.S;
import org.apache.ignite.internal.util.typedef.internal.U;
import org.apache.ignite.lang.IgniteBiPredicate;
import org.apache.ignite.lang.IgniteBiTuple;
import org.apache.ignite.lang.IgniteCallable;
import org.apache.ignite.lang.IgniteClosure;
import org.apache.ignite.lang.IgniteInClosure;
import org.apache.ignite.lang.IgniteOutClosure;
import org.apache.ignite.lang.IgnitePredicate;
import org.apache.ignite.lang.IgniteProductVersion;
import org.apache.ignite.mxbean.CacheMetricsMXBean;
import org.apache.ignite.plugin.security.SecurityPermission;
import org.apache.ignite.resources.IgniteInstanceResource;
import org.apache.ignite.resources.JobContextResource;
import org.apache.ignite.spi.discovery.tcp.internal.TcpDiscoveryNode;
import org.apache.ignite.transactions.Transaction;
import org.apache.ignite.transactions.TransactionConcurrency;
import org.apache.ignite.transactions.TransactionIsolation;
import org.jetbrains.annotations.Nullable;
import org.jsr166.LongAdder8;

import static org.apache.ignite.IgniteSystemProperties.IGNITE_CACHE_KEY_VALIDATION_DISABLED;
import static org.apache.ignite.IgniteSystemProperties.IGNITE_CACHE_RETRIES_COUNT;
import static org.apache.ignite.internal.GridClosureCallMode.BROADCAST;
import static org.apache.ignite.internal.processors.dr.GridDrType.DR_LOAD;
import static org.apache.ignite.internal.processors.dr.GridDrType.DR_NONE;
import static org.apache.ignite.internal.processors.task.GridTaskThreadContextKey.TC_NO_FAILOVER;
import static org.apache.ignite.internal.processors.task.GridTaskThreadContextKey.TC_SUBGRID;
import static org.apache.ignite.transactions.TransactionConcurrency.OPTIMISTIC;
import static org.apache.ignite.transactions.TransactionIsolation.READ_COMMITTED;

/**
 * Adapter for different cache implementations.
 */
@SuppressWarnings("unchecked")
public abstract class GridCacheAdapter<K, V> implements IgniteInternalCache<K, V>, Externalizable {
    /** */
    private static final long serialVersionUID = 0L;

    /** clearLocally() split threshold. */
    public static final int CLEAR_ALL_SPLIT_THRESHOLD = 10000;

    /** Maximum number of retries when topology changes. */
    public static final int MAX_RETRIES = IgniteSystemProperties.getInteger(IGNITE_CACHE_RETRIES_COUNT, 100);

    /** */
    public static final IgniteProductVersion LOAD_CACHE_JOB_SINCE = IgniteProductVersion.fromString("1.5.7");

    /** */
    public static final IgniteProductVersion LOAD_CACHE_JOB_V2_SINCE = IgniteProductVersion.fromString("1.5.19");

    /** Deserialization stash. */
    private static final ThreadLocal<IgniteBiTuple<String, String>> stash = new ThreadLocal<IgniteBiTuple<String,
        String>>() {
        @Override protected IgniteBiTuple<String, String> initialValue() {
            return new IgniteBiTuple<>();
        }
    };

    /** {@link GridCacheReturn}-to-value conversion. */
    private static final IgniteClosure RET2VAL =
        new CX1<IgniteInternalFuture<GridCacheReturn>, Object>() {
            @Nullable @Override public Object applyx(IgniteInternalFuture<GridCacheReturn> fut)
                throws IgniteCheckedException {
                return fut.get().value();
            }

            @Override public String toString() {
                return "Cache return value to value converter.";
            }
        };

    /** {@link GridCacheReturn}-to-null conversion. */
    protected static final IgniteClosure RET2NULL =
        new CX1<IgniteInternalFuture<GridCacheReturn>, Object>() {
            @Nullable @Override public Object applyx(IgniteInternalFuture<GridCacheReturn> fut)
                throws IgniteCheckedException {
                fut.get();

                return null;
            }

            @Override public String toString() {
                return "Cache return value to null converter.";
            }
        };

    /** {@link GridCacheReturn}-to-success conversion. */
    private static final IgniteClosure RET2FLAG =
        new CX1<IgniteInternalFuture<GridCacheReturn>, Boolean>() {
            @Override public Boolean applyx(IgniteInternalFuture<GridCacheReturn> fut) throws IgniteCheckedException {
                return fut.get().success();
            }

            @Override public String toString() {
                return "Cache return value to boolean flag converter.";
            }
        };

    /** */
    protected boolean keyCheck = !Boolean.getBoolean(IGNITE_CACHE_KEY_VALIDATION_DISABLED);

    /** Last asynchronous future. */
    protected ThreadLocal<FutureHolder> lastFut = new ThreadLocal<FutureHolder>() {
        @Override protected FutureHolder initialValue() {
            return new FutureHolder();
        }
    };

    /** Cache configuration. */
    @GridToStringExclude
    protected GridCacheContext<K, V> ctx;

    /** Local map. */
    @GridToStringExclude
    protected GridCacheConcurrentMap map;

    /** Local node ID. */
    @GridToStringExclude
    protected UUID locNodeId;

    /** Cache configuration. */
    @GridToStringExclude
    protected CacheConfiguration cacheCfg;

    /** Grid configuration. */
    @GridToStringExclude
    private IgniteConfiguration gridCfg;

    /** Cache metrics. */
    protected CacheMetricsImpl metrics;

    /** Cache localMxBean. */
    private CacheMetricsMXBean locMxBean;

    /** Cache mxBean. */
    private CacheMetricsMXBean clusterMxBean;

    /** Logger. */
    protected IgniteLogger log;

    /** Logger. */
    protected IgniteLogger txLockMsgLog;

    /** Affinity impl. */
    private Affinity<K> aff;

    /** Whether this cache is IGFS data cache. */
    private boolean igfsDataCache;

    /** Whether this cache is Mongo data cache. */
    @SuppressWarnings("UnusedDeclaration")
    private boolean mongoDataCache;

    /** Whether this cache is Mongo meta cache. */
    @SuppressWarnings("UnusedDeclaration")
    private boolean mongoMetaCache;

    /** Current IGFS data cache size. */
    private LongAdder8 igfsDataCacheSize;

    /** Max space for IGFS. */
    private long igfsDataSpaceMax;

    /** Asynchronous operations limit semaphore. */
    private Semaphore asyncOpsSem;

    /** {@inheritDoc} */
    @Override public String name() {
        return cacheCfg.getName();
    }

    /**
     * Empty constructor required by {@link Externalizable}.
     */
    protected GridCacheAdapter() {
        // No-op.
    }

    /**
     * @param ctx Cache context.
     * @param startSize Start size.
     */
    @SuppressWarnings("OverriddenMethodCallDuringObjectConstruction")
    protected GridCacheAdapter(GridCacheContext<K, V> ctx, int startSize) {
        this(ctx, null);
    }

    /**
     * @param ctx Cache context.
     * @param map Concurrent map.
     */
    @SuppressWarnings({"OverriddenMethodCallDuringObjectConstruction", "deprecation"})
    protected GridCacheAdapter(final GridCacheContext<K, V> ctx, @Nullable GridCacheConcurrentMap map) {
        assert ctx != null;

        this.ctx = ctx;

        gridCfg = ctx.gridConfig();
        cacheCfg = ctx.config();

        locNodeId = ctx.gridConfig().getNodeId();

        this.map = map;

        log = ctx.logger(getClass());
        txLockMsgLog = ctx.shared().txLockMessageLogger();

        metrics = new CacheMetricsImpl(ctx);

        locMxBean = new CacheLocalMetricsMXBeanImpl(this);
        clusterMxBean = new CacheClusterMetricsMXBeanImpl(this);

        FileSystemConfiguration[] igfsCfgs = gridCfg.getFileSystemConfiguration();

        if (igfsCfgs != null) {
            for (FileSystemConfiguration igfsCfg : igfsCfgs) {
                if (F.eq(ctx.name(), igfsCfg.getDataCacheName())) {
                    if (!ctx.isNear()) {
                        igfsDataCache = true;
                        igfsDataCacheSize = new LongAdder8();

                        igfsDataSpaceMax = igfsCfg.getMaxSpaceSize();

                        // Do we have limits?
                        if (igfsDataSpaceMax <= 0)
                            igfsDataSpaceMax = Long.MAX_VALUE;
                    }

                    break;
                }
            }
        }

        if (ctx.config().getMaxConcurrentAsyncOperations() > 0)
            asyncOpsSem = new Semaphore(ctx.config().getMaxConcurrentAsyncOperations());

        init();

        aff = new GridCacheAffinityImpl<>(ctx);
    }

    /**
     * Prints memory stats.
     */
    public void printMemoryStats() {
        if (ctx.isNear()) {
            X.println(">>>  Near cache size: " + size());

            ctx.near().dht().printMemoryStats();
        }
        else if (ctx.isDht())
            X.println(">>>  DHT cache size: " + size());
        else
            X.println(">>>  Cache size: " + size());
    }

    /**
     * @return Base map.
     */
    public GridCacheConcurrentMap map() {
        return map;
    }

    /**
     * Increments map public size.
     * @param e Map entry.
     */
    public void incrementSize(GridCacheMapEntry e) {
        map.incrementPublicSize(e);
    }

    /**
     * Decrements map public size.
     * @param e Map entry.
     */
    public void decrementSize(GridCacheMapEntry e) {
        map.decrementPublicSize(e);
    }

    /**
     * @return Context.
     */
    @Override public GridCacheContext<K, V> context() {
        return ctx;
    }

    /**
     * @return Logger.
     */
    protected IgniteLogger log() {
        return log;
    }

    /**
     * @return {@code True} if this is near cache.
     */
    public boolean isNear() {
        return false;
    }

    /**
     * @return {@code True} if cache is local.
     */
    public boolean isLocal() {
        return false;
    }

    /**
     * @return {@code True} if cache is colocated.
     */
    public boolean isColocated() {
        return false;
    }

    /**
     * @return {@code True} if cache is DHT Atomic.
     */
    public boolean isDhtAtomic() {
        return false;
    }

    /**
     * @return {@code True} if cache is DHT.
     */
    public boolean isDht() {
        return false;
    }

    /**
     * @return Preloader.
     */
    public abstract GridCachePreloader preloader();

    /** {@inheritDoc} */
    @Override public final Affinity<K> affinity() {
        return aff;
    }

    /** {@inheritDoc} */
    @SuppressWarnings({"unchecked", "RedundantCast"})
    @Override public final <K1, V1> IgniteInternalCache<K1, V1> cache() {
        return (IgniteInternalCache<K1, V1>)this;
    }

    /** {@inheritDoc} */
    @Override public final GridCacheProxyImpl<K, V> forSubjectId(UUID subjId) {
        CacheOperationContext opCtx = new CacheOperationContext(false, subjId, false, null, false, null);

        return new GridCacheProxyImpl<>(ctx, this, opCtx);
    }

    /** {@inheritDoc} */
    @Override public final boolean skipStore() {
        return false;
    }

    /** {@inheritDoc} */
    @Override public final GridCacheProxyImpl<K, V> setSkipStore(boolean skipStore) {
        CacheOperationContext opCtx = new CacheOperationContext(true, null, false, null, false, null);

        return new GridCacheProxyImpl<>(ctx, this, opCtx);
    }

    /** {@inheritDoc} */
    @Override public final <K1, V1> GridCacheProxyImpl<K1, V1> keepBinary() {
        CacheOperationContext opCtx = new CacheOperationContext(false, null, true, null, false, null);

        return new GridCacheProxyImpl<>((GridCacheContext<K1, V1>)ctx, (GridCacheAdapter<K1, V1>)this, opCtx);
    }

    /** {@inheritDoc} */
    @Nullable @Override public final ExpiryPolicy expiry() {
        return null;
    }

    /** {@inheritDoc} */
    @Override public final GridCacheProxyImpl<K, V> withExpiryPolicy(ExpiryPolicy plc) {
        assert !CU.isUtilityCache(ctx.name());
        assert !CU.isAtomicsCache(ctx.name());
        assert !CU.isMarshallerCache(ctx.name());

        CacheOperationContext opCtx = new CacheOperationContext(false, null, false, plc, false, null);

        return new GridCacheProxyImpl<>(ctx, this, opCtx);
    }

    /** {@inheritDoc} */
    @Override public final IgniteInternalCache<K, V> withNoRetries() {
        CacheOperationContext opCtx = new CacheOperationContext(false, null, false, null, true, null);

        return new GridCacheProxyImpl<>(ctx, this, opCtx);
    }

    /** {@inheritDoc} */
    @Override public final CacheConfiguration configuration() {
        return ctx.config();
    }

    /**
     * @param keys Keys to lock.
     * @param timeout Lock timeout.
     * @param tx Transaction.
     * @param isRead {@code True} for read operations.
     * @param retval Flag to return value.
     * @param isolation Transaction isolation.
     * @param invalidate Invalidate flag.
     * @param createTtl TTL for create operation.
     * @param accessTtl TTL for read operation.
     * @return Locks future.
     */
    public abstract IgniteInternalFuture<Boolean> txLockAsync(
        Collection<KeyCacheObject> keys,
        long timeout,
        IgniteTxLocalEx tx,
        boolean isRead,
        boolean retval,
        TransactionIsolation isolation,
        boolean invalidate,
        long createTtl,
        long accessTtl);

    /**
     * Post constructor initialization for subclasses.
     */
    protected void init() {
        // No-op.
    }

    /**
     * @return Entry factory.
     */
    protected abstract GridCacheMapEntryFactory entryFactory();

    /**
     * Starts this cache. Child classes should override this method
     * to provide custom start-up behavior.
     *
     * @throws IgniteCheckedException If start failed.
     */
    public void start() throws IgniteCheckedException {
        if (map == null) {
            int initSize = ctx.config().getStartSize();

            if (!isLocal())
                initSize /= ctx.affinity().partitions();

            map = new GridCacheConcurrentMapImpl(ctx, entryFactory(), initSize);
        }
    }

    /**
     * Startup info.
     *
     * @return Startup info.
     */
    protected final String startInfo() {
        return "Cache started: " + U.maskName(ctx.config().getName());
    }

    /**
     * Stops this cache. Child classes should override this method
     * to provide custom stop behavior.
     */
    public void stop() {
        // Nulling thread local reference to ensure values will be eventually GCed
        // no matter what references these futures are holding.
        lastFut = null;
    }

    /**
     * Stop info.
     *
     * @return Stop info.
     */
    protected final String stopInfo() {
        return "Cache stopped: " + U.maskName(ctx.config().getName());
    }

    /**
     * Kernal start callback.
     *
     * @throws IgniteCheckedException If callback failed.
     */
    protected void onKernalStart() throws IgniteCheckedException {
        // No-op.
    }

    /**
     * Kernal stop callback.
     */
    public void onKernalStop() {
        // No-op.
    }

    /** {@inheritDoc} */
    @Override public final boolean isEmpty() {
        try {
            return localSize(CachePeekModes.ONHEAP_ONLY) == 0;
        }
        catch (IgniteCheckedException e) {
            throw new IgniteException(e);
        }
    }

    /** {@inheritDoc} */
    @Override public final boolean containsKey(K key) {
        try {
            return containsKeyAsync(key).get();
        }
        catch (IgniteCheckedException e) {
            throw new IgniteException(e);
        }
    }

    /** {@inheritDoc} */
    @Override public final IgniteInternalFuture<Boolean> containsKeyAsync(K key) {
        A.notNull(key, "key");

        return (IgniteInternalFuture)getAsync(
            key,
            /*force primary*/ !ctx.config().isReadFromBackup(),
            /*skip tx*/false,
            /*subj id*/null,
            /*task name*/null,
            /*deserialize binary*/false,
            /*skip values*/true,
            /*can remap*/true,
            false
        );
    }

    /** {@inheritDoc} */
    @Override public final boolean containsKeys(Collection<? extends K> keys) {
        try {
            return containsKeysAsync(keys).get();
        }
        catch (IgniteCheckedException e) {
            throw new IgniteException(e);
        }
    }

    /** {@inheritDoc} */
    @Override public final IgniteInternalFuture<Boolean> containsKeysAsync(final Collection<? extends K> keys) {
        A.notNull(keys, "keys");

        return getAllAsync(
            keys,
            /*force primary*/ !ctx.config().isReadFromBackup(),
            /*skip tx*/false,
            /*subj id*/null,
            /*task name*/null,
            /*deserialize binary*/false,
            /*skip values*/true,
            /*can remap*/true,
            false
        ).chain(new CX1<IgniteInternalFuture<Map<K, V>>, Boolean>() {
            @Override public Boolean applyx(IgniteInternalFuture<Map<K, V>> fut) throws IgniteCheckedException {
                Map<K, V> kvMap = fut.get();

                if (keys.size() != kvMap.size())
                    return false;

                for (Map.Entry<K, V> entry : kvMap.entrySet()) {
                    if (entry.getValue() == null)
                        return false;
                }

                return true;
            }
        });
    }

    /** {@inheritDoc} */
    @Override public final Iterable<Cache.Entry<K, V>> localEntries(CachePeekMode[] peekModes) throws IgniteCheckedException {
        assert peekModes != null;

        ctx.checkSecurity(SecurityPermission.CACHE_READ);

        PeekModes modes = parsePeekModes(peekModes, false);

        Collection<Iterator<Cache.Entry<K, V>>> its = new ArrayList<>();

        final boolean keepBinary = ctx.keepBinary();

        if (ctx.isLocal()) {
            modes.primary = true;
            modes.backup = true;

            if (modes.heap)
                its.add(iterator(map.entries().iterator(), !keepBinary));
        }
        else if (modes.heap) {
            if (modes.near && ctx.isNear())
                its.add(ctx.near().nearEntries().iterator());

            if (modes.primary || modes.backup) {
                GridDhtCacheAdapter<K, V> cache = ctx.isNear() ? ctx.near().dht() : ctx.dht();

                its.add(cache.localEntriesIterator(modes.primary, modes.backup, keepBinary));
            }
        }

        // Swap and offheap are disabled for near cache.
        if (modes.primary || modes.backup) {
            AffinityTopologyVersion topVer = ctx.affinity().affinityTopologyVersion();

            GridCacheSwapManager swapMgr = ctx.isNear() ? ctx.near().dht().context().swap() : ctx.swap();

            if (modes.swap)
                its.add(swapMgr.<K, V>swapIterator(modes.primary, modes.backup, topVer, keepBinary));

            if (modes.offheap)
                its.add(swapMgr.<K, V>offheapIterator(modes.primary, modes.backup, topVer, keepBinary));
        }

        final Iterator<Cache.Entry<K, V>> it = F.flatIterators(its);

        return new Iterable<Cache.Entry<K, V>>() {
            @Override public Iterator<Cache.Entry<K, V>> iterator() {
                return it;
            }

            public String toString() {
                return "CacheLocalEntries []";
            }
        };
    }

    /** {@inheritDoc} */
    @SuppressWarnings("ForLoopReplaceableByForEach")
    @Nullable @Override public final V localPeek(K key,
        CachePeekMode[] peekModes,
        @Nullable IgniteCacheExpiryPolicy plc)
        throws IgniteCheckedException {
        A.notNull(key, "key");

        if (keyCheck)
            validateCacheKey(key);

        ctx.checkSecurity(SecurityPermission.CACHE_READ);

        PeekModes modes = parsePeekModes(peekModes, false);

        try {
            KeyCacheObject cacheKey = ctx.toCacheKeyObject(key);

            CacheObject cacheVal = null;

            if (!ctx.isLocal()) {
                AffinityTopologyVersion topVer = ctx.affinity().affinityTopologyVersion();

                int part = ctx.affinity().partition(cacheKey);

                boolean nearKey;

                if (!(modes.near && modes.primary && modes.backup)) {
                    boolean keyPrimary = ctx.affinity().primary(ctx.localNode(), part, topVer);

                    if (keyPrimary) {
                        if (!modes.primary)
                            return null;

                        nearKey = false;
                    }
                    else {
                        boolean keyBackup = ctx.affinity().belongs(ctx.localNode(), part, topVer);

                        if (keyBackup) {
                            if (!modes.backup)
                                return null;

                            nearKey = false;
                        }
                        else {
                            if (!modes.near)
                                return null;

                            nearKey = true;

                            // Swap and offheap are disabled for near cache.
                            modes.offheap = false;
                            modes.swap = false;
                        }
                    }
                }
                else {
                    nearKey = !ctx.affinity().belongs(ctx.localNode(), part, topVer);

                    if (nearKey) {
                        // Swap and offheap are disabled for near cache.
                        modes.offheap = false;
                        modes.swap = false;
                    }
                }

                if (nearKey && !ctx.isNear())
                    return null;

                if (modes.heap) {
                    GridCacheEntryEx e = nearKey ? peekEx(cacheKey) :
                        (ctx.isNear() ? ctx.near().dht().peekEx(cacheKey) : peekEx(cacheKey));

                    if (e != null) {
                        cacheVal = e.peek(modes.heap, modes.offheap, modes.swap, topVer, plc);

                        modes.offheap = false;
                        modes.swap = false;
                    }
                }

                if (modes.offheap || modes.swap) {
                    GridCacheSwapManager swapMgr = ctx.isNear() ? ctx.near().dht().context().swap() : ctx.swap();

                    cacheVal = swapMgr.readValue(cacheKey, modes.offheap, modes.swap);
                }
            }
            else
                cacheVal = localCachePeek0(cacheKey, modes.heap, modes.offheap, modes.swap, plc);

            Object val = ctx.unwrapBinaryIfNeeded(cacheVal, ctx.keepBinary(), false);

            return (V)val;
        }
        catch (GridCacheEntryRemovedException ignore) {
            if (log.isDebugEnabled())
                log.debug("Got removed entry during 'peek': " + key);

            return null;
        }
    }

    /**
     * @param key Key.
     * @param heap Read heap flag.
     * @param offheap Read offheap flag.
     * @param swap Read swap flag.
     * @param plc Optional expiry policy.
     * @return Value.
     * @throws GridCacheEntryRemovedException If entry removed.
     * @throws IgniteCheckedException If failed.
     */
    @SuppressWarnings("ConstantConditions")
    @Nullable private CacheObject localCachePeek0(KeyCacheObject key,
        boolean heap,
        boolean offheap,
        boolean swap,
        IgniteCacheExpiryPolicy plc)
        throws GridCacheEntryRemovedException, IgniteCheckedException {
        assert ctx.isLocal();
        assert heap || offheap || swap;

        if (heap) {
            GridCacheEntryEx e = peekEx(key);

            if (e != null)
                return e.peek(heap, offheap, swap, AffinityTopologyVersion.NONE, plc);
        }

        if (offheap || swap) {
            GridCacheSwapManager swapMgr = ctx.isNear() ? ctx.near().dht().context().swap() : ctx.swap();

            return swapMgr.readValue(key, offheap, swap);
        }

        return null;
    }

    /**
     * Undeploys and removes all entries for class loader.
     *
     * @param ldr Class loader to undeploy.
     */
    public final void onUndeploy(ClassLoader ldr) {
        ctx.deploy().onUndeploy(ldr, context());
    }

    /**
     *
     * @param key Entry key.
     * @return Entry or <tt>null</tt>.
     */
    @Nullable public final GridCacheEntryEx peekEx(KeyCacheObject key) {
        return entry0(key, ctx.affinity().affinityTopologyVersion(), false, false);
    }

    /**
     *
     * @param key Entry key.
     * @return Entry or <tt>null</tt>.
     */
    @Nullable public final GridCacheEntryEx peekEx(Object key) {
        return entry0(ctx.toCacheKeyObject(key), ctx.affinity().affinityTopologyVersion(), false, false);
    }

    /**
     * @param key Entry key.
     * @return Entry (never {@code null}).
     */
    public final GridCacheEntryEx entryEx(Object key) {
        return entryEx(ctx.toCacheKeyObject(key), false);
    }

    /**
     * @param key Entry key.
     * @return Entry (never {@code null}).
     */
    public final GridCacheEntryEx entryEx(KeyCacheObject key) {
        return entryEx(key, false);
    }

    /**
     * @param key Entry key.
     * @param touch Whether created entry should be touched.
     * @return Entry (never {@code null}).
     */
    public GridCacheEntryEx entryEx(KeyCacheObject key, boolean touch) {
        GridCacheEntryEx e = entry0(key, ctx.affinity().affinityTopologyVersion(), true, touch);

        assert e != null;

        return e;
    }

    /**
     * @param topVer Topology version.
     * @param key Entry key.
     * @return Entry (never {@code null}).
     */
    public GridCacheEntryEx entryEx(KeyCacheObject key, AffinityTopologyVersion topVer) {
        GridCacheEntryEx e = entry0(key, topVer, true, false);

        assert e != null;

        return e;
    }

    /**
     * @param key Entry key.
     * @param topVer Topology version at the time of creation.
     * @param create Flag to create entry if it does not exist.
     * @param touch Flag to touch created entry (only if entry was actually created).
     * @return Entry or <tt>null</tt>.
     */
    @Nullable private GridCacheEntryEx entry0(KeyCacheObject key, AffinityTopologyVersion topVer, boolean create,
        boolean touch) {
        GridCacheMapEntry cur = map.getEntry(key);

        if (cur == null || cur.obsolete()) {
            cur = map.putEntryIfObsoleteOrAbsent(
                topVer,
                key,
                null,
                create, touch);
        }

        return cur;
    }

    /**
     * @return Set of internal cached entry representations.
     */
    public final Iterable<? extends GridCacheEntryEx> entries() {
        return allEntries();
    }

    /**
     * @return Set of internal cached entry representations.
     */
    public final Iterable<? extends GridCacheEntryEx> allEntries() {
        return map.entries();
    }

    /** {@inheritDoc} */
    @Override public final Set<Cache.Entry<K, V>> entrySet() {
        return entrySet((CacheEntryPredicate[])null);
    }

    /** {@inheritDoc} */
    @Override public final Set<Cache.Entry<K, V>> entrySetx(final CacheEntryPredicate... filter) {
        boolean keepBinary = ctx.keepBinary();

        return new EntrySet(map.entrySet(filter), keepBinary);
    }

    /** {@inheritDoc} */
    @Override public Set<Cache.Entry<K, V>> entrySet(int part) {
        throw new UnsupportedOperationException();
    }

    /** {@inheritDoc} */
    @Override public final Set<K> keySet() {
        return new KeySet(map.entrySet());
    }

    /** {@inheritDoc} */
    @Override public final Set<K> keySetx() {
        return keySet();
    }

    /** {@inheritDoc} */
    @Override public final Set<K> primaryKeySet() {
        return new KeySet(map.entrySet(CU.cachePrimary(ctx.grid().affinity(ctx.name()), ctx.localNode())));
    }

    /** {@inheritDoc} */
    @Override public Iterable<V> values() {
        return values((CacheEntryPredicate[])null);
    }

    /**
     * Collection of values cached on this node. You cannot modify this collection.
     * <p>
     * Iterator over this collection will not fail if collection was
     * concurrently updated by another thread. This means that iterator may or
     * may not return latest values depending on whether they were added before
     * or after current iterator position.
     * <p>
     * NOTE: this operation is not distributed and returns only the values cached on this node.
     *
     * @param filter Filters.
     * @return Collection of cached values.
     */
    public final Iterable<V> values(final CacheEntryPredicate... filter) {
        return new Iterable<V>() {
            @Override public Iterator<V> iterator() {
                return new Iterator<V>() {
                    private final Iterator<? extends GridCacheEntryEx> it = entries().iterator();

                    @Override public boolean hasNext() {
                        return it.hasNext();
                    }

                    @Override public V next() {
                        return (V) it.next().wrap().getValue();
                    }

                    @Override public void remove() {
                        throw new UnsupportedOperationException("remove");
                    }
                };
            }
        };
    }

    /**
     *
     * @param key Entry key.
     */
    public final void removeIfObsolete(KeyCacheObject key) {
        assert key != null;

        GridCacheMapEntry entry = map.getEntry(key);

        if (entry != null && entry.obsolete())
            removeEntry(entry);
    }

    /**
     * Split clearLocally all task into multiple runnables.
     *
     * @param srv Whether to clear server cache.
     * @param near Whether to clear near cache.
     * @param readers Whether to clear readers.
     * @return Split runnables.
     */
    public List<GridCacheClearAllRunnable<K, V>> splitClearLocally(boolean srv, boolean near, boolean readers) {
        if ((isNear() && near) || (!isNear() && srv)) {
            int keySize = size();

            int cnt = Math.min(keySize / CLEAR_ALL_SPLIT_THRESHOLD + (keySize % CLEAR_ALL_SPLIT_THRESHOLD != 0 ? 1 : 0),
                Runtime.getRuntime().availableProcessors());

            if (cnt == 0)
                cnt = 1; // Still perform cleanup since there could be entries in swap.

            GridCacheVersion obsoleteVer = ctx.versions().next();

            List<GridCacheClearAllRunnable<K, V>> res = new ArrayList<>(cnt);

            for (int i = 0; i < cnt; i++)
                res.add(new GridCacheClearAllRunnable<>(this, obsoleteVer, i, cnt, readers));

            return res;
        }
        else
            return null;
    }

    /** {@inheritDoc} */
    @Override public boolean clearLocally(K key) {
        return clearLocally0(key, false);
    }

    /** {@inheritDoc} */
    @Override public void clearLocallyAll(Set<? extends K> keys, boolean srv, boolean near, boolean readers) {
        if (keys != null && ((isNear() && near) || (!isNear() && srv))) {
            for (K key : keys)
                clearLocally0(key, readers);
        }
    }

    /** {@inheritDoc} */
    @Override public void clearLocally(boolean srv, boolean near, boolean readers) {
        ctx.checkSecurity(SecurityPermission.CACHE_REMOVE);

        List<GridCacheClearAllRunnable<K, V>> jobs = splitClearLocally(srv, near, readers);

        if (!F.isEmpty(jobs)) {
            ExecutorService execSvc = null;

            try {
                if (jobs.size() > 1) {
                    execSvc = Executors.newFixedThreadPool(jobs.size() - 1);

                    for (int i = 1; i < jobs.size(); i++)
                        execSvc.execute(jobs.get(i));
                }

                jobs.get(0).run();
            }
            finally {
                if (execSvc != null) {
                    execSvc.shutdown();

                    try {
                        while (!execSvc.isTerminated() && !Thread.currentThread().isInterrupted())
                            execSvc.awaitTermination(1000, TimeUnit.MILLISECONDS);
                    }
                    catch (InterruptedException ignore) {
                        U.warn(log, "Got interrupted while waiting for Cache.clearLocally() executor service to " +
                            "finish.");

                        Thread.currentThread().interrupt();
                    }
                }
            }
        }
    }

    /** {@inheritDoc} */
    @Override public void clear() throws IgniteCheckedException {
        clear((Set<? extends K>)null);
    }

    /** {@inheritDoc} */
    @Override public void clear(K key) throws IgniteCheckedException {
        clear(Collections.singleton(key));
    }

    /** {@inheritDoc} */
    @Override public void clearAll(Set<? extends K> keys) throws IgniteCheckedException {
        clear(keys);
    }

    /** {@inheritDoc} */
    @Override public IgniteInternalFuture<?> clearAsync() {
        return clearAsync((Set<? extends K>)null);
    }

    /** {@inheritDoc} */
    @Override public IgniteInternalFuture<?> clearAsync(K key) {
        return clearAsync(Collections.singleton(key));
    }

    /** {@inheritDoc} */
    @Override public IgniteInternalFuture<?> clearAllAsync(Set<? extends K> keys) {
        return clearAsync(keys);
    }

    /**
     * @param keys Keys to clear.
     * @throws IgniteCheckedException In case of error.
     */
    private void clear(@Nullable Set<? extends K> keys) throws IgniteCheckedException {
        executeClearTask(keys, false).get();
        executeClearTask(keys, true).get();
    }

    /**
     * @param keys Keys to clear or {@code null} if all cache should be cleared.
     * @return Future.
     */
    private IgniteInternalFuture<?> clearAsync(@Nullable final Set<? extends K> keys) {
        return executeClearTask(keys, false).chain(new CX1<IgniteInternalFuture<?>, Object>() {
            @Override public Object applyx(IgniteInternalFuture<?> fut) throws IgniteCheckedException {
                executeClearTask(keys, true).get();

                return null;
            }
        });
    }

    /**
     * @param keys Keys to clear.
     * @param near Near cache flag.
     * @return Future.
     */
    private IgniteInternalFuture<?> executeClearTask(@Nullable Set<? extends K> keys, boolean near) {
        Collection<ClusterNode> srvNodes = ctx.grid().cluster().forCacheNodes(name(), !near, near, false).nodes();

        if (!srvNodes.isEmpty()) {
            ctx.kernalContext().task().setThreadContext(TC_SUBGRID, srvNodes);

            return ctx.kernalContext().task().execute(
                new ClearTask(ctx.name(), ctx.affinity().affinityTopologyVersion(), keys, near), null);
        }
        else
            return new GridFinishedFuture<>();
    }

    /**
     * @param keys Keys.
     * @param readers Readers flag.
     */
    public void clearLocally(Collection<KeyCacheObject> keys, boolean readers) {
        if (F.isEmpty(keys))
            return;

        GridCacheVersion obsoleteVer = ctx.versions().next();

        for (KeyCacheObject key : keys) {
            GridCacheEntryEx e = peekEx(key);

            try {
                if (e != null)
                    e.clear(obsoleteVer, readers);
            }
            catch (IgniteCheckedException ex) {
                U.error(log, "Failed to clearLocally entry (will continue to clearLocally other entries): " + e,
                    ex);
            }
        }
    }

    /**
     * @param entry Removes entry from cache if currently mapped value is the same as passed.
     */
    public final void removeEntry(GridCacheEntryEx entry) {
        boolean rmvd = map.removeEntry(entry);

        if (log.isDebugEnabled()) {
            if (rmvd)
                log.debug("Removed entry from cache: " + entry);
            else
                log.debug("Remove will not be done for key (entry got replaced or removed): " + entry.key());
        }
    }

    /**
     * Evicts an entry from cache.
     *
     * @param key Key.
     * @param ver Version.
     * @param filter Filter.
     * @return {@code True} if entry was evicted.
     */
    private boolean evictx(K key, GridCacheVersion ver,
        @Nullable CacheEntryPredicate[] filter) {
        KeyCacheObject cacheKey = ctx.toCacheKeyObject(key);

        GridCacheEntryEx entry = peekEx(cacheKey);

        if (entry == null)
            return true;

        try {
            return ctx.evicts().evict(entry, ver, true, filter);
        }
        catch (IgniteCheckedException ex) {
            U.error(log, "Failed to evict entry from cache: " + entry, ex);

            return false;
        }
    }

    /** {@inheritDoc} */
    @Override public final V getForcePrimary(K key) throws IgniteCheckedException {
        String taskName = ctx.kernalContext().job().currentTaskName();

        return getAllAsync(
            F.asList(key),
            /*force primary*/true,
            /*skip tx*/false,
            /*subject id*/null,
            taskName,
            /*deserialize cache objects*/true,
            /*skip values*/false,
            /*can remap*/true,
            false
        ).get().get(key);
    }

    /** {@inheritDoc} */
    @Override public final IgniteInternalFuture<V> getForcePrimaryAsync(final K key) {
        String taskName = ctx.kernalContext().job().currentTaskName();

        return getAllAsync(
            Collections.singletonList(key),
            /*force primary*/true,
            /*skip tx*/false,
            null,
            taskName,
            true,
            false,
            /*can remap*/true,
            false
        ).chain(new CX1<IgniteInternalFuture<Map<K, V>>, V>() {
            @Override public V applyx(IgniteInternalFuture<Map<K, V>> e) throws IgniteCheckedException {
                return e.get().get(key);
            }
        });
    }

    /** {@inheritDoc} */
    public final V getTopologySafe(K key) throws IgniteCheckedException {
        String taskName = ctx.kernalContext().job().currentTaskName();

        return getAllAsync(
            F.asList(key),
            /*force primary*/false,
            /*skip tx*/false,
            /*subject id*/null,
            taskName,
            /*deserialize cache objects*/true,
            /*skip values*/false,
            /*can remap*/false,
            false
        ).get().get(key);
    }

    /** {@inheritDoc} */
    @Nullable @Override public final Map<K, V> getAllOutTx(Set<? extends K> keys) throws IgniteCheckedException {
        return getAllOutTxAsync(keys).get();
    }

    /** {@inheritDoc} */
    @Override public final IgniteInternalFuture<Map<K, V>> getAllOutTxAsync(Set<? extends K> keys) {
        String taskName = ctx.kernalContext().job().currentTaskName();

        return getAllAsync(keys,
            !ctx.config().isReadFromBackup(),
            /*skip tx*/true,
            null,
            taskName,
            !ctx.keepBinary(),
            /*skip values*/false,
            /*can remap*/true,
            false);
    }

    /** {@inheritDoc} */
    @Nullable @Override public V get(K key) throws IgniteCheckedException {
        A.notNull(key, "key");

        boolean statsEnabled = ctx.config().isStatisticsEnabled();

        long start = statsEnabled ? System.nanoTime() : 0L;

        boolean keepBinary = ctx.keepBinary();

        if (keepBinary)
            key = (K)ctx.toCacheKeyObject(key);

        V val = get(key, !keepBinary, false);

        if (ctx.config().getInterceptor() != null) {
            key = keepBinary ? (K) ctx.unwrapBinaryIfNeeded(key, true, false) : key;

            val = (V)ctx.config().getInterceptor().onGet(key, val);
        }

        if (statsEnabled)
            metrics0().addGetTimeNanos(System.nanoTime() - start);

        return val;
    }

    /** {@inheritDoc} */
    @Nullable @Override public CacheEntry<K, V> getEntry(K key) throws IgniteCheckedException {
        A.notNull(key, "key");

        boolean statsEnabled = ctx.config().isStatisticsEnabled();

        long start = statsEnabled ? System.nanoTime() : 0L;

        boolean keepBinary = ctx.keepBinary();

        if (keepBinary)
            key = (K)ctx.toCacheKeyObject(key);

        EntryGetResult t
            = (EntryGetResult)get(key, !keepBinary, true);

        CacheEntry<K, V> val = t != null ? new CacheEntryImplEx<>(
            keepBinary ? (K)ctx.unwrapBinaryIfNeeded(key, true, false) : key,
            (V)t.value(),
            t.version())
            : null;

        if (ctx.config().getInterceptor() != null) {
            key = keepBinary ? (K) ctx.unwrapBinaryIfNeeded(key, true, false) : key;

            V val0 = (V)ctx.config().getInterceptor().onGet(key, t != null ? val.getValue() : null);

            val = (val0 != null) ? new CacheEntryImplEx<>(key, val0, t != null ? t.version() : null) : null;
        }

        if (statsEnabled)
            metrics0().addGetTimeNanos(System.nanoTime() - start);

        return val;
    }

    /** {@inheritDoc} */
    @Override public IgniteInternalFuture<V> getAsync(final K key) {
        A.notNull(key, "key");

        final boolean statsEnabled = ctx.config().isStatisticsEnabled();

        final long start = statsEnabled ? System.nanoTime() : 0L;

        final boolean keepBinary = ctx.keepBinary();

        final K key0 = keepBinary ? (K)ctx.toCacheKeyObject(key) : key;

        IgniteInternalFuture<V> fut = getAsync(key, !keepBinary, false);

        if (ctx.config().getInterceptor() != null)
            fut = fut.chain(new CX1<IgniteInternalFuture<V>, V>() {
                @Override public V applyx(IgniteInternalFuture<V> f) throws IgniteCheckedException {
                    K key = keepBinary ? (K)ctx.unwrapBinaryIfNeeded(key0, true, false) : key0;

                    return (V)ctx.config().getInterceptor().onGet(key, f.get());
                }
            });

        if (statsEnabled)
            fut.listen(new UpdateGetTimeStatClosure<V>(metrics0(), start));

        return fut;
    }

    /** {@inheritDoc} */
    @Override public IgniteInternalFuture<CacheEntry<K, V>> getEntryAsync(final K key) {
        A.notNull(key, "key");

        final boolean statsEnabled = ctx.config().isStatisticsEnabled();

        final long start = statsEnabled ? System.nanoTime() : 0L;

        final boolean keepBinary = ctx.keepBinary();

        final K key0 = keepBinary ? (K)ctx.toCacheKeyObject(key) : key;

        IgniteInternalFuture<EntryGetResult> fut =
            (IgniteInternalFuture<EntryGetResult>)getAsync(key0, !keepBinary, true);

        final boolean intercept = ctx.config().getInterceptor() != null;

        IgniteInternalFuture<CacheEntry<K, V>> fr = fut.chain(
            new CX1<IgniteInternalFuture<EntryGetResult>, CacheEntry<K, V>>() {
                @Override public CacheEntry<K, V> applyx(IgniteInternalFuture<EntryGetResult> f)
                    throws IgniteCheckedException {
                    EntryGetResult t = f.get();

                K key = keepBinary ? (K)ctx.unwrapBinaryIfNeeded(key0, true, false) : key0;

                CacheEntry val = t != null ? new CacheEntryImplEx<>(
                    key,
                    t.value(),
                    t.version())
                    : null;

                if (intercept) {
                    V val0 = (V)ctx.config().getInterceptor().onGet(key, t != null ? val.getValue() : null);

                    return val0 != null ? new CacheEntryImplEx(key, val0, t != null ? t.version() : null) : null;
                }
                else
                    return val;
            }
        });

        if (statsEnabled)
            fut.listen(new UpdateGetTimeStatClosure<EntryGetResult>(metrics0(), start));

        return fr;
    }

    /** {@inheritDoc} */
    @Override public final Map<K, V> getAll(@Nullable Collection<? extends K> keys) throws IgniteCheckedException {
        A.notNull(keys, "keys");

        boolean statsEnabled = ctx.config().isStatisticsEnabled();

        long start = statsEnabled ? System.nanoTime() : 0L;

        Map<K, V> map = getAll0(keys, !ctx.keepBinary(), false);

        if (ctx.config().getInterceptor() != null)
            map = interceptGet(keys, map);

        if (statsEnabled)
            metrics0().addGetTimeNanos(System.nanoTime() - start);

        return map;
    }

    /** {@inheritDoc} */
    @Override public Collection<CacheEntry<K, V>> getEntries(@Nullable Collection<? extends K> keys)
        throws IgniteCheckedException {
        A.notNull(keys, "keys");

        boolean statsEnabled = ctx.config().isStatisticsEnabled();

        long start = statsEnabled ? System.nanoTime() : 0L;

        Map<K, EntryGetResult> map = (Map<K, EntryGetResult>)getAll0(keys, !ctx.keepBinary(), true);

        Collection<CacheEntry<K, V>> res = new HashSet<>();

        if (ctx.config().getInterceptor() != null)
            res = interceptGetEntries(keys, map);
        else
            for (Map.Entry<K, EntryGetResult> e : map.entrySet())
                res.add(new CacheEntryImplEx<>(e.getKey(), (V)e.getValue().value(), e.getValue().version()));

        if (statsEnabled)
            metrics0().addGetTimeNanos(System.nanoTime() - start);

        return res;
    }

    /** {@inheritDoc} */
    @Override public IgniteInternalFuture<Map<K, V>> getAllAsync(@Nullable final Collection<? extends K> keys) {
        A.notNull(keys, "keys");

        final boolean statsEnabled = ctx.config().isStatisticsEnabled();

        final long start = statsEnabled ? System.nanoTime() : 0L;

        IgniteInternalFuture<Map<K, V>> fut = getAllAsync(keys, !ctx.keepBinary(), false);

        if (ctx.config().getInterceptor() != null)
            return fut.chain(new CX1<IgniteInternalFuture<Map<K, V>>, Map<K, V>>() {
                @Override public Map<K, V> applyx(IgniteInternalFuture<Map<K, V>> f) throws IgniteCheckedException {
                    return interceptGet(keys, f.get());
                }
            });

        if (statsEnabled)
            fut.listen(new UpdateGetTimeStatClosure<Map<K, V>>(metrics0(), start));

        return fut;
    }

    /** {@inheritDoc} */
    @Override public IgniteInternalFuture<Collection<CacheEntry<K, V>>> getEntriesAsync(
        @Nullable final Collection<? extends K> keys) {
        A.notNull(keys, "keys");

        final boolean statsEnabled = ctx.config().isStatisticsEnabled();

        final long start = statsEnabled ? System.nanoTime() : 0L;

        IgniteInternalFuture<Map<K, EntryGetResult>> fut =
            (IgniteInternalFuture<Map<K, EntryGetResult>>)
                ((IgniteInternalFuture)getAllAsync(keys, !ctx.keepBinary(), true));

        final boolean intercept = ctx.config().getInterceptor() != null;

        IgniteInternalFuture<Collection<CacheEntry<K, V>>> rf =
            fut.chain(new CX1<IgniteInternalFuture<Map<K, EntryGetResult>>, Collection<CacheEntry<K, V>>>() {
                @Override public Collection<CacheEntry<K, V>> applyx(
                    IgniteInternalFuture<Map<K, EntryGetResult>> f) throws IgniteCheckedException {
                    if (intercept)
                        return interceptGetEntries(keys, f.get());
                    else {
                        Map<K, CacheEntry<K, V>> res = U.newHashMap(f.get().size());

                        for (Map.Entry<K, EntryGetResult> e : f.get().entrySet())
                            res.put(e.getKey(),
                                new CacheEntryImplEx<>(e.getKey(), (V)e.getValue().value(), e.getValue().version()));

                        return res.values();
                    }
                }
            });

        if (statsEnabled)
            fut.listen(new UpdateGetTimeStatClosure<Map<K, EntryGetResult>>(metrics0(), start));

        return rf;
    }

    /**
     * Applies cache interceptor on result of 'get' operation.
     *
     * @param keys All requested keys.
     * @param map Result map.
     * @return Map with values returned by cache interceptor..
     */
    @SuppressWarnings("IfMayBeConditional")
    private Map<K, V> interceptGet(@Nullable Collection<? extends K> keys, Map<K, V> map) {
        if (F.isEmpty(keys))
            return map;

        CacheInterceptor<K, V> interceptor = cacheCfg.getInterceptor();

        assert interceptor != null;

        Map<K, V> res = U.newHashMap(keys.size());

        for (Map.Entry<K, V> e : map.entrySet()) {
            V val = interceptor.onGet(e.getKey(), e.getValue());

            if (val != null)
                res.put(e.getKey(), val);
        }

        if (map.size() != keys.size()) { // Not all requested keys were in cache.
            for (K key : keys) {
                if (key != null) {
                    if (!map.containsKey(key)) {
                        V val = interceptor.onGet(key, null);

                        if (val != null)
                            res.put(key, val);
                    }
                }
            }
        }

        return res;
    }

    /**
     * Applies cache interceptor on result of 'getEntries' operation.
     *
     * @param keys All requested keys.
     * @param map Result map.
     * @return Map with values returned by cache interceptor..
     */
    @SuppressWarnings("IfMayBeConditional")
    private Collection<CacheEntry<K, V>> interceptGetEntries(
        @Nullable Collection<? extends K> keys, Map<K, EntryGetResult> map) {
        Map<K, CacheEntry<K, V>> res;

        if (F.isEmpty(keys)) {
            assert map.isEmpty();

            return Collections.emptySet();
        }

        res = U.newHashMap(keys.size());

        CacheInterceptor<K, V> interceptor = cacheCfg.getInterceptor();

        assert interceptor != null;

        for (Map.Entry<K, EntryGetResult> e : map.entrySet()) {
            V val = interceptor.onGet(e.getKey(), (V)e.getValue().value());

            if (val != null)
                res.put(e.getKey(), new CacheEntryImplEx<>(e.getKey(), val, e.getValue().version()));
        }

        if (map.size() != keys.size()) { // Not all requested keys were in cache.
            for (K key : keys) {
                if (key != null) {
                    if (!map.containsKey(key)) {
                        V val = interceptor.onGet(key, null);

                        if (val != null)
                            res.put(key, new CacheEntryImplEx<>(key, val, null));
                    }
                }
            }
        }

        return res.values();
    }

    /**
     * @param key Key.
     * @param forcePrimary Force primary.
     * @param skipTx Skip tx.
     * @param subjId Subj Id.
     * @param taskName Task name.
     * @param deserializeBinary Deserialize binary.
     * @param skipVals Skip values.
     * @param canRemap Can remap flag.
     * @param needVer Need version.
     * @return Future for the get operation.
     */
    protected IgniteInternalFuture<V> getAsync(
        final K key,
        boolean forcePrimary,
        boolean skipTx,
        @Nullable UUID subjId,
        String taskName,
        boolean deserializeBinary,
        final boolean skipVals,
        boolean canRemap,
        final boolean needVer
    ) {
        return getAllAsync(Collections.singletonList(key),
            forcePrimary,
            skipTx,
            subjId,
            taskName,
            deserializeBinary,
            skipVals,
            canRemap,
            needVer).chain(
            new CX1<IgniteInternalFuture<Map<K, V>>, V>() {
                @Override public V applyx(IgniteInternalFuture<Map<K, V>> e) throws IgniteCheckedException {
                    Map<K, V> map = e.get();

                    assert map.isEmpty() || map.size() == 1 : map.size();

                    if (skipVals) {
                        Boolean val = map.isEmpty() ? false : (Boolean)F.firstValue(map);

                        return (V)(val);
                    }

                    return F.firstValue(map);
                }
            });
    }

    /**
     * @param keys Keys.
     * @param forcePrimary Force primary.
     * @param skipTx Skip tx.
     * @param subjId Subj Id.
     * @param taskName Task name.
     * @param deserializeBinary Deserialize binary.
     * @param skipVals Skip values.
     * @param canRemap Can remap flag.
     * @param needVer Need version.
     * @return Future for the get operation.
     * @see GridCacheAdapter#getAllAsync(Collection)
     */
    protected IgniteInternalFuture<Map<K, V>> getAllAsync(
        @Nullable Collection<? extends K> keys,
        boolean forcePrimary,
        boolean skipTx,
        @Nullable UUID subjId,
        String taskName,
        boolean deserializeBinary,
        boolean skipVals,
        boolean canRemap,
        final boolean needVer
    ) {
        CacheOperationContext opCtx = ctx.operationContextPerCall();

        subjId = ctx.subjectIdPerCall(subjId, opCtx);

        return getAllAsync(keys,
            null,
            opCtx == null || !opCtx.skipStore(),
            !skipTx,
            subjId,
            taskName,
            deserializeBinary,
            forcePrimary,
            skipVals ? null : expiryPolicy(opCtx != null ? opCtx.expiry() : null),
            skipVals,
            canRemap,
            needVer);
    }

    /**
     * @param keys Keys.
     * @param readerArgs Near cache reader will be added if not null.
     * @param readThrough Read through.
     * @param checkTx Check tx.
     * @param subjId Subj Id.
     * @param taskName Task name.
     * @param deserializeBinary Deserialize binary.
     * @param forcePrimary Froce primary.
     * @param expiry Expiry policy.
     * @param skipVals Skip values.
     * @param canRemap Can remap flag.
     * @param needVer Need version.
     * @return Future for the get operation.
     * @see GridCacheAdapter#getAllAsync(Collection)
     */
    public final IgniteInternalFuture<Map<K, V>> getAllAsync(@Nullable final Collection<? extends K> keys,
        @Nullable final ReaderArguments readerArgs,
        boolean readThrough,
        boolean checkTx,
        @Nullable final UUID subjId,
        final String taskName,
        final boolean deserializeBinary,
        final boolean forcePrimary,
        @Nullable IgniteCacheExpiryPolicy expiry,
        final boolean skipVals,
        boolean canRemap,
        final boolean needVer
    ) {
        ctx.checkSecurity(SecurityPermission.CACHE_READ);

        if (keyCheck)
            validateCacheKeys(keys);

        return getAllAsync0(ctx.cacheKeysView(keys),
            readerArgs,
            readThrough,
            checkTx,
            subjId,
            taskName,
            deserializeBinary,
            expiry,
            skipVals,
            false,
            canRemap,
            needVer);
    }

    /**
     * @param keys Keys.
     * @param readerArgs Near cache reader will be added if not null.
     * @param readThrough Read-through flag.
     * @param checkTx Check local transaction flag.
     * @param subjId Subject ID.
     * @param taskName Task name/
     * @param deserializeBinary Deserialize binary flag.
     * @param expiry Expiry policy.
     * @param skipVals Skip values flag.
     * @param keepCacheObjects Keep cache objects.
     * @param canRemap Can remap flag.
     * @param needVer If {@code true} returns values as tuples containing value and version.
     * @return Future.
     */
    protected final <K1, V1> IgniteInternalFuture<Map<K1, V1>> getAllAsync0(
        @Nullable final Collection<KeyCacheObject> keys,
        @Nullable final ReaderArguments readerArgs,
        final boolean readThrough,
        boolean checkTx,
        @Nullable final UUID subjId,
        final String taskName,
        final boolean deserializeBinary,
        @Nullable final IgniteCacheExpiryPolicy expiry,
        final boolean skipVals,
        final boolean keepCacheObjects,
        boolean canRemap,
        final boolean needVer
    ) {
        if (F.isEmpty(keys))
            return new GridFinishedFuture<>(Collections.<K1, V1>emptyMap());

        IgniteTxLocalAdapter tx = null;

        if (checkTx) {
            try {
                checkJta();
            }
            catch (IgniteCheckedException e) {
                return new GridFinishedFuture<>(e);
            }

            tx = ctx.tm().threadLocalTx(ctx.systemTx() ? ctx : null);
        }

        if (tx == null || tx.implicit()) {
            try {
                final AffinityTopologyVersion topVer = tx == null ?
                    (canRemap ?
                        ctx.affinity().affinityTopologyVersion() : ctx.shared().exchange().readyAffinityVersion()) :
                    tx.topologyVersion();

                int keysSize = keys.size();

                final Map<K1, V1> map = keysSize == 1 ?
                    (Map<K1, V1>)new IgniteBiTuple<>() :
                    U.<K1, V1>newHashMap(keysSize);

                final boolean storeEnabled = !skipVals && readThrough && ctx.readThrough();

                final boolean needEntry = storeEnabled || ctx.isSwapOrOffheapEnabled();

                Map<KeyCacheObject, EntryGetResult> misses = null;

                for (KeyCacheObject key : keys) {
                    while (true) {
                        GridCacheEntryEx entry = needEntry ? entryEx(key) : peekEx(key);

                        if (entry == null) {
                            if (!skipVals && ctx.config().isStatisticsEnabled())
                                ctx.cache().metrics0().onRead(false);

                            break;
                        }

                        try {
                            EntryGetResult res;

                            boolean evt = !skipVals;
                            boolean updateMetrics = !skipVals;

                            if (storeEnabled) {
                                res = entry.innerGetAndReserveForLoad(ctx.isSwapOrOffheapEnabled(),
                                    updateMetrics,
                                    evt,
                                    subjId,
                                    taskName,
                                    expiry,
                                    !deserializeBinary,
                                    readerArgs);

                                assert res != null;

                                if (res.value() == null) {
                                    if (misses == null)
                                        misses = new HashMap<>();

                                    misses.put(key, res);

                                    res = null;
                                }
                            }
                            else {
                                res = entry.innerGetVersioned(
                                    null,
                                    null,
                                    ctx.isSwapOrOffheapEnabled(),
                                    /*unmarshal*/true,
                                    updateMetrics,
                                    evt,
                                    subjId,
                                    null,
                                    taskName,
                                    expiry,
                                    !deserializeBinary,
                                    readerArgs);

                                if (res == null)
                                    ctx.evicts().touch(entry, topVer);
                            }

                            if (res != null) {
                                ctx.addResult(map,
                                    key,
                                    res,
                                    skipVals,
                                    keepCacheObjects,
                                    deserializeBinary,
                                    true,
                                    needVer);

                                if (tx == null || (!tx.implicit() && tx.isolation() == READ_COMMITTED))
                                    ctx.evicts().touch(entry, topVer);

                                if (keysSize == 1)
                                    // Safe to return because no locks are required in READ_COMMITTED mode.
                                    return new GridFinishedFuture<>(map);
                            }

                            break;
                        }
                        catch (GridCacheEntryRemovedException ignored) {
                            if (log.isDebugEnabled())
                                log.debug("Got removed entry in getAllAsync(..) method (will retry): " + key);
                        }
                    }
                }

                if (storeEnabled && misses != null) {
                    final Map<KeyCacheObject, EntryGetResult> loadKeys = misses;

                    final IgniteTxLocalAdapter tx0 = tx;

                    final Collection<KeyCacheObject> loaded = new HashSet<>();

                    return new GridEmbeddedFuture(
                        ctx.closures().callLocalSafe(ctx.projectSafe(new GPC<Map<K1, V1>>() {
                            @Override public Map<K1, V1> call() throws Exception {
                                ctx.store().loadAll(null/*tx*/, loadKeys.keySet(), new CI2<KeyCacheObject, Object>() {
                                    @Override public void apply(KeyCacheObject key, Object val) {
                                        EntryGetResult res = loadKeys.get(key);

                                        if (res == null || val == null)
                                            return;

                                        loaded.add(key);

                                        CacheObject cacheVal = ctx.toCacheObject(val);

                                        while (true) {
                                            GridCacheEntryEx entry = entryEx(key);

                                            try {
                                                EntryGetResult verVal = entry.versionedValue(
                                                    cacheVal,
                                                    res.version(),
                                                    null,
                                                    readerArgs,
                                                    expiry);

                                                if (log.isDebugEnabled())
                                                    log.debug("Set value loaded from store into entry [" +
                                                        "oldVer=" + res.version() +
                                                        ", newVer=" + verVal.version() + ", " +
                                                        "entry=" + entry + ']');

                                                // Don't put key-value pair into result map if value is null.
                                                if (verVal.value() != null) {
                                                    ctx.addResult(map,
                                                        key,
                                                        verVal,
                                                        skipVals,
                                                        keepCacheObjects,
                                                        deserializeBinary,
                                                        true,
                                                        needVer);
                                                }

                                                if (tx0 == null || (!tx0.implicit() &&
                                                    tx0.isolation() == READ_COMMITTED))
                                                    ctx.evicts().touch(entry, topVer);

                                                break;
                                            }
                                            catch (GridCacheEntryRemovedException ignore) {
                                                if (log.isDebugEnabled())
                                                    log.debug("Got removed entry during getAllAsync (will retry): " +
                                                        entry);
                                            }
                                            catch (IgniteCheckedException e) {
                                                // Wrap errors (will be unwrapped).
                                                throw new GridClosureException(e);
                                            }
                                        }
                                    }
                                });

                                clearReservationsIfNeeded(topVer, loadKeys, loaded, tx0);

                                return map;
                            }
                        }), true),
                        new C2<Map<K, V>, Exception, IgniteInternalFuture<Map<K, V>>>() {
                            @Override public IgniteInternalFuture<Map<K, V>> apply(Map<K, V> map, Exception e) {
                                if (e != null) {
                                    clearReservationsIfNeeded(topVer, loadKeys, loaded, tx0);

                                    return new GridFinishedFuture<>(e);
                                }

                                if (tx0 == null || (!tx0.implicit() && tx0.isolation() == READ_COMMITTED)) {
                                    Collection<KeyCacheObject> notFound = new HashSet<>(loadKeys.keySet());

                                    notFound.removeAll(loaded);

                                    // Touch entries that were not found in store.
                                    for (KeyCacheObject key : notFound) {
                                        GridCacheEntryEx entry = peekEx(key);

                                        if (entry != null)
                                            ctx.evicts().touch(entry, topVer);
                                    }
                                }

                                // There were no misses.
                                return new GridFinishedFuture<>(Collections.<K,
                                    V>emptyMap());
                            }
                        },
                        new C2<Map<K1, V1>, Exception, Map<K1, V1>>() {
                            @Override public Map<K1, V1> apply(Map<K1, V1> loaded, Exception e) {
                                if (e == null)
                                    map.putAll(loaded);

                                return map;
                            }
                        }
                    );
                }
                else
                    // Misses can be non-zero only if store is enabled.
                    assert misses == null;

                return new GridFinishedFuture<>(map);
            }
            catch (IgniteCheckedException e) {
                return new GridFinishedFuture<>(e);
            }
        }
        else {
            return asyncOp(tx, new AsyncOp<Map<K1, V1>>(keys) {
                @Override public IgniteInternalFuture<Map<K1, V1>> op(IgniteTxLocalAdapter tx, AffinityTopologyVersion readyTopVer) {
                    return tx.getAllAsync(ctx,
                        readyTopVer,
                        keys,
                        deserializeBinary,
                        skipVals,
                        false,
                        !readThrough,
                        needVer);
                }
            }, ctx.operationContextPerCall());
        }
    }

    /**
     * @param topVer Affinity topology version for which load was performed.
     * @param loadKeys Keys to load.
     * @param loaded Actually loaded keys.
     * @param tx0 Transaction within which the load was run, if any.
     */
    private void clearReservationsIfNeeded(
        AffinityTopologyVersion topVer,
        Map<KeyCacheObject, EntryGetResult> loadKeys,
        Collection<KeyCacheObject> loaded,
        IgniteTxLocalAdapter tx0
    ) {
        if (loaded.size() != loadKeys.size()) {
            boolean needTouch =
                tx0 == null || (!tx0.implicit() && tx0.isolation() == READ_COMMITTED);

            for (Map.Entry<KeyCacheObject, EntryGetResult> e : loadKeys.entrySet()) {
                if (loaded.contains(e.getKey()))
                    continue;

                if (needTouch || e.getValue().reserved()) {
                    GridCacheEntryEx entry = peekEx(e.getKey());

                    if (entry != null) {
                        if (e.getValue().reserved())
                            entry.clearReserveForLoad(e.getValue().version());

                        if (needTouch)
                            ctx.evicts().touch(entry, topVer);
                    }
                }
            }
        }
    }

    /** {@inheritDoc} */
    @Override public final V getAndPut(K key, V val) throws IgniteCheckedException {
        return getAndPut(key, val, null);
    }

    /**
     * @param key Key.
     * @param val Value.
     * @param filter Optional filter.
     * @return Previous value.
     * @throws IgniteCheckedException If failed.
     */
    @Nullable public V getAndPut(final K key, final V val, @Nullable final CacheEntryPredicate filter)
        throws IgniteCheckedException {
        boolean statsEnabled = ctx.config().isStatisticsEnabled();

        long start = statsEnabled ? System.nanoTime() : 0L;

        A.notNull(key, "key", val, "val");

        if (keyCheck)
            validateCacheKey(key);

        V prevVal = getAndPut0(key, val, filter);

        if (statsEnabled)
            metrics0().addPutAndGetTimeNanos(System.nanoTime() - start);

        return prevVal;
    }

    /**
     * @param key Key.
     * @param val Value.
     * @param filter Optional filter.
     * @return Previous value.
     * @throws IgniteCheckedException If failed.
     */
    protected V getAndPut0(final K key, final V val, @Nullable final CacheEntryPredicate filter)
        throws IgniteCheckedException {
        return syncOp(new SyncOp<V>(true) {
            @Override public V op(IgniteTxLocalAdapter tx) throws IgniteCheckedException {
                return (V)tx.putAsync(ctx, null, key, val, true, filter).get().value();
            }

            @Override public String toString() {
                return "put [key=" + key + ", val=" + val + ", filter=" + filter + ']';
            }
        });
    }

    /** {@inheritDoc} */
    @Override public final IgniteInternalFuture<V> getAndPutAsync(K key, V val) {
        return getAndPutAsync(key, val, null);
    }

    /**
     * @param key Key.
     * @param val Value.
     * @param filter Filter.
     * @return Put operation future.
     */
    protected final IgniteInternalFuture<V> getAndPutAsync(K key, V val, @Nullable CacheEntryPredicate filter) {
        final boolean statsEnabled = ctx.config().isStatisticsEnabled();

        final long start = statsEnabled ? System.nanoTime() : 0L;

        A.notNull(key, "key", val, "val");

        if (keyCheck)
            validateCacheKey(key);

        IgniteInternalFuture<V> fut = getAndPutAsync0(key, val, filter);

        if (statsEnabled)
            fut.listen(new UpdatePutAndGetTimeStatClosure<V>(metrics0(), start));

        return fut;
    }

    /**
     * @param key Key.
     * @param val Value.
     * @param filter Optional filter.
     * @return Put operation future.
     */
    public IgniteInternalFuture<V> getAndPutAsync0(final K key,
        final V val,
        @Nullable final CacheEntryPredicate filter)
    {
        return asyncOp(new AsyncOp<V>() {
            @Override public IgniteInternalFuture<V> op(IgniteTxLocalAdapter tx, AffinityTopologyVersion readyTopVer) {
                return tx.putAsync(ctx, readyTopVer, key, val, true, filter)
                    .chain((IgniteClosure<IgniteInternalFuture<GridCacheReturn>, V>)RET2VAL);
            }

            @Override public String toString() {
                return "putAsync [key=" + key + ", val=" + val + ", filter=" + filter + ']';
            }
        });
    }

    /** {@inheritDoc} */
    @Override public final boolean put(final K key, final V val) throws IgniteCheckedException {
        return put(key, val, null);
    }

    /**
     * @param key Key.
     * @param val Value.
     * @param filter Filter.
     * @return {@code True} if optional filter passed and value was stored in cache,
     *      {@code false} otherwise. Note that this method will return {@code true} if filter is not
     *      specified.
     * @throws IgniteCheckedException If put operation failed.
     */
    public boolean put(final K key, final V val, final CacheEntryPredicate filter)
        throws IgniteCheckedException {
        boolean statsEnabled = ctx.config().isStatisticsEnabled();

        long start = statsEnabled ? System.nanoTime() : 0L;

        A.notNull(key, "key", val, "val");

        if (keyCheck)
            validateCacheKey(key);

        boolean stored = put0(key, val, filter);

        if (statsEnabled && stored)
            metrics0().addPutTimeNanos(System.nanoTime() - start);

        return stored;
    }

    /**
     * @param key Key.
     * @param val Value.
     * @param filter Filter.
     * @return {@code True} if optional filter passed and value was stored in cache,
     *      {@code false} otherwise. Note that this method will return {@code true} if filter is not
     *      specified.
     * @throws IgniteCheckedException If put operation failed.
     */
    protected boolean put0(final K key, final V val, final CacheEntryPredicate filter)
        throws IgniteCheckedException {
        Boolean res = syncOp(new SyncOp<Boolean>(true) {
            @Override public Boolean op(IgniteTxLocalAdapter tx) throws IgniteCheckedException {
                return tx.putAsync(ctx, null, key, val, false, filter).get().success();
            }

            @Override public String toString() {
                return "putx [key=" + key + ", val=" + val + ", filter=" + filter + ']';
            }
        });

        assert res != null;

        return res;
    }

    /** {@inheritDoc} */
    @Override public void putAllConflict(final Map<KeyCacheObject, GridCacheDrInfo> drMap)
        throws IgniteCheckedException {
        if (F.isEmpty(drMap))
            return;

        ctx.dr().onReceiveCacheEntriesReceived(drMap.size());

        syncOp(new SyncInOp(drMap.size() == 1) {
            @Override public void inOp(IgniteTxLocalAdapter tx) throws IgniteCheckedException {
                tx.putAllDrAsync(ctx, drMap).get();
            }

            @Override public String toString() {
                return "putAllConflict [drMap=" + drMap + ']';
            }
        });
    }

    /** {@inheritDoc} */
    @Override public IgniteInternalFuture<?> putAllConflictAsync(final Map<KeyCacheObject, GridCacheDrInfo> drMap)
        throws IgniteCheckedException {
        if (F.isEmpty(drMap))
            return new GridFinishedFuture<Object>();

        ctx.dr().onReceiveCacheEntriesReceived(drMap.size());

        return asyncOp(new AsyncOp(drMap.keySet()) {
            @Override public IgniteInternalFuture op(IgniteTxLocalAdapter tx, AffinityTopologyVersion readyTopVer) {
                return tx.putAllDrAsync(ctx, drMap);
            }

            @Override public String toString() {
                return "putAllConflictAsync [drMap=" + drMap + ']';
            }
        });
    }

    /** {@inheritDoc} */
    @Nullable @Override public final <T> EntryProcessorResult<T> invoke(@Nullable AffinityTopologyVersion topVer,
        K key,
        EntryProcessor<K, V, T> entryProcessor,
        Object... args) throws IgniteCheckedException {
        return invoke0(topVer, key, entryProcessor, args);
    }

    /** {@inheritDoc} */
    @Override public <T> EntryProcessorResult<T> invoke(final K key,
        final EntryProcessor<K, V, T> entryProcessor,
        final Object... args) throws IgniteCheckedException {
        return invoke0(null, key, entryProcessor, args);
    }

    /**
     * @param topVer Locked topology version.
     * @param key Key.
     * @param entryProcessor Entry processor.
     * @param args Entry processor arguments.
     * @return Invoke result.
     * @throws IgniteCheckedException If failed.
     */
    private <T> EntryProcessorResult<T> invoke0(
        @Nullable final AffinityTopologyVersion topVer,
        final K key,
        final EntryProcessor<K, V, T> entryProcessor,
        final Object... args)
        throws IgniteCheckedException {
        A.notNull(key, "key", entryProcessor, "entryProcessor");

        if (keyCheck)
            validateCacheKey(key);

        return syncOp(new SyncOp<EntryProcessorResult<T>>(true) {
            @Nullable @Override public EntryProcessorResult<T> op(IgniteTxLocalAdapter tx)
                throws IgniteCheckedException {
                assert topVer == null || tx.implicit();

                if (topVer != null)
                    tx.topologyVersion(topVer);

                IgniteInternalFuture<GridCacheReturn> fut = tx.invokeAsync(ctx,
                    null,
                    key,
                    (EntryProcessor<K, V, Object>)entryProcessor,
                    args);

                Map<K, EntryProcessorResult<T>> resMap = fut.get().value();

                EntryProcessorResult<T> res = null;

                if (resMap != null) {
                    assert resMap.isEmpty() || resMap.size() == 1 : resMap.size();

                    res = resMap.isEmpty() ? null : resMap.values().iterator().next();
                }

                return res != null ? res : new CacheInvokeResult();
            }
        });
    }

    /** {@inheritDoc} */
    @Override public <T> Map<K, EntryProcessorResult<T>> invokeAll(final Set<? extends K> keys,
        final EntryProcessor<K, V, T> entryProcessor,
        final Object... args) throws IgniteCheckedException {
        A.notNull(keys, "keys", entryProcessor, "entryProcessor");

        if (keyCheck)
            validateCacheKeys(keys);

        return syncOp(new SyncOp<Map<K, EntryProcessorResult<T>>>(keys.size() == 1) {
            @Nullable @Override public Map<K, EntryProcessorResult<T>> op(IgniteTxLocalAdapter tx)
                throws IgniteCheckedException {
                Map<? extends K, EntryProcessor<K, V, Object>> invokeMap = F.viewAsMap(keys,
                    new C1<K, EntryProcessor<K, V, Object>>() {
                        @Override public EntryProcessor apply(K k) {
                            return entryProcessor;
                        }
                    });

                IgniteInternalFuture<GridCacheReturn> fut = tx.invokeAsync(ctx, null, invokeMap, args);

                Map<K, EntryProcessorResult<T>> res = fut.get().value();

                return res != null ? res : Collections.<K, EntryProcessorResult<T>>emptyMap();
            }
        });
    }

    /** {@inheritDoc} */
    @Override public <T> IgniteInternalFuture<EntryProcessorResult<T>> invokeAsync(
        final K key,
        final EntryProcessor<K, V, T> entryProcessor,
        final Object... args)
        throws EntryProcessorException {
        A.notNull(key, "key", entryProcessor, "entryProcessor");

        if (keyCheck)
            validateCacheKey(key);

        IgniteInternalFuture<?> fut = asyncOp(new AsyncOp() {
            @Override public IgniteInternalFuture op(IgniteTxLocalAdapter tx, AffinityTopologyVersion readyTopVer) {
                Map<? extends K, EntryProcessor<K, V, Object>> invokeMap =
                    Collections.singletonMap(key, (EntryProcessor<K, V, Object>)entryProcessor);

                return tx.invokeAsync(ctx, readyTopVer, invokeMap, args);
            }

            @Override public String toString() {
                return "invokeAsync [key=" + key + ", entryProcessor=" + entryProcessor + ']';
            }
        });

        IgniteInternalFuture<GridCacheReturn> fut0 = (IgniteInternalFuture<GridCacheReturn>)fut;

        return fut0.chain(new CX1<IgniteInternalFuture<GridCacheReturn>, EntryProcessorResult<T>>() {
            @Override public EntryProcessorResult<T> applyx(IgniteInternalFuture<GridCacheReturn> fut)
                throws IgniteCheckedException {
                GridCacheReturn ret = fut.get();

                Map<K, EntryProcessorResult<T>> resMap = ret.value();

                if (resMap != null) {
                    assert resMap.isEmpty() || resMap.size() == 1 : resMap.size();

                    return resMap.isEmpty() ? null : resMap.values().iterator().next();
                }

                return null;
            }
        });
    }

    /** {@inheritDoc} */
    @Override public <T> IgniteInternalFuture<Map<K, EntryProcessorResult<T>>> invokeAllAsync(
        final Set<? extends K> keys,
        final EntryProcessor<K, V, T> entryProcessor,
        final Object... args) {
        A.notNull(keys, "keys", entryProcessor, "entryProcessor");

        if (keyCheck)
            validateCacheKeys(keys);

        IgniteInternalFuture<?> fut = asyncOp(new AsyncOp(keys) {
            @Override public IgniteInternalFuture<GridCacheReturn> op(IgniteTxLocalAdapter tx,
                AffinityTopologyVersion readyTopVer) {
                Map<? extends K, EntryProcessor<K, V, Object>> invokeMap = F.viewAsMap(keys, new C1<K, EntryProcessor<K, V, Object>>() {
                    @Override public EntryProcessor apply(K k) {
                        return entryProcessor;
                    }
                });

                return tx.invokeAsync(ctx, readyTopVer, invokeMap, args);
            }

            @Override public String toString() {
                return "invokeAllAsync [keys=" + keys + ", entryProcessor=" + entryProcessor + ']';
            }
        });

        IgniteInternalFuture<GridCacheReturn> fut0 =
            (IgniteInternalFuture<GridCacheReturn>)fut;

        return fut0.chain(new CX1<IgniteInternalFuture<GridCacheReturn>, Map<K, EntryProcessorResult<T>>>() {
            @Override public Map<K, EntryProcessorResult<T>> applyx(IgniteInternalFuture<GridCacheReturn> fut)
                throws IgniteCheckedException {
                GridCacheReturn ret = fut.get();

                assert ret != null;

                return ret.value() != null ? ret.<Map<K, EntryProcessorResult<T>>>value() : Collections.<K, EntryProcessorResult<T>>emptyMap();
            }
        });
    }

    /** {@inheritDoc} */
    @Override public <T> IgniteInternalFuture<Map<K, EntryProcessorResult<T>>> invokeAllAsync(
        final Map<? extends K, ? extends EntryProcessor<K, V, T>> map,
        final Object... args) {
        A.notNull(map, "map");

        if (keyCheck)
            validateCacheKeys(map.keySet());

        IgniteInternalFuture<?> fut = asyncOp(new AsyncOp(map.keySet()) {
            @Override public IgniteInternalFuture<GridCacheReturn> op(IgniteTxLocalAdapter tx, AffinityTopologyVersion readyTopVer) {
                return tx.invokeAsync(ctx,
                    readyTopVer,
                    (Map<? extends K, ? extends EntryProcessor<K, V, Object>>)map,
                    args);
            }

            @Override public String toString() {
                return "invokeAllAsync [map=" + map + ']';
            }
        });

        IgniteInternalFuture<GridCacheReturn> fut0 = (IgniteInternalFuture<GridCacheReturn>)fut;

        return fut0.chain(new CX1<IgniteInternalFuture<GridCacheReturn>, Map<K, EntryProcessorResult<T>>>() {
            @Override public Map<K, EntryProcessorResult<T>> applyx(IgniteInternalFuture<GridCacheReturn> fut)
                throws IgniteCheckedException {
                GridCacheReturn ret = fut.get();

                assert ret != null;

                return ret.value() != null ? ret.<Map<K, EntryProcessorResult<T>>>value() : Collections.<K, EntryProcessorResult<T>>emptyMap();
            }
        });
    }

    /** {@inheritDoc} */
    @Override public <T> Map<K, EntryProcessorResult<T>> invokeAll(
        final Map<? extends K, ? extends EntryProcessor<K, V, T>> map,
        final Object... args) throws IgniteCheckedException {
        A.notNull(map, "map");

        if (keyCheck)
            validateCacheKeys(map.keySet());

        return syncOp(new SyncOp<Map<K, EntryProcessorResult<T>>>(map.size() == 1) {
            @Nullable @Override public Map<K, EntryProcessorResult<T>> op(IgniteTxLocalAdapter tx)
                throws IgniteCheckedException {
                IgniteInternalFuture<GridCacheReturn> fut =
                    tx.invokeAsync(ctx, null, (Map<? extends K, ? extends EntryProcessor<K, V, Object>>)map, args);

                return fut.get().value();
            }
        });
    }

    /** {@inheritDoc} */
    @Override public final IgniteInternalFuture<Boolean> putAsync(K key, V val) {
        return putAsync(key, val, null);
    }

    /**
     * @param key Key.
     * @param val Value.
     * @param filter Filter.
     * @return Put future.
     */
    public final IgniteInternalFuture<Boolean> putAsync(K key, V val, @Nullable CacheEntryPredicate filter) {
        A.notNull(key, "key", val, "val");

        if (keyCheck)
            validateCacheKey(key);

        final boolean statsEnabled = ctx.config().isStatisticsEnabled();

        final long start = statsEnabled ? System.nanoTime() : 0L;

        IgniteInternalFuture<Boolean> fut = putAsync0(key, val, filter);

        if (statsEnabled)
            fut.listen(new UpdatePutTimeStatClosure<Boolean>(metrics0(), start));

        return fut;
    }

    /**
     * @param key Key.
     * @param val Value.
     * @param filter Optional filter.
     * @return Putx operation future.
     */
    public IgniteInternalFuture<Boolean> putAsync0(final K key, final V val,
        @Nullable final CacheEntryPredicate filter) {
        return asyncOp(new AsyncOp<Boolean>() {
            @Override public IgniteInternalFuture<Boolean> op(IgniteTxLocalAdapter tx, AffinityTopologyVersion readyTopVer) {
                return tx.putAsync(ctx,
                    readyTopVer,
                    key,
                    val,
                    false,
                    filter).chain(
                    (IgniteClosure<IgniteInternalFuture<GridCacheReturn>, Boolean>)RET2FLAG);
            }

            @Override public String toString() {
                return S.toString("putxAsync",
                    "key", key, true,
                    "val", val, true,
                    "filter", filter, false);
            }
        });
    }

    /** {@inheritDoc} */
    @Nullable @Override public V tryGetAndPut(K key, V val) throws IgniteCheckedException {
        // Supported only in ATOMIC cache.
        throw new UnsupportedOperationException();
    }

    /** {@inheritDoc} */
    @Nullable @Override public final V getAndPutIfAbsent(final K key, final V val) throws IgniteCheckedException {
        return getAndPut(key, val, ctx.noVal());
    }

    /** {@inheritDoc} */
    @Override public final IgniteInternalFuture<V> getAndPutIfAbsentAsync(final K key, final V val) {
        return getAndPutAsync(key, val, ctx.noVal());
    }

    /** {@inheritDoc} */
    @Override public final boolean putIfAbsent(final K key, final V val) throws IgniteCheckedException {
        return put(key, val, ctx.noVal());
    }

    /** {@inheritDoc} */
    @Override public final IgniteInternalFuture<Boolean> putIfAbsentAsync(final K key, final V val) {
        return putAsync(key, val, ctx.noVal());
    }

    /** {@inheritDoc} */
    @Nullable @Override public final V getAndReplace(final K key, final V val) throws IgniteCheckedException {
        return getAndPut(key, val, ctx.hasVal());
    }

    /** {@inheritDoc} */
    @Override public final IgniteInternalFuture<V> getAndReplaceAsync(final K key, final V val) {
        return getAndPutAsync(key, val, ctx.hasVal());
    }

    /** {@inheritDoc} */
    @Override public final boolean replace(final K key, final V val) throws IgniteCheckedException {
        return put(key, val, ctx.hasVal());
    }

    /** {@inheritDoc} */
    @Override public final IgniteInternalFuture<Boolean> replaceAsync(final K key, final V val) {
        return putAsync(key, val, ctx.hasVal());
    }

    /** {@inheritDoc} */
    @Override public final boolean replace(final K key, final V oldVal, final V newVal) throws IgniteCheckedException {
        A.notNull(oldVal, "oldVal");

        return put(key, newVal, ctx.equalsVal(oldVal));
    }

    /** {@inheritDoc} */
    @Override public IgniteInternalFuture<Boolean> replaceAsync(final K key, final V oldVal, final V newVal) {
        A.notNull(oldVal, "oldVal");

        return putAsync(key, newVal, ctx.equalsVal(oldVal));
    }

    /** {@inheritDoc} */
    @Override public void putAll(@Nullable final Map<? extends K, ? extends V> m) throws IgniteCheckedException {
<<<<<<< HEAD
        A.notNull(m, "map");

        if (F.isEmpty(m))
            return;

        boolean statsEnabled = ctx.config().isStatisticsEnabled();

        long start = statsEnabled ? System.nanoTime() : 0L;

=======
        if (F.isEmpty(m))
            return;

        boolean statsEnabled = ctx.config().isStatisticsEnabled();

        long start = statsEnabled ? System.nanoTime() : 0L;

>>>>>>> 802f18fc
        if (keyCheck)
            validateCacheKeys(m.keySet());

        putAll0(m);

        if (statsEnabled)
            metrics0().addPutTimeNanos(System.nanoTime() - start);
    }

    /**
     * @param m Map.
     * @throws IgniteCheckedException If failed.
     */
    protected void putAll0(final Map<? extends K, ? extends V> m) throws IgniteCheckedException {
        syncOp(new SyncInOp(m.size() == 1) {
            @Override public void inOp(IgniteTxLocalAdapter tx) throws IgniteCheckedException {
                tx.putAllAsync(ctx, null, m, false).get();
            }

            @Override public String toString() {
                return "putAll [map=" + m + ']';
            }
        });
    }

    /** {@inheritDoc} */
    @Override public IgniteInternalFuture<?> putAllAsync(final Map<? extends K, ? extends V> m) {
        if (F.isEmpty(m))
            return new GridFinishedFuture<Object>();

        if (keyCheck)
            validateCacheKeys(m.keySet());

        return putAllAsync0(m);
    }

    /**
     * @param m Map.
     * @return Future.
     */
    protected IgniteInternalFuture<?> putAllAsync0(final Map<? extends K, ? extends V> m) {
        return asyncOp(new AsyncOp(m.keySet()) {
            @Override public IgniteInternalFuture<?> op(IgniteTxLocalAdapter tx, AffinityTopologyVersion readyTopVer) {
                return tx.putAllAsync(ctx,
                    readyTopVer,
                    m,
                    false).chain(RET2NULL);
            }

            @Override public String toString() {
                return "putAllAsync [map=" + m + ']';
            }
        });
    }

    /** {@inheritDoc} */
    @Nullable @Override public V getAndRemove(final K key) throws IgniteCheckedException {
        boolean statsEnabled = ctx.config().isStatisticsEnabled();

        long start = statsEnabled ? System.nanoTime() : 0L;

        A.notNull(key, "key");

        if (keyCheck)
            validateCacheKey(key);

        V prevVal = getAndRemove0(key);

        if (statsEnabled)
            metrics0().addRemoveAndGetTimeNanos(System.nanoTime() - start);

        return prevVal;
    }

    /**
     * @param key Key.
     * @return Previous value.
     * @throws IgniteCheckedException If failed.
     */
    protected V getAndRemove0(final K key) throws IgniteCheckedException {
        final boolean keepBinary = ctx.keepBinary();

        return syncOp(new SyncOp<V>(true) {
            @Override public V op(IgniteTxLocalAdapter tx) throws IgniteCheckedException {
                K key0 = keepBinary ? (K) ctx.toCacheKeyObject(key) : key;

                V ret = tx.removeAllAsync(ctx,
                    null,
                    Collections.singletonList(key0),
                    /*retval*/true,
                    null,
                    /*singleRmv*/false).get().value();

                if (ctx.config().getInterceptor() != null) {
                    K key = keepBinary ? (K) ctx.unwrapBinaryIfNeeded(key0, true, false) : key0;

                    return (V) ctx.config().getInterceptor().onBeforeRemove(new CacheEntryImpl(key, ret)).get2();
                }

                return ret;
            }

            @Override public String toString() {
                return "remove [key=" + key + ']';
            }
        });
    }

    /** {@inheritDoc} */
    @Override public IgniteInternalFuture<V> getAndRemoveAsync(final K key) {
        final boolean statsEnabled = ctx.config().isStatisticsEnabled();

        final long start = statsEnabled ? System.nanoTime() : 0L;

        A.notNull(key, "key");

        if (keyCheck)
            validateCacheKey(key);

        IgniteInternalFuture<V> fut = getAndRemoveAsync0(key);

        if (statsEnabled)
            fut.listen(new UpdateRemoveTimeStatClosure<V>(metrics0(), start));

        return fut;
    }

    /**
     * @param key Key.
     * @return Future.
     */
    protected IgniteInternalFuture<V> getAndRemoveAsync0(final K key) {
        return asyncOp(new AsyncOp<V>() {
            @Override public IgniteInternalFuture<V> op(IgniteTxLocalAdapter tx, AffinityTopologyVersion readyTopVer) {
                // TODO should we invoke interceptor here?
                return tx.removeAllAsync(ctx,
                    readyTopVer,
                    Collections.singletonList(key),
                    /*retval*/true,
                    null,
                    /*singleRmv*/false).chain((IgniteClosure<IgniteInternalFuture<GridCacheReturn>, V>)RET2VAL);
            }

            @Override public String toString() {
                return "removeAsync [key=" + key + ']';
            }
        });
    }

    /** {@inheritDoc} */
    @SuppressWarnings("unchecked")
    @Override public void removeAll() throws IgniteCheckedException {
        assert ctx.isLocal();

        for (Iterator<KeyCacheObject> it = ctx.swap().offHeapKeyIterator(true, true, AffinityTopologyVersion.NONE);
            it.hasNext(); )
            remove((K)it.next());

        for (Iterator<KeyCacheObject> it = ctx.swap().swapKeyIterator(true, true, AffinityTopologyVersion.NONE);
            it.hasNext(); )
            remove((K)it.next());

        removeAll(keySet());
    }

    /** {@inheritDoc} */
    @Override public void removeAll(final Collection<? extends K> keys) throws IgniteCheckedException {
        boolean statsEnabled = ctx.config().isStatisticsEnabled();

        long start = statsEnabled ? System.nanoTime() : 0L;

        A.notNull(keys, "keys");

        if (F.isEmpty(keys))
            return;

        if (keyCheck)
            validateCacheKeys(keys);

        removeAll0(keys);

        if (statsEnabled)
            metrics0().addRemoveTimeNanos(System.nanoTime() - start);
    }

    /**
     * @param keys Keys.
     * @throws IgniteCheckedException If failed.
     */
    protected void removeAll0(final Collection<? extends K> keys) throws IgniteCheckedException {
        syncOp(new SyncInOp(keys.size() == 1) {
            @Override public void inOp(IgniteTxLocalAdapter tx) throws IgniteCheckedException {
                tx.removeAllAsync(ctx,
                    null,
                    keys,
                    /*retval*/false,
                    null,
                    /*singleRmv*/false).get();
            }

            @Override public String toString() {
                return "removeAll [keys=" + keys + ']';
            }
        });
    }

    /** {@inheritDoc} */
    @Override public IgniteInternalFuture<?> removeAllAsync(@Nullable final Collection<? extends K> keys) {
        if (F.isEmpty(keys))
            return new GridFinishedFuture<Object>();

        final boolean statsEnabled = ctx.config().isStatisticsEnabled();

        final long start = statsEnabled ? System.nanoTime() : 0L;

        if (keyCheck)
            validateCacheKeys(keys);

        IgniteInternalFuture<Object> fut = removeAllAsync0(keys);

        if (statsEnabled)
            fut.listen(new UpdateRemoveTimeStatClosure<>(metrics0(), start));

        return fut;
    }

    /**
     * @param keys Keys.
     * @return Future.
     */
    protected IgniteInternalFuture<Object> removeAllAsync0(final Collection<? extends K> keys) {
        return asyncOp(new AsyncOp(keys) {
            @Override public IgniteInternalFuture<?> op(IgniteTxLocalAdapter tx, AffinityTopologyVersion readyTopVer) {
                return tx.removeAllAsync(ctx,
                    readyTopVer,
                    keys,
                    /*retval*/false,
                    null,
                    /*singleRmv*/false).chain(RET2NULL);
            }

            @Override public String toString() {
                return "removeAllAsync [keys=" + keys + ']';
            }
        });
    }

    /** {@inheritDoc} */
    @Override public boolean remove(final K key) throws IgniteCheckedException {
        return remove(key, (CacheEntryPredicate)null);
    }

    /**
     * @param key Key.
     * @param filter Filter.
     * @return {@code True} if entry was removed.
     * @throws IgniteCheckedException If failed.
     */
    public boolean remove(final K key, @Nullable CacheEntryPredicate filter) throws IgniteCheckedException {
        boolean statsEnabled = ctx.config().isStatisticsEnabled();

        long start = statsEnabled ? System.nanoTime() : 0L;

        A.notNull(key, "key");

        if (keyCheck)
            validateCacheKey(key);

        boolean rmv = remove0(key, filter);

        if (statsEnabled && rmv)
            metrics0().addRemoveTimeNanos(System.nanoTime() - start);

        return rmv;
    }

    /**
     * @param key Key.
<<<<<<< HEAD
     * @param filter Filter.
=======
>>>>>>> 802f18fc
     * @return {@code True} if entry was removed.
     * @throws IgniteCheckedException If failed.
     */
    protected boolean remove0(final K key, final CacheEntryPredicate filter) throws IgniteCheckedException {
        Boolean res = syncOp(new SyncOp<Boolean>(true) {
            @Override public Boolean op(IgniteTxLocalAdapter tx) throws IgniteCheckedException {
                return tx.removeAllAsync(ctx,
                    null,
                    Collections.singletonList(key),
                    /*retval*/false,
                    filter,
<<<<<<< HEAD
                    /*singleRmv*/filter == null).get().success();
=======
                    /*singleRmv*/true).get().success();
>>>>>>> 802f18fc
            }

            @Override public String toString() {
                return "removex [key=" + key + ']';
            }
        });

        assert res != null;

        return res;
    }

    /** {@inheritDoc} */
    @Override public IgniteInternalFuture<Boolean> removeAsync(K key) {
        A.notNull(key, "key");

        return removeAsync(key, (CacheEntryPredicate)null);
    }

    /**
     * @param key Key to remove.
     * @param filter Optional filter.
     * @return Putx operation future.
     */
    public IgniteInternalFuture<Boolean> removeAsync(final K key, @Nullable final CacheEntryPredicate filter) {
        final boolean statsEnabled = ctx.config().isStatisticsEnabled();

        final long start = statsEnabled ? System.nanoTime() : 0L;

        A.notNull(key, "key");

        if (keyCheck)
            validateCacheKey(key);

        IgniteInternalFuture<Boolean> fut = removeAsync0(key, filter);

        if (statsEnabled)
            fut.listen(new UpdateRemoveTimeStatClosure<Boolean>(metrics0(), start));

        return fut;
    }

    /**
     * @param key Key.
     * @param filter Filter.
     * @return Future.
     */
    protected IgniteInternalFuture<Boolean> removeAsync0(final K key, @Nullable final CacheEntryPredicate filter) {
        return asyncOp(new AsyncOp<Boolean>() {
            @Override public IgniteInternalFuture<Boolean> op(IgniteTxLocalAdapter tx, AffinityTopologyVersion readyTopVer) {
                return tx.removeAllAsync(ctx,
                    readyTopVer,
                    Collections.singletonList(key),
                    /*retval*/false,
                    filter,
                    /*singleRmv*/true).chain(
                    (IgniteClosure<IgniteInternalFuture<GridCacheReturn>, Boolean>)RET2FLAG);
            }

            @Override public String toString() {
                return "removeAsync [key=" + key + ", filter=" + filter + ']';
            }
        });
    }

    /** {@inheritDoc} */
    @Override public void removeAllConflict(final Map<KeyCacheObject, GridCacheVersion> drMap)
        throws IgniteCheckedException {
        if (F.isEmpty(drMap))
            return;

        ctx.dr().onReceiveCacheEntriesReceived(drMap.size());

        syncOp(new SyncInOp(false) {
            @Override public void inOp(IgniteTxLocalAdapter tx) throws IgniteCheckedException {
                tx.removeAllDrAsync(ctx, (Map)drMap).get();
            }

            @Override public String toString() {
                return "removeAllConflict [drMap=" + drMap + ']';
            }
        });
    }

    /** {@inheritDoc} */
    @Override public IgniteInternalFuture<?> removeAllConflictAsync(final Map<KeyCacheObject, GridCacheVersion> drMap)
        throws IgniteCheckedException {
        if (F.isEmpty(drMap))
            return new GridFinishedFuture<Object>();

        ctx.dr().onReceiveCacheEntriesReceived(drMap.size());

        return asyncOp(new AsyncOp(drMap.keySet()) {
            @Override public IgniteInternalFuture<?> op(IgniteTxLocalAdapter tx, AffinityTopologyVersion readyTopVer) {
                return tx.removeAllDrAsync(ctx, (Map)drMap);
            }

            @Override public String toString() {
                return "removeAllDrASync [drMap=" + drMap + ']';
            }
        });
    }

    /** {@inheritDoc} */
    @Override public final boolean remove(final K key, final V val) throws IgniteCheckedException {
        A.notNull(val, "val");

        return remove(key, ctx.equalsVal(val));
    }

    /** {@inheritDoc} */
    @Override public final IgniteInternalFuture<Boolean> removeAsync(final K key, final V val) {
        A.notNull(key, "val");

        return removeAsync(key, ctx.equalsVal(val));
    }

    /** {@inheritDoc} */
    @Override public final CacheMetrics clusterMetrics() {
        return clusterMetrics(ctx.grid().cluster().forDataNodes(ctx.name()));
    }

    /** {@inheritDoc} */
    @Override public CacheMetrics clusterMetrics(ClusterGroup grp) {
        List<CacheMetrics> metrics = new ArrayList<>(grp.nodes().size());

        for (ClusterNode node : grp.nodes()) {
            Map<Integer, CacheMetrics> nodeCacheMetrics = ((TcpDiscoveryNode)node).cacheMetrics();

            if (nodeCacheMetrics != null) {
                CacheMetrics e = nodeCacheMetrics.get(context().cacheId());

                if (e != null)
                    metrics.add(e);
            }
        }

        return new CacheMetricsSnapshot(ctx.cache().localMetrics(), metrics);
    }

    /** {@inheritDoc} */
    @Override public CacheMetrics localMetrics() {
        return new CacheMetricsSnapshot(metrics);
    }

    /** {@inheritDoc} */
    @Override public CacheMetricsMXBean localMxBean() {
        return locMxBean;
    }

    /** {@inheritDoc} */
    @Override public CacheMetricsMXBean clusterMxBean() {
        return clusterMxBean;
    }

    /**
     * @return Metrics.
     */
    public CacheMetricsImpl metrics0() {
        return metrics;
    }

    /** {@inheritDoc} */
    @Nullable @Override public Transaction tx() {
        IgniteTxAdapter tx = ctx.tm().threadLocalTx(ctx);

        return tx == null ? null : new TransactionProxyImpl<>(tx, ctx.shared(), false);
    }

    /** {@inheritDoc} */
    @Override public boolean lock(K key, long timeout) throws IgniteCheckedException {
        A.notNull(key, "key");

        return lockAll(Collections.singletonList(key), timeout);
    }

    /** {@inheritDoc} */
    @Override public boolean lockAll(@Nullable Collection<? extends K> keys, long timeout)
        throws IgniteCheckedException {
        if (F.isEmpty(keys))
            return true;

        if (keyCheck)
            validateCacheKeys(keys);

        IgniteInternalFuture<Boolean> fut = lockAllAsync(keys, timeout);

        boolean isInterrupted = false;

        try {
            while (true) {
                try {
                    return fut.get();
                }
                catch (IgniteInterruptedCheckedException ignored) {
                    // Interrupted status of current thread was cleared, retry to get lock.
                    isInterrupted = true;
                }
            }
        }
        finally {
            if (isInterrupted)
                Thread.currentThread().interrupt();
        }
    }

    /** {@inheritDoc} */
    @Override public IgniteInternalFuture<Boolean> lockAsync(K key, long timeout) {
        A.notNull(key, "key");

        if (keyCheck)
            validateCacheKey(key);

        return lockAllAsync(Collections.singletonList(key), timeout);
    }

    /** {@inheritDoc} */
    @Override public void unlock(K key)
        throws IgniteCheckedException {
        A.notNull(key, "key");

        if (keyCheck)
            validateCacheKey(key);

        unlockAll(Collections.singletonList(key));
    }

    /** {@inheritDoc} */
    @Override public boolean isLocked(K key) {
        A.notNull(key, "key");

        if (keyCheck)
            validateCacheKey(key);

        KeyCacheObject cacheKey = ctx.toCacheKeyObject(key);

        while (true) {
            try {
                GridCacheEntryEx entry = peekEx(cacheKey);

                return entry != null && entry.lockedByAny();
            }
            catch (GridCacheEntryRemovedException ignore) {
                // No-op.
            }
        }
    }

    /** {@inheritDoc} */
    @Override public boolean isLockedByThread(K key) {
        A.notNull(key, "key");

        if (keyCheck)
            validateCacheKey(key);

        try {
            KeyCacheObject cacheKey = ctx.toCacheKeyObject(key);

            GridCacheEntryEx e = entry0(cacheKey, ctx.discovery().topologyVersionEx(),
                false, false);

            if (e == null)
                return false;

            // Delegate to near if dht.
            if (e.isDht() && CU.isNearEnabled(ctx)) {
                IgniteInternalCache<K, V> near = ctx.isDht() ? ctx.dht().near() : ctx.near();

                return near.isLockedByThread(key) || e.lockedByThread();
            }

            return e.lockedByThread();
        }
        catch (GridCacheEntryRemovedException ignore) {
            return false;
        }
    }

    /** {@inheritDoc} */
    @Override public Transaction txStart(TransactionConcurrency concurrency, TransactionIsolation isolation) {
        A.notNull(concurrency, "concurrency");
        A.notNull(isolation, "isolation");

        TransactionConfiguration cfg = CU.transactionConfiguration(ctx, ctx.kernalContext().config());

        return txStart(
            concurrency,
            isolation,
            cfg.getDefaultTxTimeout(),
            0
        );
    }

    /** {@inheritDoc} */
    @Override public IgniteInternalTx txStartEx(TransactionConcurrency concurrency, TransactionIsolation isolation) {
        IgniteTransactionsEx txs = ctx.kernalContext().cache().transactions();

        return txs.txStartEx(ctx, concurrency, isolation);
    }

    /** {@inheritDoc} */
    @Override public Transaction txStart(TransactionConcurrency concurrency,
        TransactionIsolation isolation, long timeout, int txSize) throws IllegalStateException {
        IgniteTransactionsEx txs = ctx.kernalContext().cache().transactions();

        return txs.txStartEx(ctx, concurrency, isolation, timeout, txSize).proxy();
    }

    /** {@inheritDoc} */
    @Override public long overflowSize() throws IgniteCheckedException {
        GridCacheSwapManager swapMgr = ctx.swap();

        return swapMgr != null ? swapMgr.swapSize() : -1;
    }

    /**
     * Checks if cache is working in JTA transaction and enlist cache as XAResource if necessary.
     *
     * @throws IgniteCheckedException In case of error.
     */
    protected void checkJta() throws IgniteCheckedException {
        ctx.jta().checkJta();
    }

    /** {@inheritDoc} */
    @Override public void localLoadCache(final IgniteBiPredicate<K, V> p, Object[] args)
        throws IgniteCheckedException {
        final boolean replicate = ctx.isDrEnabled();
        final AffinityTopologyVersion topVer = ctx.affinity().affinityTopologyVersion();

        CacheOperationContext opCtx = ctx.operationContextPerCall();

        ExpiryPolicy plc0 = opCtx != null ? opCtx.expiry() : null;

        final ExpiryPolicy plc = plc0 != null ? plc0 : ctx.expiry();

        final boolean keepBinary = opCtx != null && opCtx.isKeepBinary();

        if (p != null)
            ctx.kernalContext().resource().injectGeneric(p);

        try {
            if (ctx.store().isLocal()) {
                DataStreamerImpl ldr = ctx.kernalContext().dataStream().dataStreamer(ctx.namex());

                try {
                    ldr.skipStore(true);

                    ldr.receiver(new IgniteDrDataStreamerCacheUpdater());

                    ldr.keepBinary(keepBinary);

                    LocalStoreLoadClosure c = new LocalStoreLoadClosure(p, ldr, plc);

                    ctx.store().loadCache(c, args);

                    c.onDone();
                }
                finally {
                    ldr.closeEx(false);
                }
            }
            else {
                // Version for all loaded entries.
                final GridCacheVersion ver0 = ctx.versions().nextForLoad();

                ctx.store().loadCache(new CIX3<KeyCacheObject, Object, GridCacheVersion>() {
                    @Override public void applyx(KeyCacheObject key, Object val, @Nullable GridCacheVersion ver)
                        throws IgniteException {
                        assert ver == null;

                        long ttl = CU.ttlForLoad(plc);

                        if (ttl == CU.TTL_ZERO)
                            return;

                        loadEntry(key, val, ver0, (IgniteBiPredicate<Object, Object>)p, topVer, replicate, ttl);
                    }
                }, args);
            }
        }
        finally {
            if (p instanceof PlatformCacheEntryFilter)
                ((PlatformCacheEntryFilter)p).onClose();
        }
    }

    /**
     * @param key Key.
     * @param val Value.
     * @param ver Cache version.
     * @param p Optional predicate.
     * @param topVer Topology version.
     * @param replicate Replication flag.
     * @param ttl TTL.
     */
    private void loadEntry(KeyCacheObject key,
        Object val,
        GridCacheVersion ver,
        @Nullable IgniteBiPredicate<Object, Object> p,
        AffinityTopologyVersion topVer,
        boolean replicate,
        long ttl) {
        if (p != null && !p.apply(key.value(ctx.cacheObjectContext(), false), val))
            return;

        CacheObject cacheVal = ctx.toCacheObject(val);

        GridCacheEntryEx entry = entryEx(key, false);

        try {
            entry.initialValue(cacheVal,
                ver,
                ttl,
                CU.EXPIRE_TIME_CALCULATE,
                false,
                topVer,
                replicate ? DR_LOAD : DR_NONE,
                true);
        }
        catch (IgniteCheckedException e) {
            throw new IgniteException("Failed to put cache value: " + entry, e);
        }
        catch (GridCacheEntryRemovedException ignore) {
            if (log.isDebugEnabled())
                log.debug("Got removed entry during loadCache (will ignore): " + entry);
        }
        finally {
            ctx.evicts().touch(entry, topVer);
        }

        CU.unwindEvicts(ctx);
    }

    /** {@inheritDoc} */
    @Override public IgniteInternalFuture<?> localLoadCacheAsync(final IgniteBiPredicate<K, V> p,
        final Object[] args) {
        return ctx.closures().callLocalSafe(
            ctx.projectSafe(new Callable<Object>() {
                @Nullable @Override public Object call() throws IgniteCheckedException {
                    localLoadCache(p, args);

                    return null;
                }
            }), true);
    }

    /**
     * @param keys Keys.
     * @param replaceExisting Replace existing values flag.
     * @return Load future.
     */
    public IgniteInternalFuture<?> loadAll(
        final Set<? extends K> keys,
        boolean replaceExisting
    ) {
        A.notNull(keys, "keys");

        for (Object key : keys)
            A.notNull(key, "key");

        if (!ctx.store().configured())
            return new GridFinishedFuture<>();

        CacheOperationContext opCtx = ctx.operationContextPerCall();

        ExpiryPolicy plc = opCtx != null ? opCtx.expiry() : null;

        final boolean keepBinary = opCtx != null && opCtx.isKeepBinary();

        if (replaceExisting) {
            if (ctx.store().isLocal())
                return runLoadKeysCallable(keys, plc, keepBinary, true);
            else {
                return ctx.closures().callLocalSafe(new Callable<Void>() {
                    @Override public Void call() throws Exception {
                        localLoadAndUpdate(keys);

                        return null;
                    }
                });
            }
        }
        else
            return runLoadKeysCallable(keys, plc, keepBinary, false);
    }

    /**
     * Run load keys callable on appropriate nodes.
     *
     * @param keys Keys.
     * @param plc Expiry policy.
     * @param keepBinary Keep binary flag. Will be ignored for releases older than {@link #LOAD_CACHE_JOB_V2_SINCE}.
     * @return Operation future.
     */
    private IgniteInternalFuture<?> runLoadKeysCallable(final Set<? extends K> keys, final ExpiryPolicy plc,
        final boolean keepBinary, final boolean update) {
        Collection<ClusterNode> nodes = ctx.grid().cluster().forDataNodes(name()).nodes();

        if (nodes.isEmpty())
            return new GridFinishedFuture<>();

        Collection<ClusterNode> oldNodes = ctx.grid().cluster().forDataNodes(name()).forPredicate(
            new IgnitePredicate<ClusterNode>() {
                @Override public boolean apply(ClusterNode node) {
                    return node.version().compareToIgnoreTimestamp(LOAD_CACHE_JOB_V2_SINCE) < 0;
                }
            }).nodes();

        if (oldNodes.isEmpty()) {
            return ctx.closures().callAsyncNoFailover(BROADCAST,
                new LoadKeysCallableV2<>(ctx.name(), keys, update, plc, keepBinary),
                nodes,
                true,
                0, false);
        }
        else {
            return ctx.closures().callAsyncNoFailover(BROADCAST,
                new LoadKeysCallable<>(ctx.name(), keys, update, plc),
                nodes,
                true,
                0, false);
        }
    }

    /**
     * @param keys Keys.
     * @throws IgniteCheckedException If failed.
     */
    private void localLoadAndUpdate(final Collection<? extends K> keys) throws IgniteCheckedException {
        try (final DataStreamerImpl<KeyCacheObject, CacheObject> ldr =
                 ctx.kernalContext().<KeyCacheObject, CacheObject>dataStream().dataStreamer(ctx.namex())) {
            ldr.allowOverwrite(true);
            ldr.skipStore(true);

            final Collection<DataStreamerEntry> col = new ArrayList<>(ldr.perNodeBufferSize());

            Collection<KeyCacheObject> keys0 = ctx.cacheKeysView(keys);

            ctx.store().loadAll(null, keys0, new CIX2<KeyCacheObject, Object>() {
                @Override public void applyx(KeyCacheObject key, Object val) {
                    col.add(new DataStreamerEntry(key, ctx.toCacheObject(val)));

                    if (col.size() == ldr.perNodeBufferSize()) {
                        ldr.addDataInternal(col);

                        col.clear();
                    }
                }
            });

            if (!col.isEmpty())
                ldr.addData(col);
        }
    }

    /**
     * @param keys Keys to load.
     * @param plc Optional expiry policy.
     * @throws IgniteCheckedException If failed.
     */
    public void localLoad(Collection<? extends K> keys, @Nullable ExpiryPolicy plc, final boolean keepBinary)
        throws IgniteCheckedException {
        final boolean replicate = ctx.isDrEnabled();
        final AffinityTopologyVersion topVer = ctx.affinity().affinityTopologyVersion();

        final ExpiryPolicy plc0 = plc != null ? plc : ctx.expiry();

        Collection<KeyCacheObject> keys0 = ctx.cacheKeysView(keys);

        if (ctx.store().isLocal()) {
            DataStreamerImpl ldr = ctx.kernalContext().dataStream().dataStreamer(ctx.namex());

            try {
                ldr.skipStore(true);

                ldr.keepBinary(keepBinary);

                ldr.receiver(new IgniteDrDataStreamerCacheUpdater());

                LocalStoreLoadClosure c = new LocalStoreLoadClosure(null, ldr, plc0);

                ctx.store().localStoreLoadAll(null, keys0, c);

                c.onDone();
            }
            finally {
                ldr.closeEx(false);
            }
        }
        else {
            // Version for all loaded entries.
            final GridCacheVersion ver0 = ctx.versions().nextForLoad();

            ctx.store().loadAll(null, keys0, new CI2<KeyCacheObject, Object>() {
                @Override public void apply(KeyCacheObject key, Object val) {
                    long ttl = CU.ttlForLoad(plc0);

                    if (ttl == CU.TTL_ZERO)
                        return;

                    loadEntry(key, val, ver0, null, topVer, replicate, ttl);
                }
            });
        }
    }

    /**
     * @param p Predicate.
     * @param args Arguments.
     * @throws IgniteCheckedException If failed.
     */
    void globalLoadCache(@Nullable IgniteBiPredicate<K, V> p, @Nullable Object... args) throws IgniteCheckedException {
        globalLoadCacheAsync(p, args).get();
    }

    /**
     * @param p Predicate.
     * @param args Arguments.
     * @throws IgniteCheckedException If failed.
     * @return Load cache future.
     */
    IgniteInternalFuture<?> globalLoadCacheAsync(@Nullable IgniteBiPredicate<K, V> p, @Nullable Object... args)
        throws IgniteCheckedException {
        ClusterGroup oldNodes = ctx.kernalContext().grid().cluster().forDataNodes(ctx.name())
            .forPredicate(new IgnitePredicate<ClusterNode>() {
                @Override public boolean apply(ClusterNode node) {
                    return node.version().compareToIgnoreTimestamp(LOAD_CACHE_JOB_SINCE) < 0;
                }
            });

        ClusterGroup newNodes = ctx.kernalContext().grid().cluster().forDataNodes(ctx.name())
            .forPredicate(new IgnitePredicate<ClusterNode>() {
                @Override public boolean apply(ClusterNode node) {
                    return node.version().compareToIgnoreTimestamp(LOAD_CACHE_JOB_SINCE) >= 0 &&
                        node.version().compareToIgnoreTimestamp(LOAD_CACHE_JOB_V2_SINCE) < 0;
                }
            });

        ClusterGroup newNodesV2 = ctx.kernalContext().grid().cluster().forDataNodes(ctx.name())
            .forPredicate(new IgnitePredicate<ClusterNode>() {
                @Override public boolean apply(ClusterNode node) {
                    return node.version().compareToIgnoreTimestamp(LOAD_CACHE_JOB_V2_SINCE) >= 0;
                }
            });

        ctx.kernalContext().task().setThreadContext(TC_NO_FAILOVER, true);

        CacheOperationContext opCtx = ctx.operationContextPerCall();

        ExpiryPolicy plc = opCtx != null ? opCtx.expiry() : null;

        GridCompoundFuture<Object, ?> fut = new GridCompoundFuture<>();

        if (!F.isEmpty(oldNodes.nodes())) {
            ComputeTaskInternalFuture oldNodesFut = ctx.kernalContext().closure().callAsync(BROADCAST,
                Collections.singletonList(new LoadCacheClosure<>(ctx.name(), p, args, plc)),
                oldNodes.nodes());

            fut.add(oldNodesFut);
        }

        if (!F.isEmpty(newNodes.nodes())) {
            ComputeTaskInternalFuture newNodesFut = ctx.kernalContext().closure().callAsync(BROADCAST,
                Collections.singletonList(
                    new LoadCacheJob<>(ctx.name(), ctx.affinity().affinityTopologyVersion(), p, args, plc)),
                newNodes.nodes());

            fut.add(newNodesFut);
        }

        if (!F.isEmpty(newNodesV2.nodes())) {
            final boolean keepBinary = opCtx != null && opCtx.isKeepBinary();

            ComputeTaskInternalFuture newNodesV2Fut = ctx.kernalContext().closure().callAsync(BROADCAST,
                Collections.singletonList(
                    new LoadCacheJobV2<>(ctx.name(), ctx.affinity().affinityTopologyVersion(), p, args, plc, keepBinary)),
                newNodesV2.nodes());

            fut.add(newNodesV2Fut);
        }

        fut.markInitialized();

        return fut;
    }

    /**
     * @return Random cache entry.
     */
    @Deprecated
    @Nullable public Cache.Entry<K, V> randomEntry() {
        GridCacheMapEntry entry;

        if (ctx.offheapTiered()) {
            Iterator<Cache.Entry<K, V>> it;

            try {
                it = ctx.swap().offheapIterator(true, true, ctx.affinity().affinityTopologyVersion(), ctx.keepBinary());
            }
            catch (IgniteCheckedException e) {
                throw CU.convertToCacheException(e);
            }

            return it.hasNext() ? it.next() : null;
        }
        else
            entry = map.randomEntry();

        return entry == null || entry.obsolete() ? null : entry.<K, V>wrapLazyValue(ctx.keepBinary());
    }

    /** {@inheritDoc} */
    @Override public int size(CachePeekMode[] peekModes) throws IgniteCheckedException {
        if (isLocal())
            return localSize(peekModes);

        return sizeAsync(peekModes).get();
    }

    /** {@inheritDoc} */
    @Override public long sizeLong(CachePeekMode[] peekModes) throws IgniteCheckedException {
        if (isLocal())
            return localSizeLong(peekModes);

        return sizeLongAsync(peekModes).get();
    }

    /** {@inheritDoc} */
    @Override public long sizeLong(int partition, CachePeekMode[] peekModes) throws IgniteCheckedException {
        if (isLocal())
            return localSizeLong(partition, peekModes);

        return sizeLongAsync(partition, peekModes).get();
    }

    /** {@inheritDoc} */
    @Override public IgniteInternalFuture<Integer> sizeAsync(final CachePeekMode[] peekModes) {
        assert peekModes != null;

        PeekModes modes = parsePeekModes(peekModes, true);

        IgniteClusterEx cluster = ctx.grid().cluster();

        ClusterGroup grp = modes.near ? cluster.forCacheNodes(name(), true, true, false) : cluster.forDataNodes(name());

        Collection<ClusterNode> nodes = grp.nodes();

        if (nodes.isEmpty())
            return new GridFinishedFuture<>(0);

        ctx.kernalContext().task().setThreadContext(TC_SUBGRID, nodes);

        return ctx.kernalContext().task().execute(
            new SizeTask(ctx.name(), ctx.affinity().affinityTopologyVersion(), peekModes), null);
    }

    /** {@inheritDoc} */
    @Override public IgniteInternalFuture<Long> sizeLongAsync(final CachePeekMode[] peekModes) {
        assert peekModes != null;

        PeekModes modes = parsePeekModes(peekModes, true);

        IgniteClusterEx cluster = ctx.grid().cluster();

        ClusterGroup grp = modes.near ? cluster.forCacheNodes(name(), true, true, false) : cluster.forDataNodes(name());

        Collection<ClusterNode> nodes = grp.nodes();

        if (nodes.isEmpty())
            return new GridFinishedFuture<>(0L);

        ctx.kernalContext().task().setThreadContext(TC_SUBGRID, nodes);

        return ctx.kernalContext().task().execute(
            new SizeLongTask(ctx.name(), ctx.affinity().affinityTopologyVersion(), peekModes), null);
    }

    /** {@inheritDoc} */
    @Override public IgniteInternalFuture<Long> sizeLongAsync(final int part, final CachePeekMode[] peekModes) {
        assert peekModes != null;

        final PeekModes modes = parsePeekModes(peekModes, true);

        IgniteClusterEx cluster = ctx.grid().cluster();
        final GridCacheAffinityManager aff = ctx.affinity();
        final AffinityTopologyVersion topVer = aff.affinityTopologyVersion();

        ClusterGroup grp = cluster.forDataNodes(name());

        Collection<ClusterNode> nodes = grp.forPredicate(new IgnitePredicate<ClusterNode>() {
            /** {@inheritDoc} */
            @Override public boolean apply(ClusterNode clusterNode) {
                return clusterNode.version().compareTo(PartitionSizeLongTask.SINCE_VER) >= 0 &&
                    ((modes.primary && aff.primary(clusterNode, part, topVer)) ||
                        (modes.backup && aff.backup(clusterNode, part, topVer)));
            }
        }).nodes();

        if (nodes.isEmpty())
            return new GridFinishedFuture<>(0L);

        ctx.kernalContext().task().setThreadContext(TC_SUBGRID, nodes);

        return ctx.kernalContext().task().execute(
                new PartitionSizeLongTask(ctx.name(), ctx.affinity().affinityTopologyVersion(), peekModes, part), null);
    }

    /** {@inheritDoc} */
    @Override public int localSize(CachePeekMode[] peekModes) throws IgniteCheckedException {
        return (int)localSizeLong(peekModes);
    }

    /** {@inheritDoc} */
    @Override public long localSizeLong(CachePeekMode[] peekModes) throws IgniteCheckedException {
        PeekModes modes = parsePeekModes(peekModes, true);

        long size = 0;

        if (ctx.isLocal()) {
            modes.primary = true;
            modes.backup = true;

            if (modes.heap)
                size += size();
        }
        else {
            if (modes.heap) {
                if (modes.near)
                    size += nearSize();

                GridCacheAdapter cache = ctx.isNear() ? ctx.near().dht() : ctx.cache();

                if (!(modes.primary && modes.backup)) {
                    if (modes.primary)
                        size += cache.primarySize();

                    if (modes.backup)
                        size += (cache.size() - cache.primarySize());
                }
                else
                    size += cache.size();
            }
        }

        // Swap and offheap are disabled for near cache.
        if (modes.primary || modes.backup) {
            AffinityTopologyVersion topVer = ctx.affinity().affinityTopologyVersion();

            GridCacheSwapManager swapMgr = ctx.isNear() ? ctx.near().dht().context().swap() : ctx.swap();

            if (modes.swap)
                size += swapMgr.swapEntriesCount(modes.primary, modes.backup, topVer);

            if (modes.offheap)
                size += swapMgr.offheapEntriesCount(modes.primary, modes.backup, topVer);
        }

        return size;
    }

    /** {@inheritDoc} */
    @Override public long localSizeLong(int part, CachePeekMode[] peekModes) throws IgniteCheckedException {
        PeekModes modes = parsePeekModes(peekModes, true);

        long size = 0;

        AffinityTopologyVersion topVer = ctx.affinity().affinityTopologyVersion();

        // Swap and offheap are disabled for near cache.
        GridCacheSwapManager swapMgr = ctx.isNear() ? ctx.near().dht().context().swap() : ctx.swap();

        if (ctx.isLocal()){
            modes.primary = true;
            modes.backup = true;

            if (modes.heap)
                size += size();

            if (modes.swap)
                size += swapMgr.swapEntriesCount(0);

            if (modes.offheap)
                size += swapMgr.offheapEntriesCount(0);
        }
        else {
            GridDhtLocalPartition dhtPart = ctx.topology().localPartition(part, topVer, false);

            if (dhtPart != null) {
                if (modes.primary && dhtPart.primary(topVer) || modes.backup && dhtPart.backup(topVer)) {
                    if (modes.heap)
                        size += dhtPart.publicSize();

                    if (modes.swap)
                        size += swapMgr.swapEntriesCount(part);

                    if (modes.offheap)
                        size += swapMgr.offheapEntriesCount(part);
                }
            }
        }

        return size;
    }

    /** {@inheritDoc} */
    @Override public int size() {
        return map.publicSize();
    }

    /** {@inheritDoc} */
    @Override public long sizeLong() {
        return map.publicSize();
    }

    /** {@inheritDoc} */
    @Override public int nearSize() {
        return 0;
    }

    /** {@inheritDoc} */
    @Override public int primarySize() {
        return map.publicSize();
    }

    /** {@inheritDoc} */
    @Override public long primarySizeLong() {
        return map.publicSize();
    }

    /** {@inheritDoc} */
    @Override public String toString() {
        return S.toString(GridCacheAdapter.class, this, "name", name(), "size", size());
    }

    /** {@inheritDoc} */
    @Override public Iterator<Cache.Entry<K, V>> iterator() {
        return entrySet().iterator();
    }

    /**
     * @return JCache Iterator.
     */
    private Iterator<Cache.Entry<K, V>> localIteratorHonorExpirePolicy(final CacheOperationContext opCtx) {
        return F.iterator(iterator(),
            new IgniteClosure<Cache.Entry<K, V>, Cache.Entry<K, V>>() {
                private IgniteCacheExpiryPolicy expiryPlc =
                    ctx.cache().expiryPolicy(opCtx != null ? opCtx.expiry() : null);

                @Override public Cache.Entry<K, V> apply(Cache.Entry<K, V> lazyEntry) {
                    CacheOperationContext prev = ctx.gate().enter(opCtx);
                    try {
                        V val = localPeek(lazyEntry.getKey(), CachePeekModes.ONHEAP_ONLY, expiryPlc);

                        GridCacheVersion ver = null;

                        try {
                            ver = lazyEntry.unwrap(GridCacheVersion.class);
                        }
                        catch (IllegalArgumentException e) {
                            log.error("Failed to unwrap entry version information", e);
                        }

                        return new CacheEntryImpl<>(lazyEntry.getKey(), val, ver);
                    }
                    catch (IgniteCheckedException e) {
                        throw CU.convertToCacheException(e);
                    }
                    finally {
                        ctx.gate().leave(prev);
                    }
                }
            }, false
        );
    }

    /**
     * @return Distributed ignite cache iterator.
     * @throws IgniteCheckedException If failed.
     */
    public Iterator<Cache.Entry<K, V>> igniteIterator() throws IgniteCheckedException {
        return igniteIterator(ctx.keepBinary());
    }

    /**
     * @param keepBinary
     * @return Distributed ignite cache iterator.
     * @throws IgniteCheckedException If failed.
     */
    public Iterator<Cache.Entry<K, V>> igniteIterator(boolean keepBinary) throws IgniteCheckedException {
        GridCacheContext ctx0 = ctx.isNear() ? ctx.near().dht().context() : ctx;

        final CacheOperationContext opCtx = ctx.operationContextPerCall();

        if (!ctx0.isSwapOrOffheapEnabled() && ctx0.kernalContext().discovery().size() == 1)
            return localIteratorHonorExpirePolicy(opCtx);

        final GridCloseableIterator<Map.Entry<K, V>> iter = ctx0.queries().createScanQuery(null, null, keepBinary)
            .keepAll(false)
            .executeScanQuery();

        return ctx.itHolder().iterator(iter, new CacheIteratorConverter<Cache.Entry<K, V>, Map.Entry<K, V>>() {
            @Override protected Cache.Entry<K, V> convert(Map.Entry<K, V> e) {
                return new CacheEntryImpl<>(e.getKey(), e.getValue());
            }

            @Override protected void remove(Cache.Entry<K, V> item) {
                CacheOperationContext prev = ctx.gate().enter(opCtx);

                try {
                    GridCacheAdapter.this.remove(item.getKey());
                }
                catch (IgniteCheckedException e) {
                    throw CU.convertToCacheException(e);
                }
                finally {
                    ctx.gate().leave(prev);
                }
            }
        });
    }

    /**
     * @param key Key.
     * @param deserializeBinary Deserialize binary flag.
     * @return Value.
     * @throws IgniteCheckedException If failed.
     */
    @SuppressWarnings("IfMayBeConditional")
    @Nullable public V promote(K key, boolean deserializeBinary) throws IgniteCheckedException {
        A.notNull(key, "key");

        if (keyCheck)
            validateCacheKey(key);

        KeyCacheObject cacheKey = ctx.toCacheKeyObject(key);

        GridCacheSwapEntry unswapped = ctx.swap().readAndRemove(cacheKey);

        if (unswapped == null)
            return null;

        GridCacheEntryEx entry = entryEx(cacheKey);

        try {
            if (!entry.initialValue(cacheKey, unswapped))
                return null;
        }
        catch (GridCacheEntryRemovedException ignored) {
            if (log.isDebugEnabled())
                log.debug("Entry has been concurrently removed.");

            return null;
        }

        CacheObject val = unswapped.value();

        Object val0 = val != null ? val.value(ctx.cacheObjectContext(), true) : null;

        return (V)ctx.unwrapBinaryIfNeeded(val0, !deserializeBinary);
    }

    /** {@inheritDoc} */
    @Override public void promoteAll(@Nullable Collection<? extends K> keys) throws IgniteCheckedException {
        if (F.isEmpty(keys))
            return;

        if (keyCheck)
            validateCacheKeys(keys);

        Collection<KeyCacheObject> unswap = new ArrayList<>(keys.size());

        for (K key : keys) {
            KeyCacheObject cacheKey = ctx.toCacheKeyObject(key);

            // Do not look up in swap for existing entries.
            GridCacheEntryEx entry = peekEx(cacheKey);

            try {
                if (entry == null || entry.obsolete() || entry.isNewLocked()) {
                    if (entry != null)
                        cacheKey = entry.key();

                    unswap.add(cacheKey);
                }
            }
            catch (GridCacheEntryRemovedException ignored) {
                // No-op.
            }
        }

        Collection<GridCacheBatchSwapEntry> swapped = ctx.swap().readAndRemove(unswap);

        for (GridCacheBatchSwapEntry swapEntry : swapped) {
            KeyCacheObject key = swapEntry.key();

            GridCacheEntryEx entry = entryEx(key);

            try {
                entry.initialValue(key, swapEntry);
            }
            catch (GridCacheEntryRemovedException ignored) {
                if (log.isDebugEnabled())
                    log.debug("Entry has been concurrently removed.");
            }
        }
    }

    /** {@inheritDoc} */
    @Override public long offHeapEntriesCount() {
        GridCacheSwapManager swapMgr = ctx.swap();

        return swapMgr != null ? swapMgr.offHeapEntriesCount() : -1;
    }

    /** {@inheritDoc} */
    @Override public long offHeapAllocatedSize() {
        if (ctx.config().getMemoryMode() == CacheMemoryMode.OFFHEAP_VALUES) {
            assert ctx.unsafeMemory() != null;

            return ctx.unsafeMemory().allocatedSize();
        }

        GridCacheSwapManager swapMgr = ctx.swap();

        return swapMgr != null ? swapMgr.offHeapAllocatedSize() : -1;
    }

    /** {@inheritDoc} */
    @Override public long swapSize() throws IgniteCheckedException {
        return ctx.swap().swapSize();
    }

    /** {@inheritDoc} */
    @Override public long swapKeys() throws IgniteCheckedException {
        return ctx.swap().swapKeys();
    }

    /**
     * Asynchronously commits transaction after all previous asynchronous operations are completed.
     *
     * @param tx Transaction to commit.
     * @return Transaction commit future.
     */
    @SuppressWarnings("unchecked")
    public IgniteInternalFuture<IgniteInternalTx> commitTxAsync(final IgniteInternalTx tx) {
        FutureHolder holder = lastFut.get();

        holder.lock();

        try {
            IgniteInternalFuture fut = holder.future();

            if (fut != null && !fut.isDone()) {
                IgniteInternalFuture<IgniteInternalTx> f = new GridEmbeddedFuture<>(fut,
                    new C2<Object, Exception, IgniteInternalFuture<IgniteInternalTx>>() {
                        @Override public IgniteInternalFuture<IgniteInternalTx> apply(Object o, Exception e) {
                            return tx.commitAsync();
                        }
                    });

                saveFuture(holder, f);

                return f;
            }

            IgniteInternalFuture<IgniteInternalTx> f = tx.commitAsync();

            saveFuture(holder, f);

            ctx.tm().resetContext();

            return f;
        }
        finally {
            holder.unlock();
        }
    }

    /**
     * Awaits for previous async operation to be completed.
     */
    @SuppressWarnings("unchecked")
    public void awaitLastFut() {
        FutureHolder holder = lastFut.get();

        IgniteInternalFuture fut = holder.future();

        if (fut != null && !fut.isDone()) {
            try {
                // Ignore any exception from previous async operation as it should be handled by user.
                fut.get();
            }
            catch (IgniteCheckedException ignored) {
                // No-op.
            }
        }
    }

    /**
     * @param op Cache operation.
     * @param <T> Return type.
     * @return Operation result.
     * @throws IgniteCheckedException If operation failed.
     */
    @SuppressWarnings({"TypeMayBeWeakened", "ErrorNotRethrown", "AssignmentToCatchBlockParameter"})
    @Nullable private <T> T syncOp(SyncOp<T> op) throws IgniteCheckedException {
        checkJta();

        awaitLastFut();

        IgniteTxLocalAdapter tx = ctx.tm().threadLocalTx(ctx);

        if (tx == null || tx.implicit()) {
            TransactionConfiguration tCfg = CU.transactionConfiguration(ctx, ctx.kernalContext().config());

            CacheOperationContext opCtx = ctx.operationContextPerCall();

            int retries = opCtx != null && opCtx.noRetries() ? 1 : MAX_RETRIES;

            for (int i = 0; i < retries; i++) {
                tx = ctx.tm().newTx(
                    true,
                    op.single(),
                    ctx.systemTx() ? ctx : null,
                    OPTIMISTIC,
                    READ_COMMITTED,
                    tCfg.getDefaultTxTimeout(),
                    !ctx.skipStore(),
                    0
                );

                assert tx != null;

                try {
                    T t = op.op(tx);

                    assert tx.done() : "Transaction is not done: " + tx;

                    return t;
                }
                catch (IgniteInterruptedCheckedException | IgniteTxHeuristicCheckedException e) {
                    throw e;
                }
                catch (IgniteCheckedException e) {
                    if (!(e instanceof IgniteTxRollbackCheckedException)) {
                        try {
                            tx.rollback();

                            e = new IgniteTxRollbackCheckedException("Transaction has been rolled back: " +
                                tx.xid(), e);
                        }
                        catch (IgniteCheckedException | AssertionError | RuntimeException e1) {
                            U.error(log, "Failed to rollback transaction (cache may contain stale locks): " + tx, e1);

                            U.addLastCause(e, e1, log);
                        }
                    }

                    if (X.hasCause(e, ClusterTopologyCheckedException.class) && i != retries - 1) {
                        ClusterTopologyCheckedException topErr = e.getCause(ClusterTopologyCheckedException.class);

                        if (!(topErr instanceof ClusterTopologyServerNotFoundException)) {
                            AffinityTopologyVersion topVer = tx.topologyVersion();

                            assert topVer != null && topVer.topologyVersion() > 0 : tx;

                            ctx.affinity().affinityReadyFuture(topVer.topologyVersion() + 1).get();

                            continue;
                        }
                    }

                    throw e;
                }
                finally {
                    ctx.tm().resetContext();

                    if (ctx.isNear())
                        ctx.near().dht().context().tm().resetContext();
                }
            }

            // Should not happen.
            throw new IgniteCheckedException("Failed to perform cache operation (maximum number of retries exceeded).");
        }
        else
            return op.op(tx);
    }

    /**
     * @param op Cache operation.
     * @param <T> Return type.
     * @return Future.
     */
    @SuppressWarnings("unchecked")
    private <T> IgniteInternalFuture<T> asyncOp(final AsyncOp<T> op) {
        try {
            checkJta();
        }
        catch (IgniteCheckedException e) {
            return new GridFinishedFuture<>(e);
        }

        if (log.isDebugEnabled())
            log.debug("Performing async op: " + op);

        IgniteTxLocalAdapter tx = ctx.tm().threadLocalTx(ctx);

        CacheOperationContext opCtx = ctx.operationContextPerCall();

        final TransactionConfiguration txCfg = CU.transactionConfiguration(ctx, ctx.kernalContext().config());

        if (tx == null || tx.implicit()) {
            boolean skipStore = ctx.skipStore(); // Save value of thread-local flag.

            int retries = opCtx != null && opCtx.noRetries() ? 1 : MAX_RETRIES;

            if (retries == 1) {
                tx = ctx.tm().newTx(
                    true,
                    op.single(),
                    ctx.systemTx() ? ctx : null,
                    OPTIMISTIC,
                    READ_COMMITTED,
                    txCfg.getDefaultTxTimeout(),
                    !skipStore,
                    0);

                return asyncOp(tx, op, opCtx);
            }
            else {
                AsyncOpRetryFuture<T> fut = new AsyncOpRetryFuture<>(op, retries, opCtx);

                fut.execute();

                return fut;
            }
        }
        else
            return asyncOp(tx, op, opCtx);
    }

    /**
     * @param tx Transaction.
     * @param op Cache operation.
     * @param <T> Return type.
     * @return Future.
     */
    @SuppressWarnings("unchecked")
    protected <T> IgniteInternalFuture<T> asyncOp(
        IgniteTxLocalAdapter tx,
        final AsyncOp<T> op,
        final CacheOperationContext opCtx
    ) {
        IgniteInternalFuture<T> fail = asyncOpAcquire();

        if (fail != null)
            return fail;

        FutureHolder holder = lastFut.get();

        holder.lock();

        try {
            IgniteInternalFuture fut = holder.future();

            final IgniteTxLocalAdapter tx0 = tx;

            if (fut != null && !fut.isDone()) {
                IgniteInternalFuture<T> f = new GridEmbeddedFuture(fut,
                    new IgniteOutClosure<IgniteInternalFuture>() {
                        @Override public IgniteInternalFuture<T> apply() {
                            if (ctx.kernalContext().isStopping())
                                return new GridFinishedFuture<>(
                                    new IgniteCheckedException("Operation has been cancelled (node is stopping)."));

                            return op.op(tx0, opCtx).chain(new CX1<IgniteInternalFuture<T>, T>() {
                                @Override public T applyx(IgniteInternalFuture<T> tFut) throws IgniteCheckedException {
                                    try {
                                        return tFut.get();
                                    }
                                    catch (IgniteTxRollbackCheckedException e) {
                                        throw e;
                                    }
                                    catch (IgniteCheckedException e1) {
                                        tx0.rollbackAsync();

                                        throw e1;
                                    }
                                    finally {
                                        ctx.shared().txContextReset();
                                    }
                                }
                            });
                        }
                    });

                saveFuture(holder, f);

                return f;
            }

            final IgniteInternalFuture<T> f = op.op(tx, opCtx).chain(new CX1<IgniteInternalFuture<T>, T>() {
                @Override public T applyx(IgniteInternalFuture<T> tFut) throws IgniteCheckedException {
                    try {
                        return tFut.get();
                    }
                    catch (IgniteTxRollbackCheckedException e) {
                        throw e;
                    }
                    catch (IgniteCheckedException e1) {
                        tx0.rollbackAsync();

                        throw e1;
                    }
                    finally {
                        ctx.shared().txContextReset();
                    }
                }
            });

            saveFuture(holder, f);

            if (tx.implicit())
                ctx.tm().resetContext();

            return f;
        }
        finally {
            holder.unlock();
        }
    }

    /**
     * Saves future in thread local holder and adds listener
     * that will clear holder when future is finished.
     *
     * @param holder Future holder.
     * @param fut Future to save.
     */
    protected void saveFuture(final FutureHolder holder, IgniteInternalFuture<?> fut) {
        assert holder != null;
        assert fut != null;
        assert holder.holdsLock();

        holder.future(fut);

        if (fut.isDone()) {
            holder.future(null);

            asyncOpRelease();
        }
        else {
            fut.listen(new CI1<IgniteInternalFuture<?>>() {
                @Override public void apply(IgniteInternalFuture<?> f) {
                    asyncOpRelease();

                    if (!holder.tryLock())
                        return;

                    try {
                        if (holder.future() == f)
                            holder.future(null);
                    }
                    finally {
                        holder.unlock();
                    }
                }
            });
        }
    }

    /**
     * Tries to acquire asynchronous operations permit, if limited.
     *
     * @return Failed future if waiting was interrupted.
     */
    @Nullable protected <T> IgniteInternalFuture<T> asyncOpAcquire() {
        try {
            if (asyncOpsSem != null)
                asyncOpsSem.acquire();

            return null;
        }
        catch (InterruptedException e) {
            Thread.currentThread().interrupt();

            return new GridFinishedFuture<>(new IgniteInterruptedCheckedException("Failed to wait for asynchronous " +
                "operation permit (thread got interrupted).", e));
        }
    }

    /**
     * Releases asynchronous operations permit, if limited.
     */
    private void asyncOpRelease() {
        if (asyncOpsSem != null)
            asyncOpsSem.release();
    }

    /** {@inheritDoc} */
    @Override public void writeExternal(ObjectOutput out) throws IOException {
        U.writeString(out, ctx.gridName());
        U.writeString(out, ctx.namex());
    }

    /** {@inheritDoc} */
    @SuppressWarnings({"MismatchedQueryAndUpdateOfCollection"})
    @Override public void readExternal(ObjectInput in) throws IOException, ClassNotFoundException {
        IgniteBiTuple<String, String> t = stash.get();

        t.set1(U.readString(in));
        t.set2(U.readString(in));
    }

    /**
     * Reconstructs object on unmarshalling.
     *
     * @return Reconstructed object.
     * @throws ObjectStreamException Thrown in case of unmarshalling error.
     */
    protected Object readResolve() throws ObjectStreamException {
        try {
            IgniteBiTuple<String, String> t = stash.get();

            return IgnitionEx.localIgnite().cachex(t.get2());
        }
        catch (IllegalStateException e) {
            throw U.withCause(new InvalidObjectException(e.getMessage()), e);
        }
        finally {
            stash.remove();
        }
    }

    /** {@inheritDoc} */
    @Override public IgniteInternalFuture<?> rebalance() {
        return ctx.preloader().forceRebalance();
    }

    /** {@inheritDoc} */
    @Override public boolean isIgfsDataCache() {
        return igfsDataCache;
    }

    /** {@inheritDoc} */
    @Override public long igfsDataSpaceUsed() {
        assert igfsDataCache;

        return igfsDataCacheSize.longValue();
    }

    /** {@inheritDoc} */
    @Override public long igfsDataSpaceMax() {
        return igfsDataSpaceMax;
    }

    /** {@inheritDoc} */
    @Override public boolean isMongoDataCache() {
        return mongoDataCache;
    }

    /** {@inheritDoc} */
    @Override public boolean isMongoMetaCache() {
        return mongoMetaCache;
    }

    /**
     * Callback invoked when data is added to IGFS cache.
     *
     * @param delta Size delta.
     */
    public void onIgfsDataSizeChanged(long delta) {
        assert igfsDataCache;

        igfsDataCacheSize.add(delta);
    }

    /**
     * @param key Key.
     * @param readers Whether to clear readers.
     */
    private boolean clearLocally0(K key, boolean readers) {
        ctx.checkSecurity(SecurityPermission.CACHE_REMOVE);

        if (keyCheck)
            validateCacheKey(key);

        GridCacheVersion obsoleteVer = ctx.versions().next();

        try {
            KeyCacheObject cacheKey = ctx.toCacheKeyObject(key);

            GridCacheEntryEx entry = ctx.isSwapOrOffheapEnabled() ? entryEx(cacheKey) : peekEx(cacheKey);

            if (entry != null)
                return entry.clear(obsoleteVer, readers);
        }
        catch (GridDhtInvalidPartitionException ignored) {
            // No-op.
        }
        catch (IgniteCheckedException ex) {
            U.error(log, "Failed to clearLocally entry for key: " + key, ex);
        }

        return false;
    }

    /** {@inheritDoc} */
    @Override public boolean evict(K key) {
        A.notNull(key, "key");

        if (keyCheck)
            validateCacheKey(key);

        return evictx(key, ctx.versions().next(), CU.empty0());
    }

    /** {@inheritDoc} */
    @Override public void evictAll(Collection<? extends K> keys) {
        A.notNull(keys, "keys");

        if (F.isEmpty(keys))
            return;

        if (keyCheck)
            validateCacheKey(keys);

        GridCacheVersion obsoleteVer = ctx.versions().next();

        if (!ctx.evicts().evictSyncOrNearSync() && ctx.isSwapOrOffheapEnabled()) {
            try {
                ctx.evicts().batchEvict(keys, obsoleteVer);
            }
            catch (IgniteCheckedException e) {
                U.error(log, "Failed to perform batch evict for keys: " + keys, e);
            }
        }
        else {
            for (K k : keys)
                evictx(k, obsoleteVer, CU.empty0());
        }
    }

    /**
     * @param filter Filters to evaluate.
     * @return Entry set.
     */
    public Set<Cache.Entry<K, V>> entrySet(@Nullable CacheEntryPredicate... filter) {
        return entrySetx(filter);
    }

    /**
     * @param key Key.
     * @param deserializeBinary Deserialize binary flag.
     * @param needVer Need version.
     * @return Cached value.
     * @throws IgniteCheckedException If failed.
     */
    @Nullable public final V get(K key, boolean deserializeBinary, final boolean needVer) throws IgniteCheckedException {
        String taskName = ctx.kernalContext().job().currentTaskName();

        return get0(key, taskName, deserializeBinary, needVer);
    }

    /**
     * @param key Key.
     * @param taskName Task name.
     * @param deserializeBinary Deserialize binary flag.
     * @param needVer Need version.
     * @return Cached value.
     * @throws IgniteCheckedException If failed.
     */
    protected V get0(
        final K key,
        String taskName,
        boolean deserializeBinary,
        boolean needVer) throws IgniteCheckedException {
        checkJta();

        try {
            return getAsync(key,
                !ctx.config().isReadFromBackup(),
                /*skip tx*/false,
                null,
                taskName,
                deserializeBinary,
                false,
                /*can remap*/true,
                needVer).get();
        }
        catch (IgniteException e) {
            if (e.getCause(IgniteCheckedException.class) != null)
                throw e.getCause(IgniteCheckedException.class);
            else
                throw e;
        }
    }

    /**
     * @param key Key.
     * @param deserializeBinary Deserialize binary flag.
     * @param needVer Need version.
     * @return Read operation future.
     */
    public final IgniteInternalFuture<V> getAsync(final K key, boolean deserializeBinary, final boolean needVer) {
        try {
            checkJta();
        }
        catch (IgniteCheckedException e) {
            return new GridFinishedFuture<>(e);
        }

        String taskName = ctx.kernalContext().job().currentTaskName();

        return getAsync(key,
            !ctx.config().isReadFromBackup(),
            /*skip tx*/false,
            null,
            taskName,
            deserializeBinary,
            false,
            /*can remap*/true,
            needVer);
    }

    /**
     * @param keys Keys.
     * @param deserializeBinary Deserialize binary flag.
     * @param needVer Need version.
     * @return Map of cached values.
     * @throws IgniteCheckedException If read failed.
     */
    protected Map<K, V> getAll0(Collection<? extends K> keys, boolean deserializeBinary,
        boolean needVer) throws IgniteCheckedException {
        checkJta();

        return getAllAsync(keys, deserializeBinary, needVer).get();
    }

    /**
     * @param keys Keys.
     * @param deserializeBinary Deserialize binary flag.
     * @param needVer Need version.
     * @return Read future.
     */
    public IgniteInternalFuture<Map<K, V>> getAllAsync(@Nullable Collection<? extends K> keys,
        boolean deserializeBinary, boolean needVer) {
        String taskName = ctx.kernalContext().job().currentTaskName();

        return getAllAsync(keys,
            !ctx.config().isReadFromBackup(),
            /*skip tx*/false,
            /*subject id*/null,
            taskName,
            deserializeBinary,
            /*skip vals*/false,
            /*can remap*/true,
            needVer);
    }

    /**
     * @param entry Entry.
     * @param ver Version.
     */
    public abstract void onDeferredDelete(GridCacheEntryEx entry, GridCacheVersion ver);

    /**
     *
     */
    public void onReconnected() {
        // No-op.
    }

    /**
     * For tests only.
     */
    public void forceKeyCheck() {
        keyCheck = true;
    }

    /**
     * Validates that given cache key has overridden equals and hashCode methods and
     * implements {@link Externalizable}.
     *
     * @param key Cache key.
     * @throws IllegalArgumentException If validation fails.
     */
    protected final void validateCacheKey(Object key) {
        if (keyCheck) {
            CU.validateCacheKey(key);

            keyCheck = false;
        }
    }

    /**
     * Validates that given cache keys have overridden equals and hashCode methods and
     * implement {@link Externalizable}.
     *
     * @param keys Cache keys.
     * @throws IgniteException If validation fails.
     */
    protected final void validateCacheKeys(Iterable<?> keys) {
        if (keys == null)
            return;

        if (keyCheck) {
            for (Object key : keys) {
                if (key == null || key instanceof GridCacheInternal)
                    continue;

                CU.validateCacheKey(key);

                keyCheck = false;
            }
        }
    }

    /**
     * @param it Internal entry iterator.
     * @param deserializeBinary Deserialize binary flag.
     * @return Public API iterator.
     */
    protected final Iterator<Cache.Entry<K, V>> iterator(final Iterator<? extends GridCacheEntryEx> it,
        final boolean deserializeBinary) {
        return new Iterator<Cache.Entry<K, V>>() {
            {
                advance();
            }

            /** */
            private Cache.Entry<K, V> next;

            @Override public boolean hasNext() {
                return next != null;
            }

            @Override public Cache.Entry<K, V> next() {
                if (next == null)
                    throw new NoSuchElementException();

                Cache.Entry<K, V> e = next;

                advance();

                return e;
            }

            @Override public void remove() {
                throw new UnsupportedOperationException();
            }

            /**
             * Switch to next entry.
             */
            private void advance() {
                next = null;

                while (it.hasNext()) {
                    GridCacheEntryEx entry = it.next();

                    try {
                        next = toCacheEntry(entry, deserializeBinary);

                        if (next == null)
                            continue;

                        break;
                    }
                    catch (IgniteCheckedException e) {
                        throw CU.convertToCacheException(e);
                    }
                    catch (GridCacheEntryRemovedException ignore) {
                        // No-op.
                    }
                }
            }
        };
    }

    /**
     * @param entry Internal entry.
     * @param deserializeBinary Deserialize binary flag.
     * @return Public API entry.
     * @throws IgniteCheckedException If failed.
     * @throws GridCacheEntryRemovedException If entry removed.
     */
    @Nullable private Cache.Entry<K, V> toCacheEntry(GridCacheEntryEx entry,
        boolean deserializeBinary)
        throws IgniteCheckedException, GridCacheEntryRemovedException {
        CacheObject val = entry.innerGet(
            /*ver*/null,
            /*tx*/null,
            /*swap*/false,
            /*readThrough*/false,
            /*metrics*/false,
            /*evt*/false,
            /*tmp*/false,
            /*subjId*/null,
            /*transformClo*/null,
            /*taskName*/null,
            /*expiryPlc*/null,
            !deserializeBinary);

        if (val == null)
            return null;

        KeyCacheObject key = entry.key();

        Object key0 = ctx.unwrapBinaryIfNeeded(key, !deserializeBinary, true);
        Object val0 = ctx.unwrapBinaryIfNeeded(val, !deserializeBinary, true);

        return new CacheEntryImpl<>((K)key0, (V)val0, entry.version());
    }

    /**
     *
     */
    private class AsyncOpRetryFuture<T> extends GridFutureAdapter<T> {
        /** */
        private AsyncOp<T> op;

        /** */
        private int retries;

        /** */
        private IgniteTxLocalAdapter tx;

        /** */
        private CacheOperationContext opCtx;

        /**
         * @param op Operation.
         * @param retries Number of retries.
         * @param opCtx Operation context per call to save.
         */
        public AsyncOpRetryFuture(
            AsyncOp<T> op,
            int retries,
            CacheOperationContext opCtx
        ) {
            assert retries > 1 : retries;

            tx = null;

            this.op = op;
            this.retries = retries;
            this.opCtx = opCtx;
        }

        /**
         *
         */
        public void execute() {
            tx = ctx.tm().newTx(
                true,
                op.single(),
                ctx.systemTx() ? ctx : null,
                OPTIMISTIC,
                READ_COMMITTED,
                CU.transactionConfiguration(ctx, ctx.kernalContext().config()).getDefaultTxTimeout(),
                opCtx == null || !opCtx.skipStore(),
                0);

            IgniteInternalFuture<T> fut = asyncOp(tx, op, opCtx);

            fut.listen(new IgniteInClosure<IgniteInternalFuture<T>>() {
                @Override public void apply(IgniteInternalFuture<T> fut) {
                    try {
                        T res = fut.get();

                        onDone(res);
                    }
                    catch (IgniteCheckedException e) {
                        if (X.hasCause(e, ClusterTopologyCheckedException.class) && --retries > 0) {
                            ClusterTopologyCheckedException topErr = e.getCause(ClusterTopologyCheckedException.class);

                            if (!(topErr instanceof ClusterTopologyServerNotFoundException)) {
                                IgniteTxLocalAdapter tx = AsyncOpRetryFuture.this.tx;

                                assert tx != null;

                                AffinityTopologyVersion topVer = tx.topologyVersion();

                                assert topVer != null && topVer.topologyVersion() > 0 : tx;

                                IgniteInternalFuture<?> topFut =
                                    ctx.affinity().affinityReadyFuture(topVer.topologyVersion() + 1);

                                topFut.listen(new IgniteInClosure<IgniteInternalFuture<?>>() {
                                    @Override public void apply(IgniteInternalFuture<?> topFut) {
                                        try {
                                            topFut.get();

                                            execute();
                                        }
                                        catch (IgniteCheckedException e) {
                                            onDone(e);
                                        }
                                        finally {
                                            ctx.shared().txContextReset();
                                        }
                                    }
                                });

                                return;
                            }
                        }

                        onDone(e);
                    }
                }
            });
        }
    }

    /**
     *
     */
    private static class PeekModes {
        /** */
        private boolean near;

        /** */
        private boolean primary;

        /** */
        private boolean backup;

        /** */
        private boolean heap;

        /** */
        private boolean offheap;

        /** */
        private boolean swap;

        /** {@inheritDoc} */
        @Override public String toString() {
            return S.toString(PeekModes.class, this);
        }
    }

    /**
     * @param peekModes Cache peek modes array.
     * @param primary Defines the default behavior if affinity flags are not specified.
     * @return Peek modes flags.
     */
    private static PeekModes parsePeekModes(CachePeekMode[] peekModes, boolean primary) {
        PeekModes modes = new PeekModes();

        if (F.isEmpty(peekModes)) {
            modes.primary = true;

            if (!primary) {
                modes.backup = true;
                modes.near = true;
            }

            modes.heap = true;
            modes.offheap = true;
            modes.swap = true;
        }
        else {
            for (CachePeekMode peekMode : peekModes) {
                A.notNull(peekMode, "peekMode");

                switch (peekMode) {
                    case ALL:
                        modes.near = true;
                        modes.primary = true;
                        modes.backup = true;

                        modes.heap = true;
                        modes.offheap = true;
                        modes.swap = true;

                        break;

                    case BACKUP:
                        modes.backup = true;

                        break;

                    case PRIMARY:
                        modes.primary = true;

                        break;

                    case NEAR:
                        modes.near = true;

                        break;

                    case ONHEAP:
                        modes.heap = true;

                        break;

                    case OFFHEAP:
                        modes.offheap = true;

                        break;

                    case SWAP:
                        modes.swap = true;

                        break;

                    default:
                        assert false : peekMode;
                }
            }
        }

        if (!(modes.heap || modes.offheap || modes.swap)) {
            modes.heap = true;
            modes.offheap = true;
            modes.swap = true;
        }

        if (!(modes.primary || modes.backup || modes.near)) {
            modes.primary = true;

            if (!primary) {
                modes.backup = true;
                modes.near = true;
            }
        }

        assert modes.heap || modes.offheap || modes.swap;
        assert modes.primary || modes.backup || modes.near;

        return modes;
    }

    /**
     * @param plc Explicitly specified expiry policy for cache operation.
     * @return Expiry policy wrapper.
     */
    @Nullable public final IgniteCacheExpiryPolicy expiryPolicy(@Nullable ExpiryPolicy plc) {
        if (plc == null)
            plc = ctx.expiry();

        return CacheExpiryPolicy.forPolicy(plc);
    }

    /**
     * Cache operation.
     */
    private abstract class SyncOp<T> {
        /** Flag to indicate only-one-key operation. */
        private final boolean single;

        /**
         * @param single Flag to indicate only-one-key operation.
         */
        SyncOp(boolean single) {
            this.single = single;
        }

        /**
         * @return Flag to indicate only-one-key operation.
         */
        final boolean single() {
            return single;
        }

        /**
         * @param tx Transaction.
         * @return Operation return value.
         * @throws IgniteCheckedException If failed.
         */
        @Nullable public abstract T op(IgniteTxLocalAdapter tx) throws IgniteCheckedException;
    }

    /**
     * Cache operation.
     */
    private abstract class SyncInOp extends SyncOp<Object> {
        /**
         * @param single Flag to indicate only-one-key operation.
         */
        SyncInOp(boolean single) {
            super(single);
        }

        /** {@inheritDoc} */
        @Nullable @Override public final Object op(IgniteTxLocalAdapter tx) throws IgniteCheckedException {
            inOp(tx);

            return null;
        }

        /**
         * @param tx Transaction.
         * @throws IgniteCheckedException If failed.
         */
        public abstract void inOp(IgniteTxLocalAdapter tx) throws IgniteCheckedException;
    }

    /**
     * Cache operation.
     */
    protected abstract class AsyncOp<T> {
        /** Flag to indicate only-one-key operation. */
        private final boolean single;

        /**
         *
         */
        protected AsyncOp() {
            single = true;
        }

        /**
         * @param keys Keys involved.
         */
        protected AsyncOp(Collection<?> keys) {
            single = keys.size() == 1;
        }

        /**
         * @return Flag to indicate only-one-key operation.
         */
        final boolean single() {
            return single;
        }

        /**
         * @param tx Transaction.
         * @param readyTopVer Ready topology version.
         * @return Operation future.
         */
        public abstract IgniteInternalFuture<T> op(IgniteTxLocalAdapter tx, AffinityTopologyVersion readyTopVer);

        /**
         * @param tx Transaction.
         * @param opCtx Operation context.
         * @return Operation future.
         */
        public IgniteInternalFuture<T> op(final IgniteTxLocalAdapter tx, CacheOperationContext opCtx) {
            AffinityTopologyVersion txTopVer = tx.topologyVersionSnapshot();

            if (txTopVer != null)
                return op(tx, (AffinityTopologyVersion)null);

            // Tx needs affinity for entry creation, wait when affinity is ready to avoid blocking inside async operation.
            final AffinityTopologyVersion topVer = ctx.shared().exchange().topologyVersion();

            IgniteInternalFuture<?> topFut = ctx.shared().exchange().affinityReadyFuture(topVer);

            if (topFut == null || topFut.isDone())
                return op(tx, topVer);
            else
                return waitTopologyFuture(topFut, topVer, tx, opCtx);
        }

        /**
         * @param topFut Topology future.
         * @param topVer Topology version to use.
         * @param tx Transaction.
         * @param opCtx Operation context.
         * @return Operation future.
         */
        private IgniteInternalFuture<T> waitTopologyFuture(IgniteInternalFuture<?> topFut,
            final AffinityTopologyVersion topVer,
            final IgniteTxLocalAdapter tx,
            final CacheOperationContext opCtx) {
            final GridFutureAdapter fut0 = new GridFutureAdapter();

            topFut.listen(new CI1<IgniteInternalFuture<?>>() {
                @Override public void apply(IgniteInternalFuture<?> topFut) {
                    try {
                        topFut.get();

                        IgniteInternalFuture<?> opFut = runOp(tx, topVer, opCtx);

                        opFut.listen(new CI1<IgniteInternalFuture<?>>() {
                            @Override public void apply(IgniteInternalFuture<?> opFut) {
                                try {
                                    fut0.onDone(opFut.get());
                                }
                                catch (IgniteCheckedException e) {
                                    fut0.onDone(e);
                                }
                            }
                        });
                    }
                    catch (IgniteCheckedException e) {
                        fut0.onDone(e);
                    }
                }
            });

            return fut0;
        }

        /**
         * @param tx Transaction.
         * @param topVer Ready topology version.
         * @param opCtx Operation context.
         * @return Future.
         */
        private IgniteInternalFuture<T> runOp(IgniteTxLocalAdapter tx,
            AffinityTopologyVersion topVer,
            CacheOperationContext opCtx) {
            ctx.operationContextPerCall(opCtx);

            ctx.shared().txContextReset();

            try {
                return op(tx, topVer);
            }
            finally {
                ctx.shared().txContextReset();

                ctx.operationContextPerCall(null);
            }
        }
    }

    /**
     * Global clear all.
     */
    private static class GlobalClearAllJob extends TopologyVersionAwareJob {
        /** */
        private static final long serialVersionUID = 0L;

        /**
         * @param cacheName Cache name.
         * @param topVer Affinity topology version.
         */
        private GlobalClearAllJob(String cacheName, AffinityTopologyVersion topVer) {
            super(cacheName, topVer);
        }

        /** {@inheritDoc} */
        @Nullable @Override public Object localExecute(@Nullable IgniteInternalCache cache) {
            if (cache != null)
                cache.clearLocally(clearServerCache(), clearNearCache(), true);

            return null;
        }

        /**
         * @return Whether to clear server cache.
         */
        protected boolean clearServerCache() {
            return true;
        }

        /**
         * @return Whether to clear near cache.
         */
        protected boolean clearNearCache() {
            return false;
        }
    }

    /**
     * Global clear keys.
     */
    private static class GlobalClearKeySetJob<K> extends TopologyVersionAwareJob {
        /** */
        private static final long serialVersionUID = 0L;

        /** Keys to remove. */
        private final Set<? extends K> keys;

        /**
         * @param cacheName Cache name.
         * @param topVer Affinity topology version.
         * @param keys Keys to clear.
         */
        private GlobalClearKeySetJob(String cacheName, AffinityTopologyVersion topVer, Set<? extends K> keys) {
            super(cacheName, topVer);

            this.keys = keys;
        }

        /** {@inheritDoc} */
        @Nullable @Override public Object localExecute(@Nullable IgniteInternalCache cache) {
            if (cache != null)
                cache.clearLocallyAll(keys, clearServerCache(), clearNearCache(), true);

            return null;
        }

        /**
         * @return Whether to clear server cache.
         */
        protected boolean clearServerCache() {
            return true;
        }

        /**
         * @return Whether to clear near cache.
         */
        protected boolean clearNearCache() {
            return false;
        }
    }

    /**
     * Global clear all for near cache.
     */
    private static class GlobalClearAllNearJob extends GlobalClearAllJob {
        /** */
        private static final long serialVersionUID = 0L;

        /**
         * @param cacheName Cache name.
         * @param topVer Affinity topology version.
         */
        private GlobalClearAllNearJob(String cacheName, AffinityTopologyVersion topVer) {
            super(cacheName, topVer);
        }

        /**
         * @return Whether to clear server cache.
         */
        @Override protected boolean clearServerCache() {
            return false;
        }

        /**
         * @return Whether to clear near cache.
         */
        @Override protected boolean clearNearCache() {
            return true;
        }
    }

    /**
     * Global clear keys for near cache.
     */
    private static class GlobalClearKeySetNearJob<K> extends GlobalClearKeySetJob<K> {
        /** */
        private static final long serialVersionUID = 0L;

        /**
         * @param cacheName Cache name.
         * @param topVer Affinity topology version.
         * @param keys Keys to clear.
         */
        private GlobalClearKeySetNearJob(String cacheName, AffinityTopologyVersion topVer, Set<? extends K> keys) {
            super(cacheName, topVer, keys);
        }

        /**
         * @return Whether to clear server cache.
         */
        protected boolean clearServerCache() {
            return false;
        }

        /**
         * @return Whether to clear near cache.
         */
        protected boolean clearNearCache() {
            return true;
        }
    }

    /**
     * Internal callable for partition size calculation.
     */
    private static class PartitionSizeLongJob extends TopologyVersionAwareJob {
        /** */
        private static final long serialVersionUID = 0L;

        /** Partition. */
        private final int partition;

        /** Peek modes. */
        private final CachePeekMode[] peekModes;

        /**
         * @param cacheName Cache name.
         * @param topVer Affinity topology version.
         * @param peekModes Cache peek modes.
         * @param partition partition.
         */
        private PartitionSizeLongJob(String cacheName, AffinityTopologyVersion topVer, CachePeekMode[] peekModes, int partition) {
            super(cacheName, topVer);

            this.peekModes = peekModes;
            this.partition = partition;
        }

        /** {@inheritDoc} */
        @Nullable @Override public Object localExecute(@Nullable IgniteInternalCache cache) {
            if (cache == null)
                return 0;

            try {
                return cache.localSizeLong(partition, peekModes);
            }
            catch (IgniteCheckedException e) {
                throw U.convertException(e);
            }
        }

        /** {@inheritDoc} */
        public String toString() {
            return S.toString(PartitionSizeLongJob.class, this);
        }
    }

    /**
     * Internal callable for global size calculation.
     */
    private static class SizeJob extends TopologyVersionAwareJob {
        /** */
        private static final long serialVersionUID = 0L;

        /** Peek modes. */
        private final CachePeekMode[] peekModes;

        /**
         * @param cacheName Cache name.
         * @param topVer Affinity topology version.
         * @param peekModes Cache peek modes.
         */
        private SizeJob(String cacheName, AffinityTopologyVersion topVer, CachePeekMode[] peekModes) {
            super(cacheName, topVer);

            this.peekModes = peekModes;
        }

        /** {@inheritDoc} */
        @Nullable @Override public Object localExecute(@Nullable IgniteInternalCache cache) {
            if (cache == null)
                return 0;

            try {
                return cache.localSize(peekModes);
            }
            catch (IgniteCheckedException e) {
                throw U.convertException(e);
            }
        }

        /** {@inheritDoc} */
        public String toString() {
            return S.toString(SizeJob.class, this);
        }
    }

    /**
     * Internal callable for global size calculation.
     */
    private static class SizeLongJob extends TopologyVersionAwareJob {
        /** */
        private static final long serialVersionUID = 0L;

        /** Peek modes. */
        private final CachePeekMode[] peekModes;

        /**
         * @param cacheName Cache name.
         * @param topVer Affinity topology version.
         * @param peekModes Cache peek modes.
         */
        private SizeLongJob(String cacheName, AffinityTopologyVersion topVer, CachePeekMode[] peekModes) {
            super(cacheName, topVer);

            this.peekModes = peekModes;
        }

        /** {@inheritDoc} */
        @Nullable @Override public Object localExecute(@Nullable IgniteInternalCache cache) {
            if (cache == null)
                return 0;

            try {
                return cache.localSizeLong(peekModes);
            }
            catch (IgniteCheckedException e) {
                throw U.convertException(e);
            }
        }

        /** {@inheritDoc} */
        public String toString() {
            return S.toString(SizeLongJob.class, this);
        }
    }

    /**
     * Internal callable for global size calculation.
     */
    @GridInternal
    private static class LoadCacheJob<K, V> extends TopologyVersionAwareJob {
        /** */
        private static final long serialVersionUID = 0L;

        /** */
        private final IgniteBiPredicate<K, V> p;

        /** */
        private final Object[] loadArgs;

        /** */
        private final ExpiryPolicy plc;

        /**
         * @param cacheName Cache name.
         * @param topVer Affinity topology version.
         * @param p Predicate.
         * @param loadArgs Arguments.
         * @param plc Policy.
         */
        private LoadCacheJob(String cacheName, AffinityTopologyVersion topVer, IgniteBiPredicate<K, V> p,
            Object[] loadArgs,
            ExpiryPolicy plc) {
            super(cacheName, topVer);

            this.p = p;
            this.loadArgs = loadArgs;
            this.plc = plc;
        }

        /** {@inheritDoc} */
        @Nullable @Override public Object localExecute(@Nullable IgniteInternalCache cache) {
            try {
                assert cache != null : "Failed to get a cache [cacheName=" + cacheName + ", topVer=" + topVer + "]";

                if (plc != null)
                    cache = cache.withExpiryPolicy(plc);

                cache.localLoadCache(p, loadArgs);

                return null;
            }
            catch (IgniteCheckedException e) {
                throw U.convertException(e);
            }
        }

        /** {@inheritDoc} */
        public String toString() {
            return S.toString(LoadCacheJob.class, this);
        }
    }

    /**
     * Load cache job that with keepBinary flag.
     */
    private static class LoadCacheJobV2<K, V> extends LoadCacheJob<K, V> {
        /** */
        private static final long serialVersionUID = 0L;

        /** */
        private final boolean keepBinary;

        /**
         * Constructor.
         *
         * @param cacheName Cache name.
         * @param topVer Affinity topology version.
         * @param p Predicate.
         * @param loadArgs Arguments.
         * @param keepBinary Keep binary flag.
         */
        public LoadCacheJobV2(final String cacheName, final AffinityTopologyVersion topVer,
            final IgniteBiPredicate<K, V> p, final Object[] loadArgs, final ExpiryPolicy plc,
            final boolean keepBinary) {
            super(cacheName, topVer, p, loadArgs, plc);

            this.keepBinary = keepBinary;
        }

        /** {@inheritDoc} */
        @Nullable @Override public Object localExecute(@Nullable IgniteInternalCache cache) {
            assert cache != null : "Failed to get a cache [cacheName=" + cacheName + ", topVer=" + topVer + "]";

            if (keepBinary)
                cache = cache.keepBinary();

            return super.localExecute(cache);
        }

        /** {@inheritDoc} */
        public String toString() {
            return S.toString(LoadCacheJobV2.class, this);
        }
    }

    /**
     * Holder for last async operation future.
     */
    protected static class FutureHolder {
        /** Lock. */
        private final ReentrantLock lock = new ReentrantLock();

        /** Future. */
        private IgniteInternalFuture fut;

        /**
         * Tries to acquire lock.
         *
         * @return Whether lock was actually acquired.
         */
        public boolean tryLock() {
            return lock.tryLock();
        }

        /**
         * Acquires lock.
         */
        @SuppressWarnings("LockAcquiredButNotSafelyReleased")
        public void lock() {
            lock.lock();
        }

        /**
         * Releases lock.
         */
        public void unlock() {
            lock.unlock();
        }

        /**
         * @return Whether lock is held by current thread.
         */
        public boolean holdsLock() {
            return lock.isHeldByCurrentThread();
        }

        /**
         * Gets future.
         *
         * @return Future.
         */
        public IgniteInternalFuture future() {
            return fut;
        }

        /**
         * Sets future.
         *
         * @param fut Future.
         */
        public void future(@Nullable IgniteInternalFuture fut) {
            this.fut = fut;
        }
    }

    /**
     *
     */
    protected abstract static class CacheExpiryPolicy implements IgniteCacheExpiryPolicy {
        /** */
        private Map<KeyCacheObject, GridCacheVersion> entries;

        /** */
        private Map<UUID, Collection<IgniteBiTuple<KeyCacheObject, GridCacheVersion>>> rdrsMap;

        /**
         * @param expiryPlc Expiry policy.
         * @return Access expire policy.
         */
        @Nullable private static CacheExpiryPolicy forPolicy(@Nullable final ExpiryPolicy expiryPlc) {
            if (expiryPlc == null)
                return null;

            return new CacheExpiryPolicy() {
                @Override public long forAccess() {
                    return CU.toTtl(expiryPlc.getExpiryForAccess());
                }

                @Override public long forCreate() {
                    return CU.toTtl(expiryPlc.getExpiryForCreation());
                }

                @Override public long forUpdate() {
                    return CU.toTtl(expiryPlc.getExpiryForUpdate());
                }
            };
        }

        /**
         * @param createTtl Create TTL.
         * @param accessTtl Access TTL.
         * @return Access expire policy.
         */
        @Nullable public static CacheExpiryPolicy fromRemote(final long createTtl, final long accessTtl) {
            if (createTtl == CU.TTL_NOT_CHANGED && accessTtl == CU.TTL_NOT_CHANGED)
                return null;

            return new CacheExpiryPolicy() {
                @Override public long forCreate() {
                    return createTtl;
                }

                @Override public long forAccess() {
                    return accessTtl;
                }

                /** {@inheritDoc} */
                @Override public long forUpdate() {
                    return CU.TTL_NOT_CHANGED;
                }
            };
        }

        /** {@inheritDoc} */
        @Override public void reset() {
            if (entries != null)
                entries.clear();

            if (rdrsMap != null)
                rdrsMap.clear();
        }

        /**
         * @param key Entry key.
         * @param ver Entry version.
         */
        @SuppressWarnings("unchecked")
        @Override public void ttlUpdated(KeyCacheObject key,
            GridCacheVersion ver,
            @Nullable Collection<UUID> rdrs) {
            if (entries == null)
                entries = new HashMap<>();

            entries.put(key, ver);

            if (rdrs != null && !rdrs.isEmpty()) {
                if (rdrsMap == null)
                    rdrsMap = new HashMap<>();

                for (UUID nodeId : rdrs) {
                    Collection<IgniteBiTuple<KeyCacheObject, GridCacheVersion>> col = rdrsMap.get(nodeId);

                    if (col == null)
                        rdrsMap.put(nodeId, col = new ArrayList<>());

                    col.add(new T2<>(key, ver));
                }
            }
        }

        /**
         * @return TTL update request.
         */
        @Nullable @Override public Map<KeyCacheObject, GridCacheVersion> entries() {
            return entries;
        }

        /** {@inheritDoc} */
        @Nullable @Override public Map<UUID, Collection<IgniteBiTuple<KeyCacheObject, GridCacheVersion>>> readers() {
            return rdrsMap;
        }

        /** {@inheritDoc} */
        @Override public boolean readyToFlush(int cnt) {
            return (entries != null && entries.size() > cnt) || (rdrsMap != null && rdrsMap.size() > cnt);
        }

        /** {@inheritDoc} */
        @Override public String toString() {
            return S.toString(CacheExpiryPolicy.class, this);
        }
    }

    /**
     *
     */
    static class LoadKeysCallable<K, V> implements IgniteCallable<Void>, Externalizable {
        /** */
        private static final long serialVersionUID = 0L;

        /** Cache name. */
        private String cacheName;

        /** Injected grid instance. */
        @IgniteInstanceResource
        private Ignite ignite;

        /** Keys to load. */
        private Collection<? extends K> keys;

        /** Update flag. */
        private boolean update;

        /** */
        private ExpiryPolicy plc;

        /**
         * Required by {@link Externalizable}.
         */
        public LoadKeysCallable() {
            // No-op.
        }

        /**
         * @param cacheName Cache name.
         * @param keys Keys.
         * @param update If {@code true} calls {@link #localLoadAndUpdate(Collection)}
         *        otherwise {@link #localLoad(Collection, ExpiryPolicy, boolean)}.
         * @param plc Expiry policy.
         */
        LoadKeysCallable(String cacheName,
            Collection<? extends K> keys,
            boolean update,
            ExpiryPolicy plc) {
            this.cacheName = cacheName;
            this.keys = keys;
            this.update = update;
            this.plc = plc;
        }

        /** {@inheritDoc} */
        @Override public Void call() throws Exception {
            return call0(false);
        }

        /**
         * Internal call routine.
         *
         * @param keepBinary Keep binary flag.
         * @return Result (always {@code null}).
         * @throws Exception If failed.
         */
        protected Void call0(boolean keepBinary) throws Exception {
            GridCacheAdapter<K, V> cache = ((IgniteKernal)ignite).context().cache().internalCache(cacheName);

            assert cache != null : cacheName;

            cache.context().gate().enter();

            try {
                if (update)
                    cache.localLoadAndUpdate(keys);
                else
                    cache.localLoad(keys, plc, keepBinary);
            }
            finally {
                cache.context().gate().leave();
            }

            return null;
        }

        /** {@inheritDoc} */
        @Override public void writeExternal(ObjectOutput out) throws IOException {
            U.writeString(out, cacheName);

            U.writeCollection(out, keys);

            out.writeBoolean(update);

            out.writeObject(plc != null ? new IgniteExternalizableExpiryPolicy(plc) : null);
        }

        /** {@inheritDoc} */
        @Override public void readExternal(ObjectInput in) throws IOException, ClassNotFoundException {
            cacheName = U.readString(in);

            keys = U.readCollection(in);

            update = in.readBoolean();

            plc = (ExpiryPolicy)in.readObject();
        }
    }

    /**
     *
     */
    static class LoadKeysCallableV2<K, V> extends LoadKeysCallable<K, V> {
        /** */
        private static final long serialVersionUID = 0L;

        /** */
        private boolean keepBinary;

        /**
         * Required by {@link Externalizable}.
         */
        public LoadKeysCallableV2() {
            // No-op.
        }

        /**
         * @param cacheName Cache name.
         * @param keys Keys.
         * @param update If {@code true} calls {@link #localLoadAndUpdate(Collection)}
         *        otherwise {@link #localLoad(Collection, ExpiryPolicy, boolean)}.
         * @param plc Expiry policy.
         * @param keepBinary Keep binary flag.
         */
        LoadKeysCallableV2(final String cacheName, final Collection<? extends K> keys, final boolean update,
            final ExpiryPolicy plc, final boolean keepBinary) {
            super(cacheName, keys, update, plc);

            this.keepBinary = keepBinary;
        }

        /** {@inheritDoc} */
        @Override public Void call() throws Exception {
            return call0(keepBinary);
        }

        /** {@inheritDoc} */
        @Override public void writeExternal(final ObjectOutput out) throws IOException {
            super.writeExternal(out);

            out.writeBoolean(keepBinary);
        }

        /** {@inheritDoc} */
        @Override public void readExternal(final ObjectInput in) throws IOException, ClassNotFoundException {
            super.readExternal(in);

            keepBinary = in.readBoolean();
        }
    }

    /**
     *
     */
    private class LocalStoreLoadClosure extends CIX3<KeyCacheObject, Object, GridCacheVersion> {
        /** */
        final IgniteBiPredicate<K, V> p;

        /** */
        final Collection<GridCacheRawVersionedEntry> col;

        /** */
        final DataStreamerImpl<K, V> ldr;

        /** */
        final ExpiryPolicy plc;

        /**
         * @param p Key/value predicate.
         * @param ldr Loader.
         * @param plc Optional expiry policy.
         */
        private LocalStoreLoadClosure(@Nullable IgniteBiPredicate<K, V> p,
            DataStreamerImpl<K, V> ldr,
            @Nullable ExpiryPolicy plc) {
            this.p = p;
            this.ldr = ldr;
            this.plc = plc;

            col = new ArrayList<>(ldr.perNodeBufferSize());
        }

        /** {@inheritDoc} */
        @Override public void applyx(KeyCacheObject key, Object val, GridCacheVersion ver)
            throws IgniteCheckedException {
            assert ver != null;

            if (p != null && !p.apply(key.<K>value(ctx.cacheObjectContext(), false), (V)val))
                return;

            long ttl = 0;

            if (plc != null) {
                ttl = CU.toTtl(plc.getExpiryForCreation());

                if (ttl == CU.TTL_ZERO)
                    return;
                else if (ttl == CU.TTL_NOT_CHANGED)
                    ttl = 0;
            }

            GridCacheRawVersionedEntry e = new GridCacheRawVersionedEntry(ctx.toCacheKeyObject(key),
                ctx.toCacheObject(val),
                ttl,
                0,
                ver.conflictVersion());

            e.prepareDirectMarshal(ctx.cacheObjectContext());

            col.add(e);

            if (col.size() == ldr.perNodeBufferSize()) {
                ldr.addDataInternal(col);

                col.clear();
            }
        }

        /**
         * Adds remaining data to loader.
         */
        void onDone() {
            if (!col.isEmpty())
                ldr.addDataInternal(col);
        }
    }

    /**
     *
     */
    private static class LoadCacheClosure<K, V> implements Callable<Void>, Externalizable {
        /** */
        private static final long serialVersionUID = 0L;

        /** */
        private String cacheName;

        /** */
        private IgniteBiPredicate<K, V> p;

        /** */
        private Object[] args;

        /** */
        @IgniteInstanceResource
        private Ignite ignite;

        /** */
        private ExpiryPolicy plc;

        /**
         * Required by {@link Externalizable}.
         */
        public LoadCacheClosure() {
            // No-op.
        }

        /**
         * @param cacheName Cache name.
         * @param p Predicate.
         * @param args Arguments.
         * @param plc Explicitly specified expiry policy.
         */
        private LoadCacheClosure(String cacheName,
            IgniteBiPredicate<K, V> p,
            Object[] args,
            @Nullable ExpiryPolicy plc) {
            this.cacheName = cacheName;
            this.p = p;
            this.args = args;
            this.plc = plc;
        }

        /** {@inheritDoc} */
        @Override public Void call() throws Exception {
            IgniteCache<K, V> cache = ignite.cache(cacheName);

            assert cache != null : cacheName;

            if (plc != null)
                cache = cache.withExpiryPolicy(plc);

            cache.localLoadCache(p, args);

            return null;
        }

        /** {@inheritDoc} */
        @Override public void writeExternal(ObjectOutput out) throws IOException {
            out.writeObject(p);

            out.writeObject(args);

            U.writeString(out, cacheName);

            if (plc != null)
                out.writeObject(new IgniteExternalizableExpiryPolicy(plc));
            else
                out.writeObject(null);
        }

        /** {@inheritDoc} */
        @SuppressWarnings("unchecked")
        @Override public void readExternal(ObjectInput in) throws IOException, ClassNotFoundException {
            p = (IgniteBiPredicate<K, V>)in.readObject();

            args = (Object[])in.readObject();

            cacheName = U.readString(in);

            plc = (ExpiryPolicy)in.readObject();
        }

        /** {@inheritDoc} */
        @Override public String toString() {
            return S.toString(LoadCacheClosure.class, this);
        }
    }

    /**
     *
     */
    protected abstract static class UpdateTimeStatClosure<T> implements CI1<IgniteInternalFuture<T>> {
        /** */
        protected final CacheMetricsImpl metrics;

        /** */
        protected final long start;

        /**
         * @param metrics Metrics.
         * @param start   Start time.
         */
        public UpdateTimeStatClosure(CacheMetricsImpl metrics, long start) {
            this.metrics = metrics;
            this.start = start;
        }

        /** {@inheritDoc} */
        @Override public void apply(IgniteInternalFuture<T> fut) {
            try {
                if (!fut.isCancelled()) {
                    fut.get();

                    updateTimeStat();
                }
            }
            catch (IgniteCheckedException ignore) {
                //No-op.
            }
        }

        /**
         * Updates statistics.
         */
        protected abstract void updateTimeStat();
    }

    /**
     *
     */
    protected static class UpdateGetTimeStatClosure<T> extends UpdateTimeStatClosure<T> {
        /** */
        private static final long serialVersionUID = 0L;

        /**
         * @param metrics Metrics.
         * @param start   Start time.
         */
        public UpdateGetTimeStatClosure(CacheMetricsImpl metrics, long start) {
            super(metrics, start);
        }

        /** {@inheritDoc} */
        @Override protected void updateTimeStat() {
            metrics.addGetTimeNanos(System.nanoTime() - start);
        }
    }

    /**
     *
     */
    protected static class UpdateRemoveTimeStatClosure<T> extends UpdateTimeStatClosure<T> {
        /** */
        private static final long serialVersionUID = 0L;

        /**
         * @param metrics Metrics.
         * @param start   Start time.
         */
        public UpdateRemoveTimeStatClosure(CacheMetricsImpl metrics, long start) {
            super(metrics, start);
        }

        /** {@inheritDoc} */
        @Override protected void updateTimeStat() {
            metrics.addRemoveTimeNanos(System.nanoTime() - start);
        }
    }

    /**
     *
     */
    protected static class UpdatePutTimeStatClosure<T> extends UpdateTimeStatClosure {
        /** */
        private static final long serialVersionUID = 0L;

        /**
         * @param metrics Metrics.
         * @param start   Start time.
         */
        public UpdatePutTimeStatClosure(CacheMetricsImpl metrics, long start) {
            super(metrics, start);
        }

        /** {@inheritDoc} */
        @Override protected void updateTimeStat() {
            metrics.addPutTimeNanos(System.nanoTime() - start);
        }
    }

    /**
     *
     */
    protected static class UpdatePutAndGetTimeStatClosure<T> extends UpdateTimeStatClosure {
        /** */
        private static final long serialVersionUID = 0L;

        /**
         * @param metrics Metrics.
         * @param start   Start time.
         */
        public UpdatePutAndGetTimeStatClosure(CacheMetricsImpl metrics, long start) {
            super(metrics, start);
        }

        /** {@inheritDoc} */
        @Override protected void updateTimeStat() {
            metrics.addPutAndGetTimeNanos(System.nanoTime() - start);
        }
    }

    /**
     * Delayed callable class.
     */
    protected static abstract class TopologyVersionAwareJob extends ComputeJobAdapter {
        /** */
        private static final long serialVersionUID = 0L;

        /** Injected job context. */
        @JobContextResource
        protected ComputeJobContext jobCtx;

        /** Injected grid instance. */
        @IgniteInstanceResource
        protected Ignite ignite;

        /** Affinity topology version. */
        protected final AffinityTopologyVersion topVer;

        /** Cache name. */
        protected final String cacheName;

        /**
         * @param cacheName Cache name.
         * @param topVer Affinity topology version.
         */
        public TopologyVersionAwareJob(String cacheName, AffinityTopologyVersion topVer) {
            assert topVer != null;

            this.cacheName = cacheName;
            this.topVer = topVer;
        }

        /** {@inheritDoc} */
        @Nullable @Override public final Object execute() {
            if (!waitAffinityReadyFuture())
                return null;

            IgniteInternalCache cache = ((IgniteKernal)ignite).context().cache().cache(cacheName);

            return localExecute(cache);
        }

        /**
         * @param cache Cache.
         * @return Local execution result.
         */
        @Nullable protected abstract Object localExecute(@Nullable IgniteInternalCache cache);

        /**
         * Holds (suspends) job execution until our cache version becomes equal to remote cache's version.
         *
         * @return {@code True} if topology check passed.
         */
        private boolean waitAffinityReadyFuture() {
            GridCacheProcessor cacheProc = ((IgniteKernal)ignite).context().cache();

            AffinityTopologyVersion locTopVer = cacheProc.context().exchange().readyAffinityVersion();

            if (locTopVer.compareTo(topVer) < 0) {
                IgniteInternalFuture<?> fut = cacheProc.context().exchange().affinityReadyFuture(topVer);

                if (fut != null && !fut.isDone()) {
                    jobCtx.holdcc();

                    fut.listen(new CI1<IgniteInternalFuture<?>>() {
                        @Override public void apply(IgniteInternalFuture<?> t) {
                            ((IgniteKernal)ignite).context().closure().runLocalSafe(new Runnable() {
                                @Override public void run() {
                                    jobCtx.callcc();
                                }
                            }, false);
                        }
                    });

                    return false;
                }
            }

            return true;
        }
    }

    /**
     * Size task.
     */
    @GridInternal
    private static class SizeTask extends ComputeTaskAdapter<Object, Integer> {
        /** */
        private static final long serialVersionUID = 0L;

        /** Cache name. */
        private final String cacheName;

        /** Affinity topology version. */
        private final AffinityTopologyVersion topVer;

        /** Peek modes. */
        private final CachePeekMode[] peekModes;

        /**
         * @param cacheName Cache name.
         * @param topVer Affinity topology version.
         * @param peekModes Cache peek modes.
         */
        public SizeTask(String cacheName, AffinityTopologyVersion topVer, CachePeekMode[] peekModes) {
            this.cacheName = cacheName;
            this.topVer = topVer;
            this.peekModes = peekModes;
        }

        /** {@inheritDoc} */
        @Nullable @Override public Map<? extends ComputeJob, ClusterNode> map(List<ClusterNode> subgrid,
            @Nullable Object arg) throws IgniteException {
            Map<ComputeJob, ClusterNode> jobs = new HashMap();

            for (ClusterNode node : subgrid)
                jobs.put(new SizeJob(cacheName, topVer, peekModes), node);

            return jobs;
        }

        /** {@inheritDoc} */
        @Override public ComputeJobResultPolicy result(ComputeJobResult res, List<ComputeJobResult> rcvd) {
            IgniteException e = res.getException();

            if (e != null) {
                if (e instanceof ClusterTopologyException)
                    return ComputeJobResultPolicy.WAIT;

                throw new IgniteException("Remote job threw exception.", e);
            }

            return ComputeJobResultPolicy.WAIT;
        }

        /** {@inheritDoc} */
        @Nullable @Override public Integer reduce(List<ComputeJobResult> results) throws IgniteException {
            int size = 0;

            for (ComputeJobResult res : results) {
                if (res.getException() == null && res != null)
                    size += res.<Integer>getData();
            }

            return size;
        }
    }

    /**
     * Size task.
     */
    @GridInternal
    private static class SizeLongTask extends ComputeTaskAdapter<Object, Long> {
        /** */
        private static final long serialVersionUID = 0L;

        /** Cache name. */
        private final String cacheName;

        /** Affinity topology version. */
        private final AffinityTopologyVersion topVer;

        /** Peek modes. */
        private final CachePeekMode[] peekModes;

        /**
         * @param cacheName Cache name.
         * @param topVer Affinity topology version.
         * @param peekModes Cache peek modes.
         */
        private SizeLongTask(String cacheName, AffinityTopologyVersion topVer, CachePeekMode[] peekModes) {
            this.cacheName = cacheName;
            this.topVer = topVer;
            this.peekModes = peekModes;
        }

        /** {@inheritDoc} */
        @Nullable @Override public Map<? extends ComputeJob, ClusterNode> map(List<ClusterNode> subgrid,
            @Nullable Object arg) throws IgniteException {
            Map<ComputeJob, ClusterNode> jobs = new HashMap();

            for (ClusterNode node : subgrid)
                jobs.put(new SizeLongJob(cacheName, topVer, peekModes), node);

            return jobs;
        }

        /** {@inheritDoc} */
        @Override public ComputeJobResultPolicy result(ComputeJobResult res, List<ComputeJobResult> rcvd) {
            IgniteException e = res.getException();

            if (e != null) {
                if (e instanceof ClusterTopologyException)
                    return ComputeJobResultPolicy.WAIT;

                throw new IgniteException("Remote job threw exception.", e);
            }

            return ComputeJobResultPolicy.WAIT;
        }

        /** {@inheritDoc} */
        @Nullable @Override public Long reduce(List<ComputeJobResult> results) throws IgniteException {
            long size = 0;

            for (ComputeJobResult res : results) {
                if (res != null && res.getException() == null)
                    size += res.<Long>getData();
            }

            return size;
        }
    }

    /**
     * Partition Size Long task.
     */
    @GridInternal
    private static class PartitionSizeLongTask extends ComputeTaskAdapter<Object, Long> {
        /** */
        private static final long serialVersionUID = 0L;

        /** */
        private static final IgniteProductVersion SINCE_VER = IgniteProductVersion.fromString("1.5.30");

        /** Partition */
        private final int partition;

        /** Cache name. */
        private final String cacheName;

        /** Affinity topology version. */
        private final AffinityTopologyVersion topVer;

        /** Peek modes. */
        private final CachePeekMode[] peekModes;

        /**
         * @param cacheName Cache name.
         * @param topVer Affinity topology version.
         * @param peekModes Cache peek modes.
         * @param partition partition.
         */
        private PartitionSizeLongTask(
            String cacheName,
            AffinityTopologyVersion topVer,
            CachePeekMode[] peekModes,
            int partition
        ) {
            this.cacheName = cacheName;
            this.topVer = topVer;
            this.peekModes = peekModes;
            this.partition = partition;
        }

        /** {@inheritDoc} */
        @Nullable @Override public Map<? extends ComputeJob, ClusterNode> map(
            List<ClusterNode> subgrid,
            @Nullable Object arg
        ) throws IgniteException {
            Map<ComputeJob, ClusterNode> jobs = new HashMap();

            for (ClusterNode node : subgrid)
                jobs.put(new PartitionSizeLongJob(cacheName, topVer, peekModes, partition), node);

            return jobs;
        }

        /** {@inheritDoc} */
        @Override public ComputeJobResultPolicy result(ComputeJobResult res, List<ComputeJobResult> rcvd) {
            IgniteException e = res.getException();

            if (e != null) {
                if (e instanceof ClusterTopologyException)
                    return ComputeJobResultPolicy.WAIT;

                throw new IgniteException("Remote job threw exception.", e);
            }

            return ComputeJobResultPolicy.WAIT;
        }

        /** {@inheritDoc} */
        @Nullable @Override public Long reduce(List<ComputeJobResult> results) throws IgniteException {
            long size = 0;

            for (ComputeJobResult res : results) {
                if (res != null) {
                    if (res.getException() == null)
                        size += res.<Long>getData();
                    else
                        throw res.getException();
                }
            }

            return size;
        }
    }

    /**
     * Clear task.
     */
    @GridInternal
    private static class ClearTask<K> extends ComputeTaskAdapter<Object, Object> {
        /** */
        private static final long serialVersionUID = 0L;

        /** */
        public static final IgniteProductVersion NEAR_JOB_SINCE = IgniteProductVersion.fromString("1.5.0");

        /** Cache name. */
        private final String cacheName;

        /** Affinity topology version. */
        private final AffinityTopologyVersion topVer;

        /** Keys to clear. */
        private final Set<? extends K> keys;

        /** Near cache flag. */
        private final boolean near;

        /**
         * @param cacheName Cache name.
         * @param topVer Affinity topology version.
         * @param keys Keys to clear.
         * @param near Near cache flag.
         */
        public ClearTask(String cacheName, AffinityTopologyVersion topVer, Set<? extends K> keys, boolean near) {
            this.cacheName = cacheName;
            this.topVer = topVer;
            this.keys = keys;
            this.near = near;
        }

        /** {@inheritDoc} */
        @Nullable @Override public Map<? extends ComputeJob, ClusterNode> map(List<ClusterNode> subgrid,
            @Nullable Object arg) throws IgniteException {
            Map<ComputeJob, ClusterNode> jobs = new HashMap<>();

            for (ClusterNode node : subgrid) {
                ComputeJob job;

                if (near && node.version().compareTo(NEAR_JOB_SINCE) >= 0) {
                    job = keys == null ? new GlobalClearAllNearJob(cacheName, topVer) :
                        new GlobalClearKeySetNearJob<>(cacheName, topVer, keys);
                }
                else {
                    job = keys == null ? new GlobalClearAllJob(cacheName, topVer) :
                        new GlobalClearKeySetJob<>(cacheName, topVer, keys);
                }

                jobs.put(job, node);
            }

            return jobs;
        }

        /** {@inheritDoc} */
        @Override public ComputeJobResultPolicy result(ComputeJobResult res, List<ComputeJobResult> rcvd) {
            IgniteException e = res.getException();

            if (e != null) {
                if (e instanceof ClusterTopologyException)
                    return ComputeJobResultPolicy.WAIT;

                throw new IgniteException("Remote job threw exception.", e);
            }

            return ComputeJobResultPolicy.WAIT;
        }

        /** {@inheritDoc} */
        @Nullable @Override public Object reduce(List<ComputeJobResult> results) throws IgniteException {
            return null;
        }
    }

    /**
     * Iterator implementation for KeySet.
     */
    private final class KeySetIterator implements Iterator<K> {
        /** Internal map entry iterator. */
        private final Iterator<GridCacheMapEntry> internalIterator;

        /** Keep binary flag. */
        private final boolean keepBinary;

        /** Current entry. */
        private GridCacheMapEntry current;

        /**
         * Constructor.
         * @param internalIterator Internal iterator.
         * @param keepBinary Keep binary flag.
         */
        private KeySetIterator(Iterator<GridCacheMapEntry> internalIterator, boolean keepBinary) {
            this.internalIterator = internalIterator;
            this.keepBinary = keepBinary;
        }

        /** {@inheritDoc} */
        @Override public boolean hasNext() {
            return internalIterator.hasNext();
        }

        /** {@inheritDoc} */
        @Override public K next() {
            current = internalIterator.next();

            return (K)ctx.unwrapBinaryIfNeeded(current.key(), keepBinary, true);
        }

        /** {@inheritDoc} */
        @Override public void remove() {
            if (current == null)
                throw new IllegalStateException();

            try {
                GridCacheAdapter.this.getAndRemove((K)current.key());
            }
            catch (IgniteCheckedException e) {
                throw new IgniteException(e);
            }

            current = null;
        }
    }

    /**
     * A wrapper over internal map that provides set semantics and constant-time contains() check.
     */
    private final class KeySet extends AbstractSet<K> {
        /** Internal entry set. */
        private final Set<GridCacheMapEntry> internalSet;

        /** Keep binary flag. */
        private final boolean keepBinary;

        /**
         * Constructor
         * @param internalSet Internal set.
         */
        private KeySet(Set<GridCacheMapEntry> internalSet) {
            this.internalSet = internalSet;

            CacheOperationContext opCtx = ctx.operationContextPerCall();

            keepBinary = opCtx != null && opCtx.isKeepBinary();
        }

        /** {@inheritDoc} */
        @Override public Iterator<K> iterator() {
            return new KeySetIterator(internalSet.iterator(), keepBinary);
        }

        /** {@inheritDoc} */
        @Override public int size() {
            return F.size(iterator());
        }

        /** {@inheritDoc} */
        @Override public boolean contains(Object o) {
            GridCacheMapEntry entry = map.getEntry(ctx.toCacheKeyObject(o));

            return entry != null && internalSet.contains(entry);
        }
    }

    /**
     * Iterator implementation for EntrySet.
     */
    private final class EntryIterator implements Iterator<Cache.Entry<K, V>> {

        /** Internal iterator. */
        private final Iterator<GridCacheMapEntry> internalIterator;

        /** Current entry. */
        private GridCacheMapEntry current;

        /** Keep binary flag. */
        private final boolean keepBinary;

        /**
         * Constructor.
         * @param internalIterator Internal iterator.
         */
        private EntryIterator(Iterator<GridCacheMapEntry> internalIterator, boolean keepBinary) {
            this.internalIterator = internalIterator;
            this.keepBinary = keepBinary;
        }

        /** {@inheritDoc} */
        @Override public boolean hasNext() {
            return internalIterator.hasNext();
        }

        /** {@inheritDoc} */
        @Override public Cache.Entry<K, V> next() {
            current = internalIterator.next();

            return current.wrapLazyValue(keepBinary);
        }

        /** {@inheritDoc} */
        @Override public void remove() {
            if (current == null)
                throw new IllegalStateException();

            try {
                GridCacheAdapter.this.getAndRemove((K)current.wrapLazyValue(keepBinary).getKey());
            }
            catch (IgniteCheckedException e) {
                throw new IgniteException(e);
            }

            current = null;
        }
    }

    /**
     * A wrapper over internal map that provides set semantics and constant-time contains() check.
     */
    private final class EntrySet extends AbstractSet<Cache.Entry<K, V>> {

        /** Internal set. */
        private final Set<GridCacheMapEntry> internalSet;

        /** Keep binary flag. */
        private final boolean keepBinary;

        /** Constructor. */
        private EntrySet(Set<GridCacheMapEntry> internalSet, boolean keepBinary) {
            this.internalSet = internalSet;
            this.keepBinary = keepBinary;
        }

        /** {@inheritDoc} */
        @Override public Iterator<Cache.Entry<K, V>> iterator() {
            return new EntryIterator(internalSet.iterator(), keepBinary);
        }

        /** {@inheritDoc} */
        @Override public int size() {
            return F.size(iterator());
        }

        /** {@inheritDoc} */
        @Override public boolean contains(Object o) {
            GridCacheMapEntry entry = map.getEntry(ctx.toCacheKeyObject(o));

            return entry != null && internalSet.contains(entry);
        }
    }
}<|MERGE_RESOLUTION|>--- conflicted
+++ resolved
@@ -2715,7 +2715,6 @@
 
     /** {@inheritDoc} */
     @Override public void putAll(@Nullable final Map<? extends K, ? extends V> m) throws IgniteCheckedException {
-<<<<<<< HEAD
         A.notNull(m, "map");
 
         if (F.isEmpty(m))
@@ -2725,15 +2724,6 @@
 
         long start = statsEnabled ? System.nanoTime() : 0L;
 
-=======
-        if (F.isEmpty(m))
-            return;
-
-        boolean statsEnabled = ctx.config().isStatisticsEnabled();
-
-        long start = statsEnabled ? System.nanoTime() : 0L;
-
->>>>>>> 802f18fc
         if (keyCheck)
             validateCacheKeys(m.keySet());
 
@@ -3012,10 +3002,7 @@
 
     /**
      * @param key Key.
-<<<<<<< HEAD
      * @param filter Filter.
-=======
->>>>>>> 802f18fc
      * @return {@code True} if entry was removed.
      * @throws IgniteCheckedException If failed.
      */
@@ -3027,11 +3014,7 @@
                     Collections.singletonList(key),
                     /*retval*/false,
                     filter,
-<<<<<<< HEAD
                     /*singleRmv*/filter == null).get().success();
-=======
-                    /*singleRmv*/true).get().success();
->>>>>>> 802f18fc
             }
 
             @Override public String toString() {
