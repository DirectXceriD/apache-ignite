--- conflicted
+++ resolved
@@ -637,7 +637,6 @@
     }
 
     /** {@inheritDoc} */
-<<<<<<< HEAD
     @Override public boolean containsKey(K key) {
         try {
             return containsKeyAsync(key).get();
@@ -663,19 +662,6 @@
                     return fut.get().get(key) != null;
                 }
             });
-=======
-    @Override public IgniteInternalFuture<Boolean> containsKeyAsync(K key) {
-        return containsKeyAsync(key, null);
-    }
-
-    /**
-     * @param key Key.
-     * @param filter Filter.
-     * @return Future.
-     */
-    public IgniteInternalFuture<Boolean> containsKeyAsync(K key, @Nullable IgnitePredicate<CacheEntry<K, V>> filter) {
-        return new GridFinishedFuture<>(ctx.kernalContext(), containsKey(key, filter));
->>>>>>> ce0c3047
     }
 
     /** {@inheritDoc} */
@@ -1640,13 +1626,8 @@
         String taskName = ctx.kernalContext().job().currentTaskName();
 
         return getAllAsync(Collections.singletonList(key), /*force primary*/true, /*skip tx*/false, null, null,
-<<<<<<< HEAD
             taskName, true, false).chain(new CX1<IgniteFuture<Map<K, V>>, V>() {
             @Override public V applyx(IgniteFuture<Map<K, V>> e) throws IgniteCheckedException {
-=======
-            taskName, true).chain(new CX1<IgniteInternalFuture<Map<K, V>>, V>() {
-            @Override public V applyx(IgniteInternalFuture<Map<K, V>> e) throws IgniteCheckedException {
->>>>>>> ce0c3047
                 return e.get().get(key);
             }
         });
@@ -1664,35 +1645,12 @@
     @Override public IgniteInternalFuture<Map<K, V>> getAllOutTxAsync(List<K> keys) {
         String taskName = ctx.kernalContext().job().currentTaskName();
 
-<<<<<<< HEAD
         return getAllAsync(keys, !ctx.config().isReadFromBackup(), /*skip tx*/true, null, null, taskName, true, false);
-=======
-        return getAllAsync(keys, !ctx.config().isReadFromBackup(), /*skip tx*/true, null, null, taskName, true);
-    }
-
-    /** {@inheritDoc} */
-    @Nullable @Override public V reload(K key) throws IgniteCheckedException {
-        return reload(key, (IgnitePredicate<CacheEntry<K, V>>[])null);
-    }
-
-    /** {@inheritDoc} */
-    @Override public IgniteInternalFuture<V> reloadAsync(K key) {
-        return reloadAsync(key, (IgnitePredicate<CacheEntry<K, V>>[])null);
->>>>>>> ce0c3047
     }
 
     /** {@inheritDoc} */
     @Override public void reloadAll(@Nullable Collection<? extends K> keys) throws IgniteCheckedException {
-<<<<<<< HEAD
         reloadAll(keys, false, false);
-=======
-        reloadAll(keys, (IgnitePredicate<CacheEntry<K, V>>[])null);
-    }
-
-    /** {@inheritDoc} */
-    @Override public IgniteInternalFuture<?> reloadAllAsync(@Nullable Collection<? extends K> keys) {
-        return reloadAllAsync(keys, (IgnitePredicate<CacheEntry<K, V>>[])null);
->>>>>>> ce0c3047
     }
 
     /** {@inheritDoc} */
@@ -1720,13 +1678,8 @@
      */
     public IgniteInternalFuture<Object> readThroughAllAsync(final Collection<? extends K> keys,
         boolean reload,
-<<<<<<< HEAD
         boolean skipVals,
-        @Nullable final IgniteTxEx<K, V> tx,
-=======
         @Nullable final IgniteInternalTx<K, V> tx,
-        IgnitePredicate<CacheEntry<K, V>>[] filter,
->>>>>>> ce0c3047
         @Nullable UUID subjId,
         String taskName,
         final IgniteBiInClosure<K, V> vis) {
@@ -1764,13 +1717,8 @@
      * @param ret Return flag.
      * @return Future.
      */
-<<<<<<< HEAD
     public IgniteFuture<Map<K, V>> reloadAllAsync(@Nullable Collection<? extends K> keys, boolean ret, boolean skipVals,
         @Nullable UUID subjId, String taskName) {
-=======
-    public IgniteInternalFuture<Map<K, V>> reloadAllAsync(@Nullable Collection<? extends K> keys, boolean ret,
-        @Nullable UUID subjId, String taskName, @Nullable final IgnitePredicate<CacheEntry<K, V>>... filter) {
->>>>>>> ce0c3047
         ctx.denyOnFlag(READ);
 
         final long topVer = ctx.affinity().affinityTopologyVersion();
@@ -1823,14 +1771,7 @@
 
             final Collection<? extends K> absentKeys = F.view(keys, CU.keyHasMeta(ctx, uid));
 
-<<<<<<< HEAD
             final Collection<K> loadedKeys = new GridConcurrentHashSet<>();
-=======
-                IgniteInternalFuture<Object> readFut =
-                    readThroughAllAsync(absentKeys, true, null, filter, subjId, taskName, new CI2<K, V>() {
-                        /** Version for all loaded entries. */
-                        private GridCacheVersion nextVer = ctx.versions().next();
->>>>>>> ce0c3047
 
             IgniteFuture<Object> readFut =
                 readThroughAllAsync(absentKeys, true, skipVals, null, subjId, taskName, new CI2<K, V>() {
@@ -1901,21 +1842,12 @@
                     }
                 });
 
-<<<<<<< HEAD
             return readFut.chain(new CX1<IgniteFuture<Object>, Map<K, V>>() {
                 @Override public Map<K, V> applyx(IgniteFuture<Object> e) throws IgniteCheckedException {
                     // Touch all not loaded keys.
                     for (K key : absentKeys) {
                         if (!loadedKeys.contains(key)) {
                             GridCacheEntryEx<K, V> entry = peekEx(key);
-=======
-                return readFut.chain(new CX1<IgniteInternalFuture<Object>, Map<K, V>>() {
-                    @Override public Map<K, V> applyx(IgniteInternalFuture<Object> e) throws IgniteCheckedException {
-                        // Touch all not loaded keys.
-                        for (K key : absentKeys) {
-                            if (!loadedKeys.contains(key)) {
-                                GridCacheEntryEx<K, V> entry = peekEx(key);
->>>>>>> ce0c3047
 
                             if (entry != null)
                                 ctx.evicts().touch(entry, topVer);
@@ -1958,17 +1890,13 @@
 
     /** {@inheritDoc} */
     @Nullable @Override public V get(K key) throws IgniteCheckedException {
-<<<<<<< HEAD
+        A.notNull(key, "key");
+
+        boolean statsEnabled = ctx.config().isStatisticsEnabled();
+
+        long start = statsEnabled ? System.nanoTime() : 0L;
+
         V val = get(key, true);
-=======
-        A.notNull(key, "key");
-
-        boolean statsEnabled = ctx.config().isStatisticsEnabled();
-
-        long start = statsEnabled ? System.nanoTime() : 0L;
-
-        V val = get(key, true, null);
->>>>>>> ce0c3047
 
         if (ctx.config().getInterceptor() != null)
             val = (V)ctx.config().getInterceptor().onGet(key, val);
@@ -1980,19 +1908,16 @@
     }
 
     /** {@inheritDoc} */
-<<<<<<< HEAD
     @Override public IgniteFuture<V> getAsync(final K key) {
+        A.notNull(key, "key");
+        
         IgniteFuture<V> fut = getAsync(key, true);
-=======
-    @Override public IgniteInternalFuture<V> getAsync(final K key) {
-        A.notNull(key, "key");
 
         final boolean statsEnabled = ctx.config().isStatisticsEnabled();
 
         final long start = statsEnabled ? System.nanoTime() : 0L;
 
         IgniteInternalFuture<V> fut = getAsync(key, true, null);
->>>>>>> ce0c3047
 
         if (ctx.config().getInterceptor() != null)
             fut =  fut.chain(new CX1<IgniteInternalFuture<V>, V>() {
@@ -2009,17 +1934,13 @@
 
     /** {@inheritDoc} */
     @Override public Map<K, V> getAll(@Nullable Collection<? extends K> keys) throws IgniteCheckedException {
-<<<<<<< HEAD
+        A.notNull(keys, "keys");
+
+        boolean statsEnabled = ctx.config().isStatisticsEnabled();
+
+        long start = statsEnabled ? System.nanoTime() : 0L;
+
         Map<K, V> map = getAll(keys, true);
-=======
-        A.notNull(keys, "keys");
-
-        boolean statsEnabled = ctx.config().isStatisticsEnabled();
-
-        long start = statsEnabled ? System.nanoTime() : 0L;
-
-        Map<K, V> map = getAll(keys, true, null);
->>>>>>> ce0c3047
 
         if (ctx.config().getInterceptor() != null)
             map = interceptGet(keys, map);
@@ -2031,19 +1952,14 @@
     }
 
     /** {@inheritDoc} */
-<<<<<<< HEAD
     @Override public IgniteFuture<Map<K, V>> getAllAsync(@Nullable final Collection<? extends K> keys) {
+        A.notNull(keys, "keys");
+        
+        final boolean statsEnabled = ctx.config().isStatisticsEnabled();
+
+        final long start = statsEnabled ? System.nanoTime() : 0L;
+
         IgniteFuture<Map<K, V>> fut = getAllAsync(keys, true);
-=======
-    @Override public IgniteInternalFuture<Map<K, V>> getAllAsync(@Nullable final Collection<? extends K> keys) {
-        A.notNull(keys, "keys");
-
-        final boolean statsEnabled = ctx.config().isStatisticsEnabled();
-
-        final long start = statsEnabled ? System.nanoTime() : 0L;
-
-        IgniteInternalFuture<Map<K, V>> fut = getAllAsync(keys, true, null);
->>>>>>> ce0c3047
 
         if (ctx.config().getInterceptor() != null)
             return fut.chain(new CX1<IgniteInternalFuture<Map<K, V>>, Map<K, V>>() {
@@ -2386,13 +2302,8 @@
             final GridCacheEntryEx<K, V> cached0 = cached;
 
             return asyncOp(tx, new AsyncOp<Map<K, V>>(keys) {
-<<<<<<< HEAD
                 @Override public IgniteFuture<Map<K, V>> op(IgniteTxLocalAdapter<K, V> tx) {
                     return ctx.wrapCloneMap(tx.getAllAsync(ctx, keys, cached0, deserializePortable, skipVals));
-=======
-                @Override public IgniteInternalFuture<Map<K, V>> op(IgniteTxLocalAdapter<K, V> tx) {
-                    return ctx.wrapCloneMap(tx.getAllAsync(ctx, keys, cached0, deserializePortable, filter));
->>>>>>> ce0c3047
                 }
             });
         }
@@ -2671,19 +2582,10 @@
         IgniteInternalFuture<GridCacheReturn<Map<K, EntryProcessorResult<T>>>> fut0 =
             (IgniteInternalFuture<GridCacheReturn<Map<K, EntryProcessorResult<T>>>>)fut;
 
-<<<<<<< HEAD
-        return fut0.chain(
-            new CX1<IgniteFuture<GridCacheReturn<Map<K, EntryProcessorResult<T>>>>, EntryProcessorResult<T>>() {
-                @Override public EntryProcessorResult<T> applyx(
-                    IgniteFuture<GridCacheReturn<Map<K, EntryProcessorResult<T>>>> fut)
-                    throws IgniteCheckedException {
-                    GridCacheReturn<Map<K, EntryProcessorResult<T>>> ret = fut.get();
-=======
-        return fut0.chain(new CX1<IgniteInternalFuture<GridCacheReturn<Map<K, EntryProcessorResult<T>>>>, EntryProcessorResult<T>>() {
-            @Override public EntryProcessorResult<T> applyx(IgniteInternalFuture<GridCacheReturn<Map<K, EntryProcessorResult<T>>>> fut)
+        return fut0.chain(new CX1<IgniteFuture<GridCacheReturn<Map<K, EntryProcessorResult<T>>>>, EntryProcessorResult<T>>() {
+            @Override public EntryProcessorResult<T> applyx(IgniteFuture<GridCacheReturn<Map<K, EntryProcessorResult<T>>>> fut)
                 throws IgniteCheckedException {
                 GridCacheReturn<Map<K, EntryProcessorResult<T>>> ret = fut.get();
->>>>>>> ce0c3047
 
                     Map<K, EntryProcessorResult<T>> resMap = ret.value();
 
@@ -2729,19 +2631,10 @@
         IgniteInternalFuture<GridCacheReturn<Map<K, EntryProcessorResult<T>>>> fut0 =
             (IgniteInternalFuture<GridCacheReturn<Map<K, EntryProcessorResult<T>>>>)fut;
 
-<<<<<<< HEAD
-        return fut0.chain(
-            new CX1<IgniteFuture<GridCacheReturn<Map<K, EntryProcessorResult<T>>>>, Map<K, EntryProcessorResult<T>>>() {
-                @Override public Map<K, EntryProcessorResult<T>> applyx(
-                    IgniteFuture<GridCacheReturn<Map<K, EntryProcessorResult<T>>>> fut)
-                    throws IgniteCheckedException {
-                    GridCacheReturn<Map<K, EntryProcessorResult<T>>> ret = fut.get();
-=======
-        return fut0.chain(new CX1<IgniteInternalFuture<GridCacheReturn<Map<K, EntryProcessorResult<T>>>>, Map<K, EntryProcessorResult<T>>>() {
-            @Override public Map<K, EntryProcessorResult<T>> applyx(IgniteInternalFuture<GridCacheReturn<Map<K, EntryProcessorResult<T>>>> fut)
+        return fut0.chain(new CX1<IgniteFuture<GridCacheReturn<Map<K, EntryProcessorResult<T>>>>, Map<K, EntryProcessorResult<T>>>() {
+            @Override public Map<K, EntryProcessorResult<T>> applyx(IgniteFuture<GridCacheReturn<Map<K, EntryProcessorResult<T>>>> fut)
                 throws IgniteCheckedException {
                 GridCacheReturn<Map<K, EntryProcessorResult<T>>> ret = fut.get();
->>>>>>> ce0c3047
 
                     assert ret != null;
 
@@ -2774,20 +2667,10 @@
         IgniteInternalFuture<GridCacheReturn<Map<K, EntryProcessorResult<T>>>> fut0 =
             (IgniteInternalFuture<GridCacheReturn<Map<K, EntryProcessorResult<T>>>>)fut;
 
-<<<<<<< HEAD
-        return fut0.chain(
-            new CX1<IgniteFuture<GridCacheReturn<Map<K, EntryProcessorResult<T>>>>, Map<K, EntryProcessorResult<T>>>() {
-                @Override public Map<K, EntryProcessorResult<T>> applyx(
-                    IgniteFuture<GridCacheReturn<Map<K, EntryProcessorResult<T>>>> fut)
-                    throws IgniteCheckedException {
-                    GridCacheReturn<Map<K, EntryProcessorResult<T>>> ret = fut.get();
-=======
-        return fut0.chain(new CX1<IgniteInternalFuture<GridCacheReturn<Map<K, EntryProcessorResult<T>>>>, Map<K, EntryProcessorResult<T>>>() {
-            @Override public Map<K, EntryProcessorResult<T>> applyx(
-                IgniteInternalFuture<GridCacheReturn<Map<K, EntryProcessorResult<T>>>> fut)
+        return fut0.chain(new CX1<IgniteFuture<GridCacheReturn<Map<K, EntryProcessorResult<T>>>>, Map<K, EntryProcessorResult<T>>>() {
+            @Override public Map<K, EntryProcessorResult<T>> applyx(IgniteFuture<GridCacheReturn<Map<K, EntryProcessorResult<T>>>> fut)
                 throws IgniteCheckedException {
                 GridCacheReturn<Map<K, EntryProcessorResult<T>>> ret = fut.get();
->>>>>>> ce0c3047
 
                     assert ret != null;
 
@@ -3274,11 +3157,7 @@
             @Override public IgniteInternalFuture<V> op(IgniteTxLocalAdapter<K, V> tx) {
                 // TODO should we invoke interceptor here?
                 return tx.removeAllAsync(ctx, Collections.singletonList(key), null, true, filter)
-<<<<<<< HEAD
-                    .chain((IgniteClosure<IgniteFuture<GridCacheReturn<V>>, V>)RET2VAL);
-=======
-                    .chain((IgniteClosure<IgniteInternalFuture<GridCacheReturn<V>>, V>) RET2VAL);
->>>>>>> ce0c3047
+                    .chain((IgniteClosure<IgniteFuture<GridCacheReturn<V>>, V>) RET2VAL);
             }
 
             @Override public String toString() {
@@ -4203,11 +4082,10 @@
             }
 
             @Override protected void remove(Cache.Entry<K, V> item) {
-<<<<<<< HEAD
                 GridCacheProjectionImpl<K, V> prev = ctx.gate().enter(prj);
 
                 try {
-                    removex(item.getKey());
+                    GridCacheAdapter.this.removex(item.getKey());
                 }
                 catch (IgniteCheckedException e) {
                     throw new CacheException(e);
@@ -4215,9 +4093,6 @@
                 finally {
                     ctx.gate().leave(prev);
                 }
-=======
-                delegate.remove(item.getKey());
->>>>>>> ce0c3047
             }
         });
     }
@@ -4980,12 +4855,7 @@
      * @param key Key.
      * @return Read operation future.
      */
-<<<<<<< HEAD
     public final IgniteFuture<V> getAsync(final K key, boolean deserializePortable) {
-=======
-    public final IgniteInternalFuture<V> getAsync(final K key, boolean deserializePortable,
-        @Nullable IgnitePredicate<CacheEntry<K, V>> filter) {
->>>>>>> ce0c3047
         ctx.denyOnFlag(LOCAL);
 
         try {
@@ -4995,7 +4865,6 @@
             return new GridFinishedFuture<>(ctx.kernalContext(), e);
         }
 
-<<<<<<< HEAD
         return getAllAsync(Collections.singletonList(key), deserializePortable).chain(
             new CX1<IgniteFuture<Map<K, V>>, V>() {
                 @Override
@@ -5003,14 +4872,6 @@
                     return e.get().get(key);
                 }
             });
-=======
-        return getAllAsync(Collections.singletonList(key), deserializePortable, filter).chain(new CX1<IgniteInternalFuture<Map<K, V>>, V>() {
-            @Override
-            public V applyx(IgniteInternalFuture<Map<K, V>> e) throws IgniteCheckedException {
-                return e.get().get(key);
-            }
-        });
->>>>>>> ce0c3047
     }
 
     /**
@@ -5063,12 +4924,7 @@
      * @param keys Keys.
      * @return Reload future.
      */
-<<<<<<< HEAD
     @Override public IgniteFuture<?> reloadAllAsync(@Nullable Collection<? extends K> keys) {
-=======
-    public IgniteInternalFuture<?> reloadAllAsync(@Nullable Collection<? extends K> keys,
-        @Nullable IgnitePredicate<CacheEntry<K, V>>... filter) {
->>>>>>> ce0c3047
         UUID subjId = ctx.subjectIdPerCall(null);
 
         String taskName = ctx.kernalContext().job().currentTaskName();
@@ -5080,51 +4936,12 @@
      * @param key Key.
      * @return Reload future.
      */
-<<<<<<< HEAD
     @Override public IgniteFuture<V> reloadAsync(final K key) {
-=======
-    public IgniteInternalFuture<V> reloadAsync(final K key,
-        @Nullable final IgnitePredicate<CacheEntry<K, V>>... filter) {
->>>>>>> ce0c3047
         ctx.denyOnFlags(F.asList(LOCAL, READ));
 
         return ctx.closures().callLocalSafe(ctx.projectSafe(new Callable<V>() {
             @Nullable @Override public V call() throws IgniteCheckedException {
-<<<<<<< HEAD
                 return reload(key);
-=======
-                return reload(key, filter);
-            }
-        }), true);
-    }
-
-    /**
-     * @param filter Filter to evaluate.
-     * @throws IgniteCheckedException If reload failed.
-     */
-    public final void reloadAll(@Nullable IgnitePredicate<CacheEntry<K, V>>... filter) throws IgniteCheckedException {
-        ctx.denyOnFlag(READ);
-
-        Set<K> keys = keySet();
-
-        // Don't reload empty cache.
-        if (!keys.isEmpty())
-            reloadAll(keys, filter);
-    }
-
-    /**
-     * @param filter Filter to evaluate.
-     * @return Reload future.
-     */
-    public IgniteInternalFuture<?> reloadAllAsync(@Nullable final IgnitePredicate<CacheEntry<K, V>> filter) {
-        ctx.denyOnFlag(READ);
-
-        return ctx.closures().callLocalSafe(ctx.projectSafe(new GPC() {
-            @Nullable @Override public Object call() throws IgniteCheckedException {
-                reloadAll(filter);
-
-                return null;
->>>>>>> ce0c3047
             }
         }), true);
     }
@@ -5134,14 +4951,8 @@
      * @param deserializePortable Deserialize portable flag.
      * @return Read future.
      */
-<<<<<<< HEAD
     public IgniteFuture<Map<K, V>> getAllAsync(@Nullable Collection<? extends K> keys,
         boolean deserializePortable) {
-=======
-    public IgniteInternalFuture<Map<K, V>> getAllAsync(@Nullable Collection<? extends K> keys,
-        boolean deserializePortable,
-        @Nullable IgnitePredicate<CacheEntry<K, V>> filter) {
->>>>>>> ce0c3047
         String taskName = ctx.kernalContext().job().currentTaskName();
 
         if (ctx.portableEnabled() && !F.isEmpty(keys)) {
