--- conflicted
+++ resolved
@@ -818,222 +818,6 @@
         return null;
     }
 
-<<<<<<< HEAD
-    /** {@inheritDoc} */
-    @Override public V peek(K key) {
-        return peek(key, (CacheEntryPredicate)null);
-    }
-
-    /** {@inheritDoc} */
-    @Override public V peek(K key, @Nullable Collection<GridCachePeekMode> modes) throws IgniteCheckedException {
-        return peek0(key, modes, ctx.tm().localTxx());
-    }
-
-    /**
-     * @param failFast Fail fast flag.
-     * @param key Key.
-     * @param mode Peek mode.
-     * @param filter Filter.
-     * @return Peeked value.
-     * @throws GridCacheFilterFailedException If filter failed.
-     */
-    @Nullable protected GridTuple<V> peek0(boolean failFast, K key, GridCachePeekMode mode,
-        @Nullable CacheEntryPredicate... filter) throws GridCacheFilterFailedException {
-        A.notNull(key, "key");
-
-        if (keyCheck)
-            validateCacheKey(key);
-
-        ctx.checkSecurity(GridSecurityPermission.CACHE_READ);
-
-        GridCacheEntryEx e = null;
-
-        try {
-            KeyCacheObject cacheKey = ctx.toCacheKeyObject(key);
-
-            e = peekEx(cacheKey);
-
-            if (e != null) {
-                GridTuple<CacheObject> peek = e.peek0(failFast, mode, filter, ctx.tm().localTxx());
-
-                if (peek != null) {
-                    CacheObject v = peek.get();
-
-                    Object val0 = CU.value(v, ctx, true);
-
-                    val0 = ctx.unwrapPortableIfNeeded(val0, ctx.keepPortable());
-
-                    return F.t((V)val0);
-                }
-            }
-
-            IgniteInternalTx tx = ctx.tm().localTx();
-
-            if (tx != null) {
-                GridTuple<CacheObject> peek = tx.peek(ctx, failFast, cacheKey, filter);
-
-                if (peek != null) {
-                    CacheObject v = peek.get();
-
-                    Object val0 = CU.value(v, ctx, true);
-
-                    val0 = ctx.unwrapPortableIfNeeded(val0, ctx.keepPortable());
-
-                    return F.t((V)val0);
-                }
-            }
-
-            return null;
-        }
-        catch (GridCacheEntryRemovedException ignore) {
-            if (log.isDebugEnabled())
-                log.debug("Got removed entry during 'peek': " + e);
-
-            return null;
-        }
-        catch (IgniteCheckedException ex) {
-            throw new IgniteException(ex);
-        }
-    }
-
-    /**
-     * @param key Key.
-     * @param modes Peek modes.
-     * @param tx Transaction to peek at (if modes contains TX value).
-     * @return Peeked value.
-     * @throws IgniteCheckedException In case of error.
-     */
-    @Nullable protected V peek0(K key, @Nullable Collection<GridCachePeekMode> modes, IgniteInternalTx tx)
-        throws IgniteCheckedException {
-        try {
-            GridTuple<V> peek = peek0(false, key, modes, tx);
-
-            return peek != null ? peek.get() : null;
-        }
-        catch (GridCacheFilterFailedException ex) {
-            ex.printStackTrace();
-
-            assert false; // Should never happen.
-
-            return null;
-        }
-    }
-
-    /**
-     * @param failFast If {@code true}, then filter failure will result in exception.
-     * @param key Key.
-     * @param modes Peek modes.
-     * @param tx Transaction to peek at (if modes contains TX value).
-     * @return Peeked value.
-     * @throws IgniteCheckedException In case of error.
-     * @throws GridCacheFilterFailedException If filer validation failed.
-     */
-    @Nullable protected GridTuple<V> peek0(boolean failFast, K key, @Nullable Collection<GridCachePeekMode> modes,
-        IgniteInternalTx tx) throws IgniteCheckedException, GridCacheFilterFailedException {
-        if (F.isEmpty(modes))
-            return F.t(peek(key, (CacheEntryPredicate)null));
-
-        assert modes != null;
-
-        A.notNull(key, "key");
-
-        if (keyCheck)
-            validateCacheKey(key);
-
-        ctx.checkSecurity(GridSecurityPermission.CACHE_READ);
-
-        KeyCacheObject cacheKey = ctx.toCacheKeyObject(key);
-
-        GridCacheEntryEx e = peekEx(cacheKey);
-
-        try {
-            for (GridCachePeekMode m : modes) {
-                GridTuple<CacheObject> val = null;
-
-                if (e != null)
-                    val = e.peek0(failFast, m, null, tx);
-                else if (m == TX || m == SMART)
-                    val = tx != null ? tx.peek(ctx, failFast, cacheKey, null) : null;
-                else if (m == SWAP)
-                    val = peekSwap(cacheKey);
-                else if (m == DB) {
-                    Object v = peekDb(cacheKey);
-
-                    if (v != null)
-                        return new GridTuple<>((V)v);
-                }
-
-                if (val != null)
-                    return F.t(CU.<V>value(val.get(), ctx, true));
-            }
-        }
-        catch (GridCacheEntryRemovedException ignore) {
-            if (log.isDebugEnabled())
-                log.debug("Got removed entry during 'peek': " + e);
-        }
-
-        return null;
-    }
-
-    /**
-     * @param key Key to read from swap storage.
-     * @return Value from swap storage.
-     * @throws IgniteCheckedException In case of any errors.
-     */
-    @Nullable private GridTuple<CacheObject> peekSwap(KeyCacheObject key) throws IgniteCheckedException {
-        GridCacheSwapEntry e = ctx.swap().read(key, true, true);
-
-        return e != null ? F.t(e.value()) : null;
-    }
-
-    /**
-     * @param key Key to read from persistent store.
-     * @return Value from persistent store.
-     * @throws IgniteCheckedException In case of any errors.
-     */
-    @Nullable private Object peekDb(KeyCacheObject key) throws IgniteCheckedException {
-        return ctx.store().load(ctx.tm().localTxx(), key);
-    }
-
-    /**
-     * @param keys Keys.
-     * @param modes Modes.
-     * @param tx Transaction.
-     * @param skipped Keys skipped during filter validation.
-     * @return Peeked values.
-     * @throws IgniteCheckedException If failed.
-     */
-    protected Map<K, V> peekAll0(@Nullable Collection<? extends K> keys, @Nullable Collection<GridCachePeekMode> modes,
-        IgniteInternalTx tx, @Nullable Collection<K> skipped) throws IgniteCheckedException {
-        if (F.isEmpty(keys))
-            return emptyMap();
-
-        if (keyCheck)
-            validateCacheKeys(keys);
-
-        Map<K, V> ret = new HashMap<>(keys.size(), 1.0f);
-
-        for (K k : keys) {
-            try {
-                GridTuple<V> val = peek0(skipped != null, k, modes, tx);
-
-                if (val != null)
-                    ret.put(k, val.get());
-            }
-            catch (GridCacheFilterFailedException ignored) {
-                if (log.isDebugEnabled())
-                    log.debug("Filter validation failed for key: " + k);
-
-                if (skipped != null)
-                    skipped.add(k);
-            }
-        }
-
-        return ret;
-    }
-
-=======
->>>>>>> 6a721d76
     /**
      * Undeploys and removes all entries for class loader.
      *
