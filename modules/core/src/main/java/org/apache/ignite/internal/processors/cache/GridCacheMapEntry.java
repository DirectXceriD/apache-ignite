/*
 * Licensed to the Apache Software Foundation (ASF) under one or more
 * contributor license agreements.  See the NOTICE file distributed with
 * this work for additional information regarding copyright ownership.
 * The ASF licenses this file to You under the Apache License, Version 2.0
 * (the "License"); you may not use this file except in compliance with
 * the License.  You may obtain a copy of the License at
 *
 *      http://www.apache.org/licenses/LICENSE-2.0
 *
 * Unless required by applicable law or agreed to in writing, software
 * distributed under the License is distributed on an "AS IS" BASIS,
 * WITHOUT WARRANTIES OR CONDITIONS OF ANY KIND, either express or implied.
 * See the License for the specific language governing permissions and
 * limitations under the License.
 */

package org.apache.ignite.internal.processors.cache;

import java.nio.ByteBuffer;
import java.util.ArrayList;
import java.util.Collection;
import java.util.Collections;
import java.util.List;
import java.util.Map;
import java.util.UUID;
import java.util.concurrent.atomic.AtomicReference;
import javax.cache.Cache;
import javax.cache.expiry.ExpiryPolicy;
import javax.cache.processor.EntryProcessor;
import javax.cache.processor.EntryProcessorResult;
import org.apache.ignite.IgniteCache;
import org.apache.ignite.IgniteCheckedException;
import org.apache.ignite.IgniteException;
import org.apache.ignite.IgniteLogger;
import org.apache.ignite.cache.CacheAtomicWriteOrderMode;
import org.apache.ignite.cache.eviction.EvictableEntry;
import org.apache.ignite.internal.processors.affinity.AffinityTopologyVersion;
import org.apache.ignite.internal.processors.cache.distributed.dht.GridDhtCacheEntry;
import org.apache.ignite.internal.processors.cache.distributed.dht.GridDhtLocalPartition;
import org.apache.ignite.internal.processors.cache.distributed.dht.atomic.GridDhtAtomicUpdateFuture;
import org.apache.ignite.internal.processors.cache.distributed.near.GridNearCacheEntry;
import org.apache.ignite.internal.processors.cache.extras.GridCacheEntryExtras;
import org.apache.ignite.internal.processors.cache.extras.GridCacheMvccEntryExtras;
import org.apache.ignite.internal.processors.cache.extras.GridCacheObsoleteEntryExtras;
import org.apache.ignite.internal.processors.cache.extras.GridCacheTtlEntryExtras;
import org.apache.ignite.internal.processors.cache.query.continuous.CacheContinuousQueryListener;
import org.apache.ignite.internal.processors.cache.transactions.IgniteInternalTx;
import org.apache.ignite.internal.processors.cache.transactions.IgniteTxEntry;
import org.apache.ignite.internal.processors.cache.transactions.IgniteTxKey;
import org.apache.ignite.internal.processors.cache.transactions.IgniteTxLocalAdapter;
import org.apache.ignite.internal.processors.cache.version.GridCachePlainVersionedEntry;
import org.apache.ignite.internal.processors.cache.version.GridCacheVersion;
import org.apache.ignite.internal.processors.cache.version.GridCacheVersionConflictContext;
import org.apache.ignite.internal.processors.cache.version.GridCacheVersionEx;
import org.apache.ignite.internal.processors.cache.version.GridCacheVersionedEntryEx;
import org.apache.ignite.internal.processors.dr.GridDrType;
import org.apache.ignite.internal.util.lang.GridClosureException;
import org.apache.ignite.internal.util.lang.GridMetadataAwareAdapter;
import org.apache.ignite.internal.util.lang.GridTuple;
import org.apache.ignite.internal.util.lang.GridTuple3;
import org.apache.ignite.internal.util.tostring.GridToStringExclude;
import org.apache.ignite.internal.util.tostring.GridToStringInclude;
import org.apache.ignite.internal.util.typedef.F;
import org.apache.ignite.internal.util.typedef.T2;
import org.apache.ignite.internal.util.typedef.T3;
import org.apache.ignite.internal.util.typedef.internal.CU;
import org.apache.ignite.internal.util.typedef.internal.S;
import org.apache.ignite.internal.util.typedef.internal.U;
import org.apache.ignite.lang.IgniteBiTuple;
import org.apache.ignite.lang.IgniteUuid;
import org.jetbrains.annotations.Nullable;

import static org.apache.ignite.events.EventType.EVT_CACHE_OBJECT_EXPIRED;
import static org.apache.ignite.events.EventType.EVT_CACHE_OBJECT_PUT;
import static org.apache.ignite.events.EventType.EVT_CACHE_OBJECT_READ;
import static org.apache.ignite.events.EventType.EVT_CACHE_OBJECT_REMOVED;
import static org.apache.ignite.internal.processors.cache.GridCacheOperation.DELETE;
import static org.apache.ignite.internal.processors.dr.GridDrType.DR_NONE;

/**
 * Adapter for cache entry.
 */
@SuppressWarnings({
    "NonPrivateFieldAccessedInSynchronizedContext", "TooBroadScope", "FieldAccessedSynchronizedAndUnsynchronized"})
public abstract class GridCacheMapEntry extends GridMetadataAwareAdapter implements GridCacheEntryEx {
    /** */
    private static final byte IS_DELETED_MASK = 0x01;

    /** */
    private static final byte IS_UNSWAPPED_MASK = 0x02;

    /** */
    private static final byte IS_OFFHEAP_PTR_MASK = 0x04;

    /** */
    private static final byte IS_SWAPPING_REQUIRED = 0x08;

    /** */
    public static final GridCacheAtomicVersionComparator ATOMIC_VER_COMPARATOR = new GridCacheAtomicVersionComparator();

    /**
     * NOTE
     * ====
     * Make sure to recalculate this value any time when adding or removing fields from entry.
     * The size should be count as follows:
     * <ul>
     * <li>Primitives: byte/boolean = 1, short = 2, int/float = 4, long/double = 8</li>
     * <li>References: 8 each</li>
     * <li>Each nested object should be analyzed in the same way as above.</li>
     * </ul>
     */
    // 7 * 8 /*references*/  + 2 * 8 /*long*/  + 1 * 4 /*int*/ + 1 * 1 /*byte*/ + array at parent = 85
    private static final int SIZE_OVERHEAD = 85 /*entry*/ + 32 /* version */ + 4 * 7 /* key + val */;

    /** Static logger to avoid re-creation. Made static for test purpose. */
    protected static final AtomicReference<IgniteLogger> logRef = new AtomicReference<>();

    /** Logger. */
    protected static volatile IgniteLogger log;

    /** Cache registry. */
    @GridToStringExclude
    protected final GridCacheContext<?, ?> cctx;

    /** Key. */
    @GridToStringInclude
    protected final KeyCacheObject key;

    /** Value. */
    @GridToStringInclude
    protected CacheObject val;

    /** Start version. */
    @GridToStringInclude
    protected final long startVer;

    /** Version. */
    @GridToStringInclude
    protected GridCacheVersion ver;

    /** Key hash code. */
    @GridToStringInclude
    private final int hash;

    /** Extras */
    @GridToStringInclude
    private GridCacheEntryExtras extras;

    /**
     * Flags:
     * <ul>
     *     <li>Deleted flag - mask {@link #IS_DELETED_MASK}</li>
     *     <li>Unswapped flag - mask {@link #IS_UNSWAPPED_MASK}</li>
     * </ul>
     */
    @GridToStringInclude
    protected byte flags;

    /**
     * @param cctx Cache context.
     * @param key Cache key.
     * @param hash Key hash value.
     * @param val Entry value.
     */
    protected GridCacheMapEntry(
        GridCacheContext<?, ?> cctx,
        KeyCacheObject key,
        int hash,
        CacheObject val
    ) {
        if (log == null)
            log = U.logger(cctx.kernalContext(), logRef, GridCacheMapEntry.class);

        key = (KeyCacheObject)cctx.kernalContext().cacheObjects().prepareForCache(key, cctx);

        assert key != null;

        this.key = key;
        this.hash = hash;
        this.cctx = cctx;

        val = cctx.kernalContext().cacheObjects().prepareForCache(val, cctx);

        synchronized (this) {
            value(val);
        }

        ver = cctx.versions().next();

        startVer = ver.order();
    }

    /** {@inheritDoc} */
    @Override public long startVersion() {
        return startVer;
    }

    /**
     * Sets entry value. If off-heap value storage is enabled, will serialize value to off-heap.
     *
     * @param val Value to store.
     */
    protected void value(@Nullable CacheObject val) {
        assert Thread.holdsLock(this);

        // In case we deal with IGFS cache, count updated data
        if (cctx.cache().isIgfsDataCache() &&
            cctx.kernalContext().igfsHelper().isIgfsBlockKey(keyValue(false))) {
            int newSize = valueLength0(val, null);
            int oldSize = valueLength0(this.val, null);

            int delta = newSize - oldSize;

            if (delta != 0 && !cctx.isNear())
                cctx.cache().onIgfsDataSizeChanged(delta);
        }

        this.val = val;
    }

    /**
     * Isolated method to get length of IGFS block.
     *
     * @param val Value.
     * @param valBytes Value bytes.
     * @return Length of value.
     */
    private int valueLength0(@Nullable CacheObject val, @Nullable IgniteBiTuple<byte[], Byte> valBytes) {
        byte[] bytes = val != null ? (byte[])val.value(cctx.cacheObjectContext(), false) : null;

        if (bytes != null)
            return bytes.length;

        if (valBytes == null)
            return 0;

        return valBytes.get1().length - (((valBytes.get2() == CacheObject.TYPE_BYTE_ARR) ? 0 : 6));
    }

    /** {@inheritDoc} */
    @Override public int memorySize() throws IgniteCheckedException {
        byte[] kb;
        byte[] vb = null;

        int extrasSize;

        synchronized (this) {
            key.prepareMarshal(cctx.cacheObjectContext());

            kb = key.valueBytes(cctx.cacheObjectContext());

            if (val != null) {
                val.prepareMarshal(cctx.cacheObjectContext());

                vb = val.valueBytes(cctx.cacheObjectContext());
            }

            extrasSize = extrasSize();
        }

        return SIZE_OVERHEAD + extrasSize + kb.length + (vb == null ? 1 : vb.length);
    }

    /** {@inheritDoc} */
    @Override public boolean isInternal() {
        return key.internal();
    }

    /** {@inheritDoc} */
    @Override public boolean isDht() {
        return false;
    }

    /** {@inheritDoc} */
    @Override public boolean isLocal() {
        return false;
    }

    /** {@inheritDoc} */
    @Override public boolean isNear() {
        return false;
    }

    /** {@inheritDoc} */
    @Override public boolean isReplicated() {
        return false;
    }

    /** {@inheritDoc} */
    @Override public boolean detached() {
        return false;
    }

    /** {@inheritDoc} */
    @Override public <K, V> GridCacheContext<K, V> context() {
        return (GridCacheContext<K, V>)cctx;
    }

    /** {@inheritDoc} */
    @Override public boolean isNew() throws GridCacheEntryRemovedException {
        assert Thread.holdsLock(this);

        checkObsolete();

        return isStartVersion();
    }

    /** {@inheritDoc} */
    @Override public synchronized boolean isNewLocked() throws GridCacheEntryRemovedException {
        checkObsolete();

        return isStartVersion();
    }

    /**
     * @return {@code True} if start version.
     */
    public boolean isStartVersion() {
        return ver.nodeOrder() == cctx.localNode().order() && ver.order() == startVer;
    }

    /** {@inheritDoc} */
    @Override public boolean valid(AffinityTopologyVersion topVer) {
        return true;
    }

    /** {@inheritDoc} */
    @Override public int partition() {
        return 0;
    }

    /** {@inheritDoc} */
    @Override public boolean partitionValid() {
        return true;
    }

    /** {@inheritDoc} */
    @Nullable @Override public GridCacheEntryInfo info() {
        GridCacheEntryInfo info = null;

        long time = U.currentTimeMillis();

        synchronized (this) {
            if (!obsolete()) {
                info = new GridCacheEntryInfo();

                info.key(key);
                info.cacheId(cctx.cacheId());

                long expireTime = expireTimeExtras();

                boolean expired = expireTime != 0 && expireTime <= time;

                info.ttl(ttlExtras());
                info.expireTime(expireTime);
                info.version(ver);
                info.setNew(isStartVersion());
                info.setDeleted(deletedUnlocked());

                if (!expired)
                    info.value(val);
            }
        }

        return info;
    }

    /** {@inheritDoc} */
    @Override public final CacheObject unswap() throws IgniteCheckedException, GridCacheEntryRemovedException {
        return unswap(true);
    }

    /**
     * Unswaps an entry.
     *
     * @param needVal If {@code false} then do not to deserialize value during unswap.
     * @return Value.
     * @throws IgniteCheckedException If failed.
     */
    @Nullable @Override public CacheObject unswap(boolean needVal)
        throws IgniteCheckedException, GridCacheEntryRemovedException {
        synchronized (this) {
            checkObsolete();

            if (isStartVersion() && ((flags & IS_UNSWAPPED_MASK) == 0)) {
                IgniteBiTuple<CacheObject, GridCacheVersion> read = cctx.offheap().read(key, partition());

                flags |= IS_UNSWAPPED_MASK;

                if (read != null) {
                    CacheObject idxVal = read.get1();

                    // Set unswapped value.
                    update(idxVal, 0, 0, read.get2(), false);

                    return idxVal;
                }

                // TODO GG-10884.
//                if (false) {
//                    GridCacheSwapEntry e;
//
//                    if (cctx.offheapTiered()) {
//                        e = cctx.swap().readOffheapPointer(this);
//
//                        if (e != null) {
//                            if (e.offheapPointer() > 0) {
//                                offHeapPointer(e.offheapPointer());
//
//                                flags |= IS_OFFHEAP_PTR_MASK;
//
//                                if (needVal) {
//                                    CacheObject val = cctx.fromOffheap(offHeapPointer(), false);
//
//                                    e.value(val);
//                                }
//                            }
//                            else // Read from swap.
//                                offHeapPointer(0);
//                        }
//                    }
//                    else
//                        e = detached() ? cctx.swap().read(this, true, true, true, false) : cctx.swap().readAndRemove(this);
//
//                    if (log.isDebugEnabled())
//                        log.debug("Read swap entry [swapEntry=" + e + ", cacheEntry=" + this + ']');
//
//                    flags |= IS_UNSWAPPED_MASK;
//
//                    // If there is a value.
//                    if (e != null) {
//                        long delta = e.expireTime() == 0 ? 0 : e.expireTime() - U.currentTimeMillis();
//
//                        if (delta >= 0) {
//                            CacheObject val = e.value();
//
//                            val = cctx.kernalContext().cacheObjects().prepareForCache(val, cctx);
//
//                            // Set unswapped value.
//                            update(val, e.expireTime(), e.ttl(), e.version());
//
//                            // Must update valPtr again since update() will reset it.
//                            if (cctx.offheapTiered() && e.offheapPointer() > 0)
//                                offHeapPointer(e.offheapPointer());
//
//                            return val;
//                        }
//                        else
//                            clearIndex(e.value(), e.version());
//                    }
//                }
            }
        }

        return null;
    }

    /**
     * @return Value bytes and flag indicating whether value is byte array.
     */
    protected IgniteBiTuple<byte[], Byte> valueBytes0() {
        assert Thread.holdsLock(this);

        assert val != null;

        try {
            byte[] bytes = val.valueBytes(cctx.cacheObjectContext());

            return new IgniteBiTuple<>(bytes, val.cacheObjectType());
        }
        catch (IgniteCheckedException e) {
            throw new IgniteException(e);
        }
    }

    /**
     * @param tx Transaction.
     * @param key Key.
     * @param reload flag.
     * @param subjId Subject ID.
     * @param taskName Task name.
     * @return Read value.
     * @throws IgniteCheckedException If failed.
     */
    @SuppressWarnings({"RedundantTypeArguments"})
    @Nullable protected Object readThrough(@Nullable IgniteInternalTx tx, KeyCacheObject key, boolean reload, UUID subjId,
        String taskName) throws IgniteCheckedException {
        return cctx.store().load(tx, key);
    }

    /** {@inheritDoc} */
    @Nullable @Override public final CacheObject innerGet(
        @Nullable GridCacheVersion ver,
        @Nullable IgniteInternalTx tx,
        boolean readThrough,
        boolean updateMetrics,
        boolean evt,
        UUID subjId,
        Object transformClo,
        String taskName,
        @Nullable IgniteCacheExpiryPolicy expirePlc,
        boolean keepBinary)
        throws IgniteCheckedException, GridCacheEntryRemovedException {
        return (CacheObject)innerGet0(
            ver,
            tx,
            readThrough,
            evt,
            updateMetrics,
            subjId,
            transformClo,
            taskName,
            expirePlc,
            false,
            keepBinary);
    }

    /** {@inheritDoc} */
    @Nullable @Override public T2<CacheObject, GridCacheVersion> innerGetVersioned(
        @Nullable GridCacheVersion ver,
        IgniteInternalTx tx,
        boolean updateMetrics,
        boolean evt,
        UUID subjId,
        Object transformClo,
        String taskName,
        @Nullable IgniteCacheExpiryPolicy expiryPlc,
        boolean keepBinary)
        throws IgniteCheckedException, GridCacheEntryRemovedException {
        return (T2<CacheObject, GridCacheVersion>)innerGet0(
            ver,
            tx,
            false,
            evt,
            updateMetrics,
            subjId,
            transformClo,
            taskName,
            expiryPlc,
            true,
            keepBinary);
    }

    /** {@inheritDoc} */
    @SuppressWarnings({"unchecked", "RedundantTypeArguments", "TooBroadScope"})
    private Object innerGet0(
        GridCacheVersion nextVer,
        IgniteInternalTx tx,
        boolean readThrough,
        boolean evt,
        boolean updateMetrics,
        UUID subjId,
        Object transformClo,
        String taskName,
        @Nullable IgniteCacheExpiryPolicy expiryPlc,
        boolean retVer,
        boolean keepBinary
    ) throws IgniteCheckedException, GridCacheEntryRemovedException {
        assert !(retVer && readThrough);

        // Disable read-through if there is no store.
        if (readThrough && !cctx.readThrough())
            readThrough = false;

        GridCacheMvccCandidate owner;

        CacheObject old;
        CacheObject ret = null;

        GridCacheVersion startVer;
        GridCacheVersion resVer = null;

        boolean expired = false;

        CacheObject expiredVal = null;

        synchronized (this) {
            checkObsolete();

            // Cache version for optimistic check.
            startVer = ver;

            GridCacheMvcc mvcc = mvccExtras();

            owner = mvcc == null ? null : mvcc.anyOwner();

            double delta;

            long expireTime = expireTimeExtras();

            if (expireTime > 0) {
                delta = expireTime - U.currentTimeMillis();

                if (log.isDebugEnabled())
                    log.debug("Checked expiration time for entry [timeLeft=" + delta + ", entry=" + this + ']');

                if (delta <= 0)
                    expired = true;
            }

            CacheObject val = this.val;

            boolean valid = valid(tx != null ? tx.topologyVersion() : cctx.affinity().affinityTopologyVersion());

            // Attempt to load from swap.
            if (val == null && !isNear()) {
                // Only promote when loading initial state.
                if (isNew() || !valid) {
                    // If this entry is already expired (expiration time was too low),
                    // we simply remove from swap and clear index.
                    if (expired) {
                        // Previous value is guaranteed to be null
                        removeValue(null, ver);
                    }
                    else {
                        val = unswap();

                        // Recalculate expiration after swap read.
                        if (expireTime > 0) {
                            delta = expireTime - U.currentTimeMillis();

                            if (log.isDebugEnabled())
                                log.debug("Checked expiration time for entry [timeLeft=" + delta +
                                    ", entry=" + this + ']');

                            if (delta <= 0)
                                expired = true;
                        }
                    }
                }
            }

            old = expired || !valid ? null : val;

            if (expired) {
                expiredVal = val;

                value(null);
            }

            if (old == null) {
                if (updateMetrics && cctx.cache().configuration().isStatisticsEnabled())
                    cctx.cache().metrics0().onRead(false);
            }
            else {
                if (updateMetrics && cctx.cache().configuration().isStatisticsEnabled())
                    cctx.cache().metrics0().onRead(true);

                // Set retVal here for event notification.
                ret = old;
            }

            if (evt && expired) {
                if (cctx.events().isRecordable(EVT_CACHE_OBJECT_EXPIRED)) {
                    cctx.events().addEvent(partition(),
                        key,
                        tx,
                        owner,
                        EVT_CACHE_OBJECT_EXPIRED,
                        null,
                        false,
                        expiredVal,
                        expiredVal != null,
                        subjId,
                        null,
                        taskName,
                        keepBinary);
                }

                cctx.continuousQueries().onEntryExpired(this, key, expiredVal);

                // No more notifications.
                evt = false;
            }

            if (evt && !expired && cctx.events().isRecordable(EVT_CACHE_OBJECT_READ)) {
                cctx.events().addEvent(
                    partition(),
                    key,
                    tx,
                    owner,
                    EVT_CACHE_OBJECT_READ,
                    ret,
                    ret != null,
                    old,
                    old != null,
                    subjId,
                    transformClo != null ? transformClo.getClass().getName() : null,
                    taskName,
                    keepBinary);

                // No more notifications.
                evt = false;
            }

            if (ret != null && expiryPlc != null)
                updateTtl(expiryPlc);

            if (retVer) {
                resVer = (isNear() && cctx.transactional()) ? ((GridNearCacheEntry)this).dhtVersion() : this.ver;

                if (resVer == null)
                    ret = null;
            }
        }

        if (ret != null)
            // If return value is consistent, then done.
            return retVer ? new T2<>(ret, resVer) : ret;

        boolean loadedFromStore = false;

        if (ret == null && readThrough) {
            IgniteInternalTx tx0 = null;

            if (tx != null && tx.local()) {
                if (cctx.isReplicated() || cctx.isColocated() || tx.near())
                    tx0 = tx;
                else if (tx.dht()) {
                    GridCacheVersion ver = tx.nearXidVersion();

                    tx0 = cctx.dht().near().context().tm().tx(ver);
                }
            }

            Object storeVal = readThrough(tx0, key, false, subjId, taskName);

            ret = cctx.toCacheObject(storeVal);

            loadedFromStore = true;
        }

        synchronized (this) {
            long ttl = ttlExtras();

            // If version matched, set value.
            if (startVer.equals(ver)) {
                if (ret != null) {
                    // Detach value before index update.
                    ret = cctx.kernalContext().cacheObjects().prepareForCache(ret, cctx);

                    nextVer = nextVer != null ? nextVer : nextVersion();

                    long expTime = CU.toExpireTime(ttl);

                    if (loadedFromStore)
                        // Update indexes before actual write to entry.
                        storeValue(ret, expTime, nextVer);

                    update(ret, expTime, ttl, nextVer, true);

                    if (cctx.deferredDelete() && deletedUnlocked() && !isInternal() && !detached())
                        deletedUnlocked(false);
                }

                if (evt && cctx.events().isRecordable(EVT_CACHE_OBJECT_READ))
                    cctx.events().addEvent(
                        partition(),
                        key,
                        tx,
                        owner,
                        EVT_CACHE_OBJECT_READ,
                        ret,
                        ret != null,
                        old,
                        old != null,
                        subjId,
                        transformClo != null ? transformClo.getClass().getName() : null,
                        taskName,
                        keepBinary);
            }
        }

        assert ret == null || !retVer;

        return ret;
    }

    /** {@inheritDoc} */
    @SuppressWarnings({"unchecked", "TooBroadScope"})
    @Nullable @Override public final CacheObject innerReload()
        throws IgniteCheckedException, GridCacheEntryRemovedException {
        CU.checkStore(cctx);

        GridCacheVersion startVer;

        boolean wasNew;

        synchronized (this) {
            checkObsolete();

            // Cache version for optimistic check.
            startVer = ver;

            wasNew = isNew();
        }

        String taskName = cctx.kernalContext().job().currentTaskName();

        // Check before load.
        CacheObject ret = cctx.toCacheObject(readThrough(null, key, true, cctx.localNodeId(), taskName));

        boolean touch = false;

        try {
            synchronized (this) {
                long ttl = ttlExtras();

                // Generate new version.
                GridCacheVersion nextVer = cctx.versions().nextForLoad(ver);

                // If entry was loaded during read step.
                if (wasNew && !isNew())
                    // Map size was updated on entry creation.
                    return ret;

                // If version matched, set value.
                if (startVer.equals(ver)) {
                    CacheObject old = this.val;

                    long expTime = CU.toExpireTime(ttl);

                    // Detach value before index update.
                    ret = cctx.kernalContext().cacheObjects().prepareForCache(ret, cctx);

                    // Update indexes.
                    if (ret != null) {
                        storeValue(ret, expTime, nextVer);

                        if (cctx.deferredDelete() && !isInternal() && !detached() && deletedUnlocked())
                            deletedUnlocked(false);
                    }
                    else {
                        removeValue(old, ver);

                        if (cctx.deferredDelete() && !isInternal() && !detached() && !deletedUnlocked())
                            deletedUnlocked(true);
                    }

                    update(ret, expTime, ttl, nextVer, true);

                    touch = true;

                    // If value was set - return, otherwise try again.
                    return ret;
                }
            }

            touch = true;

            return ret;
        }
        finally {
            if (touch)
                cctx.evicts().touch(this, cctx.affinity().affinityTopologyVersion());
        }
    }

    /**
     * @param nodeId Node ID.
     */
    protected void recordNodeId(UUID nodeId, AffinityTopologyVersion topVer) {
        // No-op.
    }

    /** {@inheritDoc} */
    @Override public final GridCacheUpdateTxResult innerSet(
        @Nullable IgniteInternalTx tx,
        UUID evtNodeId,
        UUID affNodeId,
        CacheObject val,
        boolean writeThrough,
        boolean retval,
        long ttl,
        boolean evt,
        boolean metrics,
        boolean keepBinary,
        AffinityTopologyVersion topVer,
        CacheEntryPredicate[] filter,
        GridDrType drType,
        long drExpireTime,
        @Nullable GridCacheVersion explicitVer,
        @Nullable UUID subjId,
        String taskName,
        @Nullable GridCacheVersion dhtVer,
        @Nullable Long updateCntr
    ) throws IgniteCheckedException, GridCacheEntryRemovedException {
        CacheObject old;

        boolean valid = valid(tx != null ? tx.topologyVersion() : topVer);

        // Lock should be held by now.
        if (!cctx.isAll(this, filter))
            return new GridCacheUpdateTxResult(false, null);

        final GridCacheVersion newVer;

        boolean intercept = cctx.config().getInterceptor() != null;

        Object key0 = null;
        Object val0 = null;

        long localUpdateCntr;
        long updateCntr0;

        synchronized (this) {
            checkObsolete();

            if (isNear()) {
                assert dhtVer != null;

                // It is possible that 'get' could load more recent value.
                if (!((GridNearCacheEntry)this).recordDhtVersion(dhtVer))
                    return new GridCacheUpdateTxResult(false, null);
            }

            assert tx == null || (!tx.local() && tx.onePhaseCommit()) || tx.ownsLock(this) :
                "Transaction does not own lock for update [entry=" + this + ", tx=" + tx + ']';

            // Load and remove from swap if it is new.
            boolean startVer = isStartVersion();

            boolean internal = isInternal() || !context().userCache();

            Map<UUID, CacheContinuousQueryListener> lsnrCol =
                notifyContinuousQueries(tx) ? cctx.continuousQueries().updateListeners(internal, false) : null;

            if (startVer && (retval || intercept || lsnrCol != null))
                unswap(retval);

            newVer = explicitVer != null ? explicitVer : tx == null ?
                nextVersion() : tx.writeVersion();

            assert newVer != null : "Failed to get write version for tx: " + tx;

            old = this.val;

            if (intercept) {
                val0 = CU.value(val, cctx, false);

                CacheLazyEntry e = new CacheLazyEntry(cctx, key, old, keepBinary);

                Object interceptorVal = cctx.config().getInterceptor().onBeforePut(
                    new CacheLazyEntry(cctx, key, old, keepBinary),
                    val0);

                key0 = e.key();

                if (interceptorVal == null)
                    return new GridCacheUpdateTxResult(false, (CacheObject)cctx.unwrapTemporary(old));
                else if (interceptorVal != val0)
                    val0 = cctx.unwrapTemporary(interceptorVal);

                val = cctx.toCacheObject(val0);
            }

            // Determine new ttl and expire time.
            long expireTime;

            if (drExpireTime >= 0) {
                assert ttl >= 0 : ttl;

                expireTime = drExpireTime;
            }
            else {
                if (ttl == -1L) {
                    ttl = ttlExtras();
                    expireTime = expireTimeExtras();
                }
                else
                    expireTime = CU.toExpireTime(ttl);
            }

            assert ttl >= 0 : ttl;
            assert expireTime >= 0 : expireTime;

            // Detach value before index update.
            val = cctx.kernalContext().cacheObjects().prepareForCache(val, cctx);

            assert val != null;

            storeValue(val, expireTime, newVer);

            if (cctx.deferredDelete() && deletedUnlocked() && !isInternal() && !detached())
                deletedUnlocked(false);

            localUpdateCntr = nextPartCounter(topVer);

            if (updateCntr != null && updateCntr != 0)
                updateCntr0 = updateCntr;
            else
                updateCntr0 = localUpdateCntr;

            update(val, expireTime, ttl, newVer, true);

            drReplicate(drType, val, newVer, topVer);

            recordNodeId(affNodeId, topVer);

            if (metrics && cctx.cache().configuration().isStatisticsEnabled())
                cctx.cache().metrics0().onWrite();

            if (evt && newVer != null && cctx.events().isRecordable(EVT_CACHE_OBJECT_PUT)) {
                CacheObject evtOld = cctx.unwrapTemporary(old);

                cctx.events().addEvent(partition(),
                    key,
                    evtNodeId,
                    tx == null ? null : tx.xid(),
                    newVer,
                    EVT_CACHE_OBJECT_PUT,
                    val,
                    val != null,
                    evtOld,
                    evtOld != null || hasValueUnlocked(),
                    subjId, null, taskName,
                    keepBinary);
            }

            if (lsnrCol != null) {
                cctx.continuousQueries().onEntryUpdated(
                    lsnrCol,
                    key,
                    val,
                    old,
                    internal,
                    partition(),
                    tx.local(),
                    false,
                    updateCntr0,
                    null,
                    topVer);
            }

            cctx.dataStructures().onEntryUpdated(key, false, keepBinary);
        }

        onUpdateFinished(topVer, localUpdateCntr);

        if (log.isDebugEnabled())
            log.debug("Updated cache entry [val=" + val + ", old=" + old + ", entry=" + this + ']');

        // Persist outside of synchronization. The correctness of the
        // value will be handled by current transaction.
        if (writeThrough)
            cctx.store().put(tx, key, val, newVer);

        if (intercept)
            cctx.config().getInterceptor().onAfterPut(new CacheLazyEntry(cctx, key, key0, val, val0, keepBinary, updateCntr0));

        return valid ? new GridCacheUpdateTxResult(true, retval ? old : null, updateCntr0) :
            new GridCacheUpdateTxResult(false, null);
    }

    /**
     * @param cpy Copy flag.
     * @return Key value.
     */
    protected Object keyValue(boolean cpy) {
        return key.value(cctx.cacheObjectContext(), cpy);
    }

    /** {@inheritDoc} */
    @Override public final GridCacheUpdateTxResult innerRemove(
        @Nullable IgniteInternalTx tx,
        UUID evtNodeId,
        UUID affNodeId,
        boolean retval,
        boolean evt,
        boolean metrics,
        boolean keepBinary,
        AffinityTopologyVersion topVer,
        CacheEntryPredicate[] filter,
        GridDrType drType,
        @Nullable GridCacheVersion explicitVer,
        @Nullable UUID subjId,
        String taskName,
        @Nullable GridCacheVersion dhtVer,
        @Nullable Long updateCntr
        ) throws IgniteCheckedException, GridCacheEntryRemovedException {
        assert cctx.transactional();

        CacheObject old;

        GridCacheVersion newVer;

        boolean valid = valid(tx != null ? tx.topologyVersion() : topVer);

        // Lock should be held by now.
        if (!cctx.isAll(this, filter))
            return new GridCacheUpdateTxResult(false, null);

        GridCacheVersion obsoleteVer = null;

        boolean intercept = cctx.config().getInterceptor() != null;

        IgniteBiTuple<Boolean, Object> interceptRes = null;

        CacheLazyEntry entry0 = null;

        long localUpdateCntr;
        Long updateCntr0;

        boolean deferred;

        boolean marked = false;

        synchronized (this) {
            checkObsolete();

            if (isNear()) {
                assert dhtVer != null;

                // It is possible that 'get' could load more recent value.
                if (!((GridNearCacheEntry)this).recordDhtVersion(dhtVer))
                    return new GridCacheUpdateTxResult(false, null);
            }

            assert tx == null || (!tx.local() && tx.onePhaseCommit()) || tx.ownsLock(this) :
                "Transaction does not own lock for remove[entry=" + this + ", tx=" + tx + ']';

            boolean startVer = isStartVersion();

            newVer = explicitVer != null ? explicitVer : tx == null ? nextVersion() : tx.writeVersion();

            boolean internal = isInternal() || !context().userCache();

            Map<UUID, CacheContinuousQueryListener> lsnrCol =
                notifyContinuousQueries(tx) ? cctx.continuousQueries().updateListeners(internal, false) : null;

            if (startVer && (retval || intercept || lsnrCol != null))
                unswap();

            old = val;

            if (intercept) {
                entry0 = new CacheLazyEntry(cctx, key, old, keepBinary);

                interceptRes = cctx.config().getInterceptor().onBeforeRemove(entry0);

                if (cctx.cancelRemove(interceptRes)) {
                    CacheObject ret = cctx.toCacheObject(cctx.unwrapTemporary(interceptRes.get2()));

                    return new GridCacheUpdateTxResult(false, ret);
                }
            }

            if (old == null)
                old = saveValueForIndexUnlocked();

            removeValue(old, ver);

            update(null, 0, 0, newVer, true);

            if (cctx.deferredDelete() && !detached() && !isInternal()) {
                if (!deletedUnlocked()) {
                    deletedUnlocked(true);

                    if (tx != null) {
                        GridCacheMvcc mvcc = mvccExtras();

                        if (mvcc == null || mvcc.isEmpty(tx.xidVersion()))
                            clearReaders();
                        else
                            clearReader(tx.originatingNodeId());
                    }
                }
            }

            localUpdateCntr = nextPartCounter(topVer);

            if (updateCntr != null && updateCntr != 0)
                updateCntr0 = updateCntr;
            else
                updateCntr0 = localUpdateCntr;

            drReplicate(drType, null, newVer, topVer);

            if (metrics && cctx.cache().configuration().isStatisticsEnabled())
                cctx.cache().metrics0().onRemove();

            if (tx == null)
                obsoleteVer = newVer;
            else {
                // Only delete entry if the lock is not explicit.
                if (lockedBy(tx.xidVersion()))
                    obsoleteVer = tx.xidVersion();
                else if (log.isDebugEnabled())
                    log.debug("Obsolete version was not set because lock was explicit: " + this);
            }

            if (evt && newVer != null && cctx.events().isRecordable(EVT_CACHE_OBJECT_REMOVED)) {
                CacheObject evtOld = cctx.unwrapTemporary(old);

                cctx.events().addEvent(partition(),
                    key,
                    evtNodeId,
                    tx == null ? null : tx.xid(), newVer,
                    EVT_CACHE_OBJECT_REMOVED,
                    null,
                    false,
                    evtOld,
                    evtOld != null || hasValueUnlocked(),
                    subjId,
                    null,
                    taskName,
                    keepBinary);
            }

            if (lsnrCol != null) {
                cctx.continuousQueries().onEntryUpdated(
                    lsnrCol,
                    key,
                    null,
                    old,
                    internal,
                    partition(),
                    tx.local(),
                    false,
                    updateCntr0,
                    null,
                    topVer);
            }

            cctx.dataStructures().onEntryUpdated(key, true, keepBinary);

            deferred = cctx.deferredDelete() && !detached() && !isInternal();

            if (!deferred) {
                // If entry is still removed.
                assert newVer == ver;

                if (obsoleteVer == null || !(marked = markObsolete0(obsoleteVer, true, null))) {
                    if (log.isDebugEnabled())
                        log.debug("Entry could not be marked obsolete (it is still used): " + this);
                }
                else {
                    recordNodeId(affNodeId, topVer);

                    if (log.isDebugEnabled())
                        log.debug("Entry was marked obsolete: " + this);
                }
            }
        }

        if (deferred)
            cctx.onDeferredDelete(this, newVer);

        if (marked) {
            assert !deferred;

            onMarkedObsolete();
        }

<<<<<<< HEAD
        onUpdateFinished(topVer, localUpdateCntr);

        if (intercept)
=======
        if (intercept) {
            entry0.updateCounter(updateCntr0);

>>>>>>> caf3aaae
            cctx.config().getInterceptor().onAfterRemove(entry0);
        }

        if (valid) {
            CacheObject ret;

            if (interceptRes != null)
                ret = cctx.toCacheObject(cctx.unwrapTemporary(interceptRes.get2()));
            else
                ret = old;

            return new GridCacheUpdateTxResult(true, ret, updateCntr0);
        }
        else
            return new GridCacheUpdateTxResult(false, null);
    }

    /**
     * @param tx Transaction.
     * @return {@code True} if should notify continuous query manager.
     */
    private boolean notifyContinuousQueries(@Nullable IgniteInternalTx tx) {
        return cctx.isLocal() ||
            cctx.isReplicated() ||
            (!isNear() && !(tx != null && tx.onePhaseCommit() && !tx.local()));
    }

    /** {@inheritDoc} */
    @SuppressWarnings("unchecked")
    @Override public GridTuple3<Boolean, Object, EntryProcessorResult<Object>> innerUpdateLocal(
        GridCacheVersion ver,
        GridCacheOperation op,
        @Nullable Object writeObj,
        @Nullable Object[] invokeArgs,
        boolean writeThrough,
        boolean readThrough,
        boolean retval,
        boolean keepBinary,
        @Nullable ExpiryPolicy expiryPlc,
        boolean evt,
        boolean metrics,
        @Nullable CacheEntryPredicate[] filter,
        boolean intercept,
        @Nullable UUID subjId,
        String taskName
    ) throws IgniteCheckedException, GridCacheEntryRemovedException {
        assert cctx.isLocal() && cctx.atomic();

        CacheObject old;

        boolean res = true;

        IgniteBiTuple<Boolean, ?> interceptorRes = null;

        EntryProcessorResult<Object> invokeRes = null;

        synchronized (this) {
            boolean internal = isInternal() || !context().userCache();

            Map<UUID, CacheContinuousQueryListener> lsnrCol =
                cctx.continuousQueries().updateListeners(internal, false);

            boolean needVal = retval ||
                intercept ||
                op == GridCacheOperation.TRANSFORM ||
                !F.isEmpty(filter) ||
                lsnrCol != null;

            checkObsolete();

            // Load and remove from swap if it is new.
            if (isNew())
                unswap(retval);

            old = val;

            boolean readFromStore = false;

            Object old0 = null;

            if (readThrough && needVal && old == null &&
                (cctx.readThrough() && (op == GridCacheOperation.TRANSFORM || cctx.loadPreviousValue()))) {
                    old0 = readThrough(null, key, false, subjId, taskName);

                old = cctx.toCacheObject(old0);

                long ttl = CU.TTL_ETERNAL;
                long expireTime = CU.EXPIRE_TIME_ETERNAL;

                if (expiryPlc != null && old != null) {
                    ttl = CU.toTtl(expiryPlc.getExpiryForCreation());

                    if (ttl == CU.TTL_ZERO) {
                        ttl = CU.TTL_MINIMUM;
                        expireTime = CU.expireTimeInPast();
                    }
                    else if (ttl == CU.TTL_NOT_CHANGED)
                        ttl = CU.TTL_ETERNAL;
                    else
                        expireTime = CU.toExpireTime(ttl);
                }

                // Detach value before index update.
                old = cctx.kernalContext().cacheObjects().prepareForCache(old, cctx);

                if (old != null)
                    storeValue(old, expireTime, ver);
                else
                    removeValue(null, ver);

                update(old, expireTime, ttl, ver, true);
            }

            // Apply metrics.
            if (metrics && cctx.cache().configuration().isStatisticsEnabled() && needVal) {
                // PutIfAbsent methods mustn't update hit/miss statistics
                if (op != GridCacheOperation.UPDATE || F.isEmpty(filter) || !cctx.putIfAbsentFilter(filter))
                    cctx.cache().metrics0().onRead(old != null);
            }

            // Check filter inside of synchronization.
            if (!F.isEmpty(filter)) {
                boolean pass = cctx.isAllLocked(this, filter);

                if (!pass) {
                    if (expiryPlc != null && !readFromStore && !cctx.putIfAbsentFilter(filter) && hasValueUnlocked())
                        updateTtl(expiryPlc);

                    Object val = retval ?
                        cctx.cacheObjectContext().unwrapBinaryIfNeeded(CU.value(old, cctx, false), keepBinary, false)
                        : null;

                    return new T3<>(false, val, null);
                }
            }

            String transformCloClsName = null;

            CacheObject updated;

            Object key0 = null;
            Object updated0 = null;

            // Calculate new value.
            if (op == GridCacheOperation.TRANSFORM) {
                transformCloClsName = writeObj.getClass().getName();

                EntryProcessor<Object, Object, ?> entryProcessor = (EntryProcessor<Object, Object, ?>)writeObj;

                assert entryProcessor != null;

                CacheInvokeEntry<Object, Object> entry = new CacheInvokeEntry<>(key, old, version(), keepBinary, this);

                try {
                    Object computed = entryProcessor.process(entry, invokeArgs);

                    if (entry.modified()) {
                        updated0 = cctx.unwrapTemporary(entry.getValue());

                        updated = cctx.toCacheObject(updated0);
                    }
                    else
                        updated = old;

                    key0 = entry.key();

                    invokeRes = computed != null ? CacheInvokeResult.fromResult(cctx.unwrapTemporary(computed)) : null;
                }
                catch (Exception e) {
                    updated = old;

                    invokeRes = CacheInvokeResult.fromError(e);
                }

                if (!entry.modified()) {
                    if (expiryPlc != null && !readFromStore && hasValueUnlocked())
                        updateTtl(expiryPlc);

                    return new GridTuple3<>(false, null, invokeRes);
                }
            }
            else
                updated = (CacheObject)writeObj;

            op = updated == null ? GridCacheOperation.DELETE : GridCacheOperation.UPDATE;

            if (intercept) {
                CacheLazyEntry e;

                if (op == GridCacheOperation.UPDATE) {
                    updated0 = value(updated0, updated, false);

                    e = new CacheLazyEntry(cctx, key, key0, old, old0, keepBinary);

                    Object interceptorVal = cctx.config().getInterceptor().onBeforePut(e, updated0);

                    if (interceptorVal == null)
                        return new GridTuple3<>(false, cctx.unwrapTemporary(value(old0, old, false)), invokeRes);
                    else {
                        updated0 = cctx.unwrapTemporary(interceptorVal);

                        updated = cctx.toCacheObject(updated0);
                    }
                }
                else {
                    e = new CacheLazyEntry(cctx, key, key0, old, old0, keepBinary);

                    interceptorRes = cctx.config().getInterceptor().onBeforeRemove(e);

                    if (cctx.cancelRemove(interceptorRes))
                        return new GridTuple3<>(false, cctx.unwrapTemporary(interceptorRes.get2()), invokeRes);
                }

                key0 = e.key();
                old0 = e.value();
            }

            boolean hadVal = hasValueUnlocked();

            long ttl = CU.TTL_ETERNAL;
            long expireTime = CU.EXPIRE_TIME_ETERNAL;

            if (op == GridCacheOperation.UPDATE) {
                if (expiryPlc != null) {
                    ttl = CU.toTtl(hadVal ? expiryPlc.getExpiryForUpdate() : expiryPlc.getExpiryForCreation());

                    if (ttl == CU.TTL_NOT_CHANGED) {
                        ttl = ttlExtras();
                        expireTime = expireTimeExtras();
                    }
                    else if (ttl != CU.TTL_ZERO)
                        expireTime = CU.toExpireTime(ttl);
                }
                else {
                    ttl = ttlExtras();
                    expireTime = expireTimeExtras();
                }
            }

            if (ttl == CU.TTL_ZERO)
                op = GridCacheOperation.DELETE;

            // Try write-through.
            if (op == GridCacheOperation.UPDATE) {
                // Detach value before index update.
                updated = cctx.kernalContext().cacheObjects().prepareForCache(updated, cctx);

                if (writeThrough)
                    // Must persist inside synchronization in non-tx mode.
                    cctx.store().put(null, key, updated, ver);

                storeValue(updated, expireTime, ver);

                assert ttl != CU.TTL_ZERO;

                update(updated, expireTime, ttl, ver, true);

                if (evt) {
                    CacheObject evtOld = null;

                    if (transformCloClsName != null && cctx.events().isRecordable(EVT_CACHE_OBJECT_READ)) {
                        evtOld = cctx.unwrapTemporary(old);

                        cctx.events().addEvent(partition(), key, cctx.localNodeId(), null,
                            (GridCacheVersion)null, EVT_CACHE_OBJECT_READ, evtOld, evtOld != null || hadVal, evtOld,
                            evtOld != null || hadVal, subjId, transformCloClsName, taskName, keepBinary);
                    }

                    if (cctx.events().isRecordable(EVT_CACHE_OBJECT_PUT)) {
                        if (evtOld == null)
                            evtOld = cctx.unwrapTemporary(old);

                        cctx.events().addEvent(partition(), key, cctx.localNodeId(), null,
                            (GridCacheVersion)null, EVT_CACHE_OBJECT_PUT, updated, updated != null, evtOld,
                            evtOld != null || hadVal, subjId, null, taskName, keepBinary);
                    }
                }
            }
            else {
                if (writeThrough)
                    // Must persist inside synchronization in non-tx mode.
                    cctx.store().remove(null, key);

                if (old == null)
                    old = saveValueForIndexUnlocked();

                removeValue(old, this.ver);

                update(null, CU.TTL_ETERNAL, CU.EXPIRE_TIME_ETERNAL, ver, true);

                if (evt) {
                    CacheObject evtOld = null;

                    if (transformCloClsName != null && cctx.events().isRecordable(EVT_CACHE_OBJECT_READ))
                        cctx.events().addEvent(partition(), key, cctx.localNodeId(), null,
                            (GridCacheVersion)null, EVT_CACHE_OBJECT_READ, evtOld, evtOld != null || hadVal, evtOld,
                            evtOld != null || hadVal, subjId, transformCloClsName, taskName, keepBinary);

                    if (cctx.events().isRecordable(EVT_CACHE_OBJECT_REMOVED)) {
                        if (evtOld == null)
                            evtOld = cctx.unwrapTemporary(old);

                        cctx.events().addEvent(partition(), key, cctx.localNodeId(), null, (GridCacheVersion)null,
                            EVT_CACHE_OBJECT_REMOVED, null, false, evtOld, evtOld != null || hadVal, subjId, null,
                            taskName, keepBinary);
                    }
                }

                res = hadVal;
            }

            if (res)
                updateMetrics(op, metrics);

            if (lsnrCol != null) {
                long updateCntr = nextPartCounter(AffinityTopologyVersion.NONE);

<<<<<<< HEAD
                cctx.continuousQueries().onEntryUpdated(key, val, old, isInternal() || !context().userCache(),
                    partition(), true, false, updateCntr, AffinityTopologyVersion.NONE);

                onUpdateFinished(AffinityTopologyVersion.NONE, updateCntr);
=======
                cctx.continuousQueries().onEntryUpdated(
                    lsnrCol,
                    key,
                    val,
                    old,
                    internal,
                    partition(),
                    true,
                    false,
                    updateCntr,
                    null,
                    AffinityTopologyVersion.NONE);
>>>>>>> caf3aaae
            }

            cctx.dataStructures().onEntryUpdated(key, op == GridCacheOperation.DELETE, keepBinary);

            if (intercept) {
                if (op == GridCacheOperation.UPDATE)
                    cctx.config().getInterceptor().onAfterPut(new CacheLazyEntry(cctx, key, key0, updated, updated0, keepBinary, 0L));
                else
                    cctx.config().getInterceptor().onAfterRemove(new CacheLazyEntry(cctx, key, key0, old, old0, keepBinary, 0L));
            }
        }

        return new GridTuple3<>(res,
            cctx.unwrapTemporary(interceptorRes != null ?
                interceptorRes.get2() :
                cctx.cacheObjectContext().unwrapBinaryIfNeeded(old, keepBinary, false)),
            invokeRes);
    }

    /** {@inheritDoc} */
    @SuppressWarnings("unchecked")
    @Override public GridCacheUpdateAtomicResult innerUpdate(
        GridCacheVersion newVer,
        final UUID evtNodeId,
        final UUID affNodeId,
        GridCacheOperation op,
        @Nullable Object writeObj,
        @Nullable final Object[] invokeArgs,
        final boolean writeThrough,
        final boolean readThrough,
        final boolean retval,
        final boolean keepBinary,
        @Nullable final IgniteCacheExpiryPolicy expiryPlc,
        final boolean evt,
        final boolean metrics,
        final boolean primary,
        final boolean verCheck,
        final AffinityTopologyVersion topVer,
        @Nullable final CacheEntryPredicate[] filter,
        final GridDrType drType,
        final long explicitTtl,
        final long explicitExpireTime,
        @Nullable GridCacheVersion conflictVer,
        final boolean conflictResolve,
        final boolean intercept,
        @Nullable final UUID subjId,
        final String taskName,
        @Nullable final CacheObject prevVal,
        @Nullable final Long updateCntr,
        @Nullable GridDhtAtomicUpdateFuture fut
    ) throws IgniteCheckedException, GridCacheEntryRemovedException, GridClosureException {
        assert cctx.atomic();

        boolean res = true;

        CacheObject oldVal;
        CacheObject updated;

        GridCacheVersion enqueueVer = null;

        GridCacheVersionConflictContext<?, ?> conflictCtx = null;

        IgniteBiTuple<Object, Exception> invokeRes = null;

        // System TTL/ET which may have special values.
        long newSysTtl;
        long newSysExpireTime;

        // TTL/ET which will be passed to entry on update.
        long newTtl;
        long newExpireTime;

        Object key0 = null;
        Object updated0 = null;

        long localUpdateCntr = 0;
        Long updateCntr0 = null;

        synchronized (this) {
            boolean internal = isInternal() || !context().userCache();

            Map<UUID, CacheContinuousQueryListener> lsnrs = cctx.continuousQueries().updateListeners(internal, false);

            boolean needVal = lsnrs != null || intercept || retval || op == GridCacheOperation.TRANSFORM
                || !F.isEmptyOrNulls(filter);

            checkObsolete();

            // Load and remove from swap if it is new.
            if (isNew())
                unswap(retval);

            Object transformClo = null;

            // Request-level conflict resolution is needed, i.e. we do not know who will win in advance.
            if (conflictResolve) {
                GridCacheVersion oldConflictVer = version().conflictVersion();

                // Cache is conflict-enabled.
                if (cctx.conflictNeedResolve()) {
                    // Get new value, optionally unmarshalling and/or transforming it.
                    Object writeObj0;

                    if (op == GridCacheOperation.TRANSFORM) {
                        transformClo = writeObj;

                        EntryProcessor<Object, Object, ?> entryProcessor = (EntryProcessor<Object, Object, ?>)writeObj;

                        oldVal = this.val;

                        CacheInvokeEntry<Object, Object> entry = new CacheInvokeEntry(key, oldVal, version(),
                            keepBinary, this);

                        try {
                            Object computed = entryProcessor.process(entry, invokeArgs);

                            if (entry.modified()) {
                                writeObj0 = cctx.unwrapTemporary(entry.getValue());
                                writeObj = cctx.toCacheObject(writeObj0);
                            }
                            else {
                                writeObj = oldVal;
                                writeObj0 = cctx.unwrapBinaryIfNeeded(oldVal, keepBinary, false);
                            }

                            key0 = entry.key();

                            if (computed != null)
                                invokeRes = new IgniteBiTuple(cctx.unwrapTemporary(computed), null);
                        }
                        catch (Exception e) {
                            invokeRes = new IgniteBiTuple(null, e);

                            writeObj = oldVal;
                            writeObj0 = cctx.unwrapBinaryIfNeeded(oldVal, keepBinary, false);
                        }
                    }
                    else
                        writeObj0 = cctx.unwrapBinaryIfNeeded(writeObj, keepBinary, false);

                    GridTuple3<Long, Long, Boolean> expiration = ttlAndExpireTime(expiryPlc,
                        explicitTtl,
                        explicitExpireTime);

                    // Prepare old and new entries for conflict resolution.
                    GridCacheVersionedEntryEx oldEntry = versionedEntry(keepBinary);
                    GridCacheVersionedEntryEx newEntry = new GridCachePlainVersionedEntry<>(
                        oldEntry.key(),
                        writeObj0,
                        expiration.get1(),
                        expiration.get2(),
                        conflictVer != null ? conflictVer : newVer);

                    // Resolve conflict.
                    conflictCtx = cctx.conflictResolve(oldEntry, newEntry, verCheck);

                    assert conflictCtx != null;

                    boolean ignoreTime = cctx.config().getAtomicWriteOrderMode() == CacheAtomicWriteOrderMode.PRIMARY;

                    // Use old value?
                    if (conflictCtx.isUseOld()) {
                        GridCacheVersion newConflictVer = conflictVer != null ? conflictVer : newVer;

                        // Handle special case with atomic comparator.
                        if (!isNew() &&                                                                       // Not initial value,
                            verCheck &&                                                                       // and atomic version check,
                            oldConflictVer.dataCenterId() == newConflictVer.dataCenterId() &&                 // and data centers are equal,
                            ATOMIC_VER_COMPARATOR.compare(oldConflictVer, newConflictVer, ignoreTime) == 0 && // and both versions are equal,
                            cctx.writeThrough() &&                                                            // and store is enabled,
                            primary)                                                                          // and we are primary.
                        {
                            CacheObject val = this.val;

                            if (val == null) {
                                assert deletedUnlocked();

                                cctx.store().remove(null, key);
                            }
                            else
                                cctx.store().put(null, key, val, ver);
                        }

                        return new GridCacheUpdateAtomicResult(false,
                            retval ? this.val : null,
                            null,
                            invokeRes,
                            CU.TTL_ETERNAL,
                            CU.EXPIRE_TIME_ETERNAL,
                            null,
                            null,
                            false,
                            updateCntr0 == null ? 0 : updateCntr0);
                    }
                    // Will update something.
                    else {
                        // Merge is a local update which override passed value bytes.
                        if (conflictCtx.isMerge()) {
                            writeObj = cctx.toCacheObject(conflictCtx.mergeValue());

                            conflictVer = null;
                        }
                        else
                            assert conflictCtx.isUseNew();

                        // Update value is known at this point, so update operation type.
                        op = writeObj != null ? GridCacheOperation.UPDATE : GridCacheOperation.DELETE;
                    }
                }
                else
                    // Nullify conflict version on this update, so that we will use regular version during next updates.
                    conflictVer = null;
            }

            boolean ignoreTime = cctx.config().getAtomicWriteOrderMode() == CacheAtomicWriteOrderMode.PRIMARY;

            // Perform version check only in case there was no explicit conflict resolution.
            if (conflictCtx == null) {
                if (verCheck) {
                    if (!isNew() && ATOMIC_VER_COMPARATOR.compare(ver, newVer, ignoreTime) >= 0) {
                        if (ATOMIC_VER_COMPARATOR.compare(ver, newVer, ignoreTime) == 0 && cctx.writeThrough() && primary) {
                            if (log.isDebugEnabled())
                                log.debug("Received entry update with same version as current (will update store) " +
                                    "[entry=" + this + ", newVer=" + newVer + ']');

                            CacheObject val = this.val;

                            if (val == null) {
                                assert deletedUnlocked();

                                cctx.store().remove(null, key);
                            }
                            else
                                cctx.store().put(null, key, val, ver);
                        }
                        else {
                            if (log.isDebugEnabled())
                                log.debug("Received entry update with smaller version than current (will ignore) " +
                                    "[entry=" + this + ", newVer=" + newVer + ']');
                        }

                        if (!cctx.isNear()) {
                            CacheObject evtVal;

                            if (op == GridCacheOperation.TRANSFORM) {
                                EntryProcessor<Object, Object, ?> entryProcessor =
                                    (EntryProcessor<Object, Object, ?>)writeObj;

                                CacheInvokeEntry<Object, Object> entry =
                                    new CacheInvokeEntry<>(key, prevVal, version(), keepBinary, this);

                                try {
                                    entryProcessor.process(entry, invokeArgs);

                                    evtVal = entry.modified() ?
                                        cctx.toCacheObject(cctx.unwrapTemporary(entry.getValue())) : prevVal;
                                }
                                catch (Exception ignore) {
                                    evtVal = prevVal;
                                }
                            }
                            else
                                evtVal = (CacheObject)writeObj;

                            updateCntr0 = nextPartCounter(topVer);

                            onUpdateFinished(topVer, updateCntr0);

                            if (updateCntr != null)
                                updateCntr0 = updateCntr;

                            cctx.continuousQueries().onEntryUpdated(
                                key,
                                evtVal,
                                prevVal,
                                isInternal() || !context().userCache(),
                                partition(),
                                primary,
                                false,
                                updateCntr0,
                                null,
                                topVer);
                        }

                        return new GridCacheUpdateAtomicResult(false,
                            retval ? this.val : null,
                            null,
                            invokeRes,
                            CU.TTL_ETERNAL,
                            CU.EXPIRE_TIME_ETERNAL,
                            null,
                            null,
                            false,
                            0);
                    }
                }
                else
                    assert isNew() || ATOMIC_VER_COMPARATOR.compare(ver, newVer, ignoreTime) <= 0 :
                        "Invalid version for inner update [isNew=" + isNew() + ", entry=" + this + ", newVer=" + newVer + ']';
            }

            // Prepare old value and value bytes.
            oldVal = this.val;

            // Possibly read value from store.
            boolean readFromStore = false;

            Object old0 = null;

            if (readThrough && needVal && oldVal == null && (cctx.readThrough() &&
                (op == GridCacheOperation.TRANSFORM || cctx.loadPreviousValue()))) {
                old0 = readThrough(null, key, false, subjId, taskName);

                oldVal = cctx.toCacheObject(old0);

                readFromStore = true;

                // Detach value before index update.
                oldVal = cctx.kernalContext().cacheObjects().prepareForCache(oldVal, cctx);

                // Calculate initial TTL and expire time.
                long initTtl;
                long initExpireTime;

                if (expiryPlc != null && oldVal != null) {
                    IgniteBiTuple<Long, Long> initTtlAndExpireTime = initialTtlAndExpireTime(expiryPlc);

                    initTtl = initTtlAndExpireTime.get1();
                    initExpireTime = initTtlAndExpireTime.get2();
                }
                else {
                    initTtl = CU.TTL_ETERNAL;
                    initExpireTime = CU.EXPIRE_TIME_ETERNAL;
                }

                if (oldVal != null)
                    storeValue(oldVal, initExpireTime, ver);
                else
                    removeValue(null, ver);

                update(oldVal, initExpireTime, initTtl, ver, true);

                if (deletedUnlocked() && oldVal != null && !isInternal())
                    deletedUnlocked(false);
            }

            // Apply metrics.
            if (metrics && cctx.cache().configuration().isStatisticsEnabled() && needVal) {
                // PutIfAbsent methods mustn't update hit/miss statistics
                if (op != GridCacheOperation.UPDATE || F.isEmpty(filter) || !cctx.putIfAbsentFilter(filter))
                    cctx.cache().metrics0().onRead(oldVal != null);
            }

            // Check filter inside of synchronization.
            if (!F.isEmptyOrNulls(filter)) {
                boolean pass = cctx.isAllLocked(this, filter);

                if (!pass) {
                    if (expiryPlc != null && !readFromStore && hasValueUnlocked() && !cctx.putIfAbsentFilter(filter))
                        updateTtl(expiryPlc);

                    return new GridCacheUpdateAtomicResult(false,
                        retval ? oldVal : null,
                        null,
                        invokeRes,
                        CU.TTL_ETERNAL,
                        CU.EXPIRE_TIME_ETERNAL,
                        null,
                        null,
                        false,
                        updateCntr0 == null ? 0 : updateCntr0);
                }
            }

            // Calculate new value in case we met transform.
            if (op == GridCacheOperation.TRANSFORM) {
                assert conflictCtx == null : "Cannot be TRANSFORM here if conflict resolution was performed earlier.";

                transformClo = writeObj;

                EntryProcessor<Object, Object, ?> entryProcessor = (EntryProcessor<Object, Object, ?>)writeObj;

                CacheInvokeEntry<Object, Object> entry = new CacheInvokeEntry(key, oldVal, version(), keepBinary, this);

                try {
                    Object computed = entryProcessor.process(entry, invokeArgs);

                    if (entry.modified()) {
                        updated0 = cctx.unwrapTemporary(entry.getValue());
                        updated = cctx.toCacheObject(updated0);
                    }
                    else
                        updated = oldVal;

                    key0 = entry.key();

                    if (computed != null)
                        invokeRes = new IgniteBiTuple(cctx.unwrapTemporary(computed), null);
                }
                catch (Exception e) {
                    invokeRes = new IgniteBiTuple(null, e);

                    updated = oldVal;
                }

                if (!entry.modified()) {
                    if (expiryPlc != null && !readFromStore && hasValueUnlocked())
                        updateTtl(expiryPlc);

                    return new GridCacheUpdateAtomicResult(false,
                        retval ? oldVal : null,
                        null,
                        invokeRes,
                        CU.TTL_ETERNAL,
                        CU.EXPIRE_TIME_ETERNAL,
                        null,
                        null,
                        false,
                        updateCntr0 == null ? 0 : updateCntr0);
                }
            }
            else
                updated = (CacheObject)writeObj;

            op = updated == null ? GridCacheOperation.DELETE : GridCacheOperation.UPDATE;

            assert op == GridCacheOperation.UPDATE || (op == GridCacheOperation.DELETE && updated == null);

            boolean hadVal = hasValueUnlocked();

            // Incorporate conflict version into new version if needed.
            if (conflictVer != null && conflictVer != newVer)
                newVer = new GridCacheVersionEx(newVer.topologyVersion(),
                    newVer.globalTime(),
                    newVer.order(),
                    newVer.nodeOrder(),
                    newVer.dataCenterId(),
                    conflictVer);

            if (op == GridCacheOperation.UPDATE) {
                // Conflict context is null if there were no explicit conflict resolution.
                if (conflictCtx == null) {
                    // Calculate TTL and expire time for local update.
                    if (explicitTtl != CU.TTL_NOT_CHANGED) {
                        // If conflict existed, expire time must be explicit.
                        assert conflictVer == null || explicitExpireTime != CU.EXPIRE_TIME_CALCULATE;

                        newSysTtl = newTtl = explicitTtl;
                        newSysExpireTime = explicitExpireTime;

                        newExpireTime = explicitExpireTime != CU.EXPIRE_TIME_CALCULATE ?
                            explicitExpireTime : CU.toExpireTime(explicitTtl);
                    }
                    else {
                        newSysTtl = expiryPlc == null ? CU.TTL_NOT_CHANGED :
                            hadVal ? expiryPlc.forUpdate() : expiryPlc.forCreate();

                        if (newSysTtl == CU.TTL_NOT_CHANGED) {
                            newSysExpireTime = CU.EXPIRE_TIME_CALCULATE;
                            newTtl = ttlExtras();
                            newExpireTime = expireTimeExtras();
                        }
                        else if (newSysTtl == CU.TTL_ZERO) {
                            op = GridCacheOperation.DELETE;

                            newSysTtl = CU.TTL_NOT_CHANGED;
                            newSysExpireTime = CU.EXPIRE_TIME_CALCULATE;

                            newTtl = CU.TTL_ETERNAL;
                            newExpireTime = CU.EXPIRE_TIME_ETERNAL;

                            updated = null;
                        }
                        else {
                            newSysExpireTime = CU.EXPIRE_TIME_CALCULATE;
                            newTtl = newSysTtl;
                            newExpireTime = CU.toExpireTime(newTtl);
                        }
                    }
                }
                else {
                    newSysTtl = newTtl = conflictCtx.ttl();
                    newSysExpireTime = newExpireTime = conflictCtx.expireTime();
                }
            }
            else {
                assert op == GridCacheOperation.DELETE;

                newSysTtl = CU.TTL_NOT_CHANGED;
                newSysExpireTime = CU.EXPIRE_TIME_CALCULATE;

                newTtl = CU.TTL_ETERNAL;
                newExpireTime = CU.EXPIRE_TIME_ETERNAL;
            }

            // TTL and expire time must be resolved at this point.
            assert newTtl != CU.TTL_NOT_CHANGED && newTtl != CU.TTL_ZERO && newTtl >= 0;
            assert newExpireTime != CU.EXPIRE_TIME_CALCULATE && newExpireTime >= 0;

            IgniteBiTuple<Boolean, Object> interceptRes = null;

            // Actual update.
            if (op == GridCacheOperation.UPDATE) {
                if (intercept) {
                    updated0 = value(updated0, updated, false);

                    Object interceptorVal = cctx.config().getInterceptor()
                        .onBeforePut(new CacheLazyEntry(cctx, key, key0, oldVal, old0, keepBinary), updated0);

                    if (interceptorVal == null)
                        return new GridCacheUpdateAtomicResult(false,
                            retval ? oldVal : null,
                            null,
                            invokeRes,
                            CU.TTL_ETERNAL,
                            CU.EXPIRE_TIME_ETERNAL,
                            null,
                            null,
                            false,
                            updateCntr0 == null ? 0 : updateCntr0);
                    else if (interceptorVal != updated0) {
                        updated0 = cctx.unwrapTemporary(interceptorVal);

                        updated = cctx.toCacheObject(updated0);
                    }
                }

                // Try write-through.
                if (writeThrough)
                    // Must persist inside synchronization in non-tx mode.
                    cctx.store().put(null, key, updated, newVer);

                if (!hadVal) {
                    boolean new0 = isNew();

                    assert deletedUnlocked() || new0 || isInternal(): "Invalid entry [entry=" + this + ", locNodeId=" +
                        cctx.localNodeId() + ']';

                    if (!new0 && !isInternal())
                        deletedUnlocked(false);
                }
                else {
                    assert !deletedUnlocked() : "Invalid entry [entry=" + this +
                        ", locNodeId=" + cctx.localNodeId() + ']';

                    // Do not change size.
                }

                updated = cctx.kernalContext().cacheObjects().prepareForCache(updated, cctx);

                storeValue(updated, newExpireTime, newVer);

                update(updated, newExpireTime, newTtl, newVer, true);

                localUpdateCntr = nextPartCounter(topVer);

                if (updateCntr != null)
                    updateCntr0 = updateCntr;
                else
                    updateCntr0 = localUpdateCntr;

                drReplicate(drType, updated, newVer, topVer);

                recordNodeId(affNodeId, topVer);

                if (evt) {
                    CacheObject evtOld = null;

                    if (transformClo != null && cctx.events().isRecordable(EVT_CACHE_OBJECT_READ)) {
                        evtOld = cctx.unwrapTemporary(oldVal);

                        cctx.events().addEvent(partition(), key, evtNodeId, null,
                            newVer, EVT_CACHE_OBJECT_READ, evtOld, evtOld != null || hadVal, evtOld,
                            evtOld != null || hadVal, subjId, transformClo.getClass().getName(), taskName,
                            keepBinary);
                    }

                    if (newVer != null && cctx.events().isRecordable(EVT_CACHE_OBJECT_PUT)) {
                        if (evtOld == null)
                            evtOld = cctx.unwrapTemporary(oldVal);

                        cctx.events().addEvent(partition(), key, evtNodeId, null,
                            newVer, EVT_CACHE_OBJECT_PUT, updated, updated != null, evtOld,
                            evtOld != null || hadVal, subjId, null, taskName, keepBinary);
                    }
                }
            }
            else {
                if (intercept) {
                    interceptRes = cctx.config().getInterceptor().onBeforeRemove(new CacheLazyEntry(cctx, key, key0,
                        oldVal, old0, keepBinary, updateCntr0));

                    if (cctx.cancelRemove(interceptRes))
                        return new GridCacheUpdateAtomicResult(false,
                            cctx.toCacheObject(cctx.unwrapTemporary(interceptRes.get2())),
                            null,
                            invokeRes,
                            CU.TTL_ETERNAL,
                            CU.EXPIRE_TIME_ETERNAL,
                            null,
                            null,
                            false,
                            updateCntr0 == null ? 0 : updateCntr0);
                }

                if (writeThrough)
                    // Must persist inside synchronization in non-tx mode.
                    cctx.store().remove(null, key);

                if (oldVal == null)
                    oldVal = saveValueForIndexUnlocked();

                removeValue(oldVal, ver);

                if (hadVal) {
                    assert !deletedUnlocked();

                    if (!isInternal())
                        deletedUnlocked(true);
                }
                else {
                    boolean new0 = isNew();

                    assert deletedUnlocked() || new0 || isInternal() : "Invalid entry [entry=" + this + ", locNodeId=" +
                        cctx.localNodeId() + ']';

                    if (new0) {
                        if (!isInternal())
                            deletedUnlocked(true);
                    }
                }

                enqueueVer = newVer;

                // Clear value on backup. Entry will be removed from cache when it got evicted from queue.
                update(null, CU.TTL_ETERNAL, CU.EXPIRE_TIME_ETERNAL, newVer, true);

                assert newSysTtl == CU.TTL_NOT_CHANGED;
                assert newSysExpireTime == CU.EXPIRE_TIME_CALCULATE;

                clearReaders();

                recordNodeId(affNodeId, topVer);

                localUpdateCntr = nextPartCounter(topVer);

                if (updateCntr != null)
                    updateCntr0 = updateCntr;
                else
                    updateCntr0 = localUpdateCntr;

                drReplicate(drType, null, newVer, topVer);

                if (evt) {
                    CacheObject evtOld = null;

                    if (transformClo != null && cctx.events().isRecordable(EVT_CACHE_OBJECT_READ)) {
                        evtOld = cctx.unwrapTemporary(oldVal);

                        cctx.events().addEvent(partition(), key, evtNodeId, null,
                            newVer, EVT_CACHE_OBJECT_READ, evtOld, evtOld != null || hadVal, evtOld,
                            evtOld != null || hadVal, subjId, transformClo.getClass().getName(), taskName,
                            keepBinary);
                    }

                    if (newVer != null && cctx.events().isRecordable(EVT_CACHE_OBJECT_REMOVED)) {
                        if (evtOld == null)
                            evtOld = cctx.unwrapTemporary(oldVal);

                        cctx.events().addEvent(partition(), key, evtNodeId, null, newVer,
                            EVT_CACHE_OBJECT_REMOVED, null, false, evtOld, evtOld != null || hadVal,
                            subjId, null, taskName, keepBinary);
                    }
                }

                res = hadVal;
            }

            if (res)
                updateMetrics(op, metrics);

            // Continuous query filter should be perform under lock.
            if (lsnrs != null) {
                CacheObject evtVal = updated;
                CacheObject evtOldVal = oldVal;

                cctx.continuousQueries().onEntryUpdated(lsnrs, key, evtVal, evtOldVal, internal,
                    partition(), primary, false, updateCntr0, fut, topVer);
            }

            cctx.dataStructures().onEntryUpdated(key, op == GridCacheOperation.DELETE, keepBinary);

            if (intercept) {
                if (op == GridCacheOperation.UPDATE)
                    cctx.config().getInterceptor().onAfterPut(new CacheLazyEntry(
                        cctx,
                        key,
                        key0,
                        updated,
                        updated0,
                        keepBinary,
                        updateCntr0));
                else
                    cctx.config().getInterceptor().onAfterRemove(new CacheLazyEntry(
                        cctx,
                        key,
                        key0,
                        oldVal,
                        old0,
                        keepBinary,
                        updateCntr0));

                if (interceptRes != null)
                    oldVal = cctx.toCacheObject(cctx.unwrapTemporary(interceptRes.get2()));
            }
        }

        onUpdateFinished(topVer, localUpdateCntr);

        if (log.isDebugEnabled())
            log.debug("Updated cache entry [val=" + val + ", old=" + oldVal + ", entry=" + this + ']');

        return new GridCacheUpdateAtomicResult(res,
            oldVal,
            updated,
            invokeRes,
            newSysTtl,
            newSysExpireTime,
            enqueueVer,
            conflictCtx,
            true,
            updateCntr0 == null ? 0 : updateCntr0);
    }

    /**
     * @param val Value.
     * @param cacheObj Cache object.
     * @param cpy Copy flag.
     * @return Cache object value.
     */
    @Nullable private Object value(@Nullable Object val, @Nullable CacheObject cacheObj, boolean cpy) {
        if (val != null)
            return val;

        return cacheObj != null ? cacheObj.value(cctx.cacheObjectContext(), cpy) : null;
    }

    /**
     * @param expiry Expiration policy.
     * @return Tuple holding initial TTL and expire time with the given expiry.
     */
    private static IgniteBiTuple<Long, Long> initialTtlAndExpireTime(IgniteCacheExpiryPolicy expiry) {
        assert expiry != null;

        long initTtl = expiry.forCreate();
        long initExpireTime;

        if (initTtl == CU.TTL_ZERO) {
            initTtl = CU.TTL_MINIMUM;
            initExpireTime = CU.expireTimeInPast();
        }
        else if (initTtl == CU.TTL_NOT_CHANGED) {
            initTtl = CU.TTL_ETERNAL;
            initExpireTime = CU.EXPIRE_TIME_ETERNAL;
        }
        else
            initExpireTime = CU.toExpireTime(initTtl);

        return F.t(initTtl, initExpireTime);
    }

    /**
     * Get TTL, expire time and remove flag for the given entry, expiration policy and explicit TTL and expire time.
     *
     * @param expiry Expiration policy.
     * @param ttl Explicit TTL.
     * @param expireTime Explicit expire time.
     * @return Result.
     */
    private GridTuple3<Long, Long, Boolean> ttlAndExpireTime(IgniteCacheExpiryPolicy expiry, long ttl, long expireTime)
        throws GridCacheEntryRemovedException {
        boolean rmv = false;

        // 1. If TTL is not changed, then calculate it based on expiry.
        if (ttl == CU.TTL_NOT_CHANGED) {
            if (expiry != null)
                ttl = hasValueUnlocked() ? expiry.forUpdate() : expiry.forCreate();
        }

        // 2. If TTL is zero, then set delete marker.
        if (ttl == CU.TTL_ZERO) {
            rmv = true;

            ttl = CU.TTL_ETERNAL;
        }

        // 3. If TTL is still not changed, then either use old entry TTL or set it to "ETERNAL".
        if (ttl == CU.TTL_NOT_CHANGED) {
            if (isNew())
                ttl = CU.TTL_ETERNAL;
            else {
                ttl = ttlExtras();
                expireTime = expireTimeExtras();
            }
        }

        // 4 If expire time was not set explicitly, then calculate it.
        if (expireTime == CU.EXPIRE_TIME_CALCULATE)
            expireTime = CU.toExpireTime(ttl);

        return F.t(ttl, expireTime, rmv);
    }

    /**
     * Perform DR if needed.
     *
     * @param drType DR type.
     * @param val Value.
     * @param ver Version.
     * @param topVer Topology version.
     * @throws IgniteCheckedException In case of exception.
     */
    private void drReplicate(GridDrType drType, @Nullable CacheObject val, GridCacheVersion ver, AffinityTopologyVersion topVer)
        throws IgniteCheckedException {
        if (cctx.isDrEnabled() && drType != DR_NONE && !isInternal())
            cctx.dr().replicate(key, val, rawTtl(), rawExpireTime(), ver.conflictVersion(), drType, topVer);
    }

    /**
     * @return {@code true} if entry has readers. It makes sense only for dht entry.
     * @throws GridCacheEntryRemovedException If removed.
     */
    protected boolean hasReaders() throws GridCacheEntryRemovedException {
        return false;
    }

    /**
     *
     */
    protected void clearReaders() {
        // No-op.
    }

    /**
     * @param nodeId Node ID to clear.
     * @throws GridCacheEntryRemovedException If removed.
     */
    protected void clearReader(UUID nodeId) throws GridCacheEntryRemovedException {
        // No-op.
    }

    /** {@inheritDoc} */
    @Override public boolean clear(GridCacheVersion ver, boolean readers) throws IgniteCheckedException {
        synchronized (this) {
            if (obsolete())
                return false;

            CacheObject val = saveValueForIndexUnlocked();

            try {
                if ((!hasReaders() || readers)) {
                    // markObsolete will clear the value.
                    if (!(markObsolete0(ver, true, null))) {
                        if (log.isDebugEnabled())
                            log.debug("Entry could not be marked obsolete (it is still used): " + this);

                        return false;
                    }

                    clearReaders();
                }
                else {
                    if (log.isDebugEnabled())
                        log.debug("Entry could not be marked obsolete (it still has readers): " + this);

                    return false;
                }
            }
            catch (GridCacheEntryRemovedException ignore) {
                assert false;

                return false;
            }

            if (log.isDebugEnabled())
                log.debug("Entry has been marked obsolete: " + this);

            removeValue(val, ver);
        }

        onMarkedObsolete();

        cctx.cache().removeEntry(this); // Clear cache.

        return true;
    }

    /** {@inheritDoc} */
    @Override public synchronized GridCacheVersion obsoleteVersion() {
        return obsoleteVersionExtras();
    }

    /** {@inheritDoc} */
    @Override public boolean markObsolete(GridCacheVersion ver) {
        boolean obsolete;

        synchronized (this) {
            obsolete = markObsolete0(ver, true, null);
        }

        if (obsolete)
            onMarkedObsolete();

        return obsolete;
    }

    /** {@inheritDoc} */
    @Override public boolean markObsoleteIfEmpty(@Nullable GridCacheVersion ver) throws IgniteCheckedException {
        boolean obsolete = false;
        boolean deferred = false;

        try {
            synchronized (this) {
                if (obsoleteVersionExtras() != null)
                    return false;

                if (!hasValueUnlocked() || checkExpired()) {
                    if (ver == null)
                        ver = nextVersion();

                    if (cctx.deferredDelete() && !isStartVersion() && !detached() && !isInternal()) {
                        if (!deletedUnlocked()) {
                            update(null, 0L, 0L, ver, true);

                            deletedUnlocked(true);

                            deferred = true;
                        }
                    }
                    else
                        obsolete = markObsolete0(ver, true, null);
                }
            }
        }
        finally {
            if (obsolete)
                onMarkedObsolete();

            if (deferred)
                cctx.onDeferredDelete(this, ver);
        }

        return obsolete;
    }

    /** {@inheritDoc} */
    @Override public boolean markObsoleteVersion(GridCacheVersion ver) {
        assert cctx.deferredDelete();

        boolean marked;

        synchronized (this) {
            if (obsoleteVersionExtras() != null)
                return true;

            if (!this.ver.equals(ver))
                return false;

            marked = markObsolete0(ver, true, null);
        }

        if (marked)
            onMarkedObsolete();

        return marked;
    }

    /**
     * @return {@code True} if this entry should not be evicted from cache.
     */
    protected boolean evictionDisabled() {
        return false;
    }

    /**
     * <p>
     * Note that {@link #onMarkedObsolete()} should always be called after this method
     * returns {@code true}.
     *
     * @param ver Version.
     * @param clear {@code True} to clear.
     * @param extras Predefined extras.
     * @return {@code True} if entry is obsolete, {@code false} if entry is still used by other threads or nodes.
     */
    protected final boolean markObsolete0(GridCacheVersion ver, boolean clear, GridCacheObsoleteEntryExtras extras) {
        assert Thread.holdsLock(this);

        if (evictionDisabled()) {
            assert !obsolete() : this;

            return false;
        }

        GridCacheVersion obsoleteVer = obsoleteVersionExtras();

        if (ver != null) {
            // If already obsolete, then do nothing.
            if (obsoleteVer != null)
                return true;

            GridCacheMvcc mvcc = mvccExtras();

            if (mvcc == null || mvcc.isEmpty(ver)) {
                obsoleteVer = ver;

                obsoleteVersionExtras(obsoleteVer, extras);

                if (clear)
                    value(null);
            }

            return obsoleteVer != null;
        }
        else
            return obsoleteVer != null;
    }

    /** {@inheritDoc} */
    @Override public void onMarkedObsolete() {
        // No-op.
    }

    /** {@inheritDoc} */
    @Override public final synchronized boolean obsolete() {
        return obsoleteVersionExtras() != null;
    }

    /** {@inheritDoc} */
    @Override public final synchronized boolean obsolete(GridCacheVersion exclude) {
        GridCacheVersion obsoleteVer = obsoleteVersionExtras();

        return obsoleteVer != null && !obsoleteVer.equals(exclude);
    }

    /** {@inheritDoc} */
    @Override public synchronized boolean invalidate(@Nullable GridCacheVersion curVer, GridCacheVersion newVer)
        throws IgniteCheckedException {
        assert newVer != null;

        if (curVer == null || ver.equals(curVer)) {
            CacheObject val = saveValueForIndexUnlocked();

            value(null);

            ver = newVer;

            removeValue(val, ver);

            onInvalidate();
        }

        return obsoleteVersionExtras() != null;
    }

    /**
     * Called when entry invalidated.
     */
    protected void onInvalidate() {
        // No-op.
    }

    /** {@inheritDoc} */
    @Override public boolean invalidate(@Nullable CacheEntryPredicate[] filter)
        throws GridCacheEntryRemovedException, IgniteCheckedException {
        if (F.isEmptyOrNulls(filter)) {
            synchronized (this) {
                checkObsolete();

                invalidate(null, nextVersion());

                return true;
            }
        }
        else {
            // For optimistic checking.
            GridCacheVersion startVer;

            synchronized (this) {
                checkObsolete();

                startVer = ver;
            }

            if (!cctx.isAll(this, filter))
                return false;

            synchronized (this) {
                checkObsolete();

                if (startVer.equals(ver)) {
                    invalidate(null, nextVersion());

                    return true;
                }
            }

            // If version has changed then repeat the process.
            return invalidate(filter);
        }
    }

    /**
     *
     * @param val New value.
     * @param expireTime Expiration time.
     * @param ttl Time to live.
     * @param ver Update version.
     */
    protected final void update(@Nullable CacheObject val, long expireTime, long ttl, GridCacheVersion ver, boolean addTracked) {
        assert ver != null;
        assert Thread.holdsLock(this);
        assert ttl != CU.TTL_ZERO && ttl != CU.TTL_NOT_CHANGED && ttl >= 0 : ttl;

        long oldExpireTime = expireTimeExtras();

        if (addTracked && oldExpireTime != 0 && (expireTime != oldExpireTime || isStartVersion()) && cctx.config().isEagerTtl())
            cctx.ttl().removeTrackedEntry(this);

        value(val);

        ttlAndExpireTimeExtras(ttl, expireTime);

        this.ver = ver;

        if (addTracked && expireTime != 0 && (expireTime != oldExpireTime || isStartVersion()) && cctx.config().isEagerTtl())
            cctx.ttl().addTrackedEntry(this);
    }

    /**
     * Update TTL if it is changed.
     *
     * @param expiryPlc Expiry policy.
     */
    private void updateTtl(ExpiryPolicy expiryPlc) {
        long ttl = CU.toTtl(expiryPlc.getExpiryForAccess());

        if (ttl != CU.TTL_NOT_CHANGED)
            updateTtl(ttl);
    }

    /**
     * Update TTL is it is changed.
     *
     * @param expiryPlc Expiry policy.
     * @throws GridCacheEntryRemovedException If failed.
     */
    private void updateTtl(IgniteCacheExpiryPolicy expiryPlc) throws GridCacheEntryRemovedException {
        long ttl = expiryPlc.forAccess();

        if (ttl != CU.TTL_NOT_CHANGED) {
            updateTtl(ttl);

            expiryPlc.ttlUpdated(key(),
                version(),
                hasReaders() ? ((GridDhtCacheEntry)this).readers() : null);
        }
    }

    /**
     * @param ttl Time to live.
     */
    protected void updateTtl(long ttl) {
        assert ttl >= 0 || ttl == CU.TTL_ZERO : ttl;
        assert Thread.holdsLock(this);

        long expireTime;

        if (ttl == CU.TTL_ZERO) {
            ttl = CU.TTL_MINIMUM;
            expireTime = CU.expireTimeInPast();
        }
        else
            expireTime = CU.toExpireTime(ttl);

        long oldExpireTime = expireTimeExtras();

        if (oldExpireTime != 0 && expireTime != oldExpireTime && cctx.config().isEagerTtl())
            cctx.ttl().removeTrackedEntry(this);

        ttlAndExpireTimeExtras(ttl, expireTime);

        if (cctx.isOffHeapEnabled())
            flags |= IS_SWAPPING_REQUIRED;

        if (expireTime != 0 && expireTime != oldExpireTime && cctx.config().isEagerTtl())
            cctx.ttl().addTrackedEntry(this);
    }

    /**
     * @throws GridCacheEntryRemovedException If entry is obsolete.
     */
    protected void checkObsolete() throws GridCacheEntryRemovedException {
        assert Thread.holdsLock(this);

        if (obsoleteVersionExtras() != null)
            throw new GridCacheEntryRemovedException();
    }

    /** {@inheritDoc} */
    @Override public KeyCacheObject key() {
        return key;
    }

    /** {@inheritDoc} */
    @Override public IgniteTxKey txKey() {
        return cctx.txKey(key);
    }

    /** {@inheritDoc} */
    @Override public synchronized GridCacheVersion version() throws GridCacheEntryRemovedException {
        checkObsolete();

        return ver;
    }

    /** {@inheritDoc} */
    @Override public synchronized boolean checkSerializableReadVersion(GridCacheVersion serReadVer)
        throws GridCacheEntryRemovedException {
        checkObsolete();

        if (!serReadVer.equals(ver)) {
            boolean empty = isStartVersion() || deletedUnlocked();

            if (serReadVer.equals(IgniteTxEntry.SER_READ_EMPTY_ENTRY_VER))
                return empty;
            else if (serReadVer.equals(IgniteTxEntry.SER_READ_NOT_EMPTY_VER))
                return !empty;

            return false;
        }

        return true;
    }

    /**
     * Gets hash value for the entry key.
     *
     * @return Hash value.
     */
    int hash() {
        return hash;
    }

    /** {@inheritDoc} */
    @Nullable @Override public CacheObject peek(boolean heap,
        boolean offheap,
        boolean swap,
        AffinityTopologyVersion topVer,
        @Nullable IgniteCacheExpiryPolicy expiryPlc)
        throws GridCacheEntryRemovedException, IgniteCheckedException {
        assert heap || offheap || swap;

        if (heap) {
            GridTuple<CacheObject> val = peekGlobal(topVer, null, expiryPlc);

            if (val != null)
                return val.get();
        }

        if (offheap || swap) {
            GridCacheSwapEntry e = cctx.swap().read(this, false, offheap, swap, true);

            return e != null ? e.value() : null;
        }

        return null;
    }

    /** {@inheritDoc} */
    @Nullable @Override public CacheObject peek(
        boolean heap,
        boolean offheap,
        boolean swap,
        @Nullable IgniteCacheExpiryPolicy plc)
        throws GridCacheEntryRemovedException, IgniteCheckedException {
        IgniteInternalTx tx = cctx.tm().localTxx();

        AffinityTopologyVersion topVer = tx != null ? tx.topologyVersion() : cctx.affinity().affinityTopologyVersion();

        return peek(heap, offheap, swap, topVer, plc);
    }

    /**
     * @param topVer Topology version.
     * @param filter Filter.
     * @param expiryPlc Optional expiry policy.
     * @return Peeked value.
     * @throws GridCacheEntryRemovedException If entry got removed.
     * @throws IgniteCheckedException If unexpected cache failure occurred.
     */
    @SuppressWarnings({"RedundantTypeArguments"})
    @Nullable private GridTuple<CacheObject> peekGlobal(
        AffinityTopologyVersion topVer,
        CacheEntryPredicate[] filter,
        @Nullable IgniteCacheExpiryPolicy expiryPlc)
        throws GridCacheEntryRemovedException, IgniteCheckedException {
        if (!valid(topVer))
            return null;

        boolean rmv = false;

        try {
            while (true) {
                GridCacheVersion ver;
                CacheObject val;

                synchronized (this) {
                    if (checkExpired()) {
                        rmv = markObsolete0(cctx.versions().next(this.ver), true, null);

                        return null;
                    }

                    checkObsolete();

                    ver = this.ver;
                    val = this.val;

                    if (val != null && expiryPlc != null)
                        updateTtl(expiryPlc);
                }

                if (val == null)
                    return null;

                if (!cctx.isAll(this, filter))
                    return null;

                if (F.isEmptyOrNulls(filter) || ver.equals(version()))
                    return F.t(val);
            }
        }
        finally {
            if (rmv) {
                onMarkedObsolete();

                cctx.cache().removeEntry(this);
            }
        }
    }

    /**
     * TODO: GG-4009: do we need to generate event and invalidate value?
     *
     * @return {@code true} if expired.
     * @throws IgniteCheckedException In case of failure.
     */
    private boolean checkExpired() throws IgniteCheckedException {
        assert Thread.holdsLock(this);

        long expireTime = expireTimeExtras();

        if (expireTime > 0) {
            long delta = expireTime - U.currentTimeMillis();

            if (log.isDebugEnabled())
                log.debug("Checked expiration time for entry [timeLeft=" + delta + ", entry=" + this + ']');

            if (delta <= 0) {
                removeValue(saveValueForIndexUnlocked(), ver);

                return true;
            }
        }

        return false;
    }

    /**
     * @return Value.
     */
    @Override public synchronized CacheObject rawGet() {
        return val;
    }

    /** {@inheritDoc} */
    @Override public synchronized boolean hasValue() {
        return hasValueUnlocked();
    }

    /**
     * @return {@code True} if this entry has value.
     */
    protected boolean hasValueUnlocked() {
        assert Thread.holdsLock(this);

        return val != null;
    }

    /** {@inheritDoc} */
    @Override public synchronized CacheObject rawPut(CacheObject val, long ttl) {
        CacheObject old = this.val;

        update(val, CU.toExpireTime(ttl), ttl, nextVersion(), true);

        return old;
    }

    /** {@inheritDoc} */
    @SuppressWarnings({"RedundantTypeArguments"})
    @Override public boolean initialValue(
        CacheObject val,
        GridCacheVersion ver,
        long ttl,
        long expireTime,
        boolean preload,
        AffinityTopologyVersion topVer,
        GridDrType drType)
        throws IgniteCheckedException, GridCacheEntryRemovedException {
        synchronized (this) {
            checkObsolete();

            if ((isNew() && !cctx.offheap().containsKey(key, partition())) || (!preload && deletedUnlocked())) {
                long expTime = expireTime < 0 ? CU.toExpireTime(ttl) : expireTime;

                val = cctx.kernalContext().cacheObjects().prepareForCache(val, cctx);

                if (val != null)
                    storeValue(val, expTime, ver);

                // Version does not change for load ops.
                update(val, expTime, ttl, ver, true);

                boolean skipQryNtf = false;

                if (val == null) {
                    skipQryNtf = true;

                    if (cctx.deferredDelete() && !isInternal()) {
                        assert !deletedUnlocked();

                        deletedUnlocked(true);
                    }
                }
                else if (deletedUnlocked())
                    deletedUnlocked(false);

                long updateCntr = 0;

                if (!preload) {
                    updateCntr = nextPartCounter(topVer);

<<<<<<< HEAD
                    onUpdateFinished(topVer, updateCntr);
                }

                drReplicate(drType, val, ver);
=======
                drReplicate(drType, val, ver, topVer);
>>>>>>> caf3aaae

                if (!skipQryNtf) {
                    cctx.continuousQueries().onEntryUpdated(
                        key,
                        val,
                        null,
                        this.isInternal() || !this.context().userCache(),
                        this.partition(),
                        true,
                        preload,
                        updateCntr,
                        null,
                        topVer);

                    cctx.dataStructures().onEntryUpdated(key, false, true);
                }

                if (cctx.store().isLocal()) {
                    if (val != null)
                        cctx.store().put(null, key, val, ver);
                }

                return true;
            }

            return false;
        }
    }

    protected void onUpdateFinished(AffinityTopologyVersion topVer, long localCntr) {
        if (!cctx.isLocal() && !isNear()) {
            GridDhtLocalPartition locPart = cctx.topology().localPartition(partition(), topVer, false);

            if (locPart != null)
                locPart.onUpdateFinished(localCntr);
        }
    }

    /**
     * @param topVer Topology version.
     * @return Update counter.
     */
    private long nextPartCounter(AffinityTopologyVersion topVer) {
        long updateCntr;

        if (!cctx.isLocal() && !isNear()) {
            GridDhtLocalPartition locPart = cctx.topology().localPartition(partition(), topVer, false);

            if (locPart == null)
                return 0;

            updateCntr = locPart.nextUpdateCounter();
        }
        else
            updateCntr = 0;

        return updateCntr;
    }

    /** {@inheritDoc} */
    @Override public synchronized boolean initialValue(KeyCacheObject key, GridCacheSwapEntry unswapped) throws
        IgniteCheckedException,
        GridCacheEntryRemovedException {
        checkObsolete();

        if (isNew()) {
            CacheObject val = unswapped.value();

            val = cctx.kernalContext().cacheObjects().prepareForCache(val, cctx);

            // Version does not change for load ops.
            update(val,
                unswapped.expireTime(),
                unswapped.ttl(),
                unswapped.version(),
                true
            );

            return true;
        }

        return false;
    }

    /** {@inheritDoc} */
    @Override public synchronized GridCacheVersionedEntryEx versionedEntry(final boolean keepBinary)
        throws IgniteCheckedException, GridCacheEntryRemovedException {
        boolean isNew = isStartVersion();

        CacheObject val = isNew ? unswap(true) : this.val;

        return new GridCachePlainVersionedEntry<>(cctx.unwrapBinaryIfNeeded(key, keepBinary, true),
            cctx.unwrapBinaryIfNeeded(val, keepBinary, true),
            ttlExtras(),
            expireTimeExtras(),
            ver.conflictVersion(),
            isNew);
    }

    /** {@inheritDoc} */
    @Override public synchronized GridCacheVersion versionedValue(CacheObject val,
        GridCacheVersion curVer,
        GridCacheVersion newVer)
        throws IgniteCheckedException, GridCacheEntryRemovedException {

        checkObsolete();

        if (curVer == null || curVer.equals(ver)) {
            if (val != this.val) {
                GridCacheMvcc mvcc = mvccExtras();

                if (mvcc != null && !mvcc.isEmpty())
                    return null;

                if (newVer == null)
                    newVer = cctx.versions().next();

                long ttl = ttlExtras();

                long expTime = CU.toExpireTime(ttl);

                // Detach value before index update.
                val = cctx.kernalContext().cacheObjects().prepareForCache(val, cctx);

                if (val != null) {
                    storeValue(val, expTime, newVer);

                    if (deletedUnlocked())
                        deletedUnlocked(false);
                }

                // Version does not change for load ops.
                update(val, expTime, ttl, newVer, true);

                return newVer;
            }
        }

        return null;
    }

    /**
     * Gets next version for this cache entry.
     *
     * @return Next version.
     */
    private GridCacheVersion nextVersion() {
        // Do not change topology version when generating next version.
        return cctx.versions().next(ver);
    }

    /** {@inheritDoc} */
    @Override public synchronized boolean hasLockCandidate(GridCacheVersion ver) throws GridCacheEntryRemovedException {
        checkObsolete();

        GridCacheMvcc mvcc = mvccExtras();

        return mvcc != null && mvcc.hasCandidate(ver);
    }

    /** {@inheritDoc} */
    @Override public synchronized boolean hasLockCandidate(long threadId) throws GridCacheEntryRemovedException {
        checkObsolete();

        GridCacheMvcc mvcc = mvccExtras();

        return mvcc != null && mvcc.localCandidate(threadId) != null;
    }

    /** {@inheritDoc} */
    @Override public synchronized boolean lockedByAny(GridCacheVersion... exclude)
        throws GridCacheEntryRemovedException {
        checkObsolete();

        GridCacheMvcc mvcc = mvccExtras();

        return mvcc != null && !mvcc.isEmpty(exclude);
    }

    /** {@inheritDoc} */
    @Override public boolean lockedByThread() throws GridCacheEntryRemovedException {
        return lockedByThread(Thread.currentThread().getId());
    }

    /** {@inheritDoc} */
    @Override public synchronized boolean lockedLocally(GridCacheVersion lockVer)
        throws GridCacheEntryRemovedException {
        checkObsolete();

        GridCacheMvcc mvcc = mvccExtras();

        return mvcc != null && mvcc.isLocallyOwned(lockVer);
    }

    /** {@inheritDoc} */
    @Override public synchronized boolean lockedByThread(long threadId, GridCacheVersion exclude)
        throws GridCacheEntryRemovedException {
        checkObsolete();

        GridCacheMvcc mvcc = mvccExtras();

        return mvcc != null && mvcc.isLocallyOwnedByThread(threadId, false, exclude);
    }

    /** {@inheritDoc} */
    @Override public synchronized boolean lockedLocallyByIdOrThread(GridCacheVersion lockVer, long threadId)
        throws GridCacheEntryRemovedException {
        GridCacheMvcc mvcc = mvccExtras();

        return mvcc != null && mvcc.isLocallyOwnedByIdOrThread(lockVer, threadId);
    }

    /** {@inheritDoc} */
    @Override public synchronized boolean lockedByThread(long threadId) throws GridCacheEntryRemovedException {
        checkObsolete();

        GridCacheMvcc mvcc = mvccExtras();

        return mvcc != null && mvcc.isLocallyOwnedByThread(threadId, true);
    }

    /** {@inheritDoc} */
    @Override public synchronized boolean lockedBy(GridCacheVersion ver) throws GridCacheEntryRemovedException {
        checkObsolete();

        GridCacheMvcc mvcc = mvccExtras();

        return mvcc != null && mvcc.isOwnedBy(ver);
    }

    /** {@inheritDoc} */
    @Override public synchronized boolean lockedByThreadUnsafe(long threadId) {
        GridCacheMvcc mvcc = mvccExtras();

        return mvcc != null && mvcc.isLocallyOwnedByThread(threadId, true);
    }

    /** {@inheritDoc} */
    @Override public synchronized boolean lockedByUnsafe(GridCacheVersion ver) {
        GridCacheMvcc mvcc = mvccExtras();

        return mvcc != null && mvcc.isOwnedBy(ver);
    }

    /** {@inheritDoc} */
    @Override public synchronized boolean lockedLocallyUnsafe(GridCacheVersion lockVer) {
        GridCacheMvcc mvcc = mvccExtras();

        return mvcc != null && mvcc.isLocallyOwned(lockVer);
    }

    /** {@inheritDoc} */
    @Override public synchronized boolean hasLockCandidateUnsafe(GridCacheVersion ver) {
        GridCacheMvcc mvcc = mvccExtras();

        return mvcc != null && mvcc.hasCandidate(ver);
    }

    /** {@inheritDoc} */
    @Override public synchronized Collection<GridCacheMvccCandidate> localCandidates(GridCacheVersion... exclude)
        throws GridCacheEntryRemovedException {
        checkObsolete();

        GridCacheMvcc mvcc = mvccExtras();

        return mvcc == null ? Collections.<GridCacheMvccCandidate>emptyList() : mvcc.localCandidates(exclude);
    }

    /** {@inheritDoc} */
    @Override public Collection<GridCacheMvccCandidate> remoteMvccSnapshot(GridCacheVersion... exclude) {
        return Collections.emptyList();
    }

    /** {@inheritDoc} */
    @Nullable @Override public synchronized GridCacheMvccCandidate candidate(GridCacheVersion ver)
        throws GridCacheEntryRemovedException {
        checkObsolete();

        GridCacheMvcc mvcc = mvccExtras();

        return mvcc == null ? null : mvcc.candidate(ver);
    }

    /** {@inheritDoc} */
    @Override public synchronized GridCacheMvccCandidate localCandidate(long threadId)
        throws GridCacheEntryRemovedException {
        checkObsolete();

        GridCacheMvcc mvcc = mvccExtras();

        return mvcc == null ? null : mvcc.localCandidate(threadId);
    }

    /** {@inheritDoc} */
    @Override public GridCacheMvccCandidate candidate(UUID nodeId, long threadId)
        throws GridCacheEntryRemovedException {
        boolean loc = cctx.nodeId().equals(nodeId);

        synchronized (this) {
            checkObsolete();

            GridCacheMvcc mvcc = mvccExtras();

            return mvcc == null ? null : loc ? mvcc.localCandidate(threadId) :
                mvcc.remoteCandidate(nodeId, threadId);
        }
    }

    /** {@inheritDoc} */
    @Override public synchronized GridCacheMvccCandidate localOwner() throws GridCacheEntryRemovedException {
        checkObsolete();

        GridCacheMvcc mvcc = mvccExtras();

        return mvcc == null ? null : mvcc.localOwner();
    }

    /** {@inheritDoc} */
    @Override public synchronized long rawExpireTime() {
        return expireTimeExtras();
    }

    /** {@inheritDoc} */
    @Override public long expireTimeUnlocked() {
        assert Thread.holdsLock(this);

        return expireTimeExtras();
    }

    /** {@inheritDoc} */
    @Override public boolean onTtlExpired(GridCacheVersion obsoleteVer) {
        boolean obsolete = false;
        boolean deferred = false;
        GridCacheVersion ver0 = null;

        try {
            synchronized (this) {
                CacheObject expiredVal = saveOldValueUnlocked(false);

                boolean expired = checkExpired();

                if (expired) {
                    if (!obsolete()) {
                        if (cctx.deferredDelete() && !detached() && !isInternal()) {
                            if (!deletedUnlocked()) {
                                update(null, 0L, 0L, ver0 = ver, true);

                                deletedUnlocked(true);

                                deferred = true;
                            }
                        }
                        else {
                            if (markObsolete0(obsoleteVer, true, null))
                                obsolete = true; // Success, will return "true".
                        }
                    }

                    removeValue(expiredVal, ver);

                    if (cctx.events().isRecordable(EVT_CACHE_OBJECT_EXPIRED)) {
                        cctx.events().addEvent(partition(),
                            key,
                            cctx.localNodeId(),
                            null,
                            EVT_CACHE_OBJECT_EXPIRED,
                            null,
                            false,
                            expiredVal,
                            expiredVal != null,
                            null,
                            null,
                            null,
                            true);
                    }

                    cctx.continuousQueries().onEntryExpired(this, key, expiredVal);
                }
            }
        }
        catch (IgniteCheckedException e) {
            U.error(log, "Failed to clean up expired cache entry: " + this, e);
        }
        finally {
            if (obsolete) {
                onMarkedObsolete();

                cctx.cache().removeEntry(this);
            }

            if (deferred) {
                assert ver0 != null;

                cctx.onDeferredDelete(this, ver0);
            }

            if ((obsolete || deferred) && cctx.cache().configuration().isStatisticsEnabled())
                cctx.cache().metrics0().onEvict();
        }

        return obsolete;
    }

    /** {@inheritDoc} */
    @Override public synchronized long rawTtl() {
        return ttlExtras();
    }

    /** {@inheritDoc} */
    @SuppressWarnings({"IfMayBeConditional"})
    @Override public long expireTime() throws GridCacheEntryRemovedException {
        IgniteTxLocalAdapter tx = currentTx();

        if (tx != null) {
            long time = tx.entryExpireTime(txKey());

            if (time > 0)
                return time;
        }

        synchronized (this) {
            checkObsolete();

            return expireTimeExtras();
        }
    }

    /** {@inheritDoc} */
    @SuppressWarnings({"IfMayBeConditional"})
    @Override public long ttl() throws GridCacheEntryRemovedException {
        IgniteTxLocalAdapter tx = currentTx();

        if (tx != null) {
            long entryTtl = tx.entryTtl(txKey());

            if (entryTtl > 0)
                return entryTtl;
        }

        synchronized (this) {
            checkObsolete();

            return ttlExtras();
        }
    }

    /**
     * @return Current transaction.
     */
    private IgniteTxLocalAdapter currentTx() {
        if (cctx.isDht())
            return cctx.dht().near().context().tm().localTx();
        else
            return cctx.tm().localTx();
    }

    /** {@inheritDoc} */
    @Override public void updateTtl(@Nullable GridCacheVersion ver, long ttl) throws GridCacheEntryRemovedException {
        synchronized (this) {
            checkObsolete();

            updateTtl(ttl);

            /*
            TODO IGNITE-305.
            try {
                if (var == null || ver.equals(version()))
                    updateTtl(ttl);
            }
            catch (GridCacheEntryRemovedException ignored) {
                // No-op.
            }
            */
        }
    }

    /** {@inheritDoc} */
    @Override public synchronized CacheObject valueBytes() throws GridCacheEntryRemovedException {
        checkObsolete();

        return this.val;
    }

    /** {@inheritDoc} */
    @Nullable @Override public CacheObject valueBytes(@Nullable GridCacheVersion ver)
        throws IgniteCheckedException, GridCacheEntryRemovedException {
        CacheObject val = null;

        synchronized (this) {
            checkObsolete();

            if (ver == null || this.ver.equals(ver))
                val = this.val;
        }

        return val;
    }

    /**
     * Stores value in offheap.
     *
     * @param val Value.
     * @param expireTime Expire time.
     * @param ver New entry version.
     * @throws IgniteCheckedException If update failed.
     */
    protected void storeValue(@Nullable CacheObject val,
        long expireTime,
        GridCacheVersion ver) throws IgniteCheckedException {
        assert Thread.holdsLock(this);
        assert val != null : "null values in update for key: " + key;

        cctx.offheap().update(key, val, ver, expireTime, partition());
    }

    /**
     * Removes value from offheap.
     *
     * @param prevVal Previous value (if needed for index update).
     * @throws IgniteCheckedException If failed.
     */
    protected void removeValue(CacheObject prevVal, GridCacheVersion prevVer) throws IgniteCheckedException {
        assert Thread.holdsLock(this);

        cctx.offheap().remove(key, prevVal, prevVer, partition());
    }

    /**
     * This method will return current value only if clearIndex(V) will require previous value.
     * If previous value is not required, this method will return {@code null}.
     *
     * @return Previous value or {@code null}.
     * @throws IgniteCheckedException If failed to retrieve previous value.
     */
    protected final CacheObject saveValueForIndexUnlocked() throws IgniteCheckedException {
        return saveOldValueUnlocked(true);
    }

    /**
     * @param qryOnly If {@code true} reads old value only if query indexing is enabled.
     * @return Previous value or {@code null}.
     * @throws IgniteCheckedException If failed to retrieve previous value.
     */
    private CacheObject saveOldValueUnlocked(boolean qryOnly) throws IgniteCheckedException {
        assert Thread.holdsLock(this);

        if (qryOnly && !cctx.queries().enabled())
            return null;

        CacheObject val = this.val;

        if (val == null && isStartVersion()) {
            IgniteBiTuple<CacheObject, GridCacheVersion> t = cctx.offheap().read(key, partition());

            if (t != null)
                val = t.get1();
        }

        return val;
    }

    /** {@inheritDoc} */
    @SuppressWarnings("unchecked")
    @Override public <K, V> Cache.Entry<K, V> wrap() {
        try {
            IgniteInternalTx tx = cctx.tm().userTx();

            CacheObject val;

            if (tx != null) {
                GridTuple<CacheObject> peek = tx.peek(cctx, false, key);

                val = peek == null ? rawGet() : peek.get();
            }
            else
                val = rawGet();

            return new CacheEntryImpl<>(key.<K>value(cctx.cacheObjectContext(), false),
                CU.<V>value(val, cctx, false), ver);
        }
        catch (GridCacheFilterFailedException ignored) {
            throw new IgniteException("Should never happen.");
        }
    }

    /** {@inheritDoc} */
    @Override public <K, V> Cache.Entry<K, V> wrapLazyValue() {
        CacheOperationContext opCtx = cctx.operationContextPerCall();

        return new LazyValueEntry<>(key, opCtx != null && opCtx.isKeepBinary());
    }

    /** {@inheritDoc} */
    @Override @Nullable public CacheObject peekVisibleValue() {
        try {
            IgniteInternalTx tx = cctx.tm().userTx();

            if (tx != null) {
                GridTuple<CacheObject> peek = tx.peek(cctx, false, key);

                if (peek != null)
                    return peek.get();
            }

            if (detached())
                return rawGet();

            for (;;) {
                GridCacheEntryEx e = cctx.cache().peekEx(key);

                if (e == null)
                    return null;

                try {
                    return e.peek(true, false, false, null);
                }
                catch (GridCacheEntryRemovedException ignored) {
                    // No-op.
                }
                catch (IgniteCheckedException ex) {
                    throw new IgniteException(ex);
                }
            }
        }
        catch (GridCacheFilterFailedException ignored) {
            throw new IgniteException("Should never happen.");
        }
    }

    /** {@inheritDoc} */
    @Override public <K, V> EvictableEntry<K, V> wrapEviction() {
        return new CacheEvictableEntryImpl<>(this);
    }

    /** {@inheritDoc} */
    @Override public synchronized <K, V> CacheEntryImplEx<K, V> wrapVersioned() {
        return new CacheEntryImplEx<>(key.<K>value(cctx.cacheObjectContext(), false), null, ver);
    }

    /**
     * @return Entry which holds key, value and version.
     */
    private synchronized <K, V> CacheEntryImplEx<K, V> wrapVersionedWithValue() {
        V val = this.val == null ? null : this.val.<V>value(cctx.cacheObjectContext(), false);

        return new CacheEntryImplEx<>(key.<K>value(cctx.cacheObjectContext(), false), val, ver);
    }

    /** {@inheritDoc} */
    @Override public boolean evictInternal(GridCacheVersion obsoleteVer,
        @Nullable CacheEntryPredicate[] filter) throws IgniteCheckedException {
        // TODO GG-10884: evictions from offheap(pagememory) are not supported.

        boolean marked = false;

        try {
            if (F.isEmptyOrNulls(filter)) {
                synchronized (this) {
                    if (evictionDisabled()) {
                        assert !obsolete();

                        return false;
                    }

                    if (obsoleteVersionExtras() != null)
                        return true;

                    if (!hasReaders() && markObsolete0(obsoleteVer, false, null)) {
                        // Nullify value after swap.
                        value(null);

                        marked = true;

                        return true;
                    }
                }
            }
            else {
                // For optimistic check.
                while (true) {
                    GridCacheVersion v;

                    synchronized (this) {
                        v = ver;
                    }

                    if (!cctx.isAll(/*version needed for sync evicts*/this, filter))
                        return false;

                    synchronized (this) {
                        if (evictionDisabled()) {
                            assert !obsolete();

                            return false;
                        }

                        if (obsoleteVersionExtras() != null)
                            return true;

                        if (!v.equals(ver))
                            // Version has changed since entry passed the filter. Do it again.
                            continue;

                        CacheObject prevVal = saveValueForIndexUnlocked();

                        if (!hasReaders() && markObsolete0(obsoleteVer, false, null)) {
                            // Nullify value after swap.
                            value(null);

                            marked = true;

                            return true;
                        }
                        else
                            return false;
                    }
                }
            }
        }
        catch (GridCacheEntryRemovedException ignore) {
            if (log.isDebugEnabled())
                log.debug("Got removed entry when evicting (will simply return): " + this);

            return true;
        }
        finally {
            if (marked)
                onMarkedObsolete();
        }

        return false;
    }

    /** {@inheritDoc} */
    @Override public GridCacheBatchSwapEntry evictInBatchInternal(GridCacheVersion obsoleteVer)
        throws IgniteCheckedException {
        assert Thread.holdsLock(this);
        assert cctx.isOffHeapEnabled();
        assert !obsolete();

        GridCacheBatchSwapEntry ret = null;

        try {
            if (!hasReaders() && markObsolete0(obsoleteVer, false, null)) {
                if (!isStartVersion() && hasValueUnlocked()) {
                    IgniteUuid valClsLdrId = null;
                    IgniteUuid keyClsLdrId = null;

                    if (cctx.deploymentEnabled()) {
                        if (val != null) {
                            valClsLdrId = cctx.deploy().getClassLoaderId(
                                U.detectObjectClassLoader(val.value(cctx.cacheObjectContext(), false)));
                        }

                        keyClsLdrId = cctx.deploy().getClassLoaderId(
                            U.detectObjectClassLoader(keyValue(false)));
                    }

                    IgniteBiTuple<byte[], Byte> valBytes = valueBytes0();

                    ret = new GridCacheBatchSwapEntry(key(),
                        partition(),
                        ByteBuffer.wrap(valBytes.get1()),
                        valBytes.get2(),
                        ver,
                        ttlExtras(),
                        expireTimeExtras(),
                        keyClsLdrId,
                        valClsLdrId);
                }

                value(null);
            }
        }
        catch (GridCacheEntryRemovedException ignored) {
            if (log.isDebugEnabled())
                log.debug("Got removed entry when evicting (will simply return): " + this);
        }

        return ret;
    }

    /**
     * @param filter Entry filter.
     * @return {@code True} if entry is visitable.
     */
    public boolean visitable(CacheEntryPredicate[] filter) {
        boolean rmv = false;

        try {
            synchronized (this) {
                if (obsoleteOrDeleted())
                    return false;

                if (checkExpired()) {
                    rmv = markObsolete0(cctx.versions().next(this.ver), true, null);

                    return false;
                }
            }

            if (filter != CU.empty0() && !cctx.isAll(this, filter))
                return false;
        }
        catch (IgniteCheckedException e) {
            U.error(log, "An exception was thrown while filter checking.", e);

            RuntimeException ex = e.getCause(RuntimeException.class);

            if (ex != null)
                throw ex;

            Error err = e.getCause(Error.class);

            if (err != null)
                throw err;

            return false;
        }
        finally {
            if (rmv) {
                onMarkedObsolete();

                cctx.cache().removeEntry(this);
            }
        }

        IgniteInternalTx tx = cctx.tm().localTxx();

        if (tx != null) {
            IgniteTxEntry e = tx.entry(txKey());

            boolean rmvd = e != null && e.op() == DELETE;

            return !rmvd;
        }

        return true;
    }

    /** {@inheritDoc} */
    @Override public boolean deleted() {
        if (!cctx.deferredDelete())
            return false;

        synchronized (this) {
            return deletedUnlocked();
        }
    }

    /** {@inheritDoc} */
    @Override public synchronized boolean obsoleteOrDeleted() {
        return obsoleteVersionExtras() != null ||
            (cctx.deferredDelete() && (deletedUnlocked() || !hasValueUnlocked()));
    }

    /**
     * @return {@code True} if deleted.
     */
    @SuppressWarnings("SimplifiableIfStatement")
    protected boolean deletedUnlocked() {
        assert Thread.holdsLock(this);

        if (!cctx.deferredDelete())
            return false;

        return (flags & IS_DELETED_MASK) != 0;
    }

    /**
     * @param deleted {@code True} if deleted.
     */
    protected void deletedUnlocked(boolean deleted) {
        assert Thread.holdsLock(this);
        assert cctx.deferredDelete();

        if (deleted) {
            assert !deletedUnlocked() : this;

            flags |= IS_DELETED_MASK;

            decrementMapPublicSize();
        }
        else {
            assert deletedUnlocked() : this;

            flags &= ~IS_DELETED_MASK;

            incrementMapPublicSize();
        }
    }

    /**
     *  Increments public size of map.
     */
    protected void incrementMapPublicSize() {
        cctx.incrementPublicSize(this);
    }

    /**
     * Decrements public size of map.
     */
    protected void decrementMapPublicSize() {
        cctx.decrementPublicSize(this);
    }

    /**
     * @return MVCC.
     */
    @Nullable protected GridCacheMvcc mvccExtras() {
        return extras != null ? extras.mvcc() : null;
    }

    /**
     * @return All MVCC local candidates.
     */
    @Nullable public synchronized List<GridCacheMvccCandidate> mvccAllLocal() {
        GridCacheMvcc mvcc = extras != null ? extras.mvcc() : null;

        if (mvcc == null)
            return null;

        List<GridCacheMvccCandidate> locs = mvcc.allLocal();

        return (locs == null || locs.isEmpty()) ? null : new ArrayList<>(locs);
    }

    /**
     * @param mvcc MVCC.
     */
    protected void mvccExtras(@Nullable GridCacheMvcc mvcc) {
        extras = (extras != null) ? extras.mvcc(mvcc) : mvcc != null ? new GridCacheMvccEntryExtras(mvcc) : null;
    }

    /**
     * @return Obsolete version.
     */
    @Nullable protected GridCacheVersion obsoleteVersionExtras() {
        return extras != null ? extras.obsoleteVersion() : null;
    }

    /**
     * @param obsoleteVer Obsolete version.
     */
    protected void obsoleteVersionExtras(@Nullable GridCacheVersion obsoleteVer, GridCacheObsoleteEntryExtras ext) {
        extras = (extras != null) ?
            extras.obsoleteVersion(obsoleteVer) :
            obsoleteVer != null ?
                (ext != null) ? ext : new GridCacheObsoleteEntryExtras(obsoleteVer) :
                null;
    }

    /**
     * Updates metrics.
     *
     * @param op Operation.
     * @param metrics Update merics flag.
     */
    private void updateMetrics(GridCacheOperation op, boolean metrics) {
        if (metrics && cctx.cache().configuration().isStatisticsEnabled()) {
            if (op == GridCacheOperation.DELETE)
                cctx.cache().metrics0().onRemove();
            else
                cctx.cache().metrics0().onWrite();
        }
    }

    /**
     * @return TTL.
     */
    public long ttlExtras() {
        return extras != null ? extras.ttl() : 0;
    }

    /**
     * @return Expire time.
     */
    public long expireTimeExtras() {
        return extras != null ? extras.expireTime() : 0L;
    }

    /**
     * @param ttl TTL.
     * @param expireTime Expire time.
     */
    protected void ttlAndExpireTimeExtras(long ttl, long expireTime) {
        assert ttl != CU.TTL_NOT_CHANGED && ttl != CU.TTL_ZERO;

        extras = (extras != null) ? extras.ttlAndExpireTime(ttl, expireTime) : ttl != CU.TTL_ETERNAL ?
            new GridCacheTtlEntryExtras(ttl, expireTime) : null;
    }

    /**
     * @return Size of extras object.
     */
    private int extrasSize() {
        return extras != null ? extras.size() : 0;
    }

    /** {@inheritDoc} */
    @Override public void onUnlock() {
        // No-op.
    }

    /** {@inheritDoc} */
    @Override public boolean equals(Object o) {
        // Identity comparison left on purpose.
        return o == this;
    }

    /** {@inheritDoc} */
    @Override public int hashCode() {
        return hash;
    }

    /** {@inheritDoc} */
    @Override public synchronized String toString() {
        return S.toString(GridCacheMapEntry.class, this);
    }

    /**
     *
     */
    private class LazyValueEntry<K, V> implements Cache.Entry<K, V> {
        /** */
        private final KeyCacheObject key;

        /** */
        private boolean keepBinary;

        /**
         * @param key Key.
         */
        private LazyValueEntry(KeyCacheObject key, boolean keepBinary) {
            this.key = key;
            this.keepBinary = keepBinary;
        }

        /** {@inheritDoc} */
        @Override public K getKey() {
            return (K)cctx.cacheObjectContext().unwrapBinaryIfNeeded(key, keepBinary);
        }

        /** {@inheritDoc} */
        @SuppressWarnings("unchecked")
        @Override public V getValue() {
            return (V)cctx.cacheObjectContext().unwrapBinaryIfNeeded(peekVisibleValue(), keepBinary);
        }

        /** {@inheritDoc} */
        @SuppressWarnings("unchecked")
        @Override public <T> T unwrap(Class<T> cls) {
            if (cls.isAssignableFrom(IgniteCache.class))
                return (T)cctx.grid().cache(cctx.name());

            if (cls.isAssignableFrom(getClass()))
                return (T)this;

            if (cls.isAssignableFrom(EvictableEntry.class))
                return (T)wrapEviction();

            if (cls.isAssignableFrom(CacheEntryImplEx.class))
                return cls == CacheEntryImplEx.class ? (T)wrapVersioned() : (T)wrapVersionedWithValue();

            if (cls.isAssignableFrom(GridCacheVersion.class))
                return (T)ver;

            if (cls.isAssignableFrom(GridCacheMapEntry.this.getClass()))
                return (T)GridCacheMapEntry.this;

            throw new IllegalArgumentException("Unwrapping to class is not supported: " + cls);
        }

        /** {@inheritDoc} */
        @Override public String toString() {
            return "IteratorEntry [key=" + key + ']';
        }
    }
}<|MERGE_RESOLUTION|>--- conflicted
+++ resolved
@@ -1253,15 +1253,11 @@
             onMarkedObsolete();
         }
 
-<<<<<<< HEAD
         onUpdateFinished(topVer, localUpdateCntr);
 
         if (intercept)
-=======
-        if (intercept) {
             entry0.updateCounter(updateCntr0);
 
->>>>>>> caf3aaae
             cctx.config().getInterceptor().onAfterRemove(entry0);
         }
 
@@ -1579,12 +1575,6 @@
             if (lsnrCol != null) {
                 long updateCntr = nextPartCounter(AffinityTopologyVersion.NONE);
 
-<<<<<<< HEAD
-                cctx.continuousQueries().onEntryUpdated(key, val, old, isInternal() || !context().userCache(),
-                    partition(), true, false, updateCntr, AffinityTopologyVersion.NONE);
-
-                onUpdateFinished(AffinityTopologyVersion.NONE, updateCntr);
-=======
                 cctx.continuousQueries().onEntryUpdated(
                     lsnrCol,
                     key,
@@ -1597,7 +1587,8 @@
                     updateCntr,
                     null,
                     AffinityTopologyVersion.NONE);
->>>>>>> caf3aaae
+
+                onUpdateFinished(AffinityTopologyVersion.NONE, updateCntr);
             }
 
             cctx.dataStructures().onEntryUpdated(key, op == GridCacheOperation.DELETE, keepBinary);
@@ -3050,14 +3041,10 @@
                 if (!preload) {
                     updateCntr = nextPartCounter(topVer);
 
-<<<<<<< HEAD
                     onUpdateFinished(topVer, updateCntr);
                 }
 
-                drReplicate(drType, val, ver);
-=======
                 drReplicate(drType, val, ver, topVer);
->>>>>>> caf3aaae
 
                 if (!skipQryNtf) {
                     cctx.continuousQueries().onEntryUpdated(
