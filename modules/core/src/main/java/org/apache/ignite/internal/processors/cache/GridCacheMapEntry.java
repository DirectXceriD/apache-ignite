/*
 * Licensed to the Apache Software Foundation (ASF) under one or more
 * contributor license agreements.  See the NOTICE file distributed with
 * this work for additional information regarding copyright ownership.
 * The ASF licenses this file to You under the Apache License, Version 2.0
 * (the "License"); you may not use this file except in compliance with
 * the License.  You may obtain a copy of the License at
 *
 *      http://www.apache.org/licenses/LICENSE-2.0
 *
 * Unless required by applicable law or agreed to in writing, software
 * distributed under the License is distributed on an "AS IS" BASIS,
 * WITHOUT WARRANTIES OR CONDITIONS OF ANY KIND, either express or implied.
 * See the License for the specific language governing permissions and
 * limitations under the License.
 */

package org.apache.ignite.internal.processors.cache;

import java.nio.ByteBuffer;
import java.util.ArrayList;
import java.util.Collection;
import java.util.Collections;
import java.util.List;
import java.util.Map;
import java.util.UUID;
import java.util.concurrent.atomic.AtomicReference;
import javax.cache.Cache;
import javax.cache.expiry.ExpiryPolicy;
import javax.cache.processor.EntryProcessor;
import javax.cache.processor.EntryProcessorResult;
import org.apache.ignite.IgniteCache;
import org.apache.ignite.IgniteCheckedException;
import org.apache.ignite.IgniteException;
import org.apache.ignite.IgniteLogger;
import org.apache.ignite.cache.CacheAtomicWriteOrderMode;
import org.apache.ignite.cache.eviction.EvictableEntry;
import org.apache.ignite.internal.pagemem.wal.StorageException;
import org.apache.ignite.internal.pagemem.wal.record.DataEntry;
import org.apache.ignite.internal.pagemem.wal.record.DataRecord;
import org.apache.ignite.internal.processors.affinity.AffinityTopologyVersion;
import org.apache.ignite.internal.processors.cache.distributed.dht.GridDhtCacheEntry;
import org.apache.ignite.internal.processors.cache.distributed.dht.GridDhtLocalPartition;
import org.apache.ignite.internal.processors.cache.distributed.dht.atomic.GridDhtAtomicUpdateFuture;
import org.apache.ignite.internal.processors.cache.distributed.near.GridNearCacheEntry;
import org.apache.ignite.internal.processors.cache.extras.GridCacheEntryExtras;
import org.apache.ignite.internal.processors.cache.extras.GridCacheMvccEntryExtras;
import org.apache.ignite.internal.processors.cache.extras.GridCacheObsoleteEntryExtras;
import org.apache.ignite.internal.processors.cache.extras.GridCacheTtlEntryExtras;
import org.apache.ignite.internal.processors.cache.query.continuous.CacheContinuousQueryListener;
import org.apache.ignite.internal.processors.cache.transactions.IgniteInternalTx;
import org.apache.ignite.internal.processors.cache.transactions.IgniteTxEntry;
import org.apache.ignite.internal.processors.cache.transactions.IgniteTxKey;
import org.apache.ignite.internal.processors.cache.transactions.IgniteTxLocalAdapter;
import org.apache.ignite.internal.processors.cache.version.GridCachePlainVersionedEntry;
import org.apache.ignite.internal.processors.cache.version.GridCacheVersion;
import org.apache.ignite.internal.processors.cache.version.GridCacheVersionConflictContext;
import org.apache.ignite.internal.processors.cache.version.GridCacheVersionEx;
import org.apache.ignite.internal.processors.cache.version.GridCacheVersionedEntryEx;
import org.apache.ignite.internal.processors.dr.GridDrType;
import org.apache.ignite.internal.util.lang.GridClosureException;
import org.apache.ignite.internal.util.lang.GridMetadataAwareAdapter;
import org.apache.ignite.internal.util.lang.GridTuple;
import org.apache.ignite.internal.util.lang.GridTuple3;
import org.apache.ignite.internal.util.tostring.GridToStringExclude;
import org.apache.ignite.internal.util.tostring.GridToStringInclude;
import org.apache.ignite.internal.util.typedef.F;
import org.apache.ignite.internal.util.typedef.T2;
import org.apache.ignite.internal.util.typedef.T3;
import org.apache.ignite.internal.util.typedef.internal.CU;
import org.apache.ignite.internal.util.typedef.internal.S;
import org.apache.ignite.internal.util.typedef.internal.U;
import org.apache.ignite.lang.IgniteBiTuple;
import org.apache.ignite.lang.IgniteUuid;
import org.jetbrains.annotations.Nullable;

import static org.apache.ignite.events.EventType.EVT_CACHE_OBJECT_EXPIRED;
import static org.apache.ignite.events.EventType.EVT_CACHE_OBJECT_PUT;
import static org.apache.ignite.events.EventType.EVT_CACHE_OBJECT_READ;
import static org.apache.ignite.events.EventType.EVT_CACHE_OBJECT_REMOVED;
import static org.apache.ignite.internal.processors.cache.GridCacheOperation.DELETE;
import static org.apache.ignite.internal.processors.dr.GridDrType.DR_NONE;

/**
 * Adapter for cache entry.
 */
@SuppressWarnings({
    "NonPrivateFieldAccessedInSynchronizedContext", "TooBroadScope", "FieldAccessedSynchronizedAndUnsynchronized"})
public abstract class GridCacheMapEntry extends GridMetadataAwareAdapter implements GridCacheEntryEx {
    /** */
    private static final byte IS_DELETED_MASK = 0x01;

    /** */
    private static final byte IS_UNSWAPPED_MASK = 0x02;

    /** */
    private static final byte IS_SWAPPING_REQUIRED = 0x04;

    /** */
    public static final GridCacheAtomicVersionComparator ATOMIC_VER_COMPARATOR = new GridCacheAtomicVersionComparator();

    /**
     * NOTE
     * ====
     * Make sure to recalculate this value any time when adding or removing fields from entry.
     * The size should be count as follows:
     * <ul>
     * <li>Primitives: byte/boolean = 1, short = 2, int/float = 4, long/double = 8</li>
     * <li>References: 8 each</li>
     * <li>Each nested object should be analyzed in the same way as above.</li>
     * </ul>
     */
    // 7 * 8 /*references*/  + 2 * 8 /*long*/  + 1 * 4 /*int*/ + 1 * 1 /*byte*/ + array at parent = 85
    private static final int SIZE_OVERHEAD = 85 /*entry*/ + 32 /* version */ + 4 * 7 /* key + val */;

    /** Static logger to avoid re-creation. Made static for test purpose. */
    protected static final AtomicReference<IgniteLogger> logRef = new AtomicReference<>();

    /** Logger. */
    protected static volatile IgniteLogger log;

    /** Cache registry. */
    @GridToStringExclude
    protected final GridCacheContext<?, ?> cctx;

    /** Key. */
    @GridToStringInclude
    protected final KeyCacheObject key;

    /** Value. */
    @GridToStringInclude
    protected CacheObject val;

    /** Start version. */
    @GridToStringInclude
    protected final long startVer;

    /** Version. */
    @GridToStringInclude
    protected GridCacheVersion ver;

    /** Key hash code. */
    @GridToStringInclude
    private final int hash;

    /** Extras */
    @GridToStringInclude
    private GridCacheEntryExtras extras;

    /**
     * Flags:
     * <ul>
     *     <li>Deleted flag - mask {@link #IS_DELETED_MASK}</li>
     *     <li>Unswapped flag - mask {@link #IS_UNSWAPPED_MASK}</li>
     * </ul>
     */
    @GridToStringInclude
    protected byte flags;

    /**
     * @param cctx Cache context.
     * @param key Cache key.
     * @param hash Key hash value.
     * @param val Entry value.
     */
    protected GridCacheMapEntry(
        GridCacheContext<?, ?> cctx,
        KeyCacheObject key,
        int hash,
        CacheObject val
    ) {
        if (log == null)
            log = U.logger(cctx.kernalContext(), logRef, GridCacheMapEntry.class);

        key = (KeyCacheObject)cctx.kernalContext().cacheObjects().prepareForCache(key, cctx);

        assert key != null;

        this.key = key;
        this.hash = hash;
        this.cctx = cctx;

        val = cctx.kernalContext().cacheObjects().prepareForCache(val, cctx);

        synchronized (this) {
            value(val);
        }

        ver = cctx.versions().next();

        startVer = ver.order();
    }

    /** {@inheritDoc} */
    @Override public long startVersion() {
        return startVer;
    }

    /**
     * Sets entry value. If off-heap value storage is enabled, will serialize value to off-heap.
     *
     * @param val Value to store.
     */
    protected void value(@Nullable CacheObject val) {
        assert Thread.holdsLock(this);

        // In case we deal with IGFS cache, count updated data
        if (cctx.cache().isIgfsDataCache() &&
            cctx.kernalContext().igfsHelper().isIgfsBlockKey(keyValue(false))) {
            int newSize = valueLength0(val, null);
            int oldSize = valueLength0(this.val, null);

            int delta = newSize - oldSize;

            if (delta != 0 && !cctx.isNear())
                cctx.cache().onIgfsDataSizeChanged(delta);
        }

        this.val = val;
    }

    /**
     * Isolated method to get length of IGFS block.
     *
     * @param val Value.
     * @param valBytes Value bytes.
     * @return Length of value.
     */
    private int valueLength0(@Nullable CacheObject val, @Nullable IgniteBiTuple<byte[], Byte> valBytes) {
        byte[] bytes = val != null ? (byte[])val.value(cctx.cacheObjectContext(), false) : null;

        if (bytes != null)
            return bytes.length;

        if (valBytes == null)
            return 0;

        return valBytes.get1().length - (((valBytes.get2() == CacheObject.TYPE_BYTE_ARR) ? 0 : 6));
    }

    /** {@inheritDoc} */
    @Override public int memorySize() throws IgniteCheckedException {
        byte[] kb;
        byte[] vb = null;

        int extrasSize;

        synchronized (this) {
            key.prepareMarshal(cctx.cacheObjectContext());

            kb = key.valueBytes(cctx.cacheObjectContext());

            if (val != null) {
                val.prepareMarshal(cctx.cacheObjectContext());

                vb = val.valueBytes(cctx.cacheObjectContext());
            }

            extrasSize = extrasSize();
        }

        return SIZE_OVERHEAD + extrasSize + kb.length + (vb == null ? 1 : vb.length);
    }

    /** {@inheritDoc} */
    @Override public boolean isInternal() {
        return key.internal();
    }

    /** {@inheritDoc} */
    @Override public boolean isDht() {
        return false;
    }

    /** {@inheritDoc} */
    @Override public boolean isLocal() {
        return false;
    }

    /** {@inheritDoc} */
    @Override public boolean isNear() {
        return false;
    }

    /** {@inheritDoc} */
    @Override public boolean isReplicated() {
        return false;
    }

    /** {@inheritDoc} */
    @Override public boolean detached() {
        return false;
    }

    /** {@inheritDoc} */
    @Override public <K, V> GridCacheContext<K, V> context() {
        return (GridCacheContext<K, V>)cctx;
    }

    /** {@inheritDoc} */
    @Override public boolean isNew() throws GridCacheEntryRemovedException {
        assert Thread.holdsLock(this);

        checkObsolete();

        return isStartVersion();
    }

    /** {@inheritDoc} */
    @Override public synchronized boolean isNewLocked() throws GridCacheEntryRemovedException {
        checkObsolete();

        return isStartVersion();
    }

    /**
     * @return {@code True} if start version.
     */
    public boolean isStartVersion() {
        return ver.nodeOrder() == cctx.localNode().order() && ver.order() == startVer;
    }

    /** {@inheritDoc} */
    @Override public boolean valid(AffinityTopologyVersion topVer) {
        return true;
    }

    /** {@inheritDoc} */
    @Override public int partition() {
        return 0;
    }

    /** {@inheritDoc} */
    @Override public boolean partitionValid() {
        return true;
    }

    /** {@inheritDoc} */
    @Nullable @Override public GridCacheEntryInfo info() {
        GridCacheEntryInfo info = null;

        long time = U.currentTimeMillis();

        synchronized (this) {
            if (!obsolete()) {
                info = new GridCacheEntryInfo();

                info.key(key);
                info.cacheId(cctx.cacheId());

                long expireTime = expireTimeExtras();

                boolean expired = expireTime != 0 && expireTime <= time;

                info.ttl(ttlExtras());
                info.expireTime(expireTime);
                info.version(ver);
                info.setNew(isStartVersion());
                info.setDeleted(deletedUnlocked());

                if (!expired)
                    info.value(val);
            }
        }

        return info;
    }

    /** {@inheritDoc} */
    @Override public final CacheObject unswap() throws IgniteCheckedException, GridCacheEntryRemovedException {
        return unswap(true);
    }

    /** {@inheritDoc} */
    @Nullable @Override public final CacheObject unswap(boolean needVal)
        throws IgniteCheckedException, GridCacheEntryRemovedException {
        return unswap(needVal, true);
    }

    /**
     * Unswaps an entry.
     *
     * @param needVal If {@code false} then do not to deserialize value during unswap.
     * @param checkExpire If {@code true} checks for expiration, as result entry can be obsoleted or marked deleted.
     * @return Value.
     * @throws IgniteCheckedException If failed.
     * @throws GridCacheEntryRemovedException If entry was removed.
     */
    @Nullable protected CacheObject unswap(boolean needVal, boolean checkExpire)
        throws IgniteCheckedException, GridCacheEntryRemovedException {
        synchronized (this) {
            checkObsolete();

            if (isStartVersion() && ((flags & IS_UNSWAPPED_MASK) == 0)) {
                IgniteBiTuple<CacheObject, GridCacheVersion> read = cctx.offheap().read(key, partition());

                flags |= IS_UNSWAPPED_MASK;

                if (read != null) {
                    CacheObject val = read.get1();

                    update(val, 0, 0, read.get2(), false);

                    return val;
                }
            }
        }

        return null;
    }

    /**
     * @return Value bytes and flag indicating whether value is byte array.
     */
    protected IgniteBiTuple<byte[], Byte> valueBytes0() {
        assert Thread.holdsLock(this);

        assert val != null;

        try {
            byte[] bytes = val.valueBytes(cctx.cacheObjectContext());

            return new IgniteBiTuple<>(bytes, val.cacheObjectType());
        }
        catch (IgniteCheckedException e) {
            throw new IgniteException(e);
        }
    }

    /**
     * @param tx Transaction.
     * @param key Key.
     * @param reload flag.
     * @param subjId Subject ID.
     * @param taskName Task name.
     * @return Read value.
     * @throws IgniteCheckedException If failed.
     */
    @SuppressWarnings({"RedundantTypeArguments"})
    @Nullable protected Object readThrough(@Nullable IgniteInternalTx tx, KeyCacheObject key, boolean reload, UUID subjId,
        String taskName) throws IgniteCheckedException {
        return cctx.store().load(tx, key);
    }

    /** {@inheritDoc} */
    @Nullable @Override public final CacheObject innerGet(
        @Nullable GridCacheVersion ver,
        @Nullable IgniteInternalTx tx,
        boolean readThrough,
        boolean updateMetrics,
        boolean evt,
        UUID subjId,
        Object transformClo,
        String taskName,
        @Nullable IgniteCacheExpiryPolicy expirePlc,
        boolean keepBinary)
        throws IgniteCheckedException, GridCacheEntryRemovedException {
        return (CacheObject)innerGet0(
            ver,
            tx,
            readThrough,
            evt,
            updateMetrics,
            subjId,
            transformClo,
            taskName,
            expirePlc,
            false,
            keepBinary);
    }

    /** {@inheritDoc} */
    @Nullable @Override public T2<CacheObject, GridCacheVersion> innerGetVersioned(
        @Nullable GridCacheVersion ver,
        IgniteInternalTx tx,
        boolean updateMetrics,
        boolean evt,
        UUID subjId,
        Object transformClo,
        String taskName,
        @Nullable IgniteCacheExpiryPolicy expiryPlc,
        boolean keepBinary)
        throws IgniteCheckedException, GridCacheEntryRemovedException {
        return (T2<CacheObject, GridCacheVersion>)innerGet0(
            ver,
            tx,
            false,
            evt,
            updateMetrics,
            subjId,
            transformClo,
            taskName,
            expiryPlc,
            true,
            keepBinary);
    }

    /** {@inheritDoc} */
    @SuppressWarnings({"unchecked", "RedundantTypeArguments", "TooBroadScope"})
    private Object innerGet0(
        GridCacheVersion nextVer,
        IgniteInternalTx tx,
        boolean readThrough,
        boolean evt,
        boolean updateMetrics,
        UUID subjId,
        Object transformClo,
        String taskName,
        @Nullable IgniteCacheExpiryPolicy expiryPlc,
        boolean retVer,
        boolean keepBinary
    ) throws IgniteCheckedException, GridCacheEntryRemovedException {
        assert !(retVer && readThrough);

        // Disable read-through if there is no store.
        if (readThrough && !cctx.readThrough())
            readThrough = false;

        GridCacheMvccCandidate owner;

        CacheObject ret;

        GridCacheVersion startVer;
        GridCacheVersion resVer = null;

        boolean obsolete = false;
        boolean deferred = false;
        GridCacheVersion ver0 = null;

        synchronized (this) {
            checkObsolete();

            GridCacheMvcc mvcc = mvccExtras();

            owner = mvcc == null ? null : mvcc.anyOwner();

            boolean valid = valid(tx != null ? tx.topologyVersion() : cctx.affinity().affinityTopologyVersion());

            CacheObject val;

            if (valid) {
                val = this.val;

                if (val == null) {
                    if (isStartVersion()) {
                        val = unswap(true, false);
                    }
                }

                if (val != null) {
                    long expireTime = expireTimeExtras();

                    if (expireTime > 0 && (expireTime - U.currentTimeMillis() <= 0)) {
                        if (onExpired((CacheObject)cctx.unwrapTemporary(val), null)) {
                            val = null;
                            evt = false;

                            if (cctx.deferredDelete()) {
                                deferred = true;
                                ver0 = ver;
                            }
                            else
                                obsolete = true;
                        }
                    }
                }
            }
            else
                val = null;

            ret = val;

            if (ret == null) {
                if (updateMetrics && cctx.cache().configuration().isStatisticsEnabled())
                    cctx.cache().metrics0().onRead(false);
            }
            else {
                if (updateMetrics && cctx.cache().configuration().isStatisticsEnabled())
                    cctx.cache().metrics0().onRead(true);
            }

            if (evt && cctx.events().isRecordable(EVT_CACHE_OBJECT_READ)) {
                cctx.events().addEvent(
                    partition(),
                    key,
                    tx,
                    owner,
                    EVT_CACHE_OBJECT_READ,
                    ret,
                    ret != null,
                    ret,
                    ret != null,
                    subjId,
                    transformClo != null ? transformClo.getClass().getName() : null,
                    taskName,
                    keepBinary);

                // No more notifications.
                evt = false;
            }

            if (ret != null && expiryPlc != null)
                updateTtl(expiryPlc);

            if (retVer) {
                resVer = (isNear() && cctx.transactional()) ? ((GridNearCacheEntry)this).dhtVersion() : this.ver;

                if (resVer == null)
                    ret = null;
            }

            // Cache version for optimistic check.
            startVer = ver;
        }

        if (ret != null) {
            assert !obsolete;
            assert !deferred;

            // If return value is consistent, then done.
            return retVer ? new T2<>(ret, resVer) : ret;
        }

        if (obsolete) {
            onMarkedObsolete();

            throw new GridCacheEntryRemovedException();
        }

        if (deferred)
            cctx.onDeferredDelete(this, ver0);

        if (readThrough) {
            IgniteInternalTx tx0 = null;

            if (tx != null && tx.local()) {
                if (cctx.isReplicated() || cctx.isColocated() || tx.near())
                    tx0 = tx;
                else if (tx.dht()) {
                    GridCacheVersion ver = tx.nearXidVersion();

                    tx0 = cctx.dht().near().context().tm().tx(ver);
                }
            }

            Object storeVal = readThrough(tx0, key, false, subjId, taskName);

            ret = cctx.toCacheObject(storeVal);
        }

        if (ret == null && !evt)
            return null;

        synchronized (this) {
            long ttl = ttlExtras();

            // If version matched, set value.
            if (startVer.equals(ver)) {
                if (ret != null) {
                    // Detach value before index update.
                    ret = cctx.kernalContext().cacheObjects().prepareForCache(ret, cctx);

                    nextVer = nextVer != null ? nextVer : nextVersion();

                    long expTime = CU.toExpireTime(ttl);

                    // Update indexes before actual write to entry.
                    storeValue(ret, expTime, nextVer);

                    update(ret, expTime, ttl, nextVer, true);

                    if (cctx.deferredDelete() && deletedUnlocked() && !isInternal() && !detached())
                        deletedUnlocked(false);
                }

                if (evt && cctx.events().isRecordable(EVT_CACHE_OBJECT_READ))
                    cctx.events().addEvent(
                        partition(),
                        key,
                        tx,
                        owner,
                        EVT_CACHE_OBJECT_READ,
                        ret,
                        ret != null,
                        null,
                        false,
                        subjId,
                        transformClo != null ? transformClo.getClass().getName() : null,
                        taskName,
                        keepBinary);
            }
        }

        assert ret == null || !retVer;

        return ret;
    }

    /** {@inheritDoc} */
    @SuppressWarnings({"unchecked", "TooBroadScope"})
    @Nullable @Override public final CacheObject innerReload()
        throws IgniteCheckedException, GridCacheEntryRemovedException {
        CU.checkStore(cctx);

        GridCacheVersion startVer;

        boolean wasNew;

        synchronized (this) {
            checkObsolete();

            // Cache version for optimistic check.
            startVer = ver;

            wasNew = isNew();
        }

        String taskName = cctx.kernalContext().job().currentTaskName();

        // Check before load.
        CacheObject ret = cctx.toCacheObject(readThrough(null, key, true, cctx.localNodeId(), taskName));

        boolean touch = false;

        try {
            synchronized (this) {
                long ttl = ttlExtras();

                // Generate new version.
                GridCacheVersion nextVer = cctx.versions().nextForLoad(ver);

                // If entry was loaded during read step.
                if (wasNew && !isNew())
                    // Map size was updated on entry creation.
                    return ret;

                // If version matched, set value.
                if (startVer.equals(ver)) {
                    CacheObject old = this.val;

                    long expTime = CU.toExpireTime(ttl);

                    // Detach value before index update.
                    ret = cctx.kernalContext().cacheObjects().prepareForCache(ret, cctx);

                    // Update indexes.
                    if (ret != null) {
                        storeValue(ret, expTime, nextVer);

                        if (cctx.deferredDelete() && !isInternal() && !detached() && deletedUnlocked())
                            deletedUnlocked(false);
                    }
                    else {
                        removeValue(old, ver);

                        if (cctx.deferredDelete() && !isInternal() && !detached() && !deletedUnlocked())
                            deletedUnlocked(true);
                    }

                    update(ret, expTime, ttl, nextVer, true);

                    touch = true;

                    // If value was set - return, otherwise try again.
                    return ret;
                }
            }

            touch = true;

            return ret;
        }
        finally {
            if (touch)
                cctx.evicts().touch(this, cctx.affinity().affinityTopologyVersion());
        }
    }

    /**
     * @param nodeId Node ID.
     */
    protected void recordNodeId(UUID nodeId, AffinityTopologyVersion topVer) {
        // No-op.
    }

    /** {@inheritDoc} */
    @Override public final GridCacheUpdateTxResult innerSet(
        @Nullable IgniteInternalTx tx,
        UUID evtNodeId,
        UUID affNodeId,
        CacheObject val,
        boolean writeThrough,
        boolean retval,
        long ttl,
        boolean evt,
        boolean metrics,
        boolean keepBinary,
        AffinityTopologyVersion topVer,
        CacheEntryPredicate[] filter,
        GridDrType drType,
        long drExpireTime,
        @Nullable GridCacheVersion explicitVer,
        @Nullable UUID subjId,
        String taskName,
        @Nullable GridCacheVersion dhtVer,
        @Nullable Long updateCntr
    ) throws IgniteCheckedException, GridCacheEntryRemovedException {
        CacheObject old;

        boolean valid = valid(tx != null ? tx.topologyVersion() : topVer);

        // Lock should be held by now.
        if (!cctx.isAll(this, filter))
            return new GridCacheUpdateTxResult(false, null);

        final GridCacheVersion newVer;

        boolean intercept = cctx.config().getInterceptor() != null;

        Object key0 = null;
        Object val0 = null;

        long updateCntr0;

        synchronized (this) {
            checkObsolete();

            if (isNear()) {
                assert dhtVer != null;

                // It is possible that 'get' could load more recent value.
                if (!((GridNearCacheEntry)this).recordDhtVersion(dhtVer))
                    return new GridCacheUpdateTxResult(false, null);
            }

            assert tx == null || (!tx.local() && tx.onePhaseCommit()) || tx.ownsLock(this) :
                "Transaction does not own lock for update [entry=" + this + ", tx=" + tx + ']';

            // Load and remove from swap if it is new.
            boolean startVer = isStartVersion();

            boolean internal = isInternal() || !context().userCache();

            Map<UUID, CacheContinuousQueryListener> lsnrCol =
                notifyContinuousQueries(tx) ? cctx.continuousQueries().updateListeners(internal, false) : null;

            if (startVer && (retval || intercept || lsnrCol != null))
                unswap(retval);

            newVer = explicitVer != null ? explicitVer : tx == null ?
                nextVersion() : tx.writeVersion();

            assert newVer != null : "Failed to get write version for tx: " + tx;

            old = this.val;

            if (intercept) {
                val0 = cctx.unwrapBinaryIfNeeded(val, keepBinary, false);

                CacheLazyEntry e = new CacheLazyEntry(cctx, key, old, keepBinary);

                Object interceptorVal = cctx.config().getInterceptor().onBeforePut(
                    new CacheLazyEntry(cctx, key, old, keepBinary),
                    val0);

                key0 = e.key();

                if (interceptorVal == null)
                    return new GridCacheUpdateTxResult(false, (CacheObject)cctx.unwrapTemporary(old));
                else if (interceptorVal != val0)
                    val0 = cctx.unwrapTemporary(interceptorVal);

                val = cctx.toCacheObject(val0);
            }

            // Determine new ttl and expire time.
            long expireTime;

            if (drExpireTime >= 0) {
                assert ttl >= 0 : ttl;

                expireTime = drExpireTime;
            }
            else {
                if (ttl == -1L) {
                    ttl = ttlExtras();
                    expireTime = expireTimeExtras();
                }
                else
                    expireTime = CU.toExpireTime(ttl);
            }

            assert ttl >= 0 : ttl;
            assert expireTime >= 0 : expireTime;

            // Detach value before index update.
            val = cctx.kernalContext().cacheObjects().prepareForCache(val, cctx);

            assert val != null;

            storeValue(val, expireTime, newVer);

            if (cctx.deferredDelete() && deletedUnlocked() && !isInternal() && !detached())
                deletedUnlocked(false);

            updateCntr0 = nextPartCounter(topVer);

            if (updateCntr != null && updateCntr != 0)
                updateCntr0 = updateCntr;

            update(val, expireTime, ttl, newVer, true);

            drReplicate(drType, val, newVer, topVer);

            recordNodeId(affNodeId, topVer);

            if (metrics && cctx.cache().configuration().isStatisticsEnabled())
                cctx.cache().metrics0().onWrite();

            if (evt && newVer != null && cctx.events().isRecordable(EVT_CACHE_OBJECT_PUT)) {
                CacheObject evtOld = cctx.unwrapTemporary(old);

                cctx.events().addEvent(partition(),
                    key,
                    evtNodeId,
                    tx == null ? null : tx.xid(),
                    newVer,
                    EVT_CACHE_OBJECT_PUT,
                    val,
                    val != null,
                    evtOld,
                    evtOld != null || hasValueUnlocked(),
                    subjId, null, taskName,
                    keepBinary);
            }

            if (lsnrCol != null) {
                cctx.continuousQueries().onEntryUpdated(
                    lsnrCol,
                    key,
                    val,
                    old,
                    internal,
                    partition(),
                    tx.local(),
                    false,
                    updateCntr0,
                    null,
                    topVer);
            }

            cctx.dataStructures().onEntryUpdated(key, false, keepBinary);
        }

        onUpdateFinished(updateCntr0);

        if (log.isDebugEnabled())
            log.debug("Updated cache entry [val=" + val + ", old=" + old + ", entry=" + this + ']');

        // Persist outside of synchronization. The correctness of the
        // value will be handled by current transaction.
        if (writeThrough)
            cctx.store().put(tx, key, val, newVer);

        if (intercept)
            cctx.config().getInterceptor().onAfterPut(new CacheLazyEntry(cctx, key, key0, val, val0, keepBinary, updateCntr0));

        return valid ? new GridCacheUpdateTxResult(true, retval ? old : null, updateCntr0) :
            new GridCacheUpdateTxResult(false, null);
    }

    /**
     * @param cpy Copy flag.
     * @return Key value.
     */
    protected Object keyValue(boolean cpy) {
        return key.value(cctx.cacheObjectContext(), cpy);
    }

    /** {@inheritDoc} */
    @Override public final GridCacheUpdateTxResult innerRemove(
        @Nullable IgniteInternalTx tx,
        UUID evtNodeId,
        UUID affNodeId,
        boolean retval,
        boolean evt,
        boolean metrics,
        boolean keepBinary,
        AffinityTopologyVersion topVer,
        CacheEntryPredicate[] filter,
        GridDrType drType,
        @Nullable GridCacheVersion explicitVer,
        @Nullable UUID subjId,
        String taskName,
        @Nullable GridCacheVersion dhtVer,
        @Nullable Long updateCntr
    ) throws IgniteCheckedException, GridCacheEntryRemovedException {
        assert cctx.transactional();

        CacheObject old;

        GridCacheVersion newVer;

        boolean valid = valid(tx != null ? tx.topologyVersion() : topVer);

        // Lock should be held by now.
        if (!cctx.isAll(this, filter))
            return new GridCacheUpdateTxResult(false, null);

        GridCacheVersion obsoleteVer = null;

        boolean intercept = cctx.config().getInterceptor() != null;

        IgniteBiTuple<Boolean, Object> interceptRes = null;

        CacheLazyEntry entry0 = null;

        Long updateCntr0;

        boolean deferred;

        boolean marked = false;

        synchronized (this) {
            checkObsolete();

            if (isNear()) {
                assert dhtVer != null;

                // It is possible that 'get' could load more recent value.
                if (!((GridNearCacheEntry)this).recordDhtVersion(dhtVer))
                    return new GridCacheUpdateTxResult(false, null);
            }

            assert tx == null || (!tx.local() && tx.onePhaseCommit()) || tx.ownsLock(this) :
                "Transaction does not own lock for remove[entry=" + this + ", tx=" + tx + ']';

            boolean startVer = isStartVersion();

            newVer = explicitVer != null ? explicitVer : tx == null ? nextVersion() : tx.writeVersion();

            boolean internal = isInternal() || !context().userCache();

            Map<UUID, CacheContinuousQueryListener> lsnrCol =
                notifyContinuousQueries(tx) ? cctx.continuousQueries().updateListeners(internal, false) : null;

            if (startVer && (retval || intercept || lsnrCol != null))
                unswap();

            old = val;

            if (intercept) {
                entry0 = new CacheLazyEntry(cctx, key, old, keepBinary);

                interceptRes = cctx.config().getInterceptor().onBeforeRemove(entry0);

                if (cctx.cancelRemove(interceptRes)) {
                    CacheObject ret = cctx.toCacheObject(cctx.unwrapTemporary(interceptRes.get2()));

                    return new GridCacheUpdateTxResult(false, ret);
                }
            }

            if (old == null)
                old = saveValueForIndexUnlocked();

            removeValue(old, ver);

            update(null, 0, 0, newVer, true);

            if (cctx.deferredDelete() && !detached() && !isInternal()) {
                if (!deletedUnlocked()) {
                    deletedUnlocked(true);

                    if (tx != null) {
                        GridCacheMvcc mvcc = mvccExtras();

                        if (mvcc == null || mvcc.isEmpty(tx.xidVersion()))
                            clearReaders();
                        else
                            clearReader(tx.originatingNodeId());
                    }
                }
            }

            updateCntr0 = nextPartCounter(topVer);

            if (updateCntr != null && updateCntr != 0)
                updateCntr0 = updateCntr;

            drReplicate(drType, null, newVer, topVer);

            if (metrics && cctx.cache().configuration().isStatisticsEnabled())
                cctx.cache().metrics0().onRemove();

            if (tx == null)
                obsoleteVer = newVer;
            else {
                // Only delete entry if the lock is not explicit.
                if (lockedBy(tx.xidVersion()))
                    obsoleteVer = tx.xidVersion();
                else if (log.isDebugEnabled())
                    log.debug("Obsolete version was not set because lock was explicit: " + this);
            }

            if (evt && newVer != null && cctx.events().isRecordable(EVT_CACHE_OBJECT_REMOVED)) {
                CacheObject evtOld = cctx.unwrapTemporary(old);

                cctx.events().addEvent(partition(),
                    key,
                    evtNodeId,
                    tx == null ? null : tx.xid(), newVer,
                    EVT_CACHE_OBJECT_REMOVED,
                    null,
                    false,
                    evtOld,
                    evtOld != null || hasValueUnlocked(),
                    subjId,
                    null,
                    taskName,
                    keepBinary);
            }

            if (lsnrCol != null) {
                cctx.continuousQueries().onEntryUpdated(
                    lsnrCol,
                    key,
                    null,
                    old,
                    internal,
                    partition(),
                    tx.local(),
                    false,
                    updateCntr0,
                    null,
                    topVer);
            }

            cctx.dataStructures().onEntryUpdated(key, true, keepBinary);

            deferred = cctx.deferredDelete() && !detached() && !isInternal();

            if (intercept) {
                entry0.updateCounter(updateCntr0);

                cctx.config().getInterceptor().onAfterRemove(entry0);
            }

            if (!deferred) {
                // If entry is still removed.
                assert newVer == ver;

                if (obsoleteVer == null || !(marked = markObsolete0(obsoleteVer, true, null))) {
                    if (log.isDebugEnabled())
                        log.debug("Entry could not be marked obsolete (it is still used): " + this);
                }
                else {
                    recordNodeId(affNodeId, topVer);

                    if (log.isDebugEnabled())
                        log.debug("Entry was marked obsolete: " + this);
                }
            }
        }

        if (deferred)
            cctx.onDeferredDelete(this, newVer);

        if (marked) {
            assert !deferred;

            onMarkedObsolete();
        }

<<<<<<< HEAD
=======
        onUpdateFinished(updateCntr0);

        if (intercept)
            cctx.config().getInterceptor().onAfterRemove(entry0);

>>>>>>> 9f3797b5
        if (valid) {
            CacheObject ret;

            if (interceptRes != null)
                ret = cctx.toCacheObject(cctx.unwrapTemporary(interceptRes.get2()));
            else
                ret = old;

            return new GridCacheUpdateTxResult(true, ret, updateCntr0);
        }
        else
            return new GridCacheUpdateTxResult(false, null);
    }

    /**
     * @param tx Transaction.
     * @return {@code True} if should notify continuous query manager.
     */
    private boolean notifyContinuousQueries(@Nullable IgniteInternalTx tx) {
        return cctx.isLocal() ||
            cctx.isReplicated() ||
            (!isNear() && !(tx != null && tx.onePhaseCommit() && !tx.local()));
    }

    /** {@inheritDoc} */
    @SuppressWarnings("unchecked")
    @Override public GridTuple3<Boolean, Object, EntryProcessorResult<Object>> innerUpdateLocal(
        GridCacheVersion ver,
        GridCacheOperation op,
        @Nullable Object writeObj,
        @Nullable Object[] invokeArgs,
        boolean writeThrough,
        boolean readThrough,
        boolean retval,
        boolean keepBinary,
        @Nullable ExpiryPolicy expiryPlc,
        boolean evt,
        boolean metrics,
        @Nullable CacheEntryPredicate[] filter,
        boolean intercept,
        @Nullable UUID subjId,
        String taskName
    ) throws IgniteCheckedException, GridCacheEntryRemovedException {
        assert cctx.isLocal() && cctx.atomic();

        CacheObject old;

        boolean res = true;

        IgniteBiTuple<Boolean, ?> interceptorRes = null;

        EntryProcessorResult<Object> invokeRes = null;

        synchronized (this) {
            boolean internal = isInternal() || !context().userCache();

            Map<UUID, CacheContinuousQueryListener> lsnrCol =
                cctx.continuousQueries().updateListeners(internal, false);

            boolean needVal = retval ||
                intercept ||
                op == GridCacheOperation.TRANSFORM ||
                !F.isEmpty(filter) ||
                lsnrCol != null;

            checkObsolete();

            // Load and remove from swap if it is new.
            if (isNew())
                unswap(retval, false);

            old = val;

            boolean readFromStore = false;

            Object old0 = null;

            if (readThrough && needVal && old == null &&
                (cctx.readThrough() && (op == GridCacheOperation.TRANSFORM || cctx.loadPreviousValue()))) {
                    old0 = readThrough(null, key, false, subjId, taskName);

                old = cctx.toCacheObject(old0);

                long ttl = CU.TTL_ETERNAL;
                long expireTime = CU.EXPIRE_TIME_ETERNAL;

                if (expiryPlc != null && old != null) {
                    ttl = CU.toTtl(expiryPlc.getExpiryForCreation());

                    if (ttl == CU.TTL_ZERO) {
                        ttl = CU.TTL_MINIMUM;
                        expireTime = CU.expireTimeInPast();
                    }
                    else if (ttl == CU.TTL_NOT_CHANGED)
                        ttl = CU.TTL_ETERNAL;
                    else
                        expireTime = CU.toExpireTime(ttl);
                }

                // Detach value before index update.
                old = cctx.kernalContext().cacheObjects().prepareForCache(old, cctx);

                if (old != null)
                    storeValue(old, expireTime, ver);
                else
                    removeValue(null, ver);

                update(old, expireTime, ttl, ver, true);
            }

            // Apply metrics.
            if (metrics && cctx.cache().configuration().isStatisticsEnabled() && needVal) {
                // PutIfAbsent methods mustn't update hit/miss statistics
                if (op != GridCacheOperation.UPDATE || F.isEmpty(filter) || !cctx.putIfAbsentFilter(filter))
                    cctx.cache().metrics0().onRead(old != null);
            }

            // Check filter inside of synchronization.
            if (!F.isEmpty(filter)) {
                boolean pass = cctx.isAllLocked(this, filter);

                if (!pass) {
                    if (expiryPlc != null && !readFromStore && !cctx.putIfAbsentFilter(filter) && hasValueUnlocked())
                        updateTtl(expiryPlc);

                    Object val = retval ?
                        cctx.cacheObjectContext().unwrapBinaryIfNeeded(CU.value(old, cctx, false), keepBinary, false)
                        : null;

                    return new T3<>(false, val, null);
                }
            }

            String transformCloClsName = null;

            CacheObject updated;

            Object key0 = null;
            Object updated0 = null;

            // Calculate new value.
            if (op == GridCacheOperation.TRANSFORM) {
                transformCloClsName = writeObj.getClass().getName();

                EntryProcessor<Object, Object, ?> entryProcessor = (EntryProcessor<Object, Object, ?>)writeObj;

                assert entryProcessor != null;

                CacheInvokeEntry<Object, Object> entry = new CacheInvokeEntry<>(key, old, version(), keepBinary, this);

                try {
                    Object computed = entryProcessor.process(entry, invokeArgs);

                    if (entry.modified()) {
                        updated0 = cctx.unwrapTemporary(entry.getValue());

                        updated = cctx.toCacheObject(updated0);
                    }
                    else
                        updated = old;

                    key0 = entry.key();

                    invokeRes = computed != null ? CacheInvokeResult.fromResult(cctx.unwrapTemporary(computed)) : null;
                }
                catch (Exception e) {
                    updated = old;

                    invokeRes = CacheInvokeResult.fromError(e);
                }

                if (!entry.modified()) {
                    if (expiryPlc != null && !readFromStore && hasValueUnlocked())
                        updateTtl(expiryPlc);

                    return new GridTuple3<>(false, null, invokeRes);
                }
            }
            else
                updated = (CacheObject)writeObj;

            op = updated == null ? GridCacheOperation.DELETE : GridCacheOperation.UPDATE;

            if (intercept) {
                CacheLazyEntry e;

                if (op == GridCacheOperation.UPDATE) {
                    updated0 = value(updated0, updated, keepBinary, false);

                    e = new CacheLazyEntry(cctx, key, key0, old, old0, keepBinary);

                    Object interceptorVal = cctx.config().getInterceptor().onBeforePut(e, updated0);

                    if (interceptorVal == null)
                        return new GridTuple3<>(false, cctx.unwrapTemporary(value(old0, old, keepBinary, false)), invokeRes);
                    else {
                        updated0 = cctx.unwrapTemporary(interceptorVal);

                        updated = cctx.toCacheObject(updated0);
                    }
                }
                else {
                    e = new CacheLazyEntry(cctx, key, key0, old, old0, keepBinary);

                    interceptorRes = cctx.config().getInterceptor().onBeforeRemove(e);

                    if (cctx.cancelRemove(interceptorRes))
                        return new GridTuple3<>(false, cctx.unwrapTemporary(interceptorRes.get2()), invokeRes);
                }

                key0 = e.key();
                old0 = e.value();
            }

            boolean hadVal = hasValueUnlocked();

            long ttl = CU.TTL_ETERNAL;
            long expireTime = CU.EXPIRE_TIME_ETERNAL;

            if (op == GridCacheOperation.UPDATE) {
                if (expiryPlc != null) {
                    ttl = CU.toTtl(hadVal ? expiryPlc.getExpiryForUpdate() : expiryPlc.getExpiryForCreation());

                    if (ttl == CU.TTL_NOT_CHANGED) {
                        ttl = ttlExtras();
                        expireTime = expireTimeExtras();
                    }
                    else if (ttl != CU.TTL_ZERO)
                        expireTime = CU.toExpireTime(ttl);
                }
                else {
                    ttl = ttlExtras();
                    expireTime = expireTimeExtras();
                }
            }

            if (ttl == CU.TTL_ZERO)
                op = GridCacheOperation.DELETE;

            boolean hasValPtr = false;

            // Try write-through.
            if (op == GridCacheOperation.UPDATE) {
                // Detach value before index update.
                updated = cctx.kernalContext().cacheObjects().prepareForCache(updated, cctx);

                if (writeThrough)
                    // Must persist inside synchronization in non-tx mode.
                    cctx.store().put(null, key, updated, ver);

                storeValue(updated, expireTime, ver);

                assert ttl != CU.TTL_ZERO;

                update(updated, expireTime, ttl, ver, true);

                if (evt) {
                    CacheObject evtOld = null;

                    if (transformCloClsName != null && cctx.events().isRecordable(EVT_CACHE_OBJECT_READ)) {
                        evtOld = cctx.unwrapTemporary(old);

                        cctx.events().addEvent(partition(), key, cctx.localNodeId(), null,
                            (GridCacheVersion)null, EVT_CACHE_OBJECT_READ, evtOld, evtOld != null || hadVal, evtOld,
                            evtOld != null || hadVal, subjId, transformCloClsName, taskName, keepBinary);
                    }

                    if (cctx.events().isRecordable(EVT_CACHE_OBJECT_PUT)) {
                        if (evtOld == null)
                            evtOld = cctx.unwrapTemporary(old);

                        cctx.events().addEvent(partition(), key, cctx.localNodeId(), null,
                            (GridCacheVersion)null, EVT_CACHE_OBJECT_PUT, updated, updated != null, evtOld,
                            evtOld != null || hadVal, subjId, null, taskName, keepBinary);
                    }
                }
            }
            else {
                if (writeThrough)
                    // Must persist inside synchronization in non-tx mode.
                    cctx.store().remove(null, key);

                if (old == null)
                    old = saveValueForIndexUnlocked();

                removeValue(old, this.ver);

                update(null, CU.TTL_ETERNAL, CU.EXPIRE_TIME_ETERNAL, ver, true);

                if (evt) {
                    CacheObject evtOld = null;

                    if (transformCloClsName != null && cctx.events().isRecordable(EVT_CACHE_OBJECT_READ))
                        cctx.events().addEvent(partition(), key, cctx.localNodeId(), null,
                            (GridCacheVersion)null, EVT_CACHE_OBJECT_READ, evtOld, evtOld != null || hadVal, evtOld,
                            evtOld != null || hadVal, subjId, transformCloClsName, taskName, keepBinary);

                    if (cctx.events().isRecordable(EVT_CACHE_OBJECT_REMOVED)) {
                        if (evtOld == null)
                            evtOld = cctx.unwrapTemporary(old);

                        cctx.events().addEvent(partition(), key, cctx.localNodeId(), null, (GridCacheVersion)null,
                            EVT_CACHE_OBJECT_REMOVED, null, false, evtOld, evtOld != null || hadVal, subjId, null,
                            taskName, keepBinary);
                    }
                }

                res = hadVal;
            }

            if (res)
                updateMetrics(op, metrics);

            if (lsnrCol != null) {
                long updateCntr = nextPartCounter(AffinityTopologyVersion.NONE);

                cctx.continuousQueries().onEntryUpdated(
                    lsnrCol,
                    key,
                    val,
                    old,
                    internal,
                    partition(),
                    true,
                    false,
                    updateCntr,
                    null,
                    AffinityTopologyVersion.NONE);

                onUpdateFinished(updateCntr);
            }

            cctx.dataStructures().onEntryUpdated(key, op == GridCacheOperation.DELETE, keepBinary);

            if (intercept) {
                if (op == GridCacheOperation.UPDATE)
                    cctx.config().getInterceptor().onAfterPut(new CacheLazyEntry(cctx, key, key0, updated, updated0, keepBinary, 0L));
                else
                    cctx.config().getInterceptor().onAfterRemove(new CacheLazyEntry(cctx, key, key0, old, old0, keepBinary, 0L));
            }
        }

        return new GridTuple3<>(res,
            cctx.unwrapTemporary(interceptorRes != null ?
                interceptorRes.get2() :
                cctx.cacheObjectContext().unwrapBinaryIfNeeded(old, keepBinary, false)),
            invokeRes);
    }

    /** {@inheritDoc} */
    @SuppressWarnings("unchecked")
    @Override public GridCacheUpdateAtomicResult innerUpdate(
        GridCacheVersion newVer,
        final UUID evtNodeId,
        final UUID affNodeId,
        GridCacheOperation op,
        @Nullable Object writeObj,
        @Nullable final Object[] invokeArgs,
        final boolean writeThrough,
        final boolean readThrough,
        final boolean retval,
        final boolean keepBinary,
        @Nullable final IgniteCacheExpiryPolicy expiryPlc,
        final boolean evt,
        final boolean metrics,
        final boolean primary,
        final boolean verCheck,
        final AffinityTopologyVersion topVer,
        @Nullable final CacheEntryPredicate[] filter,
        final GridDrType drType,
        final long explicitTtl,
        final long explicitExpireTime,
        @Nullable GridCacheVersion conflictVer,
        final boolean conflictResolve,
        final boolean intercept,
        @Nullable final UUID subjId,
        final String taskName,
        @Nullable final CacheObject prevVal,
        @Nullable final Long updateCntr,
        @Nullable GridDhtAtomicUpdateFuture fut
    ) throws IgniteCheckedException, GridCacheEntryRemovedException, GridClosureException {
        assert cctx.atomic();

        boolean res = true;

        CacheObject oldVal;
        CacheObject updated;

        GridCacheVersion enqueueVer = null;

        GridCacheVersionConflictContext<?, ?> conflictCtx = null;

        IgniteBiTuple<Object, Exception> invokeRes = null;

        // System TTL/ET which may have special values.
        long newSysTtl;
        long newSysExpireTime;

        // TTL/ET which will be passed to entry on update.
        long newTtl;
        long newExpireTime;

        Object key0 = null;
        Object updated0 = null;

        Long updateCntr0 = null;

        synchronized (this) {
            boolean internal = isInternal() || !context().userCache();

            Map<UUID, CacheContinuousQueryListener> lsnrs = cctx.continuousQueries().updateListeners(internal, false);

            boolean needVal = lsnrs != null || intercept || retval || op == GridCacheOperation.TRANSFORM
                || !F.isEmptyOrNulls(filter);

            checkObsolete();

            // Load and remove from swap if it is new.
            if (isStartVersion())
                unswap(retval, false);

            Object transformClo = null;

            // Request-level conflict resolution is needed, i.e. we do not know who will win in advance.
            if (conflictResolve) {
                GridCacheVersion oldConflictVer = version().conflictVersion();

                // Cache is conflict-enabled.
                if (cctx.conflictNeedResolve()) {
                    // Get new value, optionally unmarshalling and/or transforming it.
                    Object writeObj0;

                    if (op == GridCacheOperation.TRANSFORM) {
                        transformClo = writeObj;

                        EntryProcessor<Object, Object, ?> entryProcessor = (EntryProcessor<Object, Object, ?>)writeObj;

                        oldVal = this.val;

                        CacheInvokeEntry<Object, Object> entry = new CacheInvokeEntry(key, oldVal, version(),
                            keepBinary, this);

                        try {
                            Object computed = entryProcessor.process(entry, invokeArgs);

                            if (entry.modified()) {
                                writeObj0 = cctx.unwrapTemporary(entry.getValue());
                                writeObj = cctx.toCacheObject(writeObj0);
                            }
                            else {
                                writeObj = oldVal;
                                writeObj0 = cctx.unwrapBinaryIfNeeded(oldVal, keepBinary, false);
                            }

                            key0 = entry.key();

                            if (computed != null)
                                invokeRes = new IgniteBiTuple(cctx.unwrapTemporary(computed), null);
                        }
                        catch (Exception e) {
                            invokeRes = new IgniteBiTuple(null, e);

                            writeObj = oldVal;
                            writeObj0 = cctx.unwrapBinaryIfNeeded(oldVal, keepBinary, false);
                        }
                    }
                    else
                        writeObj0 = cctx.unwrapBinaryIfNeeded(writeObj, keepBinary, false);

                    GridTuple3<Long, Long, Boolean> expiration = ttlAndExpireTime(expiryPlc,
                        explicitTtl,
                        explicitExpireTime);

                    // Prepare old and new entries for conflict resolution.
                    GridCacheVersionedEntryEx oldEntry = versionedEntry(keepBinary);
                    GridCacheVersionedEntryEx newEntry = new GridCachePlainVersionedEntry<>(
                        oldEntry.key(),
                        writeObj0,
                        expiration.get1(),
                        expiration.get2(),
                        conflictVer != null ? conflictVer : newVer);

                    // Resolve conflict.
                    conflictCtx = cctx.conflictResolve(oldEntry, newEntry, verCheck);

                    assert conflictCtx != null;

                    boolean ignoreTime = cctx.config().getAtomicWriteOrderMode() == CacheAtomicWriteOrderMode.PRIMARY;

                    // Use old value?
                    if (conflictCtx.isUseOld()) {
                        GridCacheVersion newConflictVer = conflictVer != null ? conflictVer : newVer;

                        // Handle special case with atomic comparator.
                        if (!isNew() &&                                                                       // Not initial value,
                            verCheck &&                                                                       // and atomic version check,
                            oldConflictVer.dataCenterId() == newConflictVer.dataCenterId() &&                 // and data centers are equal,
                            ATOMIC_VER_COMPARATOR.compare(oldConflictVer, newConflictVer, ignoreTime) == 0 && // and both versions are equal,
                            cctx.writeThrough() &&                                                            // and store is enabled,
                            primary)                                                                          // and we are primary.
                        {
                            CacheObject val = this.val;

                            if (val == null) {
                                assert deletedUnlocked();

                                cctx.store().remove(null, key);
                            }
                            else
                                cctx.store().put(null, key, val, ver);
                        }

                        return new GridCacheUpdateAtomicResult(false,
                            retval ? this.val : null,
                            null,
                            invokeRes,
                            CU.TTL_ETERNAL,
                            CU.EXPIRE_TIME_ETERNAL,
                            null,
                            null,
                            false,
                            updateCntr0 == null ? 0 : updateCntr0);
                    }
                    // Will update something.
                    else {
                        // Merge is a local update which override passed value bytes.
                        if (conflictCtx.isMerge()) {
                            writeObj = cctx.toCacheObject(conflictCtx.mergeValue());

                            conflictVer = null;
                        }
                        else
                            assert conflictCtx.isUseNew();

                        // Update value is known at this point, so update operation type.
                        op = writeObj != null ? GridCacheOperation.UPDATE : GridCacheOperation.DELETE;
                    }
                }
                else
                    // Nullify conflict version on this update, so that we will use regular version during next updates.
                    conflictVer = null;
            }

            boolean ignoreTime = cctx.config().getAtomicWriteOrderMode() == CacheAtomicWriteOrderMode.PRIMARY;

            // Perform version check only in case there was no explicit conflict resolution.
            if (conflictCtx == null) {
                if (verCheck) {
                    if (!isNew() && ATOMIC_VER_COMPARATOR.compare(ver, newVer, ignoreTime) >= 0) {
                        if (ATOMIC_VER_COMPARATOR.compare(ver, newVer, ignoreTime) == 0 && cctx.writeThrough() && primary) {
                            if (log.isDebugEnabled())
                                log.debug("Received entry update with same version as current (will update store) " +
                                    "[entry=" + this + ", newVer=" + newVer + ']');

                            CacheObject val = this.val;

                            if (val == null) {
                                assert deletedUnlocked();

                                cctx.store().remove(null, key);
                            }
                            else
                                cctx.store().put(null, key, val, ver);
                        }
                        else {
                            if (log.isDebugEnabled())
                                log.debug("Received entry update with smaller version than current (will ignore) " +
                                    "[entry=" + this + ", newVer=" + newVer + ']');
                        }

                        if (!cctx.isNear()) {
                            CacheObject evtVal;

                            if (op == GridCacheOperation.TRANSFORM) {
                                EntryProcessor<Object, Object, ?> entryProcessor =
                                    (EntryProcessor<Object, Object, ?>)writeObj;

                                CacheInvokeEntry<Object, Object> entry =
                                    new CacheInvokeEntry<>(key, prevVal, version(), keepBinary, this);

                                try {
                                    entryProcessor.process(entry, invokeArgs);

                                    evtVal = entry.modified() ?
                                        cctx.toCacheObject(cctx.unwrapTemporary(entry.getValue())) : prevVal;
                                }
                                catch (Exception ignore) {
                                    evtVal = prevVal;
                                }
                            }
                            else
                                evtVal = (CacheObject)writeObj;

                            updateCntr0 = nextPartCounter(topVer);

                            if (updateCntr != null)
                                updateCntr0 = updateCntr;

                            onUpdateFinished(updateCntr0);

                            cctx.continuousQueries().onEntryUpdated(
                                key,
                                evtVal,
                                prevVal,
                                isInternal() || !context().userCache(),
                                partition(),
                                primary,
                                false,
                                updateCntr0,
                                null,
                                topVer);
                        }

                        return new GridCacheUpdateAtomicResult(false,
                            retval ? this.val : null,
                            null,
                            invokeRes,
                            CU.TTL_ETERNAL,
                            CU.EXPIRE_TIME_ETERNAL,
                            null,
                            null,
                            false,
                            0);
                    }
                }
                else
                    assert isNew() || ATOMIC_VER_COMPARATOR.compare(ver, newVer, ignoreTime) <= 0 :
                        "Invalid version for inner update [isNew=" + isNew() + ", entry=" + this + ", newVer=" + newVer + ']';
            }

            // Prepare old value and value bytes.
            oldVal = this.val;

            // Possibly read value from store.
            boolean readFromStore = false;

            Object old0 = null;

            if (readThrough && needVal && oldVal == null && (cctx.readThrough() &&
                (op == GridCacheOperation.TRANSFORM || cctx.loadPreviousValue()))) {
                old0 = readThrough(null, key, false, subjId, taskName);

                oldVal = cctx.toCacheObject(old0);

                readFromStore = true;

                // Detach value before index update.
                oldVal = cctx.kernalContext().cacheObjects().prepareForCache(oldVal, cctx);

                // Calculate initial TTL and expire time.
                long initTtl;
                long initExpireTime;

                if (expiryPlc != null && oldVal != null) {
                    IgniteBiTuple<Long, Long> initTtlAndExpireTime = initialTtlAndExpireTime(expiryPlc);

                    initTtl = initTtlAndExpireTime.get1();
                    initExpireTime = initTtlAndExpireTime.get2();
                }
                else {
                    initTtl = CU.TTL_ETERNAL;
                    initExpireTime = CU.EXPIRE_TIME_ETERNAL;
                }

                if (oldVal != null)
                    storeValue(oldVal, initExpireTime, ver);
                else
                    removeValue(null, ver);

                update(oldVal, initExpireTime, initTtl, ver, true);

                if (deletedUnlocked() && oldVal != null && !isInternal())
                    deletedUnlocked(false);
            }

            // Apply metrics.
            if (metrics && cctx.cache().configuration().isStatisticsEnabled() && needVal) {
                // PutIfAbsent methods mustn't update hit/miss statistics
                if (op != GridCacheOperation.UPDATE || F.isEmpty(filter) || !cctx.putIfAbsentFilter(filter))
                    cctx.cache().metrics0().onRead(oldVal != null);
            }

            // Check filter inside of synchronization.
            if (!F.isEmptyOrNulls(filter)) {
                boolean pass = cctx.isAllLocked(this, filter);

                if (!pass) {
                    if (expiryPlc != null && !readFromStore && hasValueUnlocked() && !cctx.putIfAbsentFilter(filter))
                        updateTtl(expiryPlc);

                    return new GridCacheUpdateAtomicResult(false,
                        retval ? oldVal : null,
                        null,
                        invokeRes,
                        CU.TTL_ETERNAL,
                        CU.EXPIRE_TIME_ETERNAL,
                        null,
                        null,
                        false,
                        updateCntr0 == null ? 0 : updateCntr0);
                }
            }

            // Calculate new value in case we met transform.
            if (op == GridCacheOperation.TRANSFORM) {
                assert conflictCtx == null : "Cannot be TRANSFORM here if conflict resolution was performed earlier.";

                transformClo = writeObj;

                EntryProcessor<Object, Object, ?> entryProcessor = (EntryProcessor<Object, Object, ?>)writeObj;

                CacheInvokeEntry<Object, Object> entry = new CacheInvokeEntry(key, oldVal, version(), keepBinary, this);

                try {
                    Object computed = entryProcessor.process(entry, invokeArgs);

                    if (entry.modified()) {
                        updated0 = cctx.unwrapTemporary(entry.getValue());
                        updated = cctx.toCacheObject(updated0);
                    }
                    else
                        updated = oldVal;

                    key0 = entry.key();

                    if (computed != null)
                        invokeRes = new IgniteBiTuple(cctx.unwrapTemporary(computed), null);
                }
                catch (Exception e) {
                    invokeRes = new IgniteBiTuple(null, e);

                    updated = oldVal;
                }

                if (!entry.modified()) {
                    if (expiryPlc != null && !readFromStore && hasValueUnlocked())
                        updateTtl(expiryPlc);

                    return new GridCacheUpdateAtomicResult(false,
                        retval ? oldVal : null,
                        null,
                        invokeRes,
                        CU.TTL_ETERNAL,
                        CU.EXPIRE_TIME_ETERNAL,
                        null,
                        null,
                        false,
                        updateCntr0 == null ? 0 : updateCntr0);
                }
            }
            else
                updated = (CacheObject)writeObj;

            op = updated == null ? GridCacheOperation.DELETE : GridCacheOperation.UPDATE;

            assert op == GridCacheOperation.UPDATE || (op == GridCacheOperation.DELETE && updated == null);

            boolean hadVal = hasValueUnlocked();

            // Incorporate conflict version into new version if needed.
            if (conflictVer != null && conflictVer != newVer)
                newVer = new GridCacheVersionEx(newVer.topologyVersion(),
                    newVer.globalTime(),
                    newVer.order(),
                    newVer.nodeOrder(),
                    newVer.dataCenterId(),
                    conflictVer);

            if (op == GridCacheOperation.UPDATE) {
                // Conflict context is null if there were no explicit conflict resolution.
                if (conflictCtx == null) {
                    // Calculate TTL and expire time for local update.
                    if (explicitTtl != CU.TTL_NOT_CHANGED) {
                        // If conflict existed, expire time must be explicit.
                        assert conflictVer == null || explicitExpireTime != CU.EXPIRE_TIME_CALCULATE;

                        newSysTtl = newTtl = explicitTtl;
                        newSysExpireTime = explicitExpireTime;

                        newExpireTime = explicitExpireTime != CU.EXPIRE_TIME_CALCULATE ?
                            explicitExpireTime : CU.toExpireTime(explicitTtl);
                    }
                    else {
                        newSysTtl = expiryPlc == null ? CU.TTL_NOT_CHANGED :
                            hadVal ? expiryPlc.forUpdate() : expiryPlc.forCreate();

                        if (newSysTtl == CU.TTL_NOT_CHANGED) {
                            newSysExpireTime = CU.EXPIRE_TIME_CALCULATE;
                            newTtl = ttlExtras();
                            newExpireTime = expireTimeExtras();
                        }
                        else if (newSysTtl == CU.TTL_ZERO) {
                            op = GridCacheOperation.DELETE;

                            newSysTtl = CU.TTL_NOT_CHANGED;
                            newSysExpireTime = CU.EXPIRE_TIME_CALCULATE;

                            newTtl = CU.TTL_ETERNAL;
                            newExpireTime = CU.EXPIRE_TIME_ETERNAL;

                            updated = null;
                        }
                        else {
                            newSysExpireTime = CU.EXPIRE_TIME_CALCULATE;
                            newTtl = newSysTtl;
                            newExpireTime = CU.toExpireTime(newTtl);
                        }
                    }
                }
                else {
                    newSysTtl = newTtl = conflictCtx.ttl();
                    newSysExpireTime = newExpireTime = conflictCtx.expireTime();
                }
            }
            else {
                assert op == GridCacheOperation.DELETE;

                newSysTtl = CU.TTL_NOT_CHANGED;
                newSysExpireTime = CU.EXPIRE_TIME_CALCULATE;

                newTtl = CU.TTL_ETERNAL;
                newExpireTime = CU.EXPIRE_TIME_ETERNAL;
            }

            // TTL and expire time must be resolved at this point.
            assert newTtl != CU.TTL_NOT_CHANGED && newTtl != CU.TTL_ZERO && newTtl >= 0;
            assert newExpireTime != CU.EXPIRE_TIME_CALCULATE && newExpireTime >= 0;

            IgniteBiTuple<Boolean, Object> interceptRes = null;

            boolean hasValPtr = false;

            // Actual update.
            if (op == GridCacheOperation.UPDATE) {
                if (log.isTraceEnabled()) {
                    log.trace("innerUpdate [key=" + key +
                        ", entry=" + System.identityHashCode(this) + ']');
                }

                if (intercept) {
                    updated0 = value(updated0, updated, keepBinary, false);

                    Object interceptorVal = cctx.config().getInterceptor()
                        .onBeforePut(new CacheLazyEntry(cctx, key, key0, oldVal, old0, keepBinary), updated0);

                    if (interceptorVal == null)
                        return new GridCacheUpdateAtomicResult(false,
                            retval ? oldVal : null,
                            null,
                            invokeRes,
                            CU.TTL_ETERNAL,
                            CU.EXPIRE_TIME_ETERNAL,
                            null,
                            null,
                            false,
                            updateCntr0 == null ? 0 : updateCntr0);
                    else if (interceptorVal != updated0) {
                        updated0 = cctx.unwrapTemporary(interceptorVal);

                        updated = cctx.toCacheObject(updated0);
                    }
                }

                // Try write-through.
                if (writeThrough)
                    // Must persist inside synchronization in non-tx mode.
                    cctx.store().put(null, key, updated, newVer);

                if (!hadVal) {
                    boolean new0 = isNew();

                    assert deletedUnlocked() || new0 || isInternal(): "Invalid entry [entry=" + this + ", locNodeId=" +
                        cctx.localNodeId() + ']';

                    if (!new0 && !isInternal())
                        deletedUnlocked(false);
                }
                else {
                    assert !deletedUnlocked() : "Invalid entry [entry=" + this +
                        ", locNodeId=" + cctx.localNodeId() + ']';

                    // Do not change size.
                }

                updated = cctx.kernalContext().cacheObjects().prepareForCache(updated, cctx);

                updateCntr0 = nextPartCounter(topVer);

                if (updateCntr != null)
                    updateCntr0 = updateCntr;

                logUpdate(op, updated, newVer, updateCntr0);

                storeValue(updated, newExpireTime, newVer);

                update(updated, newExpireTime, newTtl, newVer, true);

                drReplicate(drType, updated, newVer, topVer);

                recordNodeId(affNodeId, topVer);

                if (evt) {
                    CacheObject evtOld = null;

                    if (transformClo != null && cctx.events().isRecordable(EVT_CACHE_OBJECT_READ)) {
                        evtOld = cctx.unwrapTemporary(oldVal);

                        cctx.events().addEvent(partition(), key, evtNodeId, null,
                            newVer, EVT_CACHE_OBJECT_READ, evtOld, evtOld != null || hadVal, evtOld,
                            evtOld != null || hadVal, subjId, transformClo.getClass().getName(), taskName,
                            keepBinary);
                    }

                    if (newVer != null && cctx.events().isRecordable(EVT_CACHE_OBJECT_PUT)) {
                        if (evtOld == null)
                            evtOld = cctx.unwrapTemporary(oldVal);

                        cctx.events().addEvent(partition(), key, evtNodeId, null,
                            newVer, EVT_CACHE_OBJECT_PUT, updated, updated != null, evtOld,
                            evtOld != null || hadVal, subjId, null, taskName, keepBinary);
                    }
                }
            }
            else {
                if (intercept) {
                    interceptRes = cctx.config().getInterceptor().onBeforeRemove(new CacheLazyEntry(cctx, key, key0,
                        oldVal, old0, keepBinary, updateCntr0));

                    if (cctx.cancelRemove(interceptRes))
                        return new GridCacheUpdateAtomicResult(false,
                            cctx.toCacheObject(cctx.unwrapTemporary(interceptRes.get2())),
                            null,
                            invokeRes,
                            CU.TTL_ETERNAL,
                            CU.EXPIRE_TIME_ETERNAL,
                            null,
                            null,
                            false,
                            updateCntr0 == null ? 0 : updateCntr0);
                }

                if (writeThrough)
                    // Must persist inside synchronization in non-tx mode.
                    cctx.store().remove(null, key);

                if (oldVal == null)
                    oldVal = saveValueForIndexUnlocked();

                updateCntr0 = nextPartCounter(topVer);

                if (updateCntr != null)
                    updateCntr0 = updateCntr;

                logUpdate(op, null, newVer, updateCntr0);

                removeValue(oldVal, ver);

                if (hadVal) {
                    assert !deletedUnlocked();

                    if (!isInternal())
                        deletedUnlocked(true);
                }
                else {
                    boolean new0 = isNew();

                    assert deletedUnlocked() || new0 || isInternal() : "Invalid entry [entry=" + this + ", locNodeId=" +
                        cctx.localNodeId() + ']';

                    if (new0) {
                        if (!isInternal())
                            deletedUnlocked(true);
                    }
                }

                enqueueVer = newVer;

                // Clear value on backup. Entry will be removed from cache when it got evicted from queue.
                update(null, CU.TTL_ETERNAL, CU.EXPIRE_TIME_ETERNAL, newVer, true);

                assert newSysTtl == CU.TTL_NOT_CHANGED;
                assert newSysExpireTime == CU.EXPIRE_TIME_CALCULATE;

                clearReaders();

                recordNodeId(affNodeId, topVer);

                drReplicate(drType, null, newVer, topVer);

                if (evt) {
                    CacheObject evtOld = null;

                    if (transformClo != null && cctx.events().isRecordable(EVT_CACHE_OBJECT_READ)) {
                        evtOld = cctx.unwrapTemporary(oldVal);

                        cctx.events().addEvent(partition(), key, evtNodeId, null,
                            newVer, EVT_CACHE_OBJECT_READ, evtOld, evtOld != null || hadVal, evtOld,
                            evtOld != null || hadVal, subjId, transformClo.getClass().getName(), taskName,
                            keepBinary);
                    }

                    if (newVer != null && cctx.events().isRecordable(EVT_CACHE_OBJECT_REMOVED)) {
                        if (evtOld == null)
                            evtOld = cctx.unwrapTemporary(oldVal);

                        cctx.events().addEvent(partition(), key, evtNodeId, null, newVer,
                            EVT_CACHE_OBJECT_REMOVED, null, false, evtOld, evtOld != null || hadVal,
                            subjId, null, taskName, keepBinary);
                    }
                }

                res = hadVal;
            }

            if (res)
                updateMetrics(op, metrics);

            // Continuous query filter should be perform under lock.
            if (lsnrs != null) {
                CacheObject evtVal = cctx.unwrapTemporary(updated);
                CacheObject evtOldVal = cctx.unwrapTemporary(oldVal);

                cctx.continuousQueries().onEntryUpdated(lsnrs, key, evtVal, evtOldVal, internal,
                    partition(), primary, false, updateCntr0, fut, topVer);
            }

            cctx.dataStructures().onEntryUpdated(key, op == GridCacheOperation.DELETE, keepBinary);

            if (intercept) {
                if (op == GridCacheOperation.UPDATE)
                    cctx.config().getInterceptor().onAfterPut(new CacheLazyEntry(
                        cctx,
                        key,
                        key0,
                        updated,
                        updated0,
                        keepBinary,
                        updateCntr0));
                else
                    cctx.config().getInterceptor().onAfterRemove(new CacheLazyEntry(
                        cctx,
                        key,
                        key0,
                        oldVal,
                        old0,
                        keepBinary,
                        updateCntr0));

                if (interceptRes != null)
                    oldVal = cctx.toCacheObject(cctx.unwrapTemporary(interceptRes.get2()));
            }
        }

        onUpdateFinished(updateCntr0);

        if (log.isDebugEnabled())
            log.debug("Updated cache entry [val=" + val + ", old=" + oldVal + ", entry=" + this + ']');

        return new GridCacheUpdateAtomicResult(res,
            oldVal,
            updated,
            invokeRes,
            newSysTtl,
            newSysExpireTime,
            enqueueVer,
            conflictCtx,
            true,
            updateCntr0 == null ? 0 : updateCntr0);
    }

    /**
     * @param val Value.
     * @param cacheObj Cache object.
     * @param keepBinary Keep binary flag.
     * @param cpy Copy flag.
     * @return Cache object value.
     */
    @Nullable private Object value(@Nullable Object val, @Nullable CacheObject cacheObj, boolean keepBinary, boolean cpy) {
        if (val != null)
            return val;

        return cctx.unwrapBinaryIfNeeded(cacheObj, keepBinary, cpy);
    }

    /**
     * @param expiry Expiration policy.
     * @return Tuple holding initial TTL and expire time with the given expiry.
     */
    private static IgniteBiTuple<Long, Long> initialTtlAndExpireTime(IgniteCacheExpiryPolicy expiry) {
        assert expiry != null;

        long initTtl = expiry.forCreate();
        long initExpireTime;

        if (initTtl == CU.TTL_ZERO) {
            initTtl = CU.TTL_MINIMUM;
            initExpireTime = CU.expireTimeInPast();
        }
        else if (initTtl == CU.TTL_NOT_CHANGED) {
            initTtl = CU.TTL_ETERNAL;
            initExpireTime = CU.EXPIRE_TIME_ETERNAL;
        }
        else
            initExpireTime = CU.toExpireTime(initTtl);

        return F.t(initTtl, initExpireTime);
    }

    /**
     * Get TTL, expire time and remove flag for the given entry, expiration policy and explicit TTL and expire time.
     *
     * @param expiry Expiration policy.
     * @param ttl Explicit TTL.
     * @param expireTime Explicit expire time.
     * @return Result.
     */
    private GridTuple3<Long, Long, Boolean> ttlAndExpireTime(IgniteCacheExpiryPolicy expiry, long ttl, long expireTime)
        throws GridCacheEntryRemovedException {
        boolean rmv = false;

        // 1. If TTL is not changed, then calculate it based on expiry.
        if (ttl == CU.TTL_NOT_CHANGED) {
            if (expiry != null)
                ttl = hasValueUnlocked() ? expiry.forUpdate() : expiry.forCreate();
        }

        // 2. If TTL is zero, then set delete marker.
        if (ttl == CU.TTL_ZERO) {
            rmv = true;

            ttl = CU.TTL_ETERNAL;
        }

        // 3. If TTL is still not changed, then either use old entry TTL or set it to "ETERNAL".
        if (ttl == CU.TTL_NOT_CHANGED) {
            if (isNew())
                ttl = CU.TTL_ETERNAL;
            else {
                ttl = ttlExtras();
                expireTime = expireTimeExtras();
            }
        }

        // 4 If expire time was not set explicitly, then calculate it.
        if (expireTime == CU.EXPIRE_TIME_CALCULATE)
            expireTime = CU.toExpireTime(ttl);

        return F.t(ttl, expireTime, rmv);
    }

    /**
     * Perform DR if needed.
     *
     * @param drType DR type.
     * @param val Value.
     * @param ver Version.
     * @param topVer Topology version.
     * @throws IgniteCheckedException In case of exception.
     */
    private void drReplicate(GridDrType drType, @Nullable CacheObject val, GridCacheVersion ver, AffinityTopologyVersion topVer)
        throws IgniteCheckedException {
        if (cctx.isDrEnabled() && drType != DR_NONE && !isInternal())
            cctx.dr().replicate(key, val, rawTtl(), rawExpireTime(), ver.conflictVersion(), drType, topVer);
    }

    /**
     * @return {@code true} if entry has readers. It makes sense only for dht entry.
     * @throws GridCacheEntryRemovedException If removed.
     */
    protected boolean hasReaders() throws GridCacheEntryRemovedException {
        return false;
    }

    /**
     *
     */
    protected void clearReaders() {
        // No-op.
    }

    /**
     * @param nodeId Node ID to clear.
     * @throws GridCacheEntryRemovedException If removed.
     */
    protected void clearReader(UUID nodeId) throws GridCacheEntryRemovedException {
        // No-op.
    }

    /** {@inheritDoc} */
    @Override public boolean clear(GridCacheVersion ver, boolean readers) throws IgniteCheckedException {
        synchronized (this) {
            if (obsolete())
                return false;

            CacheObject val = saveValueForIndexUnlocked();

            try {
                if ((!hasReaders() || readers)) {
                    // markObsolete will clear the value.
                    if (!(markObsolete0(ver, true, null))) {
                        if (log.isDebugEnabled())
                            log.debug("Entry could not be marked obsolete (it is still used): " + this);

                        return false;
                    }

                    clearReaders();
                }
                else {
                    if (log.isDebugEnabled())
                        log.debug("Entry could not be marked obsolete (it still has readers): " + this);

                    return false;
                }
            }
            catch (GridCacheEntryRemovedException ignore) {
                assert false;

                return false;
            }

            if (log.isTraceEnabled()) {
                log.trace("entry clear [key=" + key +
                    ", entry=" + System.identityHashCode(this) +
                    ", val=" + val + ']');
            }

            removeValue(val, ver);
        }

        onMarkedObsolete();

        cctx.cache().removeEntry(this); // Clear cache.

        return true;
    }

    /** {@inheritDoc} */
    @Override public synchronized GridCacheVersion obsoleteVersion() {
        return obsoleteVersionExtras();
    }

    /** {@inheritDoc} */
    @Override public boolean markObsolete(GridCacheVersion ver) {
        boolean obsolete;

        synchronized (this) {
            obsolete = markObsolete0(ver, true, null);
        }

        if (obsolete)
            onMarkedObsolete();

        return obsolete;
    }

    /** {@inheritDoc} */
    @Override public boolean markObsoleteIfEmpty(@Nullable GridCacheVersion obsoleteVer) throws IgniteCheckedException {
        boolean obsolete = false;
        boolean deferred = false;
        GridCacheVersion ver0 = null;

        try {
            synchronized (this) {
                if (obsoleteVersionExtras() != null)
                    return false;

                if (hasValueUnlocked()) {
                    long expireTime = expireTimeExtras();

                    if (expireTime > 0 && (expireTime - U.currentTimeMillis() <= 0)) {
                        if (onExpired(this.val, obsoleteVer)) {
                            if (cctx.deferredDelete()) {
                                deferred = true;
                                ver0 = ver;
                            }
                            else
                                obsolete = true;
                        }
                    }
                }
                else {
                    if (cctx.deferredDelete() && !isStartVersion() && !detached() && !isInternal()) {
                        if (!deletedUnlocked()) {
                            update(null, 0L, 0L, ver, true);

                            deletedUnlocked(true);

                            deferred = true;
                            ver0 = ver;
                        }
                    }
                    else {
                        if (obsoleteVer == null)
                            obsoleteVer = nextVersion();

                        obsolete = markObsolete0(obsoleteVer, true, null);
                    }
                }
            }
        }
        finally {
            if (obsolete)
                onMarkedObsolete();

            if (deferred)
                cctx.onDeferredDelete(this, ver0);
        }

        return obsolete;
    }

    /** {@inheritDoc} */
    @Override public boolean markObsoleteVersion(GridCacheVersion ver) {
        assert cctx.deferredDelete();

        boolean marked;

        synchronized (this) {
            if (obsoleteVersionExtras() != null)
                return true;

            if (!this.ver.equals(ver))
                return false;

            marked = markObsolete0(ver, true, null);
        }

        if (marked)
            onMarkedObsolete();

        return marked;
    }

    /**
     * @return {@code True} if this entry should not be evicted from cache.
     */
    protected boolean evictionDisabled() {
        return false;
    }

    /**
     * <p>
     * Note that {@link #onMarkedObsolete()} should always be called after this method
     * returns {@code true}.
     *
     * @param ver Version.
     * @param clear {@code True} to clear.
     * @param extras Predefined extras.
     * @return {@code True} if entry is obsolete, {@code false} if entry is still used by other threads or nodes.
     */
    protected final boolean markObsolete0(GridCacheVersion ver, boolean clear, GridCacheObsoleteEntryExtras extras) {
        assert Thread.holdsLock(this);

        if (evictionDisabled()) {
            assert !obsolete() : this;

            return false;
        }

        GridCacheVersion obsoleteVer = obsoleteVersionExtras();

        if (ver != null) {
            // If already obsolete, then do nothing.
            if (obsoleteVer != null)
                return true;

            GridCacheMvcc mvcc = mvccExtras();

            if (mvcc == null || mvcc.isEmpty(ver)) {
                obsoleteVer = ver;

                obsoleteVersionExtras(obsoleteVer, extras);

                if (clear)
                    value(null);

                if (log.isTraceEnabled()) {
                    log.trace("markObsolete0 [key=" + key +
                        ", entry=" + System.identityHashCode(this) +
                        ", clear=" + clear +
                        ']');
                }
            }

            return obsoleteVer != null;
        }
        else
            return obsoleteVer != null;
    }

    /** {@inheritDoc} */
    @Override public void onMarkedObsolete() {
        // No-op.
    }

    /** {@inheritDoc} */
    @Override public final synchronized boolean obsolete() {
        return obsoleteVersionExtras() != null;
    }

    /** {@inheritDoc} */
    @Override public final synchronized boolean obsolete(GridCacheVersion exclude) {
        GridCacheVersion obsoleteVer = obsoleteVersionExtras();

        return obsoleteVer != null && !obsoleteVer.equals(exclude);
    }

    /** {@inheritDoc} */
    @Override public synchronized boolean invalidate(@Nullable GridCacheVersion curVer, GridCacheVersion newVer)
        throws IgniteCheckedException {
        assert newVer != null;

        if (curVer == null || ver.equals(curVer)) {
            CacheObject val = saveValueForIndexUnlocked();

            value(null);

            ver = newVer;

            removeValue(val, ver);

            onInvalidate();
        }

        return obsoleteVersionExtras() != null;
    }

    /**
     * Called when entry invalidated.
     */
    protected void onInvalidate() {
        // No-op.
    }

    /** {@inheritDoc} */
    @Override public boolean invalidate(@Nullable CacheEntryPredicate[] filter)
        throws GridCacheEntryRemovedException, IgniteCheckedException {
        if (F.isEmptyOrNulls(filter)) {
            synchronized (this) {
                checkObsolete();

                invalidate(null, nextVersion());

                return true;
            }
        }
        else {
            // For optimistic checking.
            GridCacheVersion startVer;

            synchronized (this) {
                checkObsolete();

                startVer = ver;
            }

            if (!cctx.isAll(this, filter))
                return false;

            synchronized (this) {
                checkObsolete();

                if (startVer.equals(ver)) {
                    invalidate(null, nextVersion());

                    return true;
                }
            }

            // If version has changed then repeat the process.
            return invalidate(filter);
        }
    }

    /**
     *
     * @param val New value.
     * @param expireTime Expiration time.
     * @param ttl Time to live.
     * @param ver Update version.
     */
    protected final void update(@Nullable CacheObject val, long expireTime, long ttl, GridCacheVersion ver, boolean addTracked) {
        assert ver != null;
        assert Thread.holdsLock(this);
        assert ttl != CU.TTL_ZERO && ttl != CU.TTL_NOT_CHANGED && ttl >= 0 : ttl;

        long oldExpireTime = expireTimeExtras();

        if (addTracked && oldExpireTime != 0 && (expireTime != oldExpireTime || isStartVersion()) && cctx.config().isEagerTtl())
            cctx.ttl().removeTrackedEntry(this);

        value(val);

        ttlAndExpireTimeExtras(ttl, expireTime);

        this.ver = ver;

        if (addTracked && expireTime != 0 && (expireTime != oldExpireTime || isStartVersion()) && cctx.config().isEagerTtl())
            cctx.ttl().addTrackedEntry(this);
    }

    /**
     * Update TTL if it is changed.
     *
     * @param expiryPlc Expiry policy.
     */
    private void updateTtl(ExpiryPolicy expiryPlc) {
        long ttl = CU.toTtl(expiryPlc.getExpiryForAccess());

        if (ttl != CU.TTL_NOT_CHANGED)
            updateTtl(ttl);
    }

    /**
     * Update TTL is it is changed.
     *
     * @param expiryPlc Expiry policy.
     * @throws GridCacheEntryRemovedException If failed.
     */
    private void updateTtl(IgniteCacheExpiryPolicy expiryPlc) throws GridCacheEntryRemovedException {
        long ttl = expiryPlc.forAccess();

        if (ttl != CU.TTL_NOT_CHANGED) {
            updateTtl(ttl);

            expiryPlc.ttlUpdated(key(),
                version(),
                hasReaders() ? ((GridDhtCacheEntry)this).readers() : null);
        }
    }

    /**
     * @param ttl Time to live.
     */
    protected void updateTtl(long ttl) {
        assert ttl >= 0 || ttl == CU.TTL_ZERO : ttl;
        assert Thread.holdsLock(this);

        long expireTime;

        if (ttl == CU.TTL_ZERO) {
            ttl = CU.TTL_MINIMUM;
            expireTime = CU.expireTimeInPast();
        }
        else
            expireTime = CU.toExpireTime(ttl);

        long oldExpireTime = expireTimeExtras();

        if (oldExpireTime != 0 && expireTime != oldExpireTime && cctx.config().isEagerTtl())
            cctx.ttl().removeTrackedEntry(this);

        ttlAndExpireTimeExtras(ttl, expireTime);

        flags |= IS_SWAPPING_REQUIRED;

        if (expireTime != 0 && expireTime != oldExpireTime && cctx.config().isEagerTtl())
            cctx.ttl().addTrackedEntry(this);
    }

    /**
     * @throws GridCacheEntryRemovedException If entry is obsolete.
     */
    protected void checkObsolete() throws GridCacheEntryRemovedException {
        assert Thread.holdsLock(this);

        if (obsoleteVersionExtras() != null)
            throw new GridCacheEntryRemovedException();
    }

    /** {@inheritDoc} */
    @Override public KeyCacheObject key() {
        return key;
    }

    /** {@inheritDoc} */
    @Override public IgniteTxKey txKey() {
        return cctx.txKey(key);
    }

    /** {@inheritDoc} */
    @Override public synchronized GridCacheVersion version() throws GridCacheEntryRemovedException {
        checkObsolete();

        return ver;
    }

    /** {@inheritDoc} */
    @Override public synchronized boolean checkSerializableReadVersion(GridCacheVersion serReadVer)
        throws GridCacheEntryRemovedException {
        checkObsolete();

        if (!serReadVer.equals(ver)) {
            boolean empty = isStartVersion() || deletedUnlocked();

            if (serReadVer.equals(IgniteTxEntry.SER_READ_EMPTY_ENTRY_VER))
                return empty;
            else if (serReadVer.equals(IgniteTxEntry.SER_READ_NOT_EMPTY_VER))
                return !empty;

            return false;
        }

        return true;
    }

    /**
     * Gets hash value for the entry key.
     *
     * @return Hash value.
     */
    int hash() {
        return hash;
    }

    /** {@inheritDoc} */
    @Nullable @Override public CacheObject peek(
        boolean heap,
        boolean offheap,
        AffinityTopologyVersion topVer,
        @Nullable IgniteCacheExpiryPolicy expiryPlc)
        throws GridCacheEntryRemovedException, IgniteCheckedException {
        assert heap || offheap;

        boolean rmv = false;

        try {
            synchronized (this) {
                checkObsolete();

                if (!valid(topVer))
                    return null;

                if (checkExpired()) {
                    rmv = markObsolete0(cctx.versions().next(this.ver), true, null);

                    return null;
                }

                if (val == null && offheap)
                    unswap(true);

                CacheObject val = this.val;

                if (val != null && expiryPlc != null)
                    updateTtl(expiryPlc);

                return val;
            }
        }
        finally {
            if (rmv) {
                onMarkedObsolete();

                cctx.cache().removeEntry(this);
            }
        }
    }

    /** {@inheritDoc} */
    @Nullable @Override public CacheObject peek(@Nullable IgniteCacheExpiryPolicy plc)
        throws GridCacheEntryRemovedException, IgniteCheckedException {
        IgniteInternalTx tx = cctx.tm().localTxx();

        AffinityTopologyVersion topVer = tx != null ? tx.topologyVersion() : cctx.affinity().affinityTopologyVersion();

        return peek(true, false, topVer, plc);
    }

    /**
     * TODO: GG-4009: do we need to generate event and invalidate value?
     *
     * @return {@code true} if expired.
     * @throws IgniteCheckedException In case of failure.
     */
    private boolean checkExpired() throws IgniteCheckedException {
        assert Thread.holdsLock(this);

        long expireTime = expireTimeExtras();

        if (expireTime > 0) {
            long delta = expireTime - U.currentTimeMillis();

            if (delta <= 0) {
                removeValue(saveValueForIndexUnlocked(), ver);

                return true;
            }
        }

        return false;
    }

    /**
     * @return Value.
     */
    @Override public synchronized CacheObject rawGet() {
        return val;
    }

    /** {@inheritDoc} */
    @Override public synchronized boolean hasValue() {
        return hasValueUnlocked();
    }

    /**
     * @return {@code True} if this entry has value.
     */
    protected boolean hasValueUnlocked() {
        assert Thread.holdsLock(this);

        return val != null;
    }

    /** {@inheritDoc} */
    @Override public synchronized CacheObject rawPut(CacheObject val, long ttl) {
        CacheObject old = this.val;

        update(val, CU.toExpireTime(ttl), ttl, nextVersion(), true);

        return old;
    }

    /** {@inheritDoc} */
    @SuppressWarnings({"RedundantTypeArguments"})
    @Override public boolean initialValue(
        CacheObject val,
        GridCacheVersion ver,
        long ttl,
        long expireTime,
        boolean preload,
        AffinityTopologyVersion topVer,
        GridDrType drType)
        throws IgniteCheckedException, GridCacheEntryRemovedException {
        synchronized (this) {
            checkObsolete();

            if ((isNew() && !cctx.offheap().containsKey(key, partition())) || (!preload && deletedUnlocked())) {
                long expTime = expireTime < 0 ? CU.toExpireTime(ttl) : expireTime;

                val = cctx.kernalContext().cacheObjects().prepareForCache(val, cctx);

                if (val != null)
                    storeValue(val, expTime, ver);

                // Version does not change for load ops.
                update(val, expTime, ttl, ver, true);

                boolean skipQryNtf = false;

                if (val == null) {
                    skipQryNtf = true;

                    if (cctx.deferredDelete() && !isInternal()) {
                        assert !deletedUnlocked();

                        deletedUnlocked(true);
                    }
                }
                else if (deletedUnlocked())
                    deletedUnlocked(false);

                long updateCntr = 0;

                if (!preload)
                    updateCntr = nextPartCounter(topVer);

                drReplicate(drType, val, ver, topVer);

                if (!skipQryNtf) {
                    cctx.continuousQueries().onEntryUpdated(
                        key,
                        val,
                        null,
                        this.isInternal() || !this.context().userCache(),
                        this.partition(),
                        true,
                        preload,
                        updateCntr,
                        null,
                        topVer);

                    cctx.dataStructures().onEntryUpdated(key, false, true);
                }

                if (cctx.store().isLocal()) {
                    if (val != null)
                        cctx.store().put(null, key, val, ver);
                }

                return true;
            }

            return false;
        }
    }

    protected void onUpdateFinished(Long cntr) {
        if (!cctx.isLocal() && !isNear() && cntr != null)
            cctx.offheap().onPartitionCounterUpdated(partition(), cntr);
    }

    /**
     * @param topVer Topology version.
     * @return Update counter.
     */
    private long nextPartCounter(AffinityTopologyVersion topVer) {
        long updateCntr;

        if (!cctx.isLocal() && !isNear()) {
            GridDhtLocalPartition locPart = cctx.topology().localPartition(partition(), topVer, false);

            if (locPart == null)
                return 0;

            updateCntr = locPart.nextUpdateCounter();
        }
        else
            updateCntr = 0;

        return updateCntr;
    }

    /** {@inheritDoc} */
    @Override public synchronized boolean initialValue(KeyCacheObject key, GridCacheSwapEntry unswapped) throws
        IgniteCheckedException,
        GridCacheEntryRemovedException {
        checkObsolete();

        if (isNew()) {
            CacheObject val = unswapped.value();

            val = cctx.kernalContext().cacheObjects().prepareForCache(val, cctx);

            // Version does not change for load ops.
            update(val,
                unswapped.expireTime(),
                unswapped.ttl(),
                unswapped.version(),
                true
            );

            return true;
        }

        return false;
    }

    /** {@inheritDoc} */
    @Override public synchronized GridCacheVersionedEntryEx versionedEntry(final boolean keepBinary)
        throws IgniteCheckedException, GridCacheEntryRemovedException {
        boolean isNew = isStartVersion();

        CacheObject val = isNew ? unswap(true, false) : this.val;

        return new GridCachePlainVersionedEntry<>(cctx.unwrapBinaryIfNeeded(key, keepBinary, true),
            cctx.unwrapBinaryIfNeeded(val, keepBinary, true),
            ttlExtras(),
            expireTimeExtras(),
            ver.conflictVersion(),
            isNew);
    }

    /** {@inheritDoc} */
    @Override public synchronized GridCacheVersion versionedValue(CacheObject val,
        GridCacheVersion curVer,
        GridCacheVersion newVer)
        throws IgniteCheckedException, GridCacheEntryRemovedException {

        checkObsolete();

        if (curVer == null || curVer.equals(ver)) {
            if (val != this.val) {
                GridCacheMvcc mvcc = mvccExtras();

                if (mvcc != null && !mvcc.isEmpty())
                    return null;

                if (newVer == null)
                    newVer = cctx.versions().next();

                long ttl = ttlExtras();

                long expTime = CU.toExpireTime(ttl);

                // Detach value before index update.
                val = cctx.kernalContext().cacheObjects().prepareForCache(val, cctx);

                if (val != null) {
                    storeValue(val, expTime, newVer);

                    if (deletedUnlocked())
                        deletedUnlocked(false);
                }

                // Version does not change for load ops.
                update(val, expTime, ttl, newVer, true);

                return newVer;
            }
        }

        return null;
    }

    /**
     * Gets next version for this cache entry.
     *
     * @return Next version.
     */
    private GridCacheVersion nextVersion() {
        // Do not change topology version when generating next version.
        return cctx.versions().next(ver);
    }

    /** {@inheritDoc} */
    @Override public synchronized boolean hasLockCandidate(GridCacheVersion ver) throws GridCacheEntryRemovedException {
        checkObsolete();

        GridCacheMvcc mvcc = mvccExtras();

        return mvcc != null && mvcc.hasCandidate(ver);
    }

    /** {@inheritDoc} */
    @Override public synchronized boolean hasLockCandidate(long threadId) throws GridCacheEntryRemovedException {
        checkObsolete();

        GridCacheMvcc mvcc = mvccExtras();

        return mvcc != null && mvcc.localCandidate(threadId) != null;
    }

    /** {@inheritDoc} */
    @Override public synchronized boolean lockedByAny(GridCacheVersion... exclude)
        throws GridCacheEntryRemovedException {
        checkObsolete();

        GridCacheMvcc mvcc = mvccExtras();

        return mvcc != null && !mvcc.isEmpty(exclude);
    }

    /** {@inheritDoc} */
    @Override public boolean lockedByThread() throws GridCacheEntryRemovedException {
        return lockedByThread(Thread.currentThread().getId());
    }

    /** {@inheritDoc} */
    @Override public synchronized boolean lockedLocally(GridCacheVersion lockVer)
        throws GridCacheEntryRemovedException {
        checkObsolete();

        GridCacheMvcc mvcc = mvccExtras();

        return mvcc != null && mvcc.isLocallyOwned(lockVer);
    }

    /** {@inheritDoc} */
    @Override public synchronized boolean lockedByThread(long threadId, GridCacheVersion exclude)
        throws GridCacheEntryRemovedException {
        checkObsolete();

        GridCacheMvcc mvcc = mvccExtras();

        return mvcc != null && mvcc.isLocallyOwnedByThread(threadId, false, exclude);
    }

    /** {@inheritDoc} */
    @Override public synchronized boolean lockedLocallyByIdOrThread(GridCacheVersion lockVer, long threadId)
        throws GridCacheEntryRemovedException {
        GridCacheMvcc mvcc = mvccExtras();

        return mvcc != null && mvcc.isLocallyOwnedByIdOrThread(lockVer, threadId);
    }

    /** {@inheritDoc} */
    @Override public synchronized boolean lockedByThread(long threadId) throws GridCacheEntryRemovedException {
        checkObsolete();

        GridCacheMvcc mvcc = mvccExtras();

        return mvcc != null && mvcc.isLocallyOwnedByThread(threadId, true);
    }

    /** {@inheritDoc} */
    @Override public synchronized boolean lockedBy(GridCacheVersion ver) throws GridCacheEntryRemovedException {
        checkObsolete();

        GridCacheMvcc mvcc = mvccExtras();

        return mvcc != null && mvcc.isOwnedBy(ver);
    }

    /** {@inheritDoc} */
    @Override public synchronized boolean lockedByThreadUnsafe(long threadId) {
        GridCacheMvcc mvcc = mvccExtras();

        return mvcc != null && mvcc.isLocallyOwnedByThread(threadId, true);
    }

    /** {@inheritDoc} */
    @Override public synchronized boolean lockedByUnsafe(GridCacheVersion ver) {
        GridCacheMvcc mvcc = mvccExtras();

        return mvcc != null && mvcc.isOwnedBy(ver);
    }

    /** {@inheritDoc} */
    @Override public synchronized boolean lockedLocallyUnsafe(GridCacheVersion lockVer) {
        GridCacheMvcc mvcc = mvccExtras();

        return mvcc != null && mvcc.isLocallyOwned(lockVer);
    }

    /** {@inheritDoc} */
    @Override public synchronized boolean hasLockCandidateUnsafe(GridCacheVersion ver) {
        GridCacheMvcc mvcc = mvccExtras();

        return mvcc != null && mvcc.hasCandidate(ver);
    }

    /** {@inheritDoc} */
    @Override public synchronized Collection<GridCacheMvccCandidate> localCandidates(GridCacheVersion... exclude)
        throws GridCacheEntryRemovedException {
        checkObsolete();

        GridCacheMvcc mvcc = mvccExtras();

        return mvcc == null ? Collections.<GridCacheMvccCandidate>emptyList() : mvcc.localCandidates(exclude);
    }

    /** {@inheritDoc} */
    @Override public Collection<GridCacheMvccCandidate> remoteMvccSnapshot(GridCacheVersion... exclude) {
        return Collections.emptyList();
    }

    /** {@inheritDoc} */
    @Nullable @Override public synchronized GridCacheMvccCandidate candidate(GridCacheVersion ver)
        throws GridCacheEntryRemovedException {
        checkObsolete();

        GridCacheMvcc mvcc = mvccExtras();

        return mvcc == null ? null : mvcc.candidate(ver);
    }

    /** {@inheritDoc} */
    @Override public synchronized GridCacheMvccCandidate localCandidate(long threadId)
        throws GridCacheEntryRemovedException {
        checkObsolete();

        GridCacheMvcc mvcc = mvccExtras();

        return mvcc == null ? null : mvcc.localCandidate(threadId);
    }

    /** {@inheritDoc} */
    @Override public GridCacheMvccCandidate candidate(UUID nodeId, long threadId)
        throws GridCacheEntryRemovedException {
        boolean loc = cctx.nodeId().equals(nodeId);

        synchronized (this) {
            checkObsolete();

            GridCacheMvcc mvcc = mvccExtras();

            return mvcc == null ? null : loc ? mvcc.localCandidate(threadId) :
                mvcc.remoteCandidate(nodeId, threadId);
        }
    }

    /** {@inheritDoc} */
    @Override public synchronized GridCacheMvccCandidate localOwner() throws GridCacheEntryRemovedException {
        checkObsolete();

        GridCacheMvcc mvcc = mvccExtras();

        return mvcc == null ? null : mvcc.localOwner();
    }

    /** {@inheritDoc} */
    @Override public synchronized long rawExpireTime() {
        return expireTimeExtras();
    }

    /** {@inheritDoc} */
    @Override public long expireTimeUnlocked() {
        assert Thread.holdsLock(this);

        return expireTimeExtras();
    }

    /** {@inheritDoc} */
    @Override public boolean onTtlExpired(GridCacheVersion obsoleteVer) throws GridCacheEntryRemovedException {
        assert obsoleteVer != null;

        boolean obsolete = false;
        boolean deferred = false;
        GridCacheVersion ver0 = null;

        try {
            synchronized (this) {
                checkObsolete();

                if (isStartVersion())
                    unswap(true, false);

                long expireTime = expireTimeExtras();

                if (expireTime == 0 || (expireTime - U.currentTimeMillis() > 0))
                    return false;

                CacheObject expiredVal = this.val;

                if (expiredVal == null)
                    return false;

                if (onExpired(expiredVal, obsoleteVer)) {
                    if (cctx.deferredDelete()) {
                        deferred = true;
                        ver0 = ver;
                    }
                    else
                        obsolete = true;
                }
            }
        }
        catch (IgniteCheckedException e) {
            U.error(log, "Failed to clean up expired cache entry: " + this, e);
        }
        finally {
            if (obsolete) {
                onMarkedObsolete();

                cctx.cache().removeEntry(this);
            }

            if (deferred) {
                assert ver0 != null;

                cctx.onDeferredDelete(this, ver0);
            }

            if ((obsolete || deferred) && cctx.cache().configuration().isStatisticsEnabled())
                cctx.cache().metrics0().onEvict();
        }

        return true;
    }

    /**
     * @param expiredVal Expired value.
     * @param obsoleteVer Version.
     * @return {@code True} if entry was marked as removed.
     * @throws IgniteCheckedException If failed.
     */
    private boolean onExpired(CacheObject expiredVal, GridCacheVersion obsoleteVer) throws IgniteCheckedException {
        assert expiredVal != null;

        boolean rmvd = false;

        if (mvccExtras() != null)
            return false;

        if (cctx.deferredDelete() && !detached() && !isInternal()) {
            if (!deletedUnlocked() && !isStartVersion()) {
                update(null, 0L, 0L, ver, true);

                deletedUnlocked(true);

                rmvd = true;
            }
        }
        else {
            if (obsoleteVer == null)
                obsoleteVer = nextVersion();

            if (markObsolete0(obsoleteVer, true, null))
                rmvd = true;
        }

        if (log.isTraceEnabled())
            log.trace("onExpired clear [key=" + key +
                ", entry=" + System.identityHashCode(this) + ']');

        removeValue(expiredVal, ver);

        if (cctx.events().isRecordable(EVT_CACHE_OBJECT_EXPIRED)) {
            cctx.events().addEvent(partition(),
                key,
                cctx.localNodeId(),
                null,
                EVT_CACHE_OBJECT_EXPIRED,
                null,
                false,
                expiredVal,
                expiredVal != null,
                null,
                null,
                null,
                true);
        }

        cctx.continuousQueries().onEntryExpired(this, key, expiredVal);

        return rmvd;
    }

    /** {@inheritDoc} */
    @Override public synchronized long rawTtl() {
        return ttlExtras();
    }

    /** {@inheritDoc} */
    @SuppressWarnings({"IfMayBeConditional"})
    @Override public long expireTime() throws GridCacheEntryRemovedException {
        IgniteTxLocalAdapter tx = currentTx();

        if (tx != null) {
            long time = tx.entryExpireTime(txKey());

            if (time > 0)
                return time;
        }

        synchronized (this) {
            checkObsolete();

            return expireTimeExtras();
        }
    }

    /** {@inheritDoc} */
    @SuppressWarnings({"IfMayBeConditional"})
    @Override public long ttl() throws GridCacheEntryRemovedException {
        IgniteTxLocalAdapter tx = currentTx();

        if (tx != null) {
            long entryTtl = tx.entryTtl(txKey());

            if (entryTtl > 0)
                return entryTtl;
        }

        synchronized (this) {
            checkObsolete();

            return ttlExtras();
        }
    }

    /**
     * @return Current transaction.
     */
    private IgniteTxLocalAdapter currentTx() {
        if (cctx.isDht())
            return cctx.dht().near().context().tm().localTx();
        else
            return cctx.tm().localTx();
    }

    /** {@inheritDoc} */
    @Override public void updateTtl(@Nullable GridCacheVersion ver, long ttl) throws GridCacheEntryRemovedException {
        synchronized (this) {
            checkObsolete();

            if (hasValueUnlocked())
                updateTtl(ttl);

            /*
            TODO IGNITE-305.
            try {
                if (var == null || ver.equals(version()))
                    updateTtl(ttl);
            }
            catch (GridCacheEntryRemovedException ignored) {
                // No-op.
            }
            */
        }
    }

    /** {@inheritDoc} */
    @Override public synchronized CacheObject valueBytes() throws GridCacheEntryRemovedException {
        checkObsolete();

        return this.val;
    }

    /** {@inheritDoc} */
    @Nullable @Override public CacheObject valueBytes(@Nullable GridCacheVersion ver)
        throws IgniteCheckedException, GridCacheEntryRemovedException {
        CacheObject val = null;

        synchronized (this) {
            checkObsolete();

            if (ver == null || this.ver.equals(ver))
                val = this.val;
        }

        return val;
    }

    /**
     * Stores value in offheap.
     *
     * @param val Value.
     * @param expireTime Expire time.
     * @param ver New entry version.
     * @throws IgniteCheckedException If update failed.
     */
    protected void storeValue(@Nullable CacheObject val,
        long expireTime,
        GridCacheVersion ver) throws IgniteCheckedException {
        assert Thread.holdsLock(this);
        assert val != null : "null values in update for key: " + key;

        cctx.offheap().update(key, val, ver, expireTime, partition());
    }

    /**
     * @param op Update operation.
     * @param val Write value.
     * @param writeVer Write version.
     * @param updCntr Update counter.
     */
    protected void logUpdate(GridCacheOperation op, CacheObject val, GridCacheVersion writeVer, long updCntr)
        throws IgniteCheckedException {
        // We log individual updates only in ATMOIC cache.
        assert cctx.atomic();

        try {
            if (cctx.shared().wal() != null)
                cctx.shared().wal().log(new DataRecord(new DataEntry(
                    cctx.cacheId(),
                    key,
                    val,
                    op,
                    null,
                    writeVer,
                    partition(),
                    updCntr)));
        }
        catch (StorageException e) {
            throw new IgniteCheckedException("Failed to log ATOMIC cache update [key=" + key + ", op=" + op +
                ", val=" + val + ']', e);
        }
    }

    /**
     * Removes value from offheap.
     *
     * @param prevVal Previous value (if needed for index update).
     * @throws IgniteCheckedException If failed.
     */
    protected void removeValue(CacheObject prevVal, GridCacheVersion prevVer) throws IgniteCheckedException {
        assert Thread.holdsLock(this);

        cctx.offheap().remove(key, prevVal, prevVer, partition());
    }

    /**
     * This method will return current value only if clearIndex(V) will require previous value.
     * If previous value is not required, this method will return {@code null}.
     *
     * @return Previous value or {@code null}.
     * @throws IgniteCheckedException If failed to retrieve previous value.
     */
    protected final CacheObject saveValueForIndexUnlocked() throws IgniteCheckedException {
        return saveOldValueUnlocked(true);
    }

    /**
     * @param qryOnly If {@code true} reads old value only if query indexing is enabled.
     * @return Previous value or {@code null}.
     * @throws IgniteCheckedException If failed to retrieve previous value.
     */
    private CacheObject saveOldValueUnlocked(boolean qryOnly) throws IgniteCheckedException {
        assert Thread.holdsLock(this);

        if (qryOnly && !cctx.queries().enabled())
            return null;

        CacheObject val = this.val;

        if (val == null && isStartVersion()) {
            IgniteBiTuple<CacheObject, GridCacheVersion> t = cctx.offheap().read(key, partition());

            if (t != null)
                val = t.get1();
        }

        return val;
    }

    /** {@inheritDoc} */
    @SuppressWarnings("unchecked")
    @Override public <K, V> Cache.Entry<K, V> wrap() {
        try {
            IgniteInternalTx tx = cctx.tm().userTx();

            CacheObject val;

            if (tx != null) {
                GridTuple<CacheObject> peek = tx.peek(cctx, false, key);

                val = peek == null ? rawGet() : peek.get();
            }
            else
                val = rawGet();

            return new CacheEntryImpl<>(key.<K>value(cctx.cacheObjectContext(), false),
                CU.<V>value(val, cctx, false), ver);
        }
        catch (GridCacheFilterFailedException ignored) {
            throw new IgniteException("Should never happen.");
        }
    }

    /** {@inheritDoc} */
    @Override public <K, V> Cache.Entry<K, V> wrapLazyValue() {
        CacheOperationContext opCtx = cctx.operationContextPerCall();

        return new LazyValueEntry<>(key, opCtx != null && opCtx.isKeepBinary());
    }

    /** {@inheritDoc} */
    @Override @Nullable public CacheObject peekVisibleValue() {
        try {
            IgniteInternalTx tx = cctx.tm().userTx();

            if (tx != null) {
                GridTuple<CacheObject> peek = tx.peek(cctx, false, key);

                if (peek != null)
                    return peek.get();
            }

            if (detached())
                return rawGet();

            for (;;) {
                GridCacheEntryEx e = cctx.cache().peekEx(key);

                if (e == null)
                    return null;

                try {
                    return e.peek(null);
                }
                catch (GridCacheEntryRemovedException ignored) {
                    // No-op.
                }
                catch (IgniteCheckedException ex) {
                    throw new IgniteException(ex);
                }
            }
        }
        catch (GridCacheFilterFailedException ignored) {
            throw new IgniteException("Should never happen.");
        }
    }

    /** {@inheritDoc} */
    @Override public <K, V> EvictableEntry<K, V> wrapEviction() {
        return new CacheEvictableEntryImpl<>(this);
    }

    /** {@inheritDoc} */
    @Override public synchronized <K, V> CacheEntryImplEx<K, V> wrapVersioned() {
        return new CacheEntryImplEx<>(key.<K>value(cctx.cacheObjectContext(), false), null, ver);
    }

    /**
     * @return Entry which holds key, value and version.
     */
    private synchronized <K, V> CacheEntryImplEx<K, V> wrapVersionedWithValue() {
        V val = this.val == null ? null : this.val.<V>value(cctx.cacheObjectContext(), false);

        return new CacheEntryImplEx<>(key.<K>value(cctx.cacheObjectContext(), false), val, ver);
    }

    /** {@inheritDoc} */
    @Override public boolean evictInternal(GridCacheVersion obsoleteVer, @Nullable CacheEntryPredicate[] filter)
        throws IgniteCheckedException {
        boolean marked = false;

        try {
            if (F.isEmptyOrNulls(filter)) {
                synchronized (this) {
                    if (evictionDisabled()) {
                        assert !obsolete();

                        return false;
                    }

                    if (obsoleteVersionExtras() != null)
                        return true;

                    if (!hasReaders() && markObsolete0(obsoleteVer, false, null)) {
                        // Nullify value after swap.
                        value(null);

                        marked = true;

                        return true;
                    }
                }
            }
            else {
                // For optimistic check.
                while (true) {
                    GridCacheVersion v;

                    synchronized (this) {
                        v = ver;
                    }

                    if (!cctx.isAll(/*version needed for sync evicts*/this, filter))
                        return false;

                    synchronized (this) {
                        if (evictionDisabled()) {
                            assert !obsolete();

                            return false;
                        }

                        if (obsoleteVersionExtras() != null)
                            return true;

                        if (!v.equals(ver))
                            // Version has changed since entry passed the filter. Do it again.
                            continue;

                        CacheObject prevVal = saveValueForIndexUnlocked();

                        if (!hasReaders() && markObsolete0(obsoleteVer, false, null)) {
                            // Nullify value after swap.
                            value(null);

                            marked = true;

                            return true;
                        }
                        else
                            return false;
                    }
                }
            }
        }
        catch (GridCacheEntryRemovedException ignore) {
            if (log.isDebugEnabled())
                log.debug("Got removed entry when evicting (will simply return): " + this);

            return true;
        }
        finally {
            if (marked)
                onMarkedObsolete();
        }

        return false;
    }

    /** {@inheritDoc} */
    @Override public GridCacheBatchSwapEntry evictInBatchInternal(GridCacheVersion obsoleteVer)
        throws IgniteCheckedException {
        assert Thread.holdsLock(this);
        assert !obsolete();

        GridCacheBatchSwapEntry ret = null;

        try {
            if (!hasReaders() && markObsolete0(obsoleteVer, false, null)) {
                if (!isStartVersion() && hasValueUnlocked()) {
                    IgniteUuid valClsLdrId = null;
                    IgniteUuid keyClsLdrId = null;

                    if (cctx.deploymentEnabled()) {
                        if (val != null) {
                            valClsLdrId = cctx.deploy().getClassLoaderId(
                                U.detectObjectClassLoader(val.value(cctx.cacheObjectContext(), false)));
                        }

                        keyClsLdrId = cctx.deploy().getClassLoaderId(
                            U.detectObjectClassLoader(keyValue(false)));
                    }

                    IgniteBiTuple<byte[], Byte> valBytes = valueBytes0();

                    ret = new GridCacheBatchSwapEntry(key(),
                        partition(),
                        ByteBuffer.wrap(valBytes.get1()),
                        valBytes.get2(),
                        ver,
                        ttlExtras(),
                        expireTimeExtras(),
                        keyClsLdrId,
                        valClsLdrId);
                }

                value(null);
            }
        }
        catch (GridCacheEntryRemovedException ignored) {
            if (log.isDebugEnabled())
                log.debug("Got removed entry when evicting (will simply return): " + this);
        }

        return ret;
    }

    /**
     * @param filter Entry filter.
     * @return {@code True} if entry is visitable.
     */
    public boolean visitable(CacheEntryPredicate[] filter) {
        boolean rmv = false;

        try {
            synchronized (this) {
                if (obsoleteOrDeleted())
                    return false;

                if (checkExpired()) {
                    rmv = markObsolete0(cctx.versions().next(this.ver), true, null);

                    return false;
                }
            }

            if (filter != CU.empty0() && !cctx.isAll(this, filter))
                return false;
        }
        catch (IgniteCheckedException e) {
            U.error(log, "An exception was thrown while filter checking.", e);

            RuntimeException ex = e.getCause(RuntimeException.class);

            if (ex != null)
                throw ex;

            Error err = e.getCause(Error.class);

            if (err != null)
                throw err;

            return false;
        }
        finally {
            if (rmv) {
                onMarkedObsolete();

                cctx.cache().removeEntry(this);
            }
        }

        IgniteInternalTx tx = cctx.tm().localTxx();

        if (tx != null) {
            IgniteTxEntry e = tx.entry(txKey());

            boolean rmvd = e != null && e.op() == DELETE;

            return !rmvd;
        }

        return true;
    }

    /** {@inheritDoc} */
    @Override public boolean deleted() {
        if (!cctx.deferredDelete())
            return false;

        synchronized (this) {
            return deletedUnlocked();
        }
    }

    /** {@inheritDoc} */
    @Override public synchronized boolean obsoleteOrDeleted() {
        return obsoleteVersionExtras() != null ||
            (cctx.deferredDelete() && (deletedUnlocked() || !hasValueUnlocked()));
    }

    /**
     * @return {@code True} if deleted.
     */
    @SuppressWarnings("SimplifiableIfStatement")
    protected boolean deletedUnlocked() {
        assert Thread.holdsLock(this);

        if (!cctx.deferredDelete())
            return false;

        return (flags & IS_DELETED_MASK) != 0;
    }

    /**
     * @param deleted {@code True} if deleted.
     */
    protected void deletedUnlocked(boolean deleted) {
        assert Thread.holdsLock(this);
        assert cctx.deferredDelete();

        if (deleted) {
            assert !deletedUnlocked() : this;

            flags |= IS_DELETED_MASK;

            decrementMapPublicSize();
        }
        else {
            assert deletedUnlocked() : this;

            flags &= ~IS_DELETED_MASK;

            incrementMapPublicSize();
        }
    }

    /**
     *  Increments public size of map.
     */
    protected void incrementMapPublicSize() {
        cctx.incrementPublicSize(this);
    }

    /**
     * Decrements public size of map.
     */
    protected void decrementMapPublicSize() {
        cctx.decrementPublicSize(this);
    }

    /**
     * @return MVCC.
     */
    @Nullable protected GridCacheMvcc mvccExtras() {
        return extras != null ? extras.mvcc() : null;
    }

    /**
     * @return All MVCC local candidates.
     */
    @Nullable public synchronized List<GridCacheMvccCandidate> mvccAllLocal() {
        GridCacheMvcc mvcc = extras != null ? extras.mvcc() : null;

        if (mvcc == null)
            return null;

        List<GridCacheMvccCandidate> locs = mvcc.allLocal();

        return (locs == null || locs.isEmpty()) ? null : new ArrayList<>(locs);
    }

    /**
     * @param mvcc MVCC.
     */
    protected void mvccExtras(@Nullable GridCacheMvcc mvcc) {
        extras = (extras != null) ? extras.mvcc(mvcc) : mvcc != null ? new GridCacheMvccEntryExtras(mvcc) : null;
    }

    /**
     * @return Obsolete version.
     */
    @Nullable protected GridCacheVersion obsoleteVersionExtras() {
        return extras != null ? extras.obsoleteVersion() : null;
    }

    /**
     * @param obsoleteVer Obsolete version.
     */
    protected void obsoleteVersionExtras(@Nullable GridCacheVersion obsoleteVer, GridCacheObsoleteEntryExtras ext) {
        extras = (extras != null) ?
            extras.obsoleteVersion(obsoleteVer) :
            obsoleteVer != null ?
                (ext != null) ? ext : new GridCacheObsoleteEntryExtras(obsoleteVer) :
                null;
    }

    /**
     * Updates metrics.
     *
     * @param op Operation.
     * @param metrics Update merics flag.
     */
    private void updateMetrics(GridCacheOperation op, boolean metrics) {
        if (metrics && cctx.cache().configuration().isStatisticsEnabled()) {
            if (op == GridCacheOperation.DELETE)
                cctx.cache().metrics0().onRemove();
            else
                cctx.cache().metrics0().onWrite();
        }
    }

    /**
     * @return TTL.
     */
    public long ttlExtras() {
        return extras != null ? extras.ttl() : 0;
    }

    /**
     * @return Expire time.
     */
    public long expireTimeExtras() {
        return extras != null ? extras.expireTime() : 0L;
    }

    /**
     * @param ttl TTL.
     * @param expireTime Expire time.
     */
    protected void ttlAndExpireTimeExtras(long ttl, long expireTime) {
        assert ttl != CU.TTL_NOT_CHANGED && ttl != CU.TTL_ZERO;

        extras = (extras != null) ? extras.ttlAndExpireTime(ttl, expireTime) : ttl != CU.TTL_ETERNAL ?
            new GridCacheTtlEntryExtras(ttl, expireTime) : null;
    }

    /**
     * @return Size of extras object.
     */
    private int extrasSize() {
        return extras != null ? extras.size() : 0;
    }

    /** {@inheritDoc} */
    @Override public void onUnlock() {
        // No-op.
    }

    /** {@inheritDoc} */
    @Override public boolean equals(Object o) {
        // Identity comparison left on purpose.
        return o == this;
    }

    /** {@inheritDoc} */
    @Override public int hashCode() {
        return hash;
    }

    /** {@inheritDoc} */
    @Override public synchronized String toString() {
        return S.toString(GridCacheMapEntry.class, this);
    }

    /**
     *
     */
    private class LazyValueEntry<K, V> implements Cache.Entry<K, V> {
        /** */
        private final KeyCacheObject key;

        /** */
        private boolean keepBinary;

        /**
         * @param key Key.
         */
        private LazyValueEntry(KeyCacheObject key, boolean keepBinary) {
            this.key = key;
            this.keepBinary = keepBinary;
        }

        /** {@inheritDoc} */
        @Override public K getKey() {
            return (K)cctx.cacheObjectContext().unwrapBinaryIfNeeded(key, keepBinary);
        }

        /** {@inheritDoc} */
        @SuppressWarnings("unchecked")
        @Override public V getValue() {
            return (V)cctx.cacheObjectContext().unwrapBinaryIfNeeded(peekVisibleValue(), keepBinary);
        }

        /** {@inheritDoc} */
        @SuppressWarnings("unchecked")
        @Override public <T> T unwrap(Class<T> cls) {
            if (cls.isAssignableFrom(IgniteCache.class))
                return (T)cctx.grid().cache(cctx.name());

            if (cls.isAssignableFrom(getClass()))
                return (T)this;

            if (cls.isAssignableFrom(EvictableEntry.class))
                return (T)wrapEviction();

            if (cls.isAssignableFrom(CacheEntryImplEx.class))
                return cls == CacheEntryImplEx.class ? (T)wrapVersioned() : (T)wrapVersionedWithValue();

            if (cls.isAssignableFrom(GridCacheVersion.class))
                return (T)ver;

            if (cls.isAssignableFrom(GridCacheMapEntry.this.getClass()))
                return (T)GridCacheMapEntry.this;

            throw new IllegalArgumentException("Unwrapping to class is not supported: " + cls);
        }

        /** {@inheritDoc} */
        @Override public String toString() {
            return "IteratorEntry [key=" + key + ']';
        }
    }
}<|MERGE_RESOLUTION|>--- conflicted
+++ resolved
@@ -1172,14 +1172,11 @@
             onMarkedObsolete();
         }
 
-<<<<<<< HEAD
-=======
         onUpdateFinished(updateCntr0);
 
         if (intercept)
             cctx.config().getInterceptor().onAfterRemove(entry0);
 
->>>>>>> 9f3797b5
         if (valid) {
             CacheObject ret;
 
