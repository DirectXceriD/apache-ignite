/*
 * Licensed to the Apache Software Foundation (ASF) under one or more
 * contributor license agreements.  See the NOTICE file distributed with
 * this work for additional information regarding copyright ownership.
 * The ASF licenses this file to You under the Apache License, Version 2.0
 * (the "License"); you may not use this file except in compliance with
 * the License.  You may obtain a copy of the License at
 *
 *      http://www.apache.org/licenses/LICENSE-2.0
 *
 * Unless required by applicable law or agreed to in writing, software
 * distributed under the License is distributed on an "AS IS" BASIS,
 * WITHOUT WARRANTIES OR CONDITIONS OF ANY KIND, either express or implied.
 * See the License for the specific language governing permissions and
 * limitations under the License.
 */

package org.apache.ignite.internal.processors.cache;

import java.util.ArrayList;
import java.util.Collection;
import java.util.Collections;
import java.util.List;
import java.util.Map;
import java.util.UUID;
import java.util.concurrent.atomic.AtomicReference;
import java.util.concurrent.locks.ReentrantLock;
import javax.cache.Cache;
import javax.cache.expiry.ExpiryPolicy;
import javax.cache.processor.EntryProcessor;
import javax.cache.processor.EntryProcessorResult;
import org.apache.ignite.IgniteCache;
import org.apache.ignite.IgniteCheckedException;
import org.apache.ignite.IgniteException;
import org.apache.ignite.IgniteLogger;
import org.apache.ignite.cache.eviction.EvictableEntry;
import org.apache.ignite.internal.IgniteInternalFuture;
import org.apache.ignite.internal.pagemem.wal.StorageException;
import org.apache.ignite.internal.pagemem.wal.WALPointer;
import org.apache.ignite.internal.pagemem.wal.record.DataEntry;
import org.apache.ignite.internal.pagemem.wal.record.DataRecord;
import org.apache.ignite.internal.processors.affinity.AffinityTopologyVersion;
import org.apache.ignite.internal.processors.cache.GridCacheUpdateAtomicResult.UpdateOutcome;
import org.apache.ignite.internal.processors.cache.distributed.dht.GridDhtCacheEntry;
import org.apache.ignite.internal.processors.cache.distributed.dht.GridDhtLocalPartition;
import org.apache.ignite.internal.processors.cache.distributed.dht.atomic.GridDhtAtomicAbstractUpdateFuture;
import org.apache.ignite.internal.processors.cache.distributed.near.GridNearCacheEntry;
import org.apache.ignite.internal.processors.cache.extras.GridCacheEntryExtras;
import org.apache.ignite.internal.processors.cache.extras.GridCacheMvccEntryExtras;
import org.apache.ignite.internal.processors.cache.extras.GridCacheObsoleteEntryExtras;
import org.apache.ignite.internal.processors.cache.extras.GridCacheTtlEntryExtras;
import org.apache.ignite.internal.processors.cache.mvcc.MvccSnapshot;
import org.apache.ignite.internal.processors.cache.mvcc.MvccVersion;
import org.apache.ignite.internal.processors.cache.persistence.CacheDataRow;
import org.apache.ignite.internal.processors.cache.persistence.CacheDataRowAdapter;
import org.apache.ignite.internal.processors.cache.persistence.DataRegion;
import org.apache.ignite.internal.processors.cache.query.continuous.CacheContinuousQueryListener;
import org.apache.ignite.internal.processors.cache.transactions.IgniteInternalTx;
import org.apache.ignite.internal.processors.cache.transactions.IgniteTxEntry;
import org.apache.ignite.internal.processors.cache.transactions.IgniteTxKey;
import org.apache.ignite.internal.processors.cache.transactions.IgniteTxLocalAdapter;
import org.apache.ignite.internal.processors.cache.tree.mvcc.data.MvccUpdateResult;
import org.apache.ignite.internal.processors.cache.tree.mvcc.data.ResultType;
import org.apache.ignite.internal.processors.cache.version.GridCacheLazyPlainVersionedEntry;
import org.apache.ignite.internal.processors.cache.version.GridCacheVersion;
import org.apache.ignite.internal.processors.cache.version.GridCacheVersionConflictContext;
import org.apache.ignite.internal.processors.cache.version.GridCacheVersionEx;
import org.apache.ignite.internal.processors.cache.version.GridCacheVersionedEntryEx;
import org.apache.ignite.internal.processors.dr.GridDrType;
import org.apache.ignite.internal.processors.query.IgniteSQLException;
import org.apache.ignite.internal.processors.query.schema.SchemaIndexCacheFilter;
import org.apache.ignite.internal.processors.query.schema.SchemaIndexCacheVisitorClosure;
import org.apache.ignite.internal.util.GridLongList;
import org.apache.ignite.internal.util.IgniteTree;
import org.apache.ignite.internal.util.future.GridFutureAdapter;
import org.apache.ignite.internal.util.lang.GridClosureException;
import org.apache.ignite.internal.util.lang.GridMetadataAwareAdapter;
import org.apache.ignite.internal.util.lang.GridTuple;
import org.apache.ignite.internal.util.lang.GridTuple3;
import org.apache.ignite.internal.util.tostring.GridToStringExclude;
import org.apache.ignite.internal.util.tostring.GridToStringInclude;
import org.apache.ignite.internal.util.typedef.F;
import org.apache.ignite.internal.util.typedef.T3;
import org.apache.ignite.internal.util.typedef.internal.CU;
import org.apache.ignite.internal.util.typedef.internal.S;
import org.apache.ignite.internal.util.typedef.internal.U;
import org.apache.ignite.lang.IgniteBiTuple;
<<<<<<< HEAD
import org.apache.ignite.lang.IgniteInClosure;
=======
import org.apache.ignite.lang.IgnitePredicate;
>>>>>>> 834869c2
import org.jetbrains.annotations.Nullable;

import static org.apache.ignite.events.EventType.EVT_CACHE_OBJECT_EXPIRED;
import static org.apache.ignite.events.EventType.EVT_CACHE_OBJECT_LOCKED;
import static org.apache.ignite.events.EventType.EVT_CACHE_OBJECT_PUT;
import static org.apache.ignite.events.EventType.EVT_CACHE_OBJECT_READ;
import static org.apache.ignite.events.EventType.EVT_CACHE_OBJECT_REMOVED;
import static org.apache.ignite.events.EventType.EVT_CACHE_OBJECT_UNLOCKED;
import static org.apache.ignite.internal.processors.cache.GridCacheOperation.CREATE;
import static org.apache.ignite.internal.processors.cache.GridCacheOperation.DELETE;
import static org.apache.ignite.internal.processors.cache.GridCacheOperation.TRANSFORM;
import static org.apache.ignite.internal.processors.cache.GridCacheOperation.UPDATE;
import static org.apache.ignite.internal.processors.cache.query.IgniteQueryErrorCode.CONCURRENT_UPDATE;
import static org.apache.ignite.internal.processors.cache.query.IgniteQueryErrorCode.DUPLICATE_KEY;
import static org.apache.ignite.internal.processors.dr.GridDrType.DR_NONE;

/**
 * Adapter for cache entry.
 */
@SuppressWarnings({"TooBroadScope"})
public abstract class GridCacheMapEntry extends GridMetadataAwareAdapter implements GridCacheEntryEx {
    /** */
    private static final byte IS_DELETED_MASK = 0x01;

    /** */
    private static final byte IS_UNSWAPPED_MASK = 0x02;

    /** */
    private static final byte IS_EVICT_DISABLED = 0x04;

    /** */
    public static final GridCacheAtomicVersionComparator ATOMIC_VER_COMPARATOR = new GridCacheAtomicVersionComparator();

    /**
     * NOTE
     * ====
     * Make sure to recalculate this value any time when adding or removing fields from entry.
     * The size should be count as follows:
     * <ul>
     * <li>Primitives: byte/boolean = 1, short = 2, int/float = 4, long/double = 8</li>
     * <li>References: 8 each</li>
     * <li>Each nested object should be analyzed in the same way as above.</li>
     * </ul>
     */
    // 7 * 8 /*references*/  + 2 * 8 /*long*/  + 1 * 4 /*int*/ + 1 * 1 /*byte*/ + array at parent = 85
    private static final int SIZE_OVERHEAD = 85 /*entry*/ + 32 /* version */ + 4 * 7 /* key + val */;

    /** Static logger to avoid re-creation. Made static for test purpose. */
    protected static final AtomicReference<IgniteLogger> logRef = new AtomicReference<>();

    /** Logger. */
    protected static volatile IgniteLogger log;

    /** Cache registry. */
    @GridToStringExclude
    protected final GridCacheContext<?, ?> cctx;

    /** Key. */
    @GridToStringInclude
    protected final KeyCacheObject key;

    /** Value. */
    @GridToStringInclude
    protected CacheObject val;

    /** Start version. */
    @GridToStringInclude
    protected final long startVer;

    /** Version. */
    @GridToStringInclude
    protected GridCacheVersion ver;

    /** Key hash code. */
    @GridToStringInclude
    private final int hash;

    /** Extras */
    @GridToStringInclude
    private GridCacheEntryExtras extras;

    /** */
    @GridToStringExclude
    private final ReentrantLock lock = new ReentrantLock();

    /**
     * Flags:
     * <ul>
     *     <li>Deleted flag - mask {@link #IS_DELETED_MASK}</li>
     *     <li>Unswapped flag - mask {@link #IS_UNSWAPPED_MASK}</li>
     * </ul>
     */
    @GridToStringInclude
    protected byte flags;

    /**
     * @param cctx Cache context.
     * @param key Cache key.
     */
    protected GridCacheMapEntry(
        GridCacheContext<?, ?> cctx,
        KeyCacheObject key
    ) {
        if (log == null)
            log = U.logger(cctx.kernalContext(), logRef, GridCacheMapEntry.class);

        key = (KeyCacheObject)cctx.kernalContext().cacheObjects().prepareForCache(key, cctx);

        assert key != null;

        this.key = key;
        this.hash = key.hashCode();
        this.cctx = cctx;

        ver = cctx.versions().next();

        startVer = ver.order();
    }

    /** {@inheritDoc} */
    @Override public long startVersion() {
        return startVer;
    }

    /**
     * Sets entry value. If off-heap value storage is enabled, will serialize value to off-heap.
     *
     * @param val Value to store.
     */
    protected void value(@Nullable CacheObject val) {
        assert lock.isHeldByCurrentThread();

        this.val = val;
    }

    /** {@inheritDoc} */
    @Override public int memorySize() throws IgniteCheckedException {
        byte[] kb;
        byte[] vb = null;

        int extrasSize;

        lockEntry();

        try {
            key.prepareMarshal(cctx.cacheObjectContext());

            kb = key.valueBytes(cctx.cacheObjectContext());

            if (val != null) {
                val.prepareMarshal(cctx.cacheObjectContext());

                vb = val.valueBytes(cctx.cacheObjectContext());
            }

            extrasSize = extrasSize();
        }
        finally {
            unlockEntry();
        }

        return SIZE_OVERHEAD + extrasSize + kb.length + (vb == null ? 1 : vb.length);
    }

    /** {@inheritDoc} */
    @Override public boolean isInternal() {
        return key.internal();
    }

    /** {@inheritDoc} */
    @Override public boolean isDht() {
        return false;
    }

    /** {@inheritDoc} */
    @Override public boolean isLocal() {
        return false;
    }

    /** {@inheritDoc} */
    @Override public boolean isNear() {
        return false;
    }

    /** {@inheritDoc} */
    @Override public boolean isReplicated() {
        return false;
    }

    /** {@inheritDoc} */
    @Override public boolean detached() {
        return false;
    }

    /** {@inheritDoc} */
    @Override public <K, V> GridCacheContext<K, V> context() {
        return (GridCacheContext<K, V>)cctx;
    }

    /** {@inheritDoc} */
    @Override public boolean isNew() throws GridCacheEntryRemovedException {
        assert lock.isHeldByCurrentThread();

        checkObsolete();

        return isStartVersion();
    }

    /** {@inheritDoc} */
    @Override public boolean isNewLocked() throws GridCacheEntryRemovedException {
        lockEntry();

        try {
            checkObsolete();

            return isStartVersion();
        }
        finally {
            unlockEntry();
        }
    }

    /**
     * @return {@code True} if start version.
     */
    public boolean isStartVersion() {
        return ver.nodeOrder() == cctx.localNode().order() && ver.order() == startVer;
    }

    /** {@inheritDoc} */
    @Override public boolean valid(AffinityTopologyVersion topVer) {
        return true;
    }

    /** {@inheritDoc} */
    @Override public int partition() {
        return 0;
    }

    /**
     * @return Local partition that owns this entry.
     */
    protected GridDhtLocalPartition localPartition() {
        return null;
    }

    /** {@inheritDoc} */
    @Override public boolean partitionValid() {
        return true;
    }

    /** {@inheritDoc} */
    @Nullable @Override public GridCacheEntryInfo info() {
        GridCacheEntryInfo info = null;

        lockEntry();

        try {
            if (!obsolete()) {
                info = new GridCacheEntryInfo();

                info.key(key);
                info.cacheId(cctx.cacheId());

                long expireTime = expireTimeExtras();

                boolean expired = expireTime != 0 && expireTime <= U.currentTimeMillis();

                info.ttl(ttlExtras());
                info.expireTime(expireTime);
                info.version(ver);
                info.setNew(isStartVersion());
                info.setDeleted(deletedUnlocked());

                if (!expired)
                    info.value(val);
            }
        }
        finally {
            unlockEntry();
        }

        return info;
    }

    /** {@inheritDoc} */
    @Override public final CacheObject unswap() throws IgniteCheckedException, GridCacheEntryRemovedException {
        return unswap(true);
    }

    /** {@inheritDoc} */
    @Override public final CacheObject unswap(CacheDataRow row) throws IgniteCheckedException, GridCacheEntryRemovedException {
        row = unswap(row, true);

        return row != null ? row.value() : null;
    }

    /** {@inheritDoc} */
    @Nullable @Override public final CacheObject unswap(boolean needVal)
        throws IgniteCheckedException, GridCacheEntryRemovedException {
        CacheDataRow row = unswap(null, true);

        return row != null ? row.value() : null;
    }

    /**
     * Unswaps an entry.
     *
     * @param row Already extracted cache data.
     * @param checkExpire If {@code true} checks for expiration, as result entry can be obsoleted or marked deleted.
     * @return Value.
     * @throws IgniteCheckedException If failed.
     * @throws GridCacheEntryRemovedException If entry was removed.
     */
    @Nullable protected CacheDataRow unswap(@Nullable CacheDataRow row, boolean checkExpire)
        throws IgniteCheckedException, GridCacheEntryRemovedException {
        boolean obsolete = false;
        boolean deferred = false;
        GridCacheVersion ver0 = null;

        lockEntry();

        try {
            checkObsolete();

            if (isStartVersion() && ((flags & IS_UNSWAPPED_MASK) == 0)) {
                assert row == null || row.key() == key: "Unexpected row key";

                CacheDataRow read = row == null ? cctx.offheap().read(this) : row;

                flags |= IS_UNSWAPPED_MASK;

                if (read != null) {
                    CacheObject val = read.value();

                    update(val, read.expireTime(), 0, read.version(), false);

                    long delta = checkExpire ?
                        (read.expireTime() == 0 ? 0 : read.expireTime() - U.currentTimeMillis())
                        : 0;

                    if (delta >= 0)
                        return read;
                    else {
                        if (onExpired(this.val, null)) {
                            if (cctx.deferredDelete()) {
                                deferred = true;
                                ver0 = ver;
                            }
                            else
                                obsolete = true;
                        }
                    }
                }
            }
        }
        finally {
            unlockEntry();
        }

        if (obsolete) {
            onMarkedObsolete();

            cctx.cache().removeEntry(this);
        }

        if (deferred) {
            assert ver0 != null;

            cctx.onDeferredDelete(this, ver0);
        }

        return null;
    }

    /**
     * @return Value bytes and flag indicating whether value is byte array.
     */
    protected IgniteBiTuple<byte[], Byte> valueBytes0() {
        assert lock.isHeldByCurrentThread();

        assert val != null;

        try {
            byte[] bytes = val.valueBytes(cctx.cacheObjectContext());

            return new IgniteBiTuple<>(bytes, val.cacheObjectType());
        }
        catch (IgniteCheckedException e) {
            throw new IgniteException(e);
        }
    }

    /**
     * @param tx Transaction.
     * @param key Key.
     * @param reload flag.
     * @param subjId Subject ID.
     * @param taskName Task name.
     * @return Read value.
     * @throws IgniteCheckedException If failed.
     */
    @SuppressWarnings({"RedundantTypeArguments"})
    @Nullable protected Object readThrough(@Nullable IgniteInternalTx tx, KeyCacheObject key, boolean reload, UUID subjId,
        String taskName) throws IgniteCheckedException {
        return cctx.store().load(tx, key);
    }

    /** {@inheritDoc} */
    @Nullable @Override public final CacheObject innerGet(
        @Nullable GridCacheVersion ver,
        @Nullable IgniteInternalTx tx,
        boolean readThrough,
        boolean updateMetrics,
        boolean evt,
        UUID subjId,
        Object transformClo,
        String taskName,
        @Nullable IgniteCacheExpiryPolicy expirePlc,
        boolean keepBinary,
        MvccSnapshot mvccVer)
        throws IgniteCheckedException, GridCacheEntryRemovedException {
        return (CacheObject)innerGet0(
            ver,
            tx,
            readThrough,
            evt,
            updateMetrics,
            subjId,
            transformClo,
            taskName,
            expirePlc,
            false,
            keepBinary,
            false,
            mvccVer,
            null);
    }

    /** {@inheritDoc} */
    @Override public EntryGetResult innerGetAndReserveForLoad(boolean updateMetrics,
        boolean evt,
        UUID subjId,
        String taskName,
        @Nullable IgniteCacheExpiryPolicy expiryPlc,
        boolean keepBinary,
        MvccSnapshot mvccVer,
        @Nullable ReaderArguments readerArgs) throws IgniteCheckedException, GridCacheEntryRemovedException {
        return (EntryGetResult)innerGet0(
            /*ver*/null,
            /*tx*/null,
            /*readThrough*/false,
            evt,
            updateMetrics,
            subjId,
            /*transformClo*/null,
            taskName,
            expiryPlc,
            true,
            keepBinary,
            /*reserve*/true,
            mvccVer,
            readerArgs);
    }

    /** {@inheritDoc} */
    @Override public EntryGetResult innerGetVersioned(
        @Nullable GridCacheVersion ver,
        IgniteInternalTx tx,
        boolean updateMetrics,
        boolean evt,
        UUID subjId,
        Object transformClo,
        String taskName,
        @Nullable IgniteCacheExpiryPolicy expiryPlc,
        boolean keepBinary,
        MvccSnapshot mvccVer,
        @Nullable ReaderArguments readerArgs)
        throws IgniteCheckedException, GridCacheEntryRemovedException {
        return (EntryGetResult)innerGet0(
            ver,
            tx,
            false,
            evt,
            updateMetrics,
            subjId,
            transformClo,
            taskName,
            expiryPlc,
            true,
            keepBinary,
            false,
            mvccVer,
            readerArgs);
    }

    /** {@inheritDoc} */
    @SuppressWarnings({"unchecked", "RedundantTypeArguments", "TooBroadScope"})
    private Object innerGet0(
        GridCacheVersion nextVer,
        IgniteInternalTx tx,
        boolean readThrough,
        boolean evt,
        boolean updateMetrics,
        UUID subjId,
        Object transformClo,
        String taskName,
        @Nullable IgniteCacheExpiryPolicy expiryPlc,
        boolean retVer,
        boolean keepBinary,
        boolean reserveForLoad,
        @Nullable MvccSnapshot mvccVer,
        @Nullable ReaderArguments readerArgs
    ) throws IgniteCheckedException, GridCacheEntryRemovedException {
        assert !(retVer && readThrough);
        assert !(reserveForLoad && readThrough);

        // Disable read-through if there is no store.
        if (readThrough && !cctx.readThrough())
            readThrough = false;

        GridCacheVersion startVer;
        GridCacheVersion resVer = null;

        boolean obsolete = false;
        boolean deferred = false;
        GridCacheVersion ver0 = null;

        Object res = null;

        lockEntry();

        try {
            checkObsolete();

            CacheObject val;

            if (mvccVer != null) {
                CacheDataRow row = cctx.offheap().mvccRead(cctx, key, mvccVer);

                if (row != null) {
                    val = row.value();
                    resVer = row.version();
                }
                else
                    val = null;
            }
            else {
                boolean valid = valid(tx != null ? tx.topologyVersion() : cctx.affinity().affinityTopologyVersion());

                if (valid) {
                    val = this.val;

                    if (val == null) {
                        if (isStartVersion()) {
                            unswap(null, false);

                            val = this.val;
                        }
                    }

                    if (val != null) {
                        long expireTime = expireTimeExtras();

                        if (expireTime > 0 && (expireTime - U.currentTimeMillis() <= 0)) {
                            if (onExpired((CacheObject)cctx.unwrapTemporary(val), null)) {
                                val = null;
                                evt = false;

                                if (cctx.deferredDelete()) {
                                    deferred = true;
                                    ver0 = ver;
                                }
                                else
                                    obsolete = true;
                            }
                        }
                    }
                }
                else
                    val = null;
            }

            CacheObject ret = val;

            if (ret == null) {
                if (updateMetrics && cctx.statisticsEnabled())
                    cctx.cache().metrics0().onRead(false);
            }
            else {
                if (updateMetrics && cctx.statisticsEnabled())
                    cctx.cache().metrics0().onRead(true);
            }

            if (evt && cctx.events().isRecordable(EVT_CACHE_OBJECT_READ)) {
                transformClo = EntryProcessorResourceInjectorProxy.unwrap(transformClo);

                GridCacheMvcc mvcc = mvccExtras();

                cctx.events().addEvent(
                    partition(),
                    key,
                    tx,
                    mvcc != null ? mvcc.anyOwner() : null,
                    EVT_CACHE_OBJECT_READ,
                    ret,
                    ret != null,
                    ret,
                    ret != null,
                    subjId,
                    transformClo != null ? transformClo.getClass().getName() : null,
                    taskName,
                    keepBinary);

                // No more notifications.
                evt = false;
            }

            if (ret != null && expiryPlc != null)
                updateTtl(expiryPlc);

            if (retVer && resVer == null) {
                resVer = (isNear() && cctx.transactional()) ? ((GridNearCacheEntry)this).dhtVersion() : this.ver;

                if (resVer == null)
                    ret = null;
            }

            // Cache version for optimistic check.
            startVer = ver;

            addReaderIfNeed(readerArgs);

            if (ret != null) {
                assert !obsolete;
                assert !deferred;

                // If return value is consistent, then done.
                res = retVer ? entryGetResult(ret, resVer, false) : ret;
            }
            else if (reserveForLoad && !obsolete) {
                assert !readThrough;
                assert retVer;

                boolean reserve = !evictionDisabled();

                if (reserve)
                    flags |= IS_EVICT_DISABLED;

                res = entryGetResult(null, resVer, reserve);
            }
        }
        finally {
            unlockEntry();
        }

        if (obsolete) {
            onMarkedObsolete();

            throw new GridCacheEntryRemovedException();
        }

        if (deferred)
            cctx.onDeferredDelete(this, ver0);

        if (res != null)
            return res;

        CacheObject ret = null;

        if (readThrough) {
            IgniteInternalTx tx0 = null;

            if (tx != null && tx.local()) {
                if (cctx.isReplicated() || cctx.isColocated() || tx.near())
                    tx0 = tx;
                else if (tx.dht()) {
                    GridCacheVersion ver = tx.nearXidVersion();

                    tx0 = cctx.dht().near().context().tm().tx(ver);
                }
            }

            Object storeVal = readThrough(tx0, key, false, subjId, taskName);

            ret = cctx.toCacheObject(storeVal);
        }

        if (ret == null && !evt)
            return null;

        lockEntry();

        try {
            long ttl = ttlExtras();

            // If version matched, set value.
            if (startVer.equals(ver)) {
                if (ret != null) {
                    // Detach value before index update.
                    ret = cctx.kernalContext().cacheObjects().prepareForCache(ret, cctx);

                    nextVer = nextVer != null ? nextVer : nextVersion();

                    long expTime = CU.toExpireTime(ttl);

                    // Update indexes before actual write to entry.
                    if (cctx.mvccEnabled())
                        cctx.offheap().mvccInitialValue(this, ret, nextVer, expTime, null, null);
                    else
                        storeValue(ret, expTime, nextVer, null);

                    update(ret, expTime, ttl, nextVer, true);

                    if (cctx.deferredDelete() && deletedUnlocked() && !isInternal() && !detached())
                        deletedUnlocked(false);

                    assert readerArgs == null;
                }

                if (evt && cctx.events().isRecordable(EVT_CACHE_OBJECT_READ)) {
                    transformClo = EntryProcessorResourceInjectorProxy.unwrap(transformClo);

                    GridCacheMvcc mvcc = mvccExtras();

                    cctx.events().addEvent(
                        partition(),
                        key,
                        tx,
                        mvcc != null ? mvcc.anyOwner() : null,
                        EVT_CACHE_OBJECT_READ,
                        ret,
                        ret != null,
                        null,
                        false,
                        subjId,
                        transformClo != null ? transformClo.getClass().getName() : null,
                        taskName,
                        keepBinary);
                }
            }
        }
        finally {
            unlockEntry();
        }

        assert ret == null || !retVer;

        return ret;
    }

    /**
     * Creates EntryGetResult or EntryGetWithTtlResult if expire time information exists.
     *
     * @param val Value.
     * @param ver Version.
     * @param reserve Reserve flag.
     * @return EntryGetResult.
     */
    private EntryGetResult entryGetResult(CacheObject val, GridCacheVersion ver, boolean reserve) {
        return extras == null || extras.expireTime() == 0
            ? new EntryGetResult(val, ver, reserve)
            : new EntryGetWithTtlResult(val, ver, reserve, rawExpireTime(), rawTtl());
    }

    /** {@inheritDoc} */
    @SuppressWarnings({"unchecked", "TooBroadScope"})
    @Nullable @Override public final CacheObject innerReload()
        throws IgniteCheckedException, GridCacheEntryRemovedException {
        CU.checkStore(cctx);

        GridCacheVersion startVer;

        boolean wasNew;

        lockEntry();

        try {
            checkObsolete();

            // Cache version for optimistic check.
            startVer = ver;

            wasNew = isNew();
        }
        finally {
            unlockEntry();
        }

        String taskName = cctx.kernalContext().job().currentTaskName();

        // Check before load.
        CacheObject ret = cctx.toCacheObject(readThrough(null, key, true, cctx.localNodeId(), taskName));

        boolean touch = false;

        try {
            ensureFreeSpace();

            lockEntry();

            try {
                long ttl = ttlExtras();

                // Generate new version.
                GridCacheVersion nextVer = cctx.versions().nextForLoad(ver);

                // If entry was loaded during read step.
                if (wasNew && !isNew())
                    // Map size was updated on entry creation.
                    return ret;

                // If version matched, set value.
                if (startVer.equals(ver)) {
                    long expTime = CU.toExpireTime(ttl);

                    // Detach value before index update.
                    ret = cctx.kernalContext().cacheObjects().prepareForCache(ret, cctx);

                    // Update indexes.
                    if (ret != null) {
                        if (cctx.mvccEnabled())
                            cctx.offheap().mvccInitialValue(this, ret, nextVer, expTime, null, null);
                        else
                            storeValue(ret, expTime, nextVer, null);

                        if (cctx.deferredDelete() && !isInternal() && !detached() && deletedUnlocked())
                            deletedUnlocked(false);
                    }
                    else {
                        if (cctx.mvccEnabled())
                            cctx.offheap().mvccRemoveAll(this);
                        else
                            removeValue();

                        if (cctx.deferredDelete() && !isInternal() && !detached() && !deletedUnlocked())
                            deletedUnlocked(true);
                    }

                    update(ret, expTime, ttl, nextVer, true);

                    touch = true;

                    // If value was set - return, otherwise try again.
                    return ret;
                }
            }
            finally {
                unlockEntry();
            }

            touch = true;

            return ret;
        }
        finally {
            if (touch)
                cctx.evicts().touch(this, cctx.affinity().affinityTopologyVersion());
        }
    }

    /**
     * @param nodeId Node ID.
     */
    protected void recordNodeId(UUID nodeId, AffinityTopologyVersion topVer) {
        // No-op.
    }

    /** {@inheritDoc} */
    @Override public final GridCacheUpdateTxResult mvccSet(
        IgniteInternalTx tx,
        UUID affNodeId,
        CacheObject val,
        long ttl0,
        AffinityTopologyVersion topVer,
        @Nullable Long updateCntr,
        MvccSnapshot mvccVer,
        GridCacheOperation op) throws IgniteCheckedException, GridCacheEntryRemovedException {
        assert tx != null;

        final boolean valid = valid(tx.topologyVersion());

        final GridCacheVersion newVer;

        WALPointer logPtr = null;
        long updateCntr0;

        ensureFreeSpace();

        lockEntry();

        try {
            checkObsolete();

            newVer = tx.writeVersion();

            assert newVer != null : "Failed to get write version for tx: " + tx;

            // Determine new ttl and expire time.
            long expireTime, ttl = ttl0;

            if (ttl == -1L) {
                ttl = ttlExtras();
                expireTime = expireTimeExtras();
            }
            else
                expireTime = CU.toExpireTime(ttl);

            assert ttl >= 0 : ttl;
            assert expireTime >= 0 : expireTime;

            // Detach value before index update.
            val = cctx.kernalContext().cacheObjects().prepareForCache(val, cctx);

            assert val != null;

            MvccUpdateResult res = cctx.offheap().mvccUpdate(tx.local(), this, val, newVer, expireTime, mvccVer);

            assert res != null;

            if (res.resultType() == ResultType.VERSION_MISMATCH)
                throw new IgniteSQLException("Mvcc version mismatch.", CONCURRENT_UPDATE);
            else if (res.resultType() == ResultType.LOCKED) {
                unlockEntry();

                MvccVersion lockVer = res.resultVersion();

                GridFutureAdapter<GridCacheUpdateTxResult> resFut = new GridFutureAdapter<>();

                IgniteInternalFuture lockFut = cctx.kernalContext().coordinators().waitFor(cctx, lockVer);

                lockFut.listen(new MvccUpdateLockListener(tx, this, affNodeId, topVer, val, ttl0, updateCntr, mvccVer,
                    op, resFut));

                return new GridCacheUpdateTxResult(false, resFut);
            }
            else if (op == CREATE && res.resultType() == ResultType.PREV_NOT_NULL)
                throw new IgniteSQLException("Duplicate key during INSERT [key=" + key + ']', DUPLICATE_KEY);

            if (cctx.deferredDelete() && deletedUnlocked() && !detached())
                deletedUnlocked(false);

            updateCntr0 = nextPartitionCounter(topVer, tx.local(), updateCntr);

            if (updateCntr != null && updateCntr != 0)
                updateCntr0 = updateCntr;

            if (cctx.group().persistenceEnabled() && cctx.group().walEnabled())
                logPtr = cctx.shared().wal().log(new DataRecord(new DataEntry(
                        cctx.cacheId(),
                        key,
                        val,
                        res.resultType() == ResultType.PREV_NULL ? CREATE : UPDATE,
                        tx.nearXidVersion(),
                        newVer,
                        expireTime,
                        key.partition(),
                        updateCntr0)));

            update(val, expireTime, ttl, newVer, true);

            recordNodeId(affNodeId, topVer);
        }
        finally {
            if (lockedByCurrentThread()) {
                unlockEntry();

                cctx.evicts().touch(this, AffinityTopologyVersion.NONE);
            }
        }

        onUpdateFinished(updateCntr0);

        return valid ? new GridCacheUpdateTxResult(true, updateCntr0, logPtr) :
            new GridCacheUpdateTxResult(false, logPtr);
    }

    /** {@inheritDoc} */
    @Override public final GridCacheUpdateTxResult mvccRemove(
            IgniteInternalTx tx,
            UUID affNodeId,
            AffinityTopologyVersion topVer,
            @Nullable Long updateCntr,
            MvccSnapshot mvccVer
    ) throws IgniteCheckedException, GridCacheEntryRemovedException {
        assert tx != null;
        assert mvccVer != null;

        final boolean valid = valid(tx.topologyVersion());

        final GridCacheVersion newVer;

        WALPointer logPtr = null;
        long updateCntr0;

        lockEntry();

        try {
            checkObsolete();

            newVer = tx.writeVersion();

            assert newVer != null : "Failed to get write version for tx: " + tx;

            MvccUpdateResult res = cctx.offheap().mvccRemove(tx.local(), this, mvccVer);

            if (res.resultType() == ResultType.VERSION_MISMATCH)
                throw new IgniteSQLException("Mvcc version mismatch.", CONCURRENT_UPDATE);
            else if (res.resultType() == ResultType.LOCKED) {
                unlockEntry();

                MvccVersion lockVer = res.resultVersion();

                GridFutureAdapter<GridCacheUpdateTxResult> resFut = new GridFutureAdapter<>();

                IgniteInternalFuture lockFut = cctx.kernalContext().coordinators().waitFor(cctx, lockVer);

                lockFut.listen(new MvccRemoveLockListener(tx, this, affNodeId, topVer, updateCntr, mvccVer, resFut));

                return new GridCacheUpdateTxResult(false, resFut);
            }

            if (cctx.deferredDelete() && deletedUnlocked() && !detached())
                deletedUnlocked(false);

            updateCntr0 = nextPartitionCounter(topVer, tx.local(), updateCntr);

            if (updateCntr != null && updateCntr != 0)
                updateCntr0 = updateCntr;

            if (cctx.group().persistenceEnabled() && cctx.group().walEnabled())
                logPtr = logTxUpdate(tx, null, 0, updateCntr0);

            update(null, 0, 0, newVer, true);

            recordNodeId(affNodeId, topVer);
        }
        finally {
            if (lockedByCurrentThread()) {
                unlockEntry();

                cctx.evicts().touch(this, AffinityTopologyVersion.NONE);
            }
        }

        onUpdateFinished(updateCntr0);

        return valid ? new GridCacheUpdateTxResult(true, updateCntr0, logPtr) :
                new GridCacheUpdateTxResult(false, logPtr);
    }

    /** {@inheritDoc} */
    @Override public final GridCacheUpdateTxResult innerSet(
        @Nullable IgniteInternalTx tx,
        UUID evtNodeId,
        UUID affNodeId,
        CacheObject val,
        boolean writeThrough,
        boolean retval,
        long ttl,
        boolean evt,
        boolean metrics,
        boolean keepBinary,
        boolean oldValPresent,
        @Nullable CacheObject oldVal,
        AffinityTopologyVersion topVer,
        CacheEntryPredicate[] filter,
        GridDrType drType,
        long drExpireTime,
        @Nullable GridCacheVersion explicitVer,
        @Nullable UUID subjId,
        String taskName,
        @Nullable GridCacheVersion dhtVer,
        @Nullable Long updateCntr,
        @Nullable MvccSnapshot mvccVer
    ) throws IgniteCheckedException, GridCacheEntryRemovedException {
        CacheObject old;

        final boolean valid = valid(tx != null ? tx.topologyVersion() : topVer);

        // Lock should be held by now.
        if (!cctx.isAll(this, filter))
            return new GridCacheUpdateTxResult(false);

        final GridCacheVersion newVer;

        boolean intercept = cctx.config().getInterceptor() != null;

        Object key0 = null;
        Object val0 = null;
        WALPointer logPtr = null;

        long updateCntr0;

        ensureFreeSpace();

        GridLongList mvccWaitTxs = null;

        lockEntry();

        try {
            checkObsolete();

            if (isNear()) {
                assert dhtVer != null;

                // It is possible that 'get' could load more recent value.
                if (!((GridNearCacheEntry)this).recordDhtVersion(dhtVer))
                    return new GridCacheUpdateTxResult(false, logPtr);
            }

            assert tx == null || (!tx.local() && tx.onePhaseCommit()) || tx.ownsLock(this) :
                "Transaction does not own lock for update [entry=" + this + ", tx=" + tx + ']';

            // Load and remove from swap if it is new.
            boolean startVer = isStartVersion();

            boolean internal = isInternal() || !context().userCache();

            Map<UUID, CacheContinuousQueryListener> lsnrCol =
                notifyContinuousQueries(tx) ? cctx.continuousQueries().updateListeners(internal, false) : null;

            if (startVer && (retval || intercept || lsnrCol != null))
                unswap(retval);

            newVer = explicitVer != null ? explicitVer : tx == null ?
                nextVersion() : tx.writeVersion();

            assert newVer != null : "Failed to get write version for tx: " + tx;

            old = oldValPresent ? oldVal : this.val;

            if (intercept) {
                val0 = cctx.unwrapBinaryIfNeeded(val, keepBinary, false);

                CacheLazyEntry e = new CacheLazyEntry(cctx, key, old, keepBinary);

                Object interceptorVal = cctx.config().getInterceptor().onBeforePut(
                    new CacheLazyEntry(cctx, key, old, keepBinary),
                    val0);

                key0 = e.key();

                if (interceptorVal == null)
                    return new GridCacheUpdateTxResult(false, logPtr);
                else if (interceptorVal != val0)
                    val0 = cctx.unwrapTemporary(interceptorVal);

                val = cctx.toCacheObject(val0);
            }

            // Determine new ttl and expire time.
            long expireTime;

            if (drExpireTime >= 0) {
                assert ttl >= 0 : ttl;

                expireTime = drExpireTime;
            }
            else {
                if (ttl == -1L) {
                    ttl = ttlExtras();
                    expireTime = expireTimeExtras();
                }
                else
                    expireTime = CU.toExpireTime(ttl);
            }

            assert ttl >= 0 : ttl;
            assert expireTime >= 0 : expireTime;

            // Detach value before index update.
            val = cctx.kernalContext().cacheObjects().prepareForCache(val, cctx);

            assert val != null;

            if (cctx.mvccEnabled()) {
                assert mvccVer != null;

                mvccWaitTxs = cctx.offheap().mvccUpdateNative(tx.local(),
                    this,
                    val,
                    newVer,
                    expireTime,
                    mvccVer);
            }
            else
                storeValue(val, expireTime, newVer, null);

            if (cctx.deferredDelete() && deletedUnlocked() && !isInternal() && !detached())
                deletedUnlocked(false);

            updateCntr0 = nextPartitionCounter(topVer, tx == null || tx.local(), updateCntr);

            if (updateCntr != null && updateCntr != 0)
                updateCntr0 = updateCntr;

            if (tx != null && cctx.group().persistenceEnabled() && cctx.group().walEnabled())
                logPtr = logTxUpdate(tx, val, expireTime, updateCntr0);

            update(val, expireTime, ttl, newVer, true);

            drReplicate(drType, val, newVer, topVer);

            recordNodeId(affNodeId, topVer);

            if (metrics && cctx.statisticsEnabled())
                cctx.cache().metrics0().onWrite();

            if (evt && newVer != null && cctx.events().isRecordable(EVT_CACHE_OBJECT_PUT)) {
                CacheObject evtOld = cctx.unwrapTemporary(old);

                cctx.events().addEvent(partition(),
                    key,
                    evtNodeId,
                    tx == null ? null : tx.xid(),
                    newVer,
                    EVT_CACHE_OBJECT_PUT,
                    val,
                    val != null,
                    evtOld,
                    evtOld != null || hasValueUnlocked(),
                    subjId, null, taskName,
                    keepBinary);
            }

            if (lsnrCol != null) {
                cctx.continuousQueries().onEntryUpdated(
                    lsnrCol,
                    key,
                    val,
                    old,
                    internal,
                    partition(),
                    tx.local(),
                    false,
                    updateCntr0,
                    null,
                    topVer);
            }

            cctx.dataStructures().onEntryUpdated(key, false, keepBinary);
        }
        finally {
            unlockEntry();
        }

        onUpdateFinished(updateCntr0);

        if (log.isDebugEnabled())
            log.debug("Updated cache entry [val=" + val + ", old=" + old + ", entry=" + this + ']');

        // Persist outside of synchronization. The correctness of the
        // value will be handled by current transaction.
        if (writeThrough)
            cctx.store().put(tx, key, val, newVer);

        if (intercept)
            cctx.config().getInterceptor().onAfterPut(new CacheLazyEntry(cctx, key, key0, val, val0, keepBinary, updateCntr0));

        return valid ? new GridCacheUpdateTxResult(true, updateCntr0, logPtr, mvccWaitTxs) :
            new GridCacheUpdateTxResult(false, logPtr);
    }

    /**
     * @param cpy Copy flag.
     * @return Key value.
     */
    protected Object keyValue(boolean cpy) {
        return key.value(cctx.cacheObjectContext(), cpy);
    }

    /** {@inheritDoc} */
    @Override public final GridCacheUpdateTxResult innerRemove(
        @Nullable IgniteInternalTx tx,
        UUID evtNodeId,
        UUID affNodeId,
        boolean retval,
        boolean evt,
        boolean metrics,
        boolean keepBinary,
        boolean oldValPresent,
        @Nullable CacheObject oldVal,
        AffinityTopologyVersion topVer,
        CacheEntryPredicate[] filter,
        GridDrType drType,
        @Nullable GridCacheVersion explicitVer,
        @Nullable UUID subjId,
        String taskName,
        @Nullable GridCacheVersion dhtVer,
        @Nullable Long updateCntr,
        @Nullable MvccSnapshot mvccVer
    ) throws IgniteCheckedException, GridCacheEntryRemovedException {
        assert cctx.transactional();

        CacheObject old;

        GridCacheVersion newVer;

        final boolean valid = valid(tx != null ? tx.topologyVersion() : topVer);

        // Lock should be held by now.
        if (!cctx.isAll(this, filter))
            return new GridCacheUpdateTxResult(false);

        GridCacheVersion obsoleteVer = null;

        boolean intercept = cctx.config().getInterceptor() != null;

        IgniteBiTuple<Boolean, Object> interceptRes = null;

        CacheLazyEntry entry0 = null;

        long updateCntr0;

        WALPointer logPtr = null;

        boolean deferred;

        boolean marked = false;

        GridLongList mvccWaitTxs = null;

        lockEntry();

        try {
            checkObsolete();

            if (isNear()) {
                assert dhtVer != null;

                // It is possible that 'get' could load more recent value.
                if (!((GridNearCacheEntry)this).recordDhtVersion(dhtVer))
                    return new GridCacheUpdateTxResult(false, logPtr);
            }

            assert tx == null || (!tx.local() && tx.onePhaseCommit()) || tx.ownsLock(this) :
                "Transaction does not own lock for remove[entry=" + this + ", tx=" + tx + ']';

            boolean startVer = isStartVersion();

            newVer = explicitVer != null ? explicitVer : tx == null ? nextVersion() : tx.writeVersion();

            boolean internal = isInternal() || !context().userCache();

            Map<UUID, CacheContinuousQueryListener> lsnrCol =
                notifyContinuousQueries(tx) ? cctx.continuousQueries().updateListeners(internal, false) : null;

            if (startVer && (retval || intercept || lsnrCol != null))
                unswap();

            old = oldValPresent ? oldVal : val;

            if (intercept) {
                entry0 = new CacheLazyEntry(cctx, key, old, keepBinary);

                interceptRes = cctx.config().getInterceptor().onBeforeRemove(entry0);

                if (cctx.cancelRemove(interceptRes)) {
                    CacheObject ret = cctx.toCacheObject(cctx.unwrapTemporary(interceptRes.get2()));

                    return new GridCacheUpdateTxResult(false, logPtr);
                }
            }

            if (cctx.mvccEnabled()) {
                assert mvccVer != null;

                mvccWaitTxs = cctx.offheap().mvccRemoveNative(tx.local(), this, mvccVer);
            }
            else
                removeValue();

            update(null, 0, 0, newVer, true);

            if (cctx.deferredDelete() && !detached() && !isInternal()) {
                if (!deletedUnlocked()) {
                    deletedUnlocked(true);

                    if (tx != null) {
                        GridCacheMvcc mvcc = mvccExtras();

                        if (mvcc == null || mvcc.isEmpty(tx.xidVersion()))
                            clearReaders();
                        else
                            clearReader(tx.originatingNodeId());
                    }
                }
            }

            updateCntr0 = nextPartitionCounter(topVer, tx == null || tx.local(), updateCntr);

            if (updateCntr != null && updateCntr != 0)
                updateCntr0 = updateCntr;

            if (tx != null && cctx.group().persistenceEnabled() && cctx.group().walEnabled())
                logPtr = logTxUpdate(tx, null, 0, updateCntr0);

            drReplicate(drType, null, newVer, topVer);

            if (metrics && cctx.statisticsEnabled())
                cctx.cache().metrics0().onRemove();

            if (tx == null)
                obsoleteVer = newVer;
            else {
                // Only delete entry if the lock is not explicit.
                if (lockedBy(tx.xidVersion()))
                    obsoleteVer = tx.xidVersion();
                else if (log.isDebugEnabled())
                    log.debug("Obsolete version was not set because lock was explicit: " + this);
            }

            if (evt && newVer != null && cctx.events().isRecordable(EVT_CACHE_OBJECT_REMOVED)) {
                CacheObject evtOld = cctx.unwrapTemporary(old);

                cctx.events().addEvent(partition(),
                    key,
                    evtNodeId,
                    tx == null ? null : tx.xid(), newVer,
                    EVT_CACHE_OBJECT_REMOVED,
                    null,
                    false,
                    evtOld,
                    evtOld != null || hasValueUnlocked(),
                    subjId,
                    null,
                    taskName,
                    keepBinary);
            }

            if (lsnrCol != null) {
                cctx.continuousQueries().onEntryUpdated(
                    lsnrCol,
                    key,
                    null,
                    old,
                    internal,
                    partition(),
                    tx.local(),
                    false,
                    updateCntr0,
                    null,
                    topVer);
            }

            cctx.dataStructures().onEntryUpdated(key, true, keepBinary);

            deferred = cctx.deferredDelete() && !detached() && !isInternal();

            if (intercept)
                entry0.updateCounter(updateCntr0);

            if (!deferred) {
                // If entry is still removed.
                assert newVer == ver;

                if (obsoleteVer == null || !(marked = markObsolete0(obsoleteVer, true, null))) {
                    if (log.isDebugEnabled())
                        log.debug("Entry could not be marked obsolete (it is still used): " + this);
                }
                else {
                    recordNodeId(affNodeId, topVer);

                    if (log.isDebugEnabled())
                        log.debug("Entry was marked obsolete: " + this);
                }
            }
        }
        finally {
            unlockEntry();
        }

        if (deferred)
            cctx.onDeferredDelete(this, newVer);

        if (marked) {
            assert !deferred;

            onMarkedObsolete();
        }

        onUpdateFinished(updateCntr0);

        if (intercept)
            cctx.config().getInterceptor().onAfterRemove(entry0);

        if (valid)
            return new GridCacheUpdateTxResult(true, updateCntr0, logPtr, mvccWaitTxs);
        else
            return new GridCacheUpdateTxResult(false, logPtr);
    }

    /**
     * @param tx Transaction.
     * @return {@code True} if should notify continuous query manager.
     */
    private boolean notifyContinuousQueries(@Nullable IgniteInternalTx tx) {
        return cctx.isLocal() ||
            cctx.isReplicated() ||
            (!isNear() && !(tx != null && tx.onePhaseCommit() && !tx.local()));
    }

    /** {@inheritDoc} */
    @SuppressWarnings("unchecked")
    @Override public GridTuple3<Boolean, Object, EntryProcessorResult<Object>> innerUpdateLocal(
        GridCacheVersion ver,
        GridCacheOperation op,
        @Nullable Object writeObj,
        @Nullable Object[] invokeArgs,
        boolean writeThrough,
        boolean readThrough,
        boolean retval,
        boolean keepBinary,
        @Nullable ExpiryPolicy expiryPlc,
        boolean evt,
        boolean metrics,
        @Nullable CacheEntryPredicate[] filter,
        boolean intercept,
        @Nullable UUID subjId,
        String taskName
    ) throws IgniteCheckedException, GridCacheEntryRemovedException {
        assert cctx.isLocal() && cctx.atomic();

        CacheObject old;

        boolean res = true;

        IgniteBiTuple<Boolean, ?> interceptorRes = null;

        EntryProcessorResult<Object> invokeRes = null;

        lockEntry();

        try {
            boolean internal = isInternal() || !context().userCache();

            Map<UUID, CacheContinuousQueryListener> lsnrCol =
                cctx.continuousQueries().updateListeners(internal, false);

            boolean needVal = retval ||
                intercept ||
                op == GridCacheOperation.TRANSFORM ||
                !F.isEmpty(filter) ||
                lsnrCol != null;

            checkObsolete();

            CacheDataRow oldRow = null;

            // Load and remove from swap if it is new.
            if (isNew())
                oldRow = unswap(null, false);

            old = val;

            boolean readFromStore = false;

            Object old0 = null;

            if (readThrough && needVal && old == null &&
                (cctx.readThrough() && (op == GridCacheOperation.TRANSFORM || cctx.loadPreviousValue()))) {
                    old0 = readThrough(null, key, false, subjId, taskName);

                old = cctx.toCacheObject(old0);

                long ttl = CU.TTL_ETERNAL;
                long expireTime = CU.EXPIRE_TIME_ETERNAL;

                if (expiryPlc != null && old != null) {
                    ttl = CU.toTtl(expiryPlc.getExpiryForCreation());

                    if (ttl == CU.TTL_ZERO) {
                        ttl = CU.TTL_MINIMUM;
                        expireTime = CU.expireTimeInPast();
                    }
                    else if (ttl == CU.TTL_NOT_CHANGED)
                        ttl = CU.TTL_ETERNAL;
                    else
                        expireTime = CU.toExpireTime(ttl);
                }

                // Detach value before index update.
                old = cctx.kernalContext().cacheObjects().prepareForCache(old, cctx);

                if (old != null)
                    storeValue(old, expireTime, ver, oldRow);
                else
                    removeValue();

                update(old, expireTime, ttl, ver, true);
            }

            // Apply metrics.
            if (metrics && cctx.statisticsEnabled() && needVal) {
                // PutIfAbsent methods mustn't update hit/miss statistics
                if (op != GridCacheOperation.UPDATE || F.isEmpty(filter) || !cctx.putIfAbsentFilter(filter))
                    cctx.cache().metrics0().onRead(old != null);
            }

            // Check filter inside of synchronization.
            if (!F.isEmpty(filter)) {
                boolean pass = cctx.isAllLocked(this, filter);

                if (!pass) {
                    if (expiryPlc != null && !readFromStore && !cctx.putIfAbsentFilter(filter) && hasValueUnlocked())
                        updateTtl(expiryPlc);

                    Object val = retval ?
                        cctx.cacheObjectContext().unwrapBinaryIfNeeded(CU.value(old, cctx, false), keepBinary, false)
                        : null;

                    return new T3<>(false, val, null);
                }
            }

            String transformCloClsName = null;

            CacheObject updated;

            Object key0 = null;
            Object updated0 = null;

            // Calculate new value.
            if (op == GridCacheOperation.TRANSFORM) {
                transformCloClsName = EntryProcessorResourceInjectorProxy.unwrap(writeObj).getClass().getName();

                EntryProcessor<Object, Object, ?> entryProcessor = (EntryProcessor<Object, Object, ?>)writeObj;

                assert entryProcessor != null;

                CacheInvokeEntry<Object, Object> entry = new CacheInvokeEntry<>(key, old, version(), keepBinary, this);

                try {
                    Object computed = entryProcessor.process(entry, invokeArgs);

                    if (entry.modified()) {
                        updated0 = cctx.unwrapTemporary(entry.getValue());

                        updated = cctx.toCacheObject(updated0);

                        cctx.validateKeyAndValue(key, updated);
                    }
                    else
                        updated = old;

                    key0 = entry.key();

                    invokeRes = computed != null ? CacheInvokeResult.fromResult(cctx.unwrapTemporary(computed)) : null;
                }
                catch (Exception e) {
                    updated = old;

                    invokeRes = CacheInvokeResult.fromError(e);
                }

                if (!entry.modified()) {
                    if (expiryPlc != null && !readFromStore && hasValueUnlocked())
                        updateTtl(expiryPlc);

                    return new GridTuple3<>(false, null, invokeRes);
                }
            }
            else
                updated = (CacheObject)writeObj;

            op = updated == null ? GridCacheOperation.DELETE : GridCacheOperation.UPDATE;

            if (intercept) {
                CacheLazyEntry e;

                if (op == GridCacheOperation.UPDATE) {
                    updated0 = value(updated0, updated, keepBinary, false);

                    e = new CacheLazyEntry(cctx, key, key0, old, old0, keepBinary);

                    Object interceptorVal = cctx.config().getInterceptor().onBeforePut(e, updated0);

                    if (interceptorVal == null)
                        return new GridTuple3<>(false, cctx.unwrapTemporary(value(old0, old, keepBinary, false)), invokeRes);
                    else {
                        updated0 = cctx.unwrapTemporary(interceptorVal);

                        updated = cctx.toCacheObject(updated0);
                    }
                }
                else {
                    e = new CacheLazyEntry(cctx, key, key0, old, old0, keepBinary);

                    interceptorRes = cctx.config().getInterceptor().onBeforeRemove(e);

                    if (cctx.cancelRemove(interceptorRes))
                        return new GridTuple3<>(false, cctx.unwrapTemporary(interceptorRes.get2()), invokeRes);
                }

                key0 = e.key();
                old0 = e.value();
            }

            boolean hadVal = hasValueUnlocked();

            long ttl = CU.TTL_ETERNAL;
            long expireTime = CU.EXPIRE_TIME_ETERNAL;

            if (op == GridCacheOperation.UPDATE) {
                if (expiryPlc != null) {
                    ttl = CU.toTtl(hadVal ? expiryPlc.getExpiryForUpdate() : expiryPlc.getExpiryForCreation());

                    if (ttl == CU.TTL_NOT_CHANGED) {
                        ttl = ttlExtras();
                        expireTime = expireTimeExtras();
                    }
                    else if (ttl != CU.TTL_ZERO)
                        expireTime = CU.toExpireTime(ttl);
                }
                else {
                    ttl = ttlExtras();
                    expireTime = expireTimeExtras();
                }
            }

            if (ttl == CU.TTL_ZERO)
                op = GridCacheOperation.DELETE;

            // Try write-through.
            if (op == GridCacheOperation.UPDATE) {
                // Detach value before index update.
                updated = cctx.kernalContext().cacheObjects().prepareForCache(updated, cctx);

                if (writeThrough)
                    // Must persist inside synchronization in non-tx mode.
                    cctx.store().put(null, key, updated, ver);

                storeValue(updated, expireTime, ver, oldRow);

                assert ttl != CU.TTL_ZERO;

                update(updated, expireTime, ttl, ver, true);

                if (evt) {
                    CacheObject evtOld = null;

                    if (transformCloClsName != null && cctx.events().isRecordable(EVT_CACHE_OBJECT_READ)) {
                        evtOld = cctx.unwrapTemporary(old);

                        cctx.events().addEvent(partition(), key, cctx.localNodeId(), null,
                            (GridCacheVersion)null, EVT_CACHE_OBJECT_READ, evtOld, evtOld != null || hadVal, evtOld,
                            evtOld != null || hadVal, subjId, transformCloClsName, taskName, keepBinary);
                    }

                    if (cctx.events().isRecordable(EVT_CACHE_OBJECT_PUT)) {
                        if (evtOld == null)
                            evtOld = cctx.unwrapTemporary(old);

                        cctx.events().addEvent(partition(), key, cctx.localNodeId(), null,
                            (GridCacheVersion)null, EVT_CACHE_OBJECT_PUT, updated, updated != null, evtOld,
                            evtOld != null || hadVal, subjId, null, taskName, keepBinary);
                    }
                }
            }
            else {
                if (writeThrough)
                    // Must persist inside synchronization in non-tx mode.
                    cctx.store().remove(null, key);

                removeValue();

                update(null, CU.TTL_ETERNAL, CU.EXPIRE_TIME_ETERNAL, ver, true);

                if (evt) {
                    CacheObject evtOld = null;

                    if (transformCloClsName != null && cctx.events().isRecordable(EVT_CACHE_OBJECT_READ))
                        cctx.events().addEvent(partition(), key, cctx.localNodeId(), null,
                            (GridCacheVersion)null, EVT_CACHE_OBJECT_READ, evtOld, evtOld != null || hadVal, evtOld,
                            evtOld != null || hadVal, subjId, transformCloClsName, taskName, keepBinary);

                    if (cctx.events().isRecordable(EVT_CACHE_OBJECT_REMOVED)) {
                        if (evtOld == null)
                            evtOld = cctx.unwrapTemporary(old);

                        cctx.events().addEvent(partition(), key, cctx.localNodeId(), null, (GridCacheVersion)null,
                            EVT_CACHE_OBJECT_REMOVED, null, false, evtOld, evtOld != null || hadVal, subjId, null,
                            taskName, keepBinary);
                    }
                }

                res = hadVal;
            }

            if (res)
                updateMetrics(op, metrics);

            if (lsnrCol != null) {
                long updateCntr = nextPartitionCounter(AffinityTopologyVersion.NONE, true, null);

                cctx.continuousQueries().onEntryUpdated(
                    lsnrCol,
                    key,
                    val,
                    old,
                    internal,
                    partition(),
                    true,
                    false,
                    updateCntr,
                    null,
                    AffinityTopologyVersion.NONE);

                onUpdateFinished(updateCntr);
            }

            cctx.dataStructures().onEntryUpdated(key, op == GridCacheOperation.DELETE, keepBinary);

            if (intercept) {
                if (op == GridCacheOperation.UPDATE)
                    cctx.config().getInterceptor().onAfterPut(new CacheLazyEntry(cctx, key, key0, updated, updated0, keepBinary, 0L));
                else
                    cctx.config().getInterceptor().onAfterRemove(new CacheLazyEntry(cctx, key, key0, old, old0, keepBinary, 0L));
            }
        }
        finally {
            unlockEntry();
        }

        return new GridTuple3<>(res,
            cctx.unwrapTemporary(interceptorRes != null ?
                interceptorRes.get2() :
                cctx.cacheObjectContext().unwrapBinaryIfNeeded(old, keepBinary, false)),
            invokeRes);
    }

    /** {@inheritDoc} */
    @SuppressWarnings("unchecked")
    @Override public GridCacheUpdateAtomicResult innerUpdate(
        final GridCacheVersion newVer,
        final UUID evtNodeId,
        final UUID affNodeId,
        final GridCacheOperation op,
        @Nullable final Object writeObj,
        @Nullable final Object[] invokeArgs,
        final boolean writeThrough,
        final boolean readThrough,
        final boolean retval,
        final boolean keepBinary,
        @Nullable final IgniteCacheExpiryPolicy expiryPlc,
        final boolean evt,
        final boolean metrics,
        final boolean primary,
        final boolean verCheck,
        final AffinityTopologyVersion topVer,
        @Nullable final CacheEntryPredicate[] filter,
        final GridDrType drType,
        final long explicitTtl,
        final long explicitExpireTime,
        @Nullable final GridCacheVersion conflictVer,
        final boolean conflictResolve,
        final boolean intercept,
        @Nullable final UUID subjId,
        final String taskName,
        @Nullable final CacheObject prevVal,
        @Nullable final Long updateCntr,
        @Nullable final GridDhtAtomicAbstractUpdateFuture fut
    ) throws IgniteCheckedException, GridCacheEntryRemovedException, GridClosureException {
        assert cctx.atomic() && !detached();

        AtomicCacheUpdateClosure c;

        if (!primary && !isNear())
            ensureFreeSpace();

        lockEntry();

        try {
            checkObsolete();

            boolean internal = isInternal() || !context().userCache();

            Map<UUID, CacheContinuousQueryListener> lsnrs = cctx.continuousQueries().updateListeners(internal, false);

            boolean needVal = lsnrs != null || intercept || retval || op == GridCacheOperation.TRANSFORM
                || !F.isEmptyOrNulls(filter);

            // Possibly read value from store.
            boolean readFromStore = readThrough && needVal && (cctx.readThrough() &&
                (op == GridCacheOperation.TRANSFORM || cctx.loadPreviousValue()));

            c = new AtomicCacheUpdateClosure(this,
                topVer,
                newVer,
                op,
                writeObj,
                invokeArgs,
                readFromStore,
                writeThrough,
                keepBinary,
                expiryPlc,
                primary,
                verCheck,
                filter,
                explicitTtl,
                explicitExpireTime,
                conflictVer,
                conflictResolve,
                intercept,
                updateCntr);

            key.valueBytes(cctx.cacheObjectContext());

            if (isNear()) {
                CacheDataRow dataRow = val != null ? new CacheDataRowAdapter(key, val, ver, expireTimeExtras()) : null;

                c.call(dataRow);
            }
            else
                cctx.offheap().invoke(cctx, key, localPartition(), c);

            GridCacheUpdateAtomicResult updateRes = c.updateRes;

            assert updateRes != null : c;

            CacheObject oldVal = c.oldRow != null ? c.oldRow.value() : null;
            CacheObject updateVal = null;
            GridCacheVersion updateVer = c.newVer;

            // Apply metrics.
            if (metrics &&
                updateRes.outcome().updateReadMetrics() &&
                cctx.statisticsEnabled() &&
                needVal) {
                // PutIfAbsent methods must not update hit/miss statistics.
                if (op != GridCacheOperation.UPDATE || F.isEmpty(filter) || !cctx.putIfAbsentFilter(filter))
                    cctx.cache().metrics0().onRead(oldVal != null);
            }

            switch (updateRes.outcome()) {
                case VERSION_CHECK_FAILED: {
                    if (!cctx.isNear()) {
                        CacheObject evtVal;

                        if (op == GridCacheOperation.TRANSFORM) {
                            EntryProcessor<Object, Object, ?> entryProcessor =
                                (EntryProcessor<Object, Object, ?>)writeObj;

                            CacheInvokeEntry<Object, Object> entry =
                                new CacheInvokeEntry<>(key, prevVal, version(), keepBinary, this);

                            try {
                                entryProcessor.process(entry, invokeArgs);

                                evtVal = entry.modified() ?
                                    cctx.toCacheObject(cctx.unwrapTemporary(entry.getValue())) : prevVal;
                            }
                            catch (Exception ignore) {
                                evtVal = prevVal;
                            }
                        }
                        else
                            evtVal = (CacheObject)writeObj;

                        long updateCntr0 = nextPartitionCounter(topVer, primary, updateCntr);

                        if (updateCntr != null)
                            updateCntr0 = updateCntr;

                        onUpdateFinished(updateCntr0);

                        cctx.continuousQueries().onEntryUpdated(
                            key,
                            evtVal,
                            prevVal,
                            isInternal() || !context().userCache(),
                            partition(),
                            primary,
                            false,
                            updateCntr0,
                            null,
                            topVer);
                    }

                    return updateRes;
                }

                case CONFLICT_USE_OLD:
                case FILTER_FAILED:
                case INVOKE_NO_OP:
                case INTERCEPTOR_CANCEL:
                    return updateRes;
            }

            assert updateRes.outcome() == UpdateOutcome.SUCCESS || updateRes.outcome() == UpdateOutcome.REMOVE_NO_VAL;

            CacheObject evtOld = null;

            if (evt && op == TRANSFORM && cctx.events().isRecordable(EVT_CACHE_OBJECT_READ)) {
                assert writeObj instanceof EntryProcessor : writeObj;

                evtOld = cctx.unwrapTemporary(oldVal);

                Object transformClo = EntryProcessorResourceInjectorProxy.unwrap(writeObj);

                cctx.events().addEvent(partition(),
                    key,
                    evtNodeId,
                    null,
                    newVer,
                    EVT_CACHE_OBJECT_READ,
                    evtOld, evtOld != null,
                    evtOld, evtOld != null,
                    subjId,
                    transformClo.getClass().getName(),
                    taskName,
                    keepBinary);
            }

            if (c.op == GridCacheOperation.UPDATE) {
                updateVal = val;

                assert updateVal != null : c;

                drReplicate(drType, updateVal, updateVer, topVer);

                recordNodeId(affNodeId, topVer);

                if (evt && cctx.events().isRecordable(EVT_CACHE_OBJECT_PUT)) {
                    if (evtOld == null)
                        evtOld = cctx.unwrapTemporary(oldVal);

                    cctx.events().addEvent(partition(),
                        key,
                        evtNodeId,
                        null,
                        newVer,
                        EVT_CACHE_OBJECT_PUT,
                        updateVal,
                        true,
                        evtOld,
                        evtOld != null,
                        subjId,
                        null,
                        taskName,
                        keepBinary);
                }
            }
            else {
                assert c.op == GridCacheOperation.DELETE : c.op;

                clearReaders();

                drReplicate(drType, null, newVer, topVer);

                recordNodeId(affNodeId, topVer);

                if (evt && cctx.events().isRecordable(EVT_CACHE_OBJECT_REMOVED)) {
                    if (evtOld == null)
                        evtOld = cctx.unwrapTemporary(oldVal);

                    cctx.events().addEvent(partition(),
                        key,
                        evtNodeId,
                        null, newVer,
                        EVT_CACHE_OBJECT_REMOVED,
                        null, false,
                        evtOld, evtOld != null,
                        subjId,
                        null,
                        taskName,
                        keepBinary);
                }
            }

            if (updateRes.success())
                updateMetrics(c.op, metrics);

            // Continuous query filter should be perform under lock.
            if (lsnrs != null) {
                CacheObject evtVal = cctx.unwrapTemporary(updateVal);
                CacheObject evtOldVal = cctx.unwrapTemporary(oldVal);

                cctx.continuousQueries().onEntryUpdated(lsnrs,
                    key,
                    evtVal,
                    evtOldVal,
                    internal,
                    partition(),
                    primary,
                    false,
                    c.updateRes.updateCounter(),
                    fut,
                    topVer);
            }

            cctx.dataStructures().onEntryUpdated(key, c.op == GridCacheOperation.DELETE, keepBinary);

            if (intercept) {
                if (c.op == GridCacheOperation.UPDATE) {
                    cctx.config().getInterceptor().onAfterPut(new CacheLazyEntry(
                        cctx,
                        key,
                        null,
                        updateVal,
                        null,
                        keepBinary,
                        c.updateRes.updateCounter()));
                }
                else {
                    assert c.op == GridCacheOperation.DELETE : c.op;

                    cctx.config().getInterceptor().onAfterRemove(new CacheLazyEntry(
                        cctx,
                        key,
                        null,
                        oldVal,
                        null,
                        keepBinary,
                        c.updateRes.updateCounter()));
                }
            }
        }
        finally {
            unlockEntry();
        }

        onUpdateFinished(c.updateRes.updateCounter());

        return c.updateRes;
    }

    /**
     * @param val Value.
     * @param cacheObj Cache object.
     * @param keepBinary Keep binary flag.
     * @param cpy Copy flag.
     * @return Cache object value.
     */
    @Nullable private Object value(@Nullable Object val, @Nullable CacheObject cacheObj, boolean keepBinary, boolean cpy) {
        if (val != null)
            return val;

        return cctx.unwrapBinaryIfNeeded(cacheObj, keepBinary, cpy);
    }

    /**
     * @param expiry Expiration policy.
     * @return Tuple holding initial TTL and expire time with the given expiry.
     */
    private static IgniteBiTuple<Long, Long> initialTtlAndExpireTime(IgniteCacheExpiryPolicy expiry) {
        assert expiry != null;

        long initTtl = expiry.forCreate();
        long initExpireTime;

        if (initTtl == CU.TTL_ZERO) {
            initTtl = CU.TTL_MINIMUM;
            initExpireTime = CU.expireTimeInPast();
        }
        else if (initTtl == CU.TTL_NOT_CHANGED) {
            initTtl = CU.TTL_ETERNAL;
            initExpireTime = CU.EXPIRE_TIME_ETERNAL;
        }
        else
            initExpireTime = CU.toExpireTime(initTtl);

        return F.t(initTtl, initExpireTime);
    }

    /**
     * Get TTL, expire time and remove flag for the given entry, expiration policy and explicit TTL and expire time.
     *
     * @param expiry Expiration policy.
     * @param ttl Explicit TTL.
     * @param expireTime Explicit expire time.
     * @return Result.
     */
    private GridTuple3<Long, Long, Boolean> ttlAndExpireTime(IgniteCacheExpiryPolicy expiry, long ttl, long expireTime) {
        assert !obsolete();

        boolean rmv = false;

        // 1. If TTL is not changed, then calculate it based on expiry.
        if (ttl == CU.TTL_NOT_CHANGED) {
            if (expiry != null)
                ttl = hasValueUnlocked() ? expiry.forUpdate() : expiry.forCreate();
        }

        // 2. If TTL is zero, then set delete marker.
        if (ttl == CU.TTL_ZERO) {
            rmv = true;

            ttl = CU.TTL_ETERNAL;
        }

        // 3. If TTL is still not changed, then either use old entry TTL or set it to "ETERNAL".
        if (ttl == CU.TTL_NOT_CHANGED) {
            if (isStartVersion())
                ttl = CU.TTL_ETERNAL;
            else {
                ttl = ttlExtras();
                expireTime = expireTimeExtras();
            }
        }

        // 4 If expire time was not set explicitly, then calculate it.
        if (expireTime == CU.EXPIRE_TIME_CALCULATE)
            expireTime = CU.toExpireTime(ttl);

        return F.t(ttl, expireTime, rmv);
    }

    /**
     * Perform DR if needed.
     *
     * @param drType DR type.
     * @param val Value.
     * @param ver Version.
     * @param topVer Topology version.
     * @throws IgniteCheckedException In case of exception.
     */
    private void drReplicate(GridDrType drType, @Nullable CacheObject val, GridCacheVersion ver, AffinityTopologyVersion topVer)
        throws IgniteCheckedException {
        if (cctx.isDrEnabled() && drType != DR_NONE && !isInternal())
            cctx.dr().replicate(key, val, rawTtl(), rawExpireTime(), ver.conflictVersion(), drType, topVer);
    }

    /**
     * @return {@code true} if entry has readers. It makes sense only for dht entry.
     * @throws GridCacheEntryRemovedException If removed.
     */
    protected boolean hasReaders() throws GridCacheEntryRemovedException {
        return false;
    }

    /**
     *
     */
    protected void clearReaders() {
        // No-op.
    }

    /**
     * @param nodeId Node ID to clear.
     * @throws GridCacheEntryRemovedException If removed.
     */
    protected void clearReader(UUID nodeId) throws GridCacheEntryRemovedException {
        // No-op.
    }

    /** {@inheritDoc} */
    @Override public boolean clear(GridCacheVersion ver, boolean readers) throws IgniteCheckedException {
        lockEntry();

        try {
            if (obsolete())
                return false;

            try {
                if ((!hasReaders() || readers)) {
                    // markObsolete will clear the value.
                    if (!(markObsolete0(ver, true, null))) {
                        if (log.isDebugEnabled())
                            log.debug("Entry could not be marked obsolete (it is still used): " + this);

                        return false;
                    }

                    clearReaders();
                }
                else {
                    if (log.isDebugEnabled())
                        log.debug("Entry could not be marked obsolete (it still has readers): " + this);

                    return false;
                }
            }
            catch (GridCacheEntryRemovedException ignore) {
                assert false;

                return false;
            }

            if (log.isTraceEnabled()) {
                log.trace("entry clear [key=" + key +
                    ", entry=" + System.identityHashCode(this) +
                    ", val=" + val + ']');
            }

            if (cctx.mvccEnabled())
                cctx.offheap().mvccRemoveAll(this);
            else
                removeValue();
        }
        finally {
            unlockEntry();
        }

        onMarkedObsolete();

        cctx.cache().removeEntry(this); // Clear cache.

        return true;
    }

    /** {@inheritDoc} */
    @Override public GridCacheVersion obsoleteVersion() {
        lockEntry();

        try {
            return obsoleteVersionExtras();
        }
        finally {
            unlockEntry();
        }
    }

    /** {@inheritDoc} */
    @Override public boolean markObsolete(GridCacheVersion ver) {
        boolean obsolete;

        lockEntry();

        try {
            obsolete = markObsolete0(ver, true, null);
        }
        finally {
            unlockEntry();
        }

        if (obsolete)
            onMarkedObsolete();

        return obsolete;
    }

    /** {@inheritDoc} */
    @Override public boolean markObsoleteIfEmpty(@Nullable GridCacheVersion obsoleteVer) throws IgniteCheckedException {
        boolean obsolete = false;
        boolean deferred = false;
        GridCacheVersion ver0 = null;

        lockEntry();

        try {
            if (obsoleteVersionExtras() != null)
                return false;

            if (hasValueUnlocked()) {
                long expireTime = expireTimeExtras();

                if (expireTime > 0 && (expireTime - U.currentTimeMillis() <= 0)) {
                    if (obsoleteVer == null)
                        obsoleteVer = nextVersion();

                    if (onExpired(this.val, obsoleteVer)) {
                        if (cctx.deferredDelete()) {
                            deferred = true;
                            ver0 = ver;
                        }
                        else
                            obsolete = true;
                    }
                }
            }
            else {
                if (cctx.deferredDelete() && !isStartVersion() && !detached() && !isInternal()) {
                    if (!deletedUnlocked()) {
                        update(null, 0L, 0L, ver, true);

                        deletedUnlocked(true);

                        deferred = true;
                        ver0 = ver;
                    }
                }
                else {
                    if (obsoleteVer == null)
                        obsoleteVer = nextVersion();

                    obsolete = markObsolete0(obsoleteVer, true, null);
                }
            }
        }
        finally {
            unlockEntry();

            if (obsolete)
                onMarkedObsolete();

            if (deferred)
                cctx.onDeferredDelete(this, ver0);
        }

        return obsolete;
    }

    /** {@inheritDoc} */
    @Override public boolean markObsoleteVersion(GridCacheVersion ver) {
        assert cctx.deferredDelete();

        boolean marked;

        lockEntry();

        try {
            if (obsoleteVersionExtras() != null)
                return true;

            if (!this.ver.equals(ver))
                return false;

            marked = markObsolete0(ver, true, null);
        }
        finally {
            unlockEntry();
        }

        if (marked)
            onMarkedObsolete();

        return marked;
    }

    /**
     * @return {@code True} if this entry should not be evicted from cache.
     */
    protected boolean evictionDisabled() {
        return (flags & IS_EVICT_DISABLED) != 0;
    }

    /**
     * <p>
     * Note that {@link #onMarkedObsolete()} should always be called after this method
     * returns {@code true}.
     *
     * @param ver Version.
     * @param clear {@code True} to clear.
     * @param extras Predefined extras.
     * @return {@code True} if entry is obsolete, {@code false} if entry is still used by other threads or nodes.
     */
    protected final boolean markObsolete0(GridCacheVersion ver, boolean clear, GridCacheObsoleteEntryExtras extras) {
        assert lock.isHeldByCurrentThread();

        if (evictionDisabled()) {
            assert !obsolete() : this;

            return false;
        }

        GridCacheVersion obsoleteVer = obsoleteVersionExtras();

        if (ver != null) {
            // If already obsolete, then do nothing.
            if (obsoleteVer != null)
                return true;

            GridCacheMvcc mvcc = mvccExtras();

            if (mvcc == null || mvcc.isEmpty(ver)) {
                obsoleteVer = ver;

                obsoleteVersionExtras(obsoleteVer, extras);

                if (clear)
                    value(null);

                if (log.isTraceEnabled()) {
                    log.trace("markObsolete0 [key=" + key +
                        ", entry=" + System.identityHashCode(this) +
                        ", clear=" + clear +
                        ']');
                }
            }

            return obsoleteVer != null;
        }
        else
            return obsoleteVer != null;
    }

    /** {@inheritDoc} */
    @Override public void onMarkedObsolete() {
        // No-op.
    }

    /** {@inheritDoc} */
    @Override public final boolean obsolete() {
        lockEntry();

        try {
            return obsoleteVersionExtras() != null;
        }
        finally {
            unlockEntry();
        }
    }

    /** {@inheritDoc} */
    @Override public final boolean obsolete(GridCacheVersion exclude) {
        lockEntry();

        try {
            GridCacheVersion obsoleteVer = obsoleteVersionExtras();

            return obsoleteVer != null && !obsoleteVer.equals(exclude);
        }
        finally {
            unlockEntry();
        }
    }

    /** {@inheritDoc} */
    @Override public boolean invalidate(GridCacheVersion newVer)
        throws IgniteCheckedException {
        lockEntry();

        try {
            assert newVer != null;

            value(null);

            ver = newVer;
            flags &= ~IS_EVICT_DISABLED;

            if (cctx.mvccEnabled())
                cctx.offheap().mvccRemoveAll(this);
            else
                removeValue();

            onInvalidate();

            return obsoleteVersionExtras() != null;
        }
        finally {
            unlockEntry();
        }
    }

    /**
     * Called when entry invalidated.
     */
    protected void onInvalidate() {
        // No-op.
    }

    /**
     * @param val New value.
     * @param expireTime Expiration time.
     * @param ttl Time to live.
     * @param ver Update version.
     */
    protected final void update(@Nullable CacheObject val, long expireTime, long ttl, GridCacheVersion ver, boolean addTracked) {
        assert ver != null;
        assert lock.isHeldByCurrentThread();
        assert ttl != CU.TTL_ZERO && ttl != CU.TTL_NOT_CHANGED && ttl >= 0 : ttl;

        boolean trackNear = addTracked && isNear() && cctx.config().isEagerTtl();

        long oldExpireTime = expireTimeExtras();

        if (trackNear && oldExpireTime != 0 && (expireTime != oldExpireTime || isStartVersion()))
            cctx.ttl().removeTrackedEntry((GridNearCacheEntry)this);

        value(val);

        ttlAndExpireTimeExtras(ttl, expireTime);

        this.ver = ver;
        flags &= ~IS_EVICT_DISABLED;

        if (trackNear && expireTime != 0 && (expireTime != oldExpireTime || isStartVersion()))
            cctx.ttl().addTrackedEntry((GridNearCacheEntry)this);
    }

    /**
     * Update TTL if it is changed.
     *
     * @param expiryPlc Expiry policy.
     */
    private void updateTtl(ExpiryPolicy expiryPlc) throws IgniteCheckedException, GridCacheEntryRemovedException {
        long ttl = CU.toTtl(expiryPlc.getExpiryForAccess());

        if (ttl != CU.TTL_NOT_CHANGED)
            updateTtl(ttl);
    }

    /**
     * Update TTL is it is changed.
     *
     * @param expiryPlc Expiry policy.
     * @throws GridCacheEntryRemovedException If failed.
     */
    private void updateTtl(IgniteCacheExpiryPolicy expiryPlc) throws GridCacheEntryRemovedException,
        IgniteCheckedException {
        long ttl = expiryPlc.forAccess();

        if (ttl != CU.TTL_NOT_CHANGED) {
            updateTtl(ttl);

            expiryPlc.ttlUpdated(key(), version(), hasReaders() ? ((GridDhtCacheEntry)this).readers() : null);
        }
    }

    /**
     * @param ttl Time to live.
     */
    private void updateTtl(long ttl) throws IgniteCheckedException, GridCacheEntryRemovedException {
        assert ttl >= 0 || ttl == CU.TTL_ZERO : ttl;
        assert lock.isHeldByCurrentThread();

        long expireTime;

        if (ttl == CU.TTL_ZERO) {
            ttl = CU.TTL_MINIMUM;
            expireTime = CU.expireTimeInPast();
        }
        else
            expireTime = CU.toExpireTime(ttl);

        ttlAndExpireTimeExtras(ttl, expireTime);

        storeValue(val, expireTime, ver, null);
    }

    /**
     * @throws GridCacheEntryRemovedException If entry is obsolete.
     */
    protected void checkObsolete() throws GridCacheEntryRemovedException {
        assert lock.isHeldByCurrentThread();

        if (obsoleteVersionExtras() != null)
            throw new GridCacheEntryRemovedException();
    }

    /** {@inheritDoc} */
    @Override public KeyCacheObject key() {
        return key;
    }

    /** {@inheritDoc} */
    @Override public IgniteTxKey txKey() {
        return cctx.txKey(key);
    }

    /** {@inheritDoc} */
    @Override public GridCacheVersion version() throws GridCacheEntryRemovedException {
        lockEntry();

        try {
            checkObsolete();

            return ver;
        }
        finally {
            unlockEntry();
        }
    }

    /** {@inheritDoc} */
    @Override public boolean checkSerializableReadVersion(GridCacheVersion serReadVer)
        throws GridCacheEntryRemovedException {
        lockEntry();

        try {
            checkObsolete();

            if (!serReadVer.equals(ver)) {
                boolean empty = isStartVersion() || deletedUnlocked();

                if (serReadVer.equals(IgniteTxEntry.SER_READ_EMPTY_ENTRY_VER))
                    return empty;
                else if (serReadVer.equals(IgniteTxEntry.SER_READ_NOT_EMPTY_VER))
                    return !empty;

                return false;
            }

            return true;
        }
        finally {
            unlockEntry();
        }
    }

    /**
     * Gets hash value for the entry key.
     *
     * @return Hash value.
     */
    int hash() {
        return hash;
    }

    /** {@inheritDoc} */
    @Nullable @Override public CacheObject peek(
        boolean heap,
        boolean offheap,
        AffinityTopologyVersion topVer,
        @Nullable IgniteCacheExpiryPolicy expiryPlc)
        throws GridCacheEntryRemovedException, IgniteCheckedException {
        assert heap || offheap;

        boolean rmv = false;

        try {
            boolean deferred;
            GridCacheVersion ver0;

            lockEntry();

            try {
                checkObsolete();

                if (!valid(topVer))
                    return null;

                if (val == null && offheap)
                    unswap(null, false);

                if (checkExpired()) {
                    if (cctx.deferredDelete()) {
                        deferred = true;
                        ver0 = ver;
                    }
                    else {
                        rmv = markObsolete0(cctx.versions().next(this.ver), true, null);

                        return null;
                    }
                }
                else {
                    CacheObject val = this.val;

                    if (val != null && expiryPlc != null)
                        updateTtl(expiryPlc);

                    return val;
                }
            }
            finally {
                unlockEntry();
            }

            if (deferred) {
                assert ver0 != null;

                cctx.onDeferredDelete(this, ver0);
            }

            return null;
        }
        finally {
            if (rmv) {
                onMarkedObsolete();

                cctx.cache().removeEntry(this);
            }
        }
    }

    /** {@inheritDoc} */
    @Nullable @Override public CacheObject peek(@Nullable IgniteCacheExpiryPolicy plc)
        throws GridCacheEntryRemovedException, IgniteCheckedException {
        IgniteInternalTx tx = cctx.tm().localTx();

        AffinityTopologyVersion topVer = tx != null ? tx.topologyVersion() : cctx.affinity().affinityTopologyVersion();

        return peek(true, false, topVer, plc);
    }

    /**
     * TODO: IGNITE-3500: do we need to generate event and invalidate value?
     *
     * @return {@code true} if expired.
     * @throws IgniteCheckedException In case of failure.
     */
    private boolean checkExpired() throws IgniteCheckedException {
        assert lock.isHeldByCurrentThread();

        long expireTime = expireTimeExtras();

        if (expireTime > 0) {
            long delta = expireTime - U.currentTimeMillis();

            if (delta <= 0) {
                if (cctx.mvccEnabled())
                    cctx.offheap().mvccRemoveAll(this);
                else
                    removeValue();

                return true;
            }
        }

        return false;
    }

    /**
     * @return Value.
     */
    @Override public CacheObject rawGet() {
        lockEntry();

        try {
            return val;
        }
        finally {
            unlockEntry();
        }
    }

    /** {@inheritDoc} */
    @Override public final boolean hasValue() {
        lockEntry();

        try {
            return hasValueUnlocked();
        }
        finally {
            unlockEntry();
        }
    }

    /**
     * @return {@code True} if this entry has value.
     */
    protected final boolean hasValueUnlocked() {
        assert lock.isHeldByCurrentThread();

        return val != null;
    }

    /** {@inheritDoc} */
    @Override public CacheObject rawPut(CacheObject val, long ttl) {
        lockEntry();

        try {
            CacheObject old = this.val;

            update(val, CU.toExpireTime(ttl), ttl, nextVersion(), true);

            return old;
        }
        finally {
            unlockEntry();
        }
    }

    /** {@inheritDoc} */
    @SuppressWarnings({"RedundantTypeArguments"})
    @Override public boolean initialValue(
        CacheObject val,
        GridCacheVersion ver,
        MvccVersion mvccVer,
        MvccVersion newMvccVer,
        long ttl,
        long expireTime,
        boolean preload,
        AffinityTopologyVersion topVer,
        GridDrType drType,
        boolean fromStore
    ) throws IgniteCheckedException, GridCacheEntryRemovedException {
        ensureFreeSpace();

        boolean deferred = false;
        boolean obsolete = false;

        GridCacheVersion oldVer = null;

        lockEntry();

        try {
            checkObsolete();

            boolean walEnabled = !cctx.isNear() && cctx.group().persistenceEnabled() && cctx.group().walEnabled();

            long expTime = expireTime < 0 ? CU.toExpireTime(ttl) : expireTime;

            val = cctx.kernalContext().cacheObjects().prepareForCache(val, cctx);

            final boolean unswapped = ((flags & IS_UNSWAPPED_MASK) != 0);

            boolean update;

            IgnitePredicate<CacheDataRow> p = new IgnitePredicate<CacheDataRow>() {
                @Override public boolean apply(@Nullable CacheDataRow row) {
                    boolean update0;

                    GridCacheVersion currentVer = row != null ? row.version() : GridCacheMapEntry.this.ver;

                    boolean isStartVer = currentVer.nodeOrder() == cctx.localNode().order()
                        && currentVer.order() == startVer;

                    if (cctx.group().persistenceEnabled()) {
                        if (!isStartVer) {
                            if (cctx.atomic())
                                update0 = ATOMIC_VER_COMPARATOR.compare(currentVer, ver) < 0;
                            else
                                update0 = currentVer.compareTo(ver) < 0;
                        }
                        else
                            update0 = true;
                    }
                    else
                        update0 = isStartVer;

                    update0 |= (!preload && deletedUnlocked());

                    return update0;
                }
            };

            if (unswapped) {
                update = p.apply(null);

                if (update) {
                    // If entry is already unswapped and we are modifying it, we must run deletion callbacks for old value.
                    long oldExpTime = expireTimeUnlocked();
                    long delta = (oldExpTime == 0 ? 0 : oldExpTime - U.currentTimeMillis());

                    if (delta < 0) {
                        if (onExpired(this.val, null)) {
                            if (cctx.deferredDelete()) {
                                deferred = true;
                                oldVer = this.ver;
                            }
                            else if (val == null)
                                obsolete = true;
                        }
                    }

<<<<<<< HEAD
                if (cctx.mvccEnabled()) {
                    cctx.offheap().mvccInitialValue(this, val, ver, expTime, mvccVer, newMvccVer);

                    if (val != null)
                        update(val, expTime, ttl, ver, true);
                }
                else {
                    if (val != null) {
                        storeValue(val, expTime, ver, null);

                        update(val, expTime, ttl, ver, true);
                    }
                }
=======
                    storeValue(val, expTime, ver, null);
                }
            }
            else // Optimization to access storage only once.
                update = storeValue(val, expTime, ver, null, p);

            if (update) {
                update(val, expTime, ttl, ver, true);
>>>>>>> 834869c2

                boolean skipQryNtf = false;

                if (val == null) {
                    skipQryNtf = true;

                    if (cctx.deferredDelete() && !deletedUnlocked() && !isInternal())
                        deletedUnlocked(true);
                }
                else if (deletedUnlocked())
                    deletedUnlocked(false);

                long updateCntr = 0;

                if (!preload)
                    updateCntr = nextPartitionCounter(topVer, true, null);

                if (walEnabled) {
                    cctx.shared().wal().log(new DataRecord(new DataEntry(
                        cctx.cacheId(),
                        key,
                        val,
                        val == null ? GridCacheOperation.DELETE : GridCacheOperation.CREATE,
                        null,
                        ver,
                        expireTime,
                        partition(),
                        updateCntr
                    )));
                }

                drReplicate(drType, val, ver, topVer);

                if (!skipQryNtf) {
                    cctx.continuousQueries().onEntryUpdated(
                        key,
                        val,
                        null,
                        this.isInternal() || !this.context().userCache(),
                        this.partition(),
                        true,
                        preload,
                        updateCntr,
                        null,
                        topVer);

                    cctx.dataStructures().onEntryUpdated(key, false, true);
                }

                onUpdateFinished(updateCntr);

                if (!fromStore && cctx.store().isLocal()) {
                    if (val != null)
                        cctx.store().put(null, key, val, ver);
                }

                return true;
            }

            return false;
        }
        finally {
            unlockEntry();

            // It is necessary to execute these callbacks outside of lock to avoid deadlocks.

            if (obsolete) {
                onMarkedObsolete();

                cctx.cache().removeEntry(this);
            }

            if (deferred) {
                assert oldVer != null;

                cctx.onDeferredDelete(this, oldVer);
            }
        }
    }

    /**
     * @param cntr Updated partition counter.
     */
    protected void onUpdateFinished(long cntr) {
        // No-op.
    }

    /**
     * @param topVer Topology version for current operation.
     * @param primary Primary node update flag.
     * @param primaryCntr Counter assigned on primary node.
     * @return Update counter.
     */
    protected long nextPartitionCounter(AffinityTopologyVersion topVer, boolean primary, @Nullable Long primaryCntr) {
        return 0;
    }

    /** {@inheritDoc} */
    @Override public GridCacheVersionedEntryEx versionedEntry(final boolean keepBinary)
        throws IgniteCheckedException, GridCacheEntryRemovedException {
        lockEntry();

        try {
            boolean isNew = isStartVersion();

            if (isNew)
                unswap(null, false);

            CacheObject val = this.val;

            return new GridCacheLazyPlainVersionedEntry<>(cctx,
                key,
                val,
                ttlExtras(),
                expireTimeExtras(),
                ver.conflictVersion(),
                isNew,
                keepBinary);
        }
        finally {
            unlockEntry();
        }
    }

    /** {@inheritDoc} */
    @Override public void clearReserveForLoad(GridCacheVersion ver) {
        lockEntry();

        try {
            if (obsoleteVersionExtras() != null)
                return;

            if (ver.equals(this.ver)) {
                assert evictionDisabled() : this;

                flags &= ~IS_EVICT_DISABLED;
            }
        }
        finally {
            unlockEntry();
        }
    }

    /** {@inheritDoc} */
    @Override public EntryGetResult versionedValue(CacheObject val,
        GridCacheVersion curVer,
        GridCacheVersion newVer,
        @Nullable IgniteCacheExpiryPolicy loadExpiryPlc,
        @Nullable ReaderArguments readerArgs
    ) throws IgniteCheckedException, GridCacheEntryRemovedException {
        lockEntry();

        try {
            checkObsolete();

            addReaderIfNeed(readerArgs);

            if (curVer == null || curVer.equals(ver)) {
                if (val != this.val) {
                    GridCacheMvcc mvcc = mvccExtras();

                    if (mvcc != null && !mvcc.isEmpty())
                        return entryGetResult(this.val, ver, false);

                    if (newVer == null)
                        newVer = cctx.versions().next();

                    long ttl;
                    long expTime;

                    if (loadExpiryPlc != null) {
                        IgniteBiTuple<Long, Long> initTtlAndExpireTime = initialTtlAndExpireTime(loadExpiryPlc);

                        ttl = initTtlAndExpireTime.get1();
                        expTime = initTtlAndExpireTime.get2();
                    }
                    else {
                        ttl = ttlExtras();
                        expTime = expireTimeExtras();
                    }

                    // Detach value before index update.
                    val = cctx.kernalContext().cacheObjects().prepareForCache(val, cctx);

                if (val != null) {
                    if (cctx.mvccEnabled())
                        cctx.offheap().mvccInitialValue(this, val, newVer, expTime, null, null);
                    else
                        storeValue(val, expTime, newVer, null);

                        if (deletedUnlocked())
                            deletedUnlocked(false);
                    }

                    // Version does not change for load ops.
                    update(val, expTime, ttl, newVer, true);

                    return entryGetResult(val, newVer, false);
                }

                assert !evictionDisabled() : this;
            }

            return entryGetResult(this.val, ver, false);
        }
        finally {
            unlockEntry();
        }
    }

    /**
     * @param readerArgs Reader arguments
     */
    private void addReaderIfNeed(@Nullable ReaderArguments readerArgs) {
        if (readerArgs != null) {
            assert this instanceof GridDhtCacheEntry : this;
            assert lock.isHeldByCurrentThread();

            try {
                ((GridDhtCacheEntry)this).addReader(readerArgs.reader(),
                    readerArgs.messageId(),
                    readerArgs.topologyVersion());
            }
            catch (GridCacheEntryRemovedException e) {
                assert false : this;
            }
        }
    }

    /**
     * Gets next version for this cache entry.
     *
     * @return Next version.
     */
    private GridCacheVersion nextVersion() {
        // Do not change topology version when generating next version.
        return cctx.versions().next(ver);
    }

    /** {@inheritDoc} */
    @Override public boolean hasLockCandidate(GridCacheVersion ver) throws GridCacheEntryRemovedException {
        lockEntry();

        try {
            checkObsolete();

            GridCacheMvcc mvcc = mvccExtras();

            return mvcc != null && mvcc.hasCandidate(ver);
        }
        finally {
            unlockEntry();
        }
    }

    /** {@inheritDoc} */
    @Override public boolean hasLockCandidate(long threadId) throws GridCacheEntryRemovedException {
        lockEntry();

        try {
            checkObsolete();

            GridCacheMvcc mvcc = mvccExtras();

            return mvcc != null && mvcc.localCandidate(threadId) != null;
        }
        finally {
            unlockEntry();
        }
    }

    /** {@inheritDoc} */
    @Override public boolean lockedByAny(GridCacheVersion... exclude)
        throws GridCacheEntryRemovedException {
        lockEntry();

        try {
            checkObsolete();

            GridCacheMvcc mvcc = mvccExtras();

            return mvcc != null && !mvcc.isEmpty(exclude);
        }
        finally {
            unlockEntry();
        }
    }

    /** {@inheritDoc} */
    @Override public boolean lockedByThread() throws GridCacheEntryRemovedException {
        return lockedByThread(Thread.currentThread().getId());
    }

    /** {@inheritDoc} */
    @Override public boolean lockedLocally(GridCacheVersion lockVer)
        throws GridCacheEntryRemovedException {
        lockEntry();

        try {
            checkObsolete();

            GridCacheMvcc mvcc = mvccExtras();

            return mvcc != null && mvcc.isLocallyOwned(lockVer);
        }
        finally {
            unlockEntry();
        }
    }

    /** {@inheritDoc} */
    @Override public boolean lockedByThread(long threadId, GridCacheVersion exclude)
        throws GridCacheEntryRemovedException {
        lockEntry();

        try {
            checkObsolete();

            GridCacheMvcc mvcc = mvccExtras();

            return mvcc != null && mvcc.isLocallyOwnedByThread(threadId, false, exclude);
        }
        finally {
            unlockEntry();
        }
    }

    /** {@inheritDoc} */
    @Override public boolean lockedLocallyByIdOrThread(GridCacheVersion lockVer, long threadId)
        throws GridCacheEntryRemovedException {
        lockEntry();

        try {
            GridCacheMvcc mvcc = mvccExtras();

            return mvcc != null && mvcc.isLocallyOwnedByIdOrThread(lockVer, threadId);
        } finally {
            unlockEntry();
        }
    }

    /** {@inheritDoc} */
    @Override public boolean lockedByThread(long threadId) throws GridCacheEntryRemovedException {
        lockEntry();

        try {
            checkObsolete();

            GridCacheMvcc mvcc = mvccExtras();

            return mvcc != null && mvcc.isLocallyOwnedByThread(threadId, true);
        }
        finally {
            unlockEntry();
        }
    }

    /** {@inheritDoc} */
    @Override public boolean lockedBy(GridCacheVersion ver) throws GridCacheEntryRemovedException {
        lockEntry();

        try {
            checkObsolete();

            GridCacheMvcc mvcc = mvccExtras();

            return mvcc != null && mvcc.isOwnedBy(ver);
        }
        finally {
            unlockEntry();
        }
    }

    /** {@inheritDoc} */
    @Override public boolean lockedByThreadUnsafe(long threadId) {
        lockEntry();

        try {
            GridCacheMvcc mvcc = mvccExtras();

            return mvcc != null && mvcc.isLocallyOwnedByThread(threadId, true);
        }
        finally {
            unlockEntry();
        }
    }

    /** {@inheritDoc} */
    @Override public boolean lockedByUnsafe(GridCacheVersion ver) {
        lockEntry();

        try {
            GridCacheMvcc mvcc = mvccExtras();

            return mvcc != null && mvcc.isOwnedBy(ver);
        }
        finally {
            unlockEntry();
        }
    }

    /** {@inheritDoc} */
    @Override public boolean lockedLocallyUnsafe(GridCacheVersion lockVer) {
        lockEntry();

        try {
            GridCacheMvcc mvcc = mvccExtras();

            return mvcc != null && mvcc.isLocallyOwned(lockVer);
        }
        finally {
            unlockEntry();
        }
    }

    /** {@inheritDoc} */
    @Override public boolean hasLockCandidateUnsafe(GridCacheVersion ver) {
        lockEntry();

        try {
            GridCacheMvcc mvcc = mvccExtras();

            return mvcc != null && mvcc.hasCandidate(ver);
        }
        finally {
            unlockEntry();
        }
    }

    /** {@inheritDoc} */
    @Override public Collection<GridCacheMvccCandidate> localCandidates(GridCacheVersion... exclude)
        throws GridCacheEntryRemovedException {
        lockEntry();

        try {
            checkObsolete();

            GridCacheMvcc mvcc = mvccExtras();

            return mvcc == null ? Collections.<GridCacheMvccCandidate>emptyList() : mvcc.localCandidates(exclude);
        }
        finally {
            unlockEntry();
        }
    }

    /** {@inheritDoc} */
    @Override public Collection<GridCacheMvccCandidate> remoteMvccSnapshot(GridCacheVersion... exclude) {
        return Collections.emptyList();
    }

    /** {@inheritDoc} */
    @Nullable @Override public GridCacheMvccCandidate candidate(GridCacheVersion ver)
        throws GridCacheEntryRemovedException {
        lockEntry();

        try {
            checkObsolete();

            GridCacheMvcc mvcc = mvccExtras();

            return mvcc == null ? null : mvcc.candidate(ver);
        }
        finally {
            unlockEntry();
        }
    }

    /** {@inheritDoc} */
    @Override public GridCacheMvccCandidate localCandidate(long threadId)
        throws GridCacheEntryRemovedException {
        lockEntry();

        try {
            checkObsolete();

            GridCacheMvcc mvcc = mvccExtras();

            return mvcc == null ? null : mvcc.localCandidate(threadId);
        }
        finally {
            unlockEntry();
        }
    }

    /** {@inheritDoc} */
    @Override public GridCacheMvccCandidate candidate(UUID nodeId, long threadId)
        throws GridCacheEntryRemovedException {
        boolean loc = cctx.nodeId().equals(nodeId);

        lockEntry();

        try {
            checkObsolete();

            GridCacheMvcc mvcc = mvccExtras();

            return mvcc == null ? null : loc ? mvcc.localCandidate(threadId) :
                mvcc.remoteCandidate(nodeId, threadId);
        }
        finally {
            unlockEntry();
        }
    }

    /** {@inheritDoc} */
    @Override public GridCacheMvccCandidate localOwner() throws GridCacheEntryRemovedException {
        lockEntry();

        try {
            checkObsolete();

            GridCacheMvcc mvcc = mvccExtras();

            return mvcc == null ? null : mvcc.localOwner();
        }
        finally {
            unlockEntry();
        }
    }

    /** {@inheritDoc} */
    @Override public long rawExpireTime() {
        lockEntry();

        try {
            return expireTimeExtras();
        }
        finally {
            unlockEntry();
        }
    }

    /** {@inheritDoc} */
    @Override public long expireTimeUnlocked() {
        assert lock.isHeldByCurrentThread();

        return expireTimeExtras();
    }

    /** {@inheritDoc} */
    @Override public boolean onTtlExpired(GridCacheVersion obsoleteVer) throws GridCacheEntryRemovedException {
        assert obsoleteVer != null;

        boolean obsolete = false;
        boolean deferred = false;
        GridCacheVersion ver0 = null;

        lockEntry();

        try {
            checkObsolete();

            if (isStartVersion())
                unswap(null, false);

            long expireTime = expireTimeExtras();

            if (expireTime == 0 || (expireTime - U.currentTimeMillis() > 0))
                return false;

            CacheObject expiredVal = this.val;

            if (expiredVal == null)
                return false;

            if (onExpired(expiredVal, obsoleteVer)) {
                if (cctx.deferredDelete()) {
                    deferred = true;
                    ver0 = ver;
                }
                else
                    obsolete = true;
            }
        }
        catch (IgniteCheckedException e) {
            U.error(log, "Failed to clean up expired cache entry: " + this, e);
        }
        finally {
            unlockEntry();

            if (obsolete) {
                onMarkedObsolete();

                cctx.cache().removeEntry(this);
            }

            if (deferred) {
                assert ver0 != null;

                cctx.onDeferredDelete(this, ver0);
            }

            if ((obsolete || deferred) && cctx.statisticsEnabled())
                cctx.cache().metrics0().onEvict();
        }

        return true;
    }

    /**
     * @param expiredVal Expired value.
     * @param obsoleteVer Version.
     * @return {@code True} if entry was marked as removed.
     * @throws IgniteCheckedException If failed.
     */
    private boolean onExpired(CacheObject expiredVal, GridCacheVersion obsoleteVer) throws IgniteCheckedException {
        assert expiredVal != null;

        boolean rmvd = false;

        if (mvccExtras() != null)
            return false;

        if (cctx.deferredDelete() && !detached() && !isInternal()) {
            if (!deletedUnlocked() && !isStartVersion()) {
                update(null, 0L, 0L, ver, true);

                deletedUnlocked(true);

                rmvd = true;
            }
        }
        else {
            if (obsoleteVer == null)
                obsoleteVer = nextVersion();

            if (markObsolete0(obsoleteVer, true, null))
                rmvd = true;
        }

        if (log.isTraceEnabled())
            log.trace("onExpired clear [key=" + key + ", entry=" + System.identityHashCode(this) + ']');

        if (cctx.mvccEnabled())
            cctx.offheap().mvccRemoveAll(this);
        else
            removeValue();

        if (cctx.events().isRecordable(EVT_CACHE_OBJECT_EXPIRED)) {
            cctx.events().addEvent(partition(),
                key,
                cctx.localNodeId(),
                null,
                EVT_CACHE_OBJECT_EXPIRED,
                null,
                false,
                expiredVal,
                expiredVal != null,
                null,
                null,
                null,
                true);
        }

        cctx.continuousQueries().onEntryExpired(this, key, expiredVal);

        return rmvd;
    }

    /** {@inheritDoc} */
    @Override public long rawTtl() {
        lockEntry();

        try {
            return ttlExtras();
        }
        finally {
            unlockEntry();
        }
    }

    /** {@inheritDoc} */
    @SuppressWarnings({"IfMayBeConditional"})
    @Override public long expireTime() throws GridCacheEntryRemovedException {
        IgniteTxLocalAdapter tx = currentTx();

        if (tx != null) {
            long time = tx.entryExpireTime(txKey());

            if (time > 0)
                return time;
        }

        lockEntry();

        try {
            checkObsolete();

            return expireTimeExtras();
        }
        finally {
            unlockEntry();
        }
    }

    /** {@inheritDoc} */
    @SuppressWarnings({"IfMayBeConditional"})
    @Override public long ttl() throws GridCacheEntryRemovedException {
        IgniteTxLocalAdapter tx = currentTx();

        if (tx != null) {
            long entryTtl = tx.entryTtl(txKey());

            if (entryTtl > 0)
                return entryTtl;
        }

        lockEntry();

        try {
            checkObsolete();

            return ttlExtras();
        }
        finally {
            unlockEntry();
        }
    }

    /**
     * @return Current transaction.
     */
    private IgniteTxLocalAdapter currentTx() {
        return cctx.tm().localTx();
    }

    /** {@inheritDoc} */
    @Override public void updateTtl(@Nullable GridCacheVersion ver, long ttl) throws GridCacheEntryRemovedException {
        lockEntry();

        try {
            checkObsolete();

            if (hasValueUnlocked()) {
                try {
                    updateTtl(ttl);
                }
                catch (IgniteCheckedException e) {
                    U.error(log, "Failed to update TTL: " + e, e);
                }
            }

            /*
            TODO IGNITE-305.
            try {
                if (var == null || ver.equals(version()))
                    updateTtl(ttl);
            }
            catch (GridCacheEntryRemovedException ignored) {
                // No-op.
            }
            */
        }
        finally {
            unlockEntry();
        }
    }

    /** {@inheritDoc} */
    @Override public CacheObject valueBytes() throws GridCacheEntryRemovedException {
        lockEntry();

        try {
            checkObsolete();

            return this.val;
        }
        finally {
            unlockEntry();
        }
    }

    /** {@inheritDoc} */
    @Nullable @Override public CacheObject valueBytes(@Nullable GridCacheVersion ver)
        throws IgniteCheckedException, GridCacheEntryRemovedException {
        CacheObject val = null;

        lockEntry();

        try {
            checkObsolete();

            if (ver == null || this.ver.equals(ver))
                val = this.val;
        }
        finally {
            unlockEntry();
        }

        return val;
    }

    /**
     * Stores value in offheap.
     *
     * @param val Value.
     * @param expireTime Expire time.
     * @param ver New entry version.
     * @param oldRow Old row if available.
     * @throws IgniteCheckedException If update failed.
     */
    protected boolean storeValue(CacheObject val,
        long expireTime,
        GridCacheVersion ver,
        @Nullable CacheDataRow oldRow) throws IgniteCheckedException {
        assert val != null : "null values in update for key: " + key;

<<<<<<< HEAD
        cctx.offheap().invoke(cctx, key, localPartition(), new UpdateClosure(this, val, ver, expireTime));
=======
        return storeValue(val, expireTime, ver, oldRow, null);
    }

    /**
     * Stores value in offheap.
     *
     * @param val Value.
     * @param expireTime Expire time.
     * @param ver New entry version.
     * @param oldRow Old row if available.
     * @param predicate Optional predicate.
     * @throws IgniteCheckedException If update failed.
     * @return {@code True} if storage was modified.
     */
    protected boolean storeValue(
        @Nullable CacheObject val,
        long expireTime,
        GridCacheVersion ver,
        @Nullable CacheDataRow oldRow,
        @Nullable IgnitePredicate<CacheDataRow> predicate) throws IgniteCheckedException {
        assert lock.isHeldByCurrentThread();

        UpdateClosure closure = new UpdateClosure(this, val, ver, expireTime, predicate);

        cctx.offheap().invoke(cctx, key,  localPartition(), closure);

        return closure.treeOp != IgniteTree.OperationType.NOOP;
>>>>>>> 834869c2
    }

    /**
     * @param op Update operation.
     * @param val Write value.
     * @param writeVer Write version.
     * @param expireTime Expire time.
     * @param updCntr Update counter.
     */
    protected void logUpdate(GridCacheOperation op, CacheObject val, GridCacheVersion writeVer, long expireTime, long updCntr)
        throws IgniteCheckedException {
        // We log individual updates only in ATOMIC cache.
        assert cctx.atomic();

        try {
            if (cctx.group().persistenceEnabled() && cctx.group().walEnabled())
                cctx.shared().wal().log(new DataRecord(new DataEntry(
                    cctx.cacheId(),
                    key,
                    val,
                    op,
                    null,
                    writeVer,
                    expireTime,
                    partition(),
                    updCntr)));
        }
        catch (StorageException e) {
            throw new IgniteCheckedException("Failed to log ATOMIC cache update [key=" + key + ", op=" + op +
                ", val=" + val + ']', e);
        }
    }

    /**
     * @param tx Transaction.
     * @param val Value.
     * @param expireTime Expire time (or 0 if not applicable).
     * @param updCntr Update counter.
     * @throws IgniteCheckedException In case of log failure.
     */
    protected WALPointer logTxUpdate(IgniteInternalTx tx, CacheObject val, long expireTime, long updCntr)
        throws IgniteCheckedException {
        assert cctx.transactional();

        if (tx.local()) { // For remote tx we log all updates in batch: GridDistributedTxRemoteAdapter.commitIfLocked()
            GridCacheOperation op;
            if (val == null)
                op = GridCacheOperation.DELETE;
            else
                op = this.val == null ? GridCacheOperation.CREATE : GridCacheOperation.UPDATE;

            return cctx.shared().wal().log(new DataRecord(new DataEntry(
                cctx.cacheId(),
                key,
                val,
                op,
                tx.nearXidVersion(),
                tx.writeVersion(),
                expireTime,
                key.partition(),
                updCntr)));
        }
        else
            return null;
    }

    /**
     * Removes value from offheap.
     *
     * @throws IgniteCheckedException If failed.
     */
    protected void removeValue() throws IgniteCheckedException {
        assert lock.isHeldByCurrentThread();

        cctx.offheap().remove(cctx, key, partition(), localPartition());
    }

    /** {@inheritDoc} */
    @SuppressWarnings("unchecked")
    @Override public <K, V> Cache.Entry<K, V> wrap() {
        try {
            IgniteInternalTx tx = cctx.tm().userTx();

            CacheObject val;

            if (tx != null) {
                GridTuple<CacheObject> peek = tx.peek(cctx, false, key);

                val = peek == null ? rawGet() : peek.get();
            }
            else
                val = rawGet();

            return new CacheEntryImpl<>(key.<K>value(cctx.cacheObjectContext(), false),
                CU.<V>value(val, cctx, false), ver);
        }
        catch (GridCacheFilterFailedException ignored) {
            throw new IgniteException("Should never happen.");
        }
    }

    /** {@inheritDoc} */
    @Override public <K, V> Cache.Entry<K, V> wrapLazyValue(boolean keepBinary) {
        return new LazyValueEntry<>(key, keepBinary);
    }

    /** {@inheritDoc} */
    @Override @Nullable public CacheObject peekVisibleValue() {
        try {
            IgniteInternalTx tx = cctx.tm().userTx();

            if (tx != null) {
                GridTuple<CacheObject> peek = tx.peek(cctx, false, key);

                if (peek != null)
                    return peek.get();
            }

            if (detached())
                return rawGet();

            for (;;) {
                GridCacheEntryEx e = cctx.cache().peekEx(key);

                if (e == null)
                    return null;

                try {
                    return e.peek(null);
                }
                catch (GridCacheEntryRemovedException ignored) {
                    // No-op.
                }
                catch (IgniteCheckedException ex) {
                    throw new IgniteException(ex);
                }
            }
        }
        catch (GridCacheFilterFailedException ignored) {
            throw new IgniteException("Should never happen.");
        }
    }

    /** {@inheritDoc} */
    @Override public void updateIndex(SchemaIndexCacheFilter filter, SchemaIndexCacheVisitorClosure clo)
        throws IgniteCheckedException, GridCacheEntryRemovedException {
        lockEntry();

        try {
            if (isInternal())
                return;

            checkObsolete();

            CacheDataRow row = cctx.offheap().read(this);

            if (row != null && (filter == null || filter.apply(row)))
                clo.apply(row);
        }
        finally {
            unlockEntry();
        }
    }

    /** {@inheritDoc} */
    @Override public <K, V> EvictableEntry<K, V> wrapEviction() {
        return new CacheEvictableEntryImpl<>(this);
    }

    /** {@inheritDoc} */
    @Override public <K, V> CacheEntryImplEx<K, V> wrapVersioned() {
        lockEntry();

        try {
            return new CacheEntryImplEx<>(key.<K>value(cctx.cacheObjectContext(), false), null, ver);
        }
        finally {
            unlockEntry();
        }
    }

    /**
     * Evicts necessary number of data pages if per-page eviction is configured in current {@link DataRegion}.
     */
    private void ensureFreeSpace() throws IgniteCheckedException {
        // Deadlock alert: evicting data page causes removing (and locking) all entries on the page one by one.
        assert !lock.isHeldByCurrentThread();

        cctx.shared().database().ensureFreeSpace(cctx.dataRegion());
    }

    /**
     * @return Entry which holds key, value and version.
     */
    private <K, V> CacheEntryImplEx<K, V> wrapVersionedWithValue() {
        lockEntry();

        try {
            V val = this.val == null ? null : this.val.<V>value(cctx.cacheObjectContext(), false);

            return new CacheEntryImplEx<>(key.<K>value(cctx.cacheObjectContext(), false), val, ver);
        }
        finally {
            unlockEntry();
        }
    }

    /** {@inheritDoc} */
    @Override public boolean evictInternal(
        GridCacheVersion obsoleteVer,
        @Nullable CacheEntryPredicate[] filter,
        boolean evictOffheap)
        throws IgniteCheckedException {

        boolean marked = false;

        try {
            if (F.isEmptyOrNulls(filter)) {
                lockEntry();

                try {
                    if (evictionDisabled()) {
                        assert !obsolete();

                        return false;
                    }

                    if (obsoleteVersionExtras() != null)
                        return true;

                    // TODO IGNITE-5286: need keep removed entries in heap map, otherwise removes can be lost.
                    if (cctx.deferredDelete() && deletedUnlocked())
                        return false;

                    if (!hasReaders() && markObsolete0(obsoleteVer, false, null)) {
                        // Nullify value after swap.
                        value(null);

                        if (evictOffheap)
                            removeValue();

                        marked = true;

                        return true;
                    }
                }
                finally {
                    unlockEntry();
                }
            }
            else {
                // For optimistic check.
                while (true) {
                    GridCacheVersion v;

                    lockEntry();

                    try {
                        v = ver;
                    }
                    finally {
                        unlockEntry();
                    }

                    if (!cctx.isAll(/*version needed for sync evicts*/this, filter))
                        return false;

                    lockEntry();

                    try {
                        if (evictionDisabled()) {
                            assert !obsolete();

                            return false;
                        }

                        if (obsoleteVersionExtras() != null)
                            return true;

                        if (!v.equals(ver))
                            // Version has changed since entry passed the filter. Do it again.
                            continue;

                        // TODO IGNITE-5286: need keep removed entries in heap map, otherwise removes can be lost.
                        if (cctx.deferredDelete() && deletedUnlocked())
                            return false;

                        if (!hasReaders() && markObsolete0(obsoleteVer, false, null)) {
                            // Nullify value after swap.
                            value(null);

                            if (evictOffheap)
                                removeValue();

                            marked = true;

                            return true;
                        }
                        else
                            return false;
                    }
                    finally {
                        unlockEntry();
                    }
                }
            }
        }
        catch (GridCacheEntryRemovedException ignore) {
            if (log.isDebugEnabled())
                log.debug("Got removed entry when evicting (will simply return): " + this);

            return true;
        }
        finally {
            if (marked)
                onMarkedObsolete();
        }

        return false;
    }

    /**
     * @param filter Entry filter.
     * @return {@code True} if entry is visitable.
     */
    public final boolean visitable(CacheEntryPredicate[] filter) {
        boolean rmv = false;

        try {
            lockEntry();

            try {
                if (obsoleteOrDeleted())
                    return false;

                if (checkExpired()) {
                    rmv = markObsolete0(cctx.versions().next(this.ver), true, null);

                    return false;
                }
            }
            finally {
                unlockEntry();
            }

            if (filter != CU.empty0() && !cctx.isAll(this, filter))
                return false;
        }
        catch (IgniteCheckedException e) {
            U.error(log, "An exception was thrown while filter checking.", e);

            RuntimeException ex = e.getCause(RuntimeException.class);

            if (ex != null)
                throw ex;

            Error err = e.getCause(Error.class);

            if (err != null)
                throw err;

            return false;
        }
        finally {
            if (rmv) {
                onMarkedObsolete();

                cctx.cache().removeEntry(this);
            }
        }

        IgniteInternalTx tx = cctx.tm().localTx();

        if (tx != null) {
            IgniteTxEntry e = tx.entry(txKey());

            boolean rmvd = e != null && e.op() == DELETE;

            return !rmvd;
        }

        return true;
    }

    /** {@inheritDoc} */
    @Override public final boolean deleted() {
        if (!cctx.deferredDelete())
            return false;

        lockEntry();

        try {
            return deletedUnlocked();
        }
        finally {
            unlockEntry();
        }
    }

    /** {@inheritDoc} */
    @Override public final boolean obsoleteOrDeleted() {
        lockEntry();

        try {
            return obsoleteVersionExtras() != null ||
                (cctx.deferredDelete() && (deletedUnlocked() || !hasValueUnlocked()));
        }
        finally {
            unlockEntry();
        }
    }

    /**
     * @return {@code True} if deleted.
     */
    @SuppressWarnings("SimplifiableIfStatement")
    protected final boolean deletedUnlocked() {
        assert lock.isHeldByCurrentThread();

        if (!cctx.deferredDelete())
            return false;

        return (flags & IS_DELETED_MASK) != 0;
    }

    /**
     * @param deleted {@code True} if deleted.
     */
    protected final void deletedUnlocked(boolean deleted) {
        assert lock.isHeldByCurrentThread();
        assert cctx.deferredDelete();

        if (deleted) {
            assert !deletedUnlocked() : this;

            flags |= IS_DELETED_MASK;

            decrementMapPublicSize();
        }
        else {
            assert deletedUnlocked() : this;

            flags &= ~IS_DELETED_MASK;

            incrementMapPublicSize();
        }
    }

    /**
     *  Increments public size of map.
     */
    protected void incrementMapPublicSize() {
        GridDhtLocalPartition locPart = localPartition();

        if (locPart != null)
            locPart.incrementPublicSize(null, this);
        else
            cctx.incrementPublicSize(this);
    }

    /**
     * Decrements public size of map.
     */
    protected void decrementMapPublicSize() {
        GridDhtLocalPartition locPart = localPartition();

        if (locPart != null)
            locPart.decrementPublicSize(null, this);
        else
            cctx.decrementPublicSize(this);
    }

    /**
     * @return MVCC.
     */
    @Nullable protected final GridCacheMvcc mvccExtras() {
        return extras != null ? extras.mvcc() : null;
    }

    /**
     * @return All MVCC local and non near candidates.
     */
    @SuppressWarnings("ForLoopReplaceableByForEach")
    @Nullable public final List<GridCacheMvccCandidate> mvccAllLocal() {
        lockEntry();

        try {
            GridCacheMvcc mvcc = extras != null ? extras.mvcc() : null;

            if (mvcc == null)
                return null;

            List<GridCacheMvccCandidate> allLocs = mvcc.allLocal();

            if (allLocs == null || allLocs.isEmpty())
                return null;

            List<GridCacheMvccCandidate> locs = new ArrayList<>(allLocs.size());

            for (int i = 0; i < allLocs.size(); i++) {
                GridCacheMvccCandidate loc = allLocs.get(i);

                if (!loc.nearLocal())
                    locs.add(loc);
            }

            return locs.isEmpty() ? null : locs;
        }
        finally {
            unlockEntry();
        }
    }

    /**
     * @param mvcc MVCC.
     */
    protected final void mvccExtras(@Nullable GridCacheMvcc mvcc) {
        extras = (extras != null) ? extras.mvcc(mvcc) : mvcc != null ? new GridCacheMvccEntryExtras(mvcc) : null;
    }

    /**
     * @return Obsolete version.
     */
    @Nullable protected final GridCacheVersion obsoleteVersionExtras() {
        return extras != null ? extras.obsoleteVersion() : null;
    }

    /**
     * @param obsoleteVer Obsolete version.
     * @param ext Extras.
     */
    private void obsoleteVersionExtras(@Nullable GridCacheVersion obsoleteVer, GridCacheObsoleteEntryExtras ext) {
        extras = (extras != null) ?
            extras.obsoleteVersion(obsoleteVer) :
            obsoleteVer != null ?
                (ext != null) ? ext : new GridCacheObsoleteEntryExtras(obsoleteVer) :
                null;
    }

    /**
     * @param prevOwners Previous owners.
     * @param owners Current owners.
     * @param val Entry value.
     */
    protected final void checkOwnerChanged(@Nullable CacheLockCandidates prevOwners,
        @Nullable CacheLockCandidates owners,
        CacheObject val) {
        assert !lock.isHeldByCurrentThread();

        if (prevOwners != null && owners == null) {
            cctx.mvcc().callback().onOwnerChanged(this, null);

            if (cctx.events().isRecordable(EVT_CACHE_OBJECT_UNLOCKED)) {
                boolean hasVal = hasValue();

                GridCacheMvccCandidate cand = prevOwners.candidate(0);

                cctx.events().addEvent(partition(),
                    key,
                    cand.nodeId(),
                    cand,
                    EVT_CACHE_OBJECT_UNLOCKED,
                    val,
                    hasVal,
                    val,
                    hasVal,
                    null,
                    null,
                    null,
                    true);
            }
        }

        if (owners != null) {
            for (int i = 0; i < owners.size(); i++) {
                GridCacheMvccCandidate owner = owners.candidate(i);

                boolean locked = prevOwners == null || !prevOwners.hasCandidate(owner.version());

                if (locked) {
                    cctx.mvcc().callback().onOwnerChanged(this, owner);

                    if (owner.local())
                        checkThreadChain(owner);

                    if (cctx.events().isRecordable(EVT_CACHE_OBJECT_LOCKED)) {
                        boolean hasVal = hasValue();

                        // Event notification.
                        cctx.events().addEvent(partition(),
                            key,
                            owner.nodeId(),
                            owner,
                            EVT_CACHE_OBJECT_LOCKED,
                            val,
                            hasVal,
                            val,
                            hasVal,
                            null,
                            null,
                            null,
                            true);
                    }
                }
            }
        }
    }

    /**
     * @param owner Starting candidate in the chain.
     */
    protected abstract void checkThreadChain(GridCacheMvccCandidate owner);

    /**
     * Updates metrics.
     *
     * @param op Operation.
     * @param metrics Update merics flag.
     */
    private void updateMetrics(GridCacheOperation op, boolean metrics) {
        if (metrics && cctx.statisticsEnabled()) {
            if (op == GridCacheOperation.DELETE)
                cctx.cache().metrics0().onRemove();
            else
                cctx.cache().metrics0().onWrite();
        }
    }

    /**
     * @return TTL.
     */
    public long ttlExtras() {
        return extras != null ? extras.ttl() : 0;
    }

    /**
     * @return Expire time.
     */
    public long expireTimeExtras() {
        return extras != null ? extras.expireTime() : 0L;
    }

    /**
     * @param ttl TTL.
     * @param expireTime Expire time.
     */
    protected void ttlAndExpireTimeExtras(long ttl, long expireTime) {
        assert ttl != CU.TTL_NOT_CHANGED && ttl != CU.TTL_ZERO;

        extras = (extras != null) ? extras.ttlAndExpireTime(ttl, expireTime) : expireTime != CU.EXPIRE_TIME_ETERNAL ?
            new GridCacheTtlEntryExtras(ttl, expireTime) : null;
    }

    /**
     * @return Size of extras object.
     */
    private int extrasSize() {
        return extras != null ? extras.size() : 0;
    }

    /** {@inheritDoc} */
    @Override public void onUnlock() {
        // No-op.
    }

    /** {@inheritDoc} */
    @Override public void lockEntry() {
        lock.lock();
    }

    /** {@inheritDoc} */
    @Override public void unlockEntry() {
        lock.unlock();
    }

    /** {@inheritDoc} */
    @Override public boolean lockedByCurrentThread() {
        return lock.isHeldByCurrentThread();
    }

    /** {@inheritDoc} */
    @Override public boolean equals(Object o) {
        // Identity comparison left on purpose.
        return o == this;
    }

    /** {@inheritDoc} */
    @Override public int hashCode() {
        return hash;
    }

    /** {@inheritDoc} */
    @Override public String toString() {
        lockEntry();

        try {
            return S.toString(GridCacheMapEntry.class, this);
        }
        finally {
            unlockEntry();
        }
    }

    /** */
    private static class MvccRemoveLockListener implements IgniteInClosure<IgniteInternalFuture> {
        /** */
        private static final long serialVersionUID = -1578749008606139541L;

        /** */
        private final IgniteInternalTx tx;

        /** */
        private final AffinityTopologyVersion topVer;

        /** */
        private final UUID affNodeId;

        /** */
        private final MvccSnapshot mvccVer;

        /** */
        private final Long updateCntr;

        /** */
        private final GridFutureAdapter<GridCacheUpdateTxResult> resFut;

        /** */
        private GridCacheMapEntry entry;

        /** */
        MvccRemoveLockListener(IgniteInternalTx tx,
            GridCacheMapEntry entry,
            UUID affNodeId,
            AffinityTopologyVersion topVer,
            Long updateCntr,
            MvccSnapshot mvccVer,
            GridFutureAdapter<GridCacheUpdateTxResult> resFut) {
            this.tx = tx;
            this.entry = entry;
            this.topVer = topVer;
            this.affNodeId = affNodeId;
            this.mvccVer = mvccVer;
            this.updateCntr = updateCntr;
            this.resFut = resFut;
        }

        /** {@inheritDoc} */
        @Override public void apply(IgniteInternalFuture lockFut) {
            WALPointer logPtr = null;
            long updateCntr0;
            boolean valid;

            GridCacheContext cctx = entry.context();
            GridCacheVersion newVer = tx.writeVersion();

            try {
                lockFut.get();

                while (true) {
                    entry.lockEntry();

                    if (entry.obsoleteVersionExtras() == null)
                        break;

                    entry.unlockEntry();

                    entry = (GridCacheMapEntry)cctx.cache().entryEx(entry.key());
                }

                valid = entry.valid(tx.topologyVersion());

                cctx.shared().database().checkpointReadLock();

                MvccUpdateResult res;
                try {
                    res = cctx.offheap().mvccRemove(tx.local(), entry, mvccVer);
                } finally {
                    cctx.shared().database().checkpointReadUnlock();
                }

                assert res != null;

                if (res.resultType() == ResultType.VERSION_MISMATCH) {
                    resFut.onDone(new IgniteSQLException("Mvcc version mismatch.", CONCURRENT_UPDATE));

                    return;
                }
                else if (res.resultType() == ResultType.LOCKED) {
                    entry.unlockEntry();

                    cctx.kernalContext().coordinators().waitFor(cctx, res.resultVersion()).listen(this);

                    return;
                }

                if (cctx.deferredDelete() && entry.deletedUnlocked() && !entry.detached())
                    entry.deletedUnlocked(false);

                updateCntr0 = entry.nextPartitionCounter(topVer, tx.local(), updateCntr);

                if (updateCntr != null && updateCntr != 0)
                    updateCntr0 = updateCntr;

                if (cctx.group().persistenceEnabled() && cctx.group().walEnabled())
                    logPtr = cctx.shared().wal().log(new DataRecord(new DataEntry(
                            cctx.cacheId(),
                            entry.key(),
                            null,
                            DELETE,
                            tx.nearXidVersion(),
                            tx.writeVersion(),
                            0,
                            entry.key().partition(),
                            updateCntr0)));

                entry.update(null, 0, 0, newVer, true);

                entry.recordNodeId(affNodeId, topVer);
            }
            catch (IgniteCheckedException e) {
                resFut.onDone(e);

                return;
            }
            finally {
                if (entry.lockedByCurrentThread()) {
                    entry.unlockEntry();

                    cctx.evicts().touch(entry, AffinityTopologyVersion.NONE);
                }
            }

            entry.onUpdateFinished(updateCntr0);

            resFut.onDone(valid ? new GridCacheUpdateTxResult(true, updateCntr0, logPtr)
                    : new GridCacheUpdateTxResult(false, logPtr));
        }
    }

    /** */
    private static class MvccUpdateLockListener implements IgniteInClosure<IgniteInternalFuture> {
        /** */
        private static final long serialVersionUID = 8452738214760268397L;

        /** */
        private final IgniteInternalTx tx;

        /** */
        private final UUID affNodeId;

        /** */
        private final AffinityTopologyVersion topVer;

        /** */
        private final CacheObject val;

        /** */
        private final long ttl;

        /** */
        private final Long updateCntr;

        /** */
        private final MvccSnapshot mvccVer;

        /** */
        private final GridFutureAdapter<GridCacheUpdateTxResult> resFut;

        /** */
        private GridCacheMapEntry entry;

        /** */
        private GridCacheOperation op;

        /** */
        MvccUpdateLockListener(IgniteInternalTx tx,
            GridCacheMapEntry entry,
            UUID affNodeId,
            AffinityTopologyVersion topVer,
            CacheObject val,
            long ttl,
            Long updateCntr,
            MvccSnapshot mvccVer,
            GridCacheOperation op,
            GridFutureAdapter<GridCacheUpdateTxResult> resFut) {
            this.tx = tx;
            this.entry = entry;
            this.affNodeId = affNodeId;
            this.topVer = topVer;
            this.val = val;
            this.ttl = ttl;
            this.updateCntr = updateCntr;
            this.mvccVer = mvccVer;
            this.op = op;
            this.resFut = resFut;
        }

        /** {@inheritDoc} */
        @Override public void apply(IgniteInternalFuture lockFut) {
            WALPointer logPtr = null;
            long updateCntr0;
            boolean valid;

            GridCacheContext cctx = entry.context();
            GridCacheVersion newVer = tx.writeVersion();

            try {
                lockFut.get();

                entry.ensureFreeSpace();

                while (true) {
                    entry.lockEntry();

                    if (entry.obsoleteVersionExtras() == null)
                        break;

                    entry.unlockEntry();

                    entry = (GridCacheMapEntry)cctx.cache().entryEx(entry.key());
                }

                valid = entry.valid(tx.topologyVersion());

                // Determine new ttl and expire time.
                long expireTime, ttl = this.ttl;

                if (ttl == -1L) {
                    ttl = entry.ttlExtras();
                    expireTime = entry.expireTimeExtras();
                }
                else
                    expireTime = CU.toExpireTime(ttl);

                assert ttl >= 0 : ttl;
                assert expireTime >= 0 : expireTime;

                cctx.shared().database().checkpointReadLock();

                MvccUpdateResult res;
                try {
                    res = cctx.offheap().mvccUpdate(tx.local(), entry, val, newVer, expireTime, mvccVer);
                } finally {
                    cctx.shared().database().checkpointReadUnlock();
                }

                assert res != null;

                if (res.resultType() == ResultType.VERSION_MISMATCH) {
                    resFut.onDone(new IgniteSQLException("Mvcc version mismatch.", CONCURRENT_UPDATE));

                    return;
                }
                else if (res.resultType() == ResultType.LOCKED) {
                    entry.unlockEntry();

                    cctx.kernalContext().coordinators().waitFor(cctx, res.resultVersion()).listen(this);

                    return;
                }
                else if (op == CREATE && res.resultType() == ResultType.PREV_NOT_NULL) {
                    resFut.onDone(new IgniteSQLException("Duplicate key during INSERT [key=" + entry.key() + ']',
                        DUPLICATE_KEY));

                    return;
                }

                if (cctx.deferredDelete() && entry.deletedUnlocked() && !entry.detached())
                    entry.deletedUnlocked(false);

                updateCntr0 = entry.nextPartitionCounter(topVer, tx.local(), updateCntr);

                if (updateCntr != null && updateCntr != 0)
                    updateCntr0 = updateCntr;

                if (cctx.group().persistenceEnabled() && cctx.group().walEnabled())
                    logPtr = cctx.shared().wal().log(new DataRecord(new DataEntry(
                            cctx.cacheId(),
                            entry.key(),
                            val,
                            res.resultType() == ResultType.PREV_NULL ? CREATE : UPDATE,
                            tx.nearXidVersion(),
                            newVer,
                            expireTime,
                            entry.key().partition(),
                            updateCntr0)));

                entry.update(val, expireTime, ttl, newVer, true);

                entry.recordNodeId(affNodeId, topVer);
            }
            catch (IgniteCheckedException e) {
                resFut.onDone(e);

                return;
            }
            finally {
                if (entry.lockedByCurrentThread()) {
                    entry.unlockEntry();

                    cctx.evicts().touch(entry, AffinityTopologyVersion.NONE);
                }
            }

            entry.onUpdateFinished(updateCntr0);

            resFut.onDone(valid ? new GridCacheUpdateTxResult(true, updateCntr0, logPtr)
                : new GridCacheUpdateTxResult(false, logPtr));
        }
    }

    /**
     *
     */
    private class LazyValueEntry<K, V> implements Cache.Entry<K, V> {
        /** */
        private final KeyCacheObject key;

        /** */
        private boolean keepBinary;

        /**
         * @param key Key.
         * @param keepBinary Keep binary flag.
         */
        private LazyValueEntry(KeyCacheObject key, boolean keepBinary) {
            this.key = key;
            this.keepBinary = keepBinary;
        }

        /** {@inheritDoc} */
        @Override public K getKey() {
            return (K)cctx.cacheObjectContext().unwrapBinaryIfNeeded(key, keepBinary, true);
        }

        /** {@inheritDoc} */
        @SuppressWarnings("unchecked")
        @Override public V getValue() {
            return (V)cctx.cacheObjectContext().unwrapBinaryIfNeeded(peekVisibleValue(), keepBinary, true);
        }

        /** {@inheritDoc} */
        @SuppressWarnings("unchecked")
        @Override public <T> T unwrap(Class<T> cls) {
            if (cls.isAssignableFrom(IgniteCache.class))
                return (T)cctx.grid().cache(cctx.name());

            if (cls.isAssignableFrom(getClass()))
                return (T)this;

            if (cls.isAssignableFrom(EvictableEntry.class))
                return (T)wrapEviction();

            if (cls.isAssignableFrom(CacheEntryImplEx.class))
                return cls == CacheEntryImplEx.class ? (T)wrapVersioned() : (T)wrapVersionedWithValue();

            if (cls.isAssignableFrom(GridCacheVersion.class))
                return (T)ver;

            if (cls.isAssignableFrom(GridCacheMapEntry.this.getClass()))
                return (T)GridCacheMapEntry.this;

            throw new IllegalArgumentException("Unwrapping to class is not supported: " + cls);
        }

        /** {@inheritDoc} */
        @Override public String toString() {
            return "IteratorEntry [key=" + key + ']';
        }
    }

    /**
     *
     */
    private static class UpdateClosure implements IgniteCacheOffheapManager.OffheapInvokeClosure {
        /** */
        private final GridCacheMapEntry entry;

        /** */
        @Nullable private final CacheObject val;

        /** */
        private final GridCacheVersion ver;

        /** */
        private final long expireTime;

        /** */
        @Nullable private final IgnitePredicate<CacheDataRow> predicate;

        /** */
        private CacheDataRow newRow;

        /** */
        private CacheDataRow oldRow;

        /** */
        private IgniteTree.OperationType treeOp = IgniteTree.OperationType.PUT;

        /**
         * @param entry Entry.
         * @param val New value.
         * @param ver New version.
         * @param expireTime New expire time.
         * @param predicate Optional predicate.
         */
        UpdateClosure(GridCacheMapEntry entry, @Nullable CacheObject val, GridCacheVersion ver, long expireTime,
            @Nullable IgnitePredicate<CacheDataRow> predicate) {
            this.entry = entry;
            this.val = val;
            this.ver = ver;
            this.expireTime = expireTime;
            this.predicate = predicate;
        }

        /** {@inheritDoc} */
        @Override public void call(@Nullable CacheDataRow oldRow) throws IgniteCheckedException {
            this.oldRow = oldRow;

            if (predicate != null && !predicate.apply(oldRow)) {
                treeOp = IgniteTree.OperationType.NOOP;

                return;
            }

            if (oldRow != null)
                oldRow.key(entry.key);

            if (val != null) {
                newRow = entry.cctx.offheap().dataStore(entry.localPartition()).createRow(
                    entry.cctx,
                    entry.key,
                    val,
                    ver,
                    expireTime,
                    oldRow);

                treeOp = oldRow != null && oldRow.link() == newRow.link() ?
                    IgniteTree.OperationType.NOOP : IgniteTree.OperationType.PUT;
            }
            else
                treeOp = oldRow != null ? IgniteTree.OperationType.REMOVE : IgniteTree.OperationType.NOOP;
        }

        /** {@inheritDoc} */
        @Override public CacheDataRow newRow() {
            return newRow;
        }

        /** {@inheritDoc} */
        @Override public IgniteTree.OperationType operationType() {
            return treeOp;
        }

        /** {@inheritDoc} */
        @Nullable @Override public CacheDataRow oldRow() {
            return oldRow;
        }
    }

    /**
     *
     */
    private static class AtomicCacheUpdateClosure implements IgniteCacheOffheapManager.OffheapInvokeClosure {
        /** */
        private final GridCacheMapEntry entry;

        /** */
        private final AffinityTopologyVersion topVer;

        /** */
        private GridCacheVersion newVer;

        /** */
        private GridCacheOperation op;

        /** */
        private Object writeObj;

        /** */
        private Object[] invokeArgs;

        /** */
        private final boolean readThrough;

        /** */
        private final boolean writeThrough;

        /** */
        private final boolean keepBinary;

        /** */
        private final IgniteCacheExpiryPolicy expiryPlc;

        /** */
        private final boolean primary;

        /** */
        private final boolean verCheck;

        /** */
        private final CacheEntryPredicate[] filter;

        /** */
        private final long explicitTtl;

        /** */
        private final long explicitExpireTime;

        /** */
        private GridCacheVersion conflictVer;

        /** */
        private final boolean conflictResolve;

        /** */
        private final boolean intercept;

        /** */
        private final Long updateCntr;

        /** */
        private GridCacheUpdateAtomicResult updateRes;

        /** */
        private IgniteTree.OperationType treeOp;

        /** */
        private CacheDataRow newRow;

        /** */
        private CacheDataRow oldRow;

        AtomicCacheUpdateClosure(
            GridCacheMapEntry entry,
            AffinityTopologyVersion topVer,
            GridCacheVersion newVer,
            GridCacheOperation op,
            Object writeObj,
            Object[] invokeArgs,
            boolean readThrough,
            boolean writeThrough,
            boolean keepBinary,
            @Nullable IgniteCacheExpiryPolicy expiryPlc,
            boolean primary,
            boolean verCheck,
            @Nullable CacheEntryPredicate[] filter,
            long explicitTtl,
            long explicitExpireTime,
            @Nullable GridCacheVersion conflictVer,
            boolean conflictResolve,
            boolean intercept,
            @Nullable Long updateCntr) {
            assert op == UPDATE || op == DELETE || op == TRANSFORM : op;

            this.entry = entry;
            this.topVer = topVer;
            this.newVer = newVer;
            this.op = op;
            this.writeObj = writeObj;
            this.invokeArgs = invokeArgs;
            this.readThrough = readThrough;
            this.writeThrough = writeThrough;
            this.keepBinary = keepBinary;
            this.expiryPlc = expiryPlc;
            this.primary = primary;
            this.verCheck = verCheck;
            this.filter = filter;
            this.explicitTtl = explicitTtl;
            this.explicitExpireTime = explicitExpireTime;
            this.conflictVer = conflictVer;
            this.conflictResolve = conflictResolve;
            this.intercept = intercept;
            this.updateCntr = updateCntr;

            switch (op) {
                case UPDATE:
                    treeOp = IgniteTree.OperationType.PUT;

                    break;

                case DELETE:
                    treeOp = IgniteTree.OperationType.REMOVE;

                    break;
            }
        }

        /** {@inheritDoc} */
        @Nullable @Override public CacheDataRow oldRow() {
            return oldRow;
        }

        /** {@inheritDoc} */
        @Override public CacheDataRow newRow() {
            return newRow;
        }

        /** {@inheritDoc} */
        @Override public IgniteTree.OperationType operationType() {
            return treeOp;
        }

        /** {@inheritDoc} */
        @Override public void call(@Nullable CacheDataRow oldRow) throws IgniteCheckedException {
            assert entry.isNear() || oldRow == null || oldRow.link() != 0 : oldRow;

            if (oldRow != null)
                oldRow.key(entry.key());

            this.oldRow = oldRow;

            GridCacheContext cctx = entry.context();

            CacheObject oldVal;
            CacheObject storeLoadedVal = null;

            if (oldRow != null) {
                oldVal = oldRow.value();

                entry.update(oldVal, oldRow.expireTime(), 0, oldRow.version(), false);
            }
            else
                oldVal = null;

            if (oldVal == null && readThrough) {
                storeLoadedVal = cctx.toCacheObject(cctx.store().load(null, entry.key));

                if (storeLoadedVal != null) {
                    oldVal = cctx.kernalContext().cacheObjects().prepareForCache(storeLoadedVal, cctx);

                    entry.val = oldVal;

                    if (entry.deletedUnlocked())
                        entry.deletedUnlocked(false);
                }
            }

            CacheInvokeEntry<Object, Object> invokeEntry = null;
            IgniteBiTuple<Object, Exception> invokeRes = null;

            boolean invoke = op == TRANSFORM;

            if (invoke) {
                invokeEntry = new CacheInvokeEntry<>(entry.key, oldVal, entry.ver, keepBinary, entry);

                invokeRes = runEntryProcessor(invokeEntry);

                op = writeObj == null ? DELETE : UPDATE;
            }

            CacheObject newVal = (CacheObject)writeObj;

            GridCacheVersionConflictContext<?, ?> conflictCtx = null;

            if (conflictResolve) {
                conflictCtx = resolveConflict(newVal, invokeRes);

                if (updateRes != null) {
                    assert conflictCtx != null && conflictCtx.isUseOld() : conflictCtx;
                    assert treeOp == IgniteTree.OperationType.NOOP : treeOp;

                    return;
                }
            }

            if (conflictCtx == null) {
                // Perform version check only in case there was no explicit conflict resolution.
                versionCheck(invokeRes);

                if (updateRes != null) {
                    assert treeOp == IgniteTree.OperationType.NOOP : treeOp;

                    return;
                }
            }

            if (!F.isEmptyOrNulls(filter)) {
                boolean pass = cctx.isAllLocked(entry, filter);

                if (!pass) {
                    initResultOnCancelUpdate(storeLoadedVal, !cctx.putIfAbsentFilter(filter));

                    updateRes = new GridCacheUpdateAtomicResult(UpdateOutcome.FILTER_FAILED,
                        oldVal,
                        null,
                        invokeRes,
                        CU.TTL_ETERNAL,
                        CU.EXPIRE_TIME_ETERNAL,
                        null,
                        null,
                        0);

                    return;
                }
            }

            if (invoke) {
                if (!invokeEntry.modified()) {
                    initResultOnCancelUpdate(storeLoadedVal, true);

                    updateRes = new GridCacheUpdateAtomicResult(UpdateOutcome.INVOKE_NO_OP,
                        oldVal,
                        null,
                        invokeRes,
                        CU.TTL_ETERNAL,
                        CU.EXPIRE_TIME_ETERNAL,
                        null,
                        null,
                        0);

                    return;
                }
                else if ((invokeRes == null || invokeRes.getValue() == null) && writeObj != null) {
                    try {
                        cctx.validateKeyAndValue(entry.key, (CacheObject)writeObj);
                    }
                    catch (Exception e) {
                        initResultOnCancelUpdate(null, true);

                        updateRes = new GridCacheUpdateAtomicResult(UpdateOutcome.INVOKE_NO_OP,
                            oldVal,
                            null,
                            new IgniteBiTuple<>(null, e),
                            CU.TTL_ETERNAL,
                            CU.EXPIRE_TIME_ETERNAL,
                            null,
                            null,
                            0);

                        return;
                    }
                }

                op = writeObj == null ? DELETE : UPDATE;
            }

            // Incorporate conflict version into new version if needed.
            if (conflictVer != null && conflictVer != newVer) {
                newVer = new GridCacheVersionEx(newVer.topologyVersion(),
                    newVer.order(),
                    newVer.nodeOrder(),
                    newVer.dataCenterId(),
                    conflictVer);
            }

            if (op == UPDATE) {
                assert writeObj != null;

                update(conflictCtx, invokeRes, storeLoadedVal != null);
            }
            else {
                assert op == DELETE && writeObj == null : op;

                remove(conflictCtx, invokeRes, storeLoadedVal != null);
            }

            assert updateRes != null && treeOp != null;
        }

        /**
         * @param storeLoadedVal Value loaded from store.
         * @param updateExpireTime {@code True} if need update expire time.
         * @throws IgniteCheckedException If failed.
         */
        private void initResultOnCancelUpdate(@Nullable CacheObject storeLoadedVal, boolean updateExpireTime)
            throws IgniteCheckedException {
            boolean needUpdate = false;

            if (storeLoadedVal != null) {
                long initTtl;
                long initExpireTime;

                if (expiryPlc != null) {
                    IgniteBiTuple<Long, Long> initTtlAndExpireTime = initialTtlAndExpireTime(expiryPlc);

                    initTtl = initTtlAndExpireTime.get1();
                    initExpireTime = initTtlAndExpireTime.get2();
                }
                else {
                    initTtl = CU.TTL_ETERNAL;
                    initExpireTime = CU.EXPIRE_TIME_ETERNAL;
                }

                entry.update(storeLoadedVal, initExpireTime, initTtl, entry.ver, true);

                needUpdate = true;
            }
            else if (updateExpireTime && expiryPlc != null && entry.val != null){
                long ttl = expiryPlc.forAccess();

                if (ttl != CU.TTL_NOT_CHANGED) {
                    long expireTime;

                    if (ttl == CU.TTL_ZERO) {
                        ttl = CU.TTL_MINIMUM;
                        expireTime = CU.expireTimeInPast();
                    }
                    else
                        expireTime = CU.toExpireTime(ttl);

                    if (entry.expireTimeExtras() != expireTime) {
                        entry.update(entry.val, expireTime, ttl, entry.ver, true);

                        expiryPlc.ttlUpdated(entry.key, entry.ver, null);

                        needUpdate = true;
                        storeLoadedVal = entry.val;
                    }
                }
            }

            if (needUpdate) {
                newRow = entry.localPartition().dataStore().createRow(
                    entry.cctx,
                    entry.key,
                    storeLoadedVal,
                    newVer,
                    entry.expireTimeExtras(),
                    oldRow);

                treeOp = IgniteTree.OperationType.PUT;
            }
            else
                treeOp = IgniteTree.OperationType.NOOP;
        }

        /**
         * @param conflictCtx Conflict context.
         * @param invokeRes Entry processor result (for invoke operation).
         * @param readFromStore {@code True} if initial entry value was {@code null} and it was read from store.
         * @throws IgniteCheckedException If failed.
         */
        private void update(@Nullable GridCacheVersionConflictContext<?, ?> conflictCtx,
            @Nullable IgniteBiTuple<Object, Exception> invokeRes,
            boolean readFromStore)
            throws IgniteCheckedException
        {
            GridCacheContext cctx = entry.context();

            final CacheObject oldVal = entry.val;
            CacheObject updated = (CacheObject)writeObj;

            long newSysTtl;
            long newSysExpireTime;

            long newTtl;
            long newExpireTime;

            // Conflict context is null if there were no explicit conflict resolution.
            if (conflictCtx == null) {
                // Calculate TTL and expire time for local update.
                if (explicitTtl != CU.TTL_NOT_CHANGED) {
                    // If conflict existed, expire time must be explicit.
                    assert conflictVer == null || explicitExpireTime != CU.EXPIRE_TIME_CALCULATE;

                    newSysTtl = newTtl = explicitTtl;
                    newSysExpireTime = explicitExpireTime;

                    newExpireTime = explicitExpireTime != CU.EXPIRE_TIME_CALCULATE ?
                        explicitExpireTime : CU.toExpireTime(explicitTtl);
                }
                else {
                    newSysTtl = expiryPlc == null ? CU.TTL_NOT_CHANGED :
                        entry.val != null ? expiryPlc.forUpdate() : expiryPlc.forCreate();

                    if (newSysTtl == CU.TTL_NOT_CHANGED) {
                        newSysExpireTime = CU.EXPIRE_TIME_CALCULATE;
                        newTtl = entry.ttlExtras();
                        newExpireTime = entry.expireTimeExtras();
                    }
                    else if (newSysTtl == CU.TTL_ZERO) {
                        op = GridCacheOperation.DELETE;

                        writeObj = null;

                        remove(conflictCtx, invokeRes, readFromStore);

                        return;
                    }
                    else {
                        newSysExpireTime = CU.EXPIRE_TIME_CALCULATE;
                        newTtl = newSysTtl;
                        newExpireTime = CU.toExpireTime(newTtl);
                    }
                }
            }
            else {
                newSysTtl = newTtl = conflictCtx.ttl();
                newSysExpireTime = newExpireTime = conflictCtx.expireTime();
            }

            if (intercept) {
                Object updated0 = cctx.unwrapBinaryIfNeeded(updated, keepBinary, false);

                CacheLazyEntry<Object, Object> interceptEntry = new CacheLazyEntry<>(cctx,
                    entry.key,
                    null,
                    oldVal,
                    null,
                    keepBinary);

                Object interceptorVal = cctx.config().getInterceptor().onBeforePut(interceptEntry, updated0);

                if (interceptorVal == null) {
                    treeOp = IgniteTree.OperationType.NOOP;

                    updateRes = new GridCacheUpdateAtomicResult(UpdateOutcome.INTERCEPTOR_CANCEL,
                        oldVal,
                        null,
                        invokeRes,
                        CU.TTL_ETERNAL,
                        CU.EXPIRE_TIME_ETERNAL,
                        null,
                        null,
                        0);

                    return;
                }
                else if (interceptorVal != updated0) {
                    updated0 = cctx.unwrapTemporary(interceptorVal);

                    updated = cctx.toCacheObject(updated0);
                }
            }

            updated = cctx.kernalContext().cacheObjects().prepareForCache(updated, cctx);

            if (writeThrough)
                // Must persist inside synchronization in non-tx mode.
                cctx.store().put(null, entry.key, updated, newVer);

            if (entry.val == null) {
                boolean new0 = entry.isStartVersion();

                assert entry.deletedUnlocked() || new0 || entry.isInternal(): "Invalid entry [entry=" + entry +
                    ", locNodeId=" + cctx.localNodeId() + ']';

                if (!new0 && !entry.isInternal())
                    entry.deletedUnlocked(false);
            }
            else {
                assert !entry.deletedUnlocked() : "Invalid entry [entry=" + this +
                    ", locNodeId=" + cctx.localNodeId() + ']';
            }

            long updateCntr0 = entry.nextPartitionCounter(topVer, primary, updateCntr);

            if (updateCntr != null)
                updateCntr0 = updateCntr;

            entry.logUpdate(op, updated, newVer, newExpireTime, updateCntr0);

            if (!entry.isNear()) {
                newRow = entry.localPartition().dataStore().createRow(
                    entry.cctx,
                    entry.key,
                    updated,
                    newVer,
                    newExpireTime,
                    oldRow);

                treeOp = oldRow != null && oldRow.link() == newRow.link() ?
                    IgniteTree.OperationType.NOOP : IgniteTree.OperationType.PUT;
            }
            else
                treeOp = IgniteTree.OperationType.PUT;

            entry.update(updated, newExpireTime, newTtl, newVer, true);

            updateRes = new GridCacheUpdateAtomicResult(UpdateOutcome.SUCCESS,
                oldVal,
                updated,
                invokeRes,
                newSysTtl,
                newSysExpireTime,
                null,
                conflictCtx,
                updateCntr0);
        }

        /**
         * @param conflictCtx Conflict context.
         * @param invokeRes Entry processor result (for invoke operation).
         * @param readFromStore {@code True} if initial entry value was {@code null} and it was read from store.
         * @throws IgniteCheckedException If failed.
         */
        @SuppressWarnings("unchecked")
        private void remove(@Nullable GridCacheVersionConflictContext<?, ?> conflictCtx,
            @Nullable IgniteBiTuple<Object, Exception> invokeRes,
            boolean readFromStore)
            throws IgniteCheckedException
        {
            GridCacheContext cctx = entry.context();

            CacheObject oldVal = entry.val;

            IgniteBiTuple<Boolean, Object> interceptRes = null;

            if (intercept) {
                CacheLazyEntry<Object, Object> intercepEntry = new CacheLazyEntry<>(cctx,
                    entry.key,
                    null,
                    oldVal,
                    null,
                    keepBinary);

                interceptRes = cctx.config().getInterceptor().onBeforeRemove(intercepEntry);

                if (cctx.cancelRemove(interceptRes)) {
                    treeOp = IgniteTree.OperationType.NOOP;

                    updateRes = new GridCacheUpdateAtomicResult(UpdateOutcome.INTERCEPTOR_CANCEL,
                        cctx.toCacheObject(cctx.unwrapTemporary(interceptRes.get2())),
                        null,
                        invokeRes,
                        CU.TTL_ETERNAL,
                        CU.EXPIRE_TIME_ETERNAL,
                        null,
                        null,
                        0);

                    return;
                }
            }

            if (writeThrough)
                // Must persist inside synchronization in non-tx mode.
                cctx.store().remove(null, entry.key);

            long updateCntr0 = entry.nextPartitionCounter(topVer, primary, updateCntr);

            if (updateCntr != null)
                updateCntr0 = updateCntr;

            entry.logUpdate(op, null, newVer, 0, updateCntr0);

            if (oldVal != null) {
                assert !entry.deletedUnlocked();

                if (!entry.isInternal())
                    entry.deletedUnlocked(true);
            }
            else {
                boolean new0 = entry.isStartVersion();

                assert entry.deletedUnlocked() || new0 || entry.isInternal() : "Invalid entry [entry=" + this +
                    ", locNodeId=" + cctx.localNodeId() + ']';

                if (new0) {
                    if (!entry.isInternal())
                        entry.deletedUnlocked(true);
                }
            }

            GridCacheVersion enqueueVer = newVer;

            entry.update(null, CU.TTL_ETERNAL, CU.EXPIRE_TIME_ETERNAL, newVer, true);

            treeOp = (oldVal == null || readFromStore) ? IgniteTree.OperationType.NOOP :
                IgniteTree.OperationType.REMOVE;

            UpdateOutcome outcome = oldVal != null ? UpdateOutcome.SUCCESS : UpdateOutcome.REMOVE_NO_VAL;

            if (interceptRes != null)
                oldVal = cctx.toCacheObject(cctx.unwrapTemporary(interceptRes.get2()));

            updateRes = new GridCacheUpdateAtomicResult(outcome,
                oldVal,
                null,
                invokeRes,
                CU.TTL_NOT_CHANGED,
                CU.EXPIRE_TIME_CALCULATE,
                enqueueVer,
                conflictCtx,
                updateCntr0);
        }

        /**
         * @param newVal New entry value.
         * @param invokeRes Entry processor result (for invoke operation).
         * @return Conflict context.
         * @throws IgniteCheckedException If failed.
         */
        private GridCacheVersionConflictContext<?, ?> resolveConflict(
            CacheObject newVal,
            @Nullable IgniteBiTuple<Object, Exception> invokeRes)
            throws IgniteCheckedException
        {
            GridCacheContext cctx = entry.context();

            // Cache is conflict-enabled.
            if (cctx.conflictNeedResolve()) {
                GridCacheVersion oldConflictVer = entry.ver.conflictVersion();

                // Prepare old and new entries for conflict resolution.
                GridCacheVersionedEntryEx oldEntry = new GridCacheLazyPlainVersionedEntry<>(cctx,
                    entry.key,
                    entry.val,
                    entry.ttlExtras(),
                    entry.expireTimeExtras(),
                    entry.ver.conflictVersion(),
                    entry.isStartVersion(),
                    keepBinary);

                GridTuple3<Long, Long, Boolean> expiration = entry.ttlAndExpireTime(expiryPlc,
                    explicitTtl,
                    explicitExpireTime);

                GridCacheVersionedEntryEx newEntry = new GridCacheLazyPlainVersionedEntry<>(
                    cctx,
                    entry.key,
                    newVal,
                    expiration.get1(),
                    expiration.get2(),
                    conflictVer != null ? conflictVer : newVer,
                    keepBinary);

                // Resolve conflict.
                GridCacheVersionConflictContext<?, ?> conflictCtx = cctx.conflictResolve(oldEntry, newEntry, verCheck);

                assert conflictCtx != null;

                // Use old value?
                if (conflictCtx.isUseOld()) {
                    GridCacheVersion newConflictVer = conflictVer != null ? conflictVer : newVer;

                    // Handle special case with atomic comparator.
                    if (!entry.isStartVersion() &&                                                        // Not initial value,
                        verCheck &&                                                                       // and atomic version check,
                        oldConflictVer.dataCenterId() == newConflictVer.dataCenterId() &&                 // and data centers are equal,
                        ATOMIC_VER_COMPARATOR.compare(oldConflictVer, newConflictVer) == 0 && // and both versions are equal,
                        cctx.writeThrough() &&                                                            // and store is enabled,
                        primary)                                                                          // and we are primary.
                    {
                        CacheObject val = entry.val;

                        if (val == null) {
                            assert entry.deletedUnlocked();

                            cctx.store().remove(null, entry.key);
                        }
                        else
                            cctx.store().put(null, entry.key, val, entry.ver);
                    }

                    treeOp = IgniteTree.OperationType.NOOP;

                    updateRes = new GridCacheUpdateAtomicResult(UpdateOutcome.CONFLICT_USE_OLD,
                        entry.val,
                        null,
                        invokeRes,
                        CU.TTL_ETERNAL,
                        CU.EXPIRE_TIME_ETERNAL,
                        null,
                        null,
                        0);
                }
                // Will update something.
                else {
                    // Merge is a local update which override passed value bytes.
                    if (conflictCtx.isMerge()) {
                        writeObj = cctx.toCacheObject(conflictCtx.mergeValue());

                        conflictVer = null;
                    }
                    else
                        assert conflictCtx.isUseNew();

                    // Update value is known at this point, so update operation type.
                    op = writeObj != null ? GridCacheOperation.UPDATE : GridCacheOperation.DELETE;
                }

                return conflictCtx;
            }
            else
                // Nullify conflict version on this update, so that we will use regular version during next updates.
                conflictVer = null;

            return null;
        }

        /**
         * @param invokeRes Entry processor result (for invoke operation).
         * @throws IgniteCheckedException If failed.
         */
        private void versionCheck(@Nullable IgniteBiTuple<Object, Exception> invokeRes) throws IgniteCheckedException {
            GridCacheContext cctx = entry.context();

            if (verCheck) {
                if (!entry.isStartVersion() && ATOMIC_VER_COMPARATOR.compare(entry.ver, newVer) >= 0) {
                    if (ATOMIC_VER_COMPARATOR.compare(entry.ver, newVer) == 0 && cctx.writeThrough() && primary) {
                        if (log.isDebugEnabled())
                            log.debug("Received entry update with same version as current (will update store) " +
                                "[entry=" + this + ", newVer=" + newVer + ']');

                        CacheObject val = entry.val;

                        if (val == null) {
                            assert entry.deletedUnlocked();

                            cctx.store().remove(null, entry.key);
                        }
                        else
                            cctx.store().put(null, entry.key, val, entry.ver);
                    }
                    else {
                        if (log.isDebugEnabled())
                            log.debug("Received entry update with smaller version than current (will ignore) " +
                                "[entry=" + this + ", newVer=" + newVer + ']');
                    }

                    treeOp = IgniteTree.OperationType.NOOP;

                    updateRes = new GridCacheUpdateAtomicResult(UpdateOutcome.VERSION_CHECK_FAILED,
                        entry.val,
                        null,
                        invokeRes,
                        CU.TTL_ETERNAL,
                        CU.EXPIRE_TIME_ETERNAL,
                        null,
                        null,
                        0);
                }
            }
            else
                assert entry.isStartVersion() || ATOMIC_VER_COMPARATOR.compare(entry.ver, newVer) <= 0 :
                    "Invalid version for inner update [isNew=" + entry.isStartVersion() + ", entry=" + entry + ", newVer=" + newVer + ']';
        }

        /**
         * @param invokeEntry Entry for {@link EntryProcessor}.
         * @return Entry processor return value.
         */
        @SuppressWarnings("unchecked")
        private IgniteBiTuple<Object, Exception> runEntryProcessor(CacheInvokeEntry<Object, Object> invokeEntry) {
            EntryProcessor<Object, Object, ?> entryProcessor = (EntryProcessor<Object, Object, ?>)writeObj;

            try {
                Object computed = entryProcessor.process(invokeEntry, invokeArgs);

                if (invokeEntry.modified()) {
                    GridCacheContext cctx = entry.context();

                    writeObj = cctx.toCacheObject(cctx.unwrapTemporary(invokeEntry.getValue()));
                }
                else
                    writeObj = invokeEntry.valObj;

                if (computed != null)
                    return new IgniteBiTuple<>(entry.cctx.unwrapTemporary(computed), null);

                return null;
            }
            catch (Exception e) {
                writeObj = invokeEntry.valObj;

                return new IgniteBiTuple<>(null, e);
            }
        }

        /** {@inheritDoc} */
        @Override public String toString() {
            return S.toString(AtomicCacheUpdateClosure.class, this);
        }
    }
}<|MERGE_RESOLUTION|>--- conflicted
+++ resolved
@@ -85,11 +85,8 @@
 import org.apache.ignite.internal.util.typedef.internal.S;
 import org.apache.ignite.internal.util.typedef.internal.U;
 import org.apache.ignite.lang.IgniteBiTuple;
-<<<<<<< HEAD
 import org.apache.ignite.lang.IgniteInClosure;
-=======
 import org.apache.ignite.lang.IgnitePredicate;
->>>>>>> 834869c2
 import org.jetbrains.annotations.Nullable;
 
 import static org.apache.ignite.events.EventType.EVT_CACHE_OBJECT_EXPIRED;
@@ -3019,30 +3016,20 @@
                         }
                     }
 
-<<<<<<< HEAD
-                if (cctx.mvccEnabled()) {
-                    cctx.offheap().mvccInitialValue(this, val, ver, expTime, mvccVer, newMvccVer);
-
-                    if (val != null)
-                        update(val, expTime, ttl, ver, true);
-                }
-                else {
-                    if (val != null) {
+                    if (cctx.mvccEnabled())
+                        cctx.offheap().mvccInitialValue(this, val, ver, expTime, mvccVer, newMvccVer);
+                    else
                         storeValue(val, expTime, ver, null);
-
-                        update(val, expTime, ttl, ver, true);
-                    }
-                }
-=======
-                    storeValue(val, expTime, ver, null);
                 }
             }
             else // Optimization to access storage only once.
-                update = storeValue(val, expTime, ver, null, p);
+                if (cctx.mvccEnabled())
+                    update = cctx.offheap().mvccInitialValue(this, val, ver, expTime, mvccVer, newMvccVer);
+                else
+                    update = storeValue(val, expTime, ver, null);
 
             if (update) {
                 update(val, expTime, ttl, ver, true);
->>>>>>> 834869c2
 
                 boolean skipQryNtf = false;
 
@@ -3851,15 +3838,11 @@
         @Nullable CacheDataRow oldRow) throws IgniteCheckedException {
         assert val != null : "null values in update for key: " + key;
 
-<<<<<<< HEAD
-        cctx.offheap().invoke(cctx, key, localPartition(), new UpdateClosure(this, val, ver, expireTime));
-=======
         return storeValue(val, expireTime, ver, oldRow, null);
     }
 
     /**
-     * Stores value in offheap.
-     *
+     * Stores value inoffheap.*
      * @param val Value.
      * @param expireTime Expire time.
      * @param ver New entry version.
@@ -3881,7 +3864,6 @@
         cctx.offheap().invoke(cctx, key,  localPartition(), closure);
 
         return closure.treeOp != IgniteTree.OperationType.NOOP;
->>>>>>> 834869c2
     }
 
     /**
