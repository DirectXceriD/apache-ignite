/*
 * Licensed to the Apache Software Foundation (ASF) under one or more
 * contributor license agreements.  See the NOTICE file distributed with
 * this work for additional information regarding copyright ownership.
 * The ASF licenses this file to You under the Apache License, Version 2.0
 * (the "License"); you may not use this file except in compliance with
 * the License.  You may obtain a copy of the License at
 *
 *      http://www.apache.org/licenses/LICENSE-2.0
 *
 * Unless required by applicable law or agreed to in writing, software
 * distributed under the License is distributed on an "AS IS" BASIS,
 * WITHOUT WARRANTIES OR CONDITIONS OF ANY KIND, either express or implied.
 * See the License for the specific language governing permissions and
 * limitations under the License.
 */

package org.apache.ignite.internal.processors.cache;

import java.util.ArrayList;
import java.util.Collection;
import java.util.Collections;
import java.util.List;
import java.util.Map;
import java.util.UUID;
import java.util.concurrent.atomic.AtomicReference;
import javax.cache.Cache;
import javax.cache.expiry.ExpiryPolicy;
import javax.cache.processor.EntryProcessor;
import javax.cache.processor.EntryProcessorResult;
import org.apache.ignite.IgniteCache;
import org.apache.ignite.IgniteCheckedException;
import org.apache.ignite.IgniteException;
import org.apache.ignite.IgniteLogger;
import org.apache.ignite.cache.eviction.EvictableEntry;
import org.apache.ignite.internal.pagemem.wal.StorageException;
import org.apache.ignite.internal.pagemem.wal.record.DataEntry;
import org.apache.ignite.internal.pagemem.wal.record.DataRecord;
import org.apache.ignite.internal.processors.affinity.AffinityTopologyVersion;
import org.apache.ignite.internal.processors.cache.GridCacheUpdateAtomicResult.UpdateOutcome;
import org.apache.ignite.internal.processors.cache.distributed.dht.GridDhtCacheEntry;
import org.apache.ignite.internal.processors.cache.distributed.dht.GridDhtLocalPartition;
import org.apache.ignite.internal.processors.cache.distributed.dht.atomic.GridDhtAtomicAbstractUpdateFuture;
import org.apache.ignite.internal.processors.cache.distributed.near.GridNearCacheEntry;
import org.apache.ignite.internal.processors.cache.extras.GridCacheEntryExtras;
import org.apache.ignite.internal.processors.cache.extras.GridCacheMvccEntryExtras;
import org.apache.ignite.internal.processors.cache.extras.GridCacheObsoleteEntryExtras;
import org.apache.ignite.internal.processors.cache.extras.GridCacheTtlEntryExtras;
import org.apache.ignite.internal.processors.cache.mvcc.MvccCoordinatorVersion;
import org.apache.ignite.internal.processors.cache.persistence.CacheDataRow;
import org.apache.ignite.internal.processors.cache.persistence.CacheDataRowAdapter;
import org.apache.ignite.internal.processors.cache.persistence.DataRegion;
import org.apache.ignite.internal.processors.cache.query.continuous.CacheContinuousQueryListener;
import org.apache.ignite.internal.processors.cache.transactions.IgniteInternalTx;
import org.apache.ignite.internal.processors.cache.transactions.IgniteTxEntry;
import org.apache.ignite.internal.processors.cache.transactions.IgniteTxKey;
import org.apache.ignite.internal.processors.cache.transactions.IgniteTxLocalAdapter;
import org.apache.ignite.internal.processors.cache.version.GridCacheLazyPlainVersionedEntry;
import org.apache.ignite.internal.processors.cache.version.GridCacheVersion;
import org.apache.ignite.internal.processors.cache.version.GridCacheVersionConflictContext;
import org.apache.ignite.internal.processors.cache.version.GridCacheVersionEx;
import org.apache.ignite.internal.processors.cache.version.GridCacheVersionedEntryEx;
import org.apache.ignite.internal.processors.dr.GridDrType;
import org.apache.ignite.internal.processors.query.schema.SchemaIndexCacheVisitorClosure;
import org.apache.ignite.internal.util.GridLongList;
import org.apache.ignite.internal.util.IgniteTree;
import org.apache.ignite.internal.util.lang.GridClosureException;
import org.apache.ignite.internal.util.lang.GridMetadataAwareAdapter;
import org.apache.ignite.internal.util.lang.GridTuple;
import org.apache.ignite.internal.util.lang.GridTuple3;
import org.apache.ignite.internal.util.tostring.GridToStringExclude;
import org.apache.ignite.internal.util.tostring.GridToStringInclude;
import org.apache.ignite.internal.util.typedef.F;
import org.apache.ignite.internal.util.typedef.T3;
import org.apache.ignite.internal.util.typedef.internal.CU;
import org.apache.ignite.internal.util.typedef.internal.S;
import org.apache.ignite.internal.util.typedef.internal.U;
import org.apache.ignite.lang.IgniteBiTuple;
import org.jetbrains.annotations.Nullable;

import static org.apache.ignite.events.EventType.EVT_CACHE_OBJECT_EXPIRED;
import static org.apache.ignite.events.EventType.EVT_CACHE_OBJECT_LOCKED;
import static org.apache.ignite.events.EventType.EVT_CACHE_OBJECT_PUT;
import static org.apache.ignite.events.EventType.EVT_CACHE_OBJECT_READ;
import static org.apache.ignite.events.EventType.EVT_CACHE_OBJECT_REMOVED;
import static org.apache.ignite.events.EventType.EVT_CACHE_OBJECT_UNLOCKED;
import static org.apache.ignite.internal.processors.cache.GridCacheOperation.DELETE;
import static org.apache.ignite.internal.processors.cache.GridCacheOperation.TRANSFORM;
import static org.apache.ignite.internal.processors.cache.GridCacheOperation.UPDATE;
import static org.apache.ignite.internal.processors.dr.GridDrType.DR_NONE;

/**
 * Adapter for cache entry.
 */
@SuppressWarnings({
    "NonPrivateFieldAccessedInSynchronizedContext", "TooBroadScope", "FieldAccessedSynchronizedAndUnsynchronized"})
public abstract class GridCacheMapEntry extends GridMetadataAwareAdapter implements GridCacheEntryEx {
    /** */
    private static final byte IS_DELETED_MASK = 0x01;

    /** */
    private static final byte IS_UNSWAPPED_MASK = 0x02;

    /** */
    private static final byte IS_EVICT_DISABLED = 0x04;

    /** */
    public static final GridCacheAtomicVersionComparator ATOMIC_VER_COMPARATOR = new GridCacheAtomicVersionComparator();

    /**
     * NOTE
     * ====
     * Make sure to recalculate this value any time when adding or removing fields from entry.
     * The size should be count as follows:
     * <ul>
     * <li>Primitives: byte/boolean = 1, short = 2, int/float = 4, long/double = 8</li>
     * <li>References: 8 each</li>
     * <li>Each nested object should be analyzed in the same way as above.</li>
     * </ul>
     */
    // 7 * 8 /*references*/  + 2 * 8 /*long*/  + 1 * 4 /*int*/ + 1 * 1 /*byte*/ + array at parent = 85
    private static final int SIZE_OVERHEAD = 85 /*entry*/ + 32 /* version */ + 4 * 7 /* key + val */;

    /** Static logger to avoid re-creation. Made static for test purpose. */
    protected static final AtomicReference<IgniteLogger> logRef = new AtomicReference<>();

    /** Logger. */
    protected static volatile IgniteLogger log;

    /** Cache registry. */
    @GridToStringExclude
    protected final GridCacheContext<?, ?> cctx;

    /** Key. */
    @GridToStringInclude
    protected final KeyCacheObject key;

    /** Value. */
    @GridToStringInclude
    protected CacheObject val;

    /** Start version. */
    @GridToStringInclude
    protected final long startVer;

    /** Version. */
    @GridToStringInclude
    protected GridCacheVersion ver;

    /** Key hash code. */
    @GridToStringInclude
    private final int hash;

    /** Extras */
    @GridToStringInclude
    private GridCacheEntryExtras extras;

    /**
     * Flags:
     * <ul>
     *     <li>Deleted flag - mask {@link #IS_DELETED_MASK}</li>
     *     <li>Unswapped flag - mask {@link #IS_UNSWAPPED_MASK}</li>
     * </ul>
     */
    @GridToStringInclude
    protected byte flags;

    /**
     * @param cctx Cache context.
     * @param key Cache key.
     */
    protected GridCacheMapEntry(
        GridCacheContext<?, ?> cctx,
        KeyCacheObject key
    ) {
        if (log == null)
            log = U.logger(cctx.kernalContext(), logRef, GridCacheMapEntry.class);

        key = (KeyCacheObject)cctx.kernalContext().cacheObjects().prepareForCache(key, cctx);

        assert key != null;

        this.key = key;
        this.hash = key.hashCode();
        this.cctx = cctx;

        ver = cctx.versions().next();

        startVer = ver.order();
    }

    /** {@inheritDoc} */
    @Override public long startVersion() {
        return startVer;
    }

    /**
     * Sets entry value. If off-heap value storage is enabled, will serialize value to off-heap.
     *
     * @param val Value to store.
     */
    protected void value(@Nullable CacheObject val) {
        assert Thread.holdsLock(this);

        this.val = val;
    }

    /** {@inheritDoc} */
    @Override public int memorySize() throws IgniteCheckedException {
        byte[] kb;
        byte[] vb = null;

        int extrasSize;

        synchronized (this) {
            key.prepareMarshal(cctx.cacheObjectContext());

            kb = key.valueBytes(cctx.cacheObjectContext());

            if (val != null) {
                val.prepareMarshal(cctx.cacheObjectContext());

                vb = val.valueBytes(cctx.cacheObjectContext());
            }

            extrasSize = extrasSize();
        }

        return SIZE_OVERHEAD + extrasSize + kb.length + (vb == null ? 1 : vb.length);
    }

    /** {@inheritDoc} */
    @Override public boolean isInternal() {
        return key.internal();
    }

    /** {@inheritDoc} */
    @Override public boolean isDht() {
        return false;
    }

    /** {@inheritDoc} */
    @Override public boolean isLocal() {
        return false;
    }

    /** {@inheritDoc} */
    @Override public boolean isNear() {
        return false;
    }

    /** {@inheritDoc} */
    @Override public boolean isReplicated() {
        return false;
    }

    /** {@inheritDoc} */
    @Override public boolean detached() {
        return false;
    }

    /** {@inheritDoc} */
    @Override public <K, V> GridCacheContext<K, V> context() {
        return (GridCacheContext<K, V>)cctx;
    }

    /** {@inheritDoc} */
    @Override public boolean isNew() throws GridCacheEntryRemovedException {
        assert Thread.holdsLock(this);

        checkObsolete();

        return isStartVersion();
    }

    /** {@inheritDoc} */
    @Override public synchronized boolean isNewLocked() throws GridCacheEntryRemovedException {
        checkObsolete();

        return isStartVersion();
    }

    /**
     * @return {@code True} if start version.
     */
    public boolean isStartVersion() {
        return ver.nodeOrder() == cctx.localNode().order() && ver.order() == startVer;
    }

    /** {@inheritDoc} */
    @Override public boolean valid(AffinityTopologyVersion topVer) {
        return true;
    }

    /** {@inheritDoc} */
    @Override public int partition() {
        return 0;
    }

    /**
     * @return Local partition that owns this entry.
     */
    protected GridDhtLocalPartition localPartition() {
        return null;
    }

    /** {@inheritDoc} */
    @Override public boolean partitionValid() {
        return true;
    }

    /** {@inheritDoc} */
    @Nullable @Override public GridCacheEntryInfo info() {
        GridCacheEntryInfo info = null;

        synchronized (this) {
            if (!obsolete()) {
                info = new GridCacheEntryInfo();

                info.key(key);
                info.cacheId(cctx.cacheId());

                long expireTime = expireTimeExtras();

                boolean expired = expireTime != 0 && expireTime <= U.currentTimeMillis();

                info.ttl(ttlExtras());
                info.expireTime(expireTime);
                info.version(ver);
                info.setNew(isStartVersion());
                info.setDeleted(deletedUnlocked());

                if (!expired)
                    info.value(val);
            }
        }

        return info;
    }

    /** {@inheritDoc} */
    @Override public final CacheObject unswap() throws IgniteCheckedException, GridCacheEntryRemovedException {
        return unswap(true);
    }

    /** {@inheritDoc} */
    @Override public final CacheObject unswap(CacheDataRow row) throws IgniteCheckedException, GridCacheEntryRemovedException {
        row = unswap(row, true);

        return row != null ? row.value() : null;
    }

    /** {@inheritDoc} */
    @Nullable @Override public final CacheObject unswap(boolean needVal)
        throws IgniteCheckedException, GridCacheEntryRemovedException {
        CacheDataRow row = unswap(null, true);

        return row != null ? row.value() : null;
    }

    /**
     * Unswaps an entry.
     *
     * @param row Already extracted cache data.
     * @param checkExpire If {@code true} checks for expiration, as result entry can be obsoleted or marked deleted.
     * @return Value.
     * @throws IgniteCheckedException If failed.
     * @throws GridCacheEntryRemovedException If entry was removed.
     */
    @Nullable protected CacheDataRow unswap(@Nullable CacheDataRow row, boolean checkExpire)
        throws IgniteCheckedException, GridCacheEntryRemovedException {
        boolean obsolete = false;
        boolean deferred = false;
        GridCacheVersion ver0 = null;

        synchronized (this) {
            checkObsolete();

            if (isStartVersion() && ((flags & IS_UNSWAPPED_MASK) == 0)) {
                assert row == null || row.key() == key: "Unexpected row key";

                CacheDataRow read = row == null ? cctx.offheap().read(this) : row;

                flags |= IS_UNSWAPPED_MASK;

                if (read != null) {
                    CacheObject val = read.value();

                    update(val, read.expireTime(), 0, read.version(), false);

                    long delta = checkExpire ?
                        (read.expireTime() == 0 ? 0 : read.expireTime() - U.currentTimeMillis())
                        : 0;

                    if (delta >= 0)
                        return read;
                    else {
                        if (onExpired(this.val, null)) {
                            if (cctx.deferredDelete()) {
                                deferred = true;
                                ver0 = ver;
                            }
                            else
                                obsolete = true;
                        }
                    }
                }
            }
        }

        if (obsolete) {
            onMarkedObsolete();

            cctx.cache().removeEntry(this);
        }

        if (deferred) {
            assert ver0 != null;

            cctx.onDeferredDelete(this, ver0);
        }

        return null;
    }

    /**
     * @return Value bytes and flag indicating whether value is byte array.
     */
    protected IgniteBiTuple<byte[], Byte> valueBytes0() {
        assert Thread.holdsLock(this);

        assert val != null;

        try {
            byte[] bytes = val.valueBytes(cctx.cacheObjectContext());

            return new IgniteBiTuple<>(bytes, val.cacheObjectType());
        }
        catch (IgniteCheckedException e) {
            throw new IgniteException(e);
        }
    }

    /**
     * @param tx Transaction.
     * @param key Key.
     * @param reload flag.
     * @param subjId Subject ID.
     * @param taskName Task name.
     * @return Read value.
     * @throws IgniteCheckedException If failed.
     */
    @SuppressWarnings({"RedundantTypeArguments"})
    @Nullable protected Object readThrough(@Nullable IgniteInternalTx tx, KeyCacheObject key, boolean reload, UUID subjId,
        String taskName) throws IgniteCheckedException {
        return cctx.store().load(tx, key);
    }

    /** {@inheritDoc} */
    @Nullable @Override public final CacheObject innerGet(
        @Nullable GridCacheVersion ver,
        @Nullable IgniteInternalTx tx,
        boolean readThrough,
        boolean updateMetrics,
        boolean evt,
        UUID subjId,
        Object transformClo,
        String taskName,
        @Nullable IgniteCacheExpiryPolicy expirePlc,
        boolean keepBinary,
        MvccCoordinatorVersion mvccVer)
        throws IgniteCheckedException, GridCacheEntryRemovedException {
        return (CacheObject)innerGet0(
            ver,
            tx,
            readThrough,
            evt,
            updateMetrics,
            subjId,
            transformClo,
            taskName,
            expirePlc,
            false,
            keepBinary,
            false,
            mvccVer,
            null);
    }

    /** {@inheritDoc} */
    @Override public EntryGetResult innerGetAndReserveForLoad(boolean updateMetrics,
        boolean evt,
        UUID subjId,
        String taskName,
        @Nullable IgniteCacheExpiryPolicy expiryPlc,
        boolean keepBinary,
        MvccCoordinatorVersion mvccVer,
        @Nullable ReaderArguments readerArgs) throws IgniteCheckedException, GridCacheEntryRemovedException {
        return (EntryGetResult)innerGet0(
            /*ver*/null,
            /*tx*/null,
            /*readThrough*/false,
            evt,
            updateMetrics,
            subjId,
            /*transformClo*/null,
            taskName,
            expiryPlc,
            true,
            keepBinary,
            /*reserve*/true,
            mvccVer,
            readerArgs);
    }

    /** {@inheritDoc} */
    @Override public EntryGetResult innerGetVersioned(
        @Nullable GridCacheVersion ver,
        IgniteInternalTx tx,
        boolean updateMetrics,
        boolean evt,
        UUID subjId,
        Object transformClo,
        String taskName,
        @Nullable IgniteCacheExpiryPolicy expiryPlc,
        boolean keepBinary,
        MvccCoordinatorVersion mvccVer,
        @Nullable ReaderArguments readerArgs)
        throws IgniteCheckedException, GridCacheEntryRemovedException {
        return (EntryGetResult)innerGet0(
            ver,
            tx,
            false,
            evt,
            updateMetrics,
            subjId,
            transformClo,
            taskName,
            expiryPlc,
            true,
            keepBinary,
            false,
            mvccVer,
            readerArgs);
    }

    /** {@inheritDoc} */
    @SuppressWarnings({"unchecked", "RedundantTypeArguments", "TooBroadScope"})
    private Object innerGet0(
        GridCacheVersion nextVer,
        IgniteInternalTx tx,
        boolean readThrough,
        boolean evt,
        boolean updateMetrics,
        UUID subjId,
        Object transformClo,
        String taskName,
        @Nullable IgniteCacheExpiryPolicy expiryPlc,
        boolean retVer,
        boolean keepBinary,
        boolean reserveForLoad,
        @Nullable MvccCoordinatorVersion mvccVer,
        @Nullable ReaderArguments readerArgs
    ) throws IgniteCheckedException, GridCacheEntryRemovedException {
        assert !(retVer && readThrough);
        assert !(reserveForLoad && readThrough);

        // Disable read-through if there is no store.
        if (readThrough && !cctx.readThrough())
            readThrough = false;

        GridCacheVersion startVer;
        GridCacheVersion resVer = null;

        boolean obsolete = false;
        boolean deferred = false;
        GridCacheVersion ver0 = null;

        Object res = null;

        synchronized (this) {
            checkObsolete();

            CacheObject val;

            if (mvccVer != null) {
                CacheDataRow row = cctx.offheap().mvccRead(cctx, key, mvccVer);

                if (row != null) {
                    val = row.value();
                    resVer = row.version();
                }
                else
                    val = null;
            }
            else {
                boolean valid = valid(tx != null ? tx.topologyVersion() : cctx.affinity().affinityTopologyVersion());

                if (valid) {
                    val = this.val;

                    if (val == null) {
                        if (isStartVersion()) {
                            unswap(null, false);

                            val = this.val;
                        }
                    }

                    if (val != null) {
                        long expireTime = expireTimeExtras();

                        if (expireTime > 0 && (expireTime - U.currentTimeMillis() <= 0)) {
                            if (onExpired((CacheObject)cctx.unwrapTemporary(val), null)) {
                                val = null;
                                evt = false;

                                if (cctx.deferredDelete()) {
                                    deferred = true;
                                    ver0 = ver;
                                }
                                else
                                    obsolete = true;
                            }
                        }
                    }
                }
                else
                    val = null;
            }

            CacheObject ret = val;

            if (ret == null) {
                if (updateMetrics && cctx.cache().configuration().isStatisticsEnabled())
                    cctx.cache().metrics0().onRead(false);
            }
            else {
                if (updateMetrics && cctx.cache().configuration().isStatisticsEnabled())
                    cctx.cache().metrics0().onRead(true);
            }

            if (evt && cctx.events().isRecordable(EVT_CACHE_OBJECT_READ)) {
                transformClo = EntryProcessorResourceInjectorProxy.unwrap(transformClo);

                GridCacheMvcc mvcc = mvccExtras();

                cctx.events().addEvent(
                    partition(),
                    key,
                    tx,
                    mvcc != null ? mvcc.anyOwner() : null,
                    EVT_CACHE_OBJECT_READ,
                    ret,
                    ret != null,
                    ret,
                    ret != null,
                    subjId,
                    transformClo != null ? transformClo.getClass().getName() : null,
                    taskName,
                    keepBinary);

                // No more notifications.
                evt = false;
            }

            if (ret != null && expiryPlc != null)
                updateTtl(expiryPlc);

            if (retVer && resVer == null) {
                resVer = (isNear() && cctx.transactional()) ? ((GridNearCacheEntry)this).dhtVersion() : this.ver;

                if (resVer == null)
                    ret = null;
            }

            // Cache version for optimistic check.
            startVer = ver;

            addReaderIfNeed(readerArgs);

            if (ret != null) {
                assert !obsolete;
                assert !deferred;

                // If return value is consistent, then done.
                res = retVer ? entryGetResult(ret, resVer, false) : ret;
            }
            else if (reserveForLoad && !obsolete) {
                assert !readThrough;
                assert retVer;

                boolean reserve = !evictionDisabled();

                if (reserve)
                    flags |= IS_EVICT_DISABLED;

                res = entryGetResult(null, resVer, reserve);
            }
        }

        if (obsolete) {
            onMarkedObsolete();

            throw new GridCacheEntryRemovedException();
        }

        if (deferred)
            cctx.onDeferredDelete(this, ver0);

        if (res != null)
            return res;

        CacheObject ret = null;

        if (readThrough) {
            IgniteInternalTx tx0 = null;

            if (tx != null && tx.local()) {
                if (cctx.isReplicated() || cctx.isColocated() || tx.near())
                    tx0 = tx;
                else if (tx.dht()) {
                    GridCacheVersion ver = tx.nearXidVersion();

                    tx0 = cctx.dht().near().context().tm().tx(ver);
                }
            }

            Object storeVal = readThrough(tx0, key, false, subjId, taskName);

            ret = cctx.toCacheObject(storeVal);
        }

        if (ret == null && !evt)
            return null;

        synchronized (this) {
            long ttl = ttlExtras();

            // If version matched, set value.
            if (startVer.equals(ver)) {
                if (ret != null) {
                    // Detach value before index update.
                    ret = cctx.kernalContext().cacheObjects().prepareForCache(ret, cctx);

                    nextVer = nextVer != null ? nextVer : nextVersion();

                    long expTime = CU.toExpireTime(ttl);

                    // Update indexes before actual write to entry.
                    if (cctx.mvccEnabled())
                        cctx.offheap().mvccInitialValue(this, ret, nextVer, expTime, null); // TODO IGNITE-3478.
                    else
                        storeValue(ret, expTime, nextVer, null);

                    update(ret, expTime, ttl, nextVer, true);

                    if (cctx.deferredDelete() && deletedUnlocked() && !isInternal() && !detached())
                        deletedUnlocked(false);

                    assert readerArgs == null;
                }

                if (evt && cctx.events().isRecordable(EVT_CACHE_OBJECT_READ)) {
                    transformClo = EntryProcessorResourceInjectorProxy.unwrap(transformClo);

                    GridCacheMvcc mvcc = mvccExtras();

                    cctx.events().addEvent(
                        partition(),
                        key,
                        tx,
                        mvcc != null ? mvcc.anyOwner() : null,
                        EVT_CACHE_OBJECT_READ,
                        ret,
                        ret != null,
                        null,
                        false,
                        subjId,
                        transformClo != null ? transformClo.getClass().getName() : null,
                        taskName,
                        keepBinary);
                }
            }
        }

        assert ret == null || !retVer;

        return ret;
    }

    /**
     * Creates EntryGetResult or EntryGetWithTtlResult if expire time information exists.
     *
     * @param val Value.
     * @param ver Version.
     * @param reserve Reserve flag.
     * @return EntryGetResult.
     */
    private EntryGetResult entryGetResult(CacheObject val, GridCacheVersion ver, boolean reserve) {
        return extras == null || extras.expireTime() == 0
            ? new EntryGetResult(val, ver, reserve)
            : new EntryGetWithTtlResult(val, ver, reserve, rawExpireTime(), rawTtl());
    }

    /** {@inheritDoc} */
    @SuppressWarnings({"unchecked", "TooBroadScope"})
    @Nullable @Override public final CacheObject innerReload()
        throws IgniteCheckedException, GridCacheEntryRemovedException {
        CU.checkStore(cctx);

        GridCacheVersion startVer;

        boolean wasNew;

        synchronized (this) {
            checkObsolete();

            // Cache version for optimistic check.
            startVer = ver;

            wasNew = isNew();
        }

        // TODO IGNITE-3478: tests reload with mvcc enabled.

        String taskName = cctx.kernalContext().job().currentTaskName();

        // Check before load.
        CacheObject ret = cctx.toCacheObject(readThrough(null, key, true, cctx.localNodeId(), taskName));

        boolean touch = false;

        try {
            ensureFreeSpace();

            synchronized (this) {
                long ttl = ttlExtras();

                // Generate new version.
                GridCacheVersion nextVer = cctx.versions().nextForLoad(ver);

                // If entry was loaded during read step.
                if (wasNew && !isNew())
                    // Map size was updated on entry creation.
                    return ret;

                // If version matched, set value.
                if (startVer.equals(ver)) {
                    long expTime = CU.toExpireTime(ttl);

                    // Detach value before index update.
                    ret = cctx.kernalContext().cacheObjects().prepareForCache(ret, cctx);

                    // Update indexes.
                    if (ret != null) {
                        storeValue(ret, expTime, nextVer, null);

                        if (cctx.deferredDelete() && !isInternal() && !detached() && deletedUnlocked())
                            deletedUnlocked(false);
                    }
                    else {
                        removeValue();

                        if (cctx.deferredDelete() && !isInternal() && !detached() && !deletedUnlocked())
                            deletedUnlocked(true);
                    }

                    update(ret, expTime, ttl, nextVer, true);

                    touch = true;

                    // If value was set - return, otherwise try again.
                    return ret;
                }
            }

            touch = true;

            return ret;
        }
        finally {
            if (touch)
                cctx.evicts().touch(this, cctx.affinity().affinityTopologyVersion());
        }
    }

    /**
     * @param nodeId Node ID.
     */
    protected void recordNodeId(UUID nodeId, AffinityTopologyVersion topVer) {
        // No-op.
    }

    /** {@inheritDoc} */
    @Override public final GridCacheUpdateTxResult innerSet(
        @Nullable IgniteInternalTx tx,
        UUID evtNodeId,
        UUID affNodeId,
        CacheObject val,
        boolean writeThrough,
        boolean retval,
        long ttl,
        boolean evt,
        boolean metrics,
        boolean keepBinary,
        boolean oldValPresent,
        @Nullable CacheObject oldVal,
        AffinityTopologyVersion topVer,
        CacheEntryPredicate[] filter,
        GridDrType drType,
        long drExpireTime,
        @Nullable GridCacheVersion explicitVer,
        @Nullable UUID subjId,
        String taskName,
        @Nullable GridCacheVersion dhtVer,
        @Nullable Long updateCntr,
        @Nullable MvccCoordinatorVersion mvccVer
    ) throws IgniteCheckedException, GridCacheEntryRemovedException {
        CacheObject old;

        final boolean valid = valid(tx != null ? tx.topologyVersion() : topVer);

        // Lock should be held by now.
        if (!cctx.isAll(this, filter))
            return new GridCacheUpdateTxResult(false);

        final GridCacheVersion newVer;

        boolean intercept = cctx.config().getInterceptor() != null;

        Object key0 = null;
        Object val0 = null;

        long updateCntr0;

        ensureFreeSpace();

        GridLongList mvccWaitTxs = null;

        synchronized (this) {
            checkObsolete();

            if (isNear()) {
                assert dhtVer != null;

                // It is possible that 'get' could load more recent value.
                if (!((GridNearCacheEntry)this).recordDhtVersion(dhtVer))
                    return new GridCacheUpdateTxResult(false);
            }

            assert tx == null || (!tx.local() && tx.onePhaseCommit()) || tx.ownsLock(this) :
                "Transaction does not own lock for update [entry=" + this + ", tx=" + tx + ']';

            // Load and remove from swap if it is new.
            boolean startVer = isStartVersion();

            boolean internal = isInternal() || !context().userCache();

            Map<UUID, CacheContinuousQueryListener> lsnrCol =
                notifyContinuousQueries(tx) ? cctx.continuousQueries().updateListeners(internal, false) : null;

            if (startVer && (retval || intercept || lsnrCol != null))
                unswap(retval);

            newVer = explicitVer != null ? explicitVer : tx == null ?
                nextVersion() : tx.writeVersion();

            assert newVer != null : "Failed to get write version for tx: " + tx;

            old = oldValPresent ? oldVal : this.val;

            if (intercept) {
                val0 = cctx.unwrapBinaryIfNeeded(val, keepBinary, false);

                CacheLazyEntry e = new CacheLazyEntry(cctx, key, old, keepBinary);

                Object interceptorVal = cctx.config().getInterceptor().onBeforePut(
                    new CacheLazyEntry(cctx, key, old, keepBinary),
                    val0);

                key0 = e.key();

                if (interceptorVal == null)
                    return new GridCacheUpdateTxResult(false);
                else if (interceptorVal != val0)
                    val0 = cctx.unwrapTemporary(interceptorVal);

                val = cctx.toCacheObject(val0);
            }

            // Determine new ttl and expire time.
            long expireTime;

            if (drExpireTime >= 0) {
                assert ttl >= 0 : ttl;

                expireTime = drExpireTime;
            }
            else {
                if (ttl == -1L) {
                    ttl = ttlExtras();
                    expireTime = expireTimeExtras();
                }
                else
                    expireTime = CU.toExpireTime(ttl);
            }

            assert ttl >= 0 : ttl;
            assert expireTime >= 0 : expireTime;

            // Detach value before index update.
            val = cctx.kernalContext().cacheObjects().prepareForCache(val, cctx);

            assert val != null;

            if (cctx.mvccEnabled() && !((IgniteCacheOffheapManagerImpl)cctx.offheap()).IGNITE_FAKE_MVCC_STORAGE) {
                assert mvccVer != null;

                mvccWaitTxs = cctx.offheap().mvccUpdate(tx.local(),
                    this,
                    val,
                    newVer,
                    expireTime,
                    mvccVer);
            }
            else
                storeValue(val, expireTime, newVer, null);

            if (cctx.deferredDelete() && deletedUnlocked() && !isInternal() && !detached())
                deletedUnlocked(false);

            updateCntr0 = nextPartitionCounter(topVer, tx == null || tx.local(), updateCntr);

            if (updateCntr != null && updateCntr != 0)
                updateCntr0 = updateCntr;

            update(val, expireTime, ttl, newVer, true);

            drReplicate(drType, val, newVer, topVer);

            recordNodeId(affNodeId, topVer);

            if (metrics && cctx.cache().configuration().isStatisticsEnabled())
                cctx.cache().metrics0().onWrite();

            if (evt && newVer != null && cctx.events().isRecordable(EVT_CACHE_OBJECT_PUT)) {
                CacheObject evtOld = cctx.unwrapTemporary(old);

                cctx.events().addEvent(partition(),
                    key,
                    evtNodeId,
                    tx == null ? null : tx.xid(),
                    newVer,
                    EVT_CACHE_OBJECT_PUT,
                    val,
                    val != null,
                    evtOld,
                    evtOld != null || hasValueUnlocked(),
                    subjId, null, taskName,
                    keepBinary);
            }

            if (lsnrCol != null) {
                cctx.continuousQueries().onEntryUpdated(
                    lsnrCol,
                    key,
                    val,
                    old,
                    internal,
                    partition(),
                    tx.local(),
                    false,
                    updateCntr0,
                    null,
                    topVer);
            }

            cctx.dataStructures().onEntryUpdated(key, false, keepBinary);
        }

        onUpdateFinished(updateCntr0);

        if (log.isDebugEnabled())
            log.debug("Updated cache entry [val=" + val + ", old=" + old + ", entry=" + this + ']');

        // Persist outside of synchronization. The correctness of the
        // value will be handled by current transaction.
        if (writeThrough)
            cctx.store().put(tx, key, val, newVer);

        if (intercept)
            cctx.config().getInterceptor().onAfterPut(new CacheLazyEntry(cctx, key, key0, val, val0, keepBinary, updateCntr0));

        return valid ? new GridCacheUpdateTxResult(true, updateCntr0, mvccWaitTxs) :
            new GridCacheUpdateTxResult(false);
    }

    /**
     * @param cpy Copy flag.
     * @return Key value.
     */
    protected Object keyValue(boolean cpy) {
        return key.value(cctx.cacheObjectContext(), cpy);
    }

    /** {@inheritDoc} */
    @Override public final GridCacheUpdateTxResult innerRemove(
        @Nullable IgniteInternalTx tx,
        UUID evtNodeId,
        UUID affNodeId,
        boolean retval,
        boolean evt,
        boolean metrics,
        boolean keepBinary,
        boolean oldValPresent,
        @Nullable CacheObject oldVal,
        AffinityTopologyVersion topVer,
        CacheEntryPredicate[] filter,
        GridDrType drType,
        @Nullable GridCacheVersion explicitVer,
        @Nullable UUID subjId,
        String taskName,
        @Nullable GridCacheVersion dhtVer,
        @Nullable Long updateCntr,
        @Nullable MvccCoordinatorVersion mvccVer
    ) throws IgniteCheckedException, GridCacheEntryRemovedException {
        assert cctx.transactional();

        CacheObject old;

        GridCacheVersion newVer;

        final boolean valid = valid(tx != null ? tx.topologyVersion() : topVer);

        // Lock should be held by now.
        if (!cctx.isAll(this, filter))
            return new GridCacheUpdateTxResult(false);

        GridCacheVersion obsoleteVer = null;

        boolean intercept = cctx.config().getInterceptor() != null;

        IgniteBiTuple<Boolean, Object> interceptRes = null;

        CacheLazyEntry entry0 = null;

        long updateCntr0;

        boolean deferred;

        boolean marked = false;

        GridLongList mvccWaitTxs = null;

        synchronized (this) {
            checkObsolete();

            if (isNear()) {
                assert dhtVer != null;

                // It is possible that 'get' could load more recent value.
                if (!((GridNearCacheEntry)this).recordDhtVersion(dhtVer))
                    return new GridCacheUpdateTxResult(false);
            }

            assert tx == null || (!tx.local() && tx.onePhaseCommit()) || tx.ownsLock(this) :
                "Transaction does not own lock for remove[entry=" + this + ", tx=" + tx + ']';

            boolean startVer = isStartVersion();

            newVer = explicitVer != null ? explicitVer : tx == null ? nextVersion() : tx.writeVersion();

            boolean internal = isInternal() || !context().userCache();

            Map<UUID, CacheContinuousQueryListener> lsnrCol =
                notifyContinuousQueries(tx) ? cctx.continuousQueries().updateListeners(internal, false) : null;

            if (startVer && (retval || intercept || lsnrCol != null))
                unswap();

            old = oldValPresent ? oldVal : val;

            if (intercept) {
                entry0 = new CacheLazyEntry(cctx, key, old, keepBinary);

                interceptRes = cctx.config().getInterceptor().onBeforeRemove(entry0);

                if (cctx.cancelRemove(interceptRes)) {
                    CacheObject ret = cctx.toCacheObject(cctx.unwrapTemporary(interceptRes.get2()));

                    return new GridCacheUpdateTxResult(false);
                }
            }

            if (cctx.mvccEnabled() && !((IgniteCacheOffheapManagerImpl)cctx.offheap()).IGNITE_FAKE_MVCC_STORAGE) {
                assert mvccVer != null;

                mvccWaitTxs = cctx.offheap().mvccRemove(tx.local(), this, mvccVer);
            }
            else
                removeValue();

            update(null, 0, 0, newVer, true);

            if (cctx.deferredDelete() && !detached() && !isInternal()) {
                if (!deletedUnlocked()) {
                    deletedUnlocked(true);

                    if (tx != null) {
                        GridCacheMvcc mvcc = mvccExtras();

                        if (mvcc == null || mvcc.isEmpty(tx.xidVersion()))
                            clearReaders();
                        else
                            clearReader(tx.originatingNodeId());
                    }
                }
            }

            updateCntr0 = nextPartitionCounter(topVer, tx == null || tx.local(), updateCntr);

            if (updateCntr != null && updateCntr != 0)
                updateCntr0 = updateCntr;

            drReplicate(drType, null, newVer, topVer);

            if (metrics && cctx.cache().configuration().isStatisticsEnabled())
                cctx.cache().metrics0().onRemove();

            if (tx == null)
                obsoleteVer = newVer;
            else {
                // Only delete entry if the lock is not explicit.
                if (lockedBy(tx.xidVersion()))
                    obsoleteVer = tx.xidVersion();
                else if (log.isDebugEnabled())
                    log.debug("Obsolete version was not set because lock was explicit: " + this);
            }

            if (evt && newVer != null && cctx.events().isRecordable(EVT_CACHE_OBJECT_REMOVED)) {
                CacheObject evtOld = cctx.unwrapTemporary(old);

                cctx.events().addEvent(partition(),
                    key,
                    evtNodeId,
                    tx == null ? null : tx.xid(), newVer,
                    EVT_CACHE_OBJECT_REMOVED,
                    null,
                    false,
                    evtOld,
                    evtOld != null || hasValueUnlocked(),
                    subjId,
                    null,
                    taskName,
                    keepBinary);
            }

            if (lsnrCol != null) {
                cctx.continuousQueries().onEntryUpdated(
                    lsnrCol,
                    key,
                    null,
                    old,
                    internal,
                    partition(),
                    tx.local(),
                    false,
                    updateCntr0,
                    null,
                    topVer);
            }

            cctx.dataStructures().onEntryUpdated(key, true, keepBinary);

            deferred = cctx.deferredDelete() && !detached() && !isInternal();

            if (intercept)
                entry0.updateCounter(updateCntr0);

            if (!deferred) {
                // If entry is still removed.
                assert newVer == ver;

                if (obsoleteVer == null || !(marked = markObsolete0(obsoleteVer, true, null))) {
                    if (log.isDebugEnabled())
                        log.debug("Entry could not be marked obsolete (it is still used): " + this);
                }
                else {
                    recordNodeId(affNodeId, topVer);

                    if (log.isDebugEnabled())
                        log.debug("Entry was marked obsolete: " + this);
                }
            }
        }

        if (deferred)
            cctx.onDeferredDelete(this, newVer);

        if (marked) {
            assert !deferred;

            onMarkedObsolete();
        }

        onUpdateFinished(updateCntr0);

        if (intercept)
            cctx.config().getInterceptor().onAfterRemove(entry0);

        if (valid)
            return new GridCacheUpdateTxResult(true, updateCntr0, mvccWaitTxs);
        else
            return new GridCacheUpdateTxResult(false);
    }

    /**
     * @param tx Transaction.
     * @return {@code True} if should notify continuous query manager.
     */
    private boolean notifyContinuousQueries(@Nullable IgniteInternalTx tx) {
        return cctx.isLocal() ||
            cctx.isReplicated() ||
            (!isNear() && !(tx != null && tx.onePhaseCommit() && !tx.local()));
    }

    /** {@inheritDoc} */
    @SuppressWarnings("unchecked")
    @Override public GridTuple3<Boolean, Object, EntryProcessorResult<Object>> innerUpdateLocal(
        GridCacheVersion ver,
        GridCacheOperation op,
        @Nullable Object writeObj,
        @Nullable Object[] invokeArgs,
        boolean writeThrough,
        boolean readThrough,
        boolean retval,
        boolean keepBinary,
        @Nullable ExpiryPolicy expiryPlc,
        boolean evt,
        boolean metrics,
        @Nullable CacheEntryPredicate[] filter,
        boolean intercept,
        @Nullable UUID subjId,
        String taskName
    ) throws IgniteCheckedException, GridCacheEntryRemovedException {
        assert cctx.isLocal() && cctx.atomic();

        CacheObject old;

        boolean res = true;

        IgniteBiTuple<Boolean, ?> interceptorRes = null;

        EntryProcessorResult<Object> invokeRes = null;

        synchronized (this) {
            boolean internal = isInternal() || !context().userCache();

            Map<UUID, CacheContinuousQueryListener> lsnrCol =
                cctx.continuousQueries().updateListeners(internal, false);

            boolean needVal = retval ||
                intercept ||
                op == GridCacheOperation.TRANSFORM ||
                !F.isEmpty(filter) ||
                lsnrCol != null;

            checkObsolete();

            CacheDataRow oldRow = null;

            // Load and remove from swap if it is new.
            if (isNew())
                oldRow = unswap(null, false);

            old = val;

            boolean readFromStore = false;

            Object old0 = null;

            if (readThrough && needVal && old == null &&
                (cctx.readThrough() && (op == GridCacheOperation.TRANSFORM || cctx.loadPreviousValue()))) {
                    old0 = readThrough(null, key, false, subjId, taskName);

                old = cctx.toCacheObject(old0);

                long ttl = CU.TTL_ETERNAL;
                long expireTime = CU.EXPIRE_TIME_ETERNAL;

                if (expiryPlc != null && old != null) {
                    ttl = CU.toTtl(expiryPlc.getExpiryForCreation());

                    if (ttl == CU.TTL_ZERO) {
                        ttl = CU.TTL_MINIMUM;
                        expireTime = CU.expireTimeInPast();
                    }
                    else if (ttl == CU.TTL_NOT_CHANGED)
                        ttl = CU.TTL_ETERNAL;
                    else
                        expireTime = CU.toExpireTime(ttl);
                }

                // Detach value before index update.
                old = cctx.kernalContext().cacheObjects().prepareForCache(old, cctx);

                if (old != null)
                    storeValue(old, expireTime, ver, oldRow);
                else
                    removeValue();

                update(old, expireTime, ttl, ver, true);
            }

            // Apply metrics.
            if (metrics && cctx.cache().configuration().isStatisticsEnabled() && needVal) {
                // PutIfAbsent methods mustn't update hit/miss statistics
                if (op != GridCacheOperation.UPDATE || F.isEmpty(filter) || !cctx.putIfAbsentFilter(filter))
                    cctx.cache().metrics0().onRead(old != null);
            }

            // Check filter inside of synchronization.
            if (!F.isEmpty(filter)) {
                boolean pass = cctx.isAllLocked(this, filter);

                if (!pass) {
                    if (expiryPlc != null && !readFromStore && !cctx.putIfAbsentFilter(filter) && hasValueUnlocked())
                        updateTtl(expiryPlc);

                    Object val = retval ?
                        cctx.cacheObjectContext().unwrapBinaryIfNeeded(CU.value(old, cctx, false), keepBinary, false)
                        : null;

                    return new T3<>(false, val, null);
                }
            }

            String transformCloClsName = null;

            CacheObject updated;

            Object key0 = null;
            Object updated0 = null;

            // Calculate new value.
            if (op == GridCacheOperation.TRANSFORM) {
                transformCloClsName = EntryProcessorResourceInjectorProxy.unwrap(writeObj).getClass().getName();

                EntryProcessor<Object, Object, ?> entryProcessor = (EntryProcessor<Object, Object, ?>)writeObj;

                assert entryProcessor != null;

                CacheInvokeEntry<Object, Object> entry = new CacheInvokeEntry<>(key, old, version(), keepBinary, this);

                try {
                    Object computed = entryProcessor.process(entry, invokeArgs);

                    if (entry.modified()) {
                        updated0 = cctx.unwrapTemporary(entry.getValue());

                        updated = cctx.toCacheObject(updated0);

                        if (updated != null) // no validation for remove case
                            cctx.validateKeyAndValue(key, updated);
                    }
                    else
                        updated = old;

                    key0 = entry.key();

                    invokeRes = computed != null ? CacheInvokeResult.fromResult(cctx.unwrapTemporary(computed)) : null;
                }
                catch (Exception e) {
                    updated = old;

                    invokeRes = CacheInvokeResult.fromError(e);
                }

                if (!entry.modified()) {
                    if (expiryPlc != null && !readFromStore && hasValueUnlocked())
                        updateTtl(expiryPlc);

                    return new GridTuple3<>(false, null, invokeRes);
                }
            }
            else
                updated = (CacheObject)writeObj;

            op = updated == null ? GridCacheOperation.DELETE : GridCacheOperation.UPDATE;

            if (intercept) {
                CacheLazyEntry e;

                if (op == GridCacheOperation.UPDATE) {
                    updated0 = value(updated0, updated, keepBinary, false);

                    e = new CacheLazyEntry(cctx, key, key0, old, old0, keepBinary);

                    Object interceptorVal = cctx.config().getInterceptor().onBeforePut(e, updated0);

                    if (interceptorVal == null)
                        return new GridTuple3<>(false, cctx.unwrapTemporary(value(old0, old, keepBinary, false)), invokeRes);
                    else {
                        updated0 = cctx.unwrapTemporary(interceptorVal);

                        updated = cctx.toCacheObject(updated0);
                    }
                }
                else {
                    e = new CacheLazyEntry(cctx, key, key0, old, old0, keepBinary);

                    interceptorRes = cctx.config().getInterceptor().onBeforeRemove(e);

                    if (cctx.cancelRemove(interceptorRes))
                        return new GridTuple3<>(false, cctx.unwrapTemporary(interceptorRes.get2()), invokeRes);
                }

                key0 = e.key();
                old0 = e.value();
            }

            boolean hadVal = hasValueUnlocked();

            long ttl = CU.TTL_ETERNAL;
            long expireTime = CU.EXPIRE_TIME_ETERNAL;

            if (op == GridCacheOperation.UPDATE) {
                if (expiryPlc != null) {
                    ttl = CU.toTtl(hadVal ? expiryPlc.getExpiryForUpdate() : expiryPlc.getExpiryForCreation());

                    if (ttl == CU.TTL_NOT_CHANGED) {
                        ttl = ttlExtras();
                        expireTime = expireTimeExtras();
                    }
                    else if (ttl != CU.TTL_ZERO)
                        expireTime = CU.toExpireTime(ttl);
                }
                else {
                    ttl = ttlExtras();
                    expireTime = expireTimeExtras();
                }
            }

            if (ttl == CU.TTL_ZERO)
                op = GridCacheOperation.DELETE;

            // Try write-through.
            if (op == GridCacheOperation.UPDATE) {
                // Detach value before index update.
                updated = cctx.kernalContext().cacheObjects().prepareForCache(updated, cctx);

                if (writeThrough)
                    // Must persist inside synchronization in non-tx mode.
                    cctx.store().put(null, key, updated, ver);

                storeValue(updated, expireTime, ver, oldRow);

                assert ttl != CU.TTL_ZERO;

                update(updated, expireTime, ttl, ver, true);

                if (evt) {
                    CacheObject evtOld = null;

                    if (transformCloClsName != null && cctx.events().isRecordable(EVT_CACHE_OBJECT_READ)) {
                        evtOld = cctx.unwrapTemporary(old);

                        cctx.events().addEvent(partition(), key, cctx.localNodeId(), null,
                            (GridCacheVersion)null, EVT_CACHE_OBJECT_READ, evtOld, evtOld != null || hadVal, evtOld,
                            evtOld != null || hadVal, subjId, transformCloClsName, taskName, keepBinary);
                    }

                    if (cctx.events().isRecordable(EVT_CACHE_OBJECT_PUT)) {
                        if (evtOld == null)
                            evtOld = cctx.unwrapTemporary(old);

                        cctx.events().addEvent(partition(), key, cctx.localNodeId(), null,
                            (GridCacheVersion)null, EVT_CACHE_OBJECT_PUT, updated, updated != null, evtOld,
                            evtOld != null || hadVal, subjId, null, taskName, keepBinary);
                    }
                }
            }
            else {
                if (writeThrough)
                    // Must persist inside synchronization in non-tx mode.
                    cctx.store().remove(null, key);

                removeValue();

                update(null, CU.TTL_ETERNAL, CU.EXPIRE_TIME_ETERNAL, ver, true);

                if (evt) {
                    CacheObject evtOld = null;

                    if (transformCloClsName != null && cctx.events().isRecordable(EVT_CACHE_OBJECT_READ))
                        cctx.events().addEvent(partition(), key, cctx.localNodeId(), null,
                            (GridCacheVersion)null, EVT_CACHE_OBJECT_READ, evtOld, evtOld != null || hadVal, evtOld,
                            evtOld != null || hadVal, subjId, transformCloClsName, taskName, keepBinary);

                    if (cctx.events().isRecordable(EVT_CACHE_OBJECT_REMOVED)) {
                        if (evtOld == null)
                            evtOld = cctx.unwrapTemporary(old);

                        cctx.events().addEvent(partition(), key, cctx.localNodeId(), null, (GridCacheVersion)null,
                            EVT_CACHE_OBJECT_REMOVED, null, false, evtOld, evtOld != null || hadVal, subjId, null,
                            taskName, keepBinary);
                    }
                }

                res = hadVal;
            }

            if (res)
                updateMetrics(op, metrics);

            if (lsnrCol != null) {
                long updateCntr = nextPartitionCounter(AffinityTopologyVersion.NONE, true, null);

                cctx.continuousQueries().onEntryUpdated(
                    lsnrCol,
                    key,
                    val,
                    old,
                    internal,
                    partition(),
                    true,
                    false,
                    updateCntr,
                    null,
                    AffinityTopologyVersion.NONE);

                onUpdateFinished(updateCntr);
            }

            cctx.dataStructures().onEntryUpdated(key, op == GridCacheOperation.DELETE, keepBinary);

            if (intercept) {
                if (op == GridCacheOperation.UPDATE)
                    cctx.config().getInterceptor().onAfterPut(new CacheLazyEntry(cctx, key, key0, updated, updated0, keepBinary, 0L));
                else
                    cctx.config().getInterceptor().onAfterRemove(new CacheLazyEntry(cctx, key, key0, old, old0, keepBinary, 0L));
            }
        }

        return new GridTuple3<>(res,
            cctx.unwrapTemporary(interceptorRes != null ?
                interceptorRes.get2() :
                cctx.cacheObjectContext().unwrapBinaryIfNeeded(old, keepBinary, false)),
            invokeRes);
    }

    /** {@inheritDoc} */
    @SuppressWarnings("unchecked")
    @Override public GridCacheUpdateAtomicResult innerUpdate(
        final GridCacheVersion newVer,
        final UUID evtNodeId,
        final UUID affNodeId,
        final GridCacheOperation op,
        @Nullable final Object writeObj,
        @Nullable final Object[] invokeArgs,
        final boolean writeThrough,
        final boolean readThrough,
        final boolean retval,
        final boolean keepBinary,
        @Nullable final IgniteCacheExpiryPolicy expiryPlc,
        final boolean evt,
        final boolean metrics,
        final boolean primary,
        final boolean verCheck,
        final AffinityTopologyVersion topVer,
        @Nullable final CacheEntryPredicate[] filter,
        final GridDrType drType,
        final long explicitTtl,
        final long explicitExpireTime,
        @Nullable final GridCacheVersion conflictVer,
        final boolean conflictResolve,
        final boolean intercept,
        @Nullable final UUID subjId,
        final String taskName,
        @Nullable final CacheObject prevVal,
        @Nullable final Long updateCntr,
        @Nullable final GridDhtAtomicAbstractUpdateFuture fut
    ) throws IgniteCheckedException, GridCacheEntryRemovedException, GridClosureException {
        assert cctx.atomic() && !detached();

        AtomicCacheUpdateClosure c;

        if (!primary && !isNear())
            ensureFreeSpace();

        synchronized (this) {
            checkObsolete();

            boolean internal = isInternal() || !context().userCache();

            Map<UUID, CacheContinuousQueryListener> lsnrs = cctx.continuousQueries().updateListeners(internal, false);

            boolean needVal = lsnrs != null || intercept || retval || op == GridCacheOperation.TRANSFORM
                || !F.isEmptyOrNulls(filter);

            // Possibly read value from store.
            boolean readFromStore = readThrough && needVal && (cctx.readThrough() &&
                (op == GridCacheOperation.TRANSFORM || cctx.loadPreviousValue()));

            c = new AtomicCacheUpdateClosure(this,
                topVer,
                newVer,
                op,
                writeObj,
                invokeArgs,
                readFromStore,
                writeThrough,
                keepBinary,
                expiryPlc,
                primary,
                verCheck,
                filter,
                explicitTtl,
                explicitExpireTime,
                conflictVer,
                conflictResolve,
                intercept,
                updateCntr);

            key.valueBytes(cctx.cacheObjectContext());

            if (isNear()) {
                CacheDataRow dataRow = val != null ? new CacheDataRowAdapter(key, val, ver, expireTimeExtras()) : null;

                c.call(dataRow);
            }
            else
                cctx.offheap().invoke(cctx, key, localPartition(), c);

            GridCacheUpdateAtomicResult updateRes = c.updateRes;

            assert updateRes != null : c;

            CacheObject oldVal = c.oldRow != null ? c.oldRow.value() : null;
            CacheObject updateVal = null;
            GridCacheVersion updateVer = c.newVer;

            // Apply metrics.
            if (metrics &&
                updateRes.outcome().updateReadMetrics() &&
                cctx.cache().configuration().isStatisticsEnabled() &&
                needVal) {
                // PutIfAbsent methods must not update hit/miss statistics.
                if (op != GridCacheOperation.UPDATE || F.isEmpty(filter) || !cctx.putIfAbsentFilter(filter))
                    cctx.cache().metrics0().onRead(oldVal != null);
            }

            switch (updateRes.outcome()) {
                case VERSION_CHECK_FAILED: {
                    if (!cctx.isNear()) {
                        CacheObject evtVal;

                        if (op == GridCacheOperation.TRANSFORM) {
                            EntryProcessor<Object, Object, ?> entryProcessor =
                                (EntryProcessor<Object, Object, ?>)writeObj;

                            CacheInvokeEntry<Object, Object> entry =
                                new CacheInvokeEntry<>(key, prevVal, version(), keepBinary, this);

                            try {
                                entryProcessor.process(entry, invokeArgs);

                                evtVal = entry.modified() ?
                                    cctx.toCacheObject(cctx.unwrapTemporary(entry.getValue())) : prevVal;
                            }
                            catch (Exception ignore) {
                                evtVal = prevVal;
                            }
                        }
                        else
                            evtVal = (CacheObject)writeObj;

                        long updateCntr0 = nextPartitionCounter(topVer, primary, updateCntr);

                        if (updateCntr != null)
                            updateCntr0 = updateCntr;

                        onUpdateFinished(updateCntr0);

                        cctx.continuousQueries().onEntryUpdated(
                            key,
                            evtVal,
                            prevVal,
                            isInternal() || !context().userCache(),
                            partition(),
                            primary,
                            false,
                            updateCntr0,
                            null,
                            topVer);
                    }

                    return updateRes;
                }

                case CONFLICT_USE_OLD:
                case FILTER_FAILED:
                case INVOKE_NO_OP:
                case INTERCEPTOR_CANCEL:
                    return updateRes;
            }

            assert updateRes.outcome() == UpdateOutcome.SUCCESS || updateRes.outcome() == UpdateOutcome.REMOVE_NO_VAL;

            CacheObject evtOld = null;

            if (evt && op == TRANSFORM && cctx.events().isRecordable(EVT_CACHE_OBJECT_READ)) {
                assert writeObj instanceof EntryProcessor : writeObj;

                evtOld = cctx.unwrapTemporary(oldVal);

                Object transformClo = EntryProcessorResourceInjectorProxy.unwrap(writeObj);

                cctx.events().addEvent(partition(),
                    key,
                    evtNodeId,
                    null,
                    newVer,
                    EVT_CACHE_OBJECT_READ,
                    evtOld, evtOld != null,
                    evtOld, evtOld != null,
                    subjId,
                    transformClo.getClass().getName(),
                    taskName,
                    keepBinary);
            }

            if (c.op == GridCacheOperation.UPDATE) {
                updateVal = val;

                assert updateVal != null : c;

                drReplicate(drType, updateVal, updateVer, topVer);

                recordNodeId(affNodeId, topVer);

                if (evt && cctx.events().isRecordable(EVT_CACHE_OBJECT_PUT)) {
                    if (evtOld == null)
                        evtOld = cctx.unwrapTemporary(oldVal);

                    cctx.events().addEvent(partition(),
                        key,
                        evtNodeId,
                        null,
                        newVer,
                        EVT_CACHE_OBJECT_PUT,
                        updateVal,
                        true,
                        evtOld,
                        evtOld != null,
                        subjId,
                        null,
                        taskName,
                        keepBinary);
                }
            }
            else {
                assert c.op == GridCacheOperation.DELETE : c.op;

                clearReaders();

                drReplicate(drType, null, newVer, topVer);

                recordNodeId(affNodeId, topVer);

                if (evt && cctx.events().isRecordable(EVT_CACHE_OBJECT_REMOVED)) {
                    if (evtOld == null)
                        evtOld = cctx.unwrapTemporary(oldVal);

                    cctx.events().addEvent(partition(),
                        key,
                        evtNodeId,
                        null, newVer,
                        EVT_CACHE_OBJECT_REMOVED,
                        null, false,
                        evtOld, evtOld != null,
                        subjId,
                        null,
                        taskName,
                        keepBinary);
                }
            }

            if (updateRes.success())
                updateMetrics(c.op, metrics);

            // Continuous query filter should be perform under lock.
            if (lsnrs != null) {
                CacheObject evtVal = cctx.unwrapTemporary(updateVal);
                CacheObject evtOldVal = cctx.unwrapTemporary(oldVal);

                cctx.continuousQueries().onEntryUpdated(lsnrs,
                    key,
                    evtVal,
                    evtOldVal,
                    internal,
                    partition(),
                    primary,
                    false,
                    c.updateRes.updateCounter(),
                    fut,
                    topVer);
            }

            cctx.dataStructures().onEntryUpdated(key, c.op == GridCacheOperation.DELETE, keepBinary);

            if (intercept) {
                if (c.op == GridCacheOperation.UPDATE) {
                    cctx.config().getInterceptor().onAfterPut(new CacheLazyEntry(
                        cctx,
                        key,
                        null,
                        updateVal,
                        null,
                        keepBinary,
                        c.updateRes.updateCounter()));
                }
                else {
                    assert c.op == GridCacheOperation.DELETE : c.op;

                    cctx.config().getInterceptor().onAfterRemove(new CacheLazyEntry(
                        cctx,
                        key,
                        null,
                        oldVal,
                        null,
                        keepBinary,
                        c.updateRes.updateCounter()));
                }
            }
        }

        onUpdateFinished(c.updateRes.updateCounter());

        return c.updateRes;
    }

    /**
     * @param val Value.
     * @param cacheObj Cache object.
     * @param keepBinary Keep binary flag.
     * @param cpy Copy flag.
     * @return Cache object value.
     */
    @Nullable private Object value(@Nullable Object val, @Nullable CacheObject cacheObj, boolean keepBinary, boolean cpy) {
        if (val != null)
            return val;

        return cctx.unwrapBinaryIfNeeded(cacheObj, keepBinary, cpy);
    }

    /**
     * @param expiry Expiration policy.
     * @return Tuple holding initial TTL and expire time with the given expiry.
     */
    private static IgniteBiTuple<Long, Long> initialTtlAndExpireTime(IgniteCacheExpiryPolicy expiry) {
        assert expiry != null;

        long initTtl = expiry.forCreate();
        long initExpireTime;

        if (initTtl == CU.TTL_ZERO) {
            initTtl = CU.TTL_MINIMUM;
            initExpireTime = CU.expireTimeInPast();
        }
        else if (initTtl == CU.TTL_NOT_CHANGED) {
            initTtl = CU.TTL_ETERNAL;
            initExpireTime = CU.EXPIRE_TIME_ETERNAL;
        }
        else
            initExpireTime = CU.toExpireTime(initTtl);

        return F.t(initTtl, initExpireTime);
    }

    /**
     * Get TTL, expire time and remove flag for the given entry, expiration policy and explicit TTL and expire time.
     *
     * @param expiry Expiration policy.
     * @param ttl Explicit TTL.
     * @param expireTime Explicit expire time.
     * @return Result.
     */
    private GridTuple3<Long, Long, Boolean> ttlAndExpireTime(IgniteCacheExpiryPolicy expiry, long ttl, long expireTime) {
        assert !obsolete();

        boolean rmv = false;

        // 1. If TTL is not changed, then calculate it based on expiry.
        if (ttl == CU.TTL_NOT_CHANGED) {
            if (expiry != null)
                ttl = hasValueUnlocked() ? expiry.forUpdate() : expiry.forCreate();
        }

        // 2. If TTL is zero, then set delete marker.
        if (ttl == CU.TTL_ZERO) {
            rmv = true;

            ttl = CU.TTL_ETERNAL;
        }

        // 3. If TTL is still not changed, then either use old entry TTL or set it to "ETERNAL".
        if (ttl == CU.TTL_NOT_CHANGED) {
            if (isStartVersion())
                ttl = CU.TTL_ETERNAL;
            else {
                ttl = ttlExtras();
                expireTime = expireTimeExtras();
            }
        }

        // 4 If expire time was not set explicitly, then calculate it.
        if (expireTime == CU.EXPIRE_TIME_CALCULATE)
            expireTime = CU.toExpireTime(ttl);

        return F.t(ttl, expireTime, rmv);
    }

    /**
     * Perform DR if needed.
     *
     * @param drType DR type.
     * @param val Value.
     * @param ver Version.
     * @param topVer Topology version.
     * @throws IgniteCheckedException In case of exception.
     */
    private void drReplicate(GridDrType drType, @Nullable CacheObject val, GridCacheVersion ver, AffinityTopologyVersion topVer)
        throws IgniteCheckedException {
        if (cctx.isDrEnabled() && drType != DR_NONE && !isInternal())
            cctx.dr().replicate(key, val, rawTtl(), rawExpireTime(), ver.conflictVersion(), drType, topVer);
    }

    /**
     * @return {@code true} if entry has readers. It makes sense only for dht entry.
     * @throws GridCacheEntryRemovedException If removed.
     */
    protected boolean hasReaders() throws GridCacheEntryRemovedException {
        return false;
    }

    /**
     *
     */
    protected void clearReaders() {
        // No-op.
    }

    /**
     * @param nodeId Node ID to clear.
     * @throws GridCacheEntryRemovedException If removed.
     */
    protected void clearReader(UUID nodeId) throws GridCacheEntryRemovedException {
        // No-op.
    }

    /** {@inheritDoc} */
    @Override public boolean clear(GridCacheVersion ver, boolean readers) throws IgniteCheckedException {
        synchronized (this) {
            if (obsolete())
                return false;

            try {
                if ((!hasReaders() || readers)) {
                    // markObsolete will clear the value.
                    if (!(markObsolete0(ver, true, null))) {
                        if (log.isDebugEnabled())
                            log.debug("Entry could not be marked obsolete (it is still used): " + this);

                        return false;
                    }

                    clearReaders();
                }
                else {
                    if (log.isDebugEnabled())
                        log.debug("Entry could not be marked obsolete (it still has readers): " + this);

                    return false;
                }
            }
            catch (GridCacheEntryRemovedException ignore) {
                assert false;

                return false;
            }

            if (log.isTraceEnabled()) {
                log.trace("entry clear [key=" + key +
                    ", entry=" + System.identityHashCode(this) +
                    ", val=" + val + ']');
            }

            if (cctx.mvccEnabled())
                cctx.offheap().mvccRemoveAll(this);
            else
                removeValue();
        }

        onMarkedObsolete();

        cctx.cache().removeEntry(this); // Clear cache.

        return true;
    }

    /** {@inheritDoc} */
    @Override public synchronized GridCacheVersion obsoleteVersion() {
        return obsoleteVersionExtras();
    }

    /** {@inheritDoc} */
    @Override public boolean markObsolete(GridCacheVersion ver) {
        boolean obsolete;

        synchronized (this) {
            obsolete = markObsolete0(ver, true, null);
        }

        if (obsolete)
            onMarkedObsolete();

        return obsolete;
    }

    /** {@inheritDoc} */
    @Override public boolean markObsoleteIfEmpty(@Nullable GridCacheVersion obsoleteVer) throws IgniteCheckedException {
        boolean obsolete = false;
        boolean deferred = false;
        GridCacheVersion ver0 = null;

        try {
            synchronized (this) {
                if (obsoleteVersionExtras() != null)
                    return false;

                if (hasValueUnlocked()) {
                    long expireTime = expireTimeExtras();

                    if (expireTime > 0 && (expireTime - U.currentTimeMillis() <= 0)) {
                        if (obsoleteVer == null)
                            obsoleteVer = nextVersion();

                        if (onExpired(this.val, obsoleteVer)) {
                            if (cctx.deferredDelete()) {
                                deferred = true;
                                ver0 = ver;
                            }
                            else
                                obsolete = true;
                        }
                    }
                }
                else {
                    if (cctx.deferredDelete() && !isStartVersion() && !detached() && !isInternal()) {
                        if (!deletedUnlocked()) {
                            update(null, 0L, 0L, ver, true);

                            deletedUnlocked(true);

                            deferred = true;
                            ver0 = ver;
                        }
                    }
                    else {
                        if (obsoleteVer == null)
                            obsoleteVer = nextVersion();

                        obsolete = markObsolete0(obsoleteVer, true, null);
                    }
                }
            }
        }
        finally {
            if (obsolete)
                onMarkedObsolete();

            if (deferred)
                cctx.onDeferredDelete(this, ver0);
        }

        return obsolete;
    }

    /** {@inheritDoc} */
    @Override public boolean markObsoleteVersion(GridCacheVersion ver) {
        assert cctx.deferredDelete();

        boolean marked;

        synchronized (this) {
            if (obsoleteVersionExtras() != null)
                return true;

            if (!this.ver.equals(ver))
                return false;

            marked = markObsolete0(ver, true, null);
        }

        if (marked)
            onMarkedObsolete();

        return marked;
    }

    /**
     * @return {@code True} if this entry should not be evicted from cache.
     */
    protected boolean evictionDisabled() {
        return (flags & IS_EVICT_DISABLED) != 0;
    }

    /**
     * <p>
     * Note that {@link #onMarkedObsolete()} should always be called after this method
     * returns {@code true}.
     *
     * @param ver Version.
     * @param clear {@code True} to clear.
     * @param extras Predefined extras.
     * @return {@code True} if entry is obsolete, {@code false} if entry is still used by other threads or nodes.
     */
    protected final boolean markObsolete0(GridCacheVersion ver, boolean clear, GridCacheObsoleteEntryExtras extras) {
        assert Thread.holdsLock(this);

        if (evictionDisabled()) {
            assert !obsolete() : this;

            return false;
        }

        GridCacheVersion obsoleteVer = obsoleteVersionExtras();

        if (ver != null) {
            // If already obsolete, then do nothing.
            if (obsoleteVer != null)
                return true;

            GridCacheMvcc mvcc = mvccExtras();

            if (mvcc == null || mvcc.isEmpty(ver)) {
                obsoleteVer = ver;

                obsoleteVersionExtras(obsoleteVer, extras);

                if (clear)
                    value(null);

                if (log.isTraceEnabled()) {
                    log.trace("markObsolete0 [key=" + key +
                        ", entry=" + System.identityHashCode(this) +
                        ", clear=" + clear +
                        ']');
                }
            }

            return obsoleteVer != null;
        }
        else
            return obsoleteVer != null;
    }

    /** {@inheritDoc} */
    @Override public void onMarkedObsolete() {
        // No-op.
    }

    /** {@inheritDoc} */
    @Override public final synchronized boolean obsolete() {
        return obsoleteVersionExtras() != null;
    }

    /** {@inheritDoc} */
    @Override public final synchronized boolean obsolete(GridCacheVersion exclude) {
        GridCacheVersion obsoleteVer = obsoleteVersionExtras();

        return obsoleteVer != null && !obsoleteVer.equals(exclude);
    }

    /** {@inheritDoc} */
    @Override public synchronized boolean invalidate(GridCacheVersion newVer)
        throws IgniteCheckedException {
        assert newVer != null;

        value(null);

        ver = newVer;
        flags &= ~IS_EVICT_DISABLED;

        if (cctx.mvccEnabled())
            cctx.offheap().mvccRemoveAll(this);
        else
            removeValue();

        onInvalidate();

        return obsoleteVersionExtras() != null;
    }

    /**
     * Called when entry invalidated.
     */
    protected void onInvalidate() {
        // No-op.
    }

    /**
     * @param val New value.
     * @param expireTime Expiration time.
     * @param ttl Time to live.
     * @param ver Update version.
     */
    protected final void update(@Nullable CacheObject val, long expireTime, long ttl, GridCacheVersion ver, boolean addTracked) {
        assert ver != null;
        assert Thread.holdsLock(this);
        assert ttl != CU.TTL_ZERO && ttl != CU.TTL_NOT_CHANGED && ttl >= 0 : ttl;

        boolean trackNear = addTracked && isNear() && cctx.config().isEagerTtl();

        long oldExpireTime = expireTimeExtras();

        if (trackNear && oldExpireTime != 0 && (expireTime != oldExpireTime || isStartVersion()))
            cctx.ttl().removeTrackedEntry((GridNearCacheEntry)this);

        value(val);

        ttlAndExpireTimeExtras(ttl, expireTime);

        this.ver = ver;
        flags &= ~IS_EVICT_DISABLED;

        if (trackNear && expireTime != 0 && (expireTime != oldExpireTime || isStartVersion()))
            cctx.ttl().addTrackedEntry((GridNearCacheEntry)this);
    }

    /**
     * Update TTL if it is changed.
     *
     * @param expiryPlc Expiry policy.
     */
    private void updateTtl(ExpiryPolicy expiryPlc) throws IgniteCheckedException, GridCacheEntryRemovedException {
        long ttl = CU.toTtl(expiryPlc.getExpiryForAccess());

        if (ttl != CU.TTL_NOT_CHANGED)
            updateTtl(ttl);
    }

    /**
     * Update TTL is it is changed.
     *
     * @param expiryPlc Expiry policy.
     * @throws GridCacheEntryRemovedException If failed.
     */
    private void updateTtl(IgniteCacheExpiryPolicy expiryPlc) throws GridCacheEntryRemovedException,
        IgniteCheckedException {
        long ttl = expiryPlc.forAccess();

        if (ttl != CU.TTL_NOT_CHANGED) {
            updateTtl(ttl);

            expiryPlc.ttlUpdated(key(), version(), hasReaders() ? ((GridDhtCacheEntry)this).readers() : null);
        }
    }

    /**
     * @param ttl Time to live.
     */
    private void updateTtl(long ttl) throws IgniteCheckedException, GridCacheEntryRemovedException {
        assert ttl >= 0 || ttl == CU.TTL_ZERO : ttl;
        assert Thread.holdsLock(this);

        long expireTime;

        if (ttl == CU.TTL_ZERO) {
            ttl = CU.TTL_MINIMUM;
            expireTime = CU.expireTimeInPast();
        }
        else
            expireTime = CU.toExpireTime(ttl);

        ttlAndExpireTimeExtras(ttl, expireTime);

        storeValue(val, expireTime, ver, null);
    }

    /**
     * @throws GridCacheEntryRemovedException If entry is obsolete.
     */
    protected void checkObsolete() throws GridCacheEntryRemovedException {
        assert Thread.holdsLock(this);

        if (obsoleteVersionExtras() != null)
            throw new GridCacheEntryRemovedException();
    }

    /** {@inheritDoc} */
    @Override public KeyCacheObject key() {
        return key;
    }

    /** {@inheritDoc} */
    @Override public IgniteTxKey txKey() {
        return cctx.txKey(key);
    }

    /** {@inheritDoc} */
    @Override public synchronized GridCacheVersion version() throws GridCacheEntryRemovedException {
        checkObsolete();

        return ver;
    }

    /** {@inheritDoc} */
    @Override public synchronized boolean checkSerializableReadVersion(GridCacheVersion serReadVer)
        throws GridCacheEntryRemovedException {
        checkObsolete();

        if (!serReadVer.equals(ver)) {
            boolean empty = isStartVersion() || deletedUnlocked();

            if (serReadVer.equals(IgniteTxEntry.SER_READ_EMPTY_ENTRY_VER))
                return empty;
            else if (serReadVer.equals(IgniteTxEntry.SER_READ_NOT_EMPTY_VER))
                return !empty;

            return false;
        }

        return true;
    }

    /**
     * Gets hash value for the entry key.
     *
     * @return Hash value.
     */
    int hash() {
        return hash;
    }

    /** {@inheritDoc} */
    @Nullable @Override public CacheObject peek(
        boolean heap,
        boolean offheap,
        AffinityTopologyVersion topVer,
        @Nullable IgniteCacheExpiryPolicy expiryPlc)
        throws GridCacheEntryRemovedException, IgniteCheckedException {
        assert heap || offheap;

        boolean rmv = false;

        try {
            boolean deferred;
            GridCacheVersion ver0;

            synchronized (this) {
                checkObsolete();

                if (!valid(topVer))
                    return null;

                if (val == null && offheap)
                    unswap(null, false);

                if (checkExpired()) {
                    if (cctx.deferredDelete()) {
                        deferred = true;
                        ver0 = ver;
                    }
                    else {
                        rmv = markObsolete0(cctx.versions().next(this.ver), true, null);

                        return null;
                    }
                }
                else {
                    CacheObject val = this.val;

                    if (val != null && expiryPlc != null)
                        updateTtl(expiryPlc);

                    return val;
                }
            }

            if (deferred) {
                assert ver0 != null;

                cctx.onDeferredDelete(this, ver0);
            }

            return null;
        }
        finally {
            if (rmv) {
                onMarkedObsolete();

                cctx.cache().removeEntry(this);
            }
        }
    }

    /** {@inheritDoc} */
    @Nullable @Override public CacheObject peek(@Nullable IgniteCacheExpiryPolicy plc)
        throws GridCacheEntryRemovedException, IgniteCheckedException {
        IgniteInternalTx tx = cctx.tm().localTx();

        AffinityTopologyVersion topVer = tx != null ? tx.topologyVersion() : cctx.affinity().affinityTopologyVersion();

        return peek(true, false, topVer, plc);
    }

    /**
     * TODO: IGNITE-3500: do we need to generate event and invalidate value?
     *
     * @return {@code true} if expired.
     * @throws IgniteCheckedException In case of failure.
     */
    private boolean checkExpired() throws IgniteCheckedException {
        assert Thread.holdsLock(this);

        long expireTime = expireTimeExtras();

        if (expireTime > 0) {
            long delta = expireTime - U.currentTimeMillis();

            if (delta <= 0) {
                if (cctx.mvccEnabled())
                    cctx.offheap().mvccRemoveAll(this);
                else
                    removeValue();

                return true;
            }
        }

        return false;
    }

    /**
     * @return Value.
     */
    @Override public synchronized CacheObject rawGet() {
        return val;
    }

    /** {@inheritDoc} */
    @Override public final synchronized boolean hasValue() {
        return hasValueUnlocked();
    }

    /**
     * @return {@code True} if this entry has value.
     */
    protected final boolean hasValueUnlocked() {
        assert Thread.holdsLock(this);

        return val != null;
    }

    /** {@inheritDoc} */
    @Override public synchronized CacheObject rawPut(CacheObject val, long ttl) {
        CacheObject old = this.val;

        update(val, CU.toExpireTime(ttl), ttl, nextVersion(), true);

        return old;
    }

    /** {@inheritDoc} */
    @SuppressWarnings({"RedundantTypeArguments"})
    @Override public boolean initialValue(
        CacheObject val,
        GridCacheVersion ver,
        MvccCoordinatorVersion mvccVer,
        long ttl,
        long expireTime,
        boolean preload,
        AffinityTopologyVersion topVer,
        GridDrType drType,
        boolean fromStore
    ) throws IgniteCheckedException, GridCacheEntryRemovedException {
        ensureFreeSpace();

        synchronized (this) {
            checkObsolete();

            boolean update;

            boolean walEnabled = !cctx.isNear() && cctx.group().persistenceEnabled();

<<<<<<< HEAD
            // TODO IGNITE-3478: move checks in special initialValue method.
            if (cctx.shared().database().persistenceEnabled()) {
=======
            if (cctx.group().persistenceEnabled()) {
>>>>>>> b8672d7d
                unswap(false);

                if (!isNew()) {
                    if (cctx.atomic())
                        update = ATOMIC_VER_COMPARATOR.compare(this.ver, ver) < 0;
                    else
                        update = this.ver.compareTo(ver) < 0;
                }
                else
                    update = true;
            }
            else
                update = isNew() && !cctx.offheap().containsKey(this);

            update |= !preload && deletedUnlocked();

            if (update) {
                long expTime = expireTime < 0 ? CU.toExpireTime(ttl) : expireTime;

                val = cctx.kernalContext().cacheObjects().prepareForCache(val, cctx);

                if (cctx.mvccEnabled()) {
                    cctx.offheap().mvccInitialValue(this, val, ver, expTime, mvccVer);

                    if (val != null)
                        update(val, expTime, ttl, ver, true);
                }
                else {
                    if (val != null) {
                        storeValue(val, expTime, ver, null);

                        update(val, expTime, ttl, ver, true);
                    }
                }

                boolean skipQryNtf = false;

                if (val == null) {
                    skipQryNtf = true;

                    if (cctx.deferredDelete() && !deletedUnlocked() && !isInternal())
                        deletedUnlocked(true);
                }
                else if (deletedUnlocked())
                    deletedUnlocked(false);

                long updateCntr = 0;

                if (!preload)
                    updateCntr = nextPartitionCounter(topVer, true, null);

                if (walEnabled) {
                    cctx.shared().wal().log(new DataRecord(new DataEntry(
                        cctx.cacheId(),
                        key,
                        val,
                        val == null ? GridCacheOperation.DELETE : GridCacheOperation.CREATE,
                        null,
                        ver,
                        expireTime,
                        partition(),
                        updateCntr
                    )));
                }

                drReplicate(drType, val, ver, topVer);

                if (!skipQryNtf) {
                    cctx.continuousQueries().onEntryUpdated(
                        key,
                        val,
                        null,
                        this.isInternal() || !this.context().userCache(),
                        this.partition(),
                        true,
                        preload,
                        updateCntr,
                        null,
                        topVer);

                    cctx.dataStructures().onEntryUpdated(key, false, true);
                }

                onUpdateFinished(updateCntr);

                if (!fromStore && cctx.store().isLocal()) {
                    if (val != null)
                        cctx.store().put(null, key, val, ver);
                }

                return true;
            }

            return false;
        }
    }

    /**
     * @param cntr Updated partition counter.
     */
    protected void onUpdateFinished(long cntr) {
        // No-op.
    }

    /**
     * @param topVer Topology version for current operation.
     * @param primary Primary node update flag.
     * @param primaryCntr Counter assigned on primary node.
     * @return Update counter.
     */
    protected long nextPartitionCounter(AffinityTopologyVersion topVer, boolean primary, @Nullable Long primaryCntr) {
        return 0;
    }

    /** {@inheritDoc} */
    @Override public synchronized GridCacheVersionedEntryEx versionedEntry(final boolean keepBinary)
        throws IgniteCheckedException, GridCacheEntryRemovedException {
        boolean isNew = isStartVersion();

        if (isNew)
            unswap(null, false);

        CacheObject val = this.val;

        return new GridCacheLazyPlainVersionedEntry<>(cctx,
            key,
            val,
            ttlExtras(),
            expireTimeExtras(),
            ver.conflictVersion(),
            isNew,
            keepBinary);
    }

    /** {@inheritDoc} */
    @Override public synchronized void clearReserveForLoad(GridCacheVersion ver) {
        if (obsoleteVersionExtras() != null)
            return;

        if (ver.equals(this.ver)) {
            assert evictionDisabled() : this;

            flags &= ~IS_EVICT_DISABLED;
        }
    }

    /** {@inheritDoc} */
    @Override public synchronized EntryGetResult versionedValue(CacheObject val,
        GridCacheVersion curVer,
        GridCacheVersion newVer,
        @Nullable IgniteCacheExpiryPolicy loadExpiryPlc,
        @Nullable ReaderArguments readerArgs)
        throws IgniteCheckedException, GridCacheEntryRemovedException {

        checkObsolete();

        addReaderIfNeed(readerArgs);

        if (curVer == null || curVer.equals(ver)) {
            if (val != this.val) {
                GridCacheMvcc mvcc = mvccExtras();

                if (mvcc != null && !mvcc.isEmpty())
                    return entryGetResult(this.val, ver, false);

                if (newVer == null)
                    newVer = cctx.versions().next();

                long ttl;
                long expTime;

                if (loadExpiryPlc != null) {
                    IgniteBiTuple<Long, Long> initTtlAndExpireTime = initialTtlAndExpireTime(loadExpiryPlc);

                    ttl = initTtlAndExpireTime.get1();
                    expTime = initTtlAndExpireTime.get2();
                }
                else {
                    ttl = ttlExtras();
                    expTime = expireTimeExtras();
                }

                // Detach value before index update.
                val = cctx.kernalContext().cacheObjects().prepareForCache(val, cctx);

                if (val != null) {
                    if (cctx.mvccEnabled()) // TODO IGNITE-3478
                        cctx.offheap().mvccInitialValue(this, val, newVer, expTime, null);
                    else
                        storeValue(val, expTime, newVer, null);

                    if (deletedUnlocked())
                        deletedUnlocked(false);
                }

                // Version does not change for load ops.
                update(val, expTime, ttl, newVer, true);

                return entryGetResult(val, newVer, false);
            }

            assert !evictionDisabled() : this;
        }

        return entryGetResult(this.val, ver, false);
    }

    /**
     * @param readerArgs Reader arguments
     */
    private void addReaderIfNeed(@Nullable ReaderArguments readerArgs) {
        if (readerArgs != null) {
            assert this instanceof GridDhtCacheEntry : this;
            assert Thread.holdsLock(this);

            try {
                ((GridDhtCacheEntry)this).addReader(readerArgs.reader(),
                    readerArgs.messageId(),
                    readerArgs.topologyVersion());
            }
            catch (GridCacheEntryRemovedException e) {
                assert false : this;
            }
        }
    }

    /**
     * Gets next version for this cache entry.
     *
     * @return Next version.
     */
    private GridCacheVersion nextVersion() {
        // Do not change topology version when generating next version.
        return cctx.versions().next(ver);
    }

    /** {@inheritDoc} */
    @Override public synchronized boolean hasLockCandidate(GridCacheVersion ver) throws GridCacheEntryRemovedException {
        checkObsolete();

        GridCacheMvcc mvcc = mvccExtras();

        return mvcc != null && mvcc.hasCandidate(ver);
    }

    /** {@inheritDoc} */
    @Override public synchronized boolean hasLockCandidate(long threadId) throws GridCacheEntryRemovedException {
        checkObsolete();

        GridCacheMvcc mvcc = mvccExtras();

        return mvcc != null && mvcc.localCandidate(threadId) != null;
    }

    /** {@inheritDoc} */
    @Override public synchronized boolean lockedByAny(GridCacheVersion... exclude)
        throws GridCacheEntryRemovedException {
        checkObsolete();

        GridCacheMvcc mvcc = mvccExtras();

        return mvcc != null && !mvcc.isEmpty(exclude);
    }

    /** {@inheritDoc} */
    @Override public boolean lockedByThread() throws GridCacheEntryRemovedException {
        return lockedByThread(Thread.currentThread().getId());
    }

    /** {@inheritDoc} */
    @Override public synchronized boolean lockedLocally(GridCacheVersion lockVer)
        throws GridCacheEntryRemovedException {
        checkObsolete();

        GridCacheMvcc mvcc = mvccExtras();

        return mvcc != null && mvcc.isLocallyOwned(lockVer);
    }

    /** {@inheritDoc} */
    @Override public synchronized boolean lockedByThread(long threadId, GridCacheVersion exclude)
        throws GridCacheEntryRemovedException {
        checkObsolete();

        GridCacheMvcc mvcc = mvccExtras();

        return mvcc != null && mvcc.isLocallyOwnedByThread(threadId, false, exclude);
    }

    /** {@inheritDoc} */
    @Override public synchronized boolean lockedLocallyByIdOrThread(GridCacheVersion lockVer, long threadId)
        throws GridCacheEntryRemovedException {
        GridCacheMvcc mvcc = mvccExtras();

        return mvcc != null && mvcc.isLocallyOwnedByIdOrThread(lockVer, threadId);
    }

    /** {@inheritDoc} */
    @Override public synchronized boolean lockedByThread(long threadId) throws GridCacheEntryRemovedException {
        checkObsolete();

        GridCacheMvcc mvcc = mvccExtras();

        return mvcc != null && mvcc.isLocallyOwnedByThread(threadId, true);
    }

    /** {@inheritDoc} */
    @Override public synchronized boolean lockedBy(GridCacheVersion ver) throws GridCacheEntryRemovedException {
        checkObsolete();

        GridCacheMvcc mvcc = mvccExtras();

        return mvcc != null && mvcc.isOwnedBy(ver);
    }

    /** {@inheritDoc} */
    @Override public synchronized boolean lockedByThreadUnsafe(long threadId) {
        GridCacheMvcc mvcc = mvccExtras();

        return mvcc != null && mvcc.isLocallyOwnedByThread(threadId, true);
    }

    /** {@inheritDoc} */
    @Override public synchronized boolean lockedByUnsafe(GridCacheVersion ver) {
        GridCacheMvcc mvcc = mvccExtras();

        return mvcc != null && mvcc.isOwnedBy(ver);
    }

    /** {@inheritDoc} */
    @Override public synchronized boolean lockedLocallyUnsafe(GridCacheVersion lockVer) {
        GridCacheMvcc mvcc = mvccExtras();

        return mvcc != null && mvcc.isLocallyOwned(lockVer);
    }

    /** {@inheritDoc} */
    @Override public synchronized boolean hasLockCandidateUnsafe(GridCacheVersion ver) {
        GridCacheMvcc mvcc = mvccExtras();

        return mvcc != null && mvcc.hasCandidate(ver);
    }

    /** {@inheritDoc} */
    @Override public synchronized Collection<GridCacheMvccCandidate> localCandidates(GridCacheVersion... exclude)
        throws GridCacheEntryRemovedException {
        checkObsolete();

        GridCacheMvcc mvcc = mvccExtras();

        return mvcc == null ? Collections.<GridCacheMvccCandidate>emptyList() : mvcc.localCandidates(exclude);
    }

    /** {@inheritDoc} */
    @Override public Collection<GridCacheMvccCandidate> remoteMvccSnapshot(GridCacheVersion... exclude) {
        return Collections.emptyList();
    }

    /** {@inheritDoc} */
    @Nullable @Override public synchronized GridCacheMvccCandidate candidate(GridCacheVersion ver)
        throws GridCacheEntryRemovedException {
        checkObsolete();

        GridCacheMvcc mvcc = mvccExtras();

        return mvcc == null ? null : mvcc.candidate(ver);
    }

    /** {@inheritDoc} */
    @Override public synchronized GridCacheMvccCandidate localCandidate(long threadId)
        throws GridCacheEntryRemovedException {
        checkObsolete();

        GridCacheMvcc mvcc = mvccExtras();

        return mvcc == null ? null : mvcc.localCandidate(threadId);
    }

    /** {@inheritDoc} */
    @Override public GridCacheMvccCandidate candidate(UUID nodeId, long threadId)
        throws GridCacheEntryRemovedException {
        boolean loc = cctx.nodeId().equals(nodeId);

        synchronized (this) {
            checkObsolete();

            GridCacheMvcc mvcc = mvccExtras();

            return mvcc == null ? null : loc ? mvcc.localCandidate(threadId) :
                mvcc.remoteCandidate(nodeId, threadId);
        }
    }

    /** {@inheritDoc} */
    @Override public synchronized GridCacheMvccCandidate localOwner() throws GridCacheEntryRemovedException {
        checkObsolete();

        GridCacheMvcc mvcc = mvccExtras();

        return mvcc == null ? null : mvcc.localOwner();
    }

    /** {@inheritDoc} */
    @Override public synchronized long rawExpireTime() {
        return expireTimeExtras();
    }

    /** {@inheritDoc} */
    @Override public long expireTimeUnlocked() {
        assert Thread.holdsLock(this);

        return expireTimeExtras();
    }

    /** {@inheritDoc} */
    @Override public boolean onTtlExpired(GridCacheVersion obsoleteVer) throws GridCacheEntryRemovedException {
        assert obsoleteVer != null;

        boolean obsolete = false;
        boolean deferred = false;
        GridCacheVersion ver0 = null;

        try {
            synchronized (this) {
                checkObsolete();

                if (isStartVersion())
                    unswap(null, false);

                long expireTime = expireTimeExtras();

                if (expireTime == 0 || (expireTime - U.currentTimeMillis() > 0))
                    return false;

                CacheObject expiredVal = this.val;

                if (expiredVal == null)
                    return false;

                if (onExpired(expiredVal, obsoleteVer)) {
                    if (cctx.deferredDelete()) {
                        deferred = true;
                        ver0 = ver;
                    }
                    else
                        obsolete = true;
                }
            }
        }
        catch (IgniteCheckedException e) {
            U.error(log, "Failed to clean up expired cache entry: " + this, e);
        }
        finally {
            if (obsolete) {
                onMarkedObsolete();

                cctx.cache().removeEntry(this);
            }

            if (deferred) {
                assert ver0 != null;

                cctx.onDeferredDelete(this, ver0);
            }

            if ((obsolete || deferred) && cctx.cache().configuration().isStatisticsEnabled())
                cctx.cache().metrics0().onEvict();
        }

        return true;
    }

    /**
     * @param expiredVal Expired value.
     * @param obsoleteVer Version.
     * @return {@code True} if entry was marked as removed.
     * @throws IgniteCheckedException If failed.
     */
    private boolean onExpired(CacheObject expiredVal, GridCacheVersion obsoleteVer) throws IgniteCheckedException {
        assert expiredVal != null;

        boolean rmvd = false;

        if (mvccExtras() != null)
            return false;

        if (cctx.deferredDelete() && !detached() && !isInternal()) {
            if (!deletedUnlocked() && !isStartVersion()) {
                update(null, 0L, 0L, ver, true);

                deletedUnlocked(true);

                rmvd = true;
            }
        }
        else {
            if (obsoleteVer == null)
                obsoleteVer = nextVersion();

            if (markObsolete0(obsoleteVer, true, null))
                rmvd = true;
        }

        if (log.isTraceEnabled())
            log.trace("onExpired clear [key=" + key + ", entry=" + System.identityHashCode(this) + ']');

        if (cctx.mvccEnabled())
            cctx.offheap().mvccRemoveAll(this);
        else
            removeValue();

        if (cctx.events().isRecordable(EVT_CACHE_OBJECT_EXPIRED)) {
            cctx.events().addEvent(partition(),
                key,
                cctx.localNodeId(),
                null,
                EVT_CACHE_OBJECT_EXPIRED,
                null,
                false,
                expiredVal,
                expiredVal != null,
                null,
                null,
                null,
                true);
        }

        cctx.continuousQueries().onEntryExpired(this, key, expiredVal);

        return rmvd;
    }

    /** {@inheritDoc} */
    @Override public synchronized long rawTtl() {
        return ttlExtras();
    }

    /** {@inheritDoc} */
    @SuppressWarnings({"IfMayBeConditional"})
    @Override public long expireTime() throws GridCacheEntryRemovedException {
        IgniteTxLocalAdapter tx = currentTx();

        if (tx != null) {
            long time = tx.entryExpireTime(txKey());

            if (time > 0)
                return time;
        }

        synchronized (this) {
            checkObsolete();

            return expireTimeExtras();
        }
    }

    /** {@inheritDoc} */
    @SuppressWarnings({"IfMayBeConditional"})
    @Override public long ttl() throws GridCacheEntryRemovedException {
        IgniteTxLocalAdapter tx = currentTx();

        if (tx != null) {
            long entryTtl = tx.entryTtl(txKey());

            if (entryTtl > 0)
                return entryTtl;
        }

        synchronized (this) {
            checkObsolete();

            return ttlExtras();
        }
    }

    /**
     * @return Current transaction.
     */
    private IgniteTxLocalAdapter currentTx() {
        return cctx.tm().localTx();
    }

    /** {@inheritDoc} */
    @Override public void updateTtl(@Nullable GridCacheVersion ver, long ttl) throws GridCacheEntryRemovedException {
        synchronized (this) {
            checkObsolete();

            if (hasValueUnlocked()) {
                try {
                    updateTtl(ttl);
                }
                catch (IgniteCheckedException e) {
                    U.error(log, "Failed to update TTL: " + e, e);
                }
            }

            /*
            TODO IGNITE-305.
            try {
                if (var == null || ver.equals(version()))
                    updateTtl(ttl);
            }
            catch (GridCacheEntryRemovedException ignored) {
                // No-op.
            }
            */
        }
    }

    /** {@inheritDoc} */
    @Override public void ensureIndexed() throws GridCacheEntryRemovedException, IgniteCheckedException {
        synchronized (this) {
            checkObsolete();

            if (cctx.queries().enabled())
                cctx.offheap().updateIndexes(cctx, key, localPartition());
        }
    }

    /** {@inheritDoc} */
    @Override public synchronized CacheObject valueBytes() throws GridCacheEntryRemovedException {
        checkObsolete();

        return this.val;
    }

    /** {@inheritDoc} */
    @Nullable @Override public CacheObject valueBytes(@Nullable GridCacheVersion ver)
        throws IgniteCheckedException, GridCacheEntryRemovedException {
        CacheObject val = null;

        synchronized (this) {
            checkObsolete();

            if (ver == null || this.ver.equals(ver))
                val = this.val;
        }

        return val;
    }

    /**
     * Stores value in offheap.
     *
     * @param val Value.
     * @param expireTime Expire time.
     * @param ver New entry version.
     * @param oldRow Old row if available.
     * @throws IgniteCheckedException If update failed.
     */
    protected void storeValue(CacheObject val,
        long expireTime,
        GridCacheVersion ver,
        @Nullable CacheDataRow oldRow) throws IgniteCheckedException {
        assert Thread.holdsLock(this);
        assert val != null : "null values in update for key: " + key;

        cctx.offheap().invoke(cctx, key, localPartition(), new UpdateClosure(this, val, ver, expireTime));
    }

    /**
     * @param op Update operation.
     * @param val Write value.
     * @param writeVer Write version.
     * @param expireTime Expire time.
     * @param updCntr Update counter.
     */
    protected void logUpdate(GridCacheOperation op, CacheObject val, GridCacheVersion writeVer, long expireTime, long updCntr)
        throws IgniteCheckedException {
        // We log individual updates only in ATOMIC cache.
        assert cctx.atomic();

        try {
            if (cctx.group().persistenceEnabled())
                cctx.shared().wal().log(new DataRecord(new DataEntry(
                    cctx.cacheId(),
                    key,
                    val,
                    op,
                    null,
                    writeVer,
                    expireTime,
                    partition(),
                    updCntr)));
        }
        catch (StorageException e) {
            throw new IgniteCheckedException("Failed to log ATOMIC cache update [key=" + key + ", op=" + op +
                ", val=" + val + ']', e);
        }
    }

    /**
     * Removes value from offheap.
     *
     * @throws IgniteCheckedException If failed.
     */
    protected void removeValue() throws IgniteCheckedException {
        assert Thread.holdsLock(this);

        cctx.offheap().remove(cctx, key, partition(), localPartition());
    }

    /** {@inheritDoc} */
    @SuppressWarnings("unchecked")
    @Override public <K, V> Cache.Entry<K, V> wrap() {
        try {
            IgniteInternalTx tx = cctx.tm().userTx();

            CacheObject val;

            if (tx != null) {
                GridTuple<CacheObject> peek = tx.peek(cctx, false, key);

                val = peek == null ? rawGet() : peek.get();
            }
            else
                val = rawGet();

            return new CacheEntryImpl<>(key.<K>value(cctx.cacheObjectContext(), false),
                CU.<V>value(val, cctx, false), ver);
        }
        catch (GridCacheFilterFailedException ignored) {
            throw new IgniteException("Should never happen.");
        }
    }

    /** {@inheritDoc} */
    @Override public <K, V> Cache.Entry<K, V> wrapLazyValue(boolean keepBinary) {
        return new LazyValueEntry<>(key, keepBinary);
    }

    /** {@inheritDoc} */
    @Override @Nullable public CacheObject peekVisibleValue() {
        try {
            IgniteInternalTx tx = cctx.tm().userTx();

            if (tx != null) {
                GridTuple<CacheObject> peek = tx.peek(cctx, false, key);

                if (peek != null)
                    return peek.get();
            }

            if (detached())
                return rawGet();

            for (;;) {
                GridCacheEntryEx e = cctx.cache().peekEx(key);

                if (e == null)
                    return null;

                try {
                    return e.peek(null);
                }
                catch (GridCacheEntryRemovedException ignored) {
                    // No-op.
                }
                catch (IgniteCheckedException ex) {
                    throw new IgniteException(ex);
                }
            }
        }
        catch (GridCacheFilterFailedException ignored) {
            throw new IgniteException("Should never happen.");
        }
    }

    /** {@inheritDoc} */
    @Override public void updateIndex(SchemaIndexCacheVisitorClosure clo) throws IgniteCheckedException,
        GridCacheEntryRemovedException {
        synchronized (this) {
            if (isInternal())
                return;

            checkObsolete();

            CacheDataRow row = cctx.offheap().read(this);

            if (row != null)
                clo.apply(row);
        }
    }

    /** {@inheritDoc} */
    @Override public <K, V> EvictableEntry<K, V> wrapEviction() {
        return new CacheEvictableEntryImpl<>(this);
    }

    /** {@inheritDoc} */
    @Override public synchronized <K, V> CacheEntryImplEx<K, V> wrapVersioned() {
        return new CacheEntryImplEx<>(key.<K>value(cctx.cacheObjectContext(), false), null, ver);
    }

    /**
     * Evicts necessary number of data pages if per-page eviction is configured in current {@link DataRegion}.
     */
    private void ensureFreeSpace() throws IgniteCheckedException {
        // Deadlock alert: evicting data page causes removing (and locking) all entries on the page one by one.
        assert !Thread.holdsLock(this);

        cctx.shared().database().ensureFreeSpace(cctx.dataRegion());
    }

    /**
     * @return Entry which holds key, value and version.
     */
    private synchronized <K, V> CacheEntryImplEx<K, V> wrapVersionedWithValue() {
        V val = this.val == null ? null : this.val.<V>value(cctx.cacheObjectContext(), false);

        return new CacheEntryImplEx<>(key.<K>value(cctx.cacheObjectContext(), false), val, ver);
    }

    /** {@inheritDoc} */
    @Override public boolean evictInternal(
        GridCacheVersion obsoleteVer,
        @Nullable CacheEntryPredicate[] filter,
        boolean evictOffheap)
        throws IgniteCheckedException {

        boolean marked = false;

        try {
            if (F.isEmptyOrNulls(filter)) {
                synchronized (this) {
                    if (evictionDisabled()) {
                        assert !obsolete();

                        return false;
                    }

                    if (obsoleteVersionExtras() != null)
                        return true;

                    // TODO IGNITE-5286: need keep removed entries in heap map, otherwise removes can be lost.
                    if (cctx.deferredDelete() && deletedUnlocked())
                        return false;

                    if (!hasReaders() && markObsolete0(obsoleteVer, false, null)) {
                        // Nullify value after swap.
                        value(null);

                        if (evictOffheap)
                            removeValue();

                        marked = true;

                        return true;
                    }
                }
            }
            else {
                // For optimistic check.
                while (true) {
                    GridCacheVersion v;

                    synchronized (this) {
                        v = ver;
                    }

                    if (!cctx.isAll(/*version needed for sync evicts*/this, filter))
                        return false;

                    synchronized (this) {
                        if (evictionDisabled()) {
                            assert !obsolete();

                            return false;
                        }

                        if (obsoleteVersionExtras() != null)
                            return true;

                        if (!v.equals(ver))
                            // Version has changed since entry passed the filter. Do it again.
                            continue;

                        // TODO IGNITE-5286: need keep removed entries in heap map, otherwise removes can be lost.
                        if (cctx.deferredDelete() && deletedUnlocked())
                            return false;

                        if (!hasReaders() && markObsolete0(obsoleteVer, false, null)) {
                            // Nullify value after swap.
                            value(null);

                            if (evictOffheap)
                                removeValue();

                            marked = true;

                            return true;
                        }
                        else
                            return false;
                    }
                }
            }
        }
        catch (GridCacheEntryRemovedException ignore) {
            if (log.isDebugEnabled())
                log.debug("Got removed entry when evicting (will simply return): " + this);

            return true;
        }
        finally {
            if (marked)
                onMarkedObsolete();
        }

        return false;
    }

    /**
     * @param filter Entry filter.
     * @return {@code True} if entry is visitable.
     */
    public final boolean visitable(CacheEntryPredicate[] filter) {
        boolean rmv = false;

        try {
            synchronized (this) {
                if (obsoleteOrDeleted())
                    return false;

                if (checkExpired()) {
                    rmv = markObsolete0(cctx.versions().next(this.ver), true, null);

                    return false;
                }
            }

            if (filter != CU.empty0() && !cctx.isAll(this, filter))
                return false;
        }
        catch (IgniteCheckedException e) {
            U.error(log, "An exception was thrown while filter checking.", e);

            RuntimeException ex = e.getCause(RuntimeException.class);

            if (ex != null)
                throw ex;

            Error err = e.getCause(Error.class);

            if (err != null)
                throw err;

            return false;
        }
        finally {
            if (rmv) {
                onMarkedObsolete();

                cctx.cache().removeEntry(this);
            }
        }

        IgniteInternalTx tx = cctx.tm().localTx();

        if (tx != null) {
            IgniteTxEntry e = tx.entry(txKey());

            boolean rmvd = e != null && e.op() == DELETE;

            return !rmvd;
        }

        return true;
    }

    /** {@inheritDoc} */
    @Override public final boolean deleted() {
        if (!cctx.deferredDelete())
            return false;

        synchronized (this) {
            return deletedUnlocked();
        }
    }

    /** {@inheritDoc} */
    @Override public final synchronized boolean obsoleteOrDeleted() {
        return obsoleteVersionExtras() != null ||
            (cctx.deferredDelete() && (deletedUnlocked() || !hasValueUnlocked()));
    }

    /**
     * @return {@code True} if deleted.
     */
    @SuppressWarnings("SimplifiableIfStatement")
    protected final boolean deletedUnlocked() {
        assert Thread.holdsLock(this);

        if (!cctx.deferredDelete())
            return false;

        return (flags & IS_DELETED_MASK) != 0;
    }

    /**
     * @param deleted {@code True} if deleted.
     */
    protected final void deletedUnlocked(boolean deleted) {
        assert Thread.holdsLock(this);
        assert cctx.deferredDelete();

        if (deleted) {
            assert !deletedUnlocked() : this;

            flags |= IS_DELETED_MASK;

            decrementMapPublicSize();
        }
        else {
            assert deletedUnlocked() : this;

            flags &= ~IS_DELETED_MASK;

            incrementMapPublicSize();
        }
    }

    /**
     *  Increments public size of map.
     */
    protected void incrementMapPublicSize() {
        GridDhtLocalPartition locPart = localPartition();

        if (locPart != null)
            locPart.incrementPublicSize(null, this);
        else
            cctx.incrementPublicSize(this);
    }

    /**
     * Decrements public size of map.
     */
    protected void decrementMapPublicSize() {
        GridDhtLocalPartition locPart = localPartition();

        if (locPart != null)
            locPart.decrementPublicSize(null, this);
        else
            cctx.decrementPublicSize(this);
    }

    /**
     * @return MVCC.
     */
    @Nullable protected final GridCacheMvcc mvccExtras() {
        return extras != null ? extras.mvcc() : null;
    }

    /**
     * @return All MVCC local and non near candidates.
     */
    @SuppressWarnings("ForLoopReplaceableByForEach")
    @Nullable public final synchronized List<GridCacheMvccCandidate> mvccAllLocal() {
        GridCacheMvcc mvcc = extras != null ? extras.mvcc() : null;

        if (mvcc == null)
            return null;

        List<GridCacheMvccCandidate> allLocs = mvcc.allLocal();

        if (allLocs == null || allLocs.isEmpty())
            return null;

        List<GridCacheMvccCandidate> locs = new ArrayList<>(allLocs.size());

        for (int i = 0; i < allLocs.size(); i++) {
            GridCacheMvccCandidate loc = allLocs.get(i);

            if (!loc.nearLocal())
                locs.add(loc);
        }

        return locs.isEmpty() ? null : locs;
    }

    /**
     * @param mvcc MVCC.
     */
    protected final void mvccExtras(@Nullable GridCacheMvcc mvcc) {
        extras = (extras != null) ? extras.mvcc(mvcc) : mvcc != null ? new GridCacheMvccEntryExtras(mvcc) : null;
    }

    /**
     * @return Obsolete version.
     */
    @Nullable protected final GridCacheVersion obsoleteVersionExtras() {
        return extras != null ? extras.obsoleteVersion() : null;
    }

    /**
     * @param obsoleteVer Obsolete version.
     * @param ext Extras.
     */
    private void obsoleteVersionExtras(@Nullable GridCacheVersion obsoleteVer, GridCacheObsoleteEntryExtras ext) {
        extras = (extras != null) ?
            extras.obsoleteVersion(obsoleteVer) :
            obsoleteVer != null ?
                (ext != null) ? ext : new GridCacheObsoleteEntryExtras(obsoleteVer) :
                null;
    }

    /**
     * @param prevOwners Previous owners.
     * @param owners Current owners.
     * @param val Entry value.
     */
    protected final void checkOwnerChanged(@Nullable CacheLockCandidates prevOwners,
        @Nullable CacheLockCandidates owners,
        CacheObject val) {
        assert !Thread.holdsLock(this);

        if (prevOwners != null && owners == null) {
            cctx.mvcc().callback().onOwnerChanged(this, null);

            if (cctx.events().isRecordable(EVT_CACHE_OBJECT_UNLOCKED)) {
                boolean hasVal = hasValue();

                GridCacheMvccCandidate cand = prevOwners.candidate(0);

                cctx.events().addEvent(partition(),
                    key,
                    cand.nodeId(),
                    cand,
                    EVT_CACHE_OBJECT_UNLOCKED,
                    val,
                    hasVal,
                    val,
                    hasVal,
                    null,
                    null,
                    null,
                    true);
            }
        }

        if (owners != null) {
            for (int i = 0; i < owners.size(); i++) {
                GridCacheMvccCandidate owner = owners.candidate(i);

                boolean locked = prevOwners == null || !prevOwners.hasCandidate(owner.version());

                if (locked) {
                    cctx.mvcc().callback().onOwnerChanged(this, owner);

                    if (owner.local())
                        checkThreadChain(owner);

                    if (cctx.events().isRecordable(EVT_CACHE_OBJECT_LOCKED)) {
                        boolean hasVal = hasValue();

                        // Event notification.
                        cctx.events().addEvent(partition(),
                            key,
                            owner.nodeId(),
                            owner,
                            EVT_CACHE_OBJECT_LOCKED,
                            val,
                            hasVal,
                            val,
                            hasVal,
                            null,
                            null,
                            null,
                            true);
                    }
                }
            }
        }
    }

    /**
     * @param owner Starting candidate in the chain.
     */
    protected abstract void checkThreadChain(GridCacheMvccCandidate owner);

    /**
     * Updates metrics.
     *
     * @param op Operation.
     * @param metrics Update merics flag.
     */
    private void updateMetrics(GridCacheOperation op, boolean metrics) {
        if (metrics && cctx.cache().configuration().isStatisticsEnabled()) {
            if (op == GridCacheOperation.DELETE)
                cctx.cache().metrics0().onRemove();
            else
                cctx.cache().metrics0().onWrite();
        }
    }

    /**
     * @return TTL.
     */
    public long ttlExtras() {
        return extras != null ? extras.ttl() : 0;
    }

    /**
     * @return Expire time.
     */
    public long expireTimeExtras() {
        return extras != null ? extras.expireTime() : 0L;
    }

    /**
     * @param ttl TTL.
     * @param expireTime Expire time.
     */
    protected void ttlAndExpireTimeExtras(long ttl, long expireTime) {
        assert ttl != CU.TTL_NOT_CHANGED && ttl != CU.TTL_ZERO;

        extras = (extras != null) ? extras.ttlAndExpireTime(ttl, expireTime) : expireTime != CU.EXPIRE_TIME_ETERNAL ?
            new GridCacheTtlEntryExtras(ttl, expireTime) : null;
    }

    /**
     * @return Size of extras object.
     */
    private int extrasSize() {
        return extras != null ? extras.size() : 0;
    }

    /** {@inheritDoc} */
    @Override public void onUnlock() {
        // No-op.
    }

    /** {@inheritDoc} */
    @Override public boolean equals(Object o) {
        // Identity comparison left on purpose.
        return o == this;
    }

    /** {@inheritDoc} */
    @Override public int hashCode() {
        return hash;
    }

    /** {@inheritDoc} */
    @Override public synchronized String toString() {
        return S.toString(GridCacheMapEntry.class, this);
    }

    /**
     *
     */
    private class LazyValueEntry<K, V> implements Cache.Entry<K, V> {
        /** */
        private final KeyCacheObject key;

        /** */
        private boolean keepBinary;

        /**
         * @param key Key.
         * @param keepBinary Keep binary flag.
         */
        private LazyValueEntry(KeyCacheObject key, boolean keepBinary) {
            this.key = key;
            this.keepBinary = keepBinary;
        }

        /** {@inheritDoc} */
        @Override public K getKey() {
            return (K)cctx.cacheObjectContext().unwrapBinaryIfNeeded(key, keepBinary, true);
        }

        /** {@inheritDoc} */
        @SuppressWarnings("unchecked")
        @Override public V getValue() {
            return (V)cctx.cacheObjectContext().unwrapBinaryIfNeeded(peekVisibleValue(), keepBinary, true);
        }

        /** {@inheritDoc} */
        @SuppressWarnings("unchecked")
        @Override public <T> T unwrap(Class<T> cls) {
            if (cls.isAssignableFrom(IgniteCache.class))
                return (T)cctx.grid().cache(cctx.name());

            if (cls.isAssignableFrom(getClass()))
                return (T)this;

            if (cls.isAssignableFrom(EvictableEntry.class))
                return (T)wrapEviction();

            if (cls.isAssignableFrom(CacheEntryImplEx.class))
                return cls == CacheEntryImplEx.class ? (T)wrapVersioned() : (T)wrapVersionedWithValue();

            if (cls.isAssignableFrom(GridCacheVersion.class))
                return (T)ver;

            if (cls.isAssignableFrom(GridCacheMapEntry.this.getClass()))
                return (T)GridCacheMapEntry.this;

            throw new IllegalArgumentException("Unwrapping to class is not supported: " + cls);
        }

        /** {@inheritDoc} */
        @Override public String toString() {
            return "IteratorEntry [key=" + key + ']';
        }
    }

    /**
     *
     */
    private static class UpdateClosure implements IgniteCacheOffheapManager.OffheapInvokeClosure {
        /** */
        private final GridCacheMapEntry entry;

        /** */
        private final CacheObject val;

        /** */
        private final GridCacheVersion ver;

        /** */
        private final long expireTime;

        /** */
        private CacheDataRow newRow;

        /** */
        private CacheDataRow oldRow;

        /** */
        private IgniteTree.OperationType treeOp = IgniteTree.OperationType.PUT;

        /**
         * @param entry Entry.
         * @param val New value.
         * @param ver New version.
         * @param expireTime New expire time.
         */
        UpdateClosure(GridCacheMapEntry entry, CacheObject val, GridCacheVersion ver, long expireTime) {
            this.entry = entry;
            this.val = val;
            this.ver = ver;
            this.expireTime = expireTime;
        }

        /** {@inheritDoc} */
        @Override public void call(@Nullable CacheDataRow oldRow) throws IgniteCheckedException {
            this.oldRow = oldRow;

            if (oldRow != null)
                oldRow.key(entry.key);

            newRow = entry.cctx.offheap().dataStore(entry.localPartition()).createRow(
                entry.cctx,
                entry.key,
                val,
                ver,
                expireTime,
                oldRow);

            treeOp = oldRow != null && oldRow.link() == newRow.link() ?
                IgniteTree.OperationType.NOOP : IgniteTree.OperationType.PUT;
        }

        /** {@inheritDoc} */
        @Override public CacheDataRow newRow() {
            return newRow;
        }

        /** {@inheritDoc} */
        @Override public IgniteTree.OperationType operationType() {
            return treeOp;
        }

        /** {@inheritDoc} */
        @Nullable @Override public CacheDataRow oldRow() {
            return oldRow;
        }
    }

    /**
     *
     */
    private static class AtomicCacheUpdateClosure implements IgniteCacheOffheapManager.OffheapInvokeClosure {
        /** */
        private final GridCacheMapEntry entry;

        /** */
        private final AffinityTopologyVersion topVer;

        /** */
        private GridCacheVersion newVer;

        /** */
        private GridCacheOperation op;

        /** */
        private Object writeObj;

        /** */
        private Object[] invokeArgs;

        /** */
        private final boolean readThrough;

        /** */
        private final boolean writeThrough;

        /** */
        private final boolean keepBinary;

        /** */
        private final IgniteCacheExpiryPolicy expiryPlc;

        /** */
        private final boolean primary;

        /** */
        private final boolean verCheck;

        /** */
        private final CacheEntryPredicate[] filter;

        /** */
        private final long explicitTtl;

        /** */
        private final long explicitExpireTime;

        /** */
        private GridCacheVersion conflictVer;

        /** */
        private final boolean conflictResolve;

        /** */
        private final boolean intercept;

        /** */
        private final Long updateCntr;

        /** */
        private GridCacheUpdateAtomicResult updateRes;

        /** */
        private IgniteTree.OperationType treeOp;

        /** */
        private CacheDataRow newRow;

        /** */
        private CacheDataRow oldRow;

        AtomicCacheUpdateClosure(
            GridCacheMapEntry entry,
            AffinityTopologyVersion topVer,
            GridCacheVersion newVer,
            GridCacheOperation op,
            Object writeObj,
            Object[] invokeArgs,
            boolean readThrough,
            boolean writeThrough,
            boolean keepBinary,
            @Nullable IgniteCacheExpiryPolicy expiryPlc,
            boolean primary,
            boolean verCheck,
            @Nullable CacheEntryPredicate[] filter,
            long explicitTtl,
            long explicitExpireTime,
            @Nullable GridCacheVersion conflictVer,
            boolean conflictResolve,
            boolean intercept,
            @Nullable Long updateCntr) {
            assert op == UPDATE || op == DELETE || op == TRANSFORM : op;

            this.entry = entry;
            this.topVer = topVer;
            this.newVer = newVer;
            this.op = op;
            this.writeObj = writeObj;
            this.invokeArgs = invokeArgs;
            this.readThrough = readThrough;
            this.writeThrough = writeThrough;
            this.keepBinary = keepBinary;
            this.expiryPlc = expiryPlc;
            this.primary = primary;
            this.verCheck = verCheck;
            this.filter = filter;
            this.explicitTtl = explicitTtl;
            this.explicitExpireTime = explicitExpireTime;
            this.conflictVer = conflictVer;
            this.conflictResolve = conflictResolve;
            this.intercept = intercept;
            this.updateCntr = updateCntr;

            switch (op) {
                case UPDATE:
                    treeOp = IgniteTree.OperationType.PUT;

                    break;

                case DELETE:
                    treeOp = IgniteTree.OperationType.REMOVE;

                    break;
            }
        }

        /** {@inheritDoc} */
        @Nullable @Override public CacheDataRow oldRow() {
            return oldRow;
        }

        /** {@inheritDoc} */
        @Override public CacheDataRow newRow() {
            return newRow;
        }

        /** {@inheritDoc} */
        @Override public IgniteTree.OperationType operationType() {
            return treeOp;
        }

        /** {@inheritDoc} */
        @Override public void call(@Nullable CacheDataRow oldRow) throws IgniteCheckedException {
            assert entry.isNear() || oldRow == null || oldRow.link() != 0 : oldRow;

            if (oldRow != null)
                oldRow.key(entry.key());

            this.oldRow = oldRow;

            GridCacheContext cctx = entry.context();

            CacheObject oldVal;
            CacheObject storeLoadedVal = null;

            if (oldRow != null) {
                oldVal = oldRow.value();

                entry.update(oldVal, oldRow.expireTime(), 0, oldRow.version(), false);
            }
            else
                oldVal = null;

            if (oldVal == null && readThrough) {
                storeLoadedVal = cctx.toCacheObject(cctx.store().load(null, entry.key));

                if (storeLoadedVal != null) {
                    oldVal = cctx.kernalContext().cacheObjects().prepareForCache(storeLoadedVal, cctx);

                    entry.val = oldVal;

                    if (entry.deletedUnlocked())
                        entry.deletedUnlocked(false);
                }
            }

            CacheInvokeEntry<Object, Object> invokeEntry = null;
            IgniteBiTuple<Object, Exception> invokeRes = null;

            boolean invoke = op == TRANSFORM;

            if (invoke) {
                invokeEntry = new CacheInvokeEntry<>(entry.key, oldVal, entry.ver, keepBinary, entry);

                invokeRes = runEntryProcessor(invokeEntry);

                op = writeObj == null ? DELETE : UPDATE;
            }

            CacheObject newVal = (CacheObject)writeObj;

            GridCacheVersionConflictContext<?, ?> conflictCtx = null;

            if (conflictResolve) {
                conflictCtx = resolveConflict(newVal, invokeRes);

                if (updateRes != null) {
                    assert conflictCtx != null && conflictCtx.isUseOld() : conflictCtx;
                    assert treeOp == IgniteTree.OperationType.NOOP : treeOp;

                    return;
                }
            }

            if (conflictCtx == null) {
                // Perform version check only in case there was no explicit conflict resolution.
                versionCheck(invokeRes);

                if (updateRes != null) {
                    assert treeOp == IgniteTree.OperationType.NOOP : treeOp;

                    return;
                }
            }

            if (!F.isEmptyOrNulls(filter)) {
                boolean pass = cctx.isAllLocked(entry, filter);

                if (!pass) {
                    initResultOnCancelUpdate(storeLoadedVal, !cctx.putIfAbsentFilter(filter));

                    updateRes = new GridCacheUpdateAtomicResult(UpdateOutcome.FILTER_FAILED,
                        oldVal,
                        null,
                        invokeRes,
                        CU.TTL_ETERNAL,
                        CU.EXPIRE_TIME_ETERNAL,
                        null,
                        null,
                        0);

                    return;
                }
            }

            if (invoke) {
                if (!invokeEntry.modified()) {
                    initResultOnCancelUpdate(storeLoadedVal, true);

                    updateRes = new GridCacheUpdateAtomicResult(UpdateOutcome.INVOKE_NO_OP,
                        oldVal,
                        null,
                        invokeRes,
                        CU.TTL_ETERNAL,
                        CU.EXPIRE_TIME_ETERNAL,
                        null,
                        null,
                        0);

                    return;
                }
                else if ((invokeRes == null || invokeRes.getValue() == null) && writeObj != null) {
                    try {
                        cctx.validateKeyAndValue(entry.key, (CacheObject)writeObj);
                    }
                    catch (Exception e) {
                        initResultOnCancelUpdate(null, true);

                        updateRes = new GridCacheUpdateAtomicResult(UpdateOutcome.INVOKE_NO_OP,
                            oldVal,
                            null,
                            new IgniteBiTuple<>(null, e),
                            CU.TTL_ETERNAL,
                            CU.EXPIRE_TIME_ETERNAL,
                            null,
                            null,
                            0);

                        return;
                    }
                }

                op = writeObj == null ? DELETE : UPDATE;
            }

            // Incorporate conflict version into new version if needed.
            if (conflictVer != null && conflictVer != newVer) {
                newVer = new GridCacheVersionEx(newVer.topologyVersion(),
                    newVer.order(),
                    newVer.nodeOrder(),
                    newVer.dataCenterId(),
                    conflictVer);
            }

            if (op == UPDATE) {
                assert writeObj != null;

                update(conflictCtx, invokeRes, storeLoadedVal != null);
            }
            else {
                assert op == DELETE && writeObj == null : op;

                remove(conflictCtx, invokeRes, storeLoadedVal != null);
            }

            assert updateRes != null && treeOp != null;
        }

        /**
         * @param storeLoadedVal Value loaded from store.
         * @param updateExpireTime {@code True} if need update expire time.
         * @throws IgniteCheckedException If failed.
         */
        private void initResultOnCancelUpdate(@Nullable CacheObject storeLoadedVal, boolean updateExpireTime)
            throws IgniteCheckedException {
            boolean needUpdate = false;

            if (storeLoadedVal != null) {
                long initTtl;
                long initExpireTime;

                if (expiryPlc != null) {
                    IgniteBiTuple<Long, Long> initTtlAndExpireTime = initialTtlAndExpireTime(expiryPlc);

                    initTtl = initTtlAndExpireTime.get1();
                    initExpireTime = initTtlAndExpireTime.get2();
                }
                else {
                    initTtl = CU.TTL_ETERNAL;
                    initExpireTime = CU.EXPIRE_TIME_ETERNAL;
                }

                entry.update(storeLoadedVal, initExpireTime, initTtl, entry.ver, true);

                needUpdate = true;
            }
            else if (updateExpireTime && expiryPlc != null && entry.val != null){
                long ttl = expiryPlc.forAccess();

                if (ttl != CU.TTL_NOT_CHANGED) {
                    long expireTime;

                    if (ttl == CU.TTL_ZERO) {
                        ttl = CU.TTL_MINIMUM;
                        expireTime = CU.expireTimeInPast();
                    }
                    else
                        expireTime = CU.toExpireTime(ttl);

                    if (entry.expireTimeExtras() != expireTime) {
                        entry.update(entry.val, expireTime, ttl, entry.ver, true);

                        expiryPlc.ttlUpdated(entry.key, entry.ver, null);

                        needUpdate = true;
                    }
                }
            }

            if (needUpdate) {
                newRow = entry.localPartition().dataStore().createRow(
                    entry.cctx,
                    entry.key,
                    storeLoadedVal,
                    newVer,
                    entry.expireTimeExtras(),
                    oldRow);

                treeOp = IgniteTree.OperationType.PUT;
            }
            else
                treeOp = IgniteTree.OperationType.NOOP;
        }

        /**
         * @param conflictCtx Conflict context.
         * @param invokeRes Entry processor result (for invoke operation).
         * @param readFromStore {@code True} if initial entry value was {@code null} and it was read from store.
         * @throws IgniteCheckedException If failed.
         */
        private void update(@Nullable GridCacheVersionConflictContext<?, ?> conflictCtx,
            @Nullable IgniteBiTuple<Object, Exception> invokeRes,
            boolean readFromStore)
            throws IgniteCheckedException
        {
            GridCacheContext cctx = entry.context();

            final CacheObject oldVal = entry.val;
            CacheObject updated = (CacheObject)writeObj;

            long newSysTtl;
            long newSysExpireTime;

            long newTtl;
            long newExpireTime;

            // Conflict context is null if there were no explicit conflict resolution.
            if (conflictCtx == null) {
                // Calculate TTL and expire time for local update.
                if (explicitTtl != CU.TTL_NOT_CHANGED) {
                    // If conflict existed, expire time must be explicit.
                    assert conflictVer == null || explicitExpireTime != CU.EXPIRE_TIME_CALCULATE;

                    newSysTtl = newTtl = explicitTtl;
                    newSysExpireTime = explicitExpireTime;

                    newExpireTime = explicitExpireTime != CU.EXPIRE_TIME_CALCULATE ?
                        explicitExpireTime : CU.toExpireTime(explicitTtl);
                }
                else {
                    newSysTtl = expiryPlc == null ? CU.TTL_NOT_CHANGED :
                        entry.val != null ? expiryPlc.forUpdate() : expiryPlc.forCreate();

                    if (newSysTtl == CU.TTL_NOT_CHANGED) {
                        newSysExpireTime = CU.EXPIRE_TIME_CALCULATE;
                        newTtl = entry.ttlExtras();
                        newExpireTime = entry.expireTimeExtras();
                    }
                    else if (newSysTtl == CU.TTL_ZERO) {
                        op = GridCacheOperation.DELETE;

                        writeObj = null;

                        remove(conflictCtx, invokeRes, readFromStore);

                        return;
                    }
                    else {
                        newSysExpireTime = CU.EXPIRE_TIME_CALCULATE;
                        newTtl = newSysTtl;
                        newExpireTime = CU.toExpireTime(newTtl);
                    }
                }
            }
            else {
                newSysTtl = newTtl = conflictCtx.ttl();
                newSysExpireTime = newExpireTime = conflictCtx.expireTime();
            }

            if (intercept) {
                Object updated0 = cctx.unwrapBinaryIfNeeded(updated, keepBinary, false);

                CacheLazyEntry<Object, Object> interceptEntry = new CacheLazyEntry<>(cctx,
                    entry.key,
                    null,
                    oldVal,
                    null,
                    keepBinary);

                Object interceptorVal = cctx.config().getInterceptor().onBeforePut(interceptEntry, updated0);

                if (interceptorVal == null) {
                    treeOp = IgniteTree.OperationType.NOOP;

                    updateRes = new GridCacheUpdateAtomicResult(UpdateOutcome.INTERCEPTOR_CANCEL,
                        oldVal,
                        null,
                        invokeRes,
                        CU.TTL_ETERNAL,
                        CU.EXPIRE_TIME_ETERNAL,
                        null,
                        null,
                        0);

                    return;
                }
                else if (interceptorVal != updated0) {
                    updated0 = cctx.unwrapTemporary(interceptorVal);

                    updated = cctx.toCacheObject(updated0);
                }
            }

            updated = cctx.kernalContext().cacheObjects().prepareForCache(updated, cctx);

            if (writeThrough)
                // Must persist inside synchronization in non-tx mode.
                cctx.store().put(null, entry.key, updated, newVer);

            if (entry.val == null) {
                boolean new0 = entry.isStartVersion();

                assert entry.deletedUnlocked() || new0 || entry.isInternal(): "Invalid entry [entry=" + entry +
                    ", locNodeId=" + cctx.localNodeId() + ']';

                if (!new0 && !entry.isInternal())
                    entry.deletedUnlocked(false);
            }
            else {
                assert !entry.deletedUnlocked() : "Invalid entry [entry=" + this +
                    ", locNodeId=" + cctx.localNodeId() + ']';
            }

            long updateCntr0 = entry.nextPartitionCounter(topVer, primary, updateCntr);

            if (updateCntr != null)
                updateCntr0 = updateCntr;

            entry.logUpdate(op, updated, newVer, newExpireTime, updateCntr0);

            if (!entry.isNear()) {
                newRow = entry.localPartition().dataStore().createRow(
                    entry.cctx,
                    entry.key,
                    updated,
                    newVer,
                    newExpireTime,
                    oldRow);

                treeOp = oldRow != null && oldRow.link() == newRow.link() ?
                    IgniteTree.OperationType.NOOP : IgniteTree.OperationType.PUT;
            }
            else
                treeOp = IgniteTree.OperationType.PUT;

            entry.update(updated, newExpireTime, newTtl, newVer, true);

            updateRes = new GridCacheUpdateAtomicResult(UpdateOutcome.SUCCESS,
                oldVal,
                updated,
                invokeRes,
                newSysTtl,
                newSysExpireTime,
                null,
                conflictCtx,
                updateCntr0);
        }

        /**
         * @param conflictCtx Conflict context.
         * @param invokeRes Entry processor result (for invoke operation).
         * @param readFromStore {@code True} if initial entry value was {@code null} and it was read from store.
         * @throws IgniteCheckedException If failed.
         */
        @SuppressWarnings("unchecked")
        private void remove(@Nullable GridCacheVersionConflictContext<?, ?> conflictCtx,
            @Nullable IgniteBiTuple<Object, Exception> invokeRes,
            boolean readFromStore)
            throws IgniteCheckedException
        {
            GridCacheContext cctx = entry.context();

            CacheObject oldVal = entry.val;

            IgniteBiTuple<Boolean, Object> interceptRes = null;

            if (intercept) {
                CacheLazyEntry<Object, Object> intercepEntry = new CacheLazyEntry<>(cctx,
                    entry.key,
                    null,
                    oldVal,
                    null,
                    keepBinary);

                interceptRes = cctx.config().getInterceptor().onBeforeRemove(intercepEntry);

                if (cctx.cancelRemove(interceptRes)) {
                    treeOp = IgniteTree.OperationType.NOOP;

                    updateRes = new GridCacheUpdateAtomicResult(UpdateOutcome.INTERCEPTOR_CANCEL,
                        cctx.toCacheObject(cctx.unwrapTemporary(interceptRes.get2())),
                        null,
                        invokeRes,
                        CU.TTL_ETERNAL,
                        CU.EXPIRE_TIME_ETERNAL,
                        null,
                        null,
                        0);

                    return;
                }
            }

            if (writeThrough)
                // Must persist inside synchronization in non-tx mode.
                cctx.store().remove(null, entry.key);

            long updateCntr0 = entry.nextPartitionCounter(topVer, primary, updateCntr);

            if (updateCntr != null)
                updateCntr0 = updateCntr;

            entry.logUpdate(op, null, newVer, 0, updateCntr0);

            if (oldVal != null) {
                assert !entry.deletedUnlocked();

                if (!entry.isInternal())
                    entry.deletedUnlocked(true);
            }
            else {
                boolean new0 = entry.isStartVersion();

                assert entry.deletedUnlocked() || new0 || entry.isInternal() : "Invalid entry [entry=" + this +
                    ", locNodeId=" + cctx.localNodeId() + ']';

                if (new0) {
                    if (!entry.isInternal())
                        entry.deletedUnlocked(true);
                }
            }

            GridCacheVersion enqueueVer = newVer;

            entry.update(null, CU.TTL_ETERNAL, CU.EXPIRE_TIME_ETERNAL, newVer, true);

            treeOp = (oldVal == null || readFromStore) ? IgniteTree.OperationType.NOOP :
                IgniteTree.OperationType.REMOVE;

            UpdateOutcome outcome = oldVal != null ? UpdateOutcome.SUCCESS : UpdateOutcome.REMOVE_NO_VAL;

            if (interceptRes != null)
                oldVal = cctx.toCacheObject(cctx.unwrapTemporary(interceptRes.get2()));

            updateRes = new GridCacheUpdateAtomicResult(outcome,
                oldVal,
                null,
                invokeRes,
                CU.TTL_NOT_CHANGED,
                CU.EXPIRE_TIME_CALCULATE,
                enqueueVer,
                conflictCtx,
                updateCntr0);
        }

        /**
         * @param newVal New entry value.
         * @param invokeRes Entry processor result (for invoke operation).
         * @return Conflict context.
         * @throws IgniteCheckedException If failed.
         */
        private GridCacheVersionConflictContext<?, ?> resolveConflict(
            CacheObject newVal,
            @Nullable IgniteBiTuple<Object, Exception> invokeRes)
            throws IgniteCheckedException
        {
            GridCacheContext cctx = entry.context();

            // Cache is conflict-enabled.
            if (cctx.conflictNeedResolve()) {
                GridCacheVersion oldConflictVer = entry.ver.conflictVersion();

                // Prepare old and new entries for conflict resolution.
                GridCacheVersionedEntryEx oldEntry = new GridCacheLazyPlainVersionedEntry<>(cctx,
                    entry.key,
                    entry.val,
                    entry.ttlExtras(),
                    entry.expireTimeExtras(),
                    entry.ver.conflictVersion(),
                    entry.isStartVersion(),
                    keepBinary);

                GridTuple3<Long, Long, Boolean> expiration = entry.ttlAndExpireTime(expiryPlc,
                    explicitTtl,
                    explicitExpireTime);

                GridCacheVersionedEntryEx newEntry = new GridCacheLazyPlainVersionedEntry<>(
                    cctx,
                    entry.key,
                    newVal,
                    expiration.get1(),
                    expiration.get2(),
                    conflictVer != null ? conflictVer : newVer,
                    keepBinary);

                // Resolve conflict.
                GridCacheVersionConflictContext<?, ?> conflictCtx = cctx.conflictResolve(oldEntry, newEntry, verCheck);

                assert conflictCtx != null;

                // Use old value?
                if (conflictCtx.isUseOld()) {
                    GridCacheVersion newConflictVer = conflictVer != null ? conflictVer : newVer;

                    // Handle special case with atomic comparator.
                    if (!entry.isStartVersion() &&                                                        // Not initial value,
                        verCheck &&                                                                       // and atomic version check,
                        oldConflictVer.dataCenterId() == newConflictVer.dataCenterId() &&                 // and data centers are equal,
                        ATOMIC_VER_COMPARATOR.compare(oldConflictVer, newConflictVer) == 0 && // and both versions are equal,
                        cctx.writeThrough() &&                                                            // and store is enabled,
                        primary)                                                                          // and we are primary.
                    {
                        CacheObject val = entry.val;

                        if (val == null) {
                            assert entry.deletedUnlocked();

                            cctx.store().remove(null, entry.key);
                        }
                        else
                            cctx.store().put(null, entry.key, val, entry.ver);
                    }

                    treeOp = IgniteTree.OperationType.NOOP;

                    updateRes = new GridCacheUpdateAtomicResult(UpdateOutcome.CONFLICT_USE_OLD,
                        entry.val,
                        null,
                        invokeRes,
                        CU.TTL_ETERNAL,
                        CU.EXPIRE_TIME_ETERNAL,
                        null,
                        null,
                        0);
                }
                // Will update something.
                else {
                    // Merge is a local update which override passed value bytes.
                    if (conflictCtx.isMerge()) {
                        writeObj = cctx.toCacheObject(conflictCtx.mergeValue());

                        conflictVer = null;
                    }
                    else
                        assert conflictCtx.isUseNew();

                    // Update value is known at this point, so update operation type.
                    op = writeObj != null ? GridCacheOperation.UPDATE : GridCacheOperation.DELETE;
                }

                return conflictCtx;
            }
            else
                // Nullify conflict version on this update, so that we will use regular version during next updates.
                conflictVer = null;

            return null;
        }

        /**
         * @param invokeRes Entry processor result (for invoke operation).
         * @throws IgniteCheckedException If failed.
         */
        private void versionCheck(@Nullable IgniteBiTuple<Object, Exception> invokeRes) throws IgniteCheckedException {
            GridCacheContext cctx = entry.context();

            if (verCheck) {
                if (!entry.isStartVersion() && ATOMIC_VER_COMPARATOR.compare(entry.ver, newVer) >= 0) {
                    if (ATOMIC_VER_COMPARATOR.compare(entry.ver, newVer) == 0 && cctx.writeThrough() && primary) {
                        if (log.isDebugEnabled())
                            log.debug("Received entry update with same version as current (will update store) " +
                                "[entry=" + this + ", newVer=" + newVer + ']');

                        CacheObject val = entry.val;

                        if (val == null) {
                            assert entry.deletedUnlocked();

                            cctx.store().remove(null, entry.key);
                        }
                        else
                            cctx.store().put(null, entry.key, val, entry.ver);
                    }
                    else {
                        if (log.isDebugEnabled())
                            log.debug("Received entry update with smaller version than current (will ignore) " +
                                "[entry=" + this + ", newVer=" + newVer + ']');
                    }

                    treeOp = IgniteTree.OperationType.NOOP;

                    updateRes = new GridCacheUpdateAtomicResult(UpdateOutcome.VERSION_CHECK_FAILED,
                        entry.val,
                        null,
                        invokeRes,
                        CU.TTL_ETERNAL,
                        CU.EXPIRE_TIME_ETERNAL,
                        null,
                        null,
                        0);
                }
            }
            else
                assert entry.isStartVersion() || ATOMIC_VER_COMPARATOR.compare(entry.ver, newVer) <= 0 :
                    "Invalid version for inner update [isNew=" + entry.isStartVersion() + ", entry=" + entry + ", newVer=" + newVer + ']';
        }

        /**
         * @param invokeEntry Entry for {@link EntryProcessor}.
         * @return Entry processor return value.
         */
        @SuppressWarnings("unchecked")
        private IgniteBiTuple<Object, Exception> runEntryProcessor(CacheInvokeEntry<Object, Object> invokeEntry) {
            EntryProcessor<Object, Object, ?> entryProcessor = (EntryProcessor<Object, Object, ?>)writeObj;

            try {
                Object computed = entryProcessor.process(invokeEntry, invokeArgs);

                if (invokeEntry.modified()) {
                    GridCacheContext cctx = entry.context();

                    writeObj = cctx.toCacheObject(cctx.unwrapTemporary(invokeEntry.getValue()));
                }
                else
                    writeObj = invokeEntry.valObj;

                if (computed != null)
                    return new IgniteBiTuple<>(entry.cctx.unwrapTemporary(computed), null);

                return null;
            }
            catch (Exception e) {
                writeObj = invokeEntry.valObj;

                return new IgniteBiTuple<>(null, e);
            }
        }

        /** {@inheritDoc} */
        @Override public String toString() {
            return S.toString(AtomicCacheUpdateClosure.class, this);
        }
    }
}<|MERGE_RESOLUTION|>--- conflicted
+++ resolved
@@ -2596,12 +2596,8 @@
 
             boolean walEnabled = !cctx.isNear() && cctx.group().persistenceEnabled();
 
-<<<<<<< HEAD
             // TODO IGNITE-3478: move checks in special initialValue method.
-            if (cctx.shared().database().persistenceEnabled()) {
-=======
             if (cctx.group().persistenceEnabled()) {
->>>>>>> b8672d7d
                 unswap(false);
 
                 if (!isNew()) {
