--- conflicted
+++ resolved
@@ -778,15 +778,8 @@
             expirePlc,
             false,
             keepBinary,
-<<<<<<< HEAD
+            false,
             null);
-    }
-
-    /** {@inheritDoc} */
-    @SuppressWarnings("unchecked")
-    @Nullable @Override public T2<CacheObject, GridCacheVersion> innerGetVersioned(
-=======
-            false);
     }
 
     /** {@inheritDoc} */
@@ -816,7 +809,6 @@
 
     /** {@inheritDoc} */
     @Nullable @Override public EntryGetResult innerGetVersioned(
->>>>>>> 22b7e76c
         @Nullable GridCacheVersion ver,
         IgniteInternalTx tx,
         boolean readSwap,
@@ -843,11 +835,8 @@
             expiryPlc,
             true,
             keepBinary,
-<<<<<<< HEAD
+            false,
             readerArgs);
-=======
-            false);
->>>>>>> 22b7e76c
     }
 
     /** {@inheritDoc} */
@@ -866,11 +855,8 @@
         @Nullable IgniteCacheExpiryPolicy expiryPlc,
         boolean retVer,
         boolean keepBinary,
-<<<<<<< HEAD
+        boolean reserveForLoad,
         @Nullable ReaderArguments readerArgs
-=======
-        boolean reserveForLoad
->>>>>>> 22b7e76c
     ) throws IgniteCheckedException, GridCacheEntryRemovedException {
         assert !(retVer && readThrough);
         assert !(reserveForLoad && readThrough);
@@ -978,12 +964,8 @@
 
             // Cache version for optimistic check.
             startVer = ver;
-<<<<<<< HEAD
-
-            addReaderIfNeed(readerArgs);
-        }
-=======
->>>>>>> 22b7e76c
+
+            ddReaderIfNeed(readerArgs);
 
             if (ret != null) {
                 assert tmp || !(ret instanceof BinaryObjectOffheapImpl);
@@ -1039,7 +1021,7 @@
         }
 
         if (ret == null && !evt)
-            return retVer ? new T2<>(null, startVer) : null;
+            return retVer ? new EntryGetResult(null, startVer, false) : null;
 
         synchronized (this) {
             long ttl = ttlExtras();
@@ -3625,32 +3607,24 @@
     }
 
     /** {@inheritDoc} */
-<<<<<<< HEAD
+    @Override public synchronized void clearReserveForLoad(GridCacheVersion ver) throws IgniteCheckedException {
+        if (obsoleteVersionExtras() != null)
+            return;
+
+        if (ver.equals(this.ver)) {
+            assert evictionDisabled() : this;
+
+            flags &= ~IS_EVICT_DISABLED;
+        }
+    }
+
+    /** {@inheritDoc} */
     @Override public synchronized T2<CacheObject, GridCacheVersion> versionedValue(CacheObject val,
         GridCacheVersion curVer,
         GridCacheVersion newVer,
         @Nullable ReaderArguments readerArgs)
-        throws IgniteCheckedException, GridCacheEntryRemovedException {
-
-=======
-    @Override public synchronized void clearReserveForLoad(GridCacheVersion ver) throws IgniteCheckedException {
-        if (obsoleteVersionExtras() != null)
-            return;
-
-        if (ver.equals(this.ver)) {
-            assert evictionDisabled() : this;
-
-            flags &= ~IS_EVICT_DISABLED;
-        }
-    }
-
-    /** {@inheritDoc} */
-    @Override public synchronized GridCacheVersion versionedValue(CacheObject val,
-        GridCacheVersion curVer,
-        GridCacheVersion newVer)
         throws IgniteCheckedException, GridCacheEntryRemovedException
     {
->>>>>>> 22b7e76c
         checkObsolete();
 
         addReaderIfNeed(readerArgs);
