/*
 * Licensed to the Apache Software Foundation (ASF) under one or more
 * contributor license agreements.  See the NOTICE file distributed with
 * this work for additional information regarding copyright ownership.
 * The ASF licenses this file to You under the Apache License, Version 2.0
 * (the "License"); you may not use this file except in compliance with
 * the License.  You may obtain a copy of the License at
 *
 *      http://www.apache.org/licenses/LICENSE-2.0
 *
 * Unless required by applicable law or agreed to in writing, software
 * distributed under the License is distributed on an "AS IS" BASIS,
 * WITHOUT WARRANTIES OR CONDITIONS OF ANY KIND, either express or implied.
 * See the License for the specific language governing permissions and
 * limitations under the License.
 */

package org.apache.ignite.internal.processors.cache.mvcc;

import java.util.ArrayList;
import java.util.Collection;
import java.util.Collections;
import java.util.HashMap;
import java.util.List;
import java.util.Map;
import java.util.Set;
import java.util.TreeMap;
import java.util.UUID;
import java.util.concurrent.BlockingQueue;
import java.util.concurrent.ConcurrentHashMap;
import java.util.concurrent.ConcurrentMap;
import java.util.concurrent.CountDownLatch;
import java.util.concurrent.Executors;
import java.util.concurrent.LinkedBlockingQueue;
import java.util.concurrent.ScheduledExecutorService;
import java.util.concurrent.Semaphore;
import java.util.concurrent.ThreadFactory;
import java.util.concurrent.TimeUnit;
import java.util.concurrent.atomic.AtomicInteger;
import java.util.concurrent.atomic.AtomicLong;
<<<<<<< HEAD
import java.util.concurrent.atomic.AtomicReference;
=======
import java.util.function.BiFunction;
>>>>>>> 2b6016cb
import org.apache.ignite.IgniteCheckedException;
import org.apache.ignite.IgniteLogger;
import org.apache.ignite.cluster.ClusterNode;
import org.apache.ignite.configuration.DataRegionConfiguration;
import org.apache.ignite.configuration.DataStorageConfiguration;
import org.apache.ignite.events.DiscoveryEvent;
import org.apache.ignite.events.Event;
import org.apache.ignite.internal.GridKernalContext;
import org.apache.ignite.internal.IgniteDiagnosticPrepareContext;
import org.apache.ignite.internal.IgniteInternalFuture;
import org.apache.ignite.internal.IgniteInterruptedCheckedException;
import org.apache.ignite.internal.cluster.ClusterTopologyCheckedException;
import org.apache.ignite.internal.managers.communication.GridMessageListener;
import org.apache.ignite.internal.managers.discovery.DiscoCache;
import org.apache.ignite.internal.managers.eventstorage.GridLocalEventListener;
import org.apache.ignite.internal.processors.GridProcessorAdapter;
import org.apache.ignite.internal.processors.affinity.AffinityTopologyVersion;
<<<<<<< HEAD
import org.apache.ignite.internal.processors.cache.CacheGroupContext;
import org.apache.ignite.internal.processors.cache.distributed.dht.GridDhtLocalPartition;
=======
import org.apache.ignite.internal.processors.cache.GridCacheContext;
>>>>>>> 2b6016cb
import org.apache.ignite.internal.processors.cache.mvcc.msg.MvccAckRequestQuery;
import org.apache.ignite.internal.processors.cache.mvcc.msg.MvccAckRequestTx;
import org.apache.ignite.internal.processors.cache.mvcc.msg.MvccAckRequestTxAndQuery;
import org.apache.ignite.internal.processors.cache.mvcc.msg.MvccAckRequestTxAndQueryEx;
import org.apache.ignite.internal.processors.cache.mvcc.msg.MvccActiveQueriesMessage;
import org.apache.ignite.internal.processors.cache.mvcc.msg.MvccFutureResponse;
import org.apache.ignite.internal.processors.cache.mvcc.msg.MvccMessage;
import org.apache.ignite.internal.processors.cache.mvcc.msg.MvccNewQueryAckRequest;
import org.apache.ignite.internal.processors.cache.mvcc.msg.MvccQuerySnapshotRequest;
import org.apache.ignite.internal.processors.cache.mvcc.msg.MvccSnapshotResponse;
import org.apache.ignite.internal.processors.cache.mvcc.msg.MvccTxSnapshotRequest;
import org.apache.ignite.internal.processors.cache.mvcc.msg.MvccWaitTxsRequest;
import org.apache.ignite.internal.processors.cache.mvcc.txlog.TxKey;
import org.apache.ignite.internal.processors.cache.mvcc.txlog.TxLog;
import org.apache.ignite.internal.processors.cache.mvcc.txlog.TxState;
import org.apache.ignite.internal.processors.cache.persistence.DatabaseLifecycleListener;
import org.apache.ignite.internal.processors.cache.persistence.IgniteCacheDatabaseSharedManager;
import org.apache.ignite.internal.processors.cache.transactions.IgniteInternalTx;
import org.apache.ignite.internal.processors.cache.version.GridCacheVersion;
import org.apache.ignite.internal.util.GridAtomicLong;
import org.apache.ignite.internal.util.GridLongList;
import org.apache.ignite.internal.util.GridSpinReadWriteLock;
import org.apache.ignite.internal.util.future.GridCompoundFuture;
import org.apache.ignite.internal.util.future.GridCompoundIdentityFuture;
import org.apache.ignite.internal.util.future.GridFinishedFuture;
import org.apache.ignite.internal.util.future.GridFutureAdapter;
import org.apache.ignite.internal.util.typedef.F;
import org.apache.ignite.internal.util.typedef.internal.CU;
import org.apache.ignite.internal.util.typedef.internal.U;
import org.apache.ignite.lang.IgniteClosure;
import org.apache.ignite.lang.IgniteInClosure;
import org.apache.ignite.plugin.extensions.communication.Message;
import org.apache.ignite.spi.discovery.DiscoveryDataBag;
import org.apache.ignite.thread.IgniteThread;
import org.jetbrains.annotations.Nullable;

import static org.apache.ignite.events.EventType.EVT_CLIENT_NODE_DISCONNECTED;
import static org.apache.ignite.events.EventType.EVT_NODE_FAILED;
import static org.apache.ignite.events.EventType.EVT_NODE_LEFT;
import static org.apache.ignite.events.EventType.EVT_NODE_METRICS_UPDATED;
import static org.apache.ignite.events.EventType.EVT_NODE_SEGMENTED;
import static org.apache.ignite.internal.GridTopic.TOPIC_CACHE_COORDINATOR;
import static org.apache.ignite.internal.events.DiscoveryCustomEvent.EVT_DISCOVERY_CUSTOM_EVT;
import static org.apache.ignite.internal.managers.communication.GridIoPolicy.SYSTEM_POOL;
import static org.apache.ignite.internal.processors.cache.mvcc.txlog.TxLog.TX_LOG_CACHE_ID;
import static org.apache.ignite.internal.processors.cache.mvcc.txlog.TxLog.TX_LOG_CACHE_NAME;

/**
 * MVCC processor.
 */
public class MvccProcessor extends GridProcessorAdapter implements DatabaseLifecycleListener {
    /** */
    private static final BiFunction<List<LockFuture>, List<LockFuture>, List<LockFuture>> CONC =
        new BiFunction<List<LockFuture>, List<LockFuture>, List<LockFuture>>() {
        /** {@inheritDoc} */
        @Override public List<LockFuture> apply(List<LockFuture> l1, List<LockFuture> l2) {
            ArrayList<LockFuture> res = new ArrayList<>(l1.size() + l2.size());

            res.addAll(l1);
            res.addAll(l2);

            return res;
        }
    };

    /** */
    public static final long MVCC_COUNTER_NA = 0L;

    /** */
    public static final long MVCC_START_CNTR = 1L;

    /** */
    private volatile MvccCoordinator curCrd;

    /** */
    private final AtomicLong mvccCntr = new AtomicLong(MVCC_START_CNTR);

    /** */
    private final GridAtomicLong committedCntr = new GridAtomicLong(MVCC_START_CNTR);

    /** */
    private final Set<Long> activeTxs = Collections.newSetFromMap(new ConcurrentHashMap<>());

    /** */
    private final ActiveQueries activeQueries = new ActiveQueries();

    /** */
    private final MvccPreviousCoordinatorQueries prevCrdQueries = new MvccPreviousCoordinatorQueries();

    /** */
    private final ConcurrentMap<Long, MvccSnapshotFuture> snapshotFuts = new ConcurrentHashMap<>();

    /** */
    private final ConcurrentMap<Long, WaitAckFuture> ackFuts = new ConcurrentHashMap<>();

    /** */
    private ConcurrentMap<Long, WaitTxFuture> waitTxFuts = new ConcurrentHashMap<>();

    /** */
    private final Map<TxKey, List<LockFuture>> waitList = new ConcurrentHashMap<>();

    /** */
    private final AtomicLong futIdCntr = new AtomicLong(0);

    /** */
    private final GridSpinReadWriteLock lock = new GridSpinReadWriteLock();

    /** */
    private final CountDownLatch crdLatch = new CountDownLatch(1);

    /** Topology version when local node was assigned as coordinator. */
    private long crdVer;

    /** */
    private MvccDiscoveryData discoData = new MvccDiscoveryData(null);

    /** */
    private TxLog txLog;

    /** */
    private final ScheduledExecutorService vacuumScheduledExecutor;

    /** */
    private VacuumScheduler vacuumScheduler;

    /** */
    private final BlockingQueue<VacuumTask> cleanupQueue = new LinkedBlockingQueue<>();

    /** */
    private final List<VacuumWorker> vacuumWorkers;

    /** */
    private final Semaphore vacuumSemaphore = new Semaphore(1);

    /** For tests only. */
    private static IgniteClosure<Collection<ClusterNode>, ClusterNode> crdC;

    /** For tests only. */
    private volatile Throwable vacuumError;

    /**
     * @param ctx Context.
     */
    public MvccProcessor(GridKernalContext ctx) {
        super(ctx);

        ctx.internalSubscriptionProcessor().registerDatabaseListener(this);

        vacuumScheduledExecutor = Executors.newSingleThreadScheduledExecutor(
            new ThreadFactory() {
                @Override public Thread newThread(Runnable r) {
                    Thread thread = new Thread(r, "vacuum-scheduler-node-" + ctx.grid().localNode().order());

                    thread.setDaemon(true);

                    return thread;
                }
            });

        vacuumWorkers = new ArrayList<>(ctx.config().getMvccVacuumThreadCnt());
    }

    /** {@inheritDoc} */
    @Override public void onKernalStart(boolean active) throws IgniteCheckedException {
        super.onKernalStart(active);

        if (!ctx.clientNode()) {
            startVacuumWorkers();

            startVacuumScheduler();
        }
    }

    /** {@inheritDoc} */
    @Override public void onKernalStop(boolean cancel) {
        super.onKernalStop(cancel);

        if (!ctx.clientNode()) {
            stopVacuumScheduler();

            stopVacuumWorkers();
        }
    }

    /** {@inheritDoc} */
    @Override public void start() throws IgniteCheckedException {
        ctx.event().addLocalEventListener(new CacheCoordinatorNodeFailListener(),
            EVT_NODE_FAILED, EVT_NODE_LEFT);

        ctx.io().addMessageListener(TOPIC_CACHE_COORDINATOR, new CoordinatorMessageListener());
    }

    /** {@inheritDoc} */
    @Override public DiscoveryDataExchangeType discoveryDataType() {
        return DiscoveryDataExchangeType.CACHE_CRD_PROC;
    }

    /** {@inheritDoc} */
    @SuppressWarnings("ConstantConditions")
    @Override public void collectGridNodeData(DiscoveryDataBag dataBag) {
        Integer cmpId = discoveryDataType().ordinal();

        if (!dataBag.commonDataCollectedFor(cmpId))
            dataBag.addGridCommonData(cmpId, discoData);
    }

    /** {@inheritDoc} */
    @Override public void onGridDataReceived(DiscoveryDataBag.GridDiscoveryData data) {
        MvccDiscoveryData discoData0 = (MvccDiscoveryData)data.commonData();

        // Disco data might be null in case the first joined node is daemon.
        if (discoData0 != null) {
            discoData = discoData0;

            log.info("Received mvcc coordinator on node join: " + discoData.coordinator());

            assert discoData != null;
        }
    }

    /**
     * @return State for given mvcc version.
     * @throws IgniteCheckedException If fails.
     */
    public byte state(long crdVer, long cntr) throws IgniteCheckedException {
        return txLog.get(crdVer, cntr);
    }

    /**
     * @param ver Version to check.
     * @return State for given mvcc version.
     * @throws IgniteCheckedException If fails.
     */
    public byte state(MvccVersion ver) throws IgniteCheckedException {
        return txLog.get(ver.coordinatorVersion(), ver.counter());
    }

    /**
     * @param ver Version.
     * @param state State.
     * @throws IgniteCheckedException If fails;
     */
    public void updateState(MvccVersion ver, byte state) throws IgniteCheckedException {
        List<LockFuture> waiting;

        txLog.put(ver.coordinatorVersion(), ver.counter(), state);

        if ((state == TxState.ABORTED || state == TxState.COMMITTED)
                && (waiting = waitList.remove(new TxKey(ver.coordinatorVersion(), ver.counter()))) != null) {
            for (LockFuture fut0 : waiting)
                complete(fut0);
        }
    }

    /**
     * @param cctx Cache context.
     * @param locked Version the entry is locked by.
     */
    public IgniteInternalFuture waitFor(GridCacheContext cctx, MvccVersion locked) throws IgniteCheckedException {
        TxKey key = new TxKey(locked.coordinatorVersion(), locked.counter());
        LockFuture fut = new LockFuture(cctx.ioPolicy());

        List<LockFuture> waiting = new ArrayList<>(1); waiting.add(fut);

        waitList.merge(key, waiting, CONC);

        byte state = txLog.get(key);

        if ((state == TxState.ABORTED || state == TxState.COMMITTED)
                && (waiting = waitList.remove(key)) != null) {
            for (LockFuture fut0 : waiting)
                complete(fut0);
        }

        return fut;
    }

    /**
     * Checks whether the transaction with given version is active.
     * @return {@code True} If active.
     * @throws IgniteCheckedException If fails.
     */
    public boolean isActive(long crdVer, long cntr) throws IgniteCheckedException {
        byte state = state(crdVer, cntr);

        return !(state == TxState.COMMITTED || state == TxState.ABORTED);
    }

    /**
     * Removes all less or equals to the given one records from Tx log.
     *
     * @param ver Version.
     * @throws IgniteCheckedException If fails.
     */
    public void removeUntil(MvccVersion ver) throws IgniteCheckedException {
        txLog.removeUntil(ver.coordinatorVersion(), ver.counter());
    }

    /**
     * @param fut Lock future.
     */
    private void complete(LockFuture fut) {
        try {
            ctx.pools().poolForPolicy(fut.plc).execute(fut);
        }
        catch (IgniteCheckedException e) {
            U.error(log, e);
        }
    }

    /**
     * @return Discovery data.
     */
    public MvccDiscoveryData discoveryData() {
        return discoData;
    }

    /**
     * For testing only.
     *
     * @param crdC Closure assigning coordinator.
     */
    static void coordinatorAssignClosure(IgniteClosure<Collection<ClusterNode>, ClusterNode> crdC) {
        MvccProcessor.crdC = crdC;
    }

    /**
     * @param evtType Event type.
     * @param nodes Current nodes.
     * @param topVer Topology version.
     */
    public void onDiscoveryEvent(int evtType, Collection<ClusterNode> nodes, long topVer) {
        if (evtType == EVT_NODE_METRICS_UPDATED || evtType == EVT_DISCOVERY_CUSTOM_EVT)
            return;

        MvccCoordinator crd;

        if (evtType == EVT_NODE_SEGMENTED || evtType == EVT_CLIENT_NODE_DISCONNECTED)
            crd = null;
        else {
            crd = discoData.coordinator();

            if (crd == null ||
                ((evtType == EVT_NODE_FAILED || evtType == EVT_NODE_LEFT) && !F.nodeIds(nodes).contains(crd.nodeId()))) {
                ClusterNode crdNode = null;

                if (crdC != null) {
                    crdNode = crdC.apply(nodes);

                    if (log.isInfoEnabled())
                        log.info("Assigned coordinator using test closure: " + crd);
                }
                else {
                    // Expect nodes are sorted by order.
                    for (ClusterNode node : nodes) {
                        if (!CU.clientNode(node)) {
                            crdNode = node;

                            break;
                        }
                    }
                }

                crd = crdNode != null ? new MvccCoordinator(crdNode.id(), coordinatorVersion(topVer), new AffinityTopologyVersion(topVer, 0)) : null;

                if (crd != null) {
                    if (log.isInfoEnabled())
                        log.info("Assigned mvcc coordinator [crd=" + crd + ", crdNode=" + crdNode + ']');
                }
                else
                    U.warn(log, "New mvcc coordinator was not assigned [topVer=" + topVer + ']');
            }
        }

        discoData = new MvccDiscoveryData(crd);
    }

    /**
     * @param topVer Topology version.
     * @return Coordinator version.
     */
    private long coordinatorVersion(long topVer) {
        return topVer + ctx.discovery().gridStartTime();
    }

    /**
     * @param tx Transaction.
     * @return Counter.
     */
    public MvccSnapshot requestTxSnapshotOnCoordinator(IgniteInternalTx tx) {
        assert ctx.localNodeId().equals(currentCoordinatorId());

        return assignTxSnapshot(0L);
    }

    /**
     * @param ver Version.
     * @return Counter.
     */
    public MvccSnapshot requestTxSnapshotOnCoordinator(GridCacheVersion ver) {
        assert ctx.localNodeId().equals(currentCoordinatorId());

        return assignTxSnapshot(0L);
    }

    /**
     * @param crd Coordinator.
     * @param lsnr Response listener.
     * @param txVer Transaction version.
     * @return Counter request future.
     */
    public IgniteInternalFuture<MvccSnapshot> requestTxSnapshot(MvccCoordinator crd,
        MvccSnapshotResponseListener lsnr,
        GridCacheVersion txVer) {
        assert !ctx.localNodeId().equals(crd.nodeId());

        MvccSnapshotFuture fut = new MvccSnapshotFuture(futIdCntr.incrementAndGet(), crd, lsnr);

        snapshotFuts.put(fut.id, fut);

        try {
            sendMessage(crd.nodeId(), new MvccTxSnapshotRequest(fut.id, txVer));
        }
        catch (IgniteCheckedException e) {
            if (snapshotFuts.remove(fut.id) != null)
                fut.onError(e);
        }

        return fut;
    }

    /**
     * @param crd Coordinator.
     * @param mvccVer Query version.
     */
    public void ackQueryDone(MvccCoordinator crd, MvccSnapshot mvccVer) {
        assert crd != null;

        long trackCntr = queryTrackCounter(mvccVer);

        Message msg = crd.coordinatorVersion() == mvccVer.coordinatorVersion() ? new MvccAckRequestQuery(trackCntr) :
            new MvccNewQueryAckRequest(mvccVer.coordinatorVersion(), trackCntr);

        try {
            sendMessage(crd.nodeId(), msg);
        }
        catch (ClusterTopologyCheckedException e) {
            if (log.isDebugEnabled())
                log.debug("Failed to send query ack, node left [crd=" + crd + ", msg=" + msg + ']');
        }
        catch (IgniteCheckedException e) {
            U.error(log, "Failed to send query ack [crd=" + crd + ", msg=" + msg + ']', e);
        }
    }

    /**
     * @param mvccVer Read version.
     * @return Tracker counter.
     */
    private long queryTrackCounter(MvccSnapshot mvccVer) {
        long trackCntr = mvccVer.counter();

        MvccLongList txs = mvccVer.activeTransactions();

        int size = txs.size();

        for (int i = 0; i < size; i++) {
            long txVer = txs.get(i);

            if (txVer < trackCntr)
                trackCntr = txVer;
        }

        return trackCntr;
    }

    /**
     * @param crd Coordinator.
     * @return Counter request future.
     */
    public IgniteInternalFuture<MvccSnapshot> requestQuerySnapshot(MvccCoordinator crd) {
        assert crd != null;

        MvccSnapshotFuture fut = new MvccSnapshotFuture(futIdCntr.incrementAndGet(), crd, null);

        snapshotFuts.put(fut.id, fut);

        try {
            sendMessage(crd.nodeId(), new MvccQuerySnapshotRequest(fut.id));
        }
        catch (IgniteCheckedException e) {
            if (snapshotFuts.remove(fut.id) != null)
                fut.onError(e);
        }

        return fut;
    }

    /**
     * @param crdId Coordinator ID.
     * @param txs Transaction IDs.
     * @return Future.
     */
    public IgniteInternalFuture<Void> waitTxsFuture(UUID crdId, GridLongList txs) {
        assert crdId != null;
        assert txs != null && txs.size() > 0;

        WaitAckFuture fut = new WaitAckFuture(futIdCntr.incrementAndGet(), crdId, false);

        ackFuts.put(fut.id, fut);

        try {
            sendMessage(crdId, new MvccWaitTxsRequest(fut.id, txs));
        }
        catch (IgniteCheckedException e) {
            if (ackFuts.remove(fut.id) != null) {
                if (e instanceof ClusterTopologyCheckedException)
                    fut.onDone(); // No need to wait, new coordinator will be assigned, finish without error.
                else
                    fut.onDone(e);
            }
        }

        return fut;
    }

    /**
     * @param crd Coordinator.
     * @param updateVer Transaction update version.
     * @param readVer Transaction read version.
     * @return Acknowledge future.
     */
    public IgniteInternalFuture<Void> ackTxCommit(UUID crd,
        MvccSnapshot updateVer,
        @Nullable MvccSnapshot readVer) {
        assert crd != null;
        assert updateVer != null;

        WaitAckFuture fut = new WaitAckFuture(futIdCntr.incrementAndGet(), crd, true);

        ackFuts.put(fut.id, fut);

        MvccAckRequestTx msg = createTxAckMessage(fut.id, updateVer, readVer);

        try {
            sendMessage(crd, msg);
        }
        catch (IgniteCheckedException e) {
            if (ackFuts.remove(fut.id) != null) {
                if (e instanceof ClusterTopologyCheckedException)
                    fut.onDone(); // No need to ack, finish without error.
                else
                    fut.onDone(e);
            }
        }

        return fut;
    }

    /**
     * @param futId Future ID.
     * @param updateVer Update version.
     * @param readVer Optional read version.
     * @return Message.
     */
    private MvccAckRequestTx createTxAckMessage(long futId,
        MvccSnapshot updateVer,
        @Nullable MvccSnapshot readVer) {
        MvccAckRequestTx msg;

        if (readVer != null) {
            long trackCntr = queryTrackCounter(readVer);

            if (readVer.coordinatorVersion() == updateVer.coordinatorVersion()) {
                msg = new MvccAckRequestTxAndQuery(futId,
                    updateVer.counter(),
                    trackCntr);
            }
            else {
                msg = new MvccAckRequestTxAndQueryEx(futId,
                    updateVer.counter(),
                    readVer.coordinatorVersion(),
                    trackCntr);
            }
        }
        else
            msg = new MvccAckRequestTx(futId, updateVer.counter());

        return msg;
    }

    /**
     * @param crdId Coordinator node ID.
     * @param updateVer Transaction update version.
     * @param readVer Transaction read version.
     */
    public void ackTxRollback(UUID crdId, MvccSnapshot updateVer, @Nullable MvccSnapshot readVer) {
        MvccAckRequestTx msg = createTxAckMessage(-1, updateVer, readVer);

        msg.skipResponse(true);

        try {
            sendMessage(crdId, msg);
        }
        catch (ClusterTopologyCheckedException e) {
            if (log.isDebugEnabled())
                log.debug("Failed to send tx rollback ack, node left [msg=" + msg + ", node=" + crdId + ']');
        }
        catch (IgniteCheckedException e) {
            U.error(log, "Failed to send tx rollback ack [msg=" + msg + ", node=" + crdId + ']', e);
        }
    }

    /**
     * @param nodeId Sender node ID.
     * @param msg Message.
     */
    private void processCoordinatorTxSnapshotRequest(UUID nodeId, MvccTxSnapshotRequest msg) {
        ClusterNode node = ctx.discovery().node(nodeId);

        if (node == null) {
            if (log.isDebugEnabled())
                log.debug("Ignore tx snapshot request processing, node left [msg=" + msg + ", node=" + nodeId + ']');

            return;
        }

        MvccSnapshotResponse res = assignTxSnapshot(msg.futureId());

        try {
            sendMessage(node.id(), res);
        }
        catch (ClusterTopologyCheckedException e) {
            if (log.isDebugEnabled())
                log.debug("Failed to send tx snapshot response, node left [msg=" + msg + ", node=" + nodeId + ']');
        }
        catch (IgniteCheckedException e) {
            U.error(log, "Failed to send tx snapshot response [msg=" + msg + ", node=" + nodeId + ']', e);
        }
    }

    /**
     * @param nodeId Sender node ID.
     * @param msg Message.
     */
    private void processCoordinatorQuerySnapshotRequest(UUID nodeId, MvccQuerySnapshotRequest msg) {
        ClusterNode node = ctx.discovery().node(nodeId);

        if (node == null) {
            if (log.isDebugEnabled())
                log.debug("Ignore query counter request processing, node left [msg=" + msg + ", node=" + nodeId + ']');

            return;
        }

        MvccSnapshotResponse res = assignQueryCounter(nodeId, msg.futureId());

        try {
            sendMessage(node.id(), res);
        }
        catch (ClusterTopologyCheckedException e) {
            if (log.isDebugEnabled())
                log.debug("Failed to send query counter response, node left [msg=" + msg + ", node=" + nodeId + ']');
        }
        catch (IgniteCheckedException e) {
            U.error(log, "Failed to send query counter response [msg=" + msg + ", node=" + nodeId + ']', e);

            onQueryDone(nodeId, res.counter());
        }
    }

    /**
     * @param nodeId Sender node ID.
     * @param msg Message.
     */
    private void processCoordinatorSnapshotResponse(UUID nodeId, MvccSnapshotResponse msg) {
        MvccSnapshotFuture fut = snapshotFuts.remove(msg.futureId());

        if (fut != null) {
            fut.onResponse(msg);
        }
        else {
            if (ctx.discovery().alive(nodeId))
                U.warn(log, "Failed to find query version future [node=" + nodeId + ", msg=" + msg + ']');
            else if (log.isDebugEnabled())
                log.debug("Failed to find query version future [node=" + nodeId + ", msg=" + msg + ']');
        }
    }

    /**
     * @param nodeId Node ID.
     * @param msg Message.
     */
    private void processCoordinatorQueryAckRequest(UUID nodeId, MvccAckRequestQuery msg) {
        onQueryDone(nodeId, msg.counter());
    }

    /**
     * @param nodeId Node ID.
     * @param msg Message.
     */
    private void processNewCoordinatorQueryAckRequest(UUID nodeId, MvccNewQueryAckRequest msg) {
        prevCrdQueries.onQueryDone(nodeId, msg.coordinatorVersion(), msg.counter());
    }

    /**
     * @param nodeId Sender node ID.
     * @param msg Message.
     */
    private void processCoordinatorTxAckRequest(UUID nodeId, MvccAckRequestTx msg) {
        onTxDone(msg.txCounter(), msg.futureId() >= 0);

        if (msg.queryCounter() != MVCC_COUNTER_NA) {
            if (msg.queryCoordinatorVersion() == 0)
                onQueryDone(nodeId, msg.queryCounter());
            else
                prevCrdQueries.onQueryDone(nodeId, msg.queryCoordinatorVersion(), msg.queryCounter());
        }

        if (!msg.skipResponse()) {
            try {
                sendMessage(nodeId, new MvccFutureResponse(msg.futureId()));
            }
            catch (ClusterTopologyCheckedException e) {
                if (log.isDebugEnabled())
                    log.debug("Failed to send tx ack response, node left [msg=" + msg + ", node=" + nodeId + ']');
            }
            catch (IgniteCheckedException e) {
                U.error(log, "Failed to send tx ack response [msg=" + msg + ", node=" + nodeId + ']', e);
            }
        }
    }

    /**
     * @param nodeId Sender node ID.
     * @param msg Message.
     */
    private void processCoordinatorAckResponse(UUID nodeId, MvccFutureResponse msg) {
        WaitAckFuture fut = ackFuts.remove(msg.futureId());

        if (fut != null) {
            fut.onResponse();
        }
        else {
            if (ctx.discovery().alive(nodeId))
                U.warn(log, "Failed to find tx ack future [node=" + nodeId + ", msg=" + msg + ']');
            else if (log.isDebugEnabled())
                log.debug("Failed to find tx ack future [node=" + nodeId + ", msg=" + msg + ']');
        }
    }

    /**
     * @return Counter.
     */
    private MvccSnapshotResponse assignTxSnapshot(long futId) {
        assert crdVer != 0;

        MvccSnapshotResponse res = new MvccSnapshotResponse();

        lock.writeLock();

        long ver = mvccCntr.incrementAndGet(), cleanupVer = committedCntr.get();

        for (Long txVer : activeTxs) {
            if (txVer < cleanupVer)
                cleanupVer = txVer;

            res.addTx(txVer);
        }

        boolean add = activeTxs.add(ver);

        lock.writeUnlock();

        assert add : ver;

        long minQry = activeQueries.minimalQueryCounter();

        if (minQry != -1)
            cleanupVer = Math.min(cleanupVer, minQry);

        cleanupVer--;

        res.init(futId, crdVer, ver, cleanupVer);

        return res;
    }

    /**
     * @param txCntr Counter assigned to transaction.
     */
    private void onTxDone(Long txCntr, boolean committed) {
        GridFutureAdapter fut;

        lock.readLock();

        activeTxs.remove(txCntr);

        if (committed)
            committedCntr.setIfGreater(txCntr);

        lock.readUnlock();

        fut = waitTxFuts.remove(txCntr);

        if (fut != null)
            fut.onDone();
    }

    /** {@inheritDoc} */
    @Override public void onInitDataRegions(IgniteCacheDatabaseSharedManager mgr) throws IgniteCheckedException {
        DataStorageConfiguration dscfg = dataStorageConfiguration();

        mgr.addDataRegion(
            dscfg,
            createTxLogRegion(dscfg),
            CU.isPersistenceEnabled(ctx.config()));
    }

    /** {@inheritDoc} */
    @Override public void afterInitialise(IgniteCacheDatabaseSharedManager mgr) throws IgniteCheckedException {
        if (!CU.isPersistenceEnabled(ctx.config())) {
            assert txLog == null;

            txLog = new TxLog(ctx, mgr);
        }
    }

    /** {@inheritDoc} */
    @SuppressWarnings("ConstantConditions")
    @Override public void beforeMemoryRestore(IgniteCacheDatabaseSharedManager mgr) throws IgniteCheckedException {
        assert CU.isPersistenceEnabled(ctx.config());
        assert txLog == null;

        ctx.cache().context().pageStore().initialize(TX_LOG_CACHE_ID, 1,
            TX_LOG_CACHE_NAME, mgr.dataRegion(TX_LOG_CACHE_NAME).memoryMetrics());
    }

    /** {@inheritDoc} */
    @Override public void afterMemoryRestore(IgniteCacheDatabaseSharedManager mgr) throws IgniteCheckedException {
        assert CU.isPersistenceEnabled(ctx.config());
        assert txLog == null;

        txLog = new TxLog(ctx, mgr);
    }

    /** {@inheritDoc} */
    @Override public void beforeStop(IgniteCacheDatabaseSharedManager mgr) {
        txLog = null;
    }

    /**
     * TODO IGNITE-7966
     *
     * @return Data region configuration.
     */
    private DataRegionConfiguration createTxLogRegion(DataStorageConfiguration dscfg) {
        DataRegionConfiguration cfg = new DataRegionConfiguration();

        cfg.setName(TX_LOG_CACHE_NAME);
        cfg.setInitialSize(dscfg.getSystemRegionInitialSize());
        cfg.setMaxSize(dscfg.getSystemRegionMaxSize());
        cfg.setPersistenceEnabled(CU.isPersistenceEnabled(dscfg));
        return cfg;
    }

    /**
     * @return Data storage configuration.
     */
    private DataStorageConfiguration dataStorageConfiguration() {
        return ctx.config().getDataStorageConfiguration();
    }

    /**
     * For tests only.
     *
     * @return Vacuum error.
     */
    public Throwable getVacuumError() {
        return vacuumError;
    }

    /**
     * For tests only.
     *
     * @param e Vacuum error.
     */
    void setVacuumError(Throwable e) {
        this.vacuumError = e;
    }

    /**
     *
     */
    class ActiveQueries {
        /** */
        private final Map<UUID, TreeMap<Long, AtomicInteger>> activeQueries = new HashMap<>();

        /** */
        private Long minQry;

        synchronized long minimalQueryCounter() {
            return minQry == null ? -1 : minQry;
        }

        synchronized MvccSnapshotResponse assignQueryCounter(UUID nodeId, long futId) {
            MvccSnapshotResponse res = new MvccSnapshotResponse();

<<<<<<< HEAD
            Long mvccCntr;
            Long trackCntr;

            for (; ; ) {
                mvccCntr = committedCntr.get();
=======
            lock.writeLock();
>>>>>>> 2b6016cb

            long ver = committedCntr.get(), trackVer = ver;

            for (Long txVer : activeTxs) {
                assert txVer != ver;

                if (txVer < ver) {
                    res.addTx(txVer);

                    if (txVer < trackVer)
                        trackVer = txVer;
                }
            }

            lock.writeUnlock();

            TreeMap<Long, AtomicInteger> nodeMap = activeQueries.get(nodeId);

            if (nodeMap == null) {
                activeQueries.put(nodeId, nodeMap = new TreeMap<>());

                nodeMap.put(trackVer, new AtomicInteger(1));
            }
            else {
                AtomicInteger cntr = nodeMap.get(trackVer);

                if (cntr == null)
                    nodeMap.put(trackVer, new AtomicInteger(1));
                else
                    cntr.incrementAndGet();
            }

            if (minQry == null)
                minQry = trackVer;

            res.init(futId, crdVer, ver, MVCC_COUNTER_NA);

            return res;
        }

        synchronized void onQueryDone(UUID nodeId, Long ver) {
            TreeMap<Long, AtomicInteger> nodeMap = activeQueries.get(nodeId);

            if (nodeMap == null)
                return;

            assert minQry != null;

            AtomicInteger cntr = nodeMap.get(ver);

            assert cntr != null && cntr.get() > 0;

            if (cntr.decrementAndGet() == 0) {
                nodeMap.remove(ver);

                if (nodeMap.isEmpty())
                    activeQueries.remove(nodeId);

                if (ver.equals(minQry))
                    minQry = activeMinimal();
            }


        }

        synchronized void onNodeFailed(UUID nodeId) {
            activeQueries.remove(nodeId);

            minQry = activeMinimal();
        }

        private Long activeMinimal() {
            Long min = null;

            for (TreeMap<Long,AtomicInteger> s : activeQueries.values()) {
                Long first = s.firstKey();

                if (min == null || first < min)
                    min = first;
            }

            return min;
        }
    }

    /**
     * @param qryNodeId Node initiated query.
     * @return Counter for query.
     */
    private synchronized MvccSnapshotResponse assignQueryCounter(UUID qryNodeId, long futId) {
        assert crdVer != 0;

        return activeQueries.assignQueryCounter(qryNodeId, futId);
    }

    /**
     * @param mvccCntr Query counter.
     */
    private void onQueryDone(UUID nodeId, Long mvccCntr) {
        activeQueries.onQueryDone(nodeId, mvccCntr);
    }

    /**
     * @param nodeId Node ID.
     * @param msg Message.
     */
    @SuppressWarnings("unchecked")
    private void processCoordinatorWaitTxsRequest(final UUID nodeId, final MvccWaitTxsRequest msg) {
        GridLongList txs = msg.transactions();

        GridCompoundFuture resFut = null;

        for (int i = 0; i < txs.size(); i++) {
            Long txId = txs.get(i);

            WaitTxFuture fut = waitTxFuts.get(txId);

            if (fut == null) {
                WaitTxFuture old = waitTxFuts.putIfAbsent(txId, fut = new WaitTxFuture(txId));

                if (old != null)
                    fut = old;
            }

            if (!activeTxs.contains(txId))
                fut.onDone();

            if (!fut.isDone()) {
                if (resFut == null)
                    resFut = new GridCompoundFuture();

                resFut.add(fut);
            }
        }

        if (resFut != null)
            resFut.markInitialized();

        if (resFut == null || resFut.isDone())
            sendFutureResponse(nodeId, msg);
        else {
            resFut.listen(new IgniteInClosure<IgniteInternalFuture>() {
                @Override public void apply(IgniteInternalFuture fut) {
                    sendFutureResponse(nodeId, msg);
                }
            });
        }
    }

    /**
     * @param nodeId Node ID.
     * @param msg Message.
     */
    private void sendFutureResponse(UUID nodeId, MvccWaitTxsRequest msg) {
        try {
            sendMessage(nodeId, new MvccFutureResponse(msg.futureId()));
        }
        catch (ClusterTopologyCheckedException e) {
            if (log.isDebugEnabled())
                log.debug("Failed to send tx ack response, node left [msg=" + msg + ", node=" + nodeId + ']');
        }
        catch (IgniteCheckedException e) {
            U.error(log, "Failed to send tx ack response [msg=" + msg + ", node=" + nodeId + ']', e);
        }
    }

    /**
     * @return Coordinator.
     */
    public MvccCoordinator currentCoordinator() {
        return curCrd;
    }

    /**
     * @param curCrd Coordinator.
     */
    public void currentCoordinator(MvccCoordinator curCrd) {
        this.curCrd = curCrd;
    }

    /**
     * @return Current coordinator node ID.
     */
    public UUID currentCoordinatorId() {
        MvccCoordinator curCrd = this.curCrd;

        return curCrd != null ? curCrd.nodeId() : null;
    }

    /**
     * @param topVer Cache affinity version (used for assert).
     * @return Coordinator.
     */
    public MvccCoordinator currentCoordinatorForCacheAffinity(AffinityTopologyVersion topVer) {
        MvccCoordinator crd = curCrd;

        // Assert coordinator did not already change.
        assert crd == null || crd.topologyVersion().compareTo(topVer) <= 0 :
            "Invalid coordinator [crd=" + crd + ", topVer=" + topVer + ']';

        return crd;
    }

    /**
     * @param nodeId Node ID
     * @param activeQueries Active queries.
     */
    public void processClientActiveQueries(UUID nodeId,
        @Nullable Map<MvccVersion, Integer> activeQueries) {
        prevCrdQueries.addNodeActiveQueries(nodeId, activeQueries);
    }

    /**
     * @param nodeId Node ID.
     * @param msg Message.
     */
    private void processCoordinatorActiveQueriesMessage(UUID nodeId, MvccActiveQueriesMessage msg) {
        prevCrdQueries.addNodeActiveQueries(nodeId, msg.activeQueries());
    }

    /**
     * @param nodeId Coordinator node ID.
     * @param activeQueries Active queries.
     */
    public void sendActiveQueries(UUID nodeId, @Nullable Map<MvccVersion, Integer> activeQueries) {
        MvccActiveQueriesMessage msg = new MvccActiveQueriesMessage(activeQueries);

        try {
            sendMessage(nodeId, msg);
        }
        catch (IgniteCheckedException e) {
            U.error(log, "Failed to send active queries to mvcc coordinator: " + e);
        }
    }

    /**
     * @param topVer Topology version.
     * @param discoCache Discovery data.
     * @param activeQueries Current queries.
     */
    public void initCoordinator(AffinityTopologyVersion topVer,
        DiscoCache discoCache,
        Map<UUID, Map<MvccVersion, Integer>> activeQueries) {
        assert ctx.localNodeId().equals(curCrd.nodeId());

        MvccCoordinator crd = discoCache.mvccCoordinator();

        assert crd != null;

        // No need to re-initialize if coordinator version hasn't changed (e.g. it was cluster activation).
        if (crdVer == crd.coordinatorVersion())
            return;

        crdVer = crd.coordinatorVersion();

        log.info("Initialize local node as mvcc coordinator [node=" + ctx.localNodeId() +
            ", topVer=" + topVer +
            ", crdVer=" + crdVer + ']');

        prevCrdQueries.init(activeQueries, discoCache, ctx.discovery());

        crdLatch.countDown();
    }

    /**
     * Send IO message.
     *
     * @param nodeId Node ID.
     * @param msg Message.
     */
    private void sendMessage(UUID nodeId, Message msg) throws IgniteCheckedException {
        ctx.io().sendToGridTopic(nodeId, TOPIC_CACHE_COORDINATOR, msg, SYSTEM_POOL);
    }

    /**
     * @param log Logger.
     * @param diagCtx Diagnostic request.
     */
    // TODO: Proper use of diagnostic context.
    public void dumpDebugInfo(IgniteLogger log, @Nullable IgniteDiagnosticPrepareContext diagCtx) {
        boolean first = true;

        for (MvccSnapshotFuture verFur : snapshotFuts.values()) {
            if (first) {
                U.warn(log, "Pending mvcc version futures: ");

                first = false;
            }

            U.warn(log, ">>> " + verFur.toString());
        }

        first = true;

        for (WaitAckFuture waitAckFut : ackFuts.values()) {
            if (first) {
                U.warn(log, "Pending mvcc wait ack futures: ");

                first = false;
            }

            U.warn(log, ">>> " + waitAckFut.toString());
        }
    }

    /**
     * Runs vacuum process.
     *
     * @return {@code Future} with {@link VacuumMetrics}.
     * @throws IgniteCheckedException If failed.
     * @throws InterruptedException If failed.
     */
    public IgniteInternalFuture<VacuumMetrics> runVacuum() throws IgniteCheckedException, InterruptedException {
        assert vacuumWorkersRunning();
        assert !ctx.clientNode();

        if (Thread.currentThread().isInterrupted())
            return new GridFinishedFuture<>(new VacuumMetrics());

        GridCompoundIdentityFuture<VacuumMetrics> compoundFut =
            new GridCompoundIdentityFuture<>(new VacuumMetricsReducer());

        vacuumSemaphore.acquire();

        compoundFut.listen(new IgniteInClosure<IgniteInternalFuture<VacuumMetrics>>() {
            @Override public void apply(IgniteInternalFuture<VacuumMetrics> fut) {
                vacuumSemaphore.release();

                try {
                    VacuumMetrics metrics = fut.get();

                    if (log.isInfoEnabled())
                        log.info("Vacuum completed. " + metrics);
                }
                catch (IgniteCheckedException e) {
                    U.error(log, "Vacuum error. ", e);
                }
            }
        });

        try {
            MvccSnapshot snapshot;

            AtomicReference<UUID> crdId0 = new AtomicReference<>();

            if (ctx.localNodeId().equals(currentCoordinatorId())) {
                snapshot = requestTxSnapshotOnCoordinator(new GridCacheVersion());

                crdId0.set(ctx.localNodeId());
            }
            else {
                final IgniteInternalFuture<MvccSnapshot> cleanupVerFut =
                    requestTxSnapshot(curCrd, new MvccSnapshotResponseListener() {
                        @Override public void onResponse(UUID crdId, MvccSnapshot res) {
                            crdId0.set(crdId);
                        }

                        @Override public void onError(IgniteCheckedException e) {
                            compoundFut.onDone(e);
                        }
                    }, new GridCacheVersion());

                snapshot = cleanupVerFut.get();
            }

            ackTxCommit(crdId0.get(), snapshot, null).get();

            if (snapshot.cleanupVersion() <= MVCC_COUNTER_NA)
                return new GridFinishedFuture<>(new VacuumMetrics());

            MvccVersion cleanupVer = new MvccVersionImpl(snapshot.coordinatorVersion(), snapshot.cleanupVersion());

            if (log.isInfoEnabled())
                log.info("Started vacuum with cleanup version=" + cleanupVer + '.');

            for (CacheGroupContext grp : ctx.cache().cacheGroups()) {
                if (Thread.currentThread().isInterrupted())
                    break;

                if (!grp.userCache() || !grp.mvccEnabled())
                    continue;

                List<GridDhtLocalPartition> parts = grp.topology().localPartitions();

                if (parts.isEmpty())
                    continue;

                for (int i = 0; i < parts.size(); i++) {
                    if (Thread.currentThread().isInterrupted())
                        break;

                    GridDhtLocalPartition part = parts.get(i);

                    GridFutureAdapter<VacuumMetrics> fut = new GridFutureAdapter<>();

                    compoundFut.add(fut);

                    VacuumTask task = new VacuumTask(cleanupVer, part, fut);

                    cleanupQueue.put(task);
                }
            }

        }
        catch (Throwable e) {
            compoundFut.onDone(e);
        }

        compoundFut.markInitialized();

        return compoundFut;
    }

    /**
     * Start vacuum workers.
     */
    private void startVacuumWorkers() {
        synchronized (vacuumWorkers) {
            assert !ctx.clientNode();
            assert vacuumWorkers.isEmpty();

            for (int i = 0; i < ctx.config().getMvccVacuumThreadCnt(); i++) {
                VacuumWorker vacuumWorker = new VacuumWorker(ctx, log, cleanupQueue);

                vacuumWorkers.add(vacuumWorker);

                new IgniteThread(vacuumWorker).start();
            }
        }
    }

    /**
     * Stop vacuum workers.
     */
    private void stopVacuumWorkers() {
        synchronized (vacuumWorkers) {
            assert !ctx.clientNode();
            assert !vacuumWorkers.isEmpty();

            U.cancel(vacuumWorkers);

            vacuumWorkers.clear();
        }
    }

    /**
     * Start vacuum scheduler.
     */
    private void startVacuumScheduler() {
        assert !ctx.clientNode();

        synchronized (vacuumScheduledExecutor) {
            assert vacuumScheduler == null || vacuumScheduler.isCancelled();
            assert vacuumWorkersRunning();

            vacuumScheduler = new VacuumScheduler(ctx, log);

            int interval = ctx.config().getMvccVacuumTimeInterval();

            vacuumScheduledExecutor.scheduleWithFixedDelay(vacuumScheduler, interval, interval, TimeUnit.MILLISECONDS);
        }
    }

    /**
     * Stop vacuum scheduler.
     */
    private void stopVacuumScheduler() {
        assert !ctx.clientNode();

        synchronized (vacuumScheduledExecutor) {
            assert vacuumScheduler != null || !vacuumScheduler.isCancelled();

            U.cancel(vacuumScheduler);
            U.shutdownNow(MvccProcessor.class, vacuumScheduledExecutor, log);
        }
    }

    /**
     * Check vacuum workers state.
     *
     * @return {@code True} if
     */
    private boolean vacuumWorkersRunning() {
        assert !ctx.clientNode();

        synchronized (vacuumWorkers) {
            if (vacuumWorkers.isEmpty())
                return false;

            for (VacuumWorker w : vacuumWorkers) {
                if (w.isCancelled() || w.isDone())
                    return false;
            }

            return true;
        }
    }

    /**
     *
     */
    private class MvccSnapshotFuture extends GridFutureAdapter<MvccSnapshot> implements MvccFuture {
        /** */
        private final Long id;

        /** */
        private MvccSnapshotResponseListener lsnr;

        /** */
        public final MvccCoordinator crd;

        /**
         * @param id Future ID.
         * @param crd Mvcc coordinator.
         * @param lsnr Listener.
         */
        MvccSnapshotFuture(Long id, MvccCoordinator crd, @Nullable MvccSnapshotResponseListener lsnr) {
            this.id = id;
            this.crd = crd;
            this.lsnr = lsnr;
        }

        /** {@inheritDoc} */
        @Override public UUID coordinatorNodeId() {
            return crd.nodeId();
        }

        /**
         * @param res Response.
         */
        void onResponse(MvccSnapshotResponse res) {
            assert res.counter() != MVCC_COUNTER_NA;

            if (lsnr != null)
                lsnr.onResponse(crd.nodeId(), res);

            onDone(res);
        }

        /**
         * @param err Error.
         */
        void onError(IgniteCheckedException err) {
            if (lsnr != null)
                lsnr.onError(err);

            onDone(err);
        }

        /**
         * @param nodeId Failed node ID.
         */
        void onNodeLeft(UUID nodeId) {
            if (crd.nodeId().equals(nodeId) && snapshotFuts.remove(id) != null) {
                ClusterTopologyCheckedException err = new ClusterTopologyCheckedException("Failed to request mvcc " +
                    "version, coordinator failed: " + nodeId);

                onError(err);
            }
        }

        /** {@inheritDoc} */
        @Override public String toString() {
            return "MvccSnapshotFuture [crd=" + crd.nodeId() + ", id=" + id + ']';
        }
    }

    /**
     *
     */
    private class WaitAckFuture extends GridFutureAdapter<Void> implements MvccFuture {
        /** */
        private final long id;

        /** */
        private final UUID crdId;

        /** */
        final boolean ackTx;

        /**
         * @param id Future ID.
         * @param crdId Coordinator node ID.
         * @param ackTx {@code True} if ack tx commit, {@code false} if waits for previous txs.
         */
        WaitAckFuture(long id, UUID crdId, boolean ackTx) {
            assert crdId != null;

            this.id = id;
            this.crdId = crdId;
            this.ackTx = ackTx;
        }

        /** {@inheritDoc} */
        @Override public UUID coordinatorNodeId() {
            return crdId;
        }

        /**
         *
         */
        void onResponse() {
            onDone();
        }

        /**
         * @param nodeId Failed node ID.
         */
        void onNodeLeft(UUID nodeId) {
            if (crdId.equals(nodeId) && ackFuts.remove(id) != null)
                onDone();
        }

        /** {@inheritDoc} */
        @Override public String toString() {
            return "WaitAckFuture [crdId=" + crdId +
                ", id=" + id +
                ", ackTx=" + ackTx + ']';
        }
    }

    /**
     *
     */
    private class CacheCoordinatorNodeFailListener implements GridLocalEventListener {
        /** {@inheritDoc} */
        @Override public void onEvent(Event evt) {
            assert evt instanceof DiscoveryEvent : evt;

            DiscoveryEvent discoEvt = (DiscoveryEvent)evt;

            UUID nodeId = discoEvt.eventNode().id();

            for (MvccSnapshotFuture fut : snapshotFuts.values())
                fut.onNodeLeft(nodeId);

            for (WaitAckFuture fut : ackFuts.values())
                fut.onNodeLeft(nodeId);

            activeQueries.onNodeFailed(nodeId);

            prevCrdQueries.onNodeFailed(nodeId);
        }

        /** {@inheritDoc} */
        @Override public String toString() {
            return "CacheCoordinatorDiscoveryListener[]";
        }
    }

    /**
     *
     */
    private class CoordinatorMessageListener implements GridMessageListener {
        /** {@inheritDoc} */
        @Override public void onMessage(UUID nodeId, Object msg, byte plc) {
            MvccMessage msg0 = (MvccMessage)msg;

            if (msg0.waitForCoordinatorInit()) {
                if (crdVer == 0) {
                    try {
                        U.await(crdLatch);
                    }
                    catch (IgniteInterruptedCheckedException e) {
                        U.warn(log, "Failed to wait for coordinator initialization, thread interrupted [" +
                            "msgNode=" + nodeId + ", msg=" + msg + ']');

                        return;
                    }

                    assert crdVer != 0L;
                }
            }

            if (msg instanceof MvccTxSnapshotRequest)
                processCoordinatorTxSnapshotRequest(nodeId, (MvccTxSnapshotRequest)msg);
            else if (msg instanceof MvccAckRequestTx)
                processCoordinatorTxAckRequest(nodeId, (MvccAckRequestTx)msg);
            else if (msg instanceof MvccFutureResponse)
                processCoordinatorAckResponse(nodeId, (MvccFutureResponse)msg);
            else if (msg instanceof MvccAckRequestQuery)
                processCoordinatorQueryAckRequest(nodeId, (MvccAckRequestQuery)msg);
            else if (msg instanceof MvccQuerySnapshotRequest)
                processCoordinatorQuerySnapshotRequest(nodeId, (MvccQuerySnapshotRequest)msg);
            else if (msg instanceof MvccSnapshotResponse)
                processCoordinatorSnapshotResponse(nodeId, (MvccSnapshotResponse)msg);
            else if (msg instanceof MvccWaitTxsRequest)
                processCoordinatorWaitTxsRequest(nodeId, (MvccWaitTxsRequest)msg);
            else if (msg instanceof MvccNewQueryAckRequest)
                processNewCoordinatorQueryAckRequest(nodeId, (MvccNewQueryAckRequest)msg);
            else if (msg instanceof MvccActiveQueriesMessage)
                processCoordinatorActiveQueriesMessage(nodeId, (MvccActiveQueriesMessage)msg);
            else
                U.warn(log, "Unexpected message received [node=" + nodeId + ", msg=" + msg + ']');
        }

        /** {@inheritDoc} */
        @Override public String toString() {
            return "CoordinatorMessageListener[]";
        }
    }

    /** */
    private static class LockFuture extends GridFutureAdapter implements Runnable {
        /** */
        private final byte plc;

        /**
         * @param plc Pool policy.
         */
        LockFuture(byte plc) {
            this.plc = plc;
        }

        @Override public void run() {
            onDone();
        }
    }

    /**
     *
     */
    // TODO: Revisit WaitTxFuture purpose and usages. Looks like we do not need it at all.
    private static class WaitTxFuture extends GridFutureAdapter {
        /** */
        // TODO: Unused?
        private final long txId;

        /**
         * @param txId Transaction ID.
         */
        WaitTxFuture(long txId) {
            this.txId = txId;
        }
    }
}<|MERGE_RESOLUTION|>--- conflicted
+++ resolved
@@ -38,11 +38,8 @@
 import java.util.concurrent.TimeUnit;
 import java.util.concurrent.atomic.AtomicInteger;
 import java.util.concurrent.atomic.AtomicLong;
-<<<<<<< HEAD
 import java.util.concurrent.atomic.AtomicReference;
-=======
 import java.util.function.BiFunction;
->>>>>>> 2b6016cb
 import org.apache.ignite.IgniteCheckedException;
 import org.apache.ignite.IgniteLogger;
 import org.apache.ignite.cluster.ClusterNode;
@@ -60,12 +57,9 @@
 import org.apache.ignite.internal.managers.eventstorage.GridLocalEventListener;
 import org.apache.ignite.internal.processors.GridProcessorAdapter;
 import org.apache.ignite.internal.processors.affinity.AffinityTopologyVersion;
-<<<<<<< HEAD
 import org.apache.ignite.internal.processors.cache.CacheGroupContext;
 import org.apache.ignite.internal.processors.cache.distributed.dht.GridDhtLocalPartition;
-=======
 import org.apache.ignite.internal.processors.cache.GridCacheContext;
->>>>>>> 2b6016cb
 import org.apache.ignite.internal.processors.cache.mvcc.msg.MvccAckRequestQuery;
 import org.apache.ignite.internal.processors.cache.mvcc.msg.MvccAckRequestTx;
 import org.apache.ignite.internal.processors.cache.mvcc.msg.MvccAckRequestTxAndQuery;
@@ -974,15 +968,7 @@
         synchronized MvccSnapshotResponse assignQueryCounter(UUID nodeId, long futId) {
             MvccSnapshotResponse res = new MvccSnapshotResponse();
 
-<<<<<<< HEAD
-            Long mvccCntr;
-            Long trackCntr;
-
-            for (; ; ) {
-                mvccCntr = committedCntr.get();
-=======
             lock.writeLock();
->>>>>>> 2b6016cb
 
             long ver = committedCntr.get(), trackVer = ver;
 
