/*
 * Licensed to the Apache Software Foundation (ASF) under one or more
 * contributor license agreements.  See the NOTICE file distributed with
 * this work for additional information regarding copyright ownership.
 * The ASF licenses this file to You under the Apache License, Version 2.0
 * (the "License"); you may not use this file except in compliance with
 * the License.  You may obtain a copy of the License at
 *
 *      http://www.apache.org/licenses/LICENSE-2.0
 *
 * Unless required by applicable law or agreed to in writing, software
 * distributed under the License is distributed on an "AS IS" BASIS,
 * WITHOUT WARRANTIES OR CONDITIONS OF ANY KIND, either express or implied.
 * See the License for the specific language governing permissions and
 * limitations under the License.
 */

package org.apache.ignite.internal.processors.cache.distributed.dht;

import java.util.ArrayList;
import java.util.Collection;
import java.util.Collections;
import java.util.HashSet;
import java.util.Iterator;
import java.util.LinkedHashMap;
import java.util.List;
import java.util.ListIterator;
import java.util.Map;
import java.util.UUID;
import java.util.concurrent.ConcurrentHashMap;
import java.util.concurrent.atomic.AtomicReference;
import org.apache.ignite.IgniteCheckedException;
import org.apache.ignite.IgniteLogger;
import org.apache.ignite.cluster.ClusterNode;
import org.apache.ignite.internal.IgniteInternalFuture;
import org.apache.ignite.internal.NodeStoppingException;
import org.apache.ignite.internal.cluster.ClusterTopologyCheckedException;
import org.apache.ignite.internal.processors.affinity.AffinityTopologyVersion;
import org.apache.ignite.internal.processors.cache.CacheEntryPredicate;
import org.apache.ignite.internal.processors.cache.CacheLockCandidates;
import org.apache.ignite.internal.processors.cache.CacheObject;
import org.apache.ignite.internal.processors.cache.GridCacheAdapter;
import org.apache.ignite.internal.processors.cache.GridCacheCompoundIdentityFuture;
import org.apache.ignite.internal.processors.cache.GridCacheContext;
import org.apache.ignite.internal.processors.cache.GridCacheEntryEx;
import org.apache.ignite.internal.processors.cache.GridCacheEntryInfo;
import org.apache.ignite.internal.processors.cache.GridCacheEntryRemovedException;
import org.apache.ignite.internal.processors.cache.GridCacheMvccCandidate;
import org.apache.ignite.internal.processors.cache.GridCacheOperation;
import org.apache.ignite.internal.processors.cache.GridCacheVersionedFuture;
import org.apache.ignite.internal.processors.cache.KeyCacheObject;
import org.apache.ignite.internal.processors.cache.distributed.GridCacheMappedVersion;
import org.apache.ignite.internal.processors.cache.distributed.GridDistributedCacheEntry;
import org.apache.ignite.internal.processors.cache.distributed.GridDistributedLockCancelledException;
import org.apache.ignite.internal.processors.cache.distributed.dht.colocated.GridDhtColocatedLockFuture;
import org.apache.ignite.internal.processors.cache.distributed.near.GridNearCacheAdapter;
import org.apache.ignite.internal.processors.cache.mvcc.MvccUpdateVersionAware;
import org.apache.ignite.internal.processors.cache.mvcc.MvccVersionAware;
import org.apache.ignite.internal.processors.cache.transactions.IgniteTxEntry;
import org.apache.ignite.internal.processors.cache.transactions.IgniteTxKey;
import org.apache.ignite.internal.processors.cache.version.GridCacheVersion;
import org.apache.ignite.internal.processors.dr.GridDrType;
import org.apache.ignite.internal.processors.timeout.GridTimeoutObjectAdapter;
import org.apache.ignite.internal.util.future.GridFutureAdapter;
import org.apache.ignite.internal.util.tostring.GridToStringExclude;
import org.apache.ignite.internal.util.tostring.GridToStringInclude;
import org.apache.ignite.internal.util.typedef.C1;
import org.apache.ignite.internal.util.typedef.CI2;
import org.apache.ignite.internal.util.typedef.F;
import org.apache.ignite.internal.util.typedef.internal.CU;
import org.apache.ignite.internal.util.typedef.internal.S;
import org.apache.ignite.internal.util.typedef.internal.U;
import org.apache.ignite.lang.IgniteInClosure;
import org.apache.ignite.lang.IgniteUuid;
import org.apache.ignite.transactions.TransactionIsolation;
import org.jetbrains.annotations.NotNull;
import org.jetbrains.annotations.Nullable;

import static org.apache.ignite.events.EventType.EVT_CACHE_REBALANCE_OBJECT_LOADED;
import static org.apache.ignite.internal.processors.dr.GridDrType.DR_NONE;
import static org.apache.ignite.internal.processors.dr.GridDrType.DR_PRELOAD;

/**
 * Cache lock future.
 */
public final class GridDhtLockFuture extends GridCacheCompoundIdentityFuture<Boolean>
    implements GridCacheVersionedFuture<Boolean>, GridDhtFuture<Boolean>, GridCacheMappedVersion {
    /** */
    private static final long serialVersionUID = 0L;

    /** Logger reference. */
    private static final AtomicReference<IgniteLogger> logRef = new AtomicReference<>();

    /** Logger. */
    private static IgniteLogger log;

    /** Logger. */
    private static IgniteLogger msgLog;

    /** Cache registry. */
    @GridToStringExclude
    private GridCacheContext<?, ?> cctx;

    /** Near node ID. */
    private UUID nearNodeId;

    /** Near lock version. */
    private GridCacheVersion nearLockVer;

    /** Topology version. */
    private AffinityTopologyVersion topVer;

    /** Thread. */
    private long threadId;

    /**
     * Keys locked so far.
     *
     * Thread created this object iterates over entries and tries to lock each of them.
     * If it finds some entry already locked by another thread it registers callback which will be executed
     * by the thread owning the lock.
     *
     * Thus access to this collection must be synchronized except cases
     * when this object is yet local to the thread created it.
     */
    @SuppressWarnings({"FieldAccessedSynchronizedAndUnsynchronized"})
    @GridToStringExclude
    private List<GridDhtCacheEntry> entries;

    /** DHT mappings. */
    private Map<ClusterNode, List<GridDhtCacheEntry>> dhtMap =
        new ConcurrentHashMap<>();

    /** Future ID. */
    private IgniteUuid futId;

    /** Lock version. */
    private GridCacheVersion lockVer;

    /** Read flag. */
    private boolean read;

    /** Error. */
    private Throwable err;

    /** Timed out flag. */
    private volatile boolean timedOut;

    /** Timeout object. */
    @GridToStringExclude
    private LockTimeoutObject timeoutObj;

    /** Lock timeout. */
    private final long timeout;

    /** Filter. */
    private CacheEntryPredicate[] filter;

    /** Transaction. */
    private GridDhtTxLocalAdapter tx;

    /** All replies flag. */
    private boolean mapped;

    /** */
    private Collection<Integer> invalidParts;

    /** Trackable flag. */
    private boolean trackable = true;

    /** Pending locks. */
    private final Collection<KeyCacheObject> pendingLocks;

    /** TTL for create operation. */
    private long createTtl;

    /** TTL for read operation. */
    private long accessTtl;

    /** Need return value flag. */
    private boolean needReturnVal;

    /** Skip store flag. */
    private final boolean skipStore;

    /** Keep binary. */
    private final boolean keepBinary;

    /**
     * @param cctx Cache context.
     * @param nearNodeId Near node ID.
     * @param nearLockVer Near lock version.
     * @param topVer Topology version.
     * @param cnt Number of keys to lock.
     * @param read Read flag.
     * @param needReturnVal Need return value flag.
     * @param timeout Lock acquisition timeout.
     * @param tx Transaction.
     * @param threadId Thread ID.
     * @param accessTtl TTL for read operation.
     * @param filter Filter.
     * @param skipStore Skip store flag.
     */
    public GridDhtLockFuture(
        GridCacheContext<?, ?> cctx,
        UUID nearNodeId,
        GridCacheVersion nearLockVer,
        @NotNull AffinityTopologyVersion topVer,
        int cnt,
        boolean read,
        boolean needReturnVal,
        long timeout,
        GridDhtTxLocalAdapter tx,
        long threadId,
        long createTtl,
        long accessTtl,
        CacheEntryPredicate[] filter,
        boolean skipStore,
        boolean keepBinary) {
        super(CU.boolReducer());

        assert nearNodeId != null;
        assert nearLockVer != null;
        assert topVer.topologyVersion() > 0;
        assert (tx != null && timeout >= 0) || tx == null;

        this.cctx = cctx;
        this.nearNodeId = nearNodeId;
        this.nearLockVer = nearLockVer;
        this.topVer = topVer;
        this.read = read;
        this.needReturnVal = needReturnVal;
        this.timeout = timeout;
        this.filter = filter;
        this.tx = tx;
        this.createTtl = createTtl;
        this.accessTtl = accessTtl;
        this.skipStore = skipStore;
        this.keepBinary = keepBinary;

        if (tx != null)
            tx.topologyVersion(topVer);

        assert tx == null || threadId == tx.threadId();

        this.threadId = threadId;

        if (tx != null)
            lockVer = tx.xidVersion();
        else {
            lockVer = cctx.mvcc().mappedVersion(nearLockVer);

            if (lockVer == null)
                lockVer = nearLockVer;
        }

        futId = IgniteUuid.randomUuid();

        entries = new ArrayList<>(cnt);
        pendingLocks = U.newHashSet(cnt);

        if (log == null) {
            msgLog = cctx.shared().txLockMessageLogger();
            log = U.logger(cctx.kernalContext(), logRef, GridDhtLockFuture.class);
        }

        if (tx != null) {
            while(true) {
                IgniteInternalFuture<Boolean> fut = tx.lockFut;

                if (fut != null) {
                    if (fut == GridDhtTxLocalAdapter.ROLLBACK_FUT)
                        onError(tx.timedOut() ? tx.timeoutException() : tx.rollbackException());
                    else {
                        // Wait for collocated lock future.
                        assert fut instanceof GridDhtColocatedLockFuture : fut;

                        // Terminate this future if parent(collocated) future is terminated by rollback.
                        fut.listen(new IgniteInClosure<IgniteInternalFuture<Boolean>>() {
                            @Override public void apply(IgniteInternalFuture<Boolean> fut) {
                                try {
                                    fut.get();
                                }
                                catch (IgniteCheckedException e) {
                                    onError(e);
                                }
                            }
                        });
                    }

                    return;
                }

                if (tx.updateLockFuture(null, this))
                    return;
            }
        }
    }

    /** {@inheritDoc} */
    @Override public Collection<Integer> invalidPartitions() {
        return invalidParts == null ? Collections.<Integer>emptyList() : invalidParts;
    }

    /**
     * @param cacheCtx Cache context.
     * @param invalidPart Partition to retry.
     */
    void addInvalidPartition(GridCacheContext<?, ?> cacheCtx, int invalidPart) {
        if (invalidParts == null)
            invalidParts = new HashSet<>();

        invalidParts.add(invalidPart);

        // Register invalid partitions with transaction.
        if (tx != null)
            tx.addInvalidPartition(cacheCtx, invalidPart);

        if (log.isDebugEnabled())
            log.debug("Added invalid partition to future [invalidPart=" + invalidPart + ", fut=" + this + ']');
    }

    /** {@inheritDoc} */
    @Override public GridCacheVersion version() {
        return lockVer;
    }

    /** {@inheritDoc} */
    @Override public boolean trackable() {
        return trackable;
    }

    /** {@inheritDoc} */
    @Override public void markNotTrackable() {
        trackable = false;
    }

    /**
     * @return Entries.
     */
    public Collection<GridDhtCacheEntry> entries() {
        return F.view(entries, F.notNull());
    }

    /**
     * Need of synchronization here is explained in the field's {@link GridDhtLockFuture#entries} comment.
     *
     * @return Copy of entries collection.
     */
    private synchronized Collection<GridDhtCacheEntry> entriesCopy() {
        return new ArrayList<>(entries());
    }

    /**
     * @return Future ID.
     */
    @Override public IgniteUuid futureId() {
        return futId;
    }

    /**
     * @return Near lock version.
     */
    public GridCacheVersion nearLockVersion() {
        return nearLockVer;
    }

    /** {@inheritDoc} */
    @Nullable @Override public GridCacheVersion mappedVersion() {
        return tx == null ? nearLockVer : null;
    }

    /**
     * @return {@code True} if transaction is not {@code null}.
     */
    private boolean inTx() {
        return tx != null;
    }

    /**
     * @return {@code True} if transaction is implicit.
     */
    private boolean implicitSingle() {
        return tx != null && tx.implicitSingle();
    }

    /**
     * @return {@code True} if transaction is not {@code null} and has invalidate flag set.
     */
    private boolean isInvalidate() {
        return tx != null && tx.isInvalidate();
    }

    /**
     * @return Transaction isolation or {@code null} if no transaction.
     */
    @Nullable private TransactionIsolation isolation() {
        return tx == null ? null : tx.isolation();
    }

    /**
     * Adds entry to future.
     *
     * @param entry Entry to add.
     * @return Lock candidate.
     * @throws GridCacheEntryRemovedException If entry was removed.
     * @throws GridDistributedLockCancelledException If lock is canceled.
     */
    @Nullable public GridCacheMvccCandidate addEntry(GridDhtCacheEntry entry)
        throws GridCacheEntryRemovedException, GridDistributedLockCancelledException {
        if (log.isDebugEnabled())
            log.debug("Adding entry: " + entry);

        if (entry == null)
            return null;

        // Check if the future is timed out.
        if (timedOut)
            return null;

        // Add local lock first, as it may throw GridCacheEntryRemovedException.
        GridCacheMvccCandidate c = entry.addDhtLocal(
            nearNodeId,
            nearLockVer,
            topVer,
            threadId,
            lockVer,
            null,
            timeout,
            /*reenter*/false,
            inTx(),
            implicitSingle(),
            false
        );

        if (c == null && timeout < 0) {
            if (log.isDebugEnabled())
                log.debug("Failed to acquire lock with negative timeout: " + entry);

            onFailed(false);

            return null;
        }

        synchronized (this) {
            entries.add(c == null || c.reentry() ? null : entry);

            if (c != null && !c.reentry())
                pendingLocks.add(entry.key());
        }

        // Double check if the future has already timed out.
        if (timedOut) {
            entry.removeLock(lockVer);

            return null;
        }

        return c;
    }

    /**
     * Undoes all locks.
     *
     * @param dist If {@code true}, then remove locks from remote nodes as well.
     */
    private void undoLocks(boolean dist) {
        // Transactions will undo during rollback.
        Collection<GridDhtCacheEntry> entriesCp = entriesCopy();

        if (dist && tx == null) {
            cctx.dhtTx().removeLocks(nearNodeId, lockVer, F.viewReadOnly(entriesCp,
                new C1<GridDhtCacheEntry, KeyCacheObject>() {
                    @Override public KeyCacheObject apply(GridDhtCacheEntry e) {
                        return e.key();
                    }
                }), false);
        }
        else {
            if (tx != null) {
                if (tx.setRollbackOnly()) {
                    if (log.isDebugEnabled())
                        log.debug("Marked transaction as rollback only because locks could not be acquired: " + tx);
                }
                else if (log.isDebugEnabled())
                    log.debug("Transaction was not marked rollback-only while locks were not acquired: " + tx);
            }

            for (GridCacheEntryEx e : entriesCp) {
                try {
                    e.removeLock(lockVer);
                }
                catch (GridCacheEntryRemovedException ignored) {
                    while (true) {
                        try {
                            e = cctx.cache().peekEx(e.key());

                            if (e != null)
                                e.removeLock(lockVer);

                            break;
                        }
                        catch (GridCacheEntryRemovedException ignore) {
                            if (log.isDebugEnabled())
                                log.debug("Attempted to remove lock on removed entry (will retry) [ver=" +
                                    lockVer + ", entry=" + e + ']');
                        }
                    }
                }
            }
        }
    }

    /**
     *
     * @param dist {@code True} if need to distribute lock release.
     */
    private void onFailed(boolean dist) {
        undoLocks(dist);

        onComplete(false, false, true);
    }

    /**
     * @param nodeId Left node ID
     * @return {@code True} if node was in the list.
     */
    @SuppressWarnings({"ThrowableInstanceNeverThrown"})
    @Override public boolean onNodeLeft(UUID nodeId) {
        boolean found = false;

        for (IgniteInternalFuture<?> fut : futures()) {
            MiniFuture f = (MiniFuture)fut;

            if (f.node().id().equals(nodeId)) {
                f.onResult();

                found = true;
            }
        }

        return found;
    }

    /**
     * @param nodeId Sender.
     * @param res Result.
     */
    void onResult(UUID nodeId, GridDhtLockResponse res) {
        if (!isDone()) {
            MiniFuture mini = miniFuture(res.miniId());

            if (mini != null) {
                assert mini.node().id().equals(nodeId);

                mini.onResult(res);

                return;
            }

            U.warn(msgLog, "DHT lock fut, failed to find mini future [txId=" + nearLockVer +
                ", dhtTxId=" + lockVer +
                ", inTx=" + inTx() +
                ", node=" + nodeId +
                ", res=" + res +
                ", fut=" + this + ']');
        }
    }

    /**
     * Finds pending mini future by the given mini ID.
     *
     * @param miniId Mini ID to find.
     * @return Mini future.
     */
    @SuppressWarnings("ForLoopReplaceableByForEach")
    private MiniFuture miniFuture(IgniteUuid miniId) {
        // We iterate directly over the futs collection here to avoid copy.
        synchronized (this) {
            int size = futuresCountNoLock();

            // Avoid iterator creation.
            for (int i = 0; i < size; i++) {
                MiniFuture mini = (MiniFuture) future(i);

                if (mini.futureId().equals(miniId)) {
                    if (!mini.isDone())
                        return mini;
                    else
                        return null;
                }
            }
        }

        return null;
    }

    /**
     * Sets all local locks as ready. After local locks are acquired, lock requests will be sent to remote nodes.
     * Thus, no reordering will occur for remote locks as they are added after local locks are acquired.
     */
    private void readyLocks() {
        if (log.isDebugEnabled())
            log.debug("Marking local locks as ready for DHT lock future: " + this);

        for (int i = 0; i < entries.size(); i++) {
            while (true) {
                GridDistributedCacheEntry entry = entries.get(i);

                if (entry == null)
                    break; // While.

                try {
                    CacheLockCandidates owners = entry.readyLock(lockVer);

                    if (timeout < 0) {
                        if (owners == null || !owners.hasCandidate(lockVer)) {
                            // We did not send any requests yet.
                            onFailed(false);

                            return;
                        }
                    }

                    if (log.isDebugEnabled()) {
                        log.debug("Current lock owners [entry=" + entry +
                            ", owners=" + owners +
                            ", fut=" + this + ']');
                    }

                    break; // Inner while loop.
                }
                // Possible in concurrent cases, when owner is changed after locks
                // have been released or cancelled.
                catch (GridCacheEntryRemovedException ignored) {
                    if (log.isDebugEnabled())
                        log.debug("Failed to ready lock because entry was removed (will renew).");

                    entries.set(i, (GridDhtCacheEntry)cctx.cache().entryEx(entry.key(), topVer));
                }
            }
        }
    }

    /**
     * @param t Error.
     */
    public void onError(Throwable t) {
        synchronized (this) {
            if (err != null)
                return;

            err = t;
        }

        onComplete(false, false, true);
    }

    /**
     * @param cached Entry to check.
     * @return {@code True} if filter passed.
     */
    private boolean filter(GridCacheEntryEx cached) {
        try {
            if (!cctx.isAll(cached, filter)) {
                if (log.isDebugEnabled())
                    log.debug("Filter didn't pass for entry (will fail lock): " + cached);

                onFailed(true);

                return false;
            }

            return true;
        }
        catch (IgniteCheckedException e) {
            onError(e);

            return false;
        }
    }

    /**
     * Callback for whenever entry lock ownership changes.
     *
     * @param entry Entry whose lock ownership changed.
     */
    @Override public boolean onOwnerChanged(GridCacheEntryEx entry, GridCacheMvccCandidate owner) {
        if (isDone() || (inTx() && (tx.remainingTime() == -1 || tx.isRollbackOnly())))
            return false; // Check other futures.

        if (log.isDebugEnabled())
            log.debug("Received onOwnerChanged() callback [entry=" + entry + ", owner=" + owner + "]");

        if (owner != null && owner.version().equals(lockVer)) {
            boolean isEmpty;

            synchronized (this) {
                if (!pendingLocks.remove(entry.key()))
                    return false;

                isEmpty = pendingLocks.isEmpty();
            }

            if (isEmpty)
                map(entries());

            return true;
        }

        return false;
    }

    /**
     * @return {@code True} if locks have been acquired.
     */
    private synchronized boolean checkLocks() {
        return pendingLocks.isEmpty();
    }

    /** {@inheritDoc} */
    @Override public boolean cancel() {
        if (onCancelled())
            onComplete(false, false, true);

        return isCancelled();
    }

    /** {@inheritDoc} */
    @Override public boolean onDone(@Nullable Boolean success, @Nullable Throwable err) {
        // Protect against NPE.
        if (success == null) {
            assert err != null;

            success = false;
        }

        assert err == null || !success;
        assert !success || (initialized() && !hasPending()) : "Invalid done callback [success=" + success +
            ", fut=" + this + ']';

        if (log.isDebugEnabled())
            log.debug("Received onDone(..) callback [success=" + success + ", err=" + err + ", fut=" + this + ']');

        // If locks were not acquired yet, delay completion.
        if (isDone() || (err == null && success && !checkLocks()))
            return false;

        synchronized (this) {
            if (this.err == null)
                this.err = err;
        }

        return onComplete(success, err instanceof NodeStoppingException, true);
    }

    /**
     * Completeness callback.
     *
     * @param success {@code True} if lock was acquired.
     * @param stopping {@code True} if node is stopping.
     * @param unlock {@code True} if locks should be released.
     * @return {@code True} if complete by this operation.
     */
    private synchronized boolean onComplete(boolean success, boolean stopping, boolean unlock) {
        if (log.isDebugEnabled())
            log.debug("Received onComplete(..) callback [success=" + success + ", fut=" + this + ']');

        if (!success && !stopping && unlock)
            undoLocks(true);

        boolean set = false;

        if (tx != null) {
            cctx.tm().txContext(tx);

            set = cctx.tm().setTxTopologyHint(tx.topologyVersionSnapshot());

            if (success)
                tx.clearLockFuture(this);
        }

        try {
            if (err == null && !stopping)
                loadMissingFromStore();
        }
        finally {
            if (set)
                cctx.tm().setTxTopologyHint(null);
        }

        if (super.onDone(success, err)) {
            if (log.isDebugEnabled())
                log.debug("Completing future: " + this);

            // Clean up.
            cctx.mvcc().removeVersionedFuture(this);

            if (timeoutObj != null)
                cctx.time().removeTimeoutObject(timeoutObj);

            return true;
        }

        return false;
    }

    /**
     *
     */
    public void map() {
        if (F.isEmpty(entries)) {
            onComplete(true, false, true);

            return;
        }

        readyLocks();

        if (timeout > 0 && !isDone()) { // Prevent memory leak if future is completed by call to readyLocks.
            timeoutObj = new LockTimeoutObject();

            cctx.time().addTimeoutObject(timeoutObj);
        }
    }

    /**
     *
     * @return {@code True} if future is done.
     */
    private boolean checkDone() {
        if (isDone()) {
            if (log.isDebugEnabled())
                log.debug("Mapping won't proceed because future is done: " + this);

            return true;
        }

        return false;
    }

    /**
     * @param entries Entries.
     */
    private void map(Iterable<GridDhtCacheEntry> entries) {
        synchronized (this) {
            if (mapped)
                return;

            mapped = true;
        }

        try {
            if (log.isDebugEnabled())
                log.debug("Mapping entry for DHT lock future: " + this);

            // Assign keys to primary nodes.
            for (GridDhtCacheEntry entry : entries) {
                try {
                    while (true) {
                        try {
                            cctx.dhtMap(
                                nearNodeId,
                                topVer,
                                entry,
                                tx == null ? lockVer : null,
                                log,
                                dhtMap,
                                null);

                            GridCacheMvccCandidate cand = entry.candidate(lockVer);

                            // Possible in case of lock cancellation.
                            if (cand == null) {
                                onFailed(false);

                                // Will mark initialized in finally block.
                                return;
                            }

                            break;
                        }
                        catch (GridCacheEntryRemovedException ignore) {
                            if (log.isDebugEnabled())
                                log.debug("Got removed entry when mapping DHT lock future (will retry): " + entry);

                            entry = cctx.dht().entryExx(entry.key(), topVer);
                        }
                    }
                }
                catch (GridDhtInvalidPartitionException e) {
                    assert false : "DHT lock should never get invalid partition [err=" + e + ", fut=" + this + ']';
                }
            }

            if (checkDone())
                return;

            if (log.isDebugEnabled())
                log.debug("Mapped DHT lock future [dhtMap=" + F.nodeIds(dhtMap.keySet()) + ", dhtLockFut=" + this + ']');

            long timeout = inTx() ? tx.remainingTime() : this.timeout;

            synchronized (this) { // Prevents entry removal on concurrent rollback.
                if (checkDone())
                    return;

                // Create mini futures.
                for (Map.Entry<ClusterNode, List<GridDhtCacheEntry>> mapped : dhtMap.entrySet()) {
                    ClusterNode n = mapped.getKey();

                    List<GridDhtCacheEntry> dhtMapping = mapped.getValue();

                    int cnt = F.size(dhtMapping);

                    if (cnt > 0) {
                        assert !n.id().equals(cctx.localNodeId());

                        if (inTx() && tx.remainingTime() == -1)
                            return;

                        MiniFuture fut = new MiniFuture(n, dhtMapping);

                        GridDhtLockRequest req = new GridDhtLockRequest(
                            cctx.cacheId(),
                            nearNodeId,
                            inTx() ? tx.nearXidVersion() : null,
                            threadId,
                            futId,
                            fut.futureId(),
                            lockVer,
                            topVer,
                            inTx(),
                            read,
                            isolation(),
                            isInvalidate(),
                            timeout,
                            cnt,
                            0,
                            inTx() ? tx.size() : cnt,
                            inTx() ? tx.subjectId() : null,
                            inTx() ? tx.taskNameHash() : 0,
                            read ? accessTtl : -1L,
                            skipStore,
                            cctx.store().configured(),
                            keepBinary,
                            cctx.deploymentEnabled());

                        try {
                            for (ListIterator<GridDhtCacheEntry> it = dhtMapping.listIterator(); it.hasNext(); ) {
                                GridDhtCacheEntry e = it.next();

                                boolean needVal = false;

                                try {
                                    // Must unswap entry so that isNewLocked returns correct value.
                                    e.unswap(false);

                                    needVal = e.isNewLocked();

                                    if (needVal) {
                                        List<ClusterNode> owners = cctx.topology().owners(e.partition(),
                                            tx != null ? tx.topologyVersion() : cctx.affinity().affinityTopologyVersion());

                                        // Do not preload if local node is partition owner.
                                        if (owners.contains(cctx.localNode()))
                                            needVal = false;
                                    }

                                    // Skip entry if it is not new and is not present in updated mapping.
                                    if (tx != null && !needVal)
                                        continue;

                                    boolean invalidateRdr = e.readerId(n.id()) != null;

                                    req.addDhtKey(e.key(), invalidateRdr, cctx);

                                    if (needVal) {
                                        // Mark last added key as needed to be preloaded.
                                        req.markLastKeyForPreload();

                                        if (tx != null) {
                                            IgniteTxEntry txEntry = tx.entry(e.txKey());

                                            // NOOP entries will be sent to backups on prepare step.
                                            if (txEntry.op() == GridCacheOperation.READ)
                                                txEntry.op(GridCacheOperation.NOOP);
                                        }
                                    }

                                    GridCacheMvccCandidate added = e.candidate(lockVer);

                                    assert added != null;
                                    assert added.dhtLocal();

                                    if (added.ownerVersion() != null)
                                        req.owned(e.key(), added.ownerVersion());
                                }
                                catch (GridCacheEntryRemovedException ex) {
                                    assert false : "Entry cannot become obsolete when DHT local candidate is added " +
                                        "[e=" + e + ", ex=" + ex + ']';
                                }
                            }

                            if (!F.isEmpty(req.keys())) {
                                if (tx != null)
                                    tx.addLockTransactionNode(n);

                                add(fut); // Append new future.

                                cctx.io().send(n, req, cctx.ioPolicy());

                                if (msgLog.isDebugEnabled()) {
                                    msgLog.debug("DHT lock fut, sent request [txId=" + nearLockVer +
                                        ", dhtTxId=" + lockVer +
                                        ", inTx=" + inTx() +
                                        ", nodeId=" + n.id() + ']');
                                }
                            }
                        }
                        catch (IgniteCheckedException e) {
                            // Fail the whole thing.
                            if (e instanceof ClusterTopologyCheckedException)
                                fut.onResult();
                            else {
                                if (msgLog.isDebugEnabled()) {
                                    msgLog.debug("DHT lock fut, failed to send request [txId=" + nearLockVer +
                                        ", dhtTxId=" + lockVer +
                                        ", inTx=" + inTx() +
                                        ", node=" + n.id() +
                                        ", err=" + e + ']');
                                }

                                fut.onResult(e);
                            }
                        }
                    }
                }
            }
        }
        finally {
            markInitialized();
        }
    }

    /** {@inheritDoc} */
    @Override public int hashCode() {
        return futId.hashCode();
    }

    /** {@inheritDoc} */
    @Override public String toString() {
        Collection<String> futs = F.viewReadOnly(futures(), new C1<IgniteInternalFuture<?>, String>() {
            @Override public String apply(IgniteInternalFuture<?> f) {
                MiniFuture m = (MiniFuture)f;

                return "[node=" + m.node().id() + ", loc=" + m.node().isLocal() + ", done=" + f.isDone() + "]";
            }
        });

        Collection<KeyCacheObject> locks;

        synchronized (this) {
            locks = new HashSet<>(pendingLocks);
        }

        return S.toString(GridDhtLockFuture.class, this,
            "innerFuts", futs,
            "pendingLocks", locks,
            "super", super.toString());
    }

    /**
     *
     */
    private void loadMissingFromStore() {
        if (!skipStore && (read || cctx.loadPreviousValue()) && cctx.readThrough() && (needReturnVal || read)) {
            final Map<KeyCacheObject, GridDhtCacheEntry> loadMap = new LinkedHashMap<>();

            final GridCacheVersion ver = version();

            for (GridDhtCacheEntry entry : entries) {
                try {
                    entry.unswap(false);

                    if (!entry.hasValue())
                        loadMap.put(entry.key(), entry);
                }
                catch (GridCacheEntryRemovedException e) {
                    assert false : "Should not get removed exception while holding lock on entry " +
                        "[entry=" + entry + ", e=" + e + ']';
                }
                catch (IgniteCheckedException e) {
                    onDone(e);

                    return;
                }
            }

            try {
                cctx.store().loadAll(
                    null,
                    loadMap.keySet(),
                    new CI2<KeyCacheObject, Object>() {
                        @Override public void apply(KeyCacheObject key, Object val) {
                            // No value loaded from store.
                            if (val == null)
                                return;

                            GridDhtCacheEntry entry0 = loadMap.get(key);

                            try {
                                CacheObject val0 = cctx.toCacheObject(val);

                                long ttl = createTtl;
                                long expireTime;

                                if (ttl == CU.TTL_ZERO)
                                    expireTime = CU.expireTimeInPast();
                                else {
                                    if (ttl == CU.TTL_NOT_CHANGED)
                                        ttl = CU.TTL_ETERNAL;

                                    expireTime = CU.toExpireTime(ttl);
                                }

                                entry0.initialValue(val0,
                                    ver,
                                    null,
                                    null,
                                    ttl,
                                    expireTime,
                                    false,
                                    topVer,
                                    GridDrType.DR_LOAD,
                                    true);
                            }
                            catch (GridCacheEntryRemovedException e) {
                                assert false : "Should not get removed exception while holding lock on entry " +
                                    "[entry=" + entry0 + ", e=" + e + ']';
                            }
                            catch (IgniteCheckedException e) {
                                onDone(e);
                            }
                        }
                    });
            }
            catch (IgniteCheckedException e) {
                onDone(e);
            }
        }
    }

    /**
     * Lock request timeout object.
     */
    private class LockTimeoutObject extends GridTimeoutObjectAdapter {
        /**
         * Default constructor.
         */
        LockTimeoutObject() {
            super(timeout);
        }

        /** {@inheritDoc} */
        @SuppressWarnings({"ThrowableInstanceNeverThrown"})
        @Override public void onTimeout() {
            if (log.isDebugEnabled())
                log.debug("Timed out waiting for lock response: " + this);

            synchronized (GridDhtLockFuture.this) {
                timedOut = true;

                // Stop locks and responses processing.
                pendingLocks.clear();

                clear();
            }

            boolean releaseLocks = !(inTx() && cctx.tm().deadlockDetectionEnabled());

            onComplete(false, false, releaseLocks);
        }

        /** {@inheritDoc} */
        @Override public String toString() {
            return S.toString(LockTimeoutObject.class, this);
        }
    }

    /**
     * Mini-future for get operations. Mini-futures are only waiting on a single
     * node as opposed to multiple nodes.
     */
    private class MiniFuture extends GridFutureAdapter<Boolean> {
        /** */
        private final IgniteUuid futId = IgniteUuid.randomUuid();

        /** Node. */
        @GridToStringExclude
        private ClusterNode node;

        /** DHT mapping. */
        @GridToStringInclude
        private List<GridDhtCacheEntry> dhtMapping;

        /**
         * @param node Node.
         * @param dhtMapping Mapping.
         */
        MiniFuture(ClusterNode node, List<GridDhtCacheEntry> dhtMapping) {
            assert node != null;

            this.node = node;
            this.dhtMapping = dhtMapping;
        }

        /**
         * @return Future ID.
         */
        IgniteUuid futureId() {
            return futId;
        }

        /**
         * @return Node ID.
         */
        public ClusterNode node() {
            return node;
        }

        /**
         * @param e Error.
         */
        void onResult(Throwable e) {
            if (log.isDebugEnabled())
                log.debug("Failed to get future result [fut=" + this + ", err=" + e + ']');

            // Fail.
            onDone(e);
        }

        /**
         */
        void onResult() {
            if (msgLog.isDebugEnabled()) {
                msgLog.debug("DHT lock fut, mini future node left [txId=" + nearLockVer +
                    ", dhtTxId=" + lockVer +
                    ", inTx=" + inTx() +
                    ", node=" + node.id() + ']');
            }

            if (tx != null)
                tx.removeMapping(node.id());

            onDone(true);
        }

        /**
         * @param res Result callback.
         */
        void onResult(GridDhtLockResponse res) {
            if (res.error() != null)
                // Fail the whole compound future.
                onError(res.error());
            else {
                Collection<Integer> invalidParts = res.invalidPartitions();

                // Removing mappings for invalid partitions.
                if (!F.isEmpty(invalidParts)) {
                    for (Iterator<GridDhtCacheEntry> it = dhtMapping.iterator(); it.hasNext();) {
                        GridDhtCacheEntry entry = it.next();

                        if (invalidParts.contains(entry.partition())) {
                            it.remove();

                            if (log.isDebugEnabled())
                                log.debug("Removed mapping for entry [nodeId=" + node.id() + ", entry=" + entry +
                                    ", fut=" + GridDhtLockFuture.this + ']');

                            if (tx != null)
                                tx.removeDhtMapping(node.id(), entry);
                            else
                                entry.removeMapping(lockVer, node);
                        }
                    }

                    if (dhtMapping.isEmpty())
                        dhtMap.remove(node);
                }

                boolean replicate = cctx.isDrEnabled();

                boolean rec = cctx.events().isRecordable(EVT_CACHE_REBALANCE_OBJECT_LOADED);

                GridCacheAdapter<?, ?> cache0 = cctx.cache();

                if (cache0.isNear())
                    cache0 = ((GridNearCacheAdapter)cache0).dht();

                synchronized (GridDhtLockFuture.this) { // Prevents entry re-creation on concurrent rollback.
                    if (GridDhtLockFuture.this.checkDone())
                        return;

                    for (GridCacheEntryInfo info : res.preloadEntries()) {
                        try {
<<<<<<< HEAD
                            if (entry.initialValue(info.value(),
                                info.version(),
                                cctx.mvccEnabled() ? ((MvccVersionAware)info).mvccVersion() : null,
                                cctx.mvccEnabled() ? ((MvccUpdateVersionAware)info).newMvccVersion() : null,
                                info.ttl(),
                                info.expireTime(),
                                true,
                                topVer,
                                replicate ? DR_PRELOAD : DR_NONE,
                                false)) {
                                if (rec && !entry.isInternal())
                                    cctx.events().addEvent(entry.partition(), entry.key(), cctx.localNodeId(),
                                        (IgniteUuid)null, null, EVT_CACHE_REBALANCE_OBJECT_LOADED, info.value(), true, null,
                                        false, null, null, null, false);
=======
                            GridCacheEntryEx entry = cache0.entryEx(info.key(), topVer);

                            cctx.shared().database().checkpointReadLock();

                            try {
                                if (entry.initialValue(info.value(),
                                    info.version(),
                                    info.ttl(),
                                    info.expireTime(),
                                    true, topVer,
                                    replicate ? DR_PRELOAD : DR_NONE,
                                    false)) {
                                    if (rec && !entry.isInternal())
                                        cctx.events().addEvent(entry.partition(), entry.key(), cctx.localNodeId(),
                                            (IgniteUuid)null, null, EVT_CACHE_REBALANCE_OBJECT_LOADED, info.value(), true, null,
                                            false, null, null, null, false);
                                }
                            }
                            finally {
                                cctx.shared().database().checkpointReadUnlock();
>>>>>>> ebd669e4
                            }
                        }
                        catch (IgniteCheckedException e) {
                            onDone(e);

                            return;
                        }
                        catch (GridCacheEntryRemovedException e) {
                            assert false : "Entry cannot become obsolete when DHT local candidate is added " +
                                "[e=" + e + ", ex=" + e + ']';
                        }
                    }
                }

                // Finish mini future.
                onDone(true);
            }
        }

        /**
         * @param cacheCtx Context.
         * @param keys Keys to evict readers for.
         * @param nodeId Node ID.
         * @param msgId Message ID.
         * @param entries Entries to check.
         */
        @SuppressWarnings({"ForLoopReplaceableByForEach"})
        private void evictReaders(GridCacheContext<?, ?> cacheCtx, Collection<IgniteTxKey> keys, UUID nodeId, long msgId,
            @Nullable List<GridDhtCacheEntry> entries) {
            if (entries == null || keys == null || entries.isEmpty() || keys.isEmpty())
                return;

            for (ListIterator<GridDhtCacheEntry> it = entries.listIterator(); it.hasNext(); ) {
                GridDhtCacheEntry cached = it.next();

                if (keys.contains(cached.txKey())) {
                    while (true) {
                        try {
                            cached.removeReader(nodeId, msgId);

                            if (tx != null)
                                tx.removeNearMapping(nodeId, cached);

                            break;
                        }
                        catch (GridCacheEntryRemovedException ignore) {
                            GridDhtCacheEntry e = cacheCtx.dht().peekExx(cached.key());

                            if (e == null)
                                break;

                            it.set(e);
                        }
                    }
                }
            }
        }

        /** {@inheritDoc} */
        @Override public String toString() {
            return S.toString(MiniFuture.class, this, "nodeId", node.id(), "super", super.toString());
        }
    }
}<|MERGE_RESOLUTION|>--- conflicted
+++ resolved
@@ -1304,22 +1304,6 @@
 
                     for (GridCacheEntryInfo info : res.preloadEntries()) {
                         try {
-<<<<<<< HEAD
-                            if (entry.initialValue(info.value(),
-                                info.version(),
-                                cctx.mvccEnabled() ? ((MvccVersionAware)info).mvccVersion() : null,
-                                cctx.mvccEnabled() ? ((MvccUpdateVersionAware)info).newMvccVersion() : null,
-                                info.ttl(),
-                                info.expireTime(),
-                                true,
-                                topVer,
-                                replicate ? DR_PRELOAD : DR_NONE,
-                                false)) {
-                                if (rec && !entry.isInternal())
-                                    cctx.events().addEvent(entry.partition(), entry.key(), cctx.localNodeId(),
-                                        (IgniteUuid)null, null, EVT_CACHE_REBALANCE_OBJECT_LOADED, info.value(), true, null,
-                                        false, null, null, null, false);
-=======
                             GridCacheEntryEx entry = cache0.entryEx(info.key(), topVer);
 
                             cctx.shared().database().checkpointReadLock();
@@ -1327,9 +1311,12 @@
                             try {
                                 if (entry.initialValue(info.value(),
                                     info.version(),
+                                    cctx.mvccEnabled() ? ((MvccVersionAware)info).mvccVersion() : null,
+                                    cctx.mvccEnabled() ? ((MvccUpdateVersionAware)info).newMvccVersion() : null,
                                     info.ttl(),
                                     info.expireTime(),
-                                    true, topVer,
+                                    true,
+                                    topVer,
                                     replicate ? DR_PRELOAD : DR_NONE,
                                     false)) {
                                     if (rec && !entry.isInternal())
@@ -1340,7 +1327,6 @@
                             }
                             finally {
                                 cctx.shared().database().checkpointReadUnlock();
->>>>>>> ebd669e4
                             }
                         }
                         catch (IgniteCheckedException e) {
