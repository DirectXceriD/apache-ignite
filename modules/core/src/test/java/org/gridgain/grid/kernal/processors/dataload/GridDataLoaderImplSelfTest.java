--- conflicted
+++ resolved
@@ -58,13 +58,9 @@
             GridPortableConfiguration portableCfg = new GridPortableConfiguration();
 
             portableCfg.setTypeConfigurations(Arrays.asList(
-<<<<<<< HEAD
-                new GridPortableTypeConfiguration(TestObject.class.getName())));
-=======
                 new GridPortableTypeConfiguration(TestObject.class.getName()),
                 new GridPortableTypeConfiguration(TestObjectBad.class.getName()))
             );
->>>>>>> 18ebc657
 
             cfg.setPortableConfiguration(portableCfg);
         }
@@ -124,7 +120,6 @@
             G.stopAll(true);
         }
     }
-
 
     /**
      * Data loader should correctly load entries from HashMap in case of grids with more than one node
@@ -235,122 +230,12 @@
         }
     }
 
-
-    /**
-     * Data loader should correctly load entries from HashMap in case of grids with more than one node
-     *  and with GridOptimizedMarshaller that requires serializable.
-     *
-     * @throws Exception If failed.
-     */
-    public void testAddDataFromMap() throws Exception {
-        try {
-            portables = false;
-
-            startGrids(2);
-
-            Grid g0 = grid(0);
-
-            GridMarshaller marsh = g0.configuration().getMarshaller();
-
-            if (marsh instanceof GridOptimizedMarshaller)
-                assertTrue(((GridOptimizedMarshaller)marsh).isRequireSerializable());
-            else
-                fail("Expected GridOptimizedMarshaller, but found: " + marsh.getClass().getName());
-
-            GridDataLoader<Integer, String> dataLdr = g0.dataLoader(null);
-
-            Map<Integer, String> map = U.newHashMap(KEYS_COUNT);
-
-            for (int i = 0; i < KEYS_COUNT; i ++)
-                map.put(i, String.valueOf(i));
-
-            dataLdr.addData(map);
-
-            dataLdr.close(false);
-
-            Random rnd = new Random();
-
-            GridCache<Integer, String> c = g0.cache(null);
-
-            for (int i = 0; i < KEYS_COUNT; i ++) {
-                Integer k = rnd.nextInt(KEYS_COUNT);
-
-                String v = c.get(k);
-
-                assertEquals(k.toString(), v);
-            }
-        }
-        finally {
-            G.stopAll(true);
-        }
-    }
-
     /**
      * Data loader should correctly load portable entries from HashMap in case of grids with more than one node
      *  and with GridOptimizedMarshaller that requires serializable.
      *
      * @throws Exception If failed.
      */
-    public void testAddPortableDataFromMap() throws Exception {
-        try {
-            portables = true;
-
-            startGrids(2);
-
-            Grid g0 = grid(0);
-
-            GridMarshaller marsh = g0.configuration().getMarshaller();
-
-            if (marsh instanceof GridOptimizedMarshaller)
-                assertTrue(((GridOptimizedMarshaller)marsh).isRequireSerializable());
-            else
-                fail("Expected GridOptimizedMarshaller, but found: " + marsh.getClass().getName());
-
-            GridDataLoader<Integer, TestObject> dataLdr = g0.dataLoader(null);
-
-            Map<Integer, TestObject> map = U.newHashMap(KEYS_COUNT);
-
-            for (int i = 0; i < KEYS_COUNT; i ++)
-                map.put(i, new TestObject(i));
-
-            dataLdr.addData(map);
-
-            dataLdr.close(false);
-
-            Random rnd = new Random();
-
-            GridCache<Integer, TestObject> c = g0.cache(null);
-
-            for (int i = 0; i < 100; i ++) {
-                Integer k = rnd.nextInt(KEYS_COUNT);
-
-                TestObject v = c.get(k);
-
-                assertEquals(k, v.val());
-            }
-
-            GridCacheProjection<Integer, TestObject> c2 = c.keepPortable();
-
-            for (int i = 0; i < 100; i ++) {
-                Integer k = rnd.nextInt(KEYS_COUNT);
-
-                TestObject v = c2.get(k);
-
-                assertEquals(k, v.val());
-            }
-
-        }
-        finally {
-            G.stopAll(true);
-        }
-    }
-
-    /**
-     * Data loader should correctly load portable entries from HashMap in case of grids with more than one node
-     *  and with GridOptimizedMarshaller that requires serializable.
-     *
-     * @throws Exception If failed.
-     */
     public void testAddNonPortable() throws Exception {
         try {
             portables = true;
@@ -437,8 +322,6 @@
             val = reader.readInt("val");
         }
     }
-<<<<<<< HEAD
-=======
 
     private static class TestObjectBad implements Serializable {
         /** */
@@ -471,5 +354,4 @@
             return obj instanceof TestObjectBad && ((TestObjectBad)obj).val == val;
         }
     }
->>>>>>> 18ebc657
 }