/* @java.file.header */

/*  _________        _____ __________________        _____
 *  __  ____/___________(_)______  /__  ____/______ ____(_)_______
 *  _  / __  __  ___/__  / _  __  / _  / __  _  __ `/__  / __  __ \
 *  / /_/ /  _  /    _  /  / /_/ /  / /_/ /  / /_/ / _  /  _  / / /
 *  \____/   /_/     /_/   \_,__/   \____/   \__,_/  /_/   /_/ /_/
 */

package org.gridgain.grid.kernal.processors.cache.distributed.near;

import org.apache.ignite.*;
import org.apache.ignite.cluster.*;
import org.apache.ignite.configuration.*;
import org.apache.ignite.transactions.*;
import org.gridgain.grid.cache.*;
import org.gridgain.grid.cache.affinity.*;
import org.gridgain.grid.cache.eviction.fifo.*;
import org.gridgain.grid.kernal.processors.cache.*;
import org.gridgain.grid.kernal.processors.cache.distributed.dht.*;
import org.apache.ignite.spi.discovery.tcp.*;
import org.apache.ignite.spi.discovery.tcp.ipfinder.*;
import org.apache.ignite.spi.discovery.tcp.ipfinder.vm.*;
import org.gridgain.grid.util.typedef.*;

import javax.cache.expiry.*;
import java.util.concurrent.*;

import static org.gridgain.grid.cache.GridCacheMode.*;
import static org.apache.ignite.transactions.IgniteTxIsolation.*;
import static org.apache.ignite.transactions.IgniteTxConcurrency.*;
import static org.gridgain.grid.cache.GridCacheWriteSynchronizationMode.*;

/**
 * Tests for partitioned cache automatic eviction.
 */
public class GridCachePartitionedEvictionSelfTest extends GridCacheAbstractSelfTest {
    /** */
    private static final boolean TEST_INFO = true;

    /** */
    private static final int GRID_CNT = 2;

    /** */
    private static final int EVICT_CACHE_SIZE = 1;

    /** */
    private static final int KEY_CNT = 100;

    /** */
    private TcpDiscoveryIpFinder ipFinder = new TcpDiscoveryVmIpFinder(true);

    /** {@inheritDoc} */
    @Override protected int gridCount() {
        return GRID_CNT;
    }

    /** {@inheritDoc} */
    @Override protected IgniteConfiguration getConfiguration(String gridName) throws Exception {
        IgniteConfiguration c = super.getConfiguration(gridName);

        c.getTransactionsConfiguration().setTxSerializableEnabled(true);

        TcpDiscoverySpi spi = new TcpDiscoverySpi();

        spi.setIpFinder(ipFinder);

        c.setDiscoverySpi(spi);

        GridCacheConfiguration cc = defaultCacheConfiguration();

        cc.setCacheMode(PARTITIONED);
        cc.setWriteSynchronizationMode(FULL_SYNC);
        cc.setEvictionPolicy(new GridCacheFifoEvictionPolicy(EVICT_CACHE_SIZE));
        cc.setNearEvictionPolicy(new GridCacheFifoEvictionPolicy(EVICT_CACHE_SIZE));
        cc.setSwapEnabled(false);

        // We set 1 backup explicitly.
        cc.setBackups(1);

        c.setCacheConfiguration(cc);

        return c;
    }

    /**
     * @param node Node.
     * @return Cache.
     */
    private IgniteCache<String, Integer> cache(ClusterNode node) {
        return G.ignite(node.id()).jcache(null);
    }

    /**
     * JUnit.
     *
     * @throws Exception If failed.
     */
    public void testEvictionTxPessimisticReadCommitted() throws Exception {
        doTestEviction(PESSIMISTIC, READ_COMMITTED);
    }

    /**
     * JUnit.
     *
     * @throws Exception If failed.
     */
    public void testEvictionTxPessimisticRepeatableRead() throws Exception {
        doTestEviction(PESSIMISTIC, REPEATABLE_READ);
    }

    /**
     * JUnit.
     *
     * @throws Exception If failed.
     */
    public void testEvictionTxPessimisticSerializable() throws Exception {
        doTestEviction(PESSIMISTIC, SERIALIZABLE);
    }

    /**
     * JUnit.
     *
     * @throws Exception If failed.
     */
    public void testEvictionTxOptimisticReadCommitted() throws Exception {
        doTestEviction(OPTIMISTIC, READ_COMMITTED);
    }

    /**
     * JUnit.
     *
     * @throws Exception If failed.
     */
    public void testEvictionTxOptimisticRepeatableRead() throws Exception {
        doTestEviction(OPTIMISTIC, REPEATABLE_READ);
    }

    /**
     * JUnit.
     *
     * @throws Exception If failed.
     */
    public void testEvictionTxOptimisticSerializable() throws Exception {
        doTestEviction(OPTIMISTIC, SERIALIZABLE);
    }

    /**
     * @throws Exception If failed.
     * @param concurrency Tx concurrency.
     * @param isolation Tx isolation.
     */
    private void doTestEviction(IgniteTxConcurrency concurrency, IgniteTxIsolation isolation)
        throws Exception {
        assert concurrency != null;
        assert isolation != null;

        // This condition should be "true", otherwise the test doesn't make sense.
        assert KEY_CNT >= EVICT_CACHE_SIZE;

        GridDhtCacheAdapter<String, Integer> dht0 = dht(cache(0));
        GridDhtCacheAdapter<String, Integer> dht1 = dht(cache(1));

        GridCacheAffinity<String> aff = dht0.affinity();

        TouchedExpiryPolicy plc = new TouchedExpiryPolicy(new Duration(TimeUnit.MILLISECONDS, 10));

        for (int kv = 0; kv < KEY_CNT; kv++) {
            String key = String.valueOf(kv);

            ClusterNode node = aff.mapKeyToNode(key);

<<<<<<< HEAD
            IgniteCache<String, Integer> c = cache(node);
=======
            try (IgniteTx tx = c.txStart(concurrency, isolation)) {
                assert c.get(key) == null;
>>>>>>> f7118cea

            IgniteTransactions txs = G.ignite(node.id()).transactions();

            try (GridCacheTx tx = txs.txStart(concurrency, isolation)) {
                assert c.get(key) == null;

                c.withExpiryPolicy(plc).put(key, 1);

                assertEquals(Integer.valueOf(kv), c.get(key));

                tx.commit();
            }
        }

        if (TEST_INFO) {
            info("Printing keys in dht0...");

            for (String key : dht0.keySet())
                info("[key=" + key + ", primary=" +
                    F.eqNodes(grid(0).localNode(), aff.mapKeyToNode(key)) + ']');

            info("Printing keys in dht1...");

            for (String key : dht1.keySet())
                info("[key=" + key + ", primary=" +
                    F.eqNodes(grid(1).localNode(), aff.mapKeyToNode(key)) + ']');
        }

        assertEquals(EVICT_CACHE_SIZE, dht0.size());
        assertEquals(EVICT_CACHE_SIZE, dht1.size());

        assertEquals(0, near(cache(0)).nearSize());
        assertEquals(0, near(cache(1)).nearSize());
    }
}<|MERGE_RESOLUTION|>--- conflicted
+++ resolved
@@ -170,16 +170,11 @@
 
             ClusterNode node = aff.mapKeyToNode(key);
 
-<<<<<<< HEAD
             IgniteCache<String, Integer> c = cache(node);
-=======
-            try (IgniteTx tx = c.txStart(concurrency, isolation)) {
-                assert c.get(key) == null;
->>>>>>> f7118cea
 
             IgniteTransactions txs = G.ignite(node.id()).transactions();
 
-            try (GridCacheTx tx = txs.txStart(concurrency, isolation)) {
+            try (IgniteTx tx = txs.txStart(concurrency, isolation)) {
                 assert c.get(key) == null;
 
                 c.withExpiryPolicy(plc).put(key, 1);
