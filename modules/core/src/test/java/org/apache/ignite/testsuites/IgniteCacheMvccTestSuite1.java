--- conflicted
+++ resolved
@@ -117,14 +117,7 @@
 /**
  * Test suite.
  */
-<<<<<<< HEAD
-
-@RunWith(Suite.class)
-@Suite.SuiteClasses({})
-//@RunWith(IgniteCacheMvccTestSuite1.DynamicSuite.class)
-=======
 @RunWith(DynamicSuite.class)
->>>>>>> efc6b965
 public class IgniteCacheMvccTestSuite1 {
     /**
      * @return IgniteCache test suite.
