--- conflicted
+++ resolved
@@ -1673,14 +1673,9 @@
      * @param igniteInstanceName Ignite instance name.
      * @return {@code True} if the name of the grid indicates that it was the first started (on this JVM).
      */
-<<<<<<< HEAD
     protected boolean isFirstGrid(String igniteInstanceName) {
         return igniteInstanceName != null && igniteInstanceName.startsWith(getTestIgniteInstanceName()) &&
             "0".equals(igniteInstanceName.substring(getTestIgniteInstanceName().length()));
-=======
-    protected boolean isFirstGrid(String gridName) {
-        return gridName.startsWith(getTestGridName()) && "0".equals(gridName.substring(getTestGridName().length()));
->>>>>>> f2482927
     }
 
     /**
