--- conflicted
+++ resolved
@@ -152,13 +152,7 @@
         suite.addTestSuite(ServiceThreadPoolSelfTest.class);
         suite.addTestSuite(GridServiceProcessorBatchDeploySelfTest.class);
         suite.addTestSuite(GridServiceDeploymentCompoundFutureSelfTest.class);
-<<<<<<< HEAD
-=======
-        suite.addTestSuite(ServiceDeploymentOnActivationTest.class);
-        suite.addTestSuite(ServiceDeploymentOutsideBaselineTest.class);
         suite.addTestSuite(SystemCacheNotConfiguredTest.class);
->>>>>>> 6ce01c14
-
         suite.addTestSuite(IgniteServiceDeploymentClassLoadingDefaultMarshallerTest.class);
         suite.addTestSuite(IgniteServiceDeploymentClassLoadingJdkMarshallerTest.class);
         suite.addTestSuite(IgniteServiceDeployment2ClassLoadersDefaultMarshallerTest.class);
