/*
 * Licensed to the Apache Software Foundation (ASF) under one or more
 * contributor license agreements.  See the NOTICE file distributed with
 * this work for additional information regarding copyright ownership.
 * The ASF licenses this file to You under the Apache License, Version 2.0
 * (the "License"); you may not use this file except in compliance with
 * the License.  You may obtain a copy of the License at
 *
 *      http://www.apache.org/licenses/LICENSE-2.0
 *
 * Unless required by applicable law or agreed to in writing, software
 * distributed under the License is distributed on an "AS IS" BASIS,
 * WITHOUT WARRANTIES OR CONDITIONS OF ANY KIND, either express or implied.
 * See the License for the specific language governing permissions and
 * limitations under the License.
 */

package org.apache.ignite.internal.processors.cache.persistence.db.wal;

import java.io.File;
import java.io.IOException;
import java.nio.file.FileVisitResult;
import java.nio.file.Path;
import java.nio.file.SimpleFileVisitor;
import java.nio.file.attribute.BasicFileAttributes;
import org.apache.ignite.Ignite;
import org.apache.ignite.IgniteCheckedException;
import org.apache.ignite.IgniteDataStreamer;
import org.apache.ignite.configuration.DataRegionConfiguration;
import org.apache.ignite.configuration.DataStorageConfiguration;
import org.apache.ignite.configuration.IgniteConfiguration;
import org.apache.ignite.internal.IgniteEx;
import org.apache.ignite.internal.pagemem.wal.IgniteWriteAheadLogManager;
import org.apache.ignite.internal.pagemem.wal.WALIterator;
import org.apache.ignite.internal.processors.cache.GridCacheSharedContext;
import org.apache.ignite.internal.processors.cache.WalStateManager.WALDisableContext;
import org.apache.ignite.internal.processors.cache.mvcc.txlog.TxLog;
import org.apache.ignite.internal.processors.cache.persistence.GridCacheDatabaseSharedManager;
import org.apache.ignite.internal.processors.cache.persistence.file.FilePageStoreManager;
import org.apache.ignite.internal.processors.cache.persistence.filename.PdsFoldersResolver;
import org.apache.ignite.testframework.junits.common.GridCommonAbstractTest;
import org.junit.Assert;
import org.junit.Assume;
import org.junit.Test;
import org.junit.runner.RunWith;
import org.junit.runners.JUnit4;

import static java.nio.file.FileVisitResult.CONTINUE;
import static java.nio.file.Files.walkFileTree;
import static org.apache.ignite.internal.processors.cache.persistence.GridCacheDatabaseSharedManager.CP_FILE_NAME_PATTERN;
import static org.apache.ignite.internal.processors.cache.persistence.file.FilePageStoreManager.INDEX_FILE_NAME;
import static org.apache.ignite.internal.processors.cache.persistence.file.FilePageStoreManager.META_STORAGE_NAME;
import static org.apache.ignite.internal.processors.cache.persistence.file.FilePageStoreManager.PART_FILE_PREFIX;
import static org.apache.ignite.internal.processors.cache.persistence.wal.FileWriteAheadLogManager.WAL_NAME_PATTERN;
import static org.apache.ignite.internal.processors.cache.persistence.wal.FileWriteAheadLogManager.WAL_TEMP_NAME_PATTERN;
import static org.apache.ignite.testframework.GridTestUtils.setFieldValue;

/***
 *
 */
@RunWith(JUnit4.class)
public class IgniteNodeStoppedDuringDisableWALTest extends GridCommonAbstractTest {
    /** {@inheritDoc} */
    @Override protected IgniteConfiguration getConfiguration(String name) throws Exception {
        IgniteConfiguration cfg = super.getConfiguration(name);

        cfg.setDataStorageConfiguration(
            new DataStorageConfiguration()
                .setDefaultDataRegionConfiguration(
                    new DataRegionConfiguration()
                        .setPersistenceEnabled(true)
                )
        );

        cfg.setAutoActivationEnabled(false);

        cfg.setCacheConfiguration(defaultCacheConfiguration());

        return cfg;
    }

    /** {@inheritDoc} */
    @Override protected void beforeTest() throws Exception {
        super.beforeTest();

        cleanPersistenceDir();
    }

    /**
     * Test checks that after WAL is globally disabled and node is stopped, persistent store is cleaned properly after node restart.
     *
     * @throws Exception If failed.
     */
    @Test
    public void test() throws Exception {
<<<<<<< HEAD
=======
        Assume.assumeFalse("https://issues.apache.org/jira/browse/IGNITE-10421", MvccFeatureChecker.forcedMvcc());

>>>>>>> 0d8a7c0b
        for (NodeStopPoint nodeStopPoint : NodeStopPoint.values()) {
            testStopNodeWithDisableWAL(nodeStopPoint);

            stopAllGrids();

            cleanPersistenceDir();
        }
    }

    /**
     * @param nodeStopPoint Stop point.
     * @throws Exception If failed.
     */
    private void testStopNodeWithDisableWAL(NodeStopPoint nodeStopPoint) throws Exception {
        log.info("Start test crash " + nodeStopPoint);

        IgniteEx ig0 = startGrid(0);

        GridCacheSharedContext<Object, Object> sharedContext = ig0.context().cache().context();

        GridCacheDatabaseSharedManager dbMgr = (GridCacheDatabaseSharedManager)sharedContext.database();
        IgniteWriteAheadLogManager WALmgr = sharedContext.wal();

        WALDisableContext walDisableContext = new WALDisableContext(dbMgr, sharedContext.pageStore(), log) {
            @Override protected void writeMetaStoreDisableWALFlag() throws IgniteCheckedException {
                if (nodeStopPoint == NodeStopPoint.BEFORE_WRITE_KEY_TO_META_STORE)
                    failNode(nodeStopPoint);

                super.writeMetaStoreDisableWALFlag();

                if (nodeStopPoint == NodeStopPoint.AFTER_WRITE_KEY_TO_META_STORE)
                    failNode(nodeStopPoint);
            }

            @Override protected void removeMetaStoreDisableWALFlag() throws IgniteCheckedException {
                if (nodeStopPoint == NodeStopPoint.AFTER_CHECKPOINT_AFTER_ENABLE_WAL)
                    failNode(nodeStopPoint);

                super.removeMetaStoreDisableWALFlag();

                if (nodeStopPoint == NodeStopPoint.AFTER_REMOVE_KEY_TO_META_STORE)
                    failNode(nodeStopPoint);
            }

            @Override protected void disableWAL(boolean disable) throws IgniteCheckedException {
                if (disable) {
                    if (nodeStopPoint == NodeStopPoint.AFTER_CHECKPOINT_BEFORE_DISABLE_WAL)
                        failNode(nodeStopPoint);

                    super.disableWAL(disable);

                    if (nodeStopPoint == NodeStopPoint.AFTER_DISABLE_WAL)
                        failNode(nodeStopPoint);

                }
                else {
                    super.disableWAL(disable);

                    if (nodeStopPoint == NodeStopPoint.AFTER_ENABLE_WAL)
                        failNode(nodeStopPoint);
                }
            }
        };

        setFieldValue(sharedContext.walState(), "walDisableContext", walDisableContext);

        setFieldValue(WALmgr, "walDisableContext", walDisableContext);

        ig0.context().internalSubscriptionProcessor().registerMetastorageListener(walDisableContext);

        ig0.cluster().active(true);

        try (IgniteDataStreamer<Integer, Integer> st = ig0.dataStreamer(DEFAULT_CACHE_NAME)) {
            st.allowOverwrite(true);

            for (int i = 0; i < 10_000; i++)
                st.addData(i, -i);
        }

        boolean fail = false;

        try (WALIterator it = sharedContext.wal().replay(null)) {
            dbMgr.applyUpdatesOnRecovery(it, (ptr, rec) -> true, (entry) -> true);
        }
        catch (IgniteCheckedException e) {
            if (nodeStopPoint.needCleanUp)
                fail = true;
        }

        Assert.assertEquals(nodeStopPoint.needCleanUp, fail);

        Ignite ig1 = startGrid(0);

        String msg = nodeStopPoint.toString();

        int pageSize = ig1.configuration().getDataStorageConfiguration().getPageSize();

        if (nodeStopPoint.needCleanUp) {
            PdsFoldersResolver foldersResolver = ((IgniteEx)ig1).context().pdsFolderResolver();

            File root = foldersResolver.resolveFolders().persistentStoreRootPath();

            walkFileTree(root.toPath(), new SimpleFileVisitor<Path>() {
                @Override public FileVisitResult visitFile(Path path, BasicFileAttributes attrs) throws IOException {
                    String name = path.toFile().getName();

                    String filePath = path.toString();

                    String parentDirName = path.toFile().getParentFile().getName();

                    if (parentDirName.equals(META_STORAGE_NAME) || parentDirName.equals(TxLog.TX_LOG_CACHE_NAME))
                        return CONTINUE;

                    if (WAL_NAME_PATTERN.matcher(name).matches() || WAL_TEMP_NAME_PATTERN.matcher(name).matches())
                        return CONTINUE;

                    boolean failed = false;

                    if (name.endsWith(FilePageStoreManager.TMP_SUFFIX))
                        failed = true;

                    if (CP_FILE_NAME_PATTERN.matcher(name).matches())
                        failed = true;

                    if (name.startsWith(PART_FILE_PREFIX) && path.toFile().length() > pageSize)
                        failed = true;

                    if (name.startsWith(INDEX_FILE_NAME) && path.toFile().length() > pageSize)
                        failed = true;

                    if (failed)
                        fail(msg + " " + filePath + " " + path.toFile().length());

                    return CONTINUE;
                }
            });
        }
    }

    /**
     * @param nodeStopPoint Stop point.
     * @throws IgniteCheckedException Always throws exception.
     */
    private void failNode(NodeStopPoint nodeStopPoint) throws IgniteCheckedException {
        stopGrid(0, true);

        throw new IgniteCheckedException(nodeStopPoint.toString());
    }

    /**
     * Crash point.
     */
    private enum NodeStopPoint {
        BEFORE_WRITE_KEY_TO_META_STORE(false),
        AFTER_WRITE_KEY_TO_META_STORE(true),
        AFTER_CHECKPOINT_BEFORE_DISABLE_WAL(true),
        AFTER_DISABLE_WAL(true),
        AFTER_ENABLE_WAL(true),
        AFTER_CHECKPOINT_AFTER_ENABLE_WAL(true),
        AFTER_REMOVE_KEY_TO_META_STORE(false);

        /** Clean up flag. */
        private final boolean needCleanUp;

        NodeStopPoint(boolean up) {
            needCleanUp = up;
        }
    }
}<|MERGE_RESOLUTION|>--- conflicted
+++ resolved
@@ -93,11 +93,6 @@
      */
     @Test
     public void test() throws Exception {
-<<<<<<< HEAD
-=======
-        Assume.assumeFalse("https://issues.apache.org/jira/browse/IGNITE-10421", MvccFeatureChecker.forcedMvcc());
-
->>>>>>> 0d8a7c0b
         for (NodeStopPoint nodeStopPoint : NodeStopPoint.values()) {
             testStopNodeWithDisableWAL(nodeStopPoint);
 
