--- conflicted
+++ resolved
@@ -75,52 +75,7 @@
     /**
      * @throws Exception If failed.
      */
-<<<<<<< HEAD
-    public void testTermination() throws Exception {
-        fail("https://issues.apache.org/jira/browse/IGNITE-9744");
-
-        Ignite ignite = ignite(0);
-
-        ignite.cluster().active(true);
-
-        WorkersRegistry registry = ((IgniteKernal)ignite).context().workersRegistry();
-
-        Collection<String> threadNames = new ArrayList<>(registry.names());
-
-        int cnt = 0;
-
-        for (String threadName : threadNames) {
-            log.info("Worker termination: " + threadName);
-
-            hndLatch = new CountDownLatch(1);
-
-            GridWorker w = registry.worker(threadName);
-
-            Thread t = w.runner();
-
-            t.interrupt();
-
-            assertTrue(hndLatch.await(3, TimeUnit.SECONDS));
-
-            log.info("Worker is terminated: " + threadName);
-
-            cnt++;
-        }
-
-        assertEquals(threadNames.size(), cnt);
-    }
-
-    /**
-     * @throws Exception If failed.
-     */
     public void testSyntheticWorkerTermination() throws Exception {
-        fail("https://issues.apache.org/jira/browse/IGNITE-9744");
-
-        hndLatch = new CountDownLatch(1);
-
-=======
-    public void testSyntheticWorkerTermination() throws Exception {
->>>>>>> a6d0bd4b
         IgniteEx ignite = grid(0);
 
         WorkersRegistry registry = ignite.context().workersRegistry();
