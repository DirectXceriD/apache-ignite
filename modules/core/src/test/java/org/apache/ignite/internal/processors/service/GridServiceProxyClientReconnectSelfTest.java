/*
 * Licensed to the Apache Software Foundation (ASF) under one or more
 * contributor license agreements.  See the NOTICE file distributed with
 * this work for additional information regarding copyright ownership.
 * The ASF licenses this file to You under the Apache License, Version 2.0
 * (the "License"); you may not use this file except in compliance with
 * the License.  You may obtain a copy of the License at
 *
 *      http://www.apache.org/licenses/LICENSE-2.0
 *
 * Unless required by applicable law or agreed to in writing, software
 * distributed under the License is distributed on an "AS IS" BASIS,
 * WITHOUT WARRANTIES OR CONDITIONS OF ANY KIND, either express or implied.
 * See the License for the specific language governing permissions and
 * limitations under the License.
 */

package org.apache.ignite.internal.processors.service;

import java.util.concurrent.CountDownLatch;
import java.util.concurrent.TimeUnit;
import org.apache.ignite.Ignite;
import org.apache.ignite.configuration.IgniteConfiguration;
import org.apache.ignite.events.Event;
import org.apache.ignite.events.EventType;
import org.apache.ignite.lang.IgnitePredicate;
import org.apache.ignite.services.Service;
import org.apache.ignite.services.ServiceContext;
import org.apache.ignite.testframework.junits.common.GridCommonAbstractTest;
import org.junit.Test;
import org.junit.runner.RunWith;
import org.junit.runners.JUnit4;

/**
 * Service proxy test with client reconnect.
 */
@RunWith(JUnit4.class)
public class GridServiceProxyClientReconnectSelfTest extends GridCommonAbstractTest {
    /** {@inheritDoc} */
    @Override protected IgniteConfiguration getConfiguration(String igniteInstanceName) throws Exception {
        IgniteConfiguration cfg = super.getConfiguration(igniteInstanceName);

<<<<<<< HEAD
        cfg.setDiscoverySpi(new TcpDiscoverySpi().setIpFinder(IP_FINDER));

        final boolean client = igniteInstanceName.contains("client");

        if (client)
            cfg.setClientMode(true).setFailureDetectionTimeout(1000);
=======
        cfg.setClientMode(igniteInstanceName.contains("client"));
>>>>>>> 2b23d46f

        return cfg;
    }

    /** {@inheritDoc} */
    @Override protected void afterTest() throws Exception {
        stopAllGrids();
    }

    /**
     * @throws Exception If failed.
     */
    @Test
    public void testClientReconnect() throws Exception {
        startGrid("server");

        Ignite client = startGrid("client");

        client.services().deployClusterSingleton("my-service", new MyServiceImpl());

        MyService proxy = client.services().serviceProxy("my-service", MyService.class, false);

        assertEquals(42, proxy.hello());

        final CountDownLatch latch = new CountDownLatch(1);

        client.events().localListen(new IgnitePredicate<Event>() {
            @Override public boolean apply(Event event) {
                latch.countDown();

                return true;
            }
        }, EventType.EVT_CLIENT_NODE_RECONNECTED);

        stopGrid("server");

        startGrid("server");

        assertTrue(latch.await(10, TimeUnit.SECONDS));

        client.services().deployClusterSingleton("my-service", new MyServiceImpl());

        assertEquals(42, proxy.hello());
    }


    /**
     * @throws Exception If failed.
     */
    @Test
    public void testClientReconnectLongServiceInit() throws Exception {
        startGrid("server");

        Ignite client = startGrid("client");

        client.services().deployClusterSingleton("my-service", new MyLongInitServiceImpl());

        MyService proxy = client.services().serviceProxy("my-service", MyService.class, false);

        assertEquals(9001, proxy.hello());

        final CountDownLatch latch = new CountDownLatch(1);

        client.events().localListen(new IgnitePredicate<Event>() {
            @Override public boolean apply(Event event) {
                latch.countDown();

                return true;
            }
        }, EventType.EVT_CLIENT_NODE_RECONNECTED);

        stopGrid("server");

        startGrid("server");

        assertTrue(latch.await(10, TimeUnit.SECONDS));

        client.services().deployClusterSingleton("my-service", new MyLongInitServiceImpl());

        assertEquals(9001, proxy.hello());
    }

    /**
     */
    private interface MyService extends Service {
        /**
         * @return Response.
         */
        public int hello();
    }

    /**
     */
    private static class MyServiceImpl implements MyService {
        /** {@inheritDoc} */
        @Override public int hello() {
            return 42;
        }

        /** {@inheritDoc} */
        @Override public void cancel(ServiceContext ctx) {
            // No-op.
        }

        /** {@inheritDoc} */
        @Override public void init(ServiceContext ctx) throws Exception {
            // No-op.
        }

        /** {@inheritDoc} */
        @Override public void execute(ServiceContext ctx) throws Exception {
            // No-op.
        }
    }

    /**
     */
    private static class MyLongInitServiceImpl implements MyService {
        /** {@inheritDoc} */
        @Override public int hello() {
            return 9001;
        }

        /** {@inheritDoc} */
        @Override public void cancel(ServiceContext ctx) {
            // No-op.
        }

        /** {@inheritDoc} */
        @Override public void init(ServiceContext ctx) throws Exception {
            Thread.sleep(5_000);
        }

        /** {@inheritDoc} */
        @Override public void execute(ServiceContext ctx) throws Exception {
            // No-op.
        }
    }
}<|MERGE_RESOLUTION|>--- conflicted
+++ resolved
@@ -40,16 +40,12 @@
     @Override protected IgniteConfiguration getConfiguration(String igniteInstanceName) throws Exception {
         IgniteConfiguration cfg = super.getConfiguration(igniteInstanceName);
 
-<<<<<<< HEAD
-        cfg.setDiscoverySpi(new TcpDiscoverySpi().setIpFinder(IP_FINDER));
+        cfg.setClientMode(igniteInstanceName.contains("client"));
 
         final boolean client = igniteInstanceName.contains("client");
 
         if (client)
             cfg.setClientMode(true).setFailureDetectionTimeout(1000);
-=======
-        cfg.setClientMode(igniteInstanceName.contains("client"));
->>>>>>> 2b23d46f
 
         return cfg;
     }
