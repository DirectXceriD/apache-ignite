/*
 * Licensed to the Apache Software Foundation (ASF) under one or more
 * contributor license agreements.  See the NOTICE file distributed with
 * this work for additional information regarding copyright ownership.
 * The ASF licenses this file to You under the Apache License, Version 2.0
 * (the "License"); you may not use this file except in compliance with
 * the License.  You may obtain a copy of the License at
 *
 *      http://www.apache.org/licenses/LICENSE-2.0
 *
 * Unless required by applicable law or agreed to in writing, software
 * distributed under the License is distributed on an "AS IS" BASIS,
 * WITHOUT WARRANTIES OR CONDITIONS OF ANY KIND, either express or implied.
 * See the License for the specific language governing permissions and
 * limitations under the License.
 */

package org.apache.ignite.internal.processors.cache.eviction.paged;

import java.util.Random;
import org.apache.ignite.IgniteCache;
import org.apache.ignite.IgniteCheckedException;
import org.apache.ignite.cache.CacheAtomicityMode;
import org.apache.ignite.cache.CacheMode;
import org.apache.ignite.cache.CacheWriteSynchronizationMode;
import org.apache.ignite.configuration.CacheConfiguration;
import org.apache.ignite.configuration.DataPageEvictionMode;
import org.apache.ignite.configuration.IgniteConfiguration;
import org.apache.ignite.internal.IgniteEx;
import org.apache.ignite.internal.processors.cache.persistence.tree.reuse.ReuseList;
import org.junit.Ignore;
import org.junit.Test;
import org.junit.runner.RunWith;
import org.junit.runners.JUnit4;

/**
 *
 */
@RunWith(JUnit4.class)
public class PageEvictionPagesRecyclingAndReusingTest extends PageEvictionAbstractTest {
    /** Test timeout. */
    private static final long TEST_TIMEOUT = 10 * 60 * 1000;

    /** Number of small entries. */
    private static final int SMALL_ENTRIES = ENTRIES * 10;

    /** {@inheritDoc} */
    @Override protected IgniteConfiguration getConfiguration(String gridName) throws Exception {
        return setEvictionMode(DataPageEvictionMode.RANDOM_LRU, super.getConfiguration(gridName));
    }

    /** {@inheritDoc} */
    @Override protected void afterTest() throws Exception {
        stopAllGrids();
    }

    /** {@inheritDoc} */
    @Override protected long getTestTimeout() {
        return TEST_TIMEOUT;
    }

    /**
     * @throws Exception If failed.
     */
    @Test
    public void testPagesRecyclingAndReusingAtomicReplicated() throws Exception {
        testPagesRecyclingAndReusing(CacheAtomicityMode.ATOMIC, CacheMode.REPLICATED);
    }

    /**
     * @throws Exception If failed.
     */
    @Test
    public void testPagesRecyclingAndReusingAtomicLocal() throws Exception {
        testPagesRecyclingAndReusing(CacheAtomicityMode.ATOMIC, CacheMode.LOCAL);
    }

    /**
     * @throws Exception If failed.
     */
    @Test
    public void testPagesRecyclingAndReusingTxReplicated() throws Exception {
        testPagesRecyclingAndReusing(CacheAtomicityMode.TRANSACTIONAL, CacheMode.REPLICATED);
    }

    /**
     * @throws Exception If failed.
     */
    @Test
    public void testPagesRecyclingAndReusingTxLocal() throws Exception {
        testPagesRecyclingAndReusing(CacheAtomicityMode.TRANSACTIONAL, CacheMode.LOCAL);
    }

    /**
     * @throws Exception If failed.
     */
    @Ignore("https://issues.apache.org/jira/browse/IGNITE-10448")
    @Test
    public void testPagesRecyclingAndReusingMvccTxPartitioned() throws Exception {
<<<<<<< HEAD
        fail("https://issues.apache.org/jira/browse/IGNITE-10738");

=======
>>>>>>> 4415b1eb
        testPagesRecyclingAndReusing(CacheAtomicityMode.TRANSACTIONAL_SNAPSHOT, CacheMode.PARTITIONED);
    }


    /**
     * @throws Exception If failed.
     */
    @Ignore("https://issues.apache.org/jira/browse/IGNITE-10448")
    @Test
    public void testPagesRecyclingAndReusingMvccTxReplicated() throws Exception {
<<<<<<< HEAD
        fail("https://issues.apache.org/jira/browse/IGNITE-10738");

=======
>>>>>>> 4415b1eb
        testPagesRecyclingAndReusing(CacheAtomicityMode.TRANSACTIONAL_SNAPSHOT, CacheMode.REPLICATED);
    }

    /**
     * @throws Exception If failed.
     */
    @Ignore("https://issues.apache.org/jira/browse/IGNITE-7956,https://issues.apache.org/jira/browse/IGNITE-9530")
    @Test
    public void testPagesRecyclingAndReusingMvccTxLocal() throws Exception {
        testPagesRecyclingAndReusing(CacheAtomicityMode.TRANSACTIONAL_SNAPSHOT, CacheMode.LOCAL);
    }

    /**
     * @param atomicityMode Atomicity mode.
     * @param cacheMode Cache mode.
     */
    private void testPagesRecyclingAndReusing(CacheAtomicityMode atomicityMode, CacheMode cacheMode) throws Exception {
        IgniteEx ignite = startGrid(0);

        CacheConfiguration<Object, Object> cfg = cacheConfig("evict-fair", null, cacheMode, atomicityMode,
            CacheWriteSynchronizationMode.PRIMARY_SYNC);

        IgniteCache<Object, Object> cache = ignite(0).getOrCreateCache(cfg);

        ReuseList reuseList = ignite.context().cache().context().database().reuseList(null);

        putRemoveCycles(cache, reuseList);

        long recycledPagesCnt1 = reuseList.recycledPagesCount();

        putRemoveCycles(cache, reuseList);

        long recycledPagesCnt2 = reuseList.recycledPagesCount();

        assert recycledPagesCnt1 == recycledPagesCnt2 : "Possible recycled pages leak!";
    }

    /**
     * @param cache Cache.
     * @param reuseList Reuse list.
     */
    private void putRemoveCycles(IgniteCache<Object, Object> cache, ReuseList reuseList) throws IgniteCheckedException {
        for (int i = 1; i <= ENTRIES; i++) {
            cache.put(i, new TestObject(PAGE_SIZE / 4 - 50));

            if (i % (ENTRIES / 10) == 0)
                System.out.println(">>> Entries put: " + i);
        }

        System.out.println("### Recycled pages count: " + reuseList.recycledPagesCount());

        for (int i = 1; i <= ENTRIES; i++) {
            cache.remove(i);

            if (i % (ENTRIES / 10) == 0)
                System.out.println(">>> Entries removed: " + i);
        }

        System.out.println("### Recycled pages count: " + reuseList.recycledPagesCount());

        Random rnd = new Random();

        for (int i = 1; i <= SMALL_ENTRIES; i++) {
            cache.put(i, rnd.nextInt());

            if (i % (SMALL_ENTRIES / 10) == 0)
                System.out.println(">>> Small entries put: " + i);
        }

        System.out.println("### Recycled pages count: " + reuseList.recycledPagesCount());

        for (int i = 1; i <= SMALL_ENTRIES; i++) {
            cache.remove(i);

            if (i % (SMALL_ENTRIES / 10) == 0)
                System.out.println(">>> Small entries removed: " + i);
        }

        System.out.println("### Recycled pages count: " + reuseList.recycledPagesCount());
    }
}<|MERGE_RESOLUTION|>--- conflicted
+++ resolved
@@ -94,14 +94,9 @@
     /**
      * @throws Exception If failed.
      */
-    @Ignore("https://issues.apache.org/jira/browse/IGNITE-10448")
+    @Ignore("https://issues.apache.org/jira/browse/IGNITE-10738")
     @Test
     public void testPagesRecyclingAndReusingMvccTxPartitioned() throws Exception {
-<<<<<<< HEAD
-        fail("https://issues.apache.org/jira/browse/IGNITE-10738");
-
-=======
->>>>>>> 4415b1eb
         testPagesRecyclingAndReusing(CacheAtomicityMode.TRANSACTIONAL_SNAPSHOT, CacheMode.PARTITIONED);
     }
 
@@ -109,14 +104,9 @@
     /**
      * @throws Exception If failed.
      */
-    @Ignore("https://issues.apache.org/jira/browse/IGNITE-10448")
+    @Ignore("https://issues.apache.org/jira/browse/IGNITE-10738")
     @Test
     public void testPagesRecyclingAndReusingMvccTxReplicated() throws Exception {
-<<<<<<< HEAD
-        fail("https://issues.apache.org/jira/browse/IGNITE-10738");
-
-=======
->>>>>>> 4415b1eb
         testPagesRecyclingAndReusing(CacheAtomicityMode.TRANSACTIONAL_SNAPSHOT, CacheMode.REPLICATED);
     }
 
