/*
 * Licensed to the Apache Software Foundation (ASF) under one or more
 * contributor license agreements.  See the NOTICE file distributed with
 * this work for additional information regarding copyright ownership.
 * The ASF licenses this file to You under the Apache License, Version 2.0
 * (the "License"); you may not use this file except in compliance with
 * the License.  You may obtain a copy of the License at
 *
 *      http://www.apache.org/licenses/LICENSE-2.0
 *
 * Unless required by applicable law or agreed to in writing, software
 * distributed under the License is distributed on an "AS IS" BASIS,
 * WITHOUT WARRANTIES OR CONDITIONS OF ANY KIND, either express or implied.
 * See the License for the specific language governing permissions and
 * limitations under the License.
 */

package org.apache.ignite.testframework.junits.common;

import java.io.File;
import java.util.ArrayList;
import java.util.Collection;
import java.util.Collections;
import java.util.HashSet;
import java.util.Iterator;
import java.util.List;
import java.util.Map;
import java.util.Set;
import java.util.concurrent.Callable;
import java.util.concurrent.CountDownLatch;
import java.util.concurrent.atomic.AtomicInteger;
import java.util.concurrent.atomic.AtomicReference;
import javax.cache.Cache;
import javax.cache.CacheException;
import javax.cache.integration.CompletionListener;
import javax.net.ssl.HostnameVerifier;
import javax.net.ssl.HttpsURLConnection;
import javax.net.ssl.SSLSession;
import org.apache.ignite.Ignite;
import org.apache.ignite.IgniteCache;
import org.apache.ignite.IgniteCheckedException;
import org.apache.ignite.IgniteCompute;
import org.apache.ignite.IgniteEvents;
import org.apache.ignite.IgniteException;
import org.apache.ignite.IgniteMessaging;
import org.apache.ignite.Ignition;
import org.apache.ignite.cache.CacheAtomicWriteOrderMode;
import org.apache.ignite.cache.CacheAtomicityMode;
import org.apache.ignite.cache.CachePeekMode;
import org.apache.ignite.cache.affinity.Affinity;
import org.apache.ignite.cache.affinity.AffinityFunction;
import org.apache.ignite.cache.query.SqlFieldsQuery;
import org.apache.ignite.cluster.ClusterGroup;
import org.apache.ignite.cluster.ClusterNode;
import org.apache.ignite.cluster.ClusterTopologyException;
import org.apache.ignite.compute.ComputeTask;
import org.apache.ignite.compute.ComputeTaskFuture;
import org.apache.ignite.configuration.CacheConfiguration;
import org.apache.ignite.configuration.IgniteConfiguration;
import org.apache.ignite.events.Event;
import org.apache.ignite.internal.GridKernalContext;
import org.apache.ignite.internal.IgniteKernal;
import org.apache.ignite.internal.processors.affinity.AffinityTopologyVersion;
import org.apache.ignite.internal.processors.cache.GridCacheAdapter;
import org.apache.ignite.internal.processors.cache.GridCacheExplicitLockSpan;
import org.apache.ignite.internal.processors.cache.GridCacheFuture;
import org.apache.ignite.internal.processors.cache.GridCacheSharedContext;
import org.apache.ignite.internal.processors.cache.IgniteCacheProxy;
import org.apache.ignite.internal.processors.cache.distributed.dht.GridDhtCacheAdapter;
import org.apache.ignite.internal.processors.cache.distributed.dht.GridDhtLocalPartition;
import org.apache.ignite.internal.processors.cache.distributed.dht.GridDhtPartitionState;
import org.apache.ignite.internal.processors.cache.distributed.dht.GridDhtPartitionTopology;
import org.apache.ignite.internal.processors.cache.distributed.dht.GridDhtTopologyFuture;
import org.apache.ignite.internal.processors.cache.distributed.dht.colocated.GridDhtColocatedCache;
import org.apache.ignite.internal.processors.cache.distributed.dht.preloader.GridDhtPartitionMap2;
import org.apache.ignite.internal.processors.cache.distributed.near.GridNearCacheAdapter;
import org.apache.ignite.internal.processors.cache.local.GridLocalCache;
import org.apache.ignite.internal.processors.cache.transactions.IgniteInternalTx;
import org.apache.ignite.internal.util.IgniteUtils;
import org.apache.ignite.internal.util.typedef.F;
import org.apache.ignite.internal.util.typedef.G;
import org.apache.ignite.internal.util.typedef.PA;
import org.apache.ignite.internal.util.typedef.internal.LT;
import org.apache.ignite.internal.util.typedef.internal.U;
import org.apache.ignite.lang.IgniteFuture;
import org.apache.ignite.lang.IgnitePredicate;
import org.apache.ignite.testframework.GridTestUtils;
import org.apache.ignite.testframework.junits.GridAbstractTest;
import org.apache.ignite.transactions.Transaction;
import org.apache.ignite.transactions.TransactionConcurrency;
import org.apache.ignite.transactions.TransactionIsolation;
import org.apache.ignite.transactions.TransactionRollbackException;
import org.jetbrains.annotations.Nullable;

import static org.apache.ignite.cache.CacheMode.LOCAL;
import static org.apache.ignite.cache.CacheMode.PARTITIONED;
import static org.apache.ignite.cache.CacheRebalanceMode.NONE;
import static org.apache.ignite.internal.processors.cache.GridCacheUtils.isNearEnabled;
import static org.apache.ignite.transactions.TransactionConcurrency.PESSIMISTIC;
import static org.apache.ignite.transactions.TransactionIsolation.REPEATABLE_READ;

/**
 * Super class for all common tests.
 */
public abstract class GridCommonAbstractTest extends GridAbstractTest {
    /** Cache peek modes array that consist of only ONHEAP mode. */
    protected static final CachePeekMode[] ONHEAP_PEEK_MODES = new CachePeekMode[] {CachePeekMode.ONHEAP};

    /**
     * @param startGrid If {@code true}, then grid node will be auto-started.
     */
    protected GridCommonAbstractTest(boolean startGrid) {
        super(startGrid);
    }

    /** */
    protected GridCommonAbstractTest() {
        super(false);
    }

    /**
     * @param idx Grid index.
     * @return Cache.
     */
    protected <K, V> IgniteCache<K, V> jcache(int idx) {
        return grid(idx).cache(null);
    }

    /**
     * Get or create instance of cache specified by K,V types;
     * new instance of cache is created for each pair of types key and value
     *
     * @param clsK Key class.
     * @param clsV Value class.
     *
     * @return cache instance
     */
    protected <K, V> IgniteCache<K, V> jcache(CacheConfiguration ccfg, Class<K> clsK, Class<V> clsV) {
        return jcache(grid(), ccfg, clsK, clsV);
    }

    /**
     * Get or create instance of cache specified by K,V types;
     * new instance of cache is created for each pair of types key and value
     *
     * @param ig Ignite.
     * @param ccfg Cache configuration.
     * @param clsK Key class.
     * @param clsV Value class.
     *
     * @return cache instance
     */
    protected <K, V> IgniteCache<K, V> jcache(Ignite ig, CacheConfiguration ccfg, Class<K> clsK, Class<V> clsV) {
        return jcache(ig, ccfg, clsK.getSimpleName() + "-" + clsV.getSimpleName(), clsK, clsV);
    }

    /**
     * Get or create instance of cache specified by K,V types;
     * new instance of cache is created for each pair of types key and value
     *
     * @param ig Ignite.
     * @param ccfg Cache configuration.
     * @param name Cache name.
     * @param clsK Key class.
     * @param clsV Value class.
     *
     * @return cache instance
     */
    @SuppressWarnings("unchecked")
    protected <K, V> IgniteCache<K, V> jcache(Ignite ig,
        CacheConfiguration ccfg,
        String name,
        Class<K> clsK,
        Class<V> clsV) {
        CacheConfiguration<K, V> cc = new CacheConfiguration<>(ccfg);
        cc.setName(name);
        cc.setIndexedTypes(clsK, clsV);

        return ig.getOrCreateCache(cc);
    }

    /**
     * Get or create instance of cache specified by K,V types;
     * new instance of cache is created
     *
     * @param ig Ignite.
     * @param ccfg Cache configuration.
     * @param name Cache name.
     *
     * @return cache instance
     */
    @SuppressWarnings("unchecked")
    protected <K, V> IgniteCache<K, V> jcache(Ignite ig,
        CacheConfiguration ccfg,
        String name) {
        CacheConfiguration<K, V> cc = new CacheConfiguration<>(ccfg);
        cc.setName(name);

        return ig.getOrCreateCache(cc);
    }

    /**
     * @param idx Grid index.
     * @param name Cache name.
     * @return Cache.
     */
    protected <K, V> IgniteCache<K, V> jcache(int idx, String name) {
        return grid(idx).cache(name);
    }

    /**
     * @param idx Grid index.
     * @return Cache.
     */
    protected <K, V> GridCacheAdapter<K, V> internalCache(int idx) {
        return ((IgniteKernal)grid(idx)).internalCache(null);
    }

    /**
     * @param idx Grid index.
     * @param name Cache name.
     * @return Cache.
     */
    protected <K, V> GridCacheAdapter<K, V> internalCache(int idx, String name) {
        return ((IgniteKernal)grid(idx)).internalCache(name);
    }

    /**
     * @param ignite Grid.
     * @param name Cache name.
     * @return Cache.
     */
    protected <K, V> GridCacheAdapter<K, V> internalCache(Ignite ignite, String name) {
        return ((IgniteKernal)ignite).internalCache(name);
    }

    /**
     * @param cache Cache.
     * @return Cache.
     */
    protected static <K, V> GridCacheAdapter<K, V> internalCache0(IgniteCache<K, V> cache) {
        if (isMultiJvmObject(cache))
            throw new UnsupportedOperationException("Operation can't be supported automatically for multi jvm " +
                "(send closure instead).");

        return ((IgniteKernal)cache.unwrap(Ignite.class)).internalCache(cache.getName());
    }

    /**
     * @param cache Cache.
     * @return Cache.
     */
    protected <K, V> GridCacheAdapter<K, V> internalCache(IgniteCache<K, V> cache) {
        return internalCache0(cache);
    }

    /**
     * @return Cache.
     */
    protected <K, V> IgniteCache<K, V> jcache() {
        return grid().cache(null);
    }

    /**
     * @param cache Cache.
     * @return Cache.
     */
    @SuppressWarnings("TypeMayBeWeakened")
    protected <K> Set<K> keySet(IgniteCache<K, ?> cache) {
        Set<K> res = new HashSet<>();

        for (Cache.Entry<K, ?> entry : cache)
            res.add(entry.getKey());

        return res;
    }

    /**
     * @return Cache.
     */
    protected <K, V> GridLocalCache<K, V> local() {
        return (GridLocalCache<K, V>)((IgniteKernal)grid()).<K, V>internalCache();
    }

    /**
     * @param cache Cache.
     * @return DHT cache.
     */
    protected static <K, V> GridDhtCacheAdapter<K, V> dht(IgniteCache<K,V> cache) {
        return nearEnabled(cache) ? near(cache).dht() :
            ((IgniteKernal)cache.unwrap(Ignite.class)).<K, V>internalCache(cache.getName()).context().dht();
    }

    /**
     * @return DHT cache.
     */
    protected <K, V> GridDhtCacheAdapter<K, V> dht() {
        return this.<K, V>near().dht();
    }

    /**
     * @param idx Grid index.
     * @return DHT cache.
     */
    protected <K, V> GridDhtCacheAdapter<K, V> dht(int idx) {
        return this.<K, V>near(idx).dht();
    }

    /**
     * @param idx Grid index.
     * @param cache Cache name.
     * @return DHT cache.
     */
    protected <K, V> GridDhtCacheAdapter<K, V> dht(int idx, String cache) {
        return this.<K, V>near(idx, cache).dht();
    }

    /**
     * @param idx Grid index.
     * @param cache Cache name.
     * @return Colocated cache.
     */
    protected <K, V> GridDhtColocatedCache<K, V> colocated(int idx, String cache) {
        return (GridDhtColocatedCache<K, V>)((IgniteKernal)grid(idx)).internalCache(cache);
    }

    /**
     * @param cache Cache.
     * @return {@code True} if near cache is enabled.
     */
    private static <K, V> boolean nearEnabled(GridCacheAdapter<K, V> cache) {
        return isNearEnabled(cache.configuration());
    }

    /**
     * @param cache Cache.
     * @return {@code True} if near cache is enabled.
     */
    protected static <K, V> boolean nearEnabled(final IgniteCache<K,V> cache) {
        CacheConfiguration cfg = GridAbstractTest.executeOnLocalOrRemoteJvm(cache,
            new TestCacheCallable<K, V, CacheConfiguration>() {
                private static final long serialVersionUID = 0L;

                @Override public CacheConfiguration call(Ignite ignite, IgniteCache<K, V> cache) throws Exception {
                    return ((IgniteKernal)ignite).<K, V>internalCache(cache.getName()).context().config();
                }
            });

        return isNearEnabled(cfg);
    }

    /**
     * @param cache Cache.
     * @return Near cache.
     */
    private static <K, V> GridNearCacheAdapter<K, V> near(GridCacheAdapter<K, V> cache) {
        return cache.context().near();
    }

    /**
     * @param cache Cache.
     * @return Near cache.
     */
    protected static <K, V> GridNearCacheAdapter<K, V> near(IgniteCache<K,V> cache) {
        return ((IgniteKernal)cache.unwrap(Ignite.class)).<K, V>internalCache(cache.getName()).context().near();
    }

    /**
     * @param cache Cache.
     * @return Colocated cache.
     */
    protected static <K, V> GridDhtColocatedCache<K, V> colocated(IgniteCache<K,V> cache) {
        return ((IgniteKernal)cache.unwrap(Ignite.class)).<K, V>internalCache(cache.getName()).context().colocated();
    }

    /**
     * @param cache Cache.
     * @param keys Keys.
     * @param replaceExistingValues Replace existing values.
     * @throws Exception If failed.
     */
    @SuppressWarnings("unchecked")
    protected static <K> void loadAll(Cache<K, ?> cache, final Set<K> keys, final boolean replaceExistingValues)
        throws Exception {
        IgniteCache<K, Object> cacheCp = (IgniteCache<K, Object>)cache;

        GridAbstractTest.executeOnLocalOrRemoteJvm(cacheCp, new TestCacheRunnable<K, Object>() {
            private static final long serialVersionUID = -3030833765012500545L;

            @Override public void run(Ignite ignite, IgniteCache<K, Object> cache) throws Exception {
                final AtomicReference<Exception> ex = new AtomicReference<>();

                final CountDownLatch latch = new CountDownLatch(1);

                cache.loadAll(keys, replaceExistingValues, new CompletionListener() {
                    @Override public void onCompletion() {
                        latch.countDown();
                    }

                    @Override public void onException(Exception e) {
                        ex.set(e);

                        latch.countDown();
                    }
                });

                latch.await();

                if (ex.get() != null)
                    throw ex.get();
            }
        });
    }

    /**
     * @param cache Cache.
     * @param key Keys.
     * @param replaceExistingValues Replace existing values.
     * @throws Exception If failed.
     */
    protected static <K> void load(Cache<K, ?> cache, K key, boolean replaceExistingValues) throws Exception {
        loadAll(cache, Collections.singleton(key), replaceExistingValues);
    }

    /**
     * @return Near cache.
     */
    protected <K, V> GridNearCacheAdapter<K, V> near() {
        return ((IgniteKernal)grid()).<K, V>internalCache().context().near();
    }

    /**
     * @param idx Grid index.
     * @return Near cache.
     */
    protected <K, V> GridNearCacheAdapter<K, V> near(int idx) {
        return ((IgniteKernal)grid(idx)).<K, V>internalCache().context().near();
    }

    /**
     * @param idx Grid index.
     * @return Colocated cache.
     */
    protected <K, V> GridDhtColocatedCache<K, V> colocated(int idx) {
        return (GridDhtColocatedCache<K, V>)((IgniteKernal)grid(idx)).<K, V>internalCache();
    }

    /**
     * @param idx Grid index.
     * @param cache Cache name.
     * @return Near cache.
     */
    protected <K, V> GridNearCacheAdapter<K, V> near(int idx, String cache) {
        return ((IgniteKernal)grid(idx)).<K, V>internalCache(cache).context().near();
    }

    /** {@inheritDoc} */
    @Override protected final boolean isJunitFrameworkClass() {
        return true;
    }

    /** {@inheritDoc} */
    @Override protected final void setUp() throws Exception {
        // Disable SSL hostname verifier.
        HttpsURLConnection.setDefaultHostnameVerifier(new HostnameVerifier() {
            @Override public boolean verify(String s, SSLSession sslSes) {
                return true;
            }
        });

        getTestCounters().incrementStarted();

        super.setUp();
    }

    /** {@inheritDoc} */
    @Override protected final void tearDown() throws Exception {
        getTestCounters().incrementStopped();

        super.tearDown();
    }

    /** {@inheritDoc} */
    @Override protected final Ignite startGridsMultiThreaded(int cnt) throws Exception {
        return startGridsMultiThreaded(cnt, true);
    }

    /**
     * @param cnt Count.
     * @param awaitPartMapExchange If we need to await partition map exchange.
     * @return Ignite.
     * @throws Exception If failed.
     */
    protected final Ignite startGridsMultiThreaded(int cnt, boolean awaitPartMapExchange) throws Exception {
        Ignite g = super.startGridsMultiThreaded(cnt);

        if (awaitPartMapExchange)
            awaitPartitionMapExchange();

        return g;
    }

    /**
     * @throws InterruptedException If interrupted.
     */
    @SuppressWarnings("BusyWait")
    protected void awaitPartitionMapExchange() throws InterruptedException {
        awaitPartitionMapExchange(false, false);
    }

    /**
     * @param waitEvicts If {@code true} will wait for evictions finished.
     * @param waitNode2PartUpdate If {@code true} will wait for nodes node2part info update finished.
     * @throws InterruptedException If interrupted.
     */
    @SuppressWarnings("BusyWait")
    protected void awaitPartitionMapExchange(boolean waitEvicts, boolean waitNode2PartUpdate) throws InterruptedException {
        long timeout = 30_000;

        for (Ignite g : G.allGrids()) {
            IgniteKernal g0 = (IgniteKernal)g;

            for (IgniteCacheProxy<?, ?> c : g0.context().cache().jcaches()) {
                CacheConfiguration cfg = c.context().config();

                if (cfg == null)
                    continue;

                if (cfg.getCacheMode() == PARTITIONED &&
                    cfg.getRebalanceMode() != NONE &&
                    g.cluster().nodes().size() > 1) {
                    AffinityFunction aff = cfg.getAffinity();

                    GridDhtCacheAdapter<?, ?> dht = dht(c);

                    GridDhtPartitionTopology top = dht.topology();

                    for (int p = 0; p < aff.partitions(); p++) {
                        long start = 0;

                        for (int i = 0; ; i++) {
                            boolean match = false;

                            AffinityTopologyVersion readyVer = dht.context().shared().exchange().readyAffinityVersion();

                            if (readyVer.topologyVersion() > 0 && c.context().started()) {
                                // Must map on updated version of topology.
                                Collection<ClusterNode> affNodes =
                                    dht.context().affinity().assignment(readyVer).idealAssignment().get(p);

                                int exp = affNodes.size();

                                GridDhtTopologyFuture topFut = top.topologyVersionFuture();

                                Collection<ClusterNode> owners = (topFut != null && topFut.isDone()) ?
                                    top.nodes(p, AffinityTopologyVersion.NONE) : Collections.<ClusterNode>emptyList();

                                int actual = owners.size();

                                GridDhtLocalPartition loc = top.localPartition(p, readyVer, false);

                                if (affNodes.size() != owners.size() || !affNodes.containsAll(owners) ||
                                    (waitEvicts && loc != null && loc.state() != GridDhtPartitionState.OWNING)) {
                                    LT.warn(log(), null, "Waiting for topology map update [" +
                                        "grid=" + g.name() +
                                        ", cache=" + cfg.getName() +
                                        ", cacheId=" + dht.context().cacheId() +
                                        ", topVer=" + top.topologyVersion() +
                                        ", p=" + p +
                                        ", affNodesCnt=" + exp +
                                        ", ownersCnt=" + actual +
                                        ", affNodes=" + F.nodeIds(affNodes) +
                                        ", owners=" + F.nodeIds(owners) +
                                        ", topFut=" + topFut +
                                        ", locNode=" + g.cluster().localNode() + ']');
                                }
                                else
                                    match = true;
                            }
                            else {
                                LT.warn(log(), null, "Waiting for topology map update [" +
                                    "grid=" + g.name() +
                                    ", cache=" + cfg.getName() +
                                    ", cacheId=" + dht.context().cacheId() +
                                    ", topVer=" + top.topologyVersion() +
                                    ", started=" + dht.context().started() +
                                    ", p=" + p +
                                    ", readVer=" + readyVer +
                                    ", locNode=" + g.cluster().localNode() + ']');
                            }

                            if (!match) {
                                if (i == 0)
                                    start = System.currentTimeMillis();

                                if (System.currentTimeMillis() - start > timeout) {
                                    U.dumpThreads(log);

                                    throw new IgniteException("Timeout of waiting for topology map update [" +
                                        "grid=" + g.name() +
                                        ", cache=" + cfg.getName() +
                                        ", cacheId=" + dht.context().cacheId() +
                                        ", topVer=" + top.topologyVersion() +
                                        ", p=" + p +
                                        ", readVer=" + readyVer +
                                        ", locNode=" + g.cluster().localNode() + ']');
                                }

                                Thread.sleep(20); // Busy wait.

                                continue;
                            }

                            if (i > 0)
                                log().warning("Finished waiting for topology map update [grid=" + g.name() +
                                    ", p=" + p + ", duration=" + (System.currentTimeMillis() - start) + "ms]");

                            break;
                        }
                    }

                    if (waitNode2PartUpdate) {
                        long start = System.currentTimeMillis();

                        boolean failed = true;

                        while (failed) {
                            failed = false;

                            for (GridDhtPartitionMap2 pMap : top.partitionMap(true).values()) {
                                if (failed)
                                    break;

                                for (Map.Entry entry : pMap.entrySet()) {
                                    if (System.currentTimeMillis() - start > timeout) {
                                        U.dumpThreads(log);

                                        throw new IgniteException("Timeout of waiting for partition state update [" +
                                            "grid=" + g.name() +
                                            ", cache=" + cfg.getName() +
                                            ", cacheId=" + dht.context().cacheId() +
                                            ", topVer=" + top.topologyVersion() +
                                            ", locNode=" + g.cluster().localNode() + ']');
                                    }

                                    if (entry.getValue() != GridDhtPartitionState.OWNING) {
                                        LT.warn(log(), null,
                                            "Waiting for correct partition state, should be OWNING [state=" +
                                                entry.getValue() + "]");

                                        Thread.sleep(200); // Busy wait.

                                        failed = true;

                                        break;
                                    }
                                }
                            }
                        }
                    }
                }
            }
        }
    }

    /**
     * @param ignite Node.
     */
    public void dumpCacheDebugInfo(Ignite ignite) {
        GridKernalContext ctx = ((IgniteKernal)ignite).context();

        log.error("Cache information update [node=" + ignite.name() +
            ", client=" + ignite.configuration().isClientMode() + ']');

        GridCacheSharedContext cctx = ctx.cache().context();

        log.error("Pending transactions:");

        for (IgniteInternalTx tx : cctx.tm().activeTransactions())
            log.error(">>> " + tx);

        log.error("Pending explicit locks:");

        for (GridCacheExplicitLockSpan lockSpan : cctx.mvcc().activeExplicitLocks())
            log.error(">>> " + lockSpan);

        log.error("Pending cache futures:");

        for (GridCacheFuture<?> fut : cctx.mvcc().activeFutures())
            log.error(">>> " + fut);

        log.error("Pending atomic cache futures:");

        for (GridCacheFuture<?> fut : cctx.mvcc().atomicFutures())
            log.error(">>> " + fut);
    }

    /**
     * @param cache Cache.
     * @return Affinity.
     */
    public static <K> Affinity<K> affinity(IgniteCache<K, ?> cache) {
        return cache.unwrap(Ignite.class).affinity(cache.getName());
    }

    /**
     * @param cache Cache.
     * @return Local node.
     */
    public static ClusterNode localNode(IgniteCache<?, ?> cache) {
        return cache.unwrap(Ignite.class).cluster().localNode();
    }

    /**
     * @param cache Cache.
     * @param cnt Keys count.
     * @param startFrom Start value for keys search.
     * @return Collection of keys for which given cache is primary.
     */
    @SuppressWarnings("unchecked")
    protected List<Integer> primaryKeys(IgniteCache<?, ?> cache, final int cnt, final int startFrom) {
        return findKeys(cache, cnt, startFrom, 0);
    }

    /**
     * @param cache Cache.
     * @param cnt Keys count.
     * @param startFrom Start value for keys search.
     * @return Collection of keys for which given cache is primary.
     */
    @SuppressWarnings("unchecked")
    protected List<Integer> findKeys(IgniteCache<?, ?> cache, final int cnt, final int startFrom, final int type) {
        assert cnt > 0 : cnt;

        final List<Integer> found = new ArrayList<>(cnt);

        final ClusterNode locNode = localNode(cache);

        final Affinity<Integer> aff = (Affinity<Integer>)affinity(cache);

        try {
            GridTestUtils.waitForCondition(new PA() {
                @Override public boolean apply() {
                    for (int i = startFrom; i < startFrom + 100_000; i++) {
                        Integer key = i;

                        boolean ok;

                        if (type == 0)
                            ok = aff.isPrimary(locNode, key);
                        else if (type == 1)
                            ok = aff.isBackup(locNode, key);
                        else if (type == 2)
                            ok = !aff.isPrimaryOrBackup(locNode, key);
                        else {
                            fail();

                            return false;
                        }

                        if (ok) {
                            if (!found.contains(key))
                                found.add(key);

                            if (found.size() == cnt)
                                return true;
                        }
                    }

                    return false;
                }
            }, 5000);
        }
        catch (IgniteCheckedException e) {
            throw new IgniteException(e);
        }

        if (found.size() != cnt)
            throw new IgniteException("Unable to find " + cnt + " requied keys.");

        return found;
    }

    /**
     * @param iterable Iterator
     * @return Set
     */
    protected <K, V> Set<Cache.Entry<K, V>> entrySet(Iterable<Cache.Entry<K, V>> iterable){
        Set<Cache.Entry<K, V>> set = new HashSet<>();

        for (Cache.Entry<K, V> entry : iterable)
            set.add(entry);

        return set;
    }

    /**
     * @param cache Cache.
     * @param cnt Keys count.
     * @return Collection of keys for which given cache is primary.
     */
    protected List<Integer> primaryKeys(IgniteCache<?, ?> cache, int cnt) {
        return primaryKeys(cache, cnt, 1);
    }

    /**
     * @param cache Cache.
     * @param cnt Keys count.
     * @param startFrom Start value for keys search.
     * @return Collection of keys for which given cache is backup.
     */
    @SuppressWarnings("unchecked")
    protected List<Integer> backupKeys(IgniteCache<?, ?> cache, int cnt, int startFrom) {
        return findKeys(cache, cnt, startFrom, 1);
    }

    /**
     * @param cache Cache.
     * @param cnt Keys count.
     * @param startFrom Start value for keys search.
     * @return Collection of keys for which given cache is neither primary nor backup.
     * @throws IgniteCheckedException If failed.
     */
    @SuppressWarnings("unchecked")
    protected List<Integer> nearKeys(IgniteCache<?, ?> cache, int cnt, int startFrom)
        throws IgniteCheckedException {
        return findKeys(cache, cnt, startFrom, 2);
    }

    /**
     * @param cache Cache.
     * @return Collection of keys for which given cache is primary.
     * @throws IgniteCheckedException If failed.
     */
    protected Integer primaryKey(IgniteCache<?, ?> cache)
        throws IgniteCheckedException {
        return primaryKeys(cache, 1, 1).get(0);
    }

    /**
     * @param cache Cache.
     * @return Keys for which given cache is backup.
     * @throws IgniteCheckedException If failed.
     */
    protected Integer backupKey(IgniteCache<?, ?> cache)
        throws IgniteCheckedException {
        return backupKeys(cache, 1, 1).get(0);
    }

    /**
     * @param cache Cache.
     * @return Key for which given cache is neither primary nor backup.
     * @throws IgniteCheckedException If failed.
     */
    protected Integer nearKey(IgniteCache<?, ?> cache)
        throws IgniteCheckedException {
        return nearKeys(cache, 1, 1).get(0);
    }

    /**
     * @param key Key.
     */
    protected <K, V> V dhtPeek(K key) throws IgniteCheckedException {
        return localPeek(this.<K, V>dht(), key);
    }

    /**
     * @param idx Index.
     * @param key Key.
     */
    protected <K, V> V dhtPeek(int idx, K key) throws IgniteCheckedException {
        return localPeek(this.<K, V>dht(idx), key);
    }

    /**
     * @param cache Cache.
     * @param key Key.
     */
    protected <K, V> V nearPeek(IgniteCache<K, V> cache, K key) throws IgniteCheckedException {
        return localPeek(near(cache), key);
    }

    /**
     * @param cache Cache.
     * @param key Key.
     */
    protected static <K, V> V dhtPeek(IgniteCache<K, V> cache, K key) throws IgniteCheckedException {
        return localPeek(dht(cache), key);
    }

    /**
     * @param cache Cache.
     * @param key Key.
     */
    protected static <K, V> V localPeek(GridCacheAdapter<K, V> cache, K key) throws IgniteCheckedException {
        return cache.localPeek(key, ONHEAP_PEEK_MODES, null);
    }

    /**
     * @param comp Compute.
     * @param task Task.
     * @param arg Task argument.
     * @return Task future.
     * @throws IgniteCheckedException If failed.
     */
    protected <R> ComputeTaskFuture<R> executeAsync(IgniteCompute comp, ComputeTask task, @Nullable Object arg)
        throws IgniteCheckedException {
        comp = comp.withAsync();

        assertNull(comp.execute(task, arg));

        ComputeTaskFuture<R> fut = comp.future();

        assertNotNull(fut);

        return fut;
    }

    /**
     * @param comp Compute.
     * @param taskName Task name.
     * @param arg Task argument.
     * @return Task future.
     * @throws IgniteCheckedException If failed.
     */
    protected <R> ComputeTaskFuture<R> executeAsync(IgniteCompute comp, String taskName, @Nullable Object arg)
        throws IgniteCheckedException {
        comp = comp.withAsync();

        assertNull(comp.execute(taskName, arg));

        ComputeTaskFuture<R> fut = comp.future();

        assertNotNull(fut);

        return fut;
    }

    /**
     * @param comp Compute.
     * @param taskCls Task class.
     * @param arg Task argument.
     * @return Task future.
     * @throws IgniteCheckedException If failed.
     */
    @SuppressWarnings("unchecked")
    protected <R> ComputeTaskFuture<R> executeAsync(IgniteCompute comp, Class taskCls, @Nullable Object arg)
        throws IgniteCheckedException {
        comp = comp.withAsync();

        assertNull(comp.execute(taskCls, arg));

        ComputeTaskFuture<R> fut = comp.future();

        assertNotNull(fut);

        return fut;
    }

    /**
     * @param evts Events.
     * @param filter Filter.
     * @param types Events types.
     * @return Future.
     * @throws IgniteCheckedException If failed.
     */
    protected <T extends Event> IgniteFuture<T> waitForLocalEvent(IgniteEvents evts,
        @Nullable IgnitePredicate<T> filter, @Nullable int... types) throws IgniteCheckedException {
        evts = evts.withAsync();

        assertTrue(evts.isAsync());

        assertNull(evts.waitForLocal(filter, types));

        IgniteFuture<T> fut = evts.future();

        assertNotNull(fut);

        return fut;
    }

    /**
     * @param e Exception.
     * @param exCls Ex class.
     */
    protected <T extends IgniteException> void assertCacheExceptionWithCause(RuntimeException e, Class<T> exCls) {
        if (exCls.isAssignableFrom(e.getClass()))
            return;

        if (e.getClass() != CacheException.class
            || e.getCause() == null || !exCls.isAssignableFrom(e.getCause().getClass()))
            throw e;
    }

    /**
     * @param cache Cache.
     */
    protected <K, V> GridCacheAdapter<K, V> cacheFromCtx(IgniteCache<K, V> cache) {
        return ((IgniteKernal)cache.unwrap(Ignite.class)).<K, V>internalCache(cache.getName()).context().cache();
    }

    /**
     * @param ignite Grid.
     * @return {@link org.apache.ignite.IgniteCompute} for given grid's local node.
     */
    protected IgniteCompute forLocal(Ignite ignite) {
        return ignite.compute(ignite.cluster().forLocal());
    }

    /**
     * @param prj Projection.
     * @return {@link org.apache.ignite.IgniteCompute} for given projection.
     */
    protected IgniteCompute compute(ClusterGroup prj) {
        return prj.ignite().compute(prj);
    }

    /**
     * @param prj Projection.
     * @return {@link org.apache.ignite.IgniteMessaging} for given projection.
     */
    protected IgniteMessaging message(ClusterGroup prj) {
        return prj.ignite().message(prj);
    }

    /**
     * @param prj Projection.
     * @return {@link org.apache.ignite.IgniteMessaging} for given projection.
     */
    protected IgniteEvents events(ClusterGroup prj) {
        return prj.ignite().events(prj);
    }

    /**
     * @param cfg Configuration.
     * @param cacheName Cache name.
     * @return Cache configuration.
     */
    protected CacheConfiguration cacheConfiguration(IgniteConfiguration cfg, String cacheName) {
        for (CacheConfiguration ccfg : cfg.getCacheConfiguration()) {
            if (F.eq(cacheName, ccfg.getName()))
                return ccfg;
        }

        fail("Failed to find cache configuration for cache: " + cacheName);

        return null;
    }

    /**
     * @param key Key.
     * @return Near cache for key.
     */
    protected IgniteCache<Integer, Integer> nearCache(Integer key) {
        List<Ignite> allGrids = Ignition.allGrids();

        assertFalse("There are no alive nodes.", F.isEmpty(allGrids));

        Affinity<Integer> aff = allGrids.get(0).affinity(null);

        Collection<ClusterNode> nodes = aff.mapKeyToPrimaryAndBackups(key);

        for (Ignite ignite : allGrids) {
            if (!nodes.contains(ignite.cluster().localNode()))
                return ignite.cache(null);
        }

        fail();

        return null;
    }

    /**
     * @param key Key.
     * @param cacheName Cache name.
     * @return Near cache for key.
     */
    protected <K, V> IgniteCache<K, V> primaryCache(Object key, String cacheName) {
        return primaryNode(key, cacheName).cache(cacheName);
    }

    /**
     * @param key Key.
     * @param cacheName Cache name.
     * @return Near cache for key.
     */
    protected IgniteCache<Integer, Integer> backupCache(Integer key, String cacheName) {
        return backupNode(key, cacheName).cache(cacheName);
    }

    /**
     * @param key Key.
     * @param cacheName Cache name.
     * @return Ignite instance which has primary cache for given key.
     */
    protected Ignite primaryNode(Object key, String cacheName) {
        List<Ignite> allGrids = Ignition.allGrids();

        assertFalse("There are no alive nodes.", F.isEmpty(allGrids));

        Ignite ignite = allGrids.get(0);

        Affinity<Object> aff = ignite.affinity(cacheName);

        ClusterNode node = aff.mapKeyToNode(key);

        assertNotNull("There are no cache affinity nodes", node);

        return grid(node);
    }

    /**
     * @param key Key.
     * @param cacheName Cache name.
     * @return Ignite instance which has backup cache for given key.
     */
    protected Ignite backupNode(Object key, String cacheName) {
        List<Ignite> allGrids = Ignition.allGrids();

        assertFalse("There are no alive nodes.", F.isEmpty(allGrids));

        Ignite ignite = allGrids.get(0);

        Affinity<Object> aff = ignite.affinity(cacheName);

        Collection<ClusterNode> nodes = aff.mapKeyToPrimaryAndBackups(key);

        assertTrue("Expected more than one node for key [key=" + key + ", nodes=" + nodes +']', nodes.size() > 1);

        Iterator<ClusterNode> it = nodes.iterator();

        it.next(); // Skip primary.

        return grid(it.next());
    }

    /**
     * @param key Key.
     * @param cacheName Cache name.
     * @return Ignite instances which has backup cache for given key.
     */
    protected List<Ignite> backupNodes(Object key, String cacheName) {
        List<Ignite> allGrids = Ignition.allGrids();

        assertFalse("There are no alive nodes.", F.isEmpty(allGrids));

        Ignite ignite = allGrids.get(0);

        Affinity<Object> aff = ignite.affinity(cacheName);

        Collection<ClusterNode> nodes = aff.mapKeyToPrimaryAndBackups(key);

        assertTrue("Expected more than one node for key [key=" + key + ", nodes=" + nodes +']', nodes.size() > 1);

        Iterator<ClusterNode> it = nodes.iterator();

        it.next(); // Skip primary.

        List<Ignite> backups = new ArrayList<>(nodes.size() - 1);

        while (it.hasNext())
            backups.add(grid(it.next()));

        return backups;
    }

    /**
     * In ATOMIC cache with CLOCK mode if key is updated from different nodes at same time
     * only one update wins others are ignored (can happen in test even when updates are executed from
     * different nodes sequentially), this delay is used to avoid lost updates.
     *
     * @param cache Cache.
     * @throws Exception If failed.
     */
    protected void atomicClockModeDelay(IgniteCache cache) throws Exception {
        CacheConfiguration ccfg = (CacheConfiguration)cache.getConfiguration(CacheConfiguration.class);

        if (ccfg.getCacheMode() != LOCAL &&
            ccfg.getAtomicityMode() == CacheAtomicityMode.ATOMIC &&
            ccfg.getAtomicWriteOrderMode() == CacheAtomicWriteOrderMode.CLOCK)
            U.sleep(50);
    }

    /**
     * @param exp Expected.
     * @param act Actual.
     */
    protected void assertEqualsCollections(Collection<?> exp, Collection<?> act) {
        if (exp.size() != act.size())
            fail("Collections are not equal:\nExpected:\t" + exp + "\nActual:\t" + act);

        Iterator<?> it1 = exp.iterator();
        Iterator<?> it2 = act.iterator();

        int idx = 0;

        while (it1.hasNext()) {
            Object item1 = it1.next();
            Object item2 = it2.next();

            if (!F.eq(item1, item2))
                fail("Collections are not equal (position " + idx + "):\nExpected: " + exp + "\nActual:   " + act);

            idx++;
        }
    }

    /**
     * @param ignite Ignite instance.
     * @param clo Closure.
     * @return Result of closure execution.
     * @throws Exception If failed.
     */
    protected <T> T doInTransaction(Ignite ignite, Callable<T> clo) throws Exception {
        return doInTransaction(ignite, PESSIMISTIC, REPEATABLE_READ, clo);
    }

    /**
     * @param ignite Ignite instance.
     * @param concurrency Transaction concurrency.
     * @param isolation Transaction isolation.
     * @param clo Closure.
     * @return Result of closure execution.
     * @throws Exception If failed.
     */
    protected static <T> T doInTransaction(Ignite ignite,
        TransactionConcurrency concurrency,
        TransactionIsolation isolation,
        Callable<T> clo) throws Exception {
        while (true) {
            try (Transaction tx = ignite.transactions().txStart(concurrency, isolation)) {
                T res = clo.call();

                tx.commit();

                return res;
            }
            catch (CacheException e) {
                if (e.getCause() instanceof ClusterTopologyException) {
                    ClusterTopologyException topEx = (ClusterTopologyException)e.getCause();

                    topEx.retryReadyFuture().get();
                }
                else
                    throw e;
            }
            catch (ClusterTopologyException e) {
                IgniteFuture<?> fut = e.retryReadyFuture();

                fut.get();
            }
            catch (TransactionRollbackException ignore) {
                // Safe to retry right away.
            }
        }
    }

    /**
<<<<<<< HEAD
     * @param file File or directory to delete.
     */
    protected boolean deleteRecursively(File file) {
        boolean ok = true;

        long size = -1;

        if (file.isDirectory()) {
            for (File f : file.listFiles())
                ok = deleteRecursively(f) & ok;
        }
        else
            size = file.length();

        if (!file.delete()) {
            info("Failed to delete: " + file);

            ok = false;
        }

        if (ok)
            info("Deleted OK: " + file.getAbsolutePath() +
                (size >=0 ? "(" + IgniteUtils.readableSize(size, false) + ")" : ""));

        return ok;
=======
     * @param aff Affinity.
     * @param key Counter.
     * @param node Target node.
     * @return Key.
     */
    protected final Integer keyForNode(Affinity<Object> aff, AtomicInteger key, ClusterNode node) {
        for (int i = 0; i < 100_000; i++) {
            Integer next = key.getAndIncrement();

            if (aff.mapKeyToNode(next).equals(node))
                return next;
        }

        fail("Failed to find key for node: " + node);

        return null;
    }

    /**
     * @param cache Cache.
     * @param qry Query.
     * @return Query plan.
     */
    protected final String queryPlan(IgniteCache<?, ?> cache, SqlFieldsQuery qry) {
        return (String)cache.query(new SqlFieldsQuery("explain " + qry.getSql())
            .setArgs(qry.getArgs())
            .setLocal(qry.isLocal())
            .setCollocated(qry.isCollocated())
            .setPageSize(qry.getPageSize())
            .setDistributedJoins(qry.isDistributedJoins())
            .setEnforceJoinOrder(qry.isEnforceJoinOrder()))
            .getAll().get(0).get(0);
>>>>>>> b0450edc
    }
}<|MERGE_RESOLUTION|>--- conflicted
+++ resolved
@@ -1256,7 +1256,6 @@
     }
 
     /**
-<<<<<<< HEAD
      * @param file File or directory to delete.
      */
     protected boolean deleteRecursively(File file) {
@@ -1282,7 +1281,9 @@
                 (size >=0 ? "(" + IgniteUtils.readableSize(size, false) + ")" : ""));
 
         return ok;
-=======
+    }
+
+    /**
      * @param aff Affinity.
      * @param key Counter.
      * @param node Target node.
@@ -1315,6 +1316,5 @@
             .setDistributedJoins(qry.isDistributedJoins())
             .setEnforceJoinOrder(qry.isEnforceJoinOrder()))
             .getAll().get(0).get(0);
->>>>>>> b0450edc
     }
 }