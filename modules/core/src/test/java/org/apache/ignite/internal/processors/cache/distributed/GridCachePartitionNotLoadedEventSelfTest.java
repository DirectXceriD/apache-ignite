--- conflicted
+++ resolved
@@ -142,10 +142,7 @@
         assert !cache.containsKey(key);
 
         final long awaitingTimeoutMs = SF.apply(5 * 60 * 1000);
-<<<<<<< HEAD
-=======
-
->>>>>>> 7319b110
+
         assertTrue(GridTestUtils.waitForCondition(new GridAbsPredicate() {
             @Override public boolean apply() {
                 return !lsnr1.lostParts.isEmpty();
