--- conflicted
+++ resolved
@@ -292,21 +292,6 @@
             cacheCfgMap = null;
         }
 
-<<<<<<< HEAD
-        // We won't deploy service unless non-client node is configured.
-        /*for (int i = 0; i < gridCount(); i++) {
-            Boolean clientMode = grid(i).configuration().isClientMode();
-
-            if (clientMode != null && clientMode) // Can be null in multi jvm tests.
-                continue;
-
-            grid(0).services(grid(0).cluster()).deployNodeSingleton(SERVICE_NAME1, new DummyServiceImpl());
-
-            break;
-        }*/
-
-=======
->>>>>>> 0b996e62
         for (int i = 0; i < gridCount(); i++)
             info("Grid " + i + ": " + grid(i).localNode().id());
     }
@@ -5886,14 +5871,8 @@
                 ctx = ctx.near().dht().context();
 
             for (String key : keys) {
-<<<<<<< HEAD
-                if (ctx.affinity().localNode(key, ctx.discovery().topologyVersionEx())) {
+                if (ctx.affinity().keyLocalNode(key, ctx.discovery().topologyVersionEx())) {
                     GridCacheEntryEx e = ctx.cache().entryEx(key);
-=======
-                if (ctx.affinity().keyLocalNode(key, ctx.discovery().topologyVersionEx())) {
-                    GridCacheEntryEx e =
-                        ctx.isNear() ? ctx.near().dht().peekEx(key) : ctx.cache().peekEx(key);
->>>>>>> 0b996e62
 
                     assert e != null : "Entry is null [idx=" + idx + ", key=" + key + ", ctx=" + ctx + ']';
                     assert !e.deleted() : "Entry is deleted: " + e;
