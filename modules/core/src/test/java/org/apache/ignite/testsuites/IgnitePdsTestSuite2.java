--- conflicted
+++ resolved
@@ -183,10 +183,8 @@
 
         suite.addTestSuite(IgniteWalIteratorExceptionDuringReadTest.class);
 
-<<<<<<< HEAD
+        suite.addTestSuite(IgniteNodeStoppedDuringDisableWALTest.class);
+
         suite.addTestSuite(IgniteRebalanceScheduleResendPartitionsTest.class);
-=======
-        suite.addTestSuite(IgniteNodeStoppedDuringDisableWALTest.class);
->>>>>>> 248c0b8e
     }
 }