/*
 * Licensed to the Apache Software Foundation (ASF) under one or more
 * contributor license agreements.  See the NOTICE file distributed with
 * this work for additional information regarding copyright ownership.
 * The ASF licenses this file to You under the Apache License, Version 2.0
 * (the "License"); you may not use this file except in compliance with
 * the License.  You may obtain a copy of the License at
 *
 *      http://www.apache.org/licenses/LICENSE-2.0
 *
 * Unless required by applicable law or agreed to in writing, software
 * distributed under the License is distributed on an "AS IS" BASIS,
 * WITHOUT WARRANTIES OR CONDITIONS OF ANY KIND, either express or implied.
 * See the License for the specific language governing permissions and
 * limitations under the License.
 */

package org.apache.ignite.testsuites;

import java.util.ArrayList;
import java.util.Collection;
import java.util.HashSet;
import java.util.List;
import org.apache.ignite.IgniteSystemProperties;
import org.apache.ignite.internal.processors.cache.IgniteCacheGetCustomCollectionsSelfTest;
import org.apache.ignite.internal.processors.cache.IgniteCacheLoadRebalanceEvictionSelfTest;
import org.apache.ignite.internal.processors.cache.distributed.CacheAtomicPrimarySyncBackPressureTest;
import org.apache.ignite.internal.processors.cache.distributed.IgniteTxCachePrimarySyncTest;
import org.apache.ignite.internal.processors.cache.distributed.IgniteTxConcurrentRemoveObjectsTest;
import org.apache.ignite.internal.processors.cache.transactions.TxPartitionCounterStateOnePrimaryOneBackupHistoryRebalanceTest;
import org.apache.ignite.internal.processors.cache.transactions.TxPartitionCounterStateOnePrimaryOneBackupTest;
import org.apache.ignite.internal.processors.cache.transactions.TxPartitionCounterStateOnePrimaryTwoBackupsFailAllTest;
import org.apache.ignite.internal.processors.cache.transactions.TxPartitionCounterStateOnePrimaryTwoBackupsHistoryRebalanceTest;
import org.apache.ignite.internal.processors.cache.transactions.TxPartitionCounterStateOnePrimaryTwoBackupsTest;
import org.apache.ignite.internal.processors.cache.transactions.TxPartitionCounterStatePutTest;
import org.apache.ignite.internal.processors.cache.transactions.TxPartitionCounterStateTwoPrimaryTwoBackupsTest;
import org.apache.ignite.internal.processors.cache.transactions.TxPartitionCounterStateWithFilterTest;
import org.apache.ignite.testframework.GridTestUtils;
import org.junit.runner.RunWith;
import org.junit.runners.Suite;
import org.junit.runners.model.InitializationError;

/**
 * Test suite.
 */
@RunWith(IgniteCacheMvccTestSuite9.DynamicSuite.class)
public class IgniteCacheMvccTestSuite9 {
    /**
     * @return IgniteCache test suite.
     */
    public static List<Class<?>> suite() {
        System.setProperty(IgniteSystemProperties.IGNITE_FORCE_MVCC_MODE_IN_TESTS, "true");

        Collection<Class> ignoredTests = new HashSet<>();

        // Skip classes that already contains Mvcc tests
        ignoredTests.add(IgniteTxConcurrentRemoveObjectsTest.class);

        // Non supported modes.
        ignoredTests.add(IgniteTxCachePrimarySyncTest.class);

        // Atomic caches.
        ignoredTests.add(CacheAtomicPrimarySyncBackPressureTest.class);

        // Other non-tx tests.
        ignoredTests.add(IgniteCacheGetCustomCollectionsSelfTest.class);
        ignoredTests.add(IgniteCacheLoadRebalanceEvictionSelfTest.class);

<<<<<<< HEAD
        // Non-mvcc counters and history rebalance.
        ignoredTests.add(TxPartitionCounterStateOnePrimaryOneBackupHistoryRebalanceTest.class);
        ignoredTests.add(TxPartitionCounterStateOnePrimaryOneBackupTest.class);
        ignoredTests.add(TxPartitionCounterStateOnePrimaryTwoBackupsFailAllTest.class);
        ignoredTests.add(TxPartitionCounterStateOnePrimaryTwoBackupsHistoryRebalanceTest.class);
        ignoredTests.add(TxPartitionCounterStateOnePrimaryTwoBackupsTest.class);
        ignoredTests.add(TxPartitionCounterStatePutTest.class);
        ignoredTests.add(TxPartitionCounterStateTwoPrimaryTwoBackupsTest.class);
        ignoredTests.add(TxPartitionCounterStateWithFilterTest.class);

        TestSuite suite = new TestSuite("IgniteCache Mvcc Test Suite part 9");

        suite.addTest(IgniteCacheTestSuite9.suite(ignoredTests));
=======
        return new ArrayList<>(IgniteCacheTestSuite9.suite(ignoredTests));
    }
>>>>>>> 15cefeab

    /** */
    public static class DynamicSuite extends Suite {
        /** */
        public DynamicSuite(Class<?> cls) throws InitializationError {
            super(cls, suite().toArray(new Class<?>[] {null}));
        }
    }
}<|MERGE_RESOLUTION|>--- conflicted
+++ resolved
@@ -66,7 +66,6 @@
         ignoredTests.add(IgniteCacheGetCustomCollectionsSelfTest.class);
         ignoredTests.add(IgniteCacheLoadRebalanceEvictionSelfTest.class);
 
-<<<<<<< HEAD
         // Non-mvcc counters and history rebalance.
         ignoredTests.add(TxPartitionCounterStateOnePrimaryOneBackupHistoryRebalanceTest.class);
         ignoredTests.add(TxPartitionCounterStateOnePrimaryOneBackupTest.class);
@@ -77,13 +76,8 @@
         ignoredTests.add(TxPartitionCounterStateTwoPrimaryTwoBackupsTest.class);
         ignoredTests.add(TxPartitionCounterStateWithFilterTest.class);
 
-        TestSuite suite = new TestSuite("IgniteCache Mvcc Test Suite part 9");
-
-        suite.addTest(IgniteCacheTestSuite9.suite(ignoredTests));
-=======
         return new ArrayList<>(IgniteCacheTestSuite9.suite(ignoredTests));
     }
->>>>>>> 15cefeab
 
     /** */
     public static class DynamicSuite extends Suite {
