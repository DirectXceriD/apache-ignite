/*
 * Licensed to the Apache Software Foundation (ASF) under one or more
 * contributor license agreements.  See the NOTICE file distributed with
 * this work for additional information regarding copyright ownership.
 * The ASF licenses this file to You under the Apache License, Version 2.0
 * (the "License"); you may not use this file except in compliance with
 * the License.  You may obtain a copy of the License at
 *
 *      http://www.apache.org/licenses/LICENSE-2.0
 *
 * Unless required by applicable law or agreed to in writing, software
 * distributed under the License is distributed on an "AS IS" BASIS,
 * WITHOUT WARRANTIES OR CONDITIONS OF ANY KIND, either express or implied.
 * See the License for the specific language governing permissions and
 * limitations under the License.
 */

package org.apache.ignite.internal.processors.cache;

import org.apache.ignite.*;
import org.apache.ignite.cache.*;
import org.apache.ignite.cache.eviction.fifo.*;
import org.apache.ignite.configuration.*;
import org.apache.ignite.internal.*;
import org.apache.ignite.spi.discovery.tcp.*;
import org.apache.ignite.spi.discovery.tcp.ipfinder.*;
import org.apache.ignite.spi.discovery.tcp.ipfinder.vm.*;
import org.apache.ignite.spi.swapspace.noop.*;
import org.apache.ignite.testframework.junits.common.*;

import java.util.concurrent.*;
import java.util.concurrent.atomic.*;

import static org.apache.ignite.cache.CacheMode.*;
import static org.apache.ignite.cache.CacheWriteSynchronizationMode.*;

/**
 * Test for cache swap.
 */
public class GridCacheOffHeapTest extends GridCommonAbstractTest {
    /** */
    private final TcpDiscoveryIpFinder ipFinder = new TcpDiscoveryVmIpFinder(true);

    /** */
    private CacheMode mode;

    /** */
    private int onheap;

    /** Start size. */
    private int startSize = 4 * 1024 * 1024;

    /** {@inheritDoc} */
    @Override protected long getTestTimeout() {
        return Long.MAX_VALUE;
    }

    /** {@inheritDoc} */
    @Override protected IgniteConfiguration getConfiguration(String gridName) throws Exception {
        IgniteConfiguration cfg = super.getConfiguration(gridName);

        TcpDiscoverySpi disco = new TcpDiscoverySpi();

        disco.setIpFinder(ipFinder);

        cfg.setDiscoverySpi(disco);

        cfg.setSwapSpaceSpi(new NoopSwapSpaceSpi());

        CacheConfiguration cacheCfg = defaultCacheConfiguration();

        cacheCfg.setWriteSynchronizationMode(FULL_ASYNC);
        cacheCfg.setSwapEnabled(false);
        cacheCfg.setCacheMode(mode);
<<<<<<< HEAD
        cacheCfg.setQueryIndexEnabled(false);
        cacheCfg.setNearConfiguration(null);
=======
        cacheCfg.setDistributionMode(PARTITIONED_ONLY);
>>>>>>> a0d6f5d5
        cacheCfg.setStartSize(startSize);

        if (onheap > 0) {
            cacheCfg.setEvictionPolicy(new CacheFifoEvictionPolicy(onheap));

            cacheCfg.setOffHeapMaxMemory(80 * 1024L * 1024L * 1024L); // 10GB
        }

        cfg.setCacheConfiguration(cacheCfg);

        return cfg;
    }

    /**
     * @throws Exception If failed.
     */
    public void _testOnHeapReplicatedPerformance() throws Exception {
        mode = REPLICATED;
        onheap = 0;
        startSize = 18 * 1024 * 1024;

        performanceTest();
    }

    /**
     * @throws Exception If failed.
     */
    public void _testOnHeapPartitionedPerformance() throws Exception {
        mode = PARTITIONED;
        onheap = 0;
        startSize = 18 * 1024 * 1024;

        performanceTest();
    }

    /**
     * @throws Exception If failed.
     */
    public void _testOffHeapReplicatedPerformance() throws Exception {
        mode = REPLICATED;
        onheap = 1024 * 1024;
        startSize = onheap;

        performanceTest();
    }

    /**
     * @throws Exception If failed.
     */
    public void _testOffHeapPartitionedPerformance() throws Exception {
        mode = PARTITIONED;
        onheap = 4 * 1024 * 1024;

        performanceTest();
    }

    /**
     * @throws Exception If failed.
     */
    public void _testOnHeapReplicatedPerformanceMultithreaded() throws Exception {
        mode = REPLICATED;
        onheap = 0;
        startSize = 18 * 1024 * 1024;

        performanceMultithreadedTest();
    }

    /**
     * @throws Exception If failed.
     */
    public void _testOnHeapPartitionedPerformanceMultithreaded() throws Exception {
        mode = PARTITIONED;
        onheap = 0;
        startSize = 18 * 1024 * 1024;

        performanceMultithreadedTest();
    }

    /**
     * @throws Exception If failed.
     */
    public void testOffHeapReplicatedPerformanceMultithreaded() throws Exception {
        mode = REPLICATED;
        onheap = 1024 * 1024;
        startSize = onheap;

        performanceMultithreadedTest();
    }

    /**
     * @throws Exception If failed.
     */
    public void _testOffHeapPartitionedPerformanceMultithreaded() throws Exception {
        mode = PARTITIONED;
        onheap = 4 * 1024 * 1024;

        performanceMultithreadedTest();
    }

    /**
     * @throws Exception If failed.
     */
    private void performanceTest() throws Exception {
        Ignite g = startGrid();

        try {
            GridCache<Integer, Integer> cache = ((IgniteKernal)g).internalCache(null);

//            int max = 17 * 1024 * 1024;
            int max = Integer.MAX_VALUE;

            long start = System.currentTimeMillis();

            for (int i = 0; i < max; i++) {
                cache.put(i, i);

                if (i % 100000 == 0) {
                    long cur = System.currentTimeMillis();

                    info("Stats [i=" + i + ", time=" + (cur - start) + ", throughput=" + (i * 1000d / (cur - start)) +
                        "ops/sec, onheapCnt=" + cache.size() + ", offheapCnt=" + cache.offHeapEntriesCount() + "]");
                }
            }
        }
        finally {
            stopAllGrids();
        }
    }

    /**
     * @throws Exception If failed.
     */
    private void performanceMultithreadedTest() throws Exception {
        Ignite g = startGrid();

        try {
            final GridCache<Integer, Integer> c = ((IgniteKernal)g).internalCache(null);

            final long start = System.currentTimeMillis();

            final AtomicInteger keyGen = new AtomicInteger();

            final int reserveSize = 1024 * 1024;

            multithreaded(new Callable<Object>() {
                @SuppressWarnings("InfiniteLoopStatement")
                @Override public Object call() throws Exception {
                    while (true) {
                        int val = keyGen.addAndGet(reserveSize); // Reserve keys.

                        for (int i = val - reserveSize; i < val; i++) {
                            c.put(i, i);

                            if (i % 500000 == 0) {
                                long dur = System.currentTimeMillis() - start;
                                long keySize= c.size() + c.offHeapEntriesCount();

                                info("Stats [size=" + keySize + ", time=" + dur + ", throughput=" +
                                    (keySize * 1000f / dur) + " ops/sec, onheapCnt=" + c.size() +
                                    ", offheapCnt=" + c.offHeapEntriesCount() + "]");
                            }
                        }
                    }
                }
            }, Runtime.getRuntime().availableProcessors());
        }
        finally {
            stopAllGrids();
        }
    }

    /**
     * Main method.
     *
     * @param args Parameters.
     * @throws Exception If failed.
     */
//    public static void main(String[] args) throws Exception {
//        new GridCacheOffHeapTest().testOffHeapReplicatedPerformanceMultithreaded();
//    }
}<|MERGE_RESOLUTION|>--- conflicted
+++ resolved
@@ -72,12 +72,7 @@
         cacheCfg.setWriteSynchronizationMode(FULL_ASYNC);
         cacheCfg.setSwapEnabled(false);
         cacheCfg.setCacheMode(mode);
-<<<<<<< HEAD
-        cacheCfg.setQueryIndexEnabled(false);
         cacheCfg.setNearConfiguration(null);
-=======
-        cacheCfg.setDistributionMode(PARTITIONED_ONLY);
->>>>>>> a0d6f5d5
         cacheCfg.setStartSize(startSize);
 
         if (onheap > 0) {
