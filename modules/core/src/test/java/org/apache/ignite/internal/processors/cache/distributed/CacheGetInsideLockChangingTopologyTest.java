/*
 * Licensed to the Apache Software Foundation (ASF) under one or more
 * contributor license agreements.  See the NOTICE file distributed with
 * this work for additional information regarding copyright ownership.
 * The ASF licenses this file to You under the Apache License, Version 2.0
 * (the "License"); you may not use this file except in compliance with
 * the License.  You may obtain a copy of the License at
 *
 *      http://www.apache.org/licenses/LICENSE-2.0
 *
 * Unless required by applicable law or agreed to in writing, software
 * distributed under the License is distributed on an "AS IS" BASIS,
 * WITHOUT WARRANTIES OR CONDITIONS OF ANY KIND, either express or implied.
 * See the License for the specific language governing permissions and
 * limitations under the License.
 */

package org.apache.ignite.internal.processors.cache.distributed;

import java.util.HashSet;
import java.util.Set;
import java.util.concurrent.Callable;
import java.util.concurrent.ThreadLocalRandom;
import java.util.concurrent.atomic.AtomicBoolean;
import java.util.concurrent.atomic.AtomicInteger;
import java.util.concurrent.locks.Lock;
import javax.cache.CacheException;
import org.apache.ignite.Ignite;
import org.apache.ignite.IgniteCache;
import org.apache.ignite.IgniteException;
import org.apache.ignite.IgniteSystemProperties;
import org.apache.ignite.cache.CacheAtomicityMode;
import org.apache.ignite.configuration.CacheConfiguration;
import org.apache.ignite.configuration.IgniteConfiguration;
import org.apache.ignite.configuration.NearCacheConfiguration;
import org.apache.ignite.internal.IgniteInternalFuture;
import org.apache.ignite.internal.processors.cache.GridCacheAlwaysEvictionPolicy;
import org.apache.ignite.internal.util.typedef.internal.U;
import org.apache.ignite.spi.communication.tcp.TcpCommunicationSpi;
import org.apache.ignite.spi.discovery.tcp.TcpDiscoverySpi;
import org.apache.ignite.spi.discovery.tcp.ipfinder.TcpDiscoveryIpFinder;
import org.apache.ignite.spi.discovery.tcp.ipfinder.vm.TcpDiscoveryVmIpFinder;
import org.apache.ignite.testframework.GridTestUtils;
import org.apache.ignite.testframework.junits.common.GridCommonAbstractTest;
import org.apache.ignite.transactions.Transaction;
import org.apache.ignite.transactions.TransactionConcurrency;

import static org.apache.ignite.cache.CacheAtomicityMode.ATOMIC;
import static org.apache.ignite.cache.CacheAtomicityMode.TRANSACTIONAL;
import static org.apache.ignite.cache.CacheWriteSynchronizationMode.FULL_SYNC;
import static org.apache.ignite.transactions.TransactionConcurrency.OPTIMISTIC;
import static org.apache.ignite.transactions.TransactionConcurrency.PESSIMISTIC;
import static org.apache.ignite.transactions.TransactionIsolation.READ_COMMITTED;
import static org.apache.ignite.transactions.TransactionIsolation.REPEATABLE_READ;

/**
 *
 */
public class CacheGetInsideLockChangingTopologyTest extends GridCommonAbstractTest {
    /** */
    private static final TcpDiscoveryIpFinder IP_FINDER = new TcpDiscoveryVmIpFinder(true);

    /** */
    private static ThreadLocal<Boolean> client = new ThreadLocal<>();

    /** */
    private static final int SRVS = 3;

    /** */
    private static final int CLIENTS = 2;

    /** */
    private static final String TX_CACHE1 = "tx1";

    /** */
    private static final String TX_CACHE2 = "tx2";

    /** */
    private static final String ATOMIC_CACHE = "atomic";

    /** {@inheritDoc} */
    @Override protected IgniteConfiguration getConfiguration(String igniteInstanceName) throws Exception {
        IgniteConfiguration cfg = super.getConfiguration(igniteInstanceName);

        ((TcpCommunicationSpi)cfg.getCommunicationSpi()).setSharedMemoryPort(-1);

        ((TcpDiscoverySpi)cfg.getDiscoverySpi()).setIpFinder(IP_FINDER);

        Boolean clientMode = client.get();

        client.set(null);

        if (clientMode != null && clientMode)
            cfg.setClientMode(true);
        else {
            cfg.setCacheConfiguration(cacheConfiguration(TX_CACHE1, TRANSACTIONAL),
                cacheConfiguration(TX_CACHE2, TRANSACTIONAL),
                cacheConfiguration(ATOMIC_CACHE, ATOMIC));
        }

        return cfg;
    }

    /**
     * @param name Cache name.
     * @param atomicityMode Atomicity mode.
     * @return Cache configuration.
     */
    private CacheConfiguration cacheConfiguration(String name, CacheAtomicityMode atomicityMode) {
        CacheConfiguration ccfg = new CacheConfiguration(DEFAULT_CACHE_NAME);

        ccfg.setName(name);
        ccfg.setAtomicityMode(atomicityMode);
        ccfg.setWriteSynchronizationMode(FULL_SYNC);
        ccfg.setBackups(1);

        return ccfg;
    }

    /** {@inheritDoc} */
    @Override protected void beforeTestsStarted() throws Exception {
        super.beforeTestsStarted();

        startGridsMultiThreaded(SRVS);

        client.set(true);

        Ignite client1 = startGrid(SRVS);

        assertTrue(client1.configuration().isClientMode());

        client.set(true);

        Ignite client2 = startGrid(SRVS + 1);

        assertTrue(client2.configuration().isClientMode());

        client2.createNearCache(TX_CACHE1,
            new NearCacheConfiguration<>().setNearEvictionPolicy(new GridCacheAlwaysEvictionPolicy<>()));

        client2.createNearCache(TX_CACHE2,
            new NearCacheConfiguration<>().setNearEvictionPolicy(new GridCacheAlwaysEvictionPolicy<>()));

        client2.createNearCache(ATOMIC_CACHE,
            new NearCacheConfiguration<>().setNearEvictionPolicy(new GridCacheAlwaysEvictionPolicy<>()));
    }

    /** {@inheritDoc} */
    @Override protected void afterTestsStopped() throws Exception {
<<<<<<< HEAD
        stopAllGrids();

        super.afterTestsStopped();
=======
        System.clearProperty(IgniteSystemProperties.IGNITE_ENABLE_FORCIBLE_NODE_KILL);
>>>>>>> 07847bea
    }

    /**
     * @throws Exception If failed.
     */
    public void testTxGetInsideLockStopPrimary() throws Exception {
        getInsideLockStopPrimary(ignite(SRVS), TX_CACHE1);
        getInsideLockStopPrimary(ignite(SRVS + 1), TX_CACHE1);

        getInsideLockStopPrimary(ignite(SRVS), TX_CACHE2);
        getInsideLockStopPrimary(ignite(SRVS + 1), TX_CACHE2);
    }

    /**
     * @throws Exception If failed.
     */
    public void testAtomicGetInsideLockStopPrimary() throws Exception {
        getInsideLockStopPrimary(ignite(SRVS), ATOMIC_CACHE);

        getInsideLockStopPrimary(ignite(SRVS + 1), ATOMIC_CACHE);
    }

    /**
     * @throws Exception If failed.
     */
    public void testAtomicGetInsideTxStopPrimary() throws Exception {
        getInsideTxStopPrimary(ignite(SRVS), ATOMIC_CACHE);

        getInsideTxStopPrimary(ignite(SRVS + 1), ATOMIC_CACHE);
    }

    /**
     * @throws Exception If failed.
     */
    public void testReadCommittedPessimisticStopPrimary() throws Exception {
        getReadCommittedStopPrimary(ignite(SRVS), TX_CACHE1, PESSIMISTIC);
        getReadCommittedStopPrimary(ignite(SRVS + 1), TX_CACHE1, PESSIMISTIC);

        getReadCommittedStopPrimary(ignite(SRVS), TX_CACHE2, PESSIMISTIC);
        getReadCommittedStopPrimary(ignite(SRVS + 1), TX_CACHE2, PESSIMISTIC);
    }

    /**
     * @throws Exception If failed.
     */
    public void testReadCommittedOptimisticStopPrimary() throws Exception {
        getReadCommittedStopPrimary(ignite(SRVS), TX_CACHE1, OPTIMISTIC);
        getReadCommittedStopPrimary(ignite(SRVS + 1), TX_CACHE1, OPTIMISTIC);

        getReadCommittedStopPrimary(ignite(SRVS), TX_CACHE2, OPTIMISTIC);
        getReadCommittedStopPrimary(ignite(SRVS + 1), TX_CACHE2, OPTIMISTIC);
    }

    /**
     * @param ignite Node.
     * @param cacheName Cache name.
     * @param concurrency Transaction concurrency.
     * @throws Exception If failed.
     */
    private void getReadCommittedStopPrimary(Ignite ignite,
        String cacheName,
        TransactionConcurrency concurrency) throws Exception {
        IgniteCache<Integer, Integer> txCache = ignite.cache(TX_CACHE1);

        IgniteCache<Integer, Integer> getCache = ignite.cache(cacheName);

        final int NEW_NODE = SRVS + CLIENTS;

        Ignite srv = startGrid(NEW_NODE);

        awaitPartitionMapExchange();

        try {
            Integer key = primaryKey(srv.cache(cacheName));

            Integer txKey = nearKey(srv.cache(cacheName));

            srv.cache(cacheName).put(key, 1);

            IgniteInternalFuture<?> stopFut = GridTestUtils.runAsync(new Callable<Void>() {
                @Override public Void call() throws Exception {
                    U.sleep(500);

                    log.info("Stop node.");

                    stopGrid(NEW_NODE);

                    log.info("Node stopped.");

                    return null;
                }
            }, "stop-thread");

            try (Transaction tx = ignite.transactions().txStart(concurrency, READ_COMMITTED)) {
                txCache.put(txKey, 1);

                while (!stopFut.isDone())
                    assertEquals(1, (Object)getCache.get(key));

                tx.commit();
            }
        }
        finally {
            stopGrid(NEW_NODE);
        }
    }

    /**
     * @param ignite Node.
     * @param cacheName Cache name.
     * @throws Exception If failed.
     */
    private void getInsideLockStopPrimary(Ignite ignite, String cacheName) throws Exception {
        IgniteCache<Integer, Integer> lockCache = ignite.cache(TX_CACHE1);

        IgniteCache<Integer, Integer> getCache = ignite.cache(cacheName);

        final int NEW_NODE = SRVS + CLIENTS;

        Ignite srv = startGrid(NEW_NODE);

        awaitPartitionMapExchange();

        try {
            Integer key = primaryKey(srv.cache(cacheName));

            getCache.put(key, 1);

            IgniteInternalFuture<?> stopFut = GridTestUtils.runAsync(new Callable<Void>() {
                @Override public Void call() throws Exception {
                    U.sleep(500);

                    log.info("Stop node.");

                    stopGrid(NEW_NODE);

                    log.info("Node stopped.");

                    return null;
                }
            }, "stop-thread");

            Lock lock = lockCache.lock(key + 1);

            lock.lock();

            try {
                while (!stopFut.isDone())
                    assertEquals(1, (Object)getCache.get(key));
            }
            finally {
                lock.unlock();
            }

            stopFut.get();
        }
        finally {
            stopGrid(NEW_NODE);
        }
    }

    /**
     * @param ignite Node.
     * @param cacheName Cache name.
     * @throws Exception If failed.
     */
    private void getInsideTxStopPrimary(Ignite ignite, String cacheName) throws Exception {
        IgniteCache<Integer, Integer> txCache = ignite.cache(TX_CACHE1).withAllowAtomicOpsInTx();

        IgniteCache<Integer, Integer> getCache = ignite.cache(cacheName).withAllowAtomicOpsInTx();

        final int NEW_NODE = SRVS + CLIENTS;

        Ignite srv = startGrid(NEW_NODE);

        awaitPartitionMapExchange();

        try {
            Integer key = primaryKey(srv.cache(cacheName));

            getCache.put(key, 1);

            IgniteInternalFuture<?> stopFut = GridTestUtils.runAsync(new Callable<Void>() {
                @Override public Void call() throws Exception {
                    U.sleep(500);

                    log.info("Stop node.");

                    stopGrid(NEW_NODE);

                    log.info("Node stopped.");

                    return null;
                }
            }, "stop-thread");

            try (Transaction tx = ignite.transactions().txStart(PESSIMISTIC, REPEATABLE_READ)) {
                txCache.get(key + 1);

                while (!stopFut.isDone())
                    assertEquals(1, (Object)getCache.get(key));

                tx.commit();
            }
        }
        finally {
            stopGrid(NEW_NODE);
        }
    }

    /**
     * @throws Exception If failed.
     */
    public void testMultithreaded() throws Exception {
        fail("https://issues.apache.org/jira/browse/IGNITE-2204");

        final AtomicBoolean finished = new AtomicBoolean();

        final int NEW_NODE = SRVS + CLIENTS;

        final AtomicInteger stopIdx = new AtomicInteger();

        IgniteInternalFuture<?> restartFut = GridTestUtils.runMultiThreadedAsync(new Callable<Object>() {
            @Override public Object call() throws Exception {
                int idx = stopIdx.getAndIncrement();

                int node = NEW_NODE + idx;

                while (!finished.get()) {
                    log.info("Start node: " + node);

                    startGrid(node);

                    U.sleep(300);

                    log.info("Stop node: " + node);

                    stopGrid(node);
                }

                return null;
            }
        }, 2, "stop-thread");

        try {
            final long stopTime = System.currentTimeMillis() + 60_000;

            final AtomicInteger idx = new AtomicInteger();

            final int KEYS = 100_000;

            GridTestUtils.runMultiThreaded(new Callable<Void>() {
                @Override public Void call() throws Exception {
                    int node = idx.getAndIncrement() % (SRVS + CLIENTS);

                    Ignite ignite = ignite(node);

                    IgniteCache<Integer, Integer> txCache1 = ignite.cache(TX_CACHE1).withAllowAtomicOpsInTx();
                    IgniteCache<Integer, Integer> txCache2 = ignite.cache(TX_CACHE2).withAllowAtomicOpsInTx();
                    IgniteCache<Integer, Integer> atomicCache = ignite.cache(ATOMIC_CACHE).withAllowAtomicOpsInTx();

                    ThreadLocalRandom rnd = ThreadLocalRandom.current();

                    while (U.currentTimeMillis() < stopTime) {
                        Integer lockKey = rnd.nextInt(KEYS, KEYS + 1000);

                        Lock lock = txCache1.lock(lockKey);

                        try {
                            lock.lock();

                            try {
                                executeGet(txCache1);

                                executeGet(txCache2);

                                executeGet(atomicCache);
                            } finally {
                                lock.unlock();
                            }

                            try (Transaction tx = ignite.transactions().txStart(PESSIMISTIC, READ_COMMITTED)) {
                                txCache1.put(lockKey, lockKey);

                                executeGet(txCache1);

                                executeGet(txCache2);

                                executeGet(atomicCache);

                                tx.commit();
                            }
                        }
                        catch (IgniteException | CacheException e) {
                            log.info("Error: " + e);
                        }
                    }

                    return null;
                }

                private void executeGet(IgniteCache<Integer, Integer> cache) {
                    ThreadLocalRandom rnd = ThreadLocalRandom.current();

                    for (int i = 0; i < 100; i++)
                        cache.get(rnd.nextInt(KEYS));

                    Set<Integer> keys = new HashSet<>();

                    for (int i = 0; i < 100; i++) {
                        keys.add(rnd.nextInt(KEYS));

                        if (keys.size() == 20) {
                            cache.getAll(keys);

                            keys.clear();
                        }
                    }

                    cache.getAll(keys);
                }
            }, 10, "test-thread");

            finished.set(true);

            restartFut.get();
        }
        finally {
            finished.set(true);
        }
    }
}<|MERGE_RESOLUTION|>--- conflicted
+++ resolved
@@ -147,13 +147,9 @@
 
     /** {@inheritDoc} */
     @Override protected void afterTestsStopped() throws Exception {
-<<<<<<< HEAD
         stopAllGrids();
 
         super.afterTestsStopped();
-=======
-        System.clearProperty(IgniteSystemProperties.IGNITE_ENABLE_FORCIBLE_NODE_KILL);
->>>>>>> 07847bea
     }
 
     /**
