--- conflicted
+++ resolved
@@ -47,13 +47,7 @@
 /**
  * Test suite.
  */
-<<<<<<< HEAD
-@RunWith(Suite.class)
-@Suite.SuiteClasses({})
-//@RunWith(IgniteCacheMvccTestSuite6.DynamicSuite.class)
-=======
 @RunWith(DynamicSuite.class)
->>>>>>> efc6b965
 public class IgniteCacheMvccTestSuite6 {
     /**
      * @return IgniteCache test suite.
