--- conflicted
+++ resolved
@@ -33,11 +33,7 @@
         cfg.setDataStorageConfiguration(new DataStorageConfiguration()
             .setDefaultDataRegionConfiguration(
                 new DataRegionConfiguration()
-<<<<<<< HEAD
-                    .setMaxSize(200L * 1024 * 1024)
-=======
-                    .setMaxSize(256 * 1024 * 1024)
->>>>>>> 556f460a
+                    .setMaxSize(256L * 1024 * 1024)
                     .setPersistenceEnabled(true))
             .setWalMode(WALMode.LOG_ONLY));
 
