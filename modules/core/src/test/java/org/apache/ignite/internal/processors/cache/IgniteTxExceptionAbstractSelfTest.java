--- conflicted
+++ resolved
@@ -54,7 +54,7 @@
 /**
  * Tests that transaction is invalidated in case of {@link IgniteTxHeuristicCheckedException}.
  */
-public abstract class IgniteTxExceptionAbstractSelfTest extends GridCacheAbstractSelfTest {
+public abstract class IgniteTxExceptionAbstractSelfTest extends GridCacheAbstractSelfTest
     /** */
     private static final int PRIMARY = 0;
 
@@ -106,11 +106,7 @@
 
     /** {@inheritDoc} */
     @Override protected void afterTest() throws Exception {
-<<<<<<< HEAD
         TestIndexingSpi.forceFail(false);
-=======
-        failIndexingSpi(false);
->>>>>>> f175d3c6
 
         Transaction tx = jcache().unwrap(Ignite.class).transactions().tx();
 
@@ -323,11 +319,7 @@
         IgniteCache<Integer, Integer> cache = grid(0).cache(null);
 
         if (putBefore) {
-<<<<<<< HEAD
             TestIndexingSpi.forceFail(false);
-=======
-            failIndexingSpi(false);
->>>>>>> f175d3c6
 
             info("Start transaction.");
 
@@ -350,11 +342,7 @@
                 grid(i).cache(null).get(key);
         }
 
-<<<<<<< HEAD
         TestIndexingSpi.forceFail(true);
-=======
-        failIndexingSpi(true);
->>>>>>> f175d3c6
 
         try {
             info("Start transaction.");
@@ -390,11 +378,7 @@
      */
     @SuppressWarnings("unchecked")
     private void checkUnlocked(final Integer key) throws Exception {
-<<<<<<< HEAD
         TestIndexingSpi.forceFail(false);
-=======
-        failIndexingSpi(false);
->>>>>>> f175d3c6
 
         awaitPartitionMapExchange();
 
@@ -462,11 +446,7 @@
      */
     private void checkPut(boolean putBefore, final Integer key) throws Exception {
         if (putBefore) {
-<<<<<<< HEAD
             TestIndexingSpi.forceFail(false);
-=======
-            failIndexingSpi(false);
->>>>>>> f175d3c6
 
             info("Put key: " + key);
 
@@ -477,11 +457,7 @@
         for (int i = 0; i < gridCount(); i++)
             grid(i).cache(null).get(key);
 
-<<<<<<< HEAD
         TestIndexingSpi.forceFail(true);
-=======
-        failIndexingSpi(true);
->>>>>>> f175d3c6
 
         info("Going to put: " + key);
 
@@ -503,11 +479,7 @@
      */
     private void checkTransform(boolean putBefore, final Integer key) throws Exception {
         if (putBefore) {
-<<<<<<< HEAD
             TestIndexingSpi.forceFail(false);
-=======
-            failIndexingSpi(false);
->>>>>>> f175d3c6
 
             info("Put key: " + key);
 
@@ -518,11 +490,7 @@
         for (int i = 0; i < gridCount(); i++)
             grid(i).cache(null).get(key);
 
-<<<<<<< HEAD
         TestIndexingSpi.forceFail(true);
-=======
-        failIndexingSpi(true);
->>>>>>> f175d3c6
 
         info("Going to transform: " + key);
 
@@ -554,11 +522,7 @@
         assert keys.length > 1;
 
         if (putBefore) {
-<<<<<<< HEAD
             TestIndexingSpi.forceFail(false);
-=======
-            failIndexingSpi(false);
->>>>>>> f175d3c6
 
             Map<Integer, Integer> m = new HashMap<>();
 
@@ -576,11 +540,7 @@
                 grid(i).cache(null).get(key);
         }
 
-<<<<<<< HEAD
         TestIndexingSpi.forceFail(true);
-=======
-        failIndexingSpi(true);
->>>>>>> f175d3c6
 
         final Map<Integer, Integer> m = new HashMap<>();
 
@@ -608,11 +568,7 @@
      */
     private void checkRemove(boolean putBefore, final Integer key) throws Exception {
         if (putBefore) {
-<<<<<<< HEAD
             TestIndexingSpi.forceFail(false);
-=======
-            failIndexingSpi(false);
->>>>>>> f175d3c6
 
             info("Put key: " + key);
 
@@ -623,11 +579,7 @@
         for (int i = 0; i < gridCount(); i++)
             grid(i).cache(null).get(key);
 
-<<<<<<< HEAD
         TestIndexingSpi.forceFail(true);
-=======
-        failIndexingSpi(true);
->>>>>>> f175d3c6
 
         info("Going to remove: " + key);
 
@@ -699,19 +651,6 @@
     }
 
     /**
-     * Controls indexing SPI behavior.
-     *
-     * @param fail fail the SPI or not.
-     */
-    private void failIndexingSpi(boolean fail) {
-        for (Ignite ignite : Ignition.allGrids()) {
-            TestIndexingSpi idxSpi = (TestIndexingSpi)ignite.configuration().getIndexingSpi();
-
-            idxSpi.forceFail(fail);
-        }
-    }
-
-    /**
      * Indexing SPI that can fail on demand.
      */
     private static class TestIndexingSpi extends IgniteSpiAdapter implements IndexingSpi {
