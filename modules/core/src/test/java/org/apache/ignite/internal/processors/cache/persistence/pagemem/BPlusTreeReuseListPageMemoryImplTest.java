/*
 * Licensed to the Apache Software Foundation (ASF) under one or more
 * contributor license agreements. See the NOTICE file distributed with
 * this work for additional information regarding copyright ownership.
 * The ASF licenses this file to You under the Apache License, Version 2.0
 * (the "License"); you may not use this file except in compliance with
 * the License. You may obtain a copy of the License at
 *
 * http://www.apache.org/licenses/LICENSE-2.0
 *
 * Unless required by applicable law or agreed to in writing, software
 * distributed under the License is distributed on an "AS IS" BASIS,
 * WITHOUT WARRANTIES OR CONDITIONS OF ANY KIND, either express or implied.
 * See the License for the specific language governing permissions and
 * limitations under the License.
 */

package org.apache.ignite.internal.processors.cache.persistence.pagemem;

import java.util.Collections;
import org.apache.ignite.configuration.DataRegionConfiguration;
import org.apache.ignite.configuration.IgniteConfiguration;
import org.apache.ignite.internal.managers.encryption.GridEncryptionManager;
import org.apache.ignite.internal.mem.DirectMemoryProvider;
import org.apache.ignite.internal.mem.unsafe.UnsafeMemoryProvider;
import org.apache.ignite.internal.pagemem.FullPageId;
import org.apache.ignite.internal.pagemem.PageMemory;
import org.apache.ignite.internal.processors.cache.GridCacheSharedContext;
import org.apache.ignite.internal.processors.cache.persistence.CheckpointWriteProgressSupplier;
import org.apache.ignite.internal.processors.cache.persistence.DataRegionMetricsImpl;
import org.apache.ignite.internal.processors.cache.persistence.IgniteCacheDatabaseSharedManager;
import org.apache.ignite.internal.processors.database.BPlusTreeReuseSelfTest;
import org.apache.ignite.internal.processors.plugin.IgnitePluginProcessor;
import org.apache.ignite.internal.processors.subscription.GridInternalSubscriptionProcessor;
import org.apache.ignite.internal.util.lang.GridInClosure3X;
import org.apache.ignite.spi.encryption.noop.NoopEncryptionSpi;
import org.apache.ignite.testframework.junits.GridTestKernalContext;
import org.mockito.Mockito;

/**
 *
 */
public class BPlusTreeReuseListPageMemoryImplTest extends BPlusTreeReuseSelfTest {
    /** {@inheritDoc} */
    @Override protected PageMemory createPageMemory() throws Exception {
        long[] sizes = new long[CPUS + 1];

        for (int i = 0; i < sizes.length; i++)
            sizes[i] = 1024 * MB / CPUS;

        sizes[CPUS] = 10 * MB;

        DirectMemoryProvider provider = new UnsafeMemoryProvider(log);

<<<<<<< HEAD
        IgniteConfiguration cfg = new IgniteConfiguration().setEncryptionSpi(new NoopEncryptionSpi());
=======
        IgniteConfiguration cfg = new IgniteConfiguration();

        cfg.setEncryptionSpi(new NoopEncryptionSpi());
>>>>>>> 46a9732b

        GridTestKernalContext cctx = new GridTestKernalContext(log, cfg);

        cctx.add(new IgnitePluginProcessor(cctx, cfg, Collections.emptyList()));
        cctx.add(new GridInternalSubscriptionProcessor(cctx));
        cctx.add(new GridEncryptionManager(cctx));

        GridCacheSharedContext<Object, Object> sharedCtx = new GridCacheSharedContext<>(
            cctx,
            null,
            null,
            null,
            new NoOpPageStoreManager(),
            new NoOpWALManager(),
            null,
            new IgniteCacheDatabaseSharedManager(),
            null,
            null,
            null,
            null,
            null,
            null,
            null,
            null,
            null
        );

        PageMemory mem = new PageMemoryImpl(
            provider, sizes,
            sharedCtx,
            PAGE_SIZE,
            (fullPageId, byteBuf, tag) -> {
                assert false : "No page replacement (rotation with disk) should happen during the test";
            },
            new GridInClosure3X<Long, FullPageId, PageMemoryEx>() {
                @Override public void applyx(Long page, FullPageId fullPageId, PageMemoryEx pageMem) {
                }
            },
            () -> true,
            new DataRegionMetricsImpl(new DataRegionConfiguration()),
            PageMemoryImpl.ThrottlingPolicy.DISABLED,
            Mockito.mock(CheckpointWriteProgressSupplier.class)
        );

        mem.start();

        return mem;
    }

    /** {@inheritDoc} */
    @Override protected long acquiredPages() {
        return ((PageMemoryImpl)pageMem).acquiredPages();
    }
}<|MERGE_RESOLUTION|>--- conflicted
+++ resolved
@@ -52,13 +52,9 @@
 
         DirectMemoryProvider provider = new UnsafeMemoryProvider(log);
 
-<<<<<<< HEAD
-        IgniteConfiguration cfg = new IgniteConfiguration().setEncryptionSpi(new NoopEncryptionSpi());
-=======
         IgniteConfiguration cfg = new IgniteConfiguration();
 
         cfg.setEncryptionSpi(new NoopEncryptionSpi());
->>>>>>> 46a9732b
 
         GridTestKernalContext cctx = new GridTestKernalContext(log, cfg);
 
