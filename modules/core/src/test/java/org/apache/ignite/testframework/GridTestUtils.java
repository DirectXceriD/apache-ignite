--- conflicted
+++ resolved
@@ -2069,10 +2069,7 @@
         /** */
         private static double readScaleFactor() {
             double scaleFactor = Double.parseDouble(System.getProperty(TEST_SCALE_FACTOR_PROPERTY, "1.0"));
-<<<<<<< HEAD
-=======
-
->>>>>>> 7319b110
+
             scaleFactor = Math.max(scaleFactor, MIN_TEST_SCALE_FACTOR_VALUE);
             scaleFactor = Math.min(scaleFactor, MAX_TEST_SCALE_FACTOR_VALUE);
 
