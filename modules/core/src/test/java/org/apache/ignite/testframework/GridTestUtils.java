--- conflicted
+++ resolved
@@ -97,12 +97,8 @@
 import org.apache.ignite.lang.IgniteInClosure;
 import org.apache.ignite.lang.IgnitePredicate;
 import org.apache.ignite.plugin.extensions.communication.Message;
-<<<<<<< HEAD
-=======
 import org.apache.ignite.spi.discovery.DiscoverySpiCustomMessage;
 import org.apache.ignite.spi.discovery.DiscoverySpiListener;
-import org.apache.ignite.spi.swapspace.inmemory.GridTestSwapSpaceSpi;
->>>>>>> 44cf1d21
 import org.apache.ignite.ssl.SslContextFactory;
 import org.apache.ignite.testframework.config.GridTestProperties;
 import org.jetbrains.annotations.NotNull;
@@ -116,7 +112,8 @@
     /** Default busy wait sleep interval in milliseconds.  */
     public static final long DFLT_BUSYWAIT_SLEEP_INTERVAL = 200;
 
-
+    /** */
+    static final String ALPHABETH = "qwertyuiopasdfghjklzxcvbnmQWERTYUIOPASDFGHJKLZXCVBNM1234567890_";
 
     /**
      * Hook object intervenes to discovery message handling
@@ -162,6 +159,11 @@
             delegate.onDiscovery(type, topVer, node, topSnapshot, topHist, spiCustomMsg);
         }
 
+        /** {@inheritDoc} */
+        @Override public void onLocalNodeInitialized(ClusterNode locNode) {
+            delegate.onLocalNodeInitialized(locNode);
+        }
+
         /**
          * @param delegate Delegate.
          * @param discoveryHook Discovery hook.
@@ -170,9 +172,6 @@
             return new DiscoverySpiListenerWrapper(delegate, discoveryHook);
         }
     }
-
-    /** */
-    static final String ALPHABETH = "qwertyuiopasdfghjklzxcvbnmQWERTYUIOPASDFGHJKLZXCVBNM1234567890_";
 
     /** */
     private static final Map<Class<?>, String> addrs = new HashMap<>();
