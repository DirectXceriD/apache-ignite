/*
 * Licensed to the Apache Software Foundation (ASF) under one or more
 * contributor license agreements.  See the NOTICE file distributed with
 * this work for additional information regarding copyright ownership.
 * The ASF licenses this file to You under the Apache License, Version 2.0
 * (the "License"); you may not use this file except in compliance with
 * the License.  You may obtain a copy of the License at
 *
 *      http://www.apache.org/licenses/LICENSE-2.0
 *
 * Unless required by applicable law or agreed to in writing, software
 * distributed under the License is distributed on an "AS IS" BASIS,
 * WITHOUT WARRANTIES OR CONDITIONS OF ANY KIND, either express or implied.
 * See the License for the specific language governing permissions and
 * limitations under the License.
 */

package org.apache.ignite.internal.processors.cache;

import org.apache.ignite.*;
import org.apache.ignite.cache.*;
import org.apache.ignite.configuration.*;
import org.apache.ignite.internal.util.typedef.*;
import org.apache.ignite.spi.discovery.tcp.*;
import org.apache.ignite.spi.discovery.tcp.ipfinder.*;
import org.apache.ignite.spi.discovery.tcp.ipfinder.vm.*;
import org.apache.ignite.testframework.junits.common.*;
import org.apache.ignite.transactions.*;
import org.jetbrains.annotations.*;

import javax.cache.*;
import javax.cache.configuration.*;
import java.util.*;

import static org.apache.ignite.cache.CacheAtomicityMode.*;
import static org.apache.ignite.cache.CacheDistributionMode.*;
import static org.apache.ignite.cache.CachePreloadMode.*;
import static org.apache.ignite.cache.CacheWriteSynchronizationMode.*;
import static org.apache.ignite.transactions.IgniteTxConcurrency.*;
import static org.apache.ignite.transactions.IgniteTxIsolation.*;

/**
 * Basic store test.
 */
public abstract class GridCacheBasicStoreAbstractTest extends GridCommonAbstractTest {
    /** IP finder. */
    private static final TcpDiscoveryIpFinder IP_FINDER = new TcpDiscoveryVmIpFinder(true);

    /** Cache store. */
    private static final GridCacheTestStore store = new GridCacheTestStore();

    /**
     *
     */
    protected GridCacheBasicStoreAbstractTest() {
        super(true /*start grid. */);
    }

    /** {@inheritDoc} */
    @Override protected void beforeTest() throws Exception {
        store.resetTimestamp();
    }

    /** {@inheritDoc} */
    @Override protected void afterTest() throws Exception {
        jcache().clear();

        store.reset();
    }

    /** @return Caching mode. */
    protected abstract CacheMode cacheMode();

    /** {@inheritDoc} */
    @SuppressWarnings("unchecked")
    @Override protected final IgniteConfiguration getConfiguration(String gridName) throws Exception {
        IgniteConfiguration c = super.getConfiguration(gridName);

        TcpDiscoverySpi disco = new TcpDiscoverySpi();

        disco.setIpFinder(IP_FINDER);

        c.setDiscoverySpi(disco);

        CacheConfiguration cc = defaultCacheConfiguration();

        cc.setCacheMode(cacheMode());
        cc.setWriteSynchronizationMode(FULL_SYNC);
        cc.setSwapEnabled(false);
        cc.setAtomicityMode(atomicityMode());
        cc.setDistributionMode(distributionMode());
        cc.setPreloadMode(SYNC);

        cc.setCacheStoreFactory(new FactoryBuilder.SingletonFactory(store));
        cc.setReadThrough(true);
        cc.setWriteThrough(true);
        cc.setLoadPreviousValue(true);

        c.setCacheConfiguration(cc);

        return c;
    }

    /**
     * @return Distribution mode.
     */
    protected CacheDistributionMode distributionMode() {
        return NEAR_PARTITIONED;
    }

    /**
     * @return Cache atomicity mode.
     */
    protected CacheAtomicityMode atomicityMode() {
        return TRANSACTIONAL;
    }

    /**
     * @throws IgniteCheckedException If failed.
     */
    public void testNotExistingKeys() throws IgniteCheckedException {
        IgniteCache<Integer, String> cache = jcache();
        Map<Integer, String> map = store.getMap();

        cache.put(100, "hacuna matata");
        assertEquals(1, map.size());

        cache.localEvict(Collections.<Integer>singleton(100));
        assertEquals(1, map.size());

        assertEquals("hacuna matata", cache.getAndRemove(100));
        assertTrue(map.isEmpty());

        store.resetLastMethod();
        assertNull(store.getLastMethod());

        cache.remove(200);
        assertEquals("remove", store.getLastMethod());

        cache.get(300);
        assertEquals("load", store.getLastMethod());
    }

    /** @throws Exception If test fails. */
    public void testWriteThrough() throws Exception {
        IgniteCache<Integer, String> cache = jcache();

        Map<Integer, String> map = store.getMap();

        assert map.isEmpty();

        if (atomicityMode() == TRANSACTIONAL) {
            try (IgniteTx tx = grid().transactions().txStart(OPTIMISTIC, REPEATABLE_READ)) {
                for (int i = 1; i <= 10; i++) {
                    cache.put(i, Integer.toString(i));

                    checkLastMethod(null);
                }

                tx.commit();
            }
        }
        else {
            Map<Integer, String> putMap = new HashMap<>();

            for (int i = 1; i <= 10; i++)
                putMap.put(i, Integer.toString(i));

            cache.putAll(putMap);
        }

        checkLastMethod("putAll");

        assert cache.size() == 10;

        for (int i = 1; i <= 10; i++) {
            String val = map.get(i);

            assert val != null;
            assert val.equals(Integer.toString(i));
        }

        store.resetLastMethod();

        if (atomicityMode() == TRANSACTIONAL) {
            try (IgniteTx tx = grid().transactions().txStart()) {
                for (int i = 1; i <= 10; i++) {
                    String val = cache.getAndRemove(i);

                    checkLastMethod(null);

                    assert val != null;
                    assert val.equals(Integer.toString(i));
                }

                tx.commit();

                checkLastMethod("removeAll");
            }
        }
        else {
            Set<Integer> keys = new HashSet<>();

            for (int i = 1; i <= 10; i++)
                keys.add(i);

            cache.removeAll(keys);

            checkLastMethod("removeAll");
        }

        assert map.isEmpty();
    }

    /** @throws Exception If test failed. */
    public void testReadThrough() throws Exception {
        IgniteCache<Integer, String> cache = jcache();

        Map<Integer, String> map = store.getMap();

        assert map.isEmpty();

        if (atomicityMode() == TRANSACTIONAL) {
            try (IgniteTx tx = grid().transactions().txStart(OPTIMISTIC, REPEATABLE_READ)) {
                for (int i = 1; i <= 10; i++)
                    cache.put(i, Integer.toString(i));

                checkLastMethod(null);

                tx.commit();
            }
        }
        else {
            Map<Integer, String> putMap = new HashMap<>();

            for (int i = 1; i <= 10; i++)
                putMap.put(i, Integer.toString(i));

            cache.putAll(putMap);
        }

        checkLastMethod("putAll");

        for (int i = 1; i <= 10; i++) {
            String val = map.get(i);

            assert val != null;
            assert val.equals(Integer.toString(i));
        }

        cache.clear();

        assert cache.localSize() == 0;
        assert cache.localSize() == 0;

        assert map.size() == 10;

        for (int i = 1; i <= 10; i++) {
            // Read through.
            String val = cache.get(i);

            checkLastMethod("load");

            assert val != null;
            assert val.equals(Integer.toString(i));
        }

        assert cache.size() == 10;

        cache.clear();

        assert cache.localSize() == 0;
        assert cache.localSize() == 0;

        assert map.size() == 10;

        Set<Integer> keys = new HashSet<>();

        for (int i = 1; i <= 10; i++)
            keys.add(i);

        // Read through.
        Map<Integer, String> vals = cache.getAll(keys);

        checkLastMethod("loadAll");

        assert vals != null;
        assert vals.size() == 10;

        for (int i = 1; i <= 10; i++) {
            String val = vals.get(i);

            assert val != null;
            assert val.equals(Integer.toString(i));
        }

        // Write through.
        cache.removeAll(keys);

        checkLastMethod("removeAll");

        assert cache.localSize() == 0;
        assert cache.localSize() == 0;

        assert map.isEmpty();
    }

    /** @throws Exception If test failed. */
    public void testLoadCache() throws Exception {
        IgniteCache<Integer, String> cache = jcache();

        int cnt = 1;

        cache.loadCache(null, cnt);

        checkLastMethod("loadAllFull");

        assert !(cache.localSize() == 0);

        Map<Integer, String> map = cache.getAll(keySet(cache));

        assert map.size() == cnt : "Invalid map size: " + map.size();

        // Recheck last method to make sure
        // values were read from cache.
        checkLastMethod("loadAllFull");

        int start = store.getStart();

        for (int i = start; i < start + cnt; i++) {
            String val = map.get(i);

            assert val != null;
            assert val.equals(Integer.toString(i));
        }
    }

    /** @throws Exception If test failed. */
    public void testLoadCacheWithPredicate() throws Exception {
        IgniteCache<Integer, String> cache = jcache();

        int cnt = 10;

        cache.loadCache(new P2<Integer, String>() {
            @Override public boolean apply(Integer key, String val) {
                // Accept only even numbers.
                return key % 2 == 0;
            }
        }, cnt);

        checkLastMethod("loadAllFull");

        Map<Integer, String> map = cache.getAll(keySet(cache));

        assert map.size() == cnt / 2 : "Invalid map size: " + map.size();

        // Recheck last method to make sure
        // values were read from cache.
        checkLastMethod("loadAllFull");

        int start = store.getStart();

        for (int i = start; i < start + cnt; i++) {
            String val = map.get(i);

            if (i % 2 == 0) {
                assert val != null;
                assert val.equals(Integer.toString(i));
            }
            else
                assert val == null;
        }
    }

    /** @throws Exception If test failed. */
    public void testReloadCache() throws Exception {
        IgniteCache<Integer, String> cache = jcache();

        cache.loadCache(null, 0);

        assert cache.size() == 0;

        checkLastMethod("loadAllFull");

        Set<Integer> keys = new HashSet<>();

        for (int i = 1; i <= 10; i++) {
            keys.add(i);

            cache.put(i, Integer.toString(i));

            checkLastMethod("put");
        }

        assert cache.size() == 10;

        loadAll(cache, keys, true);

        checkLastMethod("loadAll");

        assert cache.size() == 10;

        store.resetLastMethod();

        for (int i = 1; i <= 10; i++) {
            String val = cache.get(i);

            assert val != null;
            assert val.equals(Integer.toString(i));

            // Make sure that value is coming from cache, not from store.
            checkLastMethod(null);
        }

        cache.clear();

        cache.loadCache(new P2<Integer, String>() {
            @Override public boolean apply(Integer k, String v) {
                // Only accept even numbers.
                return k % 2 == 0;
            }
        }, 10);

        checkLastMethod("loadAllFull");

        store.resetLastMethod();

        assertEquals(5, cache.size());

<<<<<<< HEAD
        cache.forEach(new CIX1<Entry<Integer, String>>() {
            @Override public void applyx(Entry<Integer, String> entry) throws IgniteCheckedException {
                String val = entry.get();
=======
        for (Cache.Entry<Integer, String> entry : cache) {
            String val = entry.getValue();
>>>>>>> b860d362

            assert val != null;
            assert val.equals(Integer.toString(entry.getKey()));
            assert entry.getKey() % 2 == 0;

            // Make sure that value is coming from cache, not from store.
            checkLastMethod(null);
        }

        // Make sure that value is coming from cache, not from store.
        checkLastMethod(null);
    }

    /** @throws Exception If test failed. */
    public void testReloadAll() throws Exception {
        IgniteCache<Integer, String> cache = jcache();

        assert cache.size() == 0;

        Map<Integer, String> vals = new HashMap<>();

        for (int i = 1; i <= 10; i++)
            vals.put(i, Integer.toString(i));

        loadAll(cache, vals.keySet(), true);

        assert cache.size() == 0: "Cache is not empty.";

        checkLastMethod("loadAll");

        cache.putAll(vals);

        checkLastMethod("putAll");

        assert cache.size() == 10;

        loadAll(cache, vals.keySet(), true);

        checkLastMethod("loadAll");

        assert cache.size() == 10;

        store.resetLastMethod();

        for (int i = 1; i <= 10; i++) {
            String val = cache.get(i);

            assert val != null;
            assert val.equals(Integer.toString(i));

            // Make sure that value is coming from cache, not from store.
            checkLastMethod(null);
        }

        for (int i = 1; i <= 10; i++)
            store.write(new CacheEntryImpl<>(i, "reloaded-" + i));

        loadAll(cache, vals.keySet(), true);

        checkLastMethod("loadAll");

        store.resetLastMethod();

        assert cache.size() == 10;

        for (int i = 1; i <= 10; i++) {
            String val = cache.get(i);

            assert val != null;
            assert val.equals("reloaded-" + i);

            // Make sure that value is coming from cache, not from store.
            checkLastMethod(null);
        }
    }

    /** @throws Exception If test failed. */
    @SuppressWarnings("StringEquality")
    public void testReload() throws Exception {
        IgniteCache<Integer, String> cache = jcache();

        assert cache.size() == 0;

        Map<Integer, String> vals = new HashMap<>();

        for (int i = 1; i <= 10; i++)
            vals.put(i, Integer.toString(i));

        loadAll(cache, vals.keySet(), true);

        assert cache.size() == 0;

        checkLastMethod("loadAll");

        cache.putAll(vals);

        checkLastMethod("putAll");

        assert cache.size() == 10;

        load(cache, 1, true);

        String val = cache.localPeek(1, CachePeekMode.ONHEAP);

        assert val != null;
        assert "1".equals(val);

        checkLastMethod("load");

        assert cache.size() == 10;

        store.resetLastMethod();

        for (int i = 1; i <= 10; i++) {
            val = cache.get(i);

            assert val != null;
            assert val.equals(Integer.toString(i));

            // Make sure that value is coming from cache, not from store.
            checkLastMethod(null);
        }

        for (int i = 1; i <= 10; i++)
            store.write(new CacheEntryImpl<>(i, "reloaded-" + i));

        store.resetLastMethod();

        assert cache.size() == 10;

        for (int i = 1; i <= 10; i++) {
            load(cache, i, true);

            val = cache.localPeek(i, CachePeekMode.ONHEAP);

            checkLastMethod("load");

            assert val != null;
            assert val.equals("reloaded-" + i);

            store.resetLastMethod();

            String cached = cache.get(i);

            assert cached != null;

            assert cached == val : "Cached value mismatch [expected=" + val + ", cached=" + cached + ']';

            // Make sure that value is coming from cache, not from store.
            checkLastMethod(null);
        }
    }

    /** @param mtd Expected last method value. */
    private void checkLastMethod(@Nullable String mtd) {
        String lastMtd = store.getLastMethod();

        if (mtd == null)
            assert lastMtd == null : "Last method must be null: " + lastMtd;
        else {
            assert lastMtd != null : "Last method must be not null";
            assert lastMtd.equals(mtd) : "Last method does not match [expected=" + mtd + ", lastMtd=" + lastMtd + ']';
        }
    }
}<|MERGE_RESOLUTION|>--- conflicted
+++ resolved
@@ -427,14 +427,8 @@
 
         assertEquals(5, cache.size());
 
-<<<<<<< HEAD
-        cache.forEach(new CIX1<Entry<Integer, String>>() {
-            @Override public void applyx(Entry<Integer, String> entry) throws IgniteCheckedException {
-                String val = entry.get();
-=======
         for (Cache.Entry<Integer, String> entry : cache) {
             String val = entry.getValue();
->>>>>>> b860d362
 
             assert val != null;
             assert val.equals(Integer.toString(entry.getKey()));
