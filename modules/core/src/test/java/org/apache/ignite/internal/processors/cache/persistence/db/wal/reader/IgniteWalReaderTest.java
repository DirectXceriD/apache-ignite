/*
 * Licensed to the Apache Software Foundation (ASF) under one or more
 * contributor license agreements. See the NOTICE file distributed with
 * this work for additional information regarding copyright ownership.
 * The ASF licenses this file to You under the Apache License, Version 2.0
 * (the "License"); you may not use this file except in compliance with
 * the License. You may obtain a copy of the License at
 *
 * http://www.apache.org/licenses/LICENSE-2.0
 *
 * Unless required by applicable law or agreed to in writing, software
 * distributed under the License is distributed on an "AS IS" BASIS,
 * WITHOUT WARRANTIES OR CONDITIONS OF ANY KIND, either express or implied.
 * See the License for the specific language governing permissions and
 * limitations under the License.
 */

package org.apache.ignite.internal.processors.cache.persistence.db.wal.reader;

import java.io.Externalizable;
import java.io.File;
import java.io.IOException;
import java.io.ObjectInput;
import java.io.ObjectOutput;
import java.io.Serializable;
import java.util.Collection;
import java.util.HashMap;
import java.util.HashSet;
import java.util.Iterator;
import java.util.List;
import java.util.Map;
import java.util.Objects;
import java.util.UUID;
import java.util.concurrent.CountDownLatch;
import java.util.concurrent.TimeUnit;
import java.util.concurrent.atomic.AtomicBoolean;
import javax.cache.Cache;
import org.apache.ignite.Ignite;
import org.apache.ignite.IgniteCache;
import org.apache.ignite.IgniteCheckedException;
import org.apache.ignite.IgniteEvents;
import org.apache.ignite.binary.BinaryObject;
import org.apache.ignite.cache.CacheAtomicityMode;
import org.apache.ignite.cache.CacheRebalanceMode;
import org.apache.ignite.cache.affinity.rendezvous.RendezvousAffinityFunction;
import org.apache.ignite.configuration.CacheConfiguration;
import org.apache.ignite.configuration.IgniteConfiguration;
import org.apache.ignite.configuration.MemoryConfiguration;
import org.apache.ignite.configuration.MemoryPolicyConfiguration;
import org.apache.ignite.configuration.PersistentStoreConfiguration;
import org.apache.ignite.configuration.WALMode;
import org.apache.ignite.events.Event;
import org.apache.ignite.events.EventType;
import org.apache.ignite.events.WalSegmentArchivedEvent;
import org.apache.ignite.internal.pagemem.wal.WALIterator;
import org.apache.ignite.internal.pagemem.wal.WALPointer;
import org.apache.ignite.internal.pagemem.wal.record.DataEntry;
import org.apache.ignite.internal.pagemem.wal.record.DataRecord;
import org.apache.ignite.internal.pagemem.wal.record.LazyDataEntry;
import org.apache.ignite.internal.pagemem.wal.record.TxRecord;
import org.apache.ignite.internal.pagemem.wal.record.UnwrapDataEntry;
import org.apache.ignite.internal.pagemem.wal.record.WALRecord;
import org.apache.ignite.internal.processors.cache.CacheObject;
import org.apache.ignite.internal.processors.cache.KeyCacheObject;
import org.apache.ignite.internal.processors.cache.persistence.wal.FileWriteAheadLogManager;
import org.apache.ignite.internal.processors.cache.persistence.wal.reader.IgniteWalIteratorFactory;
import org.apache.ignite.internal.processors.cache.version.GridCacheVersion;
import org.apache.ignite.internal.util.typedef.internal.A;
import org.apache.ignite.internal.util.typedef.internal.U;
import org.apache.ignite.lang.IgniteBiTuple;
import org.apache.ignite.lang.IgnitePredicate;
import org.apache.ignite.testframework.junits.common.GridCommonAbstractTest;
import org.apache.ignite.transactions.Transaction;
import org.jetbrains.annotations.NotNull;
import org.jetbrains.annotations.Nullable;

import static org.apache.ignite.events.EventType.EVT_WAL_SEGMENT_ARCHIVED;
<<<<<<< HEAD
import static org.apache.ignite.internal.processors.cache.persistence.filename.PdsConsistentIdProcessor.genNewStyleSubfolderName;
=======
import static org.apache.ignite.internal.processors.cache.persistence.file.FilePageStoreManager.DFLT_STORE_DIR;
>>>>>>> 0919d9f4

/**
 * Test suite for WAL segments reader and event generator.
 */
public class IgniteWalReaderTest extends GridCommonAbstractTest {
    /** Wal segments count */
    private static final int WAL_SEGMENTS = 10;

    /** Cache name. */
    private static final String CACHE_NAME = "cache0";

    /** additional cache for testing different combinations of types in WAL */
    private static final String CACHE_ADDL_NAME = "cache1";

    /** Delete DB dir before test. */
    private static final boolean deleteBefore = true;

    /** Delete DB dir after test. */
    private static final boolean deleteAfter = true;

    /** Dump records to logger. Should be false for non local run */
    private static final boolean dumpRecords = false;

    /** Page size to set */
    public static final int PAGE_SIZE = 4 * 1024;

    /**
     * Field for transferring setting from test to getConfig method
     * Archive incomplete segment after inactivity milliseconds.
     */
    private int archiveIncompleteSegmentAfterInactivityMs;

    /** {@inheritDoc} */
    @Override protected IgniteConfiguration getConfiguration(String gridName) throws Exception {
        final IgniteConfiguration cfg = super.getConfiguration(gridName);

        final CacheConfiguration<Integer, IndexedObject> ccfg = new CacheConfiguration<>(CACHE_NAME);

        ccfg.setAtomicityMode(CacheAtomicityMode.TRANSACTIONAL);
        ccfg.setRebalanceMode(CacheRebalanceMode.SYNC);
        ccfg.setAffinity(new RendezvousAffinityFunction(false, 32));
        ccfg.setIndexedTypes(Integer.class, IndexedObject.class);

        cfg.setCacheConfiguration(ccfg);

        cfg.setIncludeEventTypes(EventType.EVT_WAL_SEGMENT_ARCHIVED);

        final MemoryConfiguration dbCfg = new MemoryConfiguration();

        dbCfg.setPageSize(PAGE_SIZE);

        final MemoryPolicyConfiguration memPlcCfg = new MemoryPolicyConfiguration();

        memPlcCfg.setName("dfltMemPlc");
        memPlcCfg.setInitialSize(1024 * 1024 * 1024);
        memPlcCfg.setMaxSize(1024 * 1024 * 1024);

        dbCfg.setMemoryPolicies(memPlcCfg);
        dbCfg.setDefaultMemoryPolicyName("dfltMemPlc");

        cfg.setMemoryConfiguration(dbCfg);

        final PersistentStoreConfiguration pCfg = new PersistentStoreConfiguration();
        pCfg.setWalHistorySize(1);
        pCfg.setWalSegmentSize(1024 * 1024);
        pCfg.setWalSegments(WAL_SEGMENTS);
        pCfg.setWalMode(WALMode.BACKGROUND);

        if (archiveIncompleteSegmentAfterInactivityMs > 0)
            pCfg.setWalAutoArchiveAfterInactivity(archiveIncompleteSegmentAfterInactivityMs);

        cfg.setPersistentStoreConfiguration(pCfg);
        return cfg;
    }

    /** {@inheritDoc} */
    @Override protected void beforeTest() throws Exception {
        stopAllGrids();

        if (deleteBefore)
            deleteWorkFiles();
    }

    /** {@inheritDoc} */
    @Override protected void afterTest() throws Exception {
        stopAllGrids();

        if (deleteAfter)
            deleteWorkFiles();
    }

    /**
     * @throws IgniteCheckedException If failed.
     */
    private void deleteWorkFiles() throws IgniteCheckedException {
<<<<<<< HEAD
        deleteRecursively(U.resolveWorkDirectory(U.defaultWorkDirectory(), "db", false));
=======
        if (fillWalBeforeTest)
            deleteRecursively(U.resolveWorkDirectory(U.defaultWorkDirectory(), DFLT_STORE_DIR, false));
>>>>>>> 0919d9f4
    }

    /**
     * @throws Exception if failed.
     */
    public void testFillWalAndReadRecords() throws Exception {
        final int cacheObjectsToWrite = 10000;

        final Ignite ignite0 = startGrid("node0");

        ignite0.active(true);

        final Serializable consistentId = (Serializable)ignite0.cluster().localNode().consistentId();
        final String subfolderName = genNewStyleSubfolderName(0, (UUID)consistentId);

        putDummyRecords(ignite0, cacheObjectsToWrite);

        stopGrid("node0");

        final String workDir = U.defaultWorkDirectory();
        final File db = U.resolveWorkDirectory(workDir, DFLT_STORE_DIR, false);
        final File wal = new File(db, "wal");
        final File walArchive = new File(wal, "archive");

        final MockWalIteratorFactory mockItFactory = new MockWalIteratorFactory(log, PAGE_SIZE, consistentId, subfolderName, WAL_SEGMENTS);
        final WALIterator it = mockItFactory.iterator(wal, walArchive);
        final int cntUsingMockIter = iterateAndCount(it, false);

        log.info("Total records loaded " + cntUsingMockIter);
        assert cntUsingMockIter > 0;
        assert cntUsingMockIter > cacheObjectsToWrite;

        final File walArchiveDirWithConsistentId = new File(walArchive, subfolderName);
        final File walWorkDirWithConsistentId = new File(wal, subfolderName);

        final File binaryMeta = U.resolveWorkDirectory(workDir, "binary_meta", false);
        final File binaryMetaWithConsId = new File(binaryMeta, subfolderName);
        final File marshaller = U.resolveWorkDirectory(workDir, "marshaller", false);

        final IgniteWalIteratorFactory factory = new IgniteWalIteratorFactory(log, PAGE_SIZE, binaryMetaWithConsId, marshaller);
        final int cntArchiveDir = iterateAndCount(factory.iteratorArchiveDirectory(walArchiveDirWithConsistentId));

        log.info("Total records loaded using directory : " + cntArchiveDir);

        final int cntArchiveFileByFile = iterateAndCount(
            factory.iteratorArchiveFiles(
                walArchiveDirWithConsistentId.listFiles(FileWriteAheadLogManager.WAL_SEGMENT_FILE_FILTER)));

        log.info("Total records loaded using archive directory (file-by-file): " + cntArchiveFileByFile);

        assert cntArchiveFileByFile > cacheObjectsToWrite;
        assert cntArchiveDir > cacheObjectsToWrite;
        assert cntArchiveDir == cntArchiveFileByFile;
        //really count2 may be less because work dir correct loading is not supported yet
        assert cntUsingMockIter >= cntArchiveDir
            : "Mock based reader loaded " + cntUsingMockIter + " records but standalone has loaded only " + cntArchiveDir;

        final File[] workFiles = walWorkDirWithConsistentId.listFiles(FileWriteAheadLogManager.WAL_SEGMENT_FILE_FILTER);

        final int cntWork = iterateAndCount(factory.iteratorWorkFiles(workFiles));

        log.info("Total records loaded from work: " + cntWork);

        assert cntWork + cntArchiveFileByFile == cntUsingMockIter
            : "Work iterator loaded [" + cntWork + "] " +
            "Archive iterator loaded [" + cntArchiveFileByFile + "]; " +
            "mock iterator [" + cntUsingMockIter + "]";
    }

    /**
     * Iterates on records and closes iterator
     *
     * @param walIter iterator to count, will be closed
     * @return count of records
     * @throws IgniteCheckedException if failed to iterate
     */
    private int iterateAndCount(WALIterator walIter) throws IgniteCheckedException {
        return iterateAndCount(walIter, true);
    }

    /**
     * Iterates on records and closes iterator
     *
     * @param walIter iterator to count, will be closed
     * @param touchEntries access data within entries
     * @return count of records
     * @throws IgniteCheckedException if failed to iterate
     */
    private int iterateAndCount(WALIterator walIter, boolean touchEntries) throws IgniteCheckedException {
        int cnt = 0;

        try (WALIterator it = walIter) {
            while (it.hasNextX()) {
                final IgniteBiTuple<WALPointer, WALRecord> next = it.nextX();
                final WALRecord walRecord = next.get2();
                if (touchEntries && walRecord.type() == WALRecord.RecordType.DATA_RECORD) {
                    final DataRecord record = (DataRecord)walRecord;
                    for (DataEntry entry : record.writeEntries()) {
                        final KeyCacheObject key = entry.key();
                        final CacheObject val = entry.value();
                        if (dumpRecords)
                            log.info("Op: " + entry.op() + ", Key: " + key + ", Value: " + val);
                    }
                }
                if (dumpRecords)
                    log.info("Record: " + walRecord);
                cnt++;
            }
        }
        return cnt;
    }

    /**
     * Tests archive completed event is fired
     *
     * @throws Exception if failed
     */
    public void testArchiveCompletedEventFired() throws Exception {
        final AtomicBoolean evtRecorded = new AtomicBoolean();

        final Ignite ignite = startGrid("node0");

        ignite.active(true);

        final IgniteEvents evts = ignite.events();

        if (!evts.isEnabled(EVT_WAL_SEGMENT_ARCHIVED))
            assertTrue("nothing to test", false);

        evts.localListen(new IgnitePredicate<Event>() {
            @Override public boolean apply(Event e) {
                WalSegmentArchivedEvent archComplEvt = (WalSegmentArchivedEvent)e;
                long idx = archComplEvt.getAbsWalSegmentIdx();
                log.info("Finished archive for segment [" + idx + ", " +
                    archComplEvt.getArchiveFile() + "]: [" + e + "]");

                evtRecorded.set(true);
                return true;
            }
        }, EVT_WAL_SEGMENT_ARCHIVED);

        putDummyRecords(ignite, 500);

        stopGrid("node0");
        assert evtRecorded.get();
    }

    /**
     * Puts provided number of records to fill WAL
     *
     * @param ignite ignite instance
     * @param recordsToWrite count
     */
    private void putDummyRecords(Ignite ignite, int recordsToWrite) {
        IgniteCache<Object, Object> cache0 = ignite.cache(CACHE_NAME);

        for (int i = 0; i < recordsToWrite; i++)
            cache0.put(i, new IndexedObject(i));
    }

    /**
     * Puts provided number of records to fill WAL under transactions
     *
     * @param ignite ignite instance
     * @param recordsToWrite count
     * @param txCnt transactions to run. If number is less then records count, txCnt records will be written
     */
    private IgniteCache<Object, Object> txPutDummyRecords(Ignite ignite, int recordsToWrite, int txCnt) {
        IgniteCache<Object, Object> cache0 = ignite.cache(CACHE_NAME);
        int keysPerTx = recordsToWrite / txCnt;
        if (keysPerTx == 0)
            keysPerTx = 1;
        for (int t = 0; t < txCnt; t++) {
            try (Transaction tx = ignite.transactions().txStart()) {
                for (int i = t * keysPerTx; i < (t + 1) * keysPerTx; i++)
                    cache0.put(i, new IndexedObject(i));

                tx.commit();
            }
        }
        return cache0;
    }

    /**
     * Tests time out based WAL segment archiving
     *
     * @throws Exception if failure occurs
     */
    public void testArchiveIncompleteSegmentAfterInactivity() throws Exception {
        final AtomicBoolean waitingForEvt = new AtomicBoolean();
        final CountDownLatch archiveSegmentForInactivity = new CountDownLatch(1);

        archiveIncompleteSegmentAfterInactivityMs = 1000;

        final Ignite ignite = startGrid("node0");

        ignite.active(true);

        final IgniteEvents evts = ignite.events();

        evts.localListen(new IgnitePredicate<Event>() {
            @Override public boolean apply(Event e) {
                WalSegmentArchivedEvent archComplEvt = (WalSegmentArchivedEvent)e;
                long idx = archComplEvt.getAbsWalSegmentIdx();
                log.info("Finished archive for segment [" + idx + ", " +
                    archComplEvt.getArchiveFile() + "]: [" + e + "]");

                if (waitingForEvt.get())
                    archiveSegmentForInactivity.countDown();
                return true;
            }
        }, EVT_WAL_SEGMENT_ARCHIVED);

        putDummyRecords(ignite, 100);
        waitingForEvt.set(true); //flag for skipping regular log() and rollOver()

        log.info("Wait for archiving segment for inactive grid started");

        boolean recordedAfterSleep =
            archiveSegmentForInactivity.await(archiveIncompleteSegmentAfterInactivityMs + 1001, TimeUnit.MILLISECONDS);

        stopGrid("node0");
        assert recordedAfterSleep;
    }

    /**
     * Removes entry by key and value from map (java 8 map method copy)
     *
     * @param m map to remove from.
     * @param key key to remove.
     * @param val value to remove.
     * @return true if remove was successful
     */
    private boolean remove(Map m, Object key, Object val) {
        Object curVal = m.get(key);
        if (!Objects.equals(curVal, val) ||
            (curVal == null && !m.containsKey(key)))
            return false;
        m.remove(key);
        return true;
    }

    /**
     * Places records under transaction, checks its value using WAL
     *
     * @throws Exception if failed.
     */
    public void testTxFillWalAndExtractDataRecords() throws Exception {
        final int cntEntries = 1000;
        final int txCnt = 100;

        final Ignite ignite0 = startGrid("node0");

        ignite0.active(true);

        final IgniteCache<Object, Object> entries = txPutDummyRecords(ignite0, cntEntries, txCnt);

        final Map<Object, Object> ctrlMap = new HashMap<>();
        for (Cache.Entry<Object, Object> next : entries) {
            ctrlMap.put(next.getKey(), next.getValue());
        }

        final String subfolderName = genDbSubfolderName(ignite0, 0);
        stopGrid("node0");

        final String workDir = U.defaultWorkDirectory();
        final File binaryMeta = U.resolveWorkDirectory(workDir, "binary_meta", false);
        final File binaryMetaWithConsId = new File(binaryMeta, subfolderName);
        final File marshallerMapping = U.resolveWorkDirectory(workDir, "marshaller", false);

        final IgniteWalIteratorFactory factory = new IgniteWalIteratorFactory(log,
            PAGE_SIZE,
            binaryMetaWithConsId,
            marshallerMapping);

        final BiConsumer<Object, Object> objConsumer = new BiConsumer<Object, Object>() {
            @Override public void accept(Object key, Object val) {
                boolean rmv = remove(ctrlMap, key, val);
                if (!rmv)
                    log.error("Unable to remove Key and value from control Map K:[" + key + "] V: [" + val + "]");

                if (val instanceof IndexedObject) {
                    IndexedObject indexedObj = (IndexedObject)val;
                    assertEquals(indexedObj.iVal, indexedObj.jVal);
                    assertEquals(indexedObj.iVal, key);
                    for (byte datum : indexedObj.getData()) {
                        assert datum >= 'A' && datum <= 'A' + 10;
                    }
                }
            }
        };
        scanIterateAndCount(factory, workDir, subfolderName, cntEntries, txCnt, objConsumer, null);

        assert ctrlMap.isEmpty() : " Control Map is not empty after reading entries " + ctrlMap;
    }

    /**
     * Generates DB subfolder name for provided node index (local) and UUID (consistent ID)
     *
     * @param ignite ignite instance.
     * @param nodeIdx node index.
     * @return folder file name
     */
    @NotNull private String genDbSubfolderName(Ignite ignite, int nodeIdx) {
        return genNewStyleSubfolderName(nodeIdx, (UUID)ignite.cluster().localNode().consistentId());
    }

    /**
     * Scan WAL and WAL archive for logical records and its entries.
     *
     * @param factory WAL iterator factory.
     * @param workDir Ignite work directory.
     * @param subfolderName DB subfolder name based on consistent ID.
     * @param expCntEntries minimum expected entries count to find.
     * @param expTxCnt minimum expected transaction count to find.
     * @param objConsumer object handler, called for each object found in logical data records.
     * @param dataRecordHnd data handler record
     * @throws IgniteCheckedException if failed.
     */
    private void scanIterateAndCount(
        final IgniteWalIteratorFactory factory,
        final String workDir,
        final String subfolderName,
        final int expCntEntries,
        final int expTxCnt,
        @Nullable final BiConsumer<Object, Object> objConsumer,
        @Nullable final Consumer<DataRecord> dataRecordHnd) throws IgniteCheckedException {

        final File db = U.resolveWorkDirectory(workDir, DFLT_STORE_DIR, false);
        final File wal = new File(db, "wal");
        final File walArchive = new File(wal, "archive");

        final File walArchiveDirWithConsistentId = new File(walArchive, subfolderName);

        final File[] files = walArchiveDirWithConsistentId.listFiles(FileWriteAheadLogManager.WAL_SEGMENT_FILE_FILTER);
        A.notNull(files, "Can't iterate over files [" + walArchiveDirWithConsistentId + "] Directory is N/A");
        final WALIterator iter = factory.iteratorArchiveFiles(files);

        final Map<GridCacheVersion, Integer> cntArch = iterateAndCountDataRecord(iter, objConsumer, dataRecordHnd);

        int txCntObservedArch = cntArch.size();
        if (cntArch.containsKey(null))
            txCntObservedArch -= 1; // exclude non transactional updates
        final int entriesArch = valuesSum(cntArch.values());

        log.info("Total tx found loaded using archive directory (file-by-file): " + txCntObservedArch);

        final File walWorkDirWithNodeSubDir = new File(wal, subfolderName);
        final File[] workFiles = walWorkDirWithNodeSubDir.listFiles(FileWriteAheadLogManager.WAL_SEGMENT_FILE_FILTER);

        final WALIterator tuples = factory.iteratorWorkFiles(workFiles);
        final Map<GridCacheVersion, Integer> cntWork = iterateAndCountDataRecord(tuples, objConsumer, dataRecordHnd);
        int txCntObservedWork = cntWork.size();
        if (cntWork.containsKey(null))
            txCntObservedWork -= 1; // exclude non transactional updates

        final int entriesWork = valuesSum(cntWork.values());
        log.info("Archive directory: Tx found " + txCntObservedWork + " entries " + entriesWork);

        assert entriesArch + entriesWork >= expCntEntries;
        assert txCntObservedWork + txCntObservedArch >= expTxCnt;
    }

    /**
     * @throws Exception if failed.
     */
    public void testFillWalWithDifferentTypes() throws Exception {
        int cntEntries = 0;

        final Map<Object, Object> ctrlMap = new HashMap<>();
        final Map<Object, Object> ctrlMapForBinaryObjects = new HashMap<>();
        final Collection<String> ctrlStringsToSearch = new HashSet<>();
        final Collection<String> ctrlStringsForBinaryObjSearch = new HashSet<>();
        final Ignite ignite0 = startGrid("node0");
        ignite0.active(true);

        final IgniteCache<Object, Object> addlCache = ignite0.getOrCreateCache(CACHE_ADDL_NAME);
        addlCache.put("1", "2");
        addlCache.put(1, 2);
        addlCache.put(1L, 2L);
        addlCache.put(TestEnum.A, "Enum_As_Key");
        addlCache.put("Enum_As_Value", TestEnum.B);
        addlCache.put(TestEnum.C, TestEnum.C);

        addlCache.put("Serializable", new TestSerializable(42));
        addlCache.put(new TestSerializable(42), "Serializable_As_Key");
        addlCache.put("Externalizable", new TestExternalizable(42));
        addlCache.put(new TestExternalizable(42), "Externalizable_As_Key");
        addlCache.put(292, new IndexedObject(292));

        final String search1 = "SomeUnexpectedStringValueAsKeyToSearch";
        ctrlStringsToSearch.add(search1);
        ctrlStringsForBinaryObjSearch.add(search1);
        addlCache.put(search1, "SearchKey");

        String search2 = "SomeTestStringContainerToBePrintedLongLine";
        final TestStringContainerToBePrinted val = new TestStringContainerToBePrinted(search2);
        ctrlStringsToSearch.add(val.toString()); //will validate original toString() was called
        ctrlStringsForBinaryObjSearch.add(search2);
        addlCache.put("SearchValue", val);

        String search3 = "SomeTestStringContainerToBePrintedLongLine2";
        final TestStringContainerToBePrinted key = new TestStringContainerToBePrinted(search3);
        ctrlStringsToSearch.add(key.toString()); //will validate original toString() was called
        ctrlStringsForBinaryObjSearch.add(search3); //validate only string itself
        addlCache.put(key, "SearchKey");

        cntEntries = addlCache.size();
        for (Cache.Entry<Object, Object> next : addlCache) {
            ctrlMap.put(next.getKey(), next.getValue());
        }

        for (Cache.Entry<Object, Object> next : addlCache) {
            ctrlMapForBinaryObjects.put(next.getKey(), next.getValue());
        }

        final String subfolderName = genDbSubfolderName(ignite0, 0);

        stopGrid("node0");

        final String workDir = U.defaultWorkDirectory();

        final File binaryMeta = U.resolveWorkDirectory(workDir, "binary_meta", false);
        final File binaryMetaWithNodeSubfolder = new File(binaryMeta, subfolderName);
        final File marshallerMapping = U.resolveWorkDirectory(workDir, "marshaller", false);

        final IgniteWalIteratorFactory factory = new IgniteWalIteratorFactory(log, PAGE_SIZE,
            binaryMetaWithNodeSubfolder,
            marshallerMapping);
        final BiConsumer<Object, Object> objConsumer = new BiConsumer<Object, Object>() {
            @Override public void accept(Object key, Object val) {
                log.info("K: [" + key + ", " +
                    (key != null ? key.getClass().getName() : "?") + "]" +
                    " V: [" + val + ", " +
                    (val != null ? val.getClass().getName() : "?") + "]");
                boolean rmv = remove(ctrlMap, key, val);
                if (!rmv) {
                    String msg = "Unable to remove pair from control map " + "K: [" + key + "] V: [" + val + "]";
                    log.error(msg);
                }
                assert !(val instanceof BinaryObject);
            }
        };

        final Consumer<DataRecord> toStrChecker = new Consumer<DataRecord>() {
            @Override public void accept(DataRecord record) {
                String strRepresentation = record.toString();
                for (Iterator<String> iter = ctrlStringsToSearch.iterator(); iter.hasNext(); ) {
                    final String next = iter.next();
                    if (strRepresentation.contains(next)) {
                        iter.remove();
                        break;
                    }
                }
            }
        };
        scanIterateAndCount(factory, workDir, subfolderName, cntEntries, 0, objConsumer, toStrChecker);

        assert ctrlMap.isEmpty() : " Control Map is not empty after reading entries: " + ctrlMap;
        assert ctrlStringsToSearch.isEmpty() : " Control Map for strings in entries is not empty after" +
            " reading records: " + ctrlStringsToSearch;

        //Validate same WAL log with flag binary objects only
        final IgniteWalIteratorFactory keepBinFactory = new IgniteWalIteratorFactory(log, PAGE_SIZE,
            binaryMetaWithNodeSubfolder,
            marshallerMapping,
            true);
        final BiConsumer<Object, Object> binObjConsumer = new BiConsumer<Object, Object>() {
            @Override public void accept(Object key, Object val) {
                log.info("K(KeepBinary): [" + key + ", " +
                    (key != null ? key.getClass().getName() : "?") + "]" +
                    " V(KeepBinary): [" + val + ", " +
                    (val != null ? val.getClass().getName() : "?") + "]");
                boolean rmv = remove(ctrlMapForBinaryObjects, key, val);
                if (!rmv) {
                    if (key instanceof BinaryObject) {
                        BinaryObject keyBinObj = (BinaryObject)key;
                        String binaryObjTypeName = keyBinObj.type().typeName();
                        if (Objects.equals(TestStringContainerToBePrinted.class.getName(), binaryObjTypeName)) {
                            String data = keyBinObj.field("data");
                            rmv = ctrlMapForBinaryObjects.remove(new TestStringContainerToBePrinted(data)) != null;
                        }
                        else if (Objects.equals(TestSerializable.class.getName(), binaryObjTypeName)) {
                            Integer iVal = keyBinObj.field("iVal");
                            rmv = ctrlMapForBinaryObjects.remove(new TestSerializable(iVal)) != null;
                        }
                        else if (Objects.equals(TestEnum.class.getName(), binaryObjTypeName)) {
                            TestEnum key1 = TestEnum.values()[keyBinObj.enumOrdinal()];
                            rmv = ctrlMapForBinaryObjects.remove(key1) != null;
                        }
                    }
                    else if (val instanceof BinaryObject) {
                        //don't compare BO values, just remove by key
                        rmv = ctrlMapForBinaryObjects.remove(key) != null;
                    }
                }
                if (!rmv)
                    log.error("Unable to remove pair from control map " + "K: [" + key + "] V: [" + val + "]");

                if (val instanceof BinaryObject) {
                    BinaryObject binaryObj = (BinaryObject)val;
                    String binaryObjTypeName = binaryObj.type().typeName();
                    if (Objects.equals(IndexedObject.class.getName(), binaryObjTypeName)) {
                        assertEquals(binaryObj.field("iVal").toString(),
                            binaryObj.field("jVal").toString());

                        byte data[] = binaryObj.field("data");
                        for (byte datum : data) {
                            assert datum >= 'A' && datum <= 'A' + 10;
                        }
                    }
                }
            }
        };

        final Consumer<DataRecord> binObjToStrChecker = new Consumer<DataRecord>() {
            @Override public void accept(DataRecord record) {
                String strRepresentation = record.toString();
                for (Iterator<String> iter = ctrlStringsForBinaryObjSearch.iterator(); iter.hasNext(); ) {
                    final String next = iter.next();
                    if (strRepresentation.contains(next)) {
                        iter.remove();
                        break;
                    }
                }
            }
        };
        scanIterateAndCount(keepBinFactory, workDir, subfolderName, cntEntries, 0, binObjConsumer, binObjToStrChecker);

        assert ctrlMapForBinaryObjects.isEmpty() : " Control Map is not empty after reading entries: " + ctrlMapForBinaryObjects;
        assert ctrlStringsForBinaryObjSearch.isEmpty() : " Control Map for strings in entries is not empty after" +
            " reading records: " + ctrlStringsForBinaryObjSearch;

    }

    /**
     * @param values collection with numbers
     * @return sum of numbers
     */
    private int valuesSum(Iterable<Integer> values) {
        int sum = 0;
        for (Integer next : values) {
            if (next != null)
                sum += next;
        }
        return sum;
    }

    /**
     * Iterates over data records, checks each DataRecord and its entries, finds out all transactions in WAL
     *
     * @param walIter iterator to use
     * @return count of data records observed for each global TX ID. Contains null for non tx updates
     * @throws IgniteCheckedException if failure
     */
    private Map<GridCacheVersion, Integer> iterateAndCountDataRecord(
        final WALIterator walIter,
        @Nullable final BiConsumer<Object, Object> cacheObjHnd,
        @Nullable final Consumer<DataRecord> dataRecordHnd) throws IgniteCheckedException {

        final Map<GridCacheVersion, Integer> entriesUnderTxFound = new HashMap<>();

        try (WALIterator stIt = walIter) {
            while (stIt.hasNextX()) {
                final IgniteBiTuple<WALPointer, WALRecord> next = stIt.nextX();
                final WALRecord walRecord = next.get2();

                if (walRecord.type() == WALRecord.RecordType.DATA_RECORD && walRecord instanceof DataRecord) {
                    final DataRecord dataRecord = (DataRecord)walRecord;

                    if (dataRecordHnd != null)
                        dataRecordHnd.accept(dataRecord);
                    final List<DataEntry> entries = dataRecord.writeEntries();

                    for (DataEntry entry : entries) {
                        final GridCacheVersion globalTxId = entry.nearXidVersion();
                        Object unwrappedKeyObj;
                        Object unwrappedValObj;
                        if (entry instanceof UnwrapDataEntry) {
                            UnwrapDataEntry unwrapDataEntry = (UnwrapDataEntry)entry;
                            unwrappedKeyObj = unwrapDataEntry.unwrappedKey();
                            unwrappedValObj = unwrapDataEntry.unwrappedValue();
                        }
                        else if (entry instanceof LazyDataEntry) {
                            unwrappedKeyObj = null;
                            unwrappedValObj = null;
                            //can't check value
                        }
                        else {
                            final CacheObject val = entry.value();

                            unwrappedValObj = val instanceof BinaryObject ? val : val.value(null, false);

                            final CacheObject key = entry.key();

                            unwrappedKeyObj = key instanceof BinaryObject ? key : key.value(null, false);
                        }
                        log.info("//Entry operation " + entry.op() + "; cache Id" + entry.cacheId() + "; " +
                            "under transaction: " + globalTxId +
                            //; entry " + entry +
                            "; Key: " + unwrappedKeyObj +
                            "; Value: " + unwrappedValObj);

                        if (cacheObjHnd != null && unwrappedKeyObj != null || unwrappedValObj != null)
                            cacheObjHnd.accept(unwrappedKeyObj, unwrappedValObj);

                        final Integer entriesUnderTx = entriesUnderTxFound.get(globalTxId);
                        entriesUnderTxFound.put(globalTxId, entriesUnderTx == null ? 1 : entriesUnderTx + 1);
                    }
                }
                else if (walRecord.type() == WALRecord.RecordType.TX_RECORD && walRecord instanceof TxRecord) {
                    final TxRecord txRecord = (TxRecord)walRecord;
                    final GridCacheVersion globalTxId = txRecord.nearXidVersion();

                    log.info("//Tx Record, state: " + txRecord.state() +
                        "; nearTxVersion" + globalTxId);
                }
            }
        }
        return entriesUnderTxFound;
    }

    /**
     * Represents an operation that accepts a single input argument and returns no
     * result.
     *
     * @param <T>
     */
    private interface Consumer<T> {
        /**
         * Performs this operation on the given argument.
         *
         * @param t the input argument
         */
        public void accept(T t);
    }

    /**
     * Represents an operation that accepts two input arguments and returns no
     * result.
     *
     * @param <T>
     */
    private interface BiConsumer<T, U> {
        /**
         * Performs this operation on the given argument.
         *
         * @param t the input argument
         */
        public void accept(T t, U u);
    }

    /** Enum for cover binaryObject enum save/load */
    enum TestEnum {
        /** */A, /** */B, /** */C
    }

    /** Special class to test WAL reader resistance to Serializable interface */
    static class TestSerializable implements Serializable {
        /** */
        private static final long serialVersionUID = 0L;

        /** I value. */
        private int iVal;

        /**
         * Creates test object
         *
         * @param iVal I value.
         */
        TestSerializable(int iVal) {
            this.iVal = iVal;
        }

        /** {@inheritDoc} */
        @Override public String toString() {
            return "TestSerializable{" +
                "iVal=" + iVal +
                '}';
        }

        /** {@inheritDoc} */
        @Override public boolean equals(Object o) {
            if (this == o)
                return true;
            if (o == null || getClass() != o.getClass())
                return false;

            TestSerializable that = (TestSerializable)o;

            return iVal == that.iVal;
        }

        /** {@inheritDoc} */
        @Override public int hashCode() {
            return iVal;
        }
    }

    /** Special class to test WAL reader resistance to Serializable interface */
    static class TestExternalizable implements Externalizable {
        /** */
        private static final long serialVersionUID = 0L;

        /** I value. */
        private int iVal;

        /** Noop ctor for unmarshalling */
        public TestExternalizable() {

        }

        /**
         * Creates test object with provided value
         *
         * @param iVal I value.
         */
        public TestExternalizable(int iVal) {
            this.iVal = iVal;
        }

        /** {@inheritDoc} */
        @Override public String toString() {
            return "TestExternalizable{" +
                "iVal=" + iVal +
                '}';
        }

        /** {@inheritDoc} */
        @Override public void writeExternal(ObjectOutput out) throws IOException {
            out.writeInt(iVal);
        }

        /** {@inheritDoc} */
        @Override public void readExternal(ObjectInput in) throws IOException, ClassNotFoundException {
            iVal = in.readInt();
        }

        /** {@inheritDoc} */
        @Override public boolean equals(Object o) {
            if (this == o)
                return true;
            if (o == null || getClass() != o.getClass())
                return false;

            TestExternalizable that = (TestExternalizable)o;

            return iVal == that.iVal;
        }

        /** {@inheritDoc} */
        @Override public int hashCode() {
            return iVal;
        }
    }

    /** Container class to test toString of data records */
    static class TestStringContainerToBePrinted {
        /** */
        private String data;

        /**
         * Creates container
         *
         * @param data value to be searched in to String
         */
        public TestStringContainerToBePrinted(String data) {
            this.data = data;
        }

        /** {@inheritDoc} */
        @Override public boolean equals(Object o) {
            if (this == o)
                return true;
            if (o == null || getClass() != o.getClass())
                return false;

            TestStringContainerToBePrinted printed = (TestStringContainerToBePrinted)o;

            return data != null ? data.equals(printed.data) : printed.data == null;
        }

        /** {@inheritDoc} */
        @Override public int hashCode() {
            return data != null ? data.hashCode() : 0;
        }

        /** {@inheritDoc} */
        @Override public String toString() {
            return "TestStringContainerToBePrinted{" +
                "data='" + data + '\'' +
                '}';
        }
    }
}<|MERGE_RESOLUTION|>--- conflicted
+++ resolved
@@ -75,11 +75,8 @@
 import org.jetbrains.annotations.Nullable;
 
 import static org.apache.ignite.events.EventType.EVT_WAL_SEGMENT_ARCHIVED;
-<<<<<<< HEAD
 import static org.apache.ignite.internal.processors.cache.persistence.filename.PdsConsistentIdProcessor.genNewStyleSubfolderName;
-=======
 import static org.apache.ignite.internal.processors.cache.persistence.file.FilePageStoreManager.DFLT_STORE_DIR;
->>>>>>> 0919d9f4
 
 /**
  * Test suite for WAL segments reader and event generator.
@@ -175,12 +172,7 @@
      * @throws IgniteCheckedException If failed.
      */
     private void deleteWorkFiles() throws IgniteCheckedException {
-<<<<<<< HEAD
-        deleteRecursively(U.resolveWorkDirectory(U.defaultWorkDirectory(), "db", false));
-=======
-        if (fillWalBeforeTest)
-            deleteRecursively(U.resolveWorkDirectory(U.defaultWorkDirectory(), DFLT_STORE_DIR, false));
->>>>>>> 0919d9f4
+        deleteRecursively(U.resolveWorkDirectory(U.defaultWorkDirectory(), DFLT_STORE_DIR, false));
     }
 
     /**
@@ -593,9 +585,9 @@
             ctrlMap.put(next.getKey(), next.getValue());
         }
 
-        for (Cache.Entry<Object, Object> next : addlCache) {
-            ctrlMapForBinaryObjects.put(next.getKey(), next.getValue());
-        }
+            for (Cache.Entry<Object, Object> next : addlCache) {
+                ctrlMapForBinaryObjects.put(next.getKey(), next.getValue());
+            }
 
         final String subfolderName = genDbSubfolderName(ignite0, 0);
 
