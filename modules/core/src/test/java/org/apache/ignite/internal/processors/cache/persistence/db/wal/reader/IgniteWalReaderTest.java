/*
 * Licensed to the Apache Software Foundation (ASF) under one or more
 * contributor license agreements. See the NOTICE file distributed with
 * this work for additional information regarding copyright ownership.
 * The ASF licenses this file to You under the Apache License, Version 2.0
 * (the "License"); you may not use this file except in compliance with
 * the License. You may obtain a copy of the License at
 *
 * http://www.apache.org/licenses/LICENSE-2.0
 *
 * Unless required by applicable law or agreed to in writing, software
 * distributed under the License is distributed on an "AS IS" BASIS,
 * WITHOUT WARRANTIES OR CONDITIONS OF ANY KIND, either express or implied.
 * See the License for the specific language governing permissions and
 * limitations under the License.
 */

package org.apache.ignite.internal.processors.cache.persistence.db.wal.reader;

import java.io.Externalizable;
import java.io.File;
import java.io.IOException;
import java.io.ObjectInput;
import java.io.ObjectOutput;
import java.io.Serializable;
import java.util.ArrayList;
import java.util.Collection;
import java.util.EnumMap;
import java.util.HashMap;
import java.util.HashSet;
import java.util.Iterator;
import java.util.List;
import java.util.Map;
import java.util.Objects;
import java.util.Random;
import java.util.TreeMap;
import java.util.UUID;
import java.util.concurrent.CountDownLatch;
import java.util.concurrent.TimeUnit;
import java.util.concurrent.atomic.AtomicBoolean;
import javax.cache.Cache;
import org.apache.ignite.Ignite;
import org.apache.ignite.IgniteCache;
import org.apache.ignite.IgniteCheckedException;
import org.apache.ignite.IgniteDataStreamer;
import org.apache.ignite.IgniteEvents;
import org.apache.ignite.IgniteSystemProperties;
import org.apache.ignite.binary.BinaryObject;
import org.apache.ignite.cache.CacheAtomicityMode;
import org.apache.ignite.cache.CacheRebalanceMode;
import org.apache.ignite.cache.affinity.rendezvous.RendezvousAffinityFunction;
import org.apache.ignite.configuration.CacheConfiguration;
import org.apache.ignite.configuration.DataRegionConfiguration;
import org.apache.ignite.configuration.DataStorageConfiguration;
import org.apache.ignite.configuration.IgniteConfiguration;
import org.apache.ignite.configuration.WALMode;
import org.apache.ignite.events.WalSegmentArchivedEvent;
import org.apache.ignite.internal.pagemem.wal.WALIterator;
import org.apache.ignite.internal.pagemem.wal.WALPointer;
import org.apache.ignite.internal.pagemem.wal.record.DataEntry;
import org.apache.ignite.internal.pagemem.wal.record.DataRecord;
import org.apache.ignite.internal.pagemem.wal.record.LazyDataEntry;
import org.apache.ignite.internal.pagemem.wal.record.TxRecord;
import org.apache.ignite.internal.pagemem.wal.record.UnwrapDataEntry;
import org.apache.ignite.internal.pagemem.wal.record.WALRecord;
import org.apache.ignite.internal.processors.cache.CacheObject;
import org.apache.ignite.internal.processors.cache.GridCacheOperation;
import org.apache.ignite.internal.processors.cache.KeyCacheObject;
import org.apache.ignite.internal.processors.cache.persistence.wal.FileWALPointer;
import org.apache.ignite.internal.processors.cache.persistence.wal.reader.IgniteWalIteratorFactory;
import org.apache.ignite.internal.processors.cache.persistence.wal.reader.IgniteWalIteratorFactory.IteratorParametersBuilder;
import org.apache.ignite.internal.processors.cache.version.GridCacheVersion;
import org.apache.ignite.internal.util.typedef.T2;
import org.apache.ignite.internal.util.typedef.internal.U;
import org.apache.ignite.lang.IgniteBiInClosure;
import org.apache.ignite.lang.IgniteBiTuple;
import org.apache.ignite.lang.IgniteInClosure;
import org.apache.ignite.logger.NullLogger;
import org.apache.ignite.spi.discovery.tcp.TcpDiscoverySpi;
import org.apache.ignite.spi.discovery.tcp.ipfinder.TcpDiscoveryIpFinder;
import org.apache.ignite.spi.discovery.tcp.ipfinder.vm.TcpDiscoveryVmIpFinder;
import org.apache.ignite.testframework.junits.common.GridCommonAbstractTest;
import org.apache.ignite.transactions.Transaction;
import org.jetbrains.annotations.NotNull;
import org.jetbrains.annotations.Nullable;
import org.junit.Assert;

import static java.util.Arrays.fill;
import static org.apache.ignite.events.EventType.EVT_WAL_SEGMENT_ARCHIVED;
import static org.apache.ignite.events.EventType.EVT_WAL_SEGMENT_COMPACTED;
import static org.apache.ignite.internal.pagemem.wal.record.WALRecord.RecordType.DATA_RECORD;
import static org.apache.ignite.internal.pagemem.wal.record.WALRecord.RecordType.TX_RECORD;
import static org.apache.ignite.internal.processors.cache.GridCacheOperation.CREATE;
import static org.apache.ignite.internal.processors.cache.GridCacheOperation.DELETE;
import static org.apache.ignite.internal.processors.cache.persistence.file.FilePageStoreManager.DFLT_STORE_DIR;
import static org.apache.ignite.internal.processors.cache.persistence.filename.PdsConsistentIdProcessor.genNewStyleSubfolderName;

/**
 * Test suite for WAL segments reader and event generator.
 */
public class IgniteWalReaderTest extends GridCommonAbstractTest {
    /** */
    private static final TcpDiscoveryIpFinder IP_FINDER = new TcpDiscoveryVmIpFinder(true);

    /** Wal segments count */
    private static final int WAL_SEGMENTS = 10;

    /** Cache name. */
    private static final String CACHE_NAME = "cache0";

    /** additional cache for testing different combinations of types in WAL. */
    private static final String CACHE_ADDL_NAME = "cache1";

    /** Dump records to logger. Should be false for non local run. */
    private static final boolean DUMP_RECORDS = true;

    /**
     * Field for transferring setting from test to getConfig method.
     * Archive incomplete segment after inactivity milliseconds.
     */
    private int archiveIncompleteSegmentAfterInactivityMs;

    /** Custom wal mode. */
    private WALMode customWalMode;

    /** Clear properties in afterTest() method. */
    private boolean clearProps;

    /** Set WAL and Archive path to same value. */
    private boolean setWalAndArchiveToSameVal;

    /** Whether to enable WAL archive compaction. */
    private boolean enableWalCompaction;

    /** {@inheritDoc} */
    @Override protected IgniteConfiguration getConfiguration(String gridName) throws Exception {
        IgniteConfiguration cfg = super.getConfiguration(gridName);

        cfg.setDiscoverySpi(new TcpDiscoverySpi().setIpFinder(IP_FINDER));

        CacheConfiguration<Integer, IndexedObject> ccfg = new CacheConfiguration<>(CACHE_NAME);

        ccfg.setAtomicityMode(CacheAtomicityMode.TRANSACTIONAL);
        ccfg.setRebalanceMode(CacheRebalanceMode.SYNC);
        ccfg.setAffinity(new RendezvousAffinityFunction(false, 32));
        ccfg.setIndexedTypes(Integer.class, IndexedObject.class);

        cfg.setCacheConfiguration(ccfg);

        cfg.setIncludeEventTypes(EVT_WAL_SEGMENT_ARCHIVED, EVT_WAL_SEGMENT_COMPACTED);

        DataStorageConfiguration dsCfg = new DataStorageConfiguration()
            .setDefaultDataRegionConfiguration(
                new DataRegionConfiguration()
                    .setMaxSize(1024L * 1024 * 1024)
                    .setPersistenceEnabled(true))
            .setWalSegmentSize(1024 * 1024)
            .setWalSegments(WAL_SEGMENTS)
            .setWalMode(customWalMode != null ? customWalMode : WALMode.BACKGROUND)
            .setWalCompactionEnabled(enableWalCompaction);

        if (archiveIncompleteSegmentAfterInactivityMs > 0)
            dsCfg.setWalAutoArchiveAfterInactivity(archiveIncompleteSegmentAfterInactivityMs);

        String workDir = U.defaultWorkDirectory();
        File db = U.resolveWorkDirectory(workDir, DFLT_STORE_DIR, false);
        File wal = new File(db, "wal");

<<<<<<< HEAD
        if (setWalAndArchiveToSameValue) {
=======
        if(setWalAndArchiveToSameVal) {
>>>>>>> fe18deb4
            String walAbsPath = wal.getAbsolutePath();

            dsCfg.setWalPath(walAbsPath);
            dsCfg.setWalArchivePath(walAbsPath);
        }
        else {
            dsCfg.setWalPath(wal.getAbsolutePath());
            dsCfg.setWalArchivePath(new File(wal, "archive").getAbsolutePath());
        }

        cfg.setDataStorageConfiguration(dsCfg);

        return cfg;
    }

    /** {@inheritDoc} */
    @Override protected void beforeTest() throws Exception {
        stopAllGrids();

        cleanPersistenceDir();
    }

    /** {@inheritDoc} */
    @Override protected void afterTest() throws Exception {
        stopAllGrids();

        cleanPersistenceDir();

        if (clearProps)
            System.clearProperty(IgniteSystemProperties.IGNITE_WAL_LOG_TX_RECORDS);
    }

    /**
     * @throws Exception if failed.
     */
    public void testFillWalAndReadRecords() throws Exception {
        setWalAndArchiveToSameVal = false;

        Ignite ignite0 = startGrid();

        ignite0.cluster().active(true);

        Serializable consistentId = (Serializable)ignite0.cluster().localNode().consistentId();

        String subfolderName = genNewStyleSubfolderName(0, (UUID)consistentId);

        int cacheObjectsToWrite = 10_000;

        putDummyRecords(ignite0, cacheObjectsToWrite);

        stopGrid();

        String workDir = U.defaultWorkDirectory();

        File db = U.resolveWorkDirectory(workDir, DFLT_STORE_DIR, false);

        IgniteWalIteratorFactory factory = new IgniteWalIteratorFactory(log);

        IteratorParametersBuilder params =
            createIteratorParametersBuilder(workDir, subfolderName)
                .filesOrDirs(db);

        // Check iteratorArchiveDirectory and iteratorArchiveFiles are same.
        int cntArchiveDir = iterateAndCount(factory.iterator(params));

        log.info("Total records loaded using directory : " + cntArchiveDir);

        assertTrue(cntArchiveDir > 0);

        // Check iteratorArchiveFiles + iteratorWorkFiles iterate over all entries.
        int[] checkKeyIterArr = new int[cacheObjectsToWrite];

        fill(checkKeyIterArr, 0);

        iterateAndCountDataRecord(
            factory.iterator(params),
            (o1, o2) -> checkKeyIterArr[(Integer)o1]++,
            null
        );

        for (int i = 0; i < cacheObjectsToWrite; i++)
            assertTrue("Iterator didn't find key=" + i, checkKeyIterArr[i] > 0);
    }

    /**
     * Iterates on records and closes iterator.
     *
     * @param walIter iterator to count, will be closed.
     * @return count of records.
     * @throws IgniteCheckedException if failed to iterate.
     */
    private int iterateAndCount(WALIterator walIter) throws IgniteCheckedException {
        int cnt = 0;

        try (WALIterator it = walIter) {
            while (it.hasNextX()) {
                IgniteBiTuple<WALPointer, WALRecord> tup = it.nextX();

                WALRecord walRecord = tup.get2();

                if (walRecord.type() == DATA_RECORD) {
                    DataRecord record = (DataRecord)walRecord;

                    for (DataEntry entry : record.writeEntries()) {
                        KeyCacheObject key = entry.key();
                        CacheObject val = entry.value();

                        if (DUMP_RECORDS)
                            log.info("Op: " + entry.op() + ", Key: " + key + ", Value: " + val);
                    }
                }

                if (DUMP_RECORDS)
                    log.info("Record: " + walRecord);

                cnt++;
            }
        }
        return cnt;
    }

    /**
     * Tests archive completed event is fired.
     *
     * @throws Exception if failed.
     */
    public void testArchiveCompletedEventFired() throws Exception {
        assertTrue(checkWhetherWALRelatedEventFired(EVT_WAL_SEGMENT_ARCHIVED));
    }

    /**
     * Tests archive completed event is fired.
     *
     * @throws Exception if failed.
     */
    public void testArchiveCompactedEventFired() throws Exception {
        boolean oldEnableWalCompaction = enableWalCompaction;

        try {
            enableWalCompaction = true;

            assertTrue(checkWhetherWALRelatedEventFired(EVT_WAL_SEGMENT_COMPACTED));
        }
        finally {
            enableWalCompaction = oldEnableWalCompaction;
        }
    }

    /** */
    private boolean checkWhetherWALRelatedEventFired(int evtType) throws Exception {
        AtomicBoolean evtRecorded = new AtomicBoolean();

        Ignite ignite = startGrid();

        ignite.cluster().active(true);

        final IgniteEvents evts = ignite.events();

        if (!evts.isEnabled(evtType))
            fail("nothing to test");

        evts.localListen(e -> {
            WalSegmentArchivedEvent archComplEvt = (WalSegmentArchivedEvent)e;

            long idx = archComplEvt.getAbsWalSegmentIdx();

            log.info("Finished for segment [" +
                idx + ", " + archComplEvt.getArchiveFile() + "]: [" + e + "]");

            evtRecorded.set(true);

            return true;
        }, evtType);

        putDummyRecords(ignite, 500);

        stopGrid();

        return evtRecorded.get();
    }

    /**
     * Tests time out based WAL segment archiving.
     *
     * @throws Exception if failure occurs.
     */
    public void testArchiveIncompleteSegmentAfterInactivity() throws Exception {
        AtomicBoolean waitingForEvt = new AtomicBoolean();

        CountDownLatch archiveSegmentForInactivity = new CountDownLatch(1);

        archiveIncompleteSegmentAfterInactivityMs = 1000;

        Ignite ignite = startGrid();

        ignite.cluster().active(true);

        IgniteEvents evts = ignite.events();

        evts.localListen(e -> {
            WalSegmentArchivedEvent archComplEvt = (WalSegmentArchivedEvent)e;

            long idx = archComplEvt.getAbsWalSegmentIdx();

            log.info("Finished archive for segment [" + idx + ", " +
                archComplEvt.getArchiveFile() + "]: [" + e + ']');

            if (waitingForEvt.get())
                archiveSegmentForInactivity.countDown();

            return true;
        }, EVT_WAL_SEGMENT_ARCHIVED);

        putDummyRecords(ignite, 100);

        waitingForEvt.set(true); // Flag for skipping regular log() and rollOver().

        log.info("Wait for archiving segment for inactive grid started");

        boolean recordedAfterSleep = archiveSegmentForInactivity.await(
            archiveIncompleteSegmentAfterInactivityMs + 1001, TimeUnit.MILLISECONDS);

        stopGrid();

        assertTrue(recordedAfterSleep);
    }

    /**
     * Tests archive completed event is fired.
     *
     * @throws Exception if failed.
     */
    public void testFillWalForExactSegmentsCount() throws Exception {
        customWalMode = WALMode.FSYNC;

        CountDownLatch reqSegments = new CountDownLatch(15);

        Ignite ignite = startGrid();

        ignite.cluster().active(true);

        final IgniteEvents evts = ignite.events();

        if (!evts.isEnabled(EVT_WAL_SEGMENT_ARCHIVED))
            fail("nothing to test");

        evts.localListen(e -> {
            WalSegmentArchivedEvent archComplEvt = (WalSegmentArchivedEvent)e;

            long idx = archComplEvt.getAbsWalSegmentIdx();

            log.info("Finished archive for segment [" + idx + ", " +
                archComplEvt.getArchiveFile() + "]: [" + e + "]");

            reqSegments.countDown();

            return true;
        }, EVT_WAL_SEGMENT_ARCHIVED);

        int totalEntries = 0;

        while (reqSegments.getCount() > 0) {
            int write = 500;

            putAllDummyRecords(ignite, write);

            totalEntries += write;

            Assert.assertTrue("Too much entries generated, but segments was not become available",
                totalEntries < 10000);
        }

        String subfolderName = genDbSubfolderName(ignite, 0);

        stopGrid();

        String workDir = U.defaultWorkDirectory();

        IgniteWalIteratorFactory factory = new IgniteWalIteratorFactory(log);

        IteratorParametersBuilder iterParametersBuilder = createIteratorParametersBuilder(workDir, subfolderName);

        iterParametersBuilder.filesOrDirs(workDir);

        scanIterateAndCount(
            factory,
            iterParametersBuilder,
            totalEntries,
            0,
            null,
            null
        );
    }

    /**
     * Removes entry by key and value from map (java 8 map method copy).
     *
     * @param m map to remove from.
     * @param key key to remove.
     * @param val value to remove.
     * @return true if remove was successful.
     */
    private boolean remove(Map m, Object key, Object val) {
        Object curVal = m.get(key);
        if (!Objects.equals(curVal, val) ||
            (curVal == null && !m.containsKey(key)))
            return false;
        m.remove(key);
        return true;
    }

    /**
     * Places records under transaction, checks its value using WAL.
     *
     * @throws Exception if failed.
     */
    public void testTxFillWalAndExtractDataRecords() throws Exception {
        Ignite ignite0 = startGrid();

        ignite0.cluster().active(true);

        int cntEntries = 1000;
        int txCnt = 100;

        IgniteCache<Object, Object> entries = txPutDummyRecords(ignite0, cntEntries, txCnt);

        Map<Object, Object> ctrlMap = new HashMap<>();

        for (Cache.Entry<Object, Object> next : entries)
            ctrlMap.put(next.getKey(), next.getValue());

        String subfolderName = genDbSubfolderName(ignite0, 0);

        stopGrid();

        String workDir = U.defaultWorkDirectory();

        IteratorParametersBuilder params = createIteratorParametersBuilder(workDir, subfolderName);

        params.filesOrDirs(workDir);

        IgniteWalIteratorFactory factory = new IgniteWalIteratorFactory(log);

        IgniteBiInClosure<Object, Object> objConsumer = (key, val) -> {
            boolean rmv = remove(ctrlMap, key, val);

            if (!rmv)
                log.error("Unable to remove Key and value from control Map K:[" + key + "] V: [" + val + "]");

            if (val instanceof IndexedObject) {
                IndexedObject indexedObj = (IndexedObject)val;

                assertEquals(indexedObj.iVal, indexedObj.jVal);
                assertEquals(indexedObj.iVal, key);

                for (byte datum : indexedObj.getData())
                    assertTrue(datum >= 'A' && datum <= 'A' + 10);
            }
        };

        scanIterateAndCount(factory, params, cntEntries, txCnt, objConsumer, null);

        assertTrue(" Control Map is not empty after reading entries " + ctrlMap, ctrlMap.isEmpty());
    }

    /**
     * Generates DB subfolder name for provided node index (local) and UUID (consistent ID).
     *
     * @param ignite ignite instance.
     * @param nodeIdx node index.
     * @return folder file name.
     */
    @NotNull private String genDbSubfolderName(Ignite ignite, int nodeIdx) {
        return genNewStyleSubfolderName(nodeIdx, (UUID)ignite.cluster().localNode().consistentId());
    }

    /**
     * Scan WAL and WAL archive for logical records and its entries.
     *
     * @param factory WAL iterator factory.
     * @param minCntEntries minimum expected entries count to find.
     * @param minTxCnt minimum expected transaction count to find.
     * @param objConsumer object handler, called for each object found in logical data records.
     * @param dataRecordHnd data handler record.
     * @throws IgniteCheckedException if failed.
     */
    private void scanIterateAndCount(
        IgniteWalIteratorFactory factory,
        IteratorParametersBuilder itParamBuilder,
        int minCntEntries,
        int minTxCnt,
        @Nullable IgniteBiInClosure<Object, Object> objConsumer,
        @Nullable IgniteInClosure<DataRecord> dataRecordHnd
    ) throws IgniteCheckedException {
        WALIterator iter = factory.iterator(itParamBuilder);

        Map<GridCacheVersion, Integer> cntArch = iterateAndCountDataRecord(iter, objConsumer, dataRecordHnd);

        int txCntObservedArch = cntArch.size();

        if (cntArch.containsKey(null))
            txCntObservedArch -= 1; // Exclude non transactional updates.

        int entries = valuesSum(cntArch.values());

        log.info("Total tx found loaded using archive directory (file-by-file): " + txCntObservedArch);

        assertTrue("txCntObservedArch=" + txCntObservedArch + " >= minTxCnt=" + minTxCnt,
            txCntObservedArch >= minTxCnt);

        assertTrue("entries=" + entries + " >= minCntEntries=" + minCntEntries,
            entries >= minCntEntries);
    }

    /**
     * @throws Exception if failed.
     */
    public void testFillWalWithDifferentTypes() throws Exception {
        Ignite ig = startGrid();

        ig.cluster().active(true);

        IgniteCache<Object, Object> addlCache = ig.getOrCreateCache(CACHE_ADDL_NAME);

        addlCache.put("1", "2");
        addlCache.put(1, 2);
        addlCache.put(1L, 2L);
        addlCache.put(TestEnum.A, "Enum_As_Key");
        addlCache.put("Enum_As_Value", TestEnum.B);
        addlCache.put(TestEnum.C, TestEnum.C);

        addlCache.put("Serializable", new TestSerializable(42));
        addlCache.put(new TestSerializable(42), "Serializable_As_Key");
        addlCache.put("Externalizable", new TestExternalizable(42));
        addlCache.put(new TestExternalizable(42), "Externalizable_As_Key");
        addlCache.put(292, new IndexedObject(292));

        String search1 = "SomeUnexpectedStringValueAsKeyToSearch";

        Collection<String> ctrlStringsToSearch = new HashSet<>();

        ctrlStringsToSearch.add(search1);

        Collection<String> ctrlStringsForBinaryObjSearch = new HashSet<>();

        ctrlStringsForBinaryObjSearch.add(search1);

        addlCache.put(search1, "SearchKey");

        String search2 = "SomeTestStringContainerToBePrintedLongLine";

        TestStringContainerToBePrinted val = new TestStringContainerToBePrinted(search2);

        ctrlStringsToSearch.add(val.toString()); //will validate original toString() was called
        ctrlStringsForBinaryObjSearch.add(search2);

        addlCache.put("SearchValue", val);

        String search3 = "SomeTestStringContainerToBePrintedLongLine2";

        TestStringContainerToBePrinted key = new TestStringContainerToBePrinted(search3);
        ctrlStringsToSearch.add(key.toString()); //will validate original toString() was called
        ctrlStringsForBinaryObjSearch.add(search3); //validate only string itself

        addlCache.put(key, "SearchKey");

        int cntEntries = addlCache.size();

        Map<Object, Object> ctrlMap = new HashMap<>();

        for (Cache.Entry<Object, Object> next : addlCache)
            ctrlMap.put(next.getKey(), next.getValue());

        Map<Object, Object> ctrlMapForBinaryObjects = new HashMap<>();

        for (Cache.Entry<Object, Object> next : addlCache)
            ctrlMapForBinaryObjects.put(next.getKey(), next.getValue());

        String subfolderName = genDbSubfolderName(ig, 0);

        // Wait async allocation wal segment file by archiver.
        Thread.sleep(1000);

        stopGrid("node0", false);

        String workDir = U.defaultWorkDirectory();

        IgniteWalIteratorFactory factory = new IgniteWalIteratorFactory(log);

        IteratorParametersBuilder params0 = createIteratorParametersBuilder(workDir, subfolderName);

        params0.filesOrDirs(workDir);

        IgniteBiInClosure<Object, Object> objConsumer = (key12, val1) -> {
            log.info("K: [" + key12 + ", " +
                (key12 != null ? key12.getClass().getName() : "?") + "]" +
                " V: [" + val1 + ", " +
                (val1 != null ? val1.getClass().getName() : "?") + "]");
            boolean rmv = remove(ctrlMap, key12, val1);
            if (!rmv) {
                String msg = "Unable to remove pair from control map " + "K: [" + key12 + "] V: [" + val1 + "]";
                log.error(msg);
            }
            assertFalse(val1 instanceof BinaryObject);
        };

        IgniteInClosure<DataRecord> toStrChecker = record -> {
            String strRepresentation = record.toString();

            for (Iterator<String> iter = ctrlStringsToSearch.iterator(); iter.hasNext(); ) {
                final String next = iter.next();
                if (strRepresentation.contains(next)) {
                    iter.remove();
                    break;
                }
            }
        };

        scanIterateAndCount(factory, params0, cntEntries, 0, objConsumer, toStrChecker);

        assertTrue(" Control Map is not empty after reading entries: " + ctrlMap, ctrlMap.isEmpty());
        assertTrue(" Control Map for strings in entries is not empty after" +
            " reading records: " + ctrlStringsToSearch, ctrlStringsToSearch.isEmpty());

        IgniteBiInClosure<Object, Object> binObjConsumer = (key13, val12) -> {
            log.info("K(KeepBinary): [" + key13 + ", " +
                (key13 != null ? key13.getClass().getName() : "?") + "]" +
                " V(KeepBinary): [" + val12 + ", " +
                (val12 != null ? val12.getClass().getName() : "?") + "]");

            boolean rmv = remove(ctrlMapForBinaryObjects, key13, val12);

            if (!rmv) {
                if (key13 instanceof BinaryObject) {
                    BinaryObject keyBinObj = (BinaryObject)key13;
                    String binaryObjTypeName = keyBinObj.type().typeName();

                    if (Objects.equals(TestStringContainerToBePrinted.class.getName(), binaryObjTypeName)) {
                        String data = keyBinObj.field("data");
                        rmv = ctrlMapForBinaryObjects.remove(new TestStringContainerToBePrinted(data)) != null;
                    }
                    else if (Objects.equals(TestSerializable.class.getName(), binaryObjTypeName)) {
                        Integer iVal = keyBinObj.field("iVal");
                        rmv = ctrlMapForBinaryObjects.remove(new TestSerializable(iVal)) != null;
                    }
                    else if (Objects.equals(TestEnum.class.getName(), binaryObjTypeName)) {
                        TestEnum key1 = TestEnum.values()[keyBinObj.enumOrdinal()];
                        rmv = ctrlMapForBinaryObjects.remove(key1) != null;
                    }
                }
                else if (val12 instanceof BinaryObject) {
                    //don't compare BO values, just remove by key
                    rmv = ctrlMapForBinaryObjects.remove(key13) != null;
                }
            }
            if (!rmv)
                log.error("Unable to remove pair from control map " + "K: [" + key13 + "] V: [" + val12 + "]");

            if (val12 instanceof BinaryObject) {
                BinaryObject binaryObj = (BinaryObject)val12;
                String binaryObjTypeName = binaryObj.type().typeName();

                if (Objects.equals(IndexedObject.class.getName(), binaryObjTypeName)) {
                    assertEquals(
                        binaryObj.field("iVal").toString(),
                        binaryObj.field("jVal").toString()
                    );

                    byte data[] = binaryObj.field("data");

                    for (byte datum : data)
                        assertTrue(datum >= 'A' && datum <= 'A' + 10);
                }
            }
        };

        IgniteInClosure<DataRecord> binObjToStrChecker = record -> {
            String strRepresentation = record.toString();

            for (Iterator<String> iter = ctrlStringsForBinaryObjSearch.iterator(); iter.hasNext(); ) {
                final String next = iter.next();

                if (strRepresentation.contains(next)) {
                    iter.remove();

                    break;
                }
            }
        };

        IteratorParametersBuilder params1 = createIteratorParametersBuilder(workDir, subfolderName);

        params1.filesOrDirs(workDir).keepBinary(true);

        //Validate same WAL log with flag binary objects only
        IgniteWalIteratorFactory keepBinFactory = new IgniteWalIteratorFactory(log);

        scanIterateAndCount(keepBinFactory, params1, cntEntries, 0, binObjConsumer, binObjToStrChecker);

        assertTrue(" Control Map is not empty after reading entries: " +
            ctrlMapForBinaryObjects, ctrlMapForBinaryObjects.isEmpty());

        assertTrue(" Control Map for strings in entries is not empty after" +
            " reading records: " + ctrlStringsForBinaryObjSearch, ctrlStringsForBinaryObjSearch.isEmpty());
    }

    /**
     * Tests reading of empty WAL from non filled cluster.
     *
     * @throws Exception if failed.
     */
    public void testReadEmptyWal() throws Exception {
        customWalMode = WALMode.FSYNC;

        Ignite ignite = startGrid();

        ignite.cluster().active(true);

        ignite.cluster().active(false);

        final String subfolderName = genDbSubfolderName(ignite, 0);

        stopGrid();

        String workDir = U.defaultWorkDirectory();

        IgniteWalIteratorFactory factory = new IgniteWalIteratorFactory(log);

        IteratorParametersBuilder iterParametersBuilder =
            createIteratorParametersBuilder(workDir, subfolderName)
                .filesOrDirs(workDir);

        scanIterateAndCount(
            factory,
            iterParametersBuilder,
            0,
            0,
            null,
            null
        );
    }

    /**
     * Creates and fills cache with data.
     *
     * @param ig Ignite instance.
     * @param mode Cache Atomicity Mode.
     */
    private void createCache2(Ignite ig, CacheAtomicityMode mode) {
        if (log.isInfoEnabled())
            log.info("Populating the cache...");

        final CacheConfiguration<Integer, Organization> cfg = new CacheConfiguration<>("Org" + "11");
        cfg.setAtomicityMode(mode);
        final IgniteCache<Integer, Organization> cache = ig.getOrCreateCache(cfg).withKeepBinary()
            .withAllowAtomicOpsInTx();

        try (Transaction tx = ig.transactions().txStart()) {
            for (int i = 0; i < 10; i++) {

                cache.put(i, new Organization(i, "Organization-" + i));

                if (i % 2 == 0)
                    cache.put(i, new Organization(i, "Organization-updated-" + i));

                if (i % 5 == 0)
                    cache.remove(i);
            }
            tx.commit();
        }

    }

    /**
     * Test if DELETE operation can be found for transactional cache after mixed cache operations including remove().
     *
     * @throws Exception if failed.
     */
    public void testRemoveOperationPresentedForDataEntry() throws Exception {
        runRemoveOperationTest(CacheAtomicityMode.TRANSACTIONAL);
    }

    /**
     * Test if DELETE operation can be found for atomic cache after mixed cache operations including remove().
     *
     * @throws Exception if failed.
     */
    public void testRemoveOperationPresentedForDataEntryForAtomic() throws Exception {
        runRemoveOperationTest(CacheAtomicityMode.ATOMIC);
    }

    /**
     * Test if DELETE operation can be found after mixed cache operations including remove().
     *
     * @param mode Cache Atomicity Mode.
     * @throws Exception if failed.
     */
    private void runRemoveOperationTest(CacheAtomicityMode mode) throws Exception {
        Ignite ignite = startGrid();

        ignite.cluster().active(true);

        createCache2(ignite, mode);

        ignite.cluster().active(false);

        String subfolderName = genDbSubfolderName(ignite, 0);

        stopGrid();

        String workDir = U.defaultWorkDirectory();

        IgniteWalIteratorFactory factory = new IgniteWalIteratorFactory(log);

        IteratorParametersBuilder params = createIteratorParametersBuilder(workDir, subfolderName);

        params.filesOrDirs(workDir);

        StringBuilder sb = new StringBuilder();

        Map<GridCacheOperation, Integer> operationsFound = new EnumMap<>(GridCacheOperation.class);

        scanIterateAndCount(
            factory,
            params,
            0,
            0,
            null,
            dataRecord -> {
                final List<DataEntry> entries = dataRecord.writeEntries();

                sb.append("{");

                for (DataEntry entry : entries) {
                    GridCacheOperation op = entry.op();
                    Integer cnt = operationsFound.get(op);

                    operationsFound.put(op, cnt == null ? 1 : (cnt + 1));

                    if (entry instanceof UnwrapDataEntry) {
                        UnwrapDataEntry entry1 = (UnwrapDataEntry)entry;

                        sb.append(entry1.op())
                            .append(" for ")
                            .append(entry1.unwrappedKey());

                        GridCacheVersion ver = entry.nearXidVersion();

                        sb.append(", ");

                        if (ver != null)
                            sb.append("tx=")
                                .append(ver)
                                .append(", ");
                    }
                }

                sb.append("}\n");
            });

        final Integer deletesFound = operationsFound.get(DELETE);

        if (log.isInfoEnabled())
            log.info(sb.toString());

        assertTrue("Delete operations should be found in log: " + operationsFound,
            deletesFound != null && deletesFound > 0);
    }

    /**
     * Tests transaction generation and WAL for putAll cache operation.
     *
     * @throws Exception if failed.
     */
    public void testPutAllTxIntoTwoNodes() throws Exception {
        Ignite ignite = startGrid("node0");
        Ignite ignite1 = startGrid(1);

        ignite.cluster().active(true);

        Map<Object, IndexedObject> map = new TreeMap<>();

        int cntEntries = 1000;

        for (int i = 0; i < cntEntries; i++)
            map.put(i, new IndexedObject(i));

        ignite.cache(CACHE_NAME).putAll(map);

        ignite.cluster().active(false);

        String subfolderName1 = genDbSubfolderName(ignite, 0);
        String subfolderName2 = genDbSubfolderName(ignite1, 1);

        stopAllGrids();

        String workDir = U.defaultWorkDirectory();

        IgniteWalIteratorFactory factory = new IgniteWalIteratorFactory(log);

        StringBuilder sb = new StringBuilder();

        Map<GridCacheOperation, Integer> operationsFound = new EnumMap<>(GridCacheOperation.class);

        IgniteInClosure<DataRecord> drHnd = dataRecord -> {
            List<DataEntry> entries = dataRecord.writeEntries();

            sb.append("{");

            for (DataEntry entry : entries) {
                GridCacheOperation op = entry.op();
                Integer cnt = operationsFound.get(op);

                operationsFound.put(op, cnt == null ? 1 : (cnt + 1));

                if (entry instanceof UnwrapDataEntry) {
                    final UnwrapDataEntry entry1 = (UnwrapDataEntry)entry;

                    sb.append(entry1.op()).append(" for ").append(entry1.unwrappedKey());
                    final GridCacheVersion ver = entry.nearXidVersion();

                    sb.append(", ");

                    if (ver != null)
                        sb.append("tx=").append(ver).append(", ");
                }
            }

            sb.append("}\n");
        };

        scanIterateAndCount(
            factory,
            createIteratorParametersBuilder(workDir, subfolderName1)
                .filesOrDirs(
                    workDir + "/db/wal/" + subfolderName1,
                    workDir + "/db/wal/archive/" + subfolderName1
                ),
            1,
            1,
            null, drHnd
        );

        scanIterateAndCount(
            factory,
            createIteratorParametersBuilder(workDir, subfolderName2)
                .filesOrDirs(
                    workDir + "/db/wal/" + subfolderName2,
                    workDir + "/db/wal/archive/" + subfolderName2
                ),
            1,
            1,
            null,
            drHnd
        );

        Integer createsFound = operationsFound.get(CREATE);

        if (log.isInfoEnabled())
            log.info(sb.toString());

        assertTrue("Create operations should be found in log: " + operationsFound,
            createsFound != null && createsFound > 0);

        assertTrue("Create operations count should be at least " + cntEntries + " in log: " + operationsFound,
            createsFound >= cntEntries);
    }

    /**
     * Tests transaction generation and WAL for putAll cache operation.
     *
     * @throws Exception if failed.
     */
    public void testTxRecordsReadWoBinaryMeta() throws Exception {
        clearProps = true;

        System.setProperty(IgniteSystemProperties.IGNITE_WAL_LOG_TX_RECORDS, "true");

        Ignite ignite = startGrid("node0");

        ignite.cluster().active(true);

        Map<Object, IndexedObject> map = new TreeMap<>();

        for (int i = 0; i < 1000; i++)
            map.put(i, new IndexedObject(i));

        ignite.cache(CACHE_NAME).putAll(map);

        ignite.cluster().active(false);

        String workDir = U.defaultWorkDirectory();

        String subfolderName = genDbSubfolderName(ignite, 0);

        stopAllGrids();

        IgniteWalIteratorFactory factory = new IgniteWalIteratorFactory(new NullLogger());

        IteratorParametersBuilder params = createIteratorParametersBuilder(workDir, subfolderName);

        scanIterateAndCount(
            factory,
            params.filesOrDirs(workDir),
            1000,
            1,
            null,
            null
        );
    }

    /**
     * @throws Exception If failed.
     */
    public void testCheckBoundsIterator() throws Exception {
        Ignite ignite = startGrid("node0");

        ignite.cluster().active(true);

        try (IgniteDataStreamer<Integer, IndexedObject> st = ignite.dataStreamer(CACHE_NAME)) {
            st.allowOverwrite(true);

            for (int i = 0; i < 10_000; i++)
                st.addData(i, new IndexedObject(i));
        }

        stopAllGrids();

        List<FileWALPointer> wal = new ArrayList<>();

        String workDir = U.defaultWorkDirectory();

        IgniteWalIteratorFactory factory = new IgniteWalIteratorFactory();

        try (WALIterator it = factory.iterator(workDir)) {
            while (it.hasNext()) {
                IgniteBiTuple<WALPointer, WALRecord> tup = it.next();

                wal.add((FileWALPointer)tup.get1());
            }
        }

        Random rnd = new Random();

        int from0 = rnd.nextInt(wal.size() - 2) + 1;
        int to0 = wal.size() - 1;

        // +1 for skip first record.
        FileWALPointer exp0First = wal.get(from0);
        FileWALPointer exp0Last = wal.get(to0);

        T2<FileWALPointer, WALRecord> actl0First = null;
        T2<FileWALPointer, WALRecord> actl0Last = null;

        int records0 = 0;

        try (WALIterator it = factory.iterator(exp0First, workDir)) {
            while (it.hasNext()) {
                IgniteBiTuple<WALPointer, WALRecord> tup = it.next();

                if (actl0First == null)
                    actl0First = new T2<>((FileWALPointer)tup.get1(), tup.get2());

                actl0Last = new T2<>((FileWALPointer)tup.get1(), tup.get2());

                records0++;
            }
        }

        log.info("Check REPLAY FROM:" + exp0First + "\n" +
            "expFirst=" + exp0First + " actlFirst=" + actl0First + ", " +
            "expLast=" + exp0Last + " actlLast=" + actl0Last);

        // +1 because bound include.
        Assert.assertEquals(to0 - from0 + 1, records0);

        Assert.assertNotNull(actl0First);
        Assert.assertNotNull(actl0Last);

        Assert.assertEquals(exp0First, actl0First.get1());
        Assert.assertEquals(exp0Last, actl0Last.get1());

        int from1 = 0;
        int to1 = rnd.nextInt(wal.size() - 3) + 1;

        // -3 for skip last record.
        FileWALPointer exp1First = wal.get(from1);
        FileWALPointer exp1Last = wal.get(to1);

        T2<FileWALPointer, WALRecord> actl1First = null;
        T2<FileWALPointer, WALRecord> actl1Last = null;

        int records1 = 0;

        try (WALIterator it = factory.iterator(
            new IteratorParametersBuilder()
                .filesOrDirs(workDir)
                .to(exp1Last)
        )) {
            while (it.hasNext()) {
                IgniteBiTuple<WALPointer, WALRecord> tup = it.next();

                if (actl1First == null)
                    actl1First = new T2<>((FileWALPointer)tup.get1(), tup.get2());

                actl1Last = new T2<>((FileWALPointer)tup.get1(), tup.get2());

                records1++;
            }
        }

        log.info("Check REPLAY TO:" + exp1Last + "\n" +
            "expFirst=" + exp1First + " actlFirst=" + actl1First + ", " +
            "expLast=" + exp1Last + " actlLast=" + actl1Last);

        // +1 because bound include.
        Assert.assertEquals(to1 - from1 + 1, records1);

        Assert.assertNotNull(actl1First);
        Assert.assertNotNull(actl1Last);

        Assert.assertEquals(exp1First, actl1First.get1());
        Assert.assertEquals(exp1Last, actl1Last.get1());

        int from2 = rnd.nextInt(wal.size() - 2);
        int to2 = rnd.nextInt((wal.size() - 1) - from2) + from2;

        FileWALPointer exp2First = wal.get(from2);
        FileWALPointer exp2Last = wal.get(to2);

        T2<FileWALPointer, WALRecord> actl2First = null;
        T2<FileWALPointer, WALRecord> actl2Last = null;

        int records2 = 0;

        try (WALIterator it = factory.iterator(
            new IteratorParametersBuilder()
                .filesOrDirs(workDir)
                .from(exp2First)
                .to(exp2Last)
        )) {
            while (it.hasNext()) {
                IgniteBiTuple<WALPointer, WALRecord> tup = it.next();

                if (actl2First == null)
                    actl2First = new T2<>((FileWALPointer)tup.get1(), tup.get2());

                actl2Last = new T2<>((FileWALPointer)tup.get1(), tup.get2());

                records2++;
            }
        }

        log.info("Check REPLAY BETWEEN:" + exp2First + " " + exp2Last+ "\n" +
            "expFirst=" + exp2First + " actlFirst=" + actl2First + ", " +
            "expLast=" + exp2Last + " actlLast=" + actl2Last);

        // +1 because bound include.
        Assert.assertEquals(to2 - from2 + 1, records2);

        Assert.assertNotNull(actl2First);
        Assert.assertNotNull(actl2Last);

        Assert.assertEquals(exp2First, actl2First.get1());
        Assert.assertEquals(exp2Last, actl2Last.get1());
    }

    /**
     * @param workDir Work directory.
     * @param subfolderName Subfolder name.
     * @return WAL iterator factory.
     * @throws IgniteCheckedException If failed.
     */
    @NotNull private IteratorParametersBuilder createIteratorParametersBuilder(
        String workDir,
        String subfolderName
    ) throws IgniteCheckedException {
        File binaryMeta = U.resolveWorkDirectory(workDir, "binary_meta", false);
        File binaryMetaWithConsId = new File(binaryMeta, subfolderName);
        File marshallerMapping = U.resolveWorkDirectory(workDir, "marshaller", false);

        return new IteratorParametersBuilder()
            .binaryMetadataFileStoreDir(binaryMetaWithConsId)
            .marshallerMappingFileStoreDir(marshallerMapping);
    }

    /**
     * @param values collection with numbers.
     * @return sum of numbers.
     */
    private int valuesSum(Iterable<Integer> values) {
        int sum = 0;
        for (Integer next : values) {
            if (next != null)
                sum += next;
        }
        return sum;
    }

    /**
     * Iterates over data records, checks each DataRecord and its entries, finds out all transactions in WAL.
     *
     * @param walIter iterator to use.
     * @return count of data records observed for each global TX ID. Contains null for non tx updates.
     * @throws IgniteCheckedException if failure.
     */
    private Map<GridCacheVersion, Integer> iterateAndCountDataRecord(
        WALIterator walIter,
        @Nullable IgniteBiInClosure<Object, Object> cacheObjHnd,
        @Nullable IgniteInClosure<DataRecord> dataRecordHnd
    ) throws IgniteCheckedException {

        Map<GridCacheVersion, Integer> entriesUnderTxFound = new HashMap<>();

        try (WALIterator stIt = walIter) {
            while (stIt.hasNextX()) {
                IgniteBiTuple<WALPointer, WALRecord> tup = stIt.nextX();

                WALRecord walRecord = tup.get2();

                if (walRecord.type() == DATA_RECORD && walRecord instanceof DataRecord) {
                    DataRecord dataRecord = (DataRecord)walRecord;

                    if (dataRecordHnd != null)
                        dataRecordHnd.apply(dataRecord);

                    List<DataEntry> entries = dataRecord.writeEntries();

                    for (DataEntry entry : entries) {
                        GridCacheVersion globalTxId = entry.nearXidVersion();

                        Object unwrappedKeyObj;
                        Object unwrappedValObj;

                        if (entry instanceof UnwrapDataEntry) {
                            UnwrapDataEntry unwrapDataEntry = (UnwrapDataEntry)entry;
                            unwrappedKeyObj = unwrapDataEntry.unwrappedKey();
                            unwrappedValObj = unwrapDataEntry.unwrappedValue();
                        }
                        else if (entry instanceof LazyDataEntry) {
                            unwrappedKeyObj = null;
                            unwrappedValObj = null;
                            //can't check value
                        }
                        else {
                            final CacheObject val = entry.value();

                            unwrappedValObj = val instanceof BinaryObject ? val : val.value(null, false);

                            final CacheObject key = entry.key();

                            unwrappedKeyObj = key instanceof BinaryObject ? key : key.value(null, false);
                        }

                        if (DUMP_RECORDS)
                            log.info("//Entry operation " + entry.op() + "; cache Id" + entry.cacheId() + "; " +
                                "under transaction: " + globalTxId +
                                //; entry " + entry +
                                "; Key: " + unwrappedKeyObj +
                                "; Value: " + unwrappedValObj);

                        if (cacheObjHnd != null && (unwrappedKeyObj != null || unwrappedValObj != null))
                            cacheObjHnd.apply(unwrappedKeyObj, unwrappedValObj);

                        Integer entriesUnderTx = entriesUnderTxFound.get(globalTxId);

                        entriesUnderTxFound.put(globalTxId, entriesUnderTx == null ? 1 : entriesUnderTx + 1);
                    }
                }
                else if (walRecord.type() == TX_RECORD && walRecord instanceof TxRecord) {
                    TxRecord txRecord = (TxRecord)walRecord;
                    GridCacheVersion globalTxId = txRecord.nearXidVersion();

                    if (DUMP_RECORDS)
                        log.info("//Tx Record, state: " + txRecord.state() +
                            "; nearTxVersion" + globalTxId);
                }
            }
        }

        return entriesUnderTxFound;
    }

    /**
     * Puts provided number of records to fill WAL.
     *
     * @param ignite ignite instance.
     * @param recordsToWrite count.
     */
    private void putDummyRecords(Ignite ignite, int recordsToWrite) {
        IgniteCache<Object, Object> cache0 = ignite.cache(CACHE_NAME);

        for (int i = 0; i < recordsToWrite; i++)
            cache0.put(i, new IndexedObject(i));
    }

    /**
     * Puts provided number of records to fill WAL.
     *
     * @param ignite ignite instance.
     * @param recordsToWrite count.
     */
    private void putAllDummyRecords(Ignite ignite, int recordsToWrite) {
        IgniteCache<Object, Object> cache0 = ignite.cache(CACHE_NAME);

        Map<Object, Object> values = new HashMap<>();

        for (int i = 0; i < recordsToWrite; i++)
            values.put(i, new IndexedObject(i));

        cache0.putAll(values);
    }

    /**
     * Puts provided number of records to fill WAL under transactions.
     *
     * @param ignite ignite instance.
     * @param recordsToWrite count.
     * @param txCnt transactions to run. If number is less then records count, txCnt records will be written.
     */
    private IgniteCache<Object, Object> txPutDummyRecords(Ignite ignite, int recordsToWrite, int txCnt) {
        IgniteCache<Object, Object> cache0 = ignite.cache(CACHE_NAME);
        int keysPerTx = recordsToWrite / txCnt;
        if (keysPerTx == 0)
            keysPerTx = 1;
        for (int t = 0; t < txCnt; t++) {
            try (Transaction tx = ignite.transactions().txStart()) {
                for (int i = t * keysPerTx; i < (t + 1) * keysPerTx; i++)
                    cache0.put(i, new IndexedObject(i));

                tx.commit();
            }
        }
        return cache0;
    }

    /** Enum for cover binaryObject enum save/load. */
    enum TestEnum {
        /** */A, /** */B, /** */C
    }

    /** Special class to test WAL reader resistance to Serializable interface. */
    static class TestSerializable implements Serializable {
        /** */
        private static final long serialVersionUID = 0L;

        /** I value. */
        private int iVal;

        /**
         * Creates test object.
         *
         * @param iVal I value.
         */
        TestSerializable(int iVal) {
            this.iVal = iVal;
        }

        /** {@inheritDoc} */
        @Override public String toString() {
            return "TestSerializable{" +
                "iVal=" + iVal +
                '}';
        }

        /** {@inheritDoc} */
        @Override public boolean equals(Object o) {
            if (this == o)
                return true;
            if (o == null || getClass() != o.getClass())
                return false;

            TestSerializable that = (TestSerializable)o;

            return iVal == that.iVal;
        }

        /** {@inheritDoc} */
        @Override public int hashCode() {
            return iVal;
        }
    }

    /** Special class to test WAL reader resistance to Serializable interface. */
    static class TestExternalizable implements Externalizable {
        /** */
        private static final long serialVersionUID = 0L;

        /** I value. */
        private int iVal;

        /** Noop ctor for unmarshalling */
        public TestExternalizable() {

        }

        /**
         * Creates test object with provided value.
         *
         * @param iVal I value.
         */
        TestExternalizable(int iVal) {
            this.iVal = iVal;
        }

        /** {@inheritDoc} */
        @Override public String toString() {
            return "TestExternalizable{" +
                "iVal=" + iVal +
                '}';
        }

        /** {@inheritDoc} */
        @Override public void writeExternal(ObjectOutput out) throws IOException {
            out.writeInt(iVal);
        }

        /** {@inheritDoc} */
        @Override public void readExternal(ObjectInput in) throws IOException, ClassNotFoundException {
            iVal = in.readInt();
        }

        /** {@inheritDoc} */
        @Override public boolean equals(Object o) {
            if (this == o)
                return true;
            if (o == null || getClass() != o.getClass())
                return false;

            TestExternalizable that = (TestExternalizable)o;

            return iVal == that.iVal;
        }

        /** {@inheritDoc} */
        @Override public int hashCode() {
            return iVal;
        }
    }

    /** Container class to test toString of data records. */
    static class TestStringContainerToBePrinted {
        /** */
        private String data;

        /**
         * Creates container
         *
         * @param data value to be searched in to String
         */
        TestStringContainerToBePrinted(String data) {
            this.data = data;
        }

        /** {@inheritDoc} */
        @Override public boolean equals(Object o) {
            if (this == o)
                return true;
            if (o == null || getClass() != o.getClass())
                return false;

            TestStringContainerToBePrinted printed = (TestStringContainerToBePrinted)o;

            return data != null ? data.equals(printed.data) : printed.data == null;
        }

        /** {@inheritDoc} */
        @Override public int hashCode() {
            return data != null ? data.hashCode() : 0;
        }

        /** {@inheritDoc} */
        @Override public String toString() {
            return "TestStringContainerToBePrinted{" +
                "data='" + data + '\'' +
                '}';
        }
    }

    /** Test class for storing in ignite. */
    private static class Organization {
        /** Key. */
        private final int key;
        /** Name. */
        private final String name;

        /**
         * @param key Key.
         * @param name Name.
         */
        Organization(int key, String name) {
            this.key = key;
            this.name = name;
        }

        /** {@inheritDoc} */
        @Override public String toString() {
            return "Organization{" +
                "key=" + key +
                ", name='" + name + '\'' +
                '}';
        }
    }
}<|MERGE_RESOLUTION|>--- conflicted
+++ resolved
@@ -166,11 +166,7 @@
         File db = U.resolveWorkDirectory(workDir, DFLT_STORE_DIR, false);
         File wal = new File(db, "wal");
 
-<<<<<<< HEAD
-        if (setWalAndArchiveToSameValue) {
-=======
         if(setWalAndArchiveToSameVal) {
->>>>>>> fe18deb4
             String walAbsPath = wal.getAbsolutePath();
 
             dsCfg.setWalPath(walAbsPath);
