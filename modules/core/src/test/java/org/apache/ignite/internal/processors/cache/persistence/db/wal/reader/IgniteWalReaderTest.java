/*
 * Licensed to the Apache Software Foundation (ASF) under one or more
 * contributor license agreements. See the NOTICE file distributed with
 * this work for additional information regarding copyright ownership.
 * The ASF licenses this file to You under the Apache License, Version 2.0
 * (the "License"); you may not use this file except in compliance with
 * the License. You may obtain a copy of the License at
 *
 * http://www.apache.org/licenses/LICENSE-2.0
 *
 * Unless required by applicable law or agreed to in writing, software
 * distributed under the License is distributed on an "AS IS" BASIS,
 * WITHOUT WARRANTIES OR CONDITIONS OF ANY KIND, either express or implied.
 * See the License for the specific language governing permissions and
 * limitations under the License.
 */

package org.apache.ignite.internal.processors.cache.persistence.db.wal.reader;

import java.io.Externalizable;
import java.io.File;
import java.io.IOException;
import java.io.ObjectInput;
import java.io.ObjectOutput;
import java.io.Serializable;
import java.util.Collection;
import java.util.EnumMap;
import java.util.HashMap;
import java.util.HashSet;
import java.util.Iterator;
import java.util.List;
import java.util.Map;
import java.util.Objects;
import java.util.TreeMap;
import java.util.UUID;
import java.util.concurrent.CountDownLatch;
import java.util.concurrent.TimeUnit;
import java.util.concurrent.atomic.AtomicBoolean;
import javax.cache.Cache;
import org.apache.ignite.Ignite;
import org.apache.ignite.IgniteCache;
import org.apache.ignite.IgniteCheckedException;
import org.apache.ignite.IgniteEvents;
import org.apache.ignite.IgniteSystemProperties;
import org.apache.ignite.binary.BinaryObject;
import org.apache.ignite.cache.CacheAtomicityMode;
import org.apache.ignite.cache.CacheRebalanceMode;
import org.apache.ignite.cache.affinity.rendezvous.RendezvousAffinityFunction;
import org.apache.ignite.configuration.CacheConfiguration;
import org.apache.ignite.configuration.DataStorageConfiguration;
import org.apache.ignite.configuration.IgniteConfiguration;
import org.apache.ignite.configuration.DataRegionConfiguration;
import org.apache.ignite.configuration.WALMode;
import org.apache.ignite.events.Event;
import org.apache.ignite.events.EventType;
import org.apache.ignite.events.WalSegmentArchivedEvent;
import org.apache.ignite.internal.pagemem.wal.WALIterator;
import org.apache.ignite.internal.pagemem.wal.WALPointer;
import org.apache.ignite.internal.pagemem.wal.record.DataEntry;
import org.apache.ignite.internal.pagemem.wal.record.DataRecord;
import org.apache.ignite.internal.pagemem.wal.record.LazyDataEntry;
import org.apache.ignite.internal.pagemem.wal.record.TxRecord;
import org.apache.ignite.internal.pagemem.wal.record.UnwrapDataEntry;
import org.apache.ignite.internal.pagemem.wal.record.WALRecord;
import org.apache.ignite.internal.processors.cache.CacheObject;
import org.apache.ignite.internal.processors.cache.GridCacheOperation;
import org.apache.ignite.internal.processors.cache.KeyCacheObject;
import org.apache.ignite.internal.processors.cache.persistence.wal.FileWriteAheadLogManager;
import org.apache.ignite.internal.processors.cache.persistence.wal.reader.IgniteWalIteratorFactory;
import org.apache.ignite.internal.processors.cache.version.GridCacheVersion;
import org.apache.ignite.internal.util.typedef.internal.A;
import org.apache.ignite.internal.util.typedef.internal.U;
import org.apache.ignite.lang.IgniteBiInClosure;
import org.apache.ignite.lang.IgniteBiTuple;
import org.apache.ignite.lang.IgniteInClosure;
import org.apache.ignite.lang.IgnitePredicate;
import org.apache.ignite.logger.NullLogger;
import org.apache.ignite.testframework.GridTestUtils;
import org.apache.ignite.testframework.junits.common.GridCommonAbstractTest;
import org.apache.ignite.transactions.Transaction;
import org.jetbrains.annotations.NotNull;
import org.jetbrains.annotations.Nullable;
import org.junit.Assert;

import static org.apache.ignite.events.EventType.EVT_WAL_SEGMENT_ARCHIVED;
import static org.apache.ignite.internal.processors.cache.GridCacheOperation.CREATE;
import static org.apache.ignite.internal.processors.cache.GridCacheOperation.DELETE;
import static org.apache.ignite.internal.processors.cache.persistence.file.FilePageStoreManager.DFLT_STORE_DIR;
import static org.apache.ignite.internal.processors.cache.persistence.filename.PdsConsistentIdProcessor.genNewStyleSubfolderName;

/**
 * Test suite for WAL segments reader and event generator.
 */
public class IgniteWalReaderTest extends GridCommonAbstractTest {
    /** Wal segments count */
    private static final int WAL_SEGMENTS = 10;

    /** Cache name. */
    private static final String CACHE_NAME = "cache0";

    /** additional cache for testing different combinations of types in WAL. */
    private static final String CACHE_ADDL_NAME = "cache1";

    /** Dump records to logger. Should be false for non local run. */
    private static final boolean dumpRecords = false;

    /** Page size to set. */
    public static final int PAGE_SIZE = 4 * 1024;

    /**
     * Field for transferring setting from test to getConfig method.
     * Archive incomplete segment after inactivity milliseconds.
     */
    private int archiveIncompleteSegmentAfterInactivityMs;

    /** Custom wal mode. */
    private WALMode customWalMode;

    /** Clear properties in afterTest() method. */
    private boolean clearProperties;

    /** Set WAL and Archive path to same value */
    private boolean setWalAndArchiveToSameValue;

    /** {@inheritDoc} */
    @Override protected IgniteConfiguration getConfiguration(String gridName) throws Exception {
        final IgniteConfiguration cfg = super.getConfiguration(gridName);

        final CacheConfiguration<Integer, IndexedObject> ccfg = new CacheConfiguration<>(CACHE_NAME);

        ccfg.setAtomicityMode(CacheAtomicityMode.TRANSACTIONAL);
        ccfg.setRebalanceMode(CacheRebalanceMode.SYNC);
        ccfg.setAffinity(new RendezvousAffinityFunction(false, 32));
        ccfg.setIndexedTypes(Integer.class, IndexedObject.class);

        cfg.setCacheConfiguration(ccfg);

        cfg.setIncludeEventTypes(EventType.EVT_WAL_SEGMENT_ARCHIVED);

        DataStorageConfiguration dsCfg = new DataStorageConfiguration()
            .setDefaultDataRegionConfiguration(
                new DataRegionConfiguration().setMaxSize(1024 * 1024 * 1024).setPersistenceEnabled(true))
            .setPageSize(PAGE_SIZE)
            .setWalHistorySize(1)
            .setWalSegmentSize(1024 * 1024)
            .setWalSegments(WAL_SEGMENTS)
            .setWalMode(customWalMode != null ? customWalMode : WALMode.BACKGROUND);

        if (archiveIncompleteSegmentAfterInactivityMs > 0)
            dsCfg.setWalAutoArchiveAfterInactivity(archiveIncompleteSegmentAfterInactivityMs);

        final String workDir = U.defaultWorkDirectory();
        final File db = U.resolveWorkDirectory(workDir, DFLT_STORE_DIR, false);
        final File wal = new File(db, "wal");

<<<<<<< HEAD
        if(setWalAndArchiveToSameValue) {
            final String walAbsPath = wal.getAbsolutePath();

            dsCfg.setWalPath(walAbsPath);
            dsCfg.setWalArchivePath(walAbsPath);
        } else {
            dsCfg.setWalPath(wal.getAbsolutePath());

            final File walArchive = new File(db, "archive");
            dsCfg.setWalArchivePath(walArchive.getAbsolutePath());
        }

        cfg.setDataStorageConfiguration(dsCfg);

=======
        cfg.setDataStorageConfiguration(memCfg);
>>>>>>> 2f869dfa
        return cfg;
    }

    /** {@inheritDoc} */
    @Override protected void beforeTest() throws Exception {
        stopAllGrids();

        deleteWorkFiles();
    }

    /** {@inheritDoc} */
    @Override protected void afterTest() throws Exception {
        stopAllGrids();

        if (clearProperties)
            System.clearProperty(IgniteSystemProperties.IGNITE_WAL_LOG_TX_RECORDS);
    }

    /**
     * @throws IgniteCheckedException If failed.
     */
    private void deleteWorkFiles() throws Exception {
        GridTestUtils.deleteDbFiles();
    }

    /**
     * @throws Exception if failed.
     */
    public void testFillWalAndReadRecords() throws Exception {
        setWalAndArchiveToSameValue = false;
        final int cacheObjectsToWrite = 10000;

        final Ignite ignite0 = startGrid("node0");

        ignite0.active(true);

        final Serializable consistentId = (Serializable)ignite0.cluster().localNode().consistentId();
        final String subfolderName = genNewStyleSubfolderName(0, (UUID)consistentId);

        putDummyRecords(ignite0, cacheObjectsToWrite);

        stopGrid("node0");

        final String workDir = U.defaultWorkDirectory();
        final File db = U.resolveWorkDirectory(workDir, DFLT_STORE_DIR, false);
        final File wal = new File(db, "wal");
        final File walArchive = setWalAndArchiveToSameValue ? wal : new File(wal, "archive");

        final MockWalIteratorFactory mockItFactory = new MockWalIteratorFactory(log, PAGE_SIZE, consistentId, subfolderName, WAL_SEGMENTS);
        final WALIterator it = mockItFactory.iterator(wal, walArchive);
        final int cntUsingMockIter = iterateAndCount(it, false);

        log.info("Total records loaded " + cntUsingMockIter);
        assertTrue(cntUsingMockIter > 0);
        assertTrue(cntUsingMockIter > cacheObjectsToWrite);

        final File walArchiveDirWithConsistentId = new File(walArchive, subfolderName);
        final File walWorkDirWithConsistentId = new File(wal, subfolderName);
        final IgniteWalIteratorFactory factory = createWalIteratorFactory(workDir, subfolderName);
        final int cntArchiveDir = iterateAndCount(factory.iteratorArchiveDirectory(walArchiveDirWithConsistentId));

        log.info("Total records loaded using directory : " + cntArchiveDir);

        final int cntArchiveFileByFile = iterateAndCount(
            factory.iteratorArchiveFiles(
                walArchiveDirWithConsistentId.listFiles(FileWriteAheadLogManager.WAL_SEGMENT_FILE_FILTER)));

        log.info("Total records loaded using archive directory (file-by-file): " + cntArchiveFileByFile);

        assertTrue(cntArchiveFileByFile > cacheObjectsToWrite);
        assertTrue(cntArchiveDir > cacheObjectsToWrite);
        assertTrue(cntArchiveDir == cntArchiveFileByFile);
        //really count2 may be less because work dir correct loading is not supported yet
        assertTrue("Mock based reader loaded " + cntUsingMockIter + " records " +
                "but standalone has loaded only " + cntArchiveDir,
            cntUsingMockIter >= cntArchiveDir);

        final File[] workFiles = walWorkDirWithConsistentId.listFiles(FileWriteAheadLogManager.WAL_SEGMENT_FILE_FILTER);

        final int cntWork = iterateAndCount(factory.iteratorWorkFiles(workFiles));

        log.info("Total records loaded from work: " + cntWork);

        assertTrue("Work iterator loaded [" + cntWork + "] " +
                "Archive iterator loaded [" + cntArchiveFileByFile + "]; " +
                "mock iterator [" + cntUsingMockIter + "]",
            cntWork + cntArchiveFileByFile == cntUsingMockIter);
    }

    /**
     * Iterates on records and closes iterator.
     *
     * @param walIter iterator to count, will be closed.
     * @return count of records.
     * @throws IgniteCheckedException if failed to iterate.
     */
    private int iterateAndCount(WALIterator walIter) throws IgniteCheckedException {
        return iterateAndCount(walIter, true);
    }

    /**
     * Iterates on records and closes iterator.
     *
     * @param walIter iterator to count, will be closed.
     * @param touchEntries access data within entries.
     * @return count of records.
     * @throws IgniteCheckedException if failed to iterate.
     */
    private int iterateAndCount(WALIterator walIter, boolean touchEntries) throws IgniteCheckedException {
        int cnt = 0;

        try (WALIterator it = walIter) {
            while (it.hasNextX()) {
                final IgniteBiTuple<WALPointer, WALRecord> next = it.nextX();
                final WALRecord walRecord = next.get2();
                if (touchEntries && walRecord.type() == WALRecord.RecordType.DATA_RECORD) {
                    final DataRecord record = (DataRecord)walRecord;
                    for (DataEntry entry : record.writeEntries()) {
                        final KeyCacheObject key = entry.key();
                        final CacheObject val = entry.value();
                        if (dumpRecords)
                            log.info("Op: " + entry.op() + ", Key: " + key + ", Value: " + val);
                    }
                }
                if (dumpRecords)
                    log.info("Record: " + walRecord);
                cnt++;
            }
        }
        return cnt;
    }

    /**
     * Tests archive completed event is fired.
     *
     * @throws Exception if failed.
     */
    public void testArchiveCompletedEventFired() throws Exception {
        final AtomicBoolean evtRecorded = new AtomicBoolean();

        final Ignite ignite = startGrid("node0");

        ignite.active(true);

        final IgniteEvents evts = ignite.events();

        if (!evts.isEnabled(EVT_WAL_SEGMENT_ARCHIVED))
            assertTrue("nothing to test", false);

        evts.localListen(new IgnitePredicate<Event>() {
            @Override public boolean apply(Event e) {
                WalSegmentArchivedEvent archComplEvt = (WalSegmentArchivedEvent)e;
                long idx = archComplEvt.getAbsWalSegmentIdx();
                log.info("Finished archive for segment [" + idx + ", " +
                    archComplEvt.getArchiveFile() + "]: [" + e + "]");

                evtRecorded.set(true);
                return true;
            }
        }, EVT_WAL_SEGMENT_ARCHIVED);

        putDummyRecords(ignite, 500);

        stopGrid("node0");
        assertTrue(evtRecorded.get());
    }

    /**
     * Puts provided number of records to fill WAL.
     *
     * @param ignite ignite instance.
     * @param recordsToWrite count.
     */
    private void putDummyRecords(Ignite ignite, int recordsToWrite) {
        IgniteCache<Object, Object> cache0 = ignite.cache(CACHE_NAME);

        for (int i = 0; i < recordsToWrite; i++)
            cache0.put(i, new IndexedObject(i));
    }

    /**
     * Puts provided number of records to fill WAL.
     *
     * @param ignite ignite instance.
     * @param recordsToWrite count.
     */
    private void putAllDummyRecords(Ignite ignite, int recordsToWrite) {
        IgniteCache<Object, Object> cache0 = ignite.cache(CACHE_NAME);

        Map<Object, Object> values = new HashMap<>();

        for (int i = 0; i < recordsToWrite; i++)
            values.put(i, new IndexedObject(i));

        cache0.putAll(values);
    }

    /**
     * Puts provided number of records to fill WAL under transactions.
     *
     * @param ignite ignite instance.
     * @param recordsToWrite count.
     * @param txCnt transactions to run. If number is less then records count, txCnt records will be written.
     */
    private IgniteCache<Object, Object> txPutDummyRecords(Ignite ignite, int recordsToWrite, int txCnt) {
        IgniteCache<Object, Object> cache0 = ignite.cache(CACHE_NAME);
        int keysPerTx = recordsToWrite / txCnt;
        if (keysPerTx == 0)
            keysPerTx = 1;
        for (int t = 0; t < txCnt; t++) {
            try (Transaction tx = ignite.transactions().txStart()) {
                for (int i = t * keysPerTx; i < (t + 1) * keysPerTx; i++)
                    cache0.put(i, new IndexedObject(i));

                tx.commit();
            }
        }
        return cache0;
    }

    /**
     * Tests time out based WAL segment archiving.
     *
     * @throws Exception if failure occurs.
     */
    public void testArchiveIncompleteSegmentAfterInactivity() throws Exception {
        final AtomicBoolean waitingForEvt = new AtomicBoolean();
        final CountDownLatch archiveSegmentForInactivity = new CountDownLatch(1);

        archiveIncompleteSegmentAfterInactivityMs = 1000;

        final Ignite ignite = startGrid("node0");

        ignite.active(true);

        final IgniteEvents evts = ignite.events();

        evts.localListen(new IgnitePredicate<Event>() {
            @Override public boolean apply(Event e) {
                WalSegmentArchivedEvent archComplEvt = (WalSegmentArchivedEvent)e;
                long idx = archComplEvt.getAbsWalSegmentIdx();
                log.info("Finished archive for segment [" + idx + ", " +
                    archComplEvt.getArchiveFile() + "]: [" + e + "]");

                if (waitingForEvt.get())
                    archiveSegmentForInactivity.countDown();
                return true;
            }
        }, EVT_WAL_SEGMENT_ARCHIVED);

        putDummyRecords(ignite, 100);
        waitingForEvt.set(true); //flag for skipping regular log() and rollOver()

        log.info("Wait for archiving segment for inactive grid started");

        boolean recordedAfterSleep =
            archiveSegmentForInactivity.await(archiveIncompleteSegmentAfterInactivityMs + 1001, TimeUnit.MILLISECONDS);

        stopGrid("node0");
        assertTrue(recordedAfterSleep);
    }

    /**
     * Removes entry by key and value from map (java 8 map method copy).
     *
     * @param m map to remove from.
     * @param key key to remove.
     * @param val value to remove.
     * @return true if remove was successful.
     */
    private boolean remove(Map m, Object key, Object val) {
        Object curVal = m.get(key);
        if (!Objects.equals(curVal, val) ||
            (curVal == null && !m.containsKey(key)))
            return false;
        m.remove(key);
        return true;
    }

    /**
     * Places records under transaction, checks its value using WAL.
     *
     * @throws Exception if failed.
     */
    public void testTxFillWalAndExtractDataRecords() throws Exception {
        final int cntEntries = 1000;
        final int txCnt = 100;

        final Ignite ignite0 = startGrid("node0");

        ignite0.active(true);

        final IgniteCache<Object, Object> entries = txPutDummyRecords(ignite0, cntEntries, txCnt);

        final Map<Object, Object> ctrlMap = new HashMap<>();    for (Cache.Entry<Object, Object> next : entries)
                ctrlMap.put(next.getKey(), next.getValue());


        final String subfolderName = genDbSubfolderName(ignite0, 0);
        stopGrid("node0");

        final String workDir = U.defaultWorkDirectory();
        final File binaryMeta = U.resolveWorkDirectory(workDir, "binary_meta", false);
        final File binaryMetaWithConsId = new File(binaryMeta, subfolderName);
        final File marshallerMapping = U.resolveWorkDirectory(workDir, "marshaller", false);

        final IgniteWalIteratorFactory factory = new IgniteWalIteratorFactory(log,
            PAGE_SIZE,
            binaryMetaWithConsId,
            marshallerMapping);

        final IgniteBiInClosure<Object, Object> objConsumer = new IgniteBiInClosure<Object, Object>() {
            @Override public void apply(Object key, Object val) {
                boolean rmv = remove(ctrlMap, key, val);
                if (!rmv)
                    log.error("Unable to remove Key and value from control Map K:[" + key + "] V: [" + val + "]");

                if (val instanceof IndexedObject) {
                    IndexedObject indexedObj = (IndexedObject)val;

                    assertEquals(indexedObj.iVal, indexedObj.jVal);
                    assertEquals(indexedObj.iVal, key);

                    for (byte datum : indexedObj.getData())
                        assertTrue(datum >= 'A' && datum <= 'A' + 10);
                }
            }
        };

        scanIterateAndCount(factory, workDir, subfolderName, cntEntries, txCnt, objConsumer, null);

        assertTrue(" Control Map is not empty after reading entries " + ctrlMap, ctrlMap.isEmpty());
    }

    /**
     * Generates DB subfolder name for provided node index (local) and UUID (consistent ID).
     *
     * @param ignite ignite instance.
     * @param nodeIdx node index.
     * @return folder file name.
     */
    @NotNull private String genDbSubfolderName(Ignite ignite, int nodeIdx) {
        return genNewStyleSubfolderName(nodeIdx, (UUID)ignite.cluster().localNode().consistentId());
    }

    /**
     * Scan WAL and WAL archive for logical records and its entries.
     *
     * @param factory WAL iterator factory.
     * @param workDir Ignite work directory.
     * @param subfolderName DB subfolder name based on consistent ID.
     * @param minCntEntries minimum expected entries count to find.
     * @param minTxCnt minimum expected transaction count to find.
     * @param objConsumer object handler, called for each object found in logical data records.
     * @param dataRecordHnd data handler record.
     * @throws IgniteCheckedException if failed.
     */
    private void scanIterateAndCount(
        final IgniteWalIteratorFactory factory,
        final String workDir,
        final String subfolderName,
        final int minCntEntries,
        final int minTxCnt,
        @Nullable final IgniteBiInClosure<Object, Object> objConsumer,
        @Nullable final IgniteInClosure<DataRecord> dataRecordHnd) throws IgniteCheckedException {

        final File db = U.resolveWorkDirectory(workDir, DFLT_STORE_DIR, false);
        final File wal = new File(db, "wal");
        final File walArchive = new File(wal, "archive");

        final File walArchiveDirWithConsistentId = new File(walArchive, subfolderName);

        final File[] files = walArchiveDirWithConsistentId.listFiles(FileWriteAheadLogManager.WAL_SEGMENT_FILE_FILTER);
        A.notNull(files, "Can't iterate over files [" + walArchiveDirWithConsistentId + "] Directory is N/A");
        final WALIterator iter = factory.iteratorArchiveFiles(files);

        final Map<GridCacheVersion, Integer> cntArch = iterateAndCountDataRecord(iter, objConsumer, dataRecordHnd);

        int txCntObservedArch = cntArch.size();
        if (cntArch.containsKey(null))
            txCntObservedArch -= 1; // exclude non transactional updates
        final int entriesArch = valuesSum(cntArch.values());

        log.info("Total tx found loaded using archive directory (file-by-file): " + txCntObservedArch);

        final File walWorkDirWithNodeSubDir = new File(wal, subfolderName);
        final File[] workFiles = walWorkDirWithNodeSubDir.listFiles(FileWriteAheadLogManager.WAL_SEGMENT_FILE_FILTER);

        final WALIterator tuples = factory.iteratorWorkFiles(workFiles);
        final Map<GridCacheVersion, Integer> cntWork = iterateAndCountDataRecord(tuples, objConsumer, dataRecordHnd);
        int txCntObservedWork = cntWork.size();
        if (cntWork.containsKey(null))
            txCntObservedWork -= 1; // exclude non transactional updates

        final int entriesWork = valuesSum(cntWork.values());
        log.info("Archive directory: Tx found " + txCntObservedWork + " entries " + entriesWork);

        assertTrue("entriesArch=" + entriesArch + " + entriesWork=" + entriesWork
                + " >= minCntEntries=" + minCntEntries,
            entriesArch + entriesWork >= minCntEntries);
        assertTrue("txCntObservedWork=" + txCntObservedWork + " + txCntObservedArch=" + txCntObservedArch
                + " >= minTxCnt=" + minTxCnt,
            txCntObservedWork + txCntObservedArch >= minTxCnt);
    }

    /**
     * @throws Exception if failed.
     */
    public void testFillWalWithDifferentTypes() throws Exception {
        int cntEntries;

        final Map<Object, Object> ctrlMap = new HashMap<>();
        final Map<Object, Object> ctrlMapForBinaryObjects = new HashMap<>();
        final Collection<String> ctrlStringsToSearch = new HashSet<>();
        final Collection<String> ctrlStringsForBinaryObjSearch = new HashSet<>();
        final Ignite ignite0 = startGrid("node0");
        ignite0.active(true);

        final IgniteCache<Object, Object> addlCache = ignite0.getOrCreateCache(CACHE_ADDL_NAME);
        addlCache.put("1", "2");
        addlCache.put(1, 2);
        addlCache.put(1L, 2L);
        addlCache.put(TestEnum.A, "Enum_As_Key");
        addlCache.put("Enum_As_Value", TestEnum.B);
        addlCache.put(TestEnum.C, TestEnum.C);

        addlCache.put("Serializable", new TestSerializable(42));
        addlCache.put(new TestSerializable(42), "Serializable_As_Key");
        addlCache.put("Externalizable", new TestExternalizable(42));
        addlCache.put(new TestExternalizable(42), "Externalizable_As_Key");
        addlCache.put(292, new IndexedObject(292));

        final String search1 = "SomeUnexpectedStringValueAsKeyToSearch";
        ctrlStringsToSearch.add(search1);
        ctrlStringsForBinaryObjSearch.add(search1);
        addlCache.put(search1, "SearchKey");

        String search2 = "SomeTestStringContainerToBePrintedLongLine";
        final TestStringContainerToBePrinted val = new TestStringContainerToBePrinted(search2);
        ctrlStringsToSearch.add(val.toString()); //will validate original toString() was called
        ctrlStringsForBinaryObjSearch.add(search2);
        addlCache.put("SearchValue", val);

        String search3 = "SomeTestStringContainerToBePrintedLongLine2";
        final TestStringContainerToBePrinted key = new TestStringContainerToBePrinted(search3);
        ctrlStringsToSearch.add(key.toString()); //will validate original toString() was called
        ctrlStringsForBinaryObjSearch.add(search3); //validate only string itself
        addlCache.put(key, "SearchKey");

            cntEntries = addlCache.size();
            for (Cache.Entry<Object, Object> next : addlCache)
                ctrlMap.put(next.getKey(), next.getValue());

            for (Cache.Entry<Object, Object> next : addlCache)
                ctrlMapForBinaryObjects.put(next.getKey(), next.getValue());


        final String subfolderName = genDbSubfolderName(ignite0, 0);

        stopGrid("node0");

        final String workDir = U.defaultWorkDirectory();

        final File binaryMeta = U.resolveWorkDirectory(workDir, "binary_meta", false);
        final File binaryMetaWithNodeSubfolder = new File(binaryMeta, subfolderName);
        final File marshallerMapping = U.resolveWorkDirectory(workDir, "marshaller", false);

        final IgniteWalIteratorFactory factory = createWalIteratorFactory(workDir, subfolderName);
        final IgniteBiInClosure<Object, Object> objConsumer = new IgniteBiInClosure<Object, Object>() {
            @Override public void apply(Object key, Object val) {
                log.info("K: [" + key + ", " +
                    (key != null ? key.getClass().getName() : "?") + "]" +
                    " V: [" + val + ", " +
                    (val != null ? val.getClass().getName() : "?") + "]");
                boolean rmv = remove(ctrlMap, key, val);
                if (!rmv) {
                    String msg = "Unable to remove pair from control map " + "K: [" + key + "] V: [" + val + "]";
                    log.error(msg);
                }
                assertFalse(val instanceof BinaryObject);
            }
        };

        final IgniteInClosure<DataRecord> toStrChecker = new IgniteInClosure<DataRecord>() {
            @Override public void apply(DataRecord record) {
                String strRepresentation = record.toString();
                for (Iterator<String> iter = ctrlStringsToSearch.iterator(); iter.hasNext(); ) {
                    final String next = iter.next();
                    if (strRepresentation.contains(next)) {
                        iter.remove();
                        break;
                    }
                }
            }
        };
        scanIterateAndCount(factory, workDir, subfolderName, cntEntries, 0, objConsumer, toStrChecker);

        assertTrue(" Control Map is not empty after reading entries: " + ctrlMap, ctrlMap.isEmpty());
        assertTrue(" Control Map for strings in entries is not empty after" +
            " reading records: " + ctrlStringsToSearch, ctrlStringsToSearch.isEmpty());

        //Validate same WAL log with flag binary objects only
        final IgniteWalIteratorFactory keepBinFactory = new IgniteWalIteratorFactory(log, PAGE_SIZE,
            binaryMetaWithNodeSubfolder,
            marshallerMapping,
            true);
        final IgniteBiInClosure<Object, Object> binObjConsumer = new IgniteBiInClosure<Object, Object>() {
            @Override public void apply(Object key, Object val) {
                log.info("K(KeepBinary): [" + key + ", " +
                    (key != null ? key.getClass().getName() : "?") + "]" +
                    " V(KeepBinary): [" + val + ", " +
                    (val != null ? val.getClass().getName() : "?") + "]");
                boolean rmv = remove(ctrlMapForBinaryObjects, key, val);
                if (!rmv) {
                    if (key instanceof BinaryObject) {
                        BinaryObject keyBinObj = (BinaryObject)key;
                        String binaryObjTypeName = keyBinObj.type().typeName();
                        if (Objects.equals(TestStringContainerToBePrinted.class.getName(), binaryObjTypeName)) {
                            String data = keyBinObj.field("data");
                            rmv = ctrlMapForBinaryObjects.remove(new TestStringContainerToBePrinted(data)) != null;
                        }
                        else if (Objects.equals(TestSerializable.class.getName(), binaryObjTypeName)) {
                            Integer iVal = keyBinObj.field("iVal");
                            rmv = ctrlMapForBinaryObjects.remove(new TestSerializable(iVal)) != null;
                        }
                        else if (Objects.equals(TestEnum.class.getName(), binaryObjTypeName)) {
                            TestEnum key1 = TestEnum.values()[keyBinObj.enumOrdinal()];
                            rmv = ctrlMapForBinaryObjects.remove(key1) != null;
                        }
                    }
                    else if (val instanceof BinaryObject) {
                        //don't compare BO values, just remove by key
                        rmv = ctrlMapForBinaryObjects.remove(key) != null;
                    }
                }
                if (!rmv)
                    log.error("Unable to remove pair from control map " + "K: [" + key + "] V: [" + val + "]");

                if (val instanceof BinaryObject) {
                    BinaryObject binaryObj = (BinaryObject)val;
                    String binaryObjTypeName = binaryObj.type().typeName();
                    if (Objects.equals(IndexedObject.class.getName(), binaryObjTypeName)) {
                        assertEquals(binaryObj.field("iVal").toString(),
                            binaryObj.field("jVal").toString());

                        byte data[] = binaryObj.field("data");
                        for (byte datum : data)
                            assertTrue(datum >= 'A' && datum <= 'A' + 10);
                    }
                }
            }
        };

        final IgniteInClosure<DataRecord> binObjToStrChecker = new IgniteInClosure<DataRecord>() {
            @Override public void apply(DataRecord record) {
                String strRepresentation = record.toString();

                for (Iterator<String> iter = ctrlStringsForBinaryObjSearch.iterator(); iter.hasNext(); ) {
                    final String next = iter.next();

                    if (strRepresentation.contains(next)) {
                        iter.remove();

                        break;
                    }
                }
            }
        };

        scanIterateAndCount(keepBinFactory, workDir, subfolderName, cntEntries, 0, binObjConsumer, binObjToStrChecker);

        assertTrue(" Control Map is not empty after reading entries: " + ctrlMapForBinaryObjects,
            ctrlMapForBinaryObjects.isEmpty());
        assertTrue(" Control Map for strings in entries is not empty after" +
                " reading records: " + ctrlStringsForBinaryObjSearch,
            ctrlStringsForBinaryObjSearch.isEmpty());

    }

    /**
     * Tests archive completed event is fired.
     *
     * @throws Exception if failed.
     */
    public void testFillWalForExactSegmentsCount() throws Exception {
        customWalMode = WALMode.DEFAULT;

        final CountDownLatch reqSegments = new CountDownLatch(15);
        final Ignite ignite = startGrid("node0");

        ignite.active(true);

        final IgniteEvents evts = ignite.events();

        if (!evts.isEnabled(EVT_WAL_SEGMENT_ARCHIVED))
            assertTrue("nothing to test", false);

        evts.localListen(new IgnitePredicate<Event>() {
            @Override public boolean apply(Event e) {
                WalSegmentArchivedEvent archComplEvt = (WalSegmentArchivedEvent)e;
                long idx = archComplEvt.getAbsWalSegmentIdx();
                log.info("Finished archive for segment [" + idx + ", " +
                    archComplEvt.getArchiveFile() + "]: [" + e + "]");

                reqSegments.countDown();
                return true;
            }
        }, EVT_WAL_SEGMENT_ARCHIVED);


        int totalEntries = 0;
        while (reqSegments.getCount() > 0) {
            final int write = 500;
            putAllDummyRecords(ignite, write);
            totalEntries += write;
            Assert.assertTrue("Too much entries generated, but segments was not become available",
                totalEntries < 10000);
        }
        final String subfolderName = genDbSubfolderName(ignite, 0);

        stopGrid("node0");

        final String workDir = U.defaultWorkDirectory();
        final IgniteWalIteratorFactory factory = createWalIteratorFactory(workDir, subfolderName);

        scanIterateAndCount(factory, workDir, subfolderName, totalEntries, 0, null, null);
    }

    /**
     * Tests reading of empty WAL from non filled cluster.
     *
     * @throws Exception if failed.
     */
    public void testReadEmptyWal() throws Exception {
        customWalMode = WALMode.DEFAULT;

        final Ignite ignite = startGrid("node0");

        ignite.active(true);
        ignite.active(false);

        final String subfolderName = genDbSubfolderName(ignite, 0);

        stopGrid("node0");

        final String workDir = U.defaultWorkDirectory();
        final IgniteWalIteratorFactory factory = createWalIteratorFactory(workDir, subfolderName);

        scanIterateAndCount(factory, workDir, subfolderName, 0, 0, null, null);
    }

    /**
     * Creates and fills cache with data.
     *
     * @param ig Ignite instance.
     * @param mode Cache Atomicity Mode.
     */
    private void createCache2(Ignite ig, CacheAtomicityMode mode) {
        if (log.isInfoEnabled())
            log.info("Populating the cache...");

        final CacheConfiguration<Integer, Organization> cfg = new CacheConfiguration<>("Org" + "11");
        cfg.setAtomicityMode(mode);
        final IgniteCache<Integer, Organization> cache = ig.getOrCreateCache(cfg).withKeepBinary();

        try (Transaction tx = ig.transactions().txStart()) {
            for (int i = 0; i < 10; i++) {

                cache.put(i, new Organization(i, "Organization-" + i));

                if (i % 2 == 0)
                    cache.put(i, new Organization(i, "Organization-updated-" + i));

                if (i % 5 == 0)
                    cache.remove(i);
            }
            tx.commit();
        }

    }

    /**
     * Test if DELETE operation can be found for transactional cache after mixed cache operations including remove().
     *
     * @throws Exception if failed.
     */
    public void testRemoveOperationPresentedForDataEntry() throws Exception {
        runRemoveOperationTest(CacheAtomicityMode.TRANSACTIONAL);
    }

    /**
     * Test if DELETE operation can be found for atomic cache after mixed cache operations including remove().
     *
     * @throws Exception if failed.
     */
    public void testRemoveOperationPresentedForDataEntryForAtomic() throws Exception {
        runRemoveOperationTest(CacheAtomicityMode.ATOMIC);
    }


    /**
     * Test if DELETE operation can be found after mixed cache operations including remove().
     *
     * @throws Exception if failed.
     * @param mode Cache Atomicity Mode.
     */
    private void runRemoveOperationTest(CacheAtomicityMode mode) throws Exception {
        final Ignite ignite = startGrid("node0");

        ignite.active(true);
        createCache2(ignite, mode);
        ignite.active(false);

        final String subfolderName = genDbSubfolderName(ignite, 0);

        stopGrid("node0");

        final String workDir = U.defaultWorkDirectory();
        final IgniteWalIteratorFactory factory = createWalIteratorFactory(workDir, subfolderName);

        final StringBuilder builder = new StringBuilder();
        final Map<GridCacheOperation, Integer> operationsFound = new EnumMap<>(GridCacheOperation.class);

        scanIterateAndCount(factory, workDir, subfolderName, 0, 0, null, new IgniteInClosure<DataRecord>() {
            @Override public void apply(DataRecord dataRecord) {
                final List<DataEntry> entries = dataRecord.writeEntries();

                builder.append("{");
                for (DataEntry entry : entries) {
                    final GridCacheOperation op = entry.op();
                    final Integer cnt = operationsFound.get(op);

                    operationsFound.put(op, cnt == null ? 1 : (cnt + 1));

                    if (entry instanceof UnwrapDataEntry) {
                        final UnwrapDataEntry entry1 = (UnwrapDataEntry)entry;

                        builder.append(entry1.op()).append(" for ").append(entry1.unwrappedKey());
                        final GridCacheVersion ver = entry.nearXidVersion();

                        builder.append(", ");

                        if (ver != null)
                            builder.append("tx=").append(ver).append(", ");
                    }
                }

                builder.append("}\n");
            }
        });

        final Integer deletesFound = operationsFound.get(DELETE);

        if (log.isInfoEnabled())
            log.info(builder.toString());

        assertTrue("Delete operations should be found in log: " + operationsFound,
            deletesFound != null && deletesFound > 0);
    }

    /**
     * Tests transaction generation and WAL for putAll cache operation.
     * @throws Exception if failed.
     */
    public void testPutAllTxIntoTwoNodes() throws Exception {
        final Ignite ignite = startGrid("node0");
        final Ignite ignite1 = startGrid(1);

        ignite.active(true);

        final Map<Object, IndexedObject> map = new TreeMap<>();

        final int cntEntries = 1000;
        for (int i = 0; i < cntEntries; i++)
            map.put(i, new IndexedObject(i));

        ignite.cache(CACHE_NAME).putAll(map);

        ignite.active(false);

        final String subfolderName = genDbSubfolderName(ignite, 0);
        final String subfolderName1 = genDbSubfolderName(ignite1, 1);

        stopAllGrids();

        final String workDir = U.defaultWorkDirectory();
        final IgniteWalIteratorFactory factory = createWalIteratorFactory(workDir, subfolderName);

        final StringBuilder builder = new StringBuilder();
        final Map<GridCacheOperation, Integer> operationsFound = new EnumMap<>(GridCacheOperation.class);

        final IgniteInClosure<DataRecord> drHnd = new IgniteInClosure<DataRecord>() {
            @Override public void apply(DataRecord dataRecord) {
                final List<DataEntry> entries = dataRecord.writeEntries();

                builder.append("{");
                for (DataEntry entry : entries) {
                    final GridCacheOperation op = entry.op();
                    final Integer cnt = operationsFound.get(op);

                    operationsFound.put(op, cnt == null ? 1 : (cnt + 1));

                    if (entry instanceof UnwrapDataEntry) {
                        final UnwrapDataEntry entry1 = (UnwrapDataEntry)entry;

                        builder.append(entry1.op()).append(" for ").append(entry1.unwrappedKey());
                        final GridCacheVersion ver = entry.nearXidVersion();

                        builder.append(", ");

                        if (ver != null)
                            builder.append("tx=").append(ver).append(", ");
                    }
                }

                builder.append("}\n");
            }
        };
        scanIterateAndCount(factory, workDir, subfolderName, 1, 1, null, drHnd);
        scanIterateAndCount(factory, workDir, subfolderName1, 1, 1, null, drHnd);

        final Integer createsFound = operationsFound.get(CREATE);

        if (log.isInfoEnabled())
            log.info(builder.toString());

        assertTrue("Create operations should be found in log: " + operationsFound,
            createsFound != null && createsFound > 0);

        assertTrue("Create operations count should be at least " + cntEntries + " in log: " + operationsFound,
            createsFound != null && createsFound >= cntEntries);

    }

    /**
     * Tests transaction generation and WAL for putAll cache operation.
     * @throws Exception if failed.
     */
    public void testTxRecordsReadWoBinaryMeta() throws Exception {
        clearProperties = true;
        System.setProperty(IgniteSystemProperties.IGNITE_WAL_LOG_TX_RECORDS, "true");

        final Ignite ignite = startGrid("node0");
        ignite.active(true);

        final Map<Object, IndexedObject> map = new TreeMap<>();

        for (int i = 0; i < 1000; i++)
            map.put(i, new IndexedObject(i));

        ignite.cache(CACHE_NAME).putAll(map);

        ignite.active(false);

        final String workDir = U.defaultWorkDirectory();
        final String subfolderName = genDbSubfolderName(ignite, 0);
        stopAllGrids();

        IgniteWalIteratorFactory factory = new IgniteWalIteratorFactory(new NullLogger(),
            PAGE_SIZE,
            null,
            null,
            false);

        scanIterateAndCount(factory, workDir, subfolderName, 1000, 1, null, null);
    }

    /**
     * @param workDir Work directory.
     * @param subfolderName Subfolder name.
     * @return WAL iterator factory.
     * @throws IgniteCheckedException If failed.
     */
    @NotNull private IgniteWalIteratorFactory createWalIteratorFactory(
        final String workDir,
        final String subfolderName
    ) throws IgniteCheckedException {
        final File binaryMeta = U.resolveWorkDirectory(workDir, "binary_meta", false);
        final File binaryMetaWithConsId = new File(binaryMeta, subfolderName);
        final File marshallerMapping = U.resolveWorkDirectory(workDir, "marshaller", false);

        return new IgniteWalIteratorFactory(log,
            PAGE_SIZE,
            binaryMetaWithConsId,
            marshallerMapping,
            false);
    }

    /**
     * @param values collection with numbers.
     * @return sum of numbers.
     */
    private int valuesSum(Iterable<Integer> values) {
        int sum = 0;
        for (Integer next : values) {
            if (next != null)
                sum += next;
        }
        return sum;
    }

    /**
     * Iterates over data records, checks each DataRecord and its entries, finds out all transactions in WAL.
     *
     * @param walIter iterator to use.
     * @return count of data records observed for each global TX ID. Contains null for non tx updates.
     * @throws IgniteCheckedException if failure.
     */
    private Map<GridCacheVersion, Integer> iterateAndCountDataRecord(
        final WALIterator walIter,
        @Nullable final IgniteBiInClosure<Object, Object> cacheObjHnd,
        @Nullable final IgniteInClosure<DataRecord> dataRecordHnd) throws IgniteCheckedException {

        final Map<GridCacheVersion, Integer> entriesUnderTxFound = new HashMap<>();

        try (WALIterator stIt = walIter) {
            while (stIt.hasNextX()) {
                final IgniteBiTuple<WALPointer, WALRecord> next = stIt.nextX();
                final WALRecord walRecord = next.get2();

                if (walRecord.type() == WALRecord.RecordType.DATA_RECORD && walRecord instanceof DataRecord) {
                    final DataRecord dataRecord = (DataRecord)walRecord;

                    if (dataRecordHnd != null)
                        dataRecordHnd.apply(dataRecord);
                    final List<DataEntry> entries = dataRecord.writeEntries();

                    for (DataEntry entry : entries) {
                        final GridCacheVersion globalTxId = entry.nearXidVersion();
                        Object unwrappedKeyObj;
                        Object unwrappedValObj;
                        if (entry instanceof UnwrapDataEntry) {
                            UnwrapDataEntry unwrapDataEntry = (UnwrapDataEntry)entry;
                            unwrappedKeyObj = unwrapDataEntry.unwrappedKey();
                            unwrappedValObj = unwrapDataEntry.unwrappedValue();
                        }
                        else if (entry instanceof LazyDataEntry) {
                            unwrappedKeyObj = null;
                            unwrappedValObj = null;
                            //can't check value
                        }
                        else {
                            final CacheObject val = entry.value();

                            unwrappedValObj = val instanceof BinaryObject ? val : val.value(null, false);

                            final CacheObject key = entry.key();

                            unwrappedKeyObj = key instanceof BinaryObject ? key : key.value(null, false);
                        }

                        if (dumpRecords)
                            log.info("//Entry operation " + entry.op() + "; cache Id" + entry.cacheId() + "; " +
                                "under transaction: " + globalTxId +
                                //; entry " + entry +
                                "; Key: " + unwrappedKeyObj +
                                "; Value: " + unwrappedValObj);

                        if (cacheObjHnd != null && (unwrappedKeyObj != null || unwrappedValObj != null))
                            cacheObjHnd.apply(unwrappedKeyObj, unwrappedValObj);

                        final Integer entriesUnderTx = entriesUnderTxFound.get(globalTxId);
                        entriesUnderTxFound.put(globalTxId, entriesUnderTx == null ? 1 : entriesUnderTx + 1);
                    }
                }
                else if (walRecord.type() == WALRecord.RecordType.TX_RECORD && walRecord instanceof TxRecord) {
                    final TxRecord txRecord = (TxRecord)walRecord;
                    final GridCacheVersion globalTxId = txRecord.nearXidVersion();

                    if (dumpRecords)
                        log.info("//Tx Record, state: " + txRecord.state() +
                            "; nearTxVersion" + globalTxId);
                }
            }
        }
        return entriesUnderTxFound;
    }

    /** Enum for cover binaryObject enum save/load. */
    enum TestEnum {
        /** */A, /** */B, /** */C
    }

    /** Special class to test WAL reader resistance to Serializable interface. */
    static class TestSerializable implements Serializable {
        /** */
        private static final long serialVersionUID = 0L;

        /** I value. */
        private int iVal;

        /**
         * Creates test object.
         *
         * @param iVal I value.
         */
        TestSerializable(int iVal) {
            this.iVal = iVal;
        }

        /** {@inheritDoc} */
        @Override public String toString() {
            return "TestSerializable{" +
                "iVal=" + iVal +
                '}';
        }

        /** {@inheritDoc} */
        @Override public boolean equals(Object o) {
            if (this == o)
                return true;
            if (o == null || getClass() != o.getClass())
                return false;

            TestSerializable that = (TestSerializable)o;

            return iVal == that.iVal;
        }

        /** {@inheritDoc} */
        @Override public int hashCode() {
            return iVal;
        }
    }

    /** Special class to test WAL reader resistance to Serializable interface. */
    static class TestExternalizable implements Externalizable {
        /** */
        private static final long serialVersionUID = 0L;

        /** I value. */
        private int iVal;

        /** Noop ctor for unmarshalling */
        public TestExternalizable() {

        }

        /**
         * Creates test object with provided value.
         *
         * @param iVal I value.
         */
        public TestExternalizable(int iVal) {
            this.iVal = iVal;
        }

        /** {@inheritDoc} */
        @Override public String toString() {
            return "TestExternalizable{" +
                "iVal=" + iVal +
                '}';
        }

        /** {@inheritDoc} */
        @Override public void writeExternal(ObjectOutput out) throws IOException {
            out.writeInt(iVal);
        }

        /** {@inheritDoc} */
        @Override public void readExternal(ObjectInput in) throws IOException, ClassNotFoundException {
            iVal = in.readInt();
        }

        /** {@inheritDoc} */
        @Override public boolean equals(Object o) {
            if (this == o)
                return true;
            if (o == null || getClass() != o.getClass())
                return false;

            TestExternalizable that = (TestExternalizable)o;

            return iVal == that.iVal;
        }

        /** {@inheritDoc} */
        @Override public int hashCode() {
            return iVal;
        }
    }

    /** Container class to test toString of data records. */
    static class TestStringContainerToBePrinted {
        /** */
        private String data;

        /**
         * Creates container
         *
         * @param data value to be searched in to String
         */
        public TestStringContainerToBePrinted(String data) {
            this.data = data;
        }

        /** {@inheritDoc} */
        @Override public boolean equals(Object o) {
            if (this == o)
                return true;
            if (o == null || getClass() != o.getClass())
                return false;

            TestStringContainerToBePrinted printed = (TestStringContainerToBePrinted)o;

            return data != null ? data.equals(printed.data) : printed.data == null;
        }

        /** {@inheritDoc} */
        @Override public int hashCode() {
            return data != null ? data.hashCode() : 0;
        }

        /** {@inheritDoc} */
        @Override public String toString() {
            return "TestStringContainerToBePrinted{" +
                "data='" + data + '\'' +
                '}';
        }
    }

    /** Test class for storing in ignite. */
    private static class Organization {
        /** Key. */
        private final int key;
        /** Name. */
        private final String name;

        /**
         * @param key Key.
         * @param name Name.
         */
        public Organization(int key, String name) {
            this.key = key;
            this.name = name;
        }

        /** {@inheritDoc} */
        @Override public String toString() {
            return "Organization{" +
                "key=" + key +
                ", name='" + name + '\'' +
                '}';
        }
    }
}<|MERGE_RESOLUTION|>--- conflicted
+++ resolved
@@ -153,7 +153,6 @@
         final File db = U.resolveWorkDirectory(workDir, DFLT_STORE_DIR, false);
         final File wal = new File(db, "wal");
 
-<<<<<<< HEAD
         if(setWalAndArchiveToSameValue) {
             final String walAbsPath = wal.getAbsolutePath();
 
@@ -168,9 +167,6 @@
 
         cfg.setDataStorageConfiguration(dsCfg);
 
-=======
-        cfg.setDataStorageConfiguration(memCfg);
->>>>>>> 2f869dfa
         return cfg;
     }
 
