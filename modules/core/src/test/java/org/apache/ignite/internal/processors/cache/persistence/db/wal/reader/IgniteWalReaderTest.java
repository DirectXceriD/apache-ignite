--- conflicted
+++ resolved
@@ -77,11 +77,7 @@
 import org.jetbrains.annotations.Nullable;
 
 import static org.apache.ignite.events.EventType.EVT_WAL_SEGMENT_ARCHIVED;
-<<<<<<< HEAD
-import static org.apache.ignite.internal.processors.cache.persistence.filename.PdsConsistentIdProcessor.genNewStyleSubfolderName;
-=======
 import static org.apache.ignite.internal.processors.cache.GridCacheOperation.DELETE;
->>>>>>> c116bfc6
 import static org.apache.ignite.internal.processors.cache.persistence.file.FilePageStoreManager.DFLT_STORE_DIR;
 import static org.apache.ignite.internal.processors.cache.persistence.filename.PdsConsistentIdProcessor.genNewStyleSubfolderName;
 
@@ -435,19 +431,11 @@
         final int txCnt = 100;
 
         final Ignite ignite0 = startGrid("node0");
-<<<<<<< HEAD
 
         ignite0.active(true);
 
         final IgniteCache<Object, Object> entries = txPutDummyRecords(ignite0, cntEntries, txCnt);
 
-=======
-
-        ignite0.active(true);
-
-        final IgniteCache<Object, Object> entries = txPutDummyRecords(ignite0, cntEntries, txCnt);
-
->>>>>>> c116bfc6
         final Map<Object, Object> ctrlMap = new HashMap<>();
         for (Cache.Entry<Object, Object> next : entries) {
             ctrlMap.put(next.getKey(), next.getValue());
