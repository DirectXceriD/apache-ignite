--- conflicted
+++ resolved
@@ -356,6 +356,7 @@
 
         cache0.putAll(values);
     }
+
     /**
      * Puts provided number of records to fill WAL under transactions
      *
@@ -732,7 +733,6 @@
     }
 
     /**
-<<<<<<< HEAD
      * Tests archive completed event is fired
      *
      * @throws Exception if failed
@@ -805,8 +805,6 @@
     }
 
     /**
-=======
->>>>>>> b2a02958
      * Creates and fills cache with data.
      *
      * @param ig Ignite instance.
@@ -914,6 +912,7 @@
         assertTrue("Delete operations should be found in log: " + operationsFound,
             deletesFound != null && deletesFound > 0);
     }
+
 
     @NotNull private IgniteWalIteratorFactory createWalIteratorFactory(String subfolderName,
         String workDir) throws IgniteCheckedException {
@@ -927,21 +926,7 @@
             marshallerMapping);
     }
 
-<<<<<<< HEAD
-    /**
-     * Generates DB subfolder name for provided node index (local) and UUID (consistent ID)
-     *
-     * @param ignite ignite instance.
-     * @param nodeIdx node index.
-     * @return folder file name
-     */
-    @NotNull private String genDbSubfolderName(Ignite ignite, int nodeIdx) {
-        //todo use PdsConsistentIdProcessor for this
-        return U.maskForFileName(ignite.cluster().localNode().consistentId().toString());
-    }
-
-=======
->>>>>>> b2a02958
+
 
     /**
      * @param values collection with numbers
