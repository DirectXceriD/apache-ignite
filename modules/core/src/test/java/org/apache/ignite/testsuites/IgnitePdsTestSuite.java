/*
 * Licensed to the Apache Software Foundation (ASF) under one or more
 * contributor license agreements.  See the NOTICE file distributed with
 * this work for additional information regarding copyright ownership.
 * The ASF licenses this file to You under the Apache License, Version 2.0
 * (the "License"); you may not use this file except in compliance with
 * the License.  You may obtain a copy of the License at
 *
 *      http://www.apache.org/licenses/LICENSE-2.0
 *
 * Unless required by applicable law or agreed to in writing, software
 * distributed under the License is distributed on an "AS IS" BASIS,
 * WITHOUT WARRANTIES OR CONDITIONS OF ANY KIND, either express or implied.
 * See the License for the specific language governing permissions and
 * limitations under the License.
 */

package org.apache.ignite.testsuites;

import junit.framework.TestSuite;
import org.apache.ignite.internal.processors.cache.IgniteClusterActivateDeactivateTestWithPersistence;
import org.apache.ignite.internal.processors.cache.persistence.IgnitePdsClientNearCachePutGetTest;
import org.apache.ignite.internal.processors.cache.persistence.IgnitePdsDynamicCacheTest;
import org.apache.ignite.internal.processors.cache.persistence.IgnitePdsSingleNodePutGetPersistenceTest;
import org.apache.ignite.internal.processors.cache.persistence.db.IgnitePdsCacheRestoreTest;
import org.apache.ignite.internal.processors.cache.persistence.db.file.DefaultPageSizeBackwardsCompatibilityTest;
import org.apache.ignite.internal.processors.cache.persistence.db.file.IgnitePdsCheckpointSimulationWithRealCpDisabledTest;
import org.apache.ignite.internal.processors.cache.persistence.db.file.IgnitePdsEvictionTest;
import org.apache.ignite.internal.processors.cache.persistence.pagemem.BPlusTreePageMemoryImplTest;
import org.apache.ignite.internal.processors.cache.persistence.pagemem.BPlusTreeReuseListPageMemoryImplTest;
import org.apache.ignite.internal.processors.cache.persistence.pagemem.IndexStoragePageMemoryImplTest;
import org.apache.ignite.internal.processors.cache.persistence.pagemem.PageMemoryImplNoLoadTest;
import org.apache.ignite.internal.processors.cache.persistence.pagemem.PageMemoryImplTest;
import org.apache.ignite.internal.processors.cache.persistence.pagemem.PagesWriteThrottleSmokeTest;
import org.apache.ignite.internal.processors.cache.persistence.wal.SegmentedRingByteBufferTest;
import org.apache.ignite.internal.processors.database.IgniteDbClientNearCachePutGetTest;
import org.apache.ignite.internal.processors.database.IgniteDbDynamicCacheSelfTest;
import org.apache.ignite.internal.processors.database.IgniteDbMultiNodePutGetTest;
import org.apache.ignite.internal.processors.database.IgniteDbPutGetWithCacheStoreTest;
import org.apache.ignite.internal.processors.database.IgniteDbSingleNodePutGetTest;
import org.apache.ignite.internal.processors.database.IgniteDbSingleNodeTinyPutGetTest;


/**
 *
 */
public class IgnitePdsTestSuite extends TestSuite {
    /**
     * @return Suite.
     * @throws Exception If failed.
     */
    public static TestSuite suite() throws Exception {
        TestSuite suite = new TestSuite("Ignite Persistent Store Test Suite");

        addRealPageStoreTests(suite);

        // Basic PageMemory tests.
        suite.addTestSuite(PageMemoryImplNoLoadTest.class);
<<<<<<< HEAD
        suite.addTestSuite(IndexStoragePageMemoryImplTest.class);
        suite.addTestSuite(IgnitePdsEvictionTest.class);
=======
        suite.addTestSuite(MetadataStoragePageMemoryImplTest.class);
>>>>>>> bb848bf5
        suite.addTestSuite(PageMemoryImplTest.class);

        // BTree tests with store page memory.
        suite.addTestSuite(BPlusTreePageMemoryImplTest.class);
        suite.addTestSuite(BPlusTreeReuseListPageMemoryImplTest.class);

        suite.addTestSuite(SegmentedRingByteBufferTest.class);

        // Write throttling
        suite.addTestSuite(PagesWriteThrottleSmokeTest.class);

        return suite;
    }

    /**
     * Fills {@code suite} with PDS test subset, which operates with real page store and does actual disk operations.
     *
     * @param suite suite to add tests into.
     */
    public static void addRealPageStoreTests(TestSuite suite) {
        // Basic PageMemory tests.
        suite.addTestSuite(IgnitePdsEvictionTest.class);

        // Checkpointing smoke-test.
        suite.addTestSuite(IgnitePdsCheckpointSimulationWithRealCpDisabledTest.class);

        // Basic API tests.
        suite.addTestSuite(IgniteDbSingleNodePutGetTest.class);
        suite.addTestSuite(IgniteDbMultiNodePutGetTest.class);
        suite.addTestSuite(IgniteDbSingleNodeTinyPutGetTest.class);
        suite.addTestSuite(IgniteDbDynamicCacheSelfTest.class);
        suite.addTestSuite(IgniteDbClientNearCachePutGetTest.class);

        // Persistence-enabled.
        suite.addTestSuite(IgnitePdsSingleNodePutGetPersistenceTest.class);
        suite.addTestSuite(IgnitePdsDynamicCacheTest.class);
        suite.addTestSuite(IgnitePdsClientNearCachePutGetTest.class);
        suite.addTestSuite(IgniteDbPutGetWithCacheStoreTest.class);

        suite.addTestSuite(IgniteClusterActivateDeactivateTestWithPersistence.class);

        suite.addTestSuite(IgnitePdsCacheRestoreTest.class);

        suite.addTestSuite(DefaultPageSizeBackwardsCompatibilityTest.class);
    }
}<|MERGE_RESOLUTION|>--- conflicted
+++ resolved
@@ -56,12 +56,8 @@
 
         // Basic PageMemory tests.
         suite.addTestSuite(PageMemoryImplNoLoadTest.class);
-<<<<<<< HEAD
         suite.addTestSuite(IndexStoragePageMemoryImplTest.class);
         suite.addTestSuite(IgnitePdsEvictionTest.class);
-=======
-        suite.addTestSuite(MetadataStoragePageMemoryImplTest.class);
->>>>>>> bb848bf5
         suite.addTestSuite(PageMemoryImplTest.class);
 
         // BTree tests with store page memory.
