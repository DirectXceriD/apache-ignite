--- conflicted
+++ resolved
@@ -240,159 +240,7 @@
      */
     @SuppressWarnings({"ResultOfMethodCallIgnored", "ConstantConditions"})
     public void testBlockMetrics() throws Exception {
-<<<<<<< HEAD
         IgfsMetricsTestUtils.testBlockMetrics0((IgfsEx)igfsPrimary[0], secFileSys, igfsSecondary,
             igfsSecondary != null);
-=======
-        IgfsEx igfs = (IgfsEx)igfsPrimary[0];
-
-        IgfsPath fileRemote = new IgfsPath("/fileRemote");
-        IgfsPath file1 = new IgfsPath("/primary/file1");
-        IgfsPath file2 = new IgfsPath("/primary/file2");
-
-        // Create remote file and write some data to it.
-        IgfsOutputStream out = igfsSecondary.create(fileRemote, 256, true, null, 1, 256, null);
-
-        int rmtBlockSize = igfsSecondary.info(fileRemote).blockSize();
-
-        out.write(new byte[rmtBlockSize]);
-        out.close();
-
-        // Start metrics measuring.
-        IgfsMetrics initMetrics = igfs.metrics();
-
-        // Create empty file.
-        igfs.create(file1, 256, true, null, 1, 256, null).close();
-
-        int blockSize = igfs.info(file1).blockSize();
-
-        checkBlockMetrics(initMetrics, igfs.metrics(), 0, 0, 0, 0, 0, 0);
-
-        // Write two blocks to the file.
-        IgfsOutputStream os = igfs.append(file1, false);
-        os.write(new byte[blockSize * 2]);
-        os.close();
-
-        checkBlockMetrics(initMetrics, igfs.metrics(), 0, 0, 0, 2, 0, blockSize * 2);
-
-        // Write one more file (one block).
-        os = igfs.create(file2, 256, true, null, 1, 256, null);
-        os.write(new byte[blockSize]);
-        os.close();
-
-        checkBlockMetrics(initMetrics, igfs.metrics(), 0, 0, 0, 3, 0, blockSize * 3);
-
-        // Read data from the first file.
-        IgfsInputStream is = igfs.open(file1);
-        is.readFully(0, new byte[blockSize * 2]);
-        is.close();
-
-        checkBlockMetrics(initMetrics, igfs.metrics(), 2, 0, blockSize * 2, 3, 0, blockSize * 3);
-
-        // Read data from the second file with hits.
-        is = igfs.open(file2);
-        is.read(new byte[blockSize]);
-        is.close();
-
-        checkBlockMetrics(initMetrics, igfs.metrics(), 3, 0, blockSize * 3, 3, 0, blockSize * 3);
-
-        // Clear the first file.
-        igfs.create(file1, true).close();
-
-        checkBlockMetrics(initMetrics, igfs.metrics(), 3, 0, blockSize * 3, 3, 0, blockSize * 3);
-
-        // Delete the second file.
-        igfs.delete(file2, false);
-
-        checkBlockMetrics(initMetrics, igfs.metrics(), 3, 0, blockSize * 3, 3, 0, blockSize * 3);
-
-        // Read remote file.
-        is = igfs.open(fileRemote);
-        is.read(new byte[rmtBlockSize]);
-        is.close();
-
-        checkBlockMetrics(initMetrics, igfs.metrics(), 4, 1, blockSize * 3 + rmtBlockSize, 3, 0, blockSize * 3);
-
-        // Lets wait for blocks will be placed to cache
-        U.sleep(300);
-
-        // Read remote file again.
-        is = igfs.open(fileRemote);
-        is.read(new byte[rmtBlockSize]);
-        is.close();
-
-        checkBlockMetrics(initMetrics, igfs.metrics(), 5, 1, blockSize * 3 + rmtBlockSize * 2, 3, 0, blockSize * 3);
-
-        IgfsMetrics metrics = igfs.metrics();
-
-        assert metrics.secondarySpaceSize() == rmtBlockSize;
-
-        // Write some data to the file working in DUAL mode.
-        os = igfs.append(fileRemote, false);
-        os.write(new byte[rmtBlockSize]);
-        os.close();
-
-        // Additional block read here due to file ending synchronization.
-        checkBlockMetrics(initMetrics, igfs.metrics(), 5, 1, blockSize * 3 + rmtBlockSize * 2, 4, 1,
-            blockSize * 3 + rmtBlockSize);
-
-        metrics = igfs.metrics();
-
-        assert metrics.secondarySpaceSize() == rmtBlockSize * 2;
-
-        igfs.delete(fileRemote, false);
-
-        U.sleep(300);
-
-        assert igfs.metrics().secondarySpaceSize() == 0;
-
-        // Write partial block to the first file.
-        os = igfs.append(file1, false);
-        os.write(new byte[blockSize / 2]);
-        os.close();
-
-        checkBlockMetrics(initMetrics, igfs.metrics(), 5, 1, blockSize * 3 + rmtBlockSize * 2, 5, 1,
-            blockSize * 7 / 2 + rmtBlockSize);
-
-        igfs.resetMetrics();
-
-        metrics = igfs.metrics();
-
-        assert metrics.blocksReadTotal() == 0;
-        assert metrics.blocksReadRemote() == 0;
-        assert metrics.blocksWrittenTotal() == 0;
-        assert metrics.blocksWrittenRemote() == 0;
-        assert metrics.bytesRead() == 0;
-        assert metrics.bytesReadTime() == 0;
-        assert metrics.bytesWritten() == 0;
-        assert metrics.bytesWriteTime() == 0;
-    }
-
-    /**
-     * Ensure overall block-related metrics correctness.
-     *
-     * @param initMetrics Initial metrics.
-     * @param metrics Metrics to check.
-     * @param blocksRead Blocks read remote.
-     * @param blocksReadRemote Blocks read remote.
-     * @param bytesRead Bytes read.
-     * @param blocksWrite Blocks write.
-     * @param blocksWriteRemote Blocks write remote.
-     * @param bytesWrite Bytes write.
-     * @throws Exception If failed.
-     */
-    private void checkBlockMetrics(IgfsMetrics initMetrics, IgfsMetrics metrics, long blocksRead,
-        long blocksReadRemote, long bytesRead, long blocksWrite, long blocksWriteRemote, long bytesWrite)
-        throws Exception {
-        assert metrics != null;
-
-        assertEquals(blocksRead, metrics.blocksReadTotal() - initMetrics.blocksReadTotal());
-        assertEquals(blocksReadRemote, metrics.blocksReadRemote() - initMetrics.blocksReadRemote());
-        assertEquals(bytesRead, metrics.bytesRead() - initMetrics.bytesRead());
-
-        assertEquals(blocksWrite, metrics.blocksWrittenTotal() - initMetrics.blocksWrittenTotal());
-        assertEquals(blocksWriteRemote, metrics.blocksWrittenRemote() - initMetrics.blocksWrittenRemote());
-        assertEquals(bytesWrite, metrics.bytesWritten() - initMetrics.bytesWritten());
->>>>>>> 8127667a
     }
 }