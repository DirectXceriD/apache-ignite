/*
 * Licensed to the Apache Software Foundation (ASF) under one or more
 * contributor license agreements.  See the NOTICE file distributed with
 * this work for additional information regarding copyright ownership.
 * The ASF licenses this file to You under the Apache License, Version 2.0
 * (the "License"); you may not use this file except in compliance with
 * the License.  You may obtain a copy of the License at
 *
 *      http://www.apache.org/licenses/LICENSE-2.0
 *
 * Unless required by applicable law or agreed to in writing, software
 * distributed under the License is distributed on an "AS IS" BASIS,
 * WITHOUT WARRANTIES OR CONDITIONS OF ANY KIND, either express or implied.
 * See the License for the specific language governing permissions and
 * limitations under the License.
 */
package org.apache.ignite.internal.processors.cache.persistence.wal.aware;

import java.util.concurrent.CountDownLatch;
import junit.framework.TestCase;
import org.apache.ignite.IgniteCheckedException;
import org.apache.ignite.internal.IgniteFutureTimeoutCheckedException;
import org.apache.ignite.internal.IgniteInternalFuture;
import org.apache.ignite.internal.IgniteInterruptedCheckedException;
import org.apache.ignite.testframework.GridTestUtils;

import static org.hamcrest.CoreMatchers.is;
import static org.junit.Assert.assertThat;

/**
 * Test for {@link SegmentAware}.
 */
public class SegmentAwareTest extends TestCase {
    /**
     * Checking to avoid deadlock SegmentArchivedStorage.markAsMovedToArchive -> SegmentLockStorage.locked <->
     * SegmentLockStorage.releaseWorkSegment -> SegmentArchivedStorage.onSegmentUnlocked
     *
     * @throws IgniteCheckedException if failed.
     */
    public void testAvoidDeadlockArchiverAndLockStorage() throws IgniteCheckedException {
        SegmentAware aware = new SegmentAware(10, false);

        int iterationCnt = 100_000;
        int segmentToHandle = 1;

        IgniteInternalFuture archiverThread = GridTestUtils.runAsync(() -> {
            int i = iterationCnt;

            while (i-- > 0) {
                try {
                    aware.markAsMovedToArchive(segmentToHandle);
                }
                catch (IgniteInterruptedCheckedException e) {
                    throw new RuntimeException(e);
                }
            }
        });

        IgniteInternalFuture lockerThread = GridTestUtils.runAsync(() -> {
            int i = iterationCnt;

            while (i-- > 0) {
                aware.lockWorkSegment(segmentToHandle);

                aware.releaseWorkSegment(segmentToHandle);
            }
        });

        archiverThread.get();
        lockerThread.get();
    }

    /**
     * Waiting finished when work segment is set.
     */
    public void testFinishAwaitSegment_WhenExactWaitingSegmentWasSet() throws IgniteCheckedException, InterruptedException {
        //given: thread which awaited segment.
        SegmentAware aware = new SegmentAware(10, false);

        IgniteInternalFuture future = awaitThread(() -> aware.awaitSegment(5));

        //when: set exact awaiting segment.
        aware.curAbsWalIdx(5);

        //then: waiting should finish immediately
        future.get(20);
    }

    /**
     * Waiting finished when work segment greater than expected is set.
     */
    public void testFinishAwaitSegment_WhenGreaterThanWaitingSegmentWasSet() throws IgniteCheckedException, InterruptedException {
        //given: thread which awaited segment.
        SegmentAware aware = new SegmentAware(10, false);

        IgniteInternalFuture future = awaitThread(() -> aware.awaitSegment(5));

        //when: set grater than awaiting segment.
        aware.curAbsWalIdx(10);

        //then: waiting should finish immediately
        future.get(20);
    }

    /**
     * Waiting finished when work segment is set.
     */
    public void testFinishAwaitSegment_WhenNextSegmentEqualToWaitingOne() throws IgniteCheckedException, InterruptedException {
        //given: thread which awaited segment.
        SegmentAware aware = new SegmentAware(10, false);

        IgniteInternalFuture future = awaitThread(() -> aware.awaitSegment(5));

        //when: set less than awaiting segment.
        aware.curAbsWalIdx(4);

        //then: thread still waiting the segment
        assertFutureIsNotFinish(future);

        //when: trigger next segment.
        aware.nextAbsoluteSegmentIndex();

        //then: waiting should finish immediately
        future.get(20);
    }

    /**
     * Waiting finished when interrupt was triggered.
     */
    public void testFinishAwaitSegment_WhenInterruptWasCall() throws IgniteCheckedException, InterruptedException {
        //given: thread which awaited segment.
        SegmentAware aware = new SegmentAware(10, false);

        IgniteInternalFuture future = awaitThread(() -> aware.awaitSegment(5));

        //when: interrupt waiting.
        aware.interrupt();

        //then: IgniteInterruptedCheckedException should be throw.
        assertTrue(future.get(20) instanceof IgniteInterruptedCheckedException);
    }

    /**
     * Waiting finished when next work segment triggered.
     */
    public void testFinishWaitSegmentForArchive_WhenWorkSegmentIncremented() throws IgniteCheckedException, InterruptedException {
        //given: thread which awaited segment.
        SegmentAware aware = new SegmentAware(10, false);

        aware.curAbsWalIdx(5);
        aware.setLastArchivedAbsoluteIndex(4);

        IgniteInternalFuture future = awaitThread(aware::waitNextSegmentForArchivation);

        //when: next work segment triggered.
        aware.nextAbsoluteSegmentIndex();

        //then: waiting should finish immediately.
        future.get(20);
    }

    /**
     * Waiting finished when work segment is set.
     */
    public void testFinishWaitSegmentForArchive_WhenWorkSegmentGreaterValue() throws IgniteCheckedException, InterruptedException {
        //given: thread which awaited segment.
        SegmentAware aware = new SegmentAware(10, false);

        aware.curAbsWalIdx(5);
        aware.setLastArchivedAbsoluteIndex(4);

        IgniteInternalFuture future = awaitThread(aware::waitNextSegmentForArchivation);

        //when: set work segment greater than required.
        aware.curAbsWalIdx(7);

        //then: waiting should finish immediately.
        future.get(20);
    }

    /**
     * Waiting finished when interrupt was triggered.
     */
    public void testFinishWaitSegmentForArchive_WhenInterruptWasCall() throws IgniteCheckedException, InterruptedException {
        //given: thread which awaited segment.
        SegmentAware aware = new SegmentAware(10, false);

        aware.curAbsWalIdx(5);
        aware.setLastArchivedAbsoluteIndex(4);

        IgniteInternalFuture future = awaitThread(aware::waitNextSegmentForArchivation);

        //when: interrupt waiting.
        aware.interrupt();

        //then: IgniteInterruptedCheckedException should be throw.
        assertTrue(future.get(20) instanceof IgniteInterruptedCheckedException);
    }

    /**
     * Should correct calculate next segment.
     */
    public void testCorrectCalculateNextSegmentIndex() throws IgniteCheckedException, InterruptedException {
        //given: thread which awaited segment.
        SegmentAware aware = new SegmentAware(10, false);

        aware.curAbsWalIdx(5);

        //when: request next work segment.
        long segmentIndex = aware.nextAbsoluteSegmentIndex();

        //then:
        assertThat(segmentIndex, is(6L));
    }

    /**
     * Waiting finished when segment archived.
     */
    public void testFinishWaitNextAbsoluteIndex_WhenMarkAsArchivedFirstSegment() throws IgniteCheckedException, InterruptedException {
        //given: thread which awaited segment.
        SegmentAware aware = new SegmentAware(2, false);

        aware.curAbsWalIdx(1);
        aware.setLastArchivedAbsoluteIndex(-1);

        IgniteInternalFuture future = awaitThread(aware::nextAbsoluteSegmentIndex);

        //when: mark first segment as moved.
        aware.markAsMovedToArchive(0);

        //then: waiting should finish immediately.
        future.get(20);
    }

    /**
     * Waiting finished when segment archived.
     */
    public void testFinishWaitNextAbsoluteIndex_WhenSetToArchivedFirst() throws IgniteCheckedException, InterruptedException {
        //given: thread which awaited segment.
        SegmentAware aware = new SegmentAware(2, false);

        aware.curAbsWalIdx(1);
        aware.setLastArchivedAbsoluteIndex(-1);

        IgniteInternalFuture future = awaitThread(aware::nextAbsoluteSegmentIndex);

        //when: mark first segment as moved.
        aware.setLastArchivedAbsoluteIndex(0);

        //then: waiting should finish immediately.
        future.get(20);
    }

    /**
     * Waiting finished when force interrupt was triggered.
     */
    public void testFinishWaitNextAbsoluteIndex_WhenOnlyForceInterruptWasCall() throws IgniteCheckedException, InterruptedException {
        //given: thread which awaited segment.
        SegmentAware aware = new SegmentAware(2, false);

        aware.curAbsWalIdx(2);
        aware.setLastArchivedAbsoluteIndex(-1);

        IgniteInternalFuture future = awaitThread(aware::nextAbsoluteSegmentIndex);

        //when: interrupt waiting.
        aware.interrupt();

        //then: nothing to happen because nextAbsoluteSegmentIndex is not interrupt by "interrupt" call.
        assertFutureIsNotFinish(future);

        //when: force interrupt waiting.
        aware.forceInterrupt();

        //then: IgniteInterruptedCheckedException should be throw.
        assertTrue(future.get(20) instanceof IgniteInterruptedCheckedException);
    }

    /**
     * Waiting finished when segment archived.
     */
    public void testFinishSegmentArchived_WhenSetExactWaitingSegment() throws IgniteCheckedException, InterruptedException {
        //given: thread which awaited segment.
        SegmentAware aware = new SegmentAware(10, false);

        IgniteInternalFuture future = awaitThread(() -> aware.awaitSegmentArchived(5));

        //when: archived exact expected segment.
        aware.setLastArchivedAbsoluteIndex(5);

        //then: waiting should finish immediately.
        future.get(20);
    }

    /**
     * Waiting finished when segment archived.
     */
    public void testFinishSegmentArchived_WhenMarkExactWaitingSegment() throws IgniteCheckedException, InterruptedException {
        //given: thread which awaited segment.
        SegmentAware aware = new SegmentAware(10, false);

        IgniteInternalFuture future = awaitThread(() -> aware.awaitSegmentArchived(5));

        //when: mark exact segment as moved.
        aware.markAsMovedToArchive(5);

        //then: waiting should finish immediately.
        future.get(20);
    }

    /**
     * Waiting finished when segment archived.
     */
    public void testFinishSegmentArchived_WhenSetGreaterThanWaitingSegment() throws IgniteCheckedException, InterruptedException {
        //given: thread which awaited segment.
        SegmentAware aware = new SegmentAware(10, false);

        IgniteInternalFuture future = awaitThread(() -> aware.awaitSegmentArchived(5));

        //when: archived greater than expected segment.
        aware.setLastArchivedAbsoluteIndex(7);

        //then: waiting should finish immediately.
        future.get(20);
    }

    /**
     * Waiting finished when segment archived.
     */
    public void testFinishSegmentArchived_WhenMarkGreaterThanWaitingSegment() throws IgniteCheckedException, InterruptedException {
        //given: thread which awaited segment.
        SegmentAware aware = new SegmentAware(10, false);

        IgniteInternalFuture future = awaitThread(() -> aware.awaitSegmentArchived(5));

        //when: moved greater than expected segment.
        aware.markAsMovedToArchive(7);

        //then: waiting should finish immediately.
        future.get(20);
    }

    /**
     * Waiting finished when interrupt was triggered.
     */
    public void testFinishSegmentArchived_WhenInterruptWasCall() throws IgniteCheckedException, InterruptedException {
        //given: thread which awaited segment.
        SegmentAware aware = new SegmentAware(10, false);

        aware.curAbsWalIdx(5);
        aware.setLastArchivedAbsoluteIndex(4);

        IgniteInternalFuture future = awaitThread(() -> aware.awaitSegmentArchived(5));

        //when: interrupt waiting.
        aware.interrupt();

        //then: IgniteInterruptedCheckedException should be throw.
        assertTrue(future.get(20) instanceof IgniteInterruptedCheckedException);
    }

    /**
     * Waiting finished when release work segment.
     */
    public void testMarkAsMovedToArchive_WhenReleaseLockedSegment() throws IgniteCheckedException, InterruptedException {
        //given: thread which awaited segment.
        SegmentAware aware = new SegmentAware(10, false);

        aware.checkCanReadArchiveOrReserveWorkSegment(5);

        IgniteInternalFuture future = awaitThread(() -> aware.markAsMovedToArchive(5));

        //when: release exact expected work segment.
        aware.releaseWorkSegment(5);

        //then: waiting should finish immediately.
        future.get(20);
    }

    /**
     * Waiting finished and increment archived segment when interrupt was call.
     */
    public void testMarkAsMovedToArchive_WhenInterruptWasCall() throws IgniteCheckedException, InterruptedException {
        //given: thread which awaited segment.
        SegmentAware aware = new SegmentAware(10, false);
        aware.checkCanReadArchiveOrReserveWorkSegment(5);

        IgniteInternalFuture future = awaitThread(() -> aware.markAsMovedToArchive(5));

        //when: interrupt waiting.
        aware.interrupt();

        //then: IgniteInterruptedCheckedException should be throw.
        assertFalse(future.get(20) instanceof IgniteInterruptedCheckedException);

        //and: last archived segment should be changed.
        assertEquals(5, aware.lastArchivedAbsoluteIndex());
    }

    /**
     * Waiting finished when segment archived.
     */
    public void testFinishWaitSegmentToCompress_WhenSetLastArchivedSegment() throws IgniteCheckedException, InterruptedException {
        //given: thread which awaited segment.
        SegmentAware aware = new SegmentAware(10, true);

        aware.onSegmentCompressed(5);

        IgniteInternalFuture future = awaitThread(aware::waitNextSegmentToCompress);

        //when: archived expected segment.
        aware.setLastArchivedAbsoluteIndex(6);

        //then: waiting should finish immediately.
        future.get(20);
    }

    /**
     * Waiting finished when segment archived.
     */
    public void testFinishWaitSegmentToCompress_WhenMarkLastArchivedSegment() throws IgniteCheckedException, InterruptedException {
        //given: thread which awaited segment.
        SegmentAware aware = new SegmentAware(10, true);

        aware.onSegmentCompressed(5);

        IgniteInternalFuture future = awaitThread(aware::waitNextSegmentToCompress);

        //when: marked expected segment.
        aware.markAsMovedToArchive(6);

        //then: waiting should finish immediately.
        future.get(20);
    }

    /**
     * Next segment for compress based on truncated archive idx.
     */
    public void testCorrectCalculateNextCompressSegment() throws IgniteCheckedException, InterruptedException {
        //given: thread which awaited segment.
        SegmentAware aware = new SegmentAware(10, true);

        aware.onSegmentCompressed(5);
        aware.setLastArchivedAbsoluteIndex(6);
        aware.lastTruncatedArchiveIdx(7);

        //when:
        long segmentToCompress = aware.waitNextSegmentToCompress();

        //then: segment to compress greater than truncated archive idx
        assertEquals(8, segmentToCompress);
    }

    /**
     * Waiting finished when interrupt was call.
     */
    public void testFinishWaitSegmentToCompress_WhenInterruptWasCall() throws IgniteCheckedException, InterruptedException {
        //given: thread which awaited segment.
        SegmentAware aware = new SegmentAware(10, true);
        aware.onSegmentCompressed(5);

        IgniteInternalFuture future = awaitThread(aware::waitNextSegmentToCompress);

        //when: interrupt waiting.
        aware.interrupt();

        //then: IgniteInterruptedCheckedException should be throw.
        assertTrue(future.get(20) instanceof IgniteInterruptedCheckedException);
    }

    /**
     * Tests that {@link SegmentAware#onSegmentCompressed} returns segments in proper order.
     */
    public void testLastCompressedIdxProperOrdering() throws IgniteInterruptedCheckedException {
        SegmentAware aware = new SegmentAware(10, true);

<<<<<<< HEAD
        for (int i = 0; i < 5 ; i++) {
=======
        for (int i = 0; i < 5; i++) {
>>>>>>> 60a8c8c8
            aware.setLastArchivedAbsoluteIndex(i);
            aware.waitNextSegmentToCompress();
        }

        aware.onSegmentCompressed(0);

        aware.onSegmentCompressed(4);
        assertEquals(0, aware.lastCompressedIdx());
        aware.onSegmentCompressed(1);
        assertEquals(1, aware.lastCompressedIdx());
        aware.onSegmentCompressed(3);
        assertEquals(1, aware.lastCompressedIdx());
        aware.onSegmentCompressed(2);
        assertEquals(4, aware.lastCompressedIdx());
    }

    /**
     * Segment reserve correctly.
     */
    public void testReserveCorrectly() {
        //given: thread which awaited segment.
        SegmentAware aware = new SegmentAware(10, false);

        //when: reserve one segment twice and one segment once.
        aware.reserve(5);
        aware.reserve(5);
        aware.reserve(7);

        //then: segments greater than minimum should be reserved.
        assertTrue(aware.reserved(5));
        assertTrue(aware.reserved(10));
        assertFalse(aware.reserved(4));

        //when: release one of twice locked segment.
        aware.release(5);

        //then: nothing to change.
        assertTrue(aware.reserved(5));
        assertTrue(aware.reserved(10));
        assertFalse(aware.reserved(4));

        //when: again release one of twice locked segment.
        aware.release(5);

        //then: segments greater than second locked segment should be reserved.
        assertTrue(aware.reserved(7));
        assertTrue(aware.reserved(10));
        assertFalse(aware.reserved(5));
        assertFalse(aware.reserved(6));

        //when: release last segment.
        aware.release(7);

        //then: all segments should be released.
        assertFalse(aware.reserved(7));
        assertFalse(aware.reserved(10));
        assertFalse(aware.reserved(6));
    }

    /**
     * Should fail when release unreserved segment.
     */
    public void testAssertFail_WhenReleaseUnreservedSegment() {
        //given: thread which awaited segment.
        SegmentAware aware = new SegmentAware(10, false);

        aware.reserve(5);
        try {

            aware.release(7);
        }
        catch (AssertionError e) {
            return;
        }

        fail("Should fail with AssertError because this segment have not reserved");
    }

    /**
     * Segment locked correctly.
     */
    public void testReserveWorkSegmentCorrectly() {
        //given: thread which awaited segment.
        SegmentAware aware = new SegmentAware(10, false);

        //when: lock one segment twice.
        aware.checkCanReadArchiveOrReserveWorkSegment(5);
        aware.checkCanReadArchiveOrReserveWorkSegment(5);

        //then: exact one segment should locked.
        assertTrue(aware.locked(5));
        assertFalse(aware.locked(6));
        assertFalse(aware.locked(4));

        //when: release segment once.
        aware.releaseWorkSegment(5);

        //then: nothing to change, segment still locked.
        assertTrue(aware.locked(5));
        assertFalse(aware.locked(6));
        assertFalse(aware.locked(4));

        //when: release segment.
        aware.releaseWorkSegment(5);

        //then: all segments should be unlocked.
        assertFalse(aware.locked(5));
        assertFalse(aware.locked(6));
        assertFalse(aware.locked(4));
    }

    /**
     * Should fail when release unlocked segment.
     */
    public void testAssertFail_WhenReleaseUnreservedWorkSegment() {
        //given: thread which awaited segment.
        SegmentAware aware = new SegmentAware(10, false);

        aware.checkCanReadArchiveOrReserveWorkSegment(5);
        try {

            aware.releaseWorkSegment(7);
        }
        catch (AssertionError e) {
            return;
        }

        fail("Should fail with AssertError because this segment have not reserved");
    }

    /**
     * Assert that future is still not finished.
     *
     * @param future Future to check.
     */
    private void assertFutureIsNotFinish(IgniteInternalFuture future) throws IgniteCheckedException {
        try {
            future.get(20);

            fail("Timeout should be appear because thread should be still work");
        }
        catch (IgniteFutureTimeoutCheckedException ignore) {

        }
    }

    /**
     * Create thread for execute waiter.
     *
     * @param waiter Waiter for execute in new thread.
     * @return Future of thread.
     */
    private IgniteInternalFuture awaitThread(Waiter waiter) throws IgniteCheckedException, InterruptedException {
        CountDownLatch latch = new CountDownLatch(1);
        IgniteInternalFuture<Object> future = GridTestUtils.runAsync(
            () -> {
                latch.countDown();
                try {
                    waiter.await();
                }
                catch (IgniteInterruptedCheckedException e) {
                    return e;
                }

                return null;
            }
        );

        latch.await();

        assertFutureIsNotFinish(future);

        return future;
    }

    /**
     * Represent of command for waiting.
     */
    interface Waiter {
        /**
         * Some waiting operation.
         */
        void await() throws IgniteInterruptedCheckedException;
    }
}<|MERGE_RESOLUTION|>--- conflicted
+++ resolved
@@ -474,11 +474,7 @@
     public void testLastCompressedIdxProperOrdering() throws IgniteInterruptedCheckedException {
         SegmentAware aware = new SegmentAware(10, true);
 
-<<<<<<< HEAD
-        for (int i = 0; i < 5 ; i++) {
-=======
         for (int i = 0; i < 5; i++) {
->>>>>>> 60a8c8c8
             aware.setLastArchivedAbsoluteIndex(i);
             aware.waitNextSegmentToCompress();
         }
