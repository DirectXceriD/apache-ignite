/*
 * Licensed to the Apache Software Foundation (ASF) under one or more
 * contributor license agreements.  See the NOTICE file distributed with
 * this work for additional information regarding copyright ownership.
 * The ASF licenses this file to You under the Apache License, Version 2.0
 * (the "License"); you may not use this file except in compliance with
 * the License.  You may obtain a copy of the License at
 *
 *      http://www.apache.org/licenses/LICENSE-2.0
 *
 * Unless required by applicable law or agreed to in writing, software
 * distributed under the License is distributed on an "AS IS" BASIS,
 * WITHOUT WARRANTIES OR CONDITIONS OF ANY KIND, either express or implied.
 * See the License for the specific language governing permissions and
 * limitations under the License.
 */
package org.apache.ignite.internal.processors.cache.persistence.wal.aware;

import java.util.concurrent.CountDownLatch;
import junit.framework.TestCase;
import org.apache.ignite.IgniteCheckedException;
import org.apache.ignite.internal.IgniteFutureTimeoutCheckedException;
import org.apache.ignite.internal.IgniteInternalFuture;
import org.apache.ignite.internal.IgniteInterruptedCheckedException;
import org.apache.ignite.logger.NullLogger;
import org.apache.ignite.testframework.GridTestUtils;

import static org.hamcrest.CoreMatchers.is;
import static org.junit.Assert.assertThat;

/**
 * Test for {@link SegmentAware}.
 */
public class SegmentAwareTest extends TestCase {
    /**
     * Checking to avoid deadlock SegmentArchivedStorage.markAsMovedToArchive -> SegmentLockStorage.locked <->
     * SegmentLockStorage.releaseWorkSegment -> SegmentArchivedStorage.onSegmentUnlocked
     *
     * @throws IgniteCheckedException if failed.
     */
    public void testAvoidDeadlockArchiverAndLockStorage() throws IgniteCheckedException {
        SegmentAware aware = new SegmentAware(10, false, new NullLogger());

        int iterationCnt = 100_000;
        int segmentToHandle = 1;

        IgniteInternalFuture archiverThread = GridTestUtils.runAsync(() -> {
            int i = iterationCnt;

            while (i-- > 0) {
                try {
                    aware.markAsMovedToArchive(segmentToHandle);
                }
                catch (IgniteInterruptedCheckedException e) {
                    throw new RuntimeException(e);
                }
            }
        });

        IgniteInternalFuture lockerThread = GridTestUtils.runAsync(() -> {
            int i = iterationCnt;

            while (i-- > 0) {
                aware.lockWorkSegment(segmentToHandle);

                aware.releaseWorkSegment(segmentToHandle);
            }
        });

        archiverThread.get();
        lockerThread.get();
    }

    /**
     * Waiting finished when work segment is set.
     */
    public void testFinishAwaitSegment_WhenExactWaitingSegmentWasSet() throws IgniteCheckedException, InterruptedException {
        //given: thread which awaited segment.
        SegmentAware aware = new SegmentAware(10, false, new NullLogger());

        IgniteInternalFuture future = awaitThread(() -> aware.awaitSegment(5));

        //when: set exact awaiting segment.
        aware.curAbsWalIdx(5);

        //then: waiting should finish immediately
        future.get(20);
    }

    /**
     * Waiting finished when work segment greater than expected is set.
     */
    public void testFinishAwaitSegment_WhenGreaterThanWaitingSegmentWasSet() throws IgniteCheckedException, InterruptedException {
        //given: thread which awaited segment.
        SegmentAware aware = new SegmentAware(10, false, new NullLogger());

        IgniteInternalFuture future = awaitThread(() -> aware.awaitSegment(5));

        //when: set grater than awaiting segment.
        aware.curAbsWalIdx(10);

        //then: waiting should finish immediately
        future.get(20);
    }

    /**
     * Waiting finished when work segment is set.
     */
    public void testFinishAwaitSegment_WhenNextSegmentEqualToWaitingOne() throws IgniteCheckedException, InterruptedException {
        //given: thread which awaited segment.
        SegmentAware aware = new SegmentAware(10, false, new NullLogger());

        IgniteInternalFuture future = awaitThread(() -> aware.awaitSegment(5));

        //when: set less than awaiting segment.
        aware.curAbsWalIdx(4);

        //then: thread still waiting the segment
        assertFutureIsNotFinish(future);

        //when: trigger next segment.
        aware.nextAbsoluteSegmentIndex();

        //then: waiting should finish immediately
        future.get(20);
    }

    /**
     * Waiting finished when interrupt was triggered.
     */
    public void testFinishAwaitSegment_WhenInterruptWasCall() throws IgniteCheckedException, InterruptedException {
        //given: thread which awaited segment.
        SegmentAware aware = new SegmentAware(10, false, new NullLogger());

        IgniteInternalFuture future = awaitThread(() -> aware.awaitSegment(5));

        //when: interrupt waiting.
        aware.interrupt();

        //then: IgniteInterruptedCheckedException should be throw.
        assertTrue(future.get(20) instanceof IgniteInterruptedCheckedException);
    }

    /**
     * Waiting finished when next work segment triggered.
     */
    public void testFinishWaitSegmentForArchive_WhenWorkSegmentIncremented() throws IgniteCheckedException, InterruptedException {
        //given: thread which awaited segment.
        SegmentAware aware = new SegmentAware(10, false, new NullLogger());

        aware.curAbsWalIdx(5);
        aware.setLastArchivedAbsoluteIndex(4);

        IgniteInternalFuture future = awaitThread(aware::waitNextSegmentForArchivation);

        //when: next work segment triggered.
        aware.nextAbsoluteSegmentIndex();

        //then: waiting should finish immediately.
        future.get(20);
    }

    /**
     * Waiting finished when work segment is set.
     */
    public void testFinishWaitSegmentForArchive_WhenWorkSegmentGreaterValue() throws IgniteCheckedException, InterruptedException {
        //given: thread which awaited segment.
        SegmentAware aware = new SegmentAware(10, false, new NullLogger());

        aware.curAbsWalIdx(5);
        aware.setLastArchivedAbsoluteIndex(4);

        IgniteInternalFuture future = awaitThread(aware::waitNextSegmentForArchivation);

        //when: set work segment greater than required.
        aware.curAbsWalIdx(7);

        //then: waiting should finish immediately.
        future.get(20);
    }

    /**
     * Waiting finished when interrupt was triggered.
     */
    public void testFinishWaitSegmentForArchive_WhenInterruptWasCall() throws IgniteCheckedException, InterruptedException {
        //given: thread which awaited segment.
        SegmentAware aware = new SegmentAware(10, false, new NullLogger());

        aware.curAbsWalIdx(5);
        aware.setLastArchivedAbsoluteIndex(4);

        IgniteInternalFuture future = awaitThread(aware::waitNextSegmentForArchivation);

        //when: interrupt waiting.
        aware.interrupt();

        //then: IgniteInterruptedCheckedException should be throw.
        assertTrue(future.get(20) instanceof IgniteInterruptedCheckedException);
    }

    /**
     * Should correct calculate next segment.
     */
    public void testCorrectCalculateNextSegmentIndex() throws IgniteCheckedException, InterruptedException {
        //given: thread which awaited segment.
        SegmentAware aware = new SegmentAware(10, false, new NullLogger());

        aware.curAbsWalIdx(5);

        //when: request next work segment.
        long segmentIndex = aware.nextAbsoluteSegmentIndex();

        //then:
        assertThat(segmentIndex, is(6L));
    }

    /**
     * Waiting finished when segment archived.
     */
    public void testFinishWaitNextAbsoluteIndex_WhenMarkAsArchivedFirstSegment() throws IgniteCheckedException, InterruptedException {
        //given: thread which awaited segment.
        SegmentAware aware = new SegmentAware(2, false, new NullLogger());

        aware.curAbsWalIdx(1);
        aware.setLastArchivedAbsoluteIndex(-1);

        IgniteInternalFuture future = awaitThread(aware::nextAbsoluteSegmentIndex);

        //when: mark first segment as moved.
        aware.markAsMovedToArchive(0);

        //then: waiting should finish immediately.
        future.get(20);
    }

    /**
     * Waiting finished when segment archived.
     */
    public void testFinishWaitNextAbsoluteIndex_WhenSetToArchivedFirst() throws IgniteCheckedException, InterruptedException {
        //given: thread which awaited segment.
        SegmentAware aware = new SegmentAware(2, false, new NullLogger());

        aware.curAbsWalIdx(1);
        aware.setLastArchivedAbsoluteIndex(-1);

        IgniteInternalFuture future = awaitThread(aware::nextAbsoluteSegmentIndex);

        //when: mark first segment as moved.
        aware.setLastArchivedAbsoluteIndex(0);

        //then: waiting should finish immediately.
        future.get(20);
    }

    /**
     * Waiting finished when force interrupt was triggered.
     */
    public void testFinishWaitNextAbsoluteIndex_WhenOnlyForceInterruptWasCall() throws IgniteCheckedException, InterruptedException {
        //given: thread which awaited segment.
        SegmentAware aware = new SegmentAware(2, false, new NullLogger());

        aware.curAbsWalIdx(2);
        aware.setLastArchivedAbsoluteIndex(-1);

        IgniteInternalFuture future = awaitThread(aware::nextAbsoluteSegmentIndex);

        //when: interrupt waiting.
        aware.interrupt();

        //then: nothing to happen because nextAbsoluteSegmentIndex is not interrupt by "interrupt" call.
        assertFutureIsNotFinish(future);

        //when: force interrupt waiting.
        aware.forceInterrupt();

        //then: IgniteInterruptedCheckedException should be throw.
        assertTrue(future.get(20) instanceof IgniteInterruptedCheckedException);
    }

    /**
     * Waiting finished when segment archived.
     */
    public void testFinishSegmentArchived_WhenSetExactWaitingSegment() throws IgniteCheckedException, InterruptedException {
        //given: thread which awaited segment.
        SegmentAware aware = new SegmentAware(10, false, new NullLogger());

        IgniteInternalFuture future = awaitThread(() -> aware.awaitSegmentArchived(5));

        //when: archived exact expected segment.
        aware.setLastArchivedAbsoluteIndex(5);

        //then: waiting should finish immediately.
        future.get(20);
    }

    /**
     * Waiting finished when segment archived.
     */
    public void testFinishSegmentArchived_WhenMarkExactWaitingSegment() throws IgniteCheckedException, InterruptedException {
        //given: thread which awaited segment.
        SegmentAware aware = new SegmentAware(10, false, new NullLogger());

        IgniteInternalFuture future = awaitThread(() -> aware.awaitSegmentArchived(5));

        //when: mark exact segment as moved.
        aware.markAsMovedToArchive(5);

        //then: waiting should finish immediately.
        future.get(20);
    }

    /**
     * Waiting finished when segment archived.
     */
    public void testFinishSegmentArchived_WhenSetGreaterThanWaitingSegment() throws IgniteCheckedException, InterruptedException {
        //given: thread which awaited segment.
        SegmentAware aware = new SegmentAware(10, false, new NullLogger());

        IgniteInternalFuture future = awaitThread(() -> aware.awaitSegmentArchived(5));

        //when: archived greater than expected segment.
        aware.setLastArchivedAbsoluteIndex(7);

        //then: waiting should finish immediately.
        future.get(20);
    }

    /**
     * Waiting finished when segment archived.
     */
    public void testFinishSegmentArchived_WhenMarkGreaterThanWaitingSegment() throws IgniteCheckedException, InterruptedException {
        //given: thread which awaited segment.
        SegmentAware aware = new SegmentAware(10, false, new NullLogger());

        IgniteInternalFuture future = awaitThread(() -> aware.awaitSegmentArchived(5));

        //when: moved greater than expected segment.
        aware.markAsMovedToArchive(7);

        //then: waiting should finish immediately.
        future.get(20);
    }

    /**
     * Waiting finished when interrupt was triggered.
     */
    public void testFinishSegmentArchived_WhenInterruptWasCall() throws IgniteCheckedException, InterruptedException {
        //given: thread which awaited segment.
        SegmentAware aware = new SegmentAware(10, false, new NullLogger());

        aware.curAbsWalIdx(5);
        aware.setLastArchivedAbsoluteIndex(4);

        IgniteInternalFuture future = awaitThread(() -> aware.awaitSegmentArchived(5));

        //when: interrupt waiting.
        aware.interrupt();

        //then: IgniteInterruptedCheckedException should be throw.
        assertTrue(future.get(20) instanceof IgniteInterruptedCheckedException);
    }

    /**
     * Waiting finished when release work segment.
     */
    public void testMarkAsMovedToArchive_WhenReleaseLockedSegment() throws IgniteCheckedException, InterruptedException {
        //given: thread which awaited segment.
        SegmentAware aware = new SegmentAware(10, false, new NullLogger());

        aware.checkCanReadArchiveOrReserveWorkSegment(5);

        IgniteInternalFuture future = awaitThread(() -> aware.markAsMovedToArchive(5));

        //when: release exact expected work segment.
        aware.releaseWorkSegment(5);

        //then: waiting should finish immediately.
        future.get(20);
    }

    /**
     * Waiting finished and increment archived segment when interrupt was call.
     */
    public void testMarkAsMovedToArchive_WhenInterruptWasCall() throws IgniteCheckedException, InterruptedException {
        //given: thread which awaited segment.
        SegmentAware aware = new SegmentAware(10, false, new NullLogger());
        aware.checkCanReadArchiveOrReserveWorkSegment(5);

        IgniteInternalFuture future = awaitThread(() -> aware.markAsMovedToArchive(5));

        //when: interrupt waiting.
        aware.interrupt();

        //then: IgniteInterruptedCheckedException should be throw.
        assertFalse(future.get(20) instanceof IgniteInterruptedCheckedException);

        //and: last archived segment should be changed.
        assertEquals(5, aware.lastArchivedAbsoluteIndex());
    }

    /**
     * Waiting finished when segment archived.
     */
    public void testFinishWaitSegmentToCompress_WhenSetLastArchivedSegment() throws IgniteCheckedException, InterruptedException {
        //given: thread which awaited segment.
        SegmentAware aware = new SegmentAware(10, true, new NullLogger());

        aware.onSegmentCompressed(5);

        IgniteInternalFuture future = awaitThread(aware::waitNextSegmentToCompress);

        //when: archived expected segment.
        aware.setLastArchivedAbsoluteIndex(6);

        //then: waiting should finish immediately.
        future.get(20);
    }

    /**
     * Waiting finished when segment archived.
     */
    public void testFinishWaitSegmentToCompress_WhenMarkLastArchivedSegment() throws IgniteCheckedException, InterruptedException {
        //given: thread which awaited segment.
        SegmentAware aware = new SegmentAware(10, true, new NullLogger());

        aware.onSegmentCompressed(5);

        IgniteInternalFuture future = awaitThread(aware::waitNextSegmentToCompress);

        //when: marked expected segment.
        aware.markAsMovedToArchive(6);

        //then: waiting should finish immediately.
        future.get(20);
    }

    /**
     * Next segment for compress based on truncated archive idx.
     */
    public void testCorrectCalculateNextCompressSegment() throws IgniteCheckedException, InterruptedException {
<<<<<<< HEAD
        //given: thread which awaited segment.
        SegmentAware aware = new SegmentAware(10, true, new NullLogger());
=======
        SegmentAware aware = new SegmentAware(10, true);
>>>>>>> 977ba40c

        aware.setLastArchivedAbsoluteIndex(6);

        for (int exp = 0; exp <= 6; exp++)
            assertEquals(exp, aware.waitNextSegmentToCompress());
    }

    /**
     * Waiting finished when interrupt was call.
     */
    public void testFinishWaitSegmentToCompress_WhenInterruptWasCall() throws IgniteCheckedException, InterruptedException {
        //given: thread which awaited segment.
        SegmentAware aware = new SegmentAware(10, true, new NullLogger());
        aware.onSegmentCompressed(5);

        IgniteInternalFuture future = awaitThread(aware::waitNextSegmentToCompress);

        //when: interrupt waiting.
        aware.interrupt();

        //then: IgniteInterruptedCheckedException should be throw.
        assertTrue(future.get(20) instanceof IgniteInterruptedCheckedException);
    }

    /**
     * Tests that {@link SegmentAware#onSegmentCompressed} returns segments in proper order.
     */
    public void testLastCompressedIdxProperOrdering() throws IgniteInterruptedCheckedException {
        SegmentAware aware = new SegmentAware(10, true, new NullLogger());

        for (int i = 0; i < 5; i++) {
            aware.setLastArchivedAbsoluteIndex(i);
            aware.waitNextSegmentToCompress();
        }

        aware.onSegmentCompressed(0);

        aware.onSegmentCompressed(4);
        assertEquals(0, aware.lastCompressedIdx());
        aware.onSegmentCompressed(1);
        assertEquals(1, aware.lastCompressedIdx());
        aware.onSegmentCompressed(3);
        assertEquals(1, aware.lastCompressedIdx());
        aware.onSegmentCompressed(2);
        assertEquals(4, aware.lastCompressedIdx());
    }

    /**
     * Segment reserve correctly.
     */
    public void testReserveCorrectly() {
        //given: thread which awaited segment.
        SegmentAware aware = new SegmentAware(10, false, new NullLogger());

        //when: reserve one segment twice and one segment once.
        aware.reserve(5);
        aware.reserve(5);
        aware.reserve(7);

        //then: segments greater than minimum should be reserved.
        assertTrue(aware.reserved(5));
        assertTrue(aware.reserved(10));
        assertFalse(aware.reserved(4));

        //when: release one of twice locked segment.
        aware.release(5);

        //then: nothing to change.
        assertTrue(aware.reserved(5));
        assertTrue(aware.reserved(10));
        assertFalse(aware.reserved(4));

        //when: again release one of twice locked segment.
        aware.release(5);

        //then: segments greater than second locked segment should be reserved.
        assertTrue(aware.reserved(7));
        assertTrue(aware.reserved(10));
        assertFalse(aware.reserved(5));
        assertFalse(aware.reserved(6));

        //when: release last segment.
        aware.release(7);

        //then: all segments should be released.
        assertFalse(aware.reserved(7));
        assertFalse(aware.reserved(10));
        assertFalse(aware.reserved(6));
    }

    /**
     * Should fail when release unreserved segment.
     */
    public void testAssertFail_WhenReleaseUnreservedSegment() {
        //given: thread which awaited segment.
        SegmentAware aware = new SegmentAware(10, false, new NullLogger());

        aware.reserve(5);
        try {

            aware.release(7);
        }
        catch (AssertionError e) {
            return;
        }

        fail("Should fail with AssertError because this segment have not reserved");
    }

    /**
     * Segment locked correctly.
     */
    public void testReserveWorkSegmentCorrectly() {
        //given: thread which awaited segment.
        SegmentAware aware = new SegmentAware(10, false, new NullLogger());

        //when: lock one segment twice.
        aware.checkCanReadArchiveOrReserveWorkSegment(5);
        aware.checkCanReadArchiveOrReserveWorkSegment(5);

        //then: exact one segment should locked.
        assertTrue(aware.locked(5));
        assertFalse(aware.locked(6));
        assertFalse(aware.locked(4));

        //when: release segment once.
        aware.releaseWorkSegment(5);

        //then: nothing to change, segment still locked.
        assertTrue(aware.locked(5));
        assertFalse(aware.locked(6));
        assertFalse(aware.locked(4));

        //when: release segment.
        aware.releaseWorkSegment(5);

        //then: all segments should be unlocked.
        assertFalse(aware.locked(5));
        assertFalse(aware.locked(6));
        assertFalse(aware.locked(4));
    }

    /**
     * Should fail when release unlocked segment.
     */
    public void testAssertFail_WhenReleaseUnreservedWorkSegment() {
        //given: thread which awaited segment.
        SegmentAware aware = new SegmentAware(10, false, new NullLogger());

        aware.checkCanReadArchiveOrReserveWorkSegment(5);
        try {

            aware.releaseWorkSegment(7);
        }
        catch (AssertionError e) {
            return;
        }

        fail("Should fail with AssertError because this segment have not reserved");
    }

    /**
     * Assert that future is still not finished.
     *
     * @param future Future to check.
     */
    private void assertFutureIsNotFinish(IgniteInternalFuture future) throws IgniteCheckedException {
        try {
            future.get(20);

            fail("Timeout should be appear because thread should be still work");
        }
        catch (IgniteFutureTimeoutCheckedException ignore) {

        }
    }

    /**
     * Create thread for execute waiter.
     *
     * @param waiter Waiter for execute in new thread.
     * @return Future of thread.
     */
    private IgniteInternalFuture awaitThread(Waiter waiter) throws IgniteCheckedException, InterruptedException {
        CountDownLatch latch = new CountDownLatch(1);
        IgniteInternalFuture<Object> future = GridTestUtils.runAsync(
            () -> {
                latch.countDown();
                try {
                    waiter.await();
                }
                catch (IgniteInterruptedCheckedException e) {
                    return e;
                }

                return null;
            }
        );

        latch.await();

        assertFutureIsNotFinish(future);

        return future;
    }

    /**
     * Represent of command for waiting.
     */
    interface Waiter {
        /**
         * Some waiting operation.
         */
        void await() throws IgniteInterruptedCheckedException;
    }
}<|MERGE_RESOLUTION|>--- conflicted
+++ resolved
@@ -438,12 +438,7 @@
      * Next segment for compress based on truncated archive idx.
      */
     public void testCorrectCalculateNextCompressSegment() throws IgniteCheckedException, InterruptedException {
-<<<<<<< HEAD
-        //given: thread which awaited segment.
         SegmentAware aware = new SegmentAware(10, true, new NullLogger());
-=======
-        SegmentAware aware = new SegmentAware(10, true);
->>>>>>> 977ba40c
 
         aware.setLastArchivedAbsoluteIndex(6);
 
