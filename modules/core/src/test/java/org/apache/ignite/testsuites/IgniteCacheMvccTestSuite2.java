/*
 * Licensed to the Apache Software Foundation (ASF) under one or more
 * contributor license agreements.  See the NOTICE file distributed with
 * this work for additional information regarding copyright ownership.
 * The ASF licenses this file to You under the Apache License, Version 2.0
 * (the "License"); you may not use this file except in compliance with
 * the License.  You may obtain a copy of the License at
 *
 *      http://www.apache.org/licenses/LICENSE-2.0
 *
 * Unless required by applicable law or agreed to in writing, software
 * distributed under the License is distributed on an "AS IS" BASIS,
 * WITHOUT WARRANTIES OR CONDITIONS OF ANY KIND, either express or implied.
 * See the License for the specific language governing permissions and
 * limitations under the License.
 */

package org.apache.ignite.testsuites;

import java.util.ArrayList;
import java.util.HashSet;
import java.util.List;
import org.apache.ignite.IgniteSystemProperties;
import org.apache.ignite.cache.affinity.rendezvous.ClusterNodeAttributeAffinityBackupFilterSelfTest;
import org.apache.ignite.cache.affinity.rendezvous.RendezvousAffinityFunctionBackupFilterSelfTest;
import org.apache.ignite.cache.affinity.rendezvous.RendezvousAffinityFunctionExcludeNeighborsSelfTest;
import org.apache.ignite.cache.affinity.rendezvous.RendezvousAffinityFunctionFastPowerOfTwoHashSelfTest;
import org.apache.ignite.cache.affinity.rendezvous.RendezvousAffinityFunctionSelfTest;
import org.apache.ignite.cache.affinity.rendezvous.RendezvousAffinityFunctionStandardHashSelfTest;
import org.apache.ignite.internal.IgniteReflectionFactorySelfTest;
import org.apache.ignite.internal.processors.cache.CacheComparatorTest;
import org.apache.ignite.internal.processors.cache.CacheConfigurationLeakTest;
import org.apache.ignite.internal.processors.cache.CacheEnumOperationsSingleNodeTest;
import org.apache.ignite.internal.processors.cache.CacheEnumOperationsTest;
import org.apache.ignite.internal.processors.cache.CacheExchangeMessageDuplicatedStateTest;
import org.apache.ignite.internal.processors.cache.CacheGroupLocalConfigurationSelfTest;
import org.apache.ignite.internal.processors.cache.CacheOptimisticTransactionsWithFilterSingleServerTest;
import org.apache.ignite.internal.processors.cache.CacheOptimisticTransactionsWithFilterTest;
import org.apache.ignite.internal.processors.cache.GridCacheAtomicMessageCountSelfTest;
import org.apache.ignite.internal.processors.cache.GridCachePartitionedProjectionAffinitySelfTest;
import org.apache.ignite.internal.processors.cache.IgniteAtomicCacheEntryProcessorNodeJoinTest;
import org.apache.ignite.internal.processors.cache.IgniteCacheNoSyncForGetTest;
import org.apache.ignite.internal.processors.cache.IgniteCachePartitionMapUpdateTest;
import org.apache.ignite.internal.processors.cache.IgniteClientCacheStartFailoverTest;
import org.apache.ignite.internal.processors.cache.IgniteDynamicCacheAndNodeStop;
import org.apache.ignite.internal.processors.cache.IgniteNearClientCacheCloseTest;
import org.apache.ignite.internal.processors.cache.IgniteOnePhaseCommitInvokeTest;
import org.apache.ignite.internal.processors.cache.IgniteOnePhaseCommitNearReadersTest;
import org.apache.ignite.internal.processors.cache.MemoryPolicyConfigValidationTest;
import org.apache.ignite.internal.processors.cache.NonAffinityCoordinatorDynamicStartStopTest;
import org.apache.ignite.internal.processors.cache.distributed.CacheLoadingConcurrentGridStartSelfTest;
import org.apache.ignite.internal.processors.cache.distributed.CacheLoadingConcurrentGridStartSelfTestAllowOverwrite;
import org.apache.ignite.internal.processors.cache.distributed.CachePartitionStateTest;
import org.apache.ignite.internal.processors.cache.distributed.GridCachePartitionedNearDisabledMvccTxMultiThreadedSelfTest;
import org.apache.ignite.internal.processors.cache.distributed.GridCachePartitionedNearDisabledTxMultiThreadedSelfTest;
import org.apache.ignite.internal.processors.cache.distributed.GridCacheTransformEventSelfTest;
import org.apache.ignite.internal.processors.cache.distributed.IgniteCacheClientNodePartitionsExchangeTest;
import org.apache.ignite.internal.processors.cache.distributed.IgniteCacheServerNodeConcurrentStart;
import org.apache.ignite.internal.processors.cache.distributed.dht.CachePartitionPartialCountersMapSelfTest;
import org.apache.ignite.internal.processors.cache.distributed.dht.GridCacheColocatedMvccTxSingleThreadedSelfTest;
import org.apache.ignite.internal.processors.cache.distributed.dht.GridCacheColocatedOptimisticTransactionSelfTest;
import org.apache.ignite.internal.processors.cache.distributed.dht.GridCacheColocatedTxSingleThreadedSelfTest;
import org.apache.ignite.internal.processors.cache.distributed.dht.GridCacheDhtAtomicEvictionNearReadersSelfTest;
import org.apache.ignite.internal.processors.cache.distributed.dht.GridCacheDhtPreloadOnheapSelfTest;
import org.apache.ignite.internal.processors.cache.distributed.dht.GridCachePartitionedUnloadEventsSelfTest;
import org.apache.ignite.internal.processors.cache.distributed.dht.IgniteCachePartitionedBackupNodeFailureRecoveryTest;
import org.apache.ignite.internal.processors.cache.distributed.near.GridCacheAtomicNearEvictionEventSelfTest;
import org.apache.ignite.internal.processors.cache.distributed.near.GridCacheAtomicNearMultiNodeSelfTest;
import org.apache.ignite.internal.processors.cache.distributed.near.GridCacheAtomicNearReadersSelfTest;
import org.apache.ignite.internal.processors.cache.distributed.near.GridCacheNearClientHitTest;
import org.apache.ignite.internal.processors.cache.distributed.near.GridCacheNearJobExecutionSelfTest;
import org.apache.ignite.internal.processors.cache.distributed.near.GridCacheNearMultiGetSelfTest;
import org.apache.ignite.internal.processors.cache.distributed.near.GridCacheNearTxForceKeyTest;
import org.apache.ignite.internal.processors.cache.distributed.near.GridCachePartitionedAffinitySelfTest;
import org.apache.ignite.internal.processors.cache.distributed.near.GridCachePartitionedAtomicGetAndTransformStoreSelfTest;
import org.apache.ignite.internal.processors.cache.distributed.near.GridCachePartitionedMultiThreadedPutGetSelfTest;
import org.apache.ignite.internal.processors.cache.distributed.near.GridCachePartitionedMvccTxMultiThreadedSelfTest;
import org.apache.ignite.internal.processors.cache.distributed.near.GridCachePartitionedMvccTxSingleThreadedSelfTest;
import org.apache.ignite.internal.processors.cache.distributed.near.GridCachePartitionedMvccTxTimeoutSelfTest;
import org.apache.ignite.internal.processors.cache.distributed.near.GridCachePartitionedTxMultiThreadedSelfTest;
import org.apache.ignite.internal.processors.cache.distributed.near.GridCachePartitionedTxSingleThreadedSelfTest;
import org.apache.ignite.internal.processors.cache.distributed.near.GridCachePartitionedTxTimeoutSelfTest;
import org.apache.ignite.internal.processors.cache.distributed.near.GridCacheRendezvousAffinityClientSelfTest;
import org.apache.ignite.internal.processors.cache.distributed.near.NearCacheSyncUpdateTest;
import org.apache.ignite.internal.processors.cache.distributed.near.NoneRebalanceModeSelfTest;
import org.apache.ignite.internal.processors.cache.distributed.replicated.GridCacheReplicatedJobExecutionTest;
import org.apache.ignite.internal.processors.cache.local.GridCacheLocalAtomicBasicStoreSelfTest;
import org.apache.ignite.internal.processors.cache.local.GridCacheLocalAtomicGetAndTransformStoreSelfTest;
import org.apache.ignite.internal.processors.cache.persistence.MemoryPolicyInitializationTest;
import org.apache.ignite.internal.processors.continuous.IgniteContinuousQueryMetadataUpdateTest;
import org.apache.ignite.internal.processors.continuous.IgniteNoCustomEventsOnNodeStart;
import org.apache.ignite.testframework.junits.DynamicSuite;
import org.junit.runner.RunWith;

/**
 * Test suite.
 */
<<<<<<< HEAD
@RunWith(Suite.class)
@Suite.SuiteClasses({})
//@RunWith(IgniteCacheMvccTestSuite2.DynamicSuite.class)
=======
@RunWith(DynamicSuite.class)
>>>>>>> efc6b965
public class IgniteCacheMvccTestSuite2 {
    /**
     * @return IgniteCache test suite.
     */
    public static List<Class<?>> suite() {
        System.setProperty(IgniteSystemProperties.IGNITE_FORCE_MVCC_MODE_IN_TESTS, "true");

        HashSet<Class> ignoredTests = new HashSet<>(128);

        // Skip classes that already contains Mvcc tests
        ignoredTests.add(GridCacheTransformEventSelfTest.class);
        ignoredTests.add(IgniteClientCacheStartFailoverTest.class);
        ignoredTests.add(IgniteNearClientCacheCloseTest.class);
        ignoredTests.add(IgniteCacheNoSyncForGetTest.class);
        ignoredTests.add(CacheEnumOperationsSingleNodeTest.class);
        ignoredTests.add(CacheEnumOperationsTest.class);
        ignoredTests.add(NearCacheSyncUpdateTest.class);
        ignoredTests.add(GridCacheNearMultiGetSelfTest.class);

        // Irrelevant Tx tests.
        ignoredTests.add(GridCacheColocatedOptimisticTransactionSelfTest.class);
        ignoredTests.add(CacheOptimisticTransactionsWithFilterSingleServerTest.class);
        ignoredTests.add(CacheOptimisticTransactionsWithFilterTest.class);

        // Irrelevant Tx tests.
        ignoredTests.add(IgniteOnePhaseCommitInvokeTest.class);
        ignoredTests.add(IgniteOnePhaseCommitNearReadersTest.class);
        ignoredTests.add(GridCacheDhtPreloadOnheapSelfTest.class);
        ignoredTests.add(GridCachePartitionedMultiThreadedPutGetSelfTest.class); // On-heap test.

        // Atomic cache tests.
        ignoredTests.add(GridCacheLocalAtomicBasicStoreSelfTest.class);
        ignoredTests.add(GridCacheLocalAtomicGetAndTransformStoreSelfTest.class);
        ignoredTests.add(GridCacheAtomicNearMultiNodeSelfTest.class);
        ignoredTests.add(GridCacheAtomicNearReadersSelfTest.class);
        ignoredTests.add(GridCachePartitionedAtomicGetAndTransformStoreSelfTest.class);
        ignoredTests.add(GridCacheAtomicNearEvictionEventSelfTest.class);
        ignoredTests.add(GridCacheAtomicMessageCountSelfTest.class);
        ignoredTests.add(IgniteAtomicCacheEntryProcessorNodeJoinTest.class);
        ignoredTests.add(GridCacheDhtAtomicEvictionNearReadersSelfTest.class);
        ignoredTests.add(GridCacheNearClientHitTest.class);
        ignoredTests.add(GridCacheNearTxForceKeyTest.class);
        ignoredTests.add(CacheLoadingConcurrentGridStartSelfTest.class);
        ignoredTests.add(CacheLoadingConcurrentGridStartSelfTestAllowOverwrite.class);
        ignoredTests.add(IgniteCachePartitionedBackupNodeFailureRecoveryTest.class);

        // Other non-tx tests.
        ignoredTests.add(RendezvousAffinityFunctionSelfTest.class);
        ignoredTests.add(RendezvousAffinityFunctionExcludeNeighborsSelfTest.class);
        ignoredTests.add(RendezvousAffinityFunctionFastPowerOfTwoHashSelfTest.class);
        ignoredTests.add(RendezvousAffinityFunctionStandardHashSelfTest.class);
        ignoredTests.add(GridCachePartitionedAffinitySelfTest.class);
        ignoredTests.add(GridCacheRendezvousAffinityClientSelfTest.class);
        ignoredTests.add(GridCachePartitionedProjectionAffinitySelfTest.class);
        ignoredTests.add(RendezvousAffinityFunctionBackupFilterSelfTest.class);
        ignoredTests.add(ClusterNodeAttributeAffinityBackupFilterSelfTest.class);
        ignoredTests.add(NonAffinityCoordinatorDynamicStartStopTest.class);

        ignoredTests.add(NoneRebalanceModeSelfTest.class);
        ignoredTests.add(IgniteCachePartitionMapUpdateTest.class);
        ignoredTests.add(IgniteCacheClientNodePartitionsExchangeTest.class);
        ignoredTests.add(IgniteCacheServerNodeConcurrentStart.class);

        ignoredTests.add(GridCachePartitionedUnloadEventsSelfTest.class);

        ignoredTests.add(IgniteNoCustomEventsOnNodeStart.class);
        ignoredTests.add(CacheExchangeMessageDuplicatedStateTest.class);
        ignoredTests.add(IgniteDynamicCacheAndNodeStop.class);
        ignoredTests.add(IgniteContinuousQueryMetadataUpdateTest.class);

        ignoredTests.add(GridCacheReplicatedJobExecutionTest.class);
        ignoredTests.add(GridCacheNearJobExecutionSelfTest.class);

        ignoredTests.add(CacheConfigurationLeakTest.class);
        ignoredTests.add(MemoryPolicyConfigValidationTest.class);
        ignoredTests.add(MemoryPolicyInitializationTest.class);
        ignoredTests.add(CacheGroupLocalConfigurationSelfTest.class);

        ignoredTests.add(CachePartitionStateTest.class);
        ignoredTests.add(CacheComparatorTest.class);
        ignoredTests.add(CachePartitionPartialCountersMapSelfTest.class);
        ignoredTests.add(IgniteReflectionFactorySelfTest.class);

        // Skip classes which Mvcc implementations are added in this method below.
        // TODO IGNITE-10175: refactor these tests (use assume) to support both mvcc and non-mvcc modes after moving to JUnit4/5.
        ignoredTests.add(GridCachePartitionedTxSingleThreadedSelfTest.class); // See GridCachePartitionedMvccTxSingleThreadedSelfTest
        ignoredTests.add(GridCacheColocatedTxSingleThreadedSelfTest.class); // See GridCacheColocatedMvccTxSingleThreadedSelfTest
        ignoredTests.add(GridCachePartitionedTxMultiThreadedSelfTest.class); // See GridCachePartitionedMvccTxMultiThreadedSelfTest
        ignoredTests.add(GridCachePartitionedNearDisabledTxMultiThreadedSelfTest.class); // See GridCachePartitionedNearDisabledMvccTxMultiThreadedSelfTest
        ignoredTests.add(GridCachePartitionedTxTimeoutSelfTest.class); // See GridCachePartitionedMvccTxTimeoutSelfTest

        List<Class<?>> suite = new ArrayList<>(IgniteCacheTestSuite2.suite(ignoredTests));

        // Add Mvcc clones.
        suite.add(GridCachePartitionedMvccTxSingleThreadedSelfTest.class);
        suite.add(GridCacheColocatedMvccTxSingleThreadedSelfTest.class);
        suite.add(GridCachePartitionedMvccTxMultiThreadedSelfTest.class);
        suite.add(GridCachePartitionedNearDisabledMvccTxMultiThreadedSelfTest.class);
        suite.add(GridCachePartitionedMvccTxTimeoutSelfTest.class);

        return suite;
    }
}<|MERGE_RESOLUTION|>--- conflicted
+++ resolved
@@ -95,13 +95,7 @@
 /**
  * Test suite.
  */
-<<<<<<< HEAD
-@RunWith(Suite.class)
-@Suite.SuiteClasses({})
-//@RunWith(IgniteCacheMvccTestSuite2.DynamicSuite.class)
-=======
 @RunWith(DynamicSuite.class)
->>>>>>> efc6b965
 public class IgniteCacheMvccTestSuite2 {
     /**
      * @return IgniteCache test suite.
