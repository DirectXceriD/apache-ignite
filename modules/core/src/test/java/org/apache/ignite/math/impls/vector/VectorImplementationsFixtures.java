/*
 * Licensed to the Apache Software Foundation (ASF) under one or more
 * contributor license agreements.  See the NOTICE file distributed with
 * this work for additional information regarding copyright ownership.
 * The ASF licenses this file to You under the Apache License, Version 2.0
 * (the "License"); you may not use this file except in compliance with
 * the License.  You may obtain a copy of the License at
 *
 *      http://www.apache.org/licenses/LICENSE-2.0
 *
 * Unless required by applicable law or agreed to in writing, software
 * distributed under the License is distributed on an "AS IS" BASIS,
 * WITHOUT WARRANTIES OR CONDITIONS OF ANY KIND, either express or implied.
 * See the License for the specific language governing permissions and
 * limitations under the License.
 */

package org.apache.ignite.math.impls.vector;

import org.apache.ignite.math.StorageConstants;
import org.apache.ignite.math.Vector;

import java.util.*;
import java.util.concurrent.atomic.AtomicReference;
import java.util.function.*;

import static org.junit.Assert.assertEquals;
import static org.junit.Assert.assertNotNull;

/** */
class VectorImplementationsFixtures {
    /** */
    private static final List<Supplier<Iterable<Vector>>> suppliers = Arrays.asList(
        (Supplier<Iterable<Vector>>) DenseLocalOnHeapVectorFixture::new,
        (Supplier<Iterable<Vector>>) DenseLocalOffHeapVectorFixture::new,
        (Supplier<Iterable<Vector>>) SparseLocalVectorFixture::new,
        (Supplier<Iterable<Vector>>) RandomVectorFixture::new,
<<<<<<< HEAD
        (Supplier<Iterable<Vector>>) DelegatingVectorFixture::new
=======
        (Supplier<Iterable<Vector>>) ConstantVectorFixture::new
>>>>>>> 1f90b8bb
    );

    /** */
    void consumeSampleVectors(Consumer<Integer> paramsConsumer, BiConsumer<Vector, String> consumer) {
        for (Supplier<Iterable<Vector>> fixtureSupplier : VectorImplementationsFixtures.suppliers) {
            final Iterable<Vector> fixture = fixtureSupplier.get();

            for (Vector v : fixture) {
                if (paramsConsumer != null)
                    paramsConsumer.accept(v.size());

                consumer.accept(v, fixture.toString());
            }
        }
    }

    /** */
    void selfTest() {
        new VectorSizesExtraIterator<>("VectorSizesExtraIterator test",
            (size, shallowCp) -> new DenseLocalOnHeapVector(new double[size], shallowCp),
            null, new Boolean[] {false, true, null}).selfTest();

        new VectorSizesIterator("VectorSizesIterator test", DenseLocalOffHeapVector::new, null).selfTest();
    }

    /** */
    private static class DenseLocalOnHeapVectorFixture extends VectorSizesExtraFixture<Boolean> {
        /** */
        DenseLocalOnHeapVectorFixture() {
            super("DenseLocalOnHeapVector",
                (size, shallowCp) -> new DenseLocalOnHeapVector(new double[size], shallowCp),
                new Boolean[] {false, true, null});
        }
    }

    /** */
    private static class DenseLocalOffHeapVectorFixture extends VectorSizesFixture {
        /** */
        DenseLocalOffHeapVectorFixture() {
            super("DenseLocalOffHeapVector", DenseLocalOffHeapVector::new);
        }
    }

    /** */
    private static class SparseLocalVectorFixture  extends VectorSizesExtraFixture<Integer> {
        /** */
        SparseLocalVectorFixture() {
            super("SparseLocalVector", SparseLocalVector::new,
                new Integer[] {StorageConstants.SEQUENTIAL_ACCESS_MODE, StorageConstants.RANDOM_ACCESS_MODE, null});
        }
    }

    /** */
    private static class RandomVectorFixture extends VectorSizesFixture {
        /** */
        RandomVectorFixture() {
            super("RandomVector", RandomVector::new);
        }
    }

    /** */
    private static class ConstantVectorFixture extends VectorSizesExtraFixture<Double> {
        /** */
        ConstantVectorFixture() {
            super("ConstantVector", ConstantVector::new, new Double[] {-1.0, 0.0, 0.5, 1.0, 2.0, null});
        }
    }


    /** */
    private static class VectorSizesExtraFixture<T> implements Iterable<Vector> {
        /** */
        private final Supplier<VectorSizesExtraIterator<T>> iter;

        /** */ private final AtomicReference<String> ctxDescrHolder = new AtomicReference<>("Iterator not started.");

        /** */
        VectorSizesExtraFixture(String vectorKind, BiFunction<Integer, T, Vector> ctor, T[] extras) {
            iter = () -> new VectorSizesExtraIterator<>(vectorKind, ctor, ctxDescrHolder::set, extras);
        }

        /** {@inheritDoc} */
        @Override public Iterator<Vector> iterator() {
            return iter.get();
        }

        /** {@inheritDoc} */
        @Override public String toString() {
            // IMPL NOTE index within bounds is expected to be guaranteed by proper code in this class
            return ctxDescrHolder.get();
        }
    }

    /** */
    private static abstract class VectorSizesFixture implements Iterable<Vector> {
        /** */ private final Supplier<VectorSizesIterator> iter;

        /** */ private final AtomicReference<String> ctxDescrHolder = new AtomicReference<>("Iterator not started.");

        /** */
        VectorSizesFixture(String vectorKind, Function<Integer, Vector> ctor) {
            iter = () -> new VectorSizesIterator(vectorKind, ctor, ctxDescrHolder::set);
        }

        /** {@inheritDoc} */
        @Override public Iterator<Vector> iterator() {
            return iter.get();
        }

        /** {@inheritDoc} */
        @Override public String toString() {
            // IMPL NOTE index within bounds is expected to be guaranteed by proper code in this class
            return ctxDescrHolder.get();
        }
    }

    /** */
    private static class VectorSizesExtraIterator<T> extends VectorSizesIterator {
        /** */ private final T[] extras;
        /** */ private int extraIdx = 0;
        /** */ private final BiFunction<Integer, T, Vector> ctor;

        /**
         *
         * @param vectorKind Descriptive name to use for context logging.
         * @param ctor Constructor for objects to iterate over.
         * @param ctxDescrConsumer Context logging consumer.
         * @param extras Array of extra parameter values to iterate over.
         */
        VectorSizesExtraIterator(String vectorKind, BiFunction<Integer, T, Vector> ctor,
            Consumer<String> ctxDescrConsumer, T[] extras) {
            super(vectorKind, null, ctxDescrConsumer);

            this.ctor = ctor;
            this.extras = extras;
        }

        /** {@inheritDoc} */
        @Override public boolean hasNext() {
            return super.hasNext() && hasNextExtra(extraIdx);
        }

        /** {@inheritDoc} */
        @Override void nextIdx() {
            assert extras[extraIdx] != null
                : "Index(es) out of bound at " + VectorSizesExtraIterator.this;

            if (hasNextExtra(extraIdx + 1)) {
                extraIdx++;

                return;
            }

            extraIdx = 0;

            super.nextIdx();
        }

        /** {@inheritDoc} */
        @Override public String toString() {
            // IMPL NOTE index within bounds is expected to be guaranteed by proper code in this class
            return "{" + super.toString() +
                ", extra param=" + extras[extraIdx] +
                '}';
        }

        /** {@inheritDoc} */
        @Override Function<Integer, Vector> ctor() {
            return (size) -> ctor.apply(size, extras[extraIdx]);
        }

        /** */
        void selfTest() {
            final Set<Integer> extraIdxs = new HashSet<>();

            int cnt = 0;

            while (hasNext()) {
                assertNotNull("Expect not null vector at " + this, next());

                if (extras[extraIdx] != null)
                    extraIdxs.add(extraIdx);

                cnt++;
            }

            assertEquals("Extra param tested", extraIdxs.size(), extras.length - 1);

            assertEquals("Combinations tested mismatch.",
                7 * 3 * (extras.length - 1), cnt);
        }

        /** */
        private boolean hasNextExtra(int idx) {
            return extras[idx] != null;
        }
    }

    /** */
    private static class VectorSizesIterator implements Iterator<Vector> {
        /** */ private static final Integer sizes[] = new Integer[] {2, 4, 8, 16, 32, 64, 128, null};

        /** */ private static final Integer deltas[] = new Integer[] {-1, 0, 1, null};

        /** */ private final String vectorKind;

        /** */ private final Function<Integer, Vector> ctor;

        /** */ private final Consumer<String> ctxDescrConsumer;

        /** */ private int sizeIdx = 0;

        /** */ private int deltaIdx = 0;

        /** */
        VectorSizesIterator(String vectorKind, Function<Integer, Vector> ctor, Consumer<String> ctxDescrConsumer) {
            this.vectorKind = vectorKind;

            this.ctor = ctor;

            this.ctxDescrConsumer = ctxDescrConsumer;
        }

        /** {@inheritDoc} */
        @Override public boolean hasNext() {
            return hasNextSize(sizeIdx) && hasNextDelta(deltaIdx);
        }

        /** {@inheritDoc} */
        @Override public Vector next() {
            if (!hasNext())
                throw new NoSuchElementException(VectorSizesIterator.this.toString());

            if (ctxDescrConsumer != null)
                ctxDescrConsumer.accept(toString());

            Vector res = ctor().apply(sizes[sizeIdx] + deltas[deltaIdx]);

            nextIdx();

            return res;
        }

        /** IMPL NOTE override in subclasses if needed */
        void nextIdx() {
            assert sizes[sizeIdx] != null && deltas[deltaIdx] != null
                : "Index(es) out of bound at " + VectorSizesIterator.this;

            if (hasNextDelta(deltaIdx + 1)) {
                deltaIdx++;

                return;
            }

            deltaIdx = 0;

            sizeIdx++;
        }

        /** {@inheritDoc} */
        @Override public String toString() {
            // IMPL NOTE index within bounds is expected to be guaranteed by proper code in this class
            return vectorKind + "{" + "size=" + sizes[sizeIdx] +
                ", size delta=" + deltas[deltaIdx] +
                '}';
        }

        /** IMPL NOTE override in subclasses if needed */
        Function<Integer, Vector> ctor() { return ctor; }

        /** */
        void selfTest() {
            final Set<Integer> sizeIdxs = new HashSet<>(), deltaIdxs = new HashSet<>();

            int cnt = 0;

            while (hasNext()) {
                assertNotNull("Expect not null vector at " + this, next());

                if (sizes[sizeIdx] != null)
                    sizeIdxs.add(sizeIdx);

                if (deltas[deltaIdx] != null)
                    deltaIdxs.add(deltaIdx);

                cnt++;
            }

            assertEquals("Sizes tested mismatch.", sizeIdxs.size(), sizes.length - 1);

            assertEquals("Deltas tested", deltaIdxs.size(), deltas.length - 1);

            assertEquals("Combinations tested mismatch.",
                (sizes.length - 1) * (deltas.length - 1), cnt);
        }

        /** */
        private boolean hasNextSize(int idx) {
            return sizes[idx] != null;
        }

        /** */
        private boolean hasNextDelta(int idx) {
            return deltas[idx] != null;
        }
    }

    /** Delegating vector with dense local onheap vector */
    private static class DelegatingVectorFixture implements Iterable<Vector> {

        /** */ private final Supplier<VectorSizesExtraIterator<Boolean>> iter;

        /** */ private final AtomicReference<String> ctxDescrHolder = new AtomicReference<>("Iterator not started.");

        /** */
        DelegatingVectorFixture() {
            iter = () -> new VectorSizesExtraIterator<>("DelegatingVector with DenseLocalOnHeapVector",
                (size, shallowCp) -> new DelegatingVector(new DenseLocalOnHeapVector(new double[size], shallowCp)),
                ctxDescrHolder::set, new Boolean[] {false, true, null});
        }

        /** {@inheritDoc} */
        @Override public Iterator<Vector> iterator() {
            return iter.get();
        }

        /** {@inheritDoc} */
        @Override public String toString() {
            // IMPL NOTE index within bounds is expected to be guaranteed by proper code in this class
            return ctxDescrHolder.get();
        }
    }
}<|MERGE_RESOLUTION|>--- conflicted
+++ resolved
@@ -35,11 +35,8 @@
         (Supplier<Iterable<Vector>>) DenseLocalOffHeapVectorFixture::new,
         (Supplier<Iterable<Vector>>) SparseLocalVectorFixture::new,
         (Supplier<Iterable<Vector>>) RandomVectorFixture::new,
-<<<<<<< HEAD
+        (Supplier<Iterable<Vector>>) ConstantVectorFixture::new
         (Supplier<Iterable<Vector>>) DelegatingVectorFixture::new
-=======
-        (Supplier<Iterable<Vector>>) ConstantVectorFixture::new
->>>>>>> 1f90b8bb
     );
 
     /** */
