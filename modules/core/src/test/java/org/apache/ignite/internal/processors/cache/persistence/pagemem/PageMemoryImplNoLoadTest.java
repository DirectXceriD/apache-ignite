/*
 * Licensed to the Apache Software Foundation (ASF) under one or more
 * contributor license agreements. See the NOTICE file distributed with
 * this work for additional information regarding copyright ownership.
 * The ASF licenses this file to You under the Apache License, Version 2.0
 * (the "License"); you may not use this file except in compliance with
 * the License. You may obtain a copy of the License at
 *
 * http://www.apache.org/licenses/LICENSE-2.0
 *
 * Unless required by applicable law or agreed to in writing, software
 * distributed under the License is distributed on an "AS IS" BASIS,
 * WITHOUT WARRANTIES OR CONDITIONS OF ANY KIND, either express or implied.
 * See the License for the specific language governing permissions and
 * limitations under the License.
 */

package org.apache.ignite.internal.processors.cache.persistence.pagemem;

import java.io.File;
import java.util.Collections;
import org.apache.ignite.configuration.DataRegionConfiguration;
import org.apache.ignite.configuration.IgniteConfiguration;
import org.apache.ignite.internal.managers.encryption.GridEncryptionManager;
import org.apache.ignite.internal.mem.DirectMemoryProvider;
import org.apache.ignite.internal.mem.file.MappedFileMemoryProvider;
import org.apache.ignite.internal.pagemem.FullPageId;
import org.apache.ignite.internal.pagemem.PageMemory;
import org.apache.ignite.internal.pagemem.impl.PageMemoryNoLoadSelfTest;
import org.apache.ignite.internal.processors.cache.GridCacheSharedContext;
import org.apache.ignite.internal.processors.cache.persistence.CheckpointLockStateChecker;
import org.apache.ignite.internal.processors.cache.persistence.CheckpointWriteProgressSupplier;
import org.apache.ignite.internal.processors.cache.persistence.DataRegionMetricsImpl;
import org.apache.ignite.internal.processors.cache.persistence.IgniteCacheDatabaseSharedManager;
import org.apache.ignite.internal.processors.plugin.IgnitePluginProcessor;
import org.apache.ignite.internal.processors.subscription.GridInternalSubscriptionProcessor;
import org.apache.ignite.internal.util.lang.GridInClosure3X;
import org.apache.ignite.internal.util.typedef.internal.U;
import org.apache.ignite.spi.encryption.noop.NoopEncryptionSpi;
import org.apache.ignite.testframework.junits.GridTestKernalContext;
import org.mockito.Mockito;

/**
 *
 */
public class PageMemoryImplNoLoadTest extends PageMemoryNoLoadSelfTest {
    /**
     * @return Page memory implementation.
     */
    @Override protected PageMemory memory() throws Exception {
        File memDir = U.resolveWorkDirectory(U.defaultWorkDirectory(), "pagemem", false);

        long[] sizes = new long[10];

        for (int i = 0; i < sizes.length; i++)
            sizes[i] = 5 * 1024 * 1024;

        DirectMemoryProvider provider = new MappedFileMemoryProvider(log(), memDir);

<<<<<<< HEAD
        IgniteConfiguration cfg = new IgniteConfiguration().setEncryptionSpi(new NoopEncryptionSpi());
=======
        IgniteConfiguration cfg = new IgniteConfiguration();

        cfg.setEncryptionSpi(new NoopEncryptionSpi());
>>>>>>> 46a9732b

        GridTestKernalContext cctx = new GridTestKernalContext(log, cfg);

        cctx.add(new IgnitePluginProcessor(cctx, cfg, Collections.emptyList()));
        cctx.add(new GridInternalSubscriptionProcessor(cctx));
        cctx.add(new GridEncryptionManager(cctx));

        GridCacheSharedContext<Object, Object> sharedCtx = new GridCacheSharedContext<>(
            cctx,
            null,
            null,
            null,
            new NoOpPageStoreManager(),
            new NoOpWALManager(),
            null,
            new IgniteCacheDatabaseSharedManager(),
            null,
            null,
            null,
            null,
            null,
            null,
            null,
            null,
            null
        );

        return new PageMemoryImpl(
            provider,
            sizes,
            sharedCtx,
            PAGE_SIZE,
            (fullPageId, byteBuf, tag) -> {
                assert false : "No page replacement (rotation with disk) should happen during the test";
            },
            new GridInClosure3X<Long, FullPageId, PageMemoryEx>() {
                @Override public void applyx(Long page, FullPageId fullId, PageMemoryEx pageMem) {
                }
            },
            new CheckpointLockStateChecker() {
                @Override public boolean checkpointLockIsHeldByThread() {
                    return true;
                }
            },
            new DataRegionMetricsImpl(new DataRegionConfiguration()),
            PageMemoryImpl.ThrottlingPolicy.DISABLED,
            Mockito.mock(CheckpointWriteProgressSupplier.class)
        );
    }

    /** {@inheritDoc} */
    @Override public void testPageHandleDeallocation() throws Exception {
        // No-op.
    }
}<|MERGE_RESOLUTION|>--- conflicted
+++ resolved
@@ -57,13 +57,9 @@
 
         DirectMemoryProvider provider = new MappedFileMemoryProvider(log(), memDir);
 
-<<<<<<< HEAD
-        IgniteConfiguration cfg = new IgniteConfiguration().setEncryptionSpi(new NoopEncryptionSpi());
-=======
         IgniteConfiguration cfg = new IgniteConfiguration();
 
         cfg.setEncryptionSpi(new NoopEncryptionSpi());
->>>>>>> 46a9732b
 
         GridTestKernalContext cctx = new GridTestKernalContext(log, cfg);
 
