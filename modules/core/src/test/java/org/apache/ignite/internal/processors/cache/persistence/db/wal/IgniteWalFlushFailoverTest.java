/*
 * Licensed to the Apache Software Foundation (ASF) under one or more
 * contributor license agreements. See the NOTICE file distributed with
 * this work for additional information regarding copyright ownership.
 * The ASF licenses this file to You under the Apache License, Version 2.0
 * (the "License"); you may not use this file except in compliance with
 * the License. You may obtain a copy of the License at
 *
 * http://www.apache.org/licenses/LICENSE-2.0
 *
 * Unless required by applicable law or agreed to in writing, software
 * distributed under the License is distributed on an "AS IS" BASIS,
 * WITHOUT WARRANTIES OR CONDITIONS OF ANY KIND, either express or implied.
 * See the License for the specific language governing permissions and
 * limitations under the License.
 */

package org.apache.ignite.internal.processors.cache.persistence.db.wal;

import java.io.File;
import java.io.IOException;
import java.nio.ByteBuffer;
<<<<<<< HEAD
import java.util.concurrent.atomic.AtomicBoolean;
=======
import java.nio.file.OpenOption;
>>>>>>> 89c82f5f
import org.apache.ignite.IgniteCache;
import org.apache.ignite.IgniteCheckedException;
import org.apache.ignite.cache.CacheAtomicityMode;
import org.apache.ignite.configuration.CacheConfiguration;
import org.apache.ignite.configuration.DataRegionConfiguration;
import org.apache.ignite.configuration.DataStorageConfiguration;
import org.apache.ignite.configuration.IgniteConfiguration;
import org.apache.ignite.configuration.WALMode;
import org.apache.ignite.internal.GridKernalState;
import org.apache.ignite.internal.IgniteEx;
import org.apache.ignite.internal.processors.cache.persistence.file.FileIO;
import org.apache.ignite.internal.processors.cache.persistence.file.FileIODecorator;
import org.apache.ignite.internal.processors.cache.persistence.file.FileIOFactory;
import org.apache.ignite.internal.processors.cache.persistence.file.RandomAccessFileIOFactory;
import org.apache.ignite.internal.util.lang.GridAbsPredicate;
import org.apache.ignite.internal.util.typedef.internal.U;
import org.apache.ignite.testframework.GridTestUtils;
import org.apache.ignite.testframework.junits.common.GridCommonAbstractTest;
import org.apache.ignite.transactions.Transaction;
import org.apache.ignite.transactions.TransactionConcurrency;
import org.apache.ignite.transactions.TransactionIsolation;

import static java.nio.file.StandardOpenOption.CREATE;
import static java.nio.file.StandardOpenOption.READ;
import static java.nio.file.StandardOpenOption.WRITE;
import static org.apache.ignite.internal.processors.cache.persistence.file.FilePageStoreManager.DFLT_STORE_DIR;

/**
 *
 */
public class IgniteWalFlushFailoverTest extends GridCommonAbstractTest {
    /** */
    private static final String TEST_CACHE = "testCache";

    /** */
    private boolean flushByTimeout;

    /** */
    private AtomicBoolean canFail = new AtomicBoolean();

    /** {@inheritDoc} */
    @Override protected void beforeTest() throws Exception {
        deleteWorkFiles();
    }

    /** {@inheritDoc} */
    @Override protected void afterTest() throws Exception {
        deleteWorkFiles();
    }

    /** {@inheritDoc} */
    @Override protected long getTestTimeout() {
        return 30_000L;
    }

    /** {@inheritDoc} */
    @Override protected IgniteConfiguration getConfiguration(String gridName) throws Exception {
        IgniteConfiguration cfg = super.getConfiguration(gridName);

        CacheConfiguration cacheCfg = new CacheConfiguration(TEST_CACHE)
                .setAtomicityMode(CacheAtomicityMode.TRANSACTIONAL);

        cfg.setCacheConfiguration(cacheCfg);

        DataStorageConfiguration memCfg = new DataStorageConfiguration()
            .setDefaultDataRegionConfiguration(
                new DataRegionConfiguration().setMaxSize(2048L * 1024 * 1024).setPersistenceEnabled(true))
            .setFileIOFactory(new FailingFileIOFactory(canFail))
            .setWalMode(WALMode.BACKGROUND)
            // Setting WAL Segment size to high values forces flushing by timeout.
            .setWalSegmentSize(flushByTimeout ? 500_000 : 50_000);

        cfg.setDataStorageConfiguration(memCfg);

        return cfg;
    }

    /**
     * Test flushing error recovery when flush is triggered asynchronously by timeout
     *
     * @throws Exception In case of fail
     */
    public void testErrorOnFlushByTimeout() throws Exception {
        flushByTimeout = true;
        flushingErrorTest();
    }

    /**
     * Test flushing error recovery when flush is triggered directly by transaction commit
     *
     * @throws Exception In case of fail
     */
    public void testErrorOnDirectFlush() throws Exception {
        flushByTimeout = false;
        flushingErrorTest();
    }

    /**
     * @throws Exception if failed.
     */
    private void flushingErrorTest() throws Exception {
        final IgniteEx grid = startGrid(0);

        try {
            grid.active(true);

            IgniteCache<Object, Object> cache = grid.cache(TEST_CACHE);

            final int iterations = 100;

<<<<<<< HEAD
        canFail.set(true);

        try {
=======
>>>>>>> 89c82f5f
            for (int i = 0; i < iterations; i++) {
                Transaction tx = grid.transactions().txStart(
                    TransactionConcurrency.PESSIMISTIC, TransactionIsolation.READ_COMMITTED);

                cache.put(i, "testValue" + i);

                Thread.sleep(100L);

                tx.commitAsync().get();
            }
        }
        catch (Exception expected) {
            // There can be any exception. Do nothing.
        }

        // We should await successful stop of node.
        GridTestUtils.waitForCondition(new GridAbsPredicate() {
            @Override public boolean apply() {
                return grid.context().gateway().getState() == GridKernalState.STOPPED;
            }
        }, getTestTimeout());
    }

    /**
     * @throws IgniteCheckedException
     */
    private void deleteWorkFiles() throws IgniteCheckedException {
        deleteRecursively(U.resolveWorkDirectory(U.defaultWorkDirectory(), DFLT_STORE_DIR, false));
    }

    /**
     * Create File I/O which fails after second attempt to write to File
     */
    private static class FailingFileIOFactory implements FileIOFactory {
        /** */
        private static final long serialVersionUID = 0L;

        /** */
        private AtomicBoolean fail;

        /** */
        private final FileIOFactory delegateFactory = new RandomAccessFileIOFactory();

        /** */
        FailingFileIOFactory(AtomicBoolean fail) {
            this.fail = fail;
        }

        /** {@inheritDoc} */
        @Override public FileIO create(File file) throws IOException {
            return create(file, CREATE, READ, WRITE);
        }

        /** {@inheritDoc} */
        @Override public FileIO create(File file, OpenOption... modes) throws IOException {
            FileIO delegate = delegateFactory.create(file, modes);

            return new FileIODecorator(delegate) {
                int writeAttempts = 2;

                @Override public int write(ByteBuffer sourceBuffer) throws IOException {

                    if (--writeAttempts <= 0 && fail!= null && fail.get())
                        throw new IOException("No space left on device");

                    return super.write(sourceBuffer);
                }
            };
        }
    }
}<|MERGE_RESOLUTION|>--- conflicted
+++ resolved
@@ -20,11 +20,8 @@
 import java.io.File;
 import java.io.IOException;
 import java.nio.ByteBuffer;
-<<<<<<< HEAD
 import java.util.concurrent.atomic.AtomicBoolean;
-=======
 import java.nio.file.OpenOption;
->>>>>>> 89c82f5f
 import org.apache.ignite.IgniteCache;
 import org.apache.ignite.IgniteCheckedException;
 import org.apache.ignite.cache.CacheAtomicityMode;
@@ -135,12 +132,8 @@
 
             final int iterations = 100;
 
-<<<<<<< HEAD
-        canFail.set(true);
-
-        try {
-=======
->>>>>>> 89c82f5f
+            canFail.set(true);
+
             for (int i = 0; i < iterations; i++) {
                 Transaction tx = grid.transactions().txStart(
                     TransactionConcurrency.PESSIMISTIC, TransactionIsolation.READ_COMMITTED);
