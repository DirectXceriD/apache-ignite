/*
 * Licensed to the Apache Software Foundation (ASF) under one or more
 * contributor license agreements. See the NOTICE file distributed with
 * this work for additional information regarding copyright ownership.
 * The ASF licenses this file to You under the Apache License, Version 2.0
 * (the "License"); you may not use this file except in compliance with
 * the License. You may obtain a copy of the License at
 *
 * http://www.apache.org/licenses/LICENSE-2.0
 *
 * Unless required by applicable law or agreed to in writing, software
 * distributed under the License is distributed on an "AS IS" BASIS,
 * WITHOUT WARRANTIES OR CONDITIONS OF ANY KIND, either express or implied.
 * See the License for the specific language governing permissions and
 * limitations under the License.
 */

package org.apache.ignite.internal.processors.cache.persistence.db.wal;

import java.io.File;
import java.io.IOException;
import java.nio.ByteBuffer;
<<<<<<< HEAD
import java.util.concurrent.atomic.AtomicBoolean;
=======
import java.nio.MappedByteBuffer;
>>>>>>> 1a939b0a
import java.nio.file.OpenOption;
import org.apache.ignite.IgniteCache;
import org.apache.ignite.IgniteCheckedException;
import org.apache.ignite.cache.CacheAtomicityMode;
import org.apache.ignite.configuration.CacheConfiguration;
import org.apache.ignite.configuration.DataRegionConfiguration;
import org.apache.ignite.configuration.DataStorageConfiguration;
import org.apache.ignite.configuration.IgniteConfiguration;
import org.apache.ignite.configuration.WALMode;
import org.apache.ignite.internal.GridKernalState;
import org.apache.ignite.internal.IgniteEx;
import org.apache.ignite.internal.pagemem.wal.IgniteWriteAheadLogManager;
import org.apache.ignite.internal.processors.cache.persistence.file.FileIO;
import org.apache.ignite.internal.processors.cache.persistence.file.FileIODecorator;
import org.apache.ignite.internal.processors.cache.persistence.file.FileIOFactory;
import org.apache.ignite.internal.processors.cache.persistence.file.RandomAccessFileIOFactory;
import org.apache.ignite.internal.util.lang.GridAbsPredicate;
import org.apache.ignite.internal.util.typedef.internal.U;
import org.apache.ignite.testframework.GridTestUtils;
import org.apache.ignite.testframework.junits.common.GridCommonAbstractTest;
import org.apache.ignite.transactions.Transaction;
import org.apache.ignite.transactions.TransactionConcurrency;
import org.apache.ignite.transactions.TransactionIsolation;

import static java.nio.file.StandardOpenOption.CREATE;
import static java.nio.file.StandardOpenOption.READ;
import static java.nio.file.StandardOpenOption.WRITE;
import static org.apache.ignite.internal.processors.cache.persistence.file.FilePageStoreManager.DFLT_STORE_DIR;

/**
 *
 */
public class IgniteWalFlushFailoverTest extends GridCommonAbstractTest {
    /** */
    private static final String TEST_CACHE = "testCache";

    /** */
    private boolean flushByTimeout;

    /** */
    private AtomicBoolean canFail = new AtomicBoolean();

    /** {@inheritDoc} */
    @Override protected void beforeTest() throws Exception {
        deleteWorkFiles();
    }

    /** {@inheritDoc} */
    @Override protected void afterTest() throws Exception {
        stopAllGrids();

        deleteWorkFiles();
    }

    /** {@inheritDoc} */
    @Override protected long getTestTimeout() {
        return 30_000L;
    }

    /** {@inheritDoc} */
    @Override protected IgniteConfiguration getConfiguration(String gridName) throws Exception {
        IgniteConfiguration cfg = super.getConfiguration(gridName);

        CacheConfiguration cacheCfg = new CacheConfiguration(TEST_CACHE)
                .setAtomicityMode(CacheAtomicityMode.TRANSACTIONAL);

        cfg.setCacheConfiguration(cacheCfg);

        DataStorageConfiguration memCfg = new DataStorageConfiguration()
<<<<<<< HEAD
            .setDefaultDataRegionConfiguration(
                new DataRegionConfiguration().setMaxSize(2048L * 1024 * 1024).setPersistenceEnabled(true))
            .setFileIOFactory(new FailingFileIOFactory(canFail))
            .setWalMode(WALMode.BACKGROUND)
            // Setting WAL Segment size to high values forces flushing by timeout.
            .setWalSegmentSize(flushByTimeout ? 500_000 : 50_000);
=======
                .setDefaultDataRegionConfiguration(
                 new DataRegionConfiguration().setMaxSize(2048L * 1024 * 1024).setPersistenceEnabled(true))
                .setFileIOFactory(new FailingFileIOFactory())
                .setWalMode(WALMode.BACKGROUND)
                .setWalBufferSize(128 * 1024)// Setting WAL Segment size to high values forces flushing by timeout.
                .setWalSegmentSize(flushByTimeout ? 500_000 : 50_000);
>>>>>>> 1a939b0a

        cfg.setDataStorageConfiguration(memCfg);

        return cfg;
    }

    /**
     * Test flushing error recovery when flush is triggered asynchronously by timeout
     *
     * @throws Exception In case of fail
     */
    public void testErrorOnFlushByTimeout() throws Exception {
        flushByTimeout = true;
        flushingErrorTest();
    }

    /**
     * Test flushing error recovery when flush is triggered directly by transaction commit
     *
     * @throws Exception In case of fail
     */
    public void testErrorOnDirectFlush() throws Exception {
        flushByTimeout = false;
        flushingErrorTest();
    }

    /**
     * @throws Exception if failed.
     */
    private void flushingErrorTest() throws Exception {
        final IgniteEx grid = startGrid(0);

        IgniteWriteAheadLogManager wal = grid.context().cache().context().wal();

        boolean mmap = GridTestUtils.getFieldValue(wal, "mmap");

        if (mmap)
            return;

        try {
            grid.active(true);

            IgniteCache<Object, Object> cache = grid.cache(TEST_CACHE);

            final int iterations = 100;

            canFail.set(true);

            for (int i = 0; i < iterations; i++) {
                Transaction tx = grid.transactions().txStart(
                    TransactionConcurrency.PESSIMISTIC, TransactionIsolation.READ_COMMITTED);

                cache.put(i, "testValue" + i);

                Thread.sleep(100L);

                tx.commitAsync().get();
            }
        }
        catch (Exception expected) {
            // There can be any exception. Do nothing.
        }

        // We should await successful stop of node.
        GridTestUtils.waitForCondition(new GridAbsPredicate() {
            @Override public boolean apply() {
                return grid.context().gateway().getState() == GridKernalState.STOPPED;
            }
        }, getTestTimeout());
    }

    /**
     * @throws IgniteCheckedException If failed.
     */
    private void deleteWorkFiles() throws IgniteCheckedException {
        deleteRecursively(U.resolveWorkDirectory(U.defaultWorkDirectory(), DFLT_STORE_DIR, false));
    }

    /**
     * Create File I/O which fails after second attempt to write to File
     */
    private static class FailingFileIOFactory implements FileIOFactory {
<<<<<<< HEAD
        /** */
        private static final long serialVersionUID = 0L;

        /** */
        private AtomicBoolean fail;

        /** */
=======
        /** Serial version uid. */
        private static final long serialVersionUID = 0L;

        /** Delegate factory. */
>>>>>>> 1a939b0a
        private final FileIOFactory delegateFactory = new RandomAccessFileIOFactory();

        /** */
        FailingFileIOFactory(AtomicBoolean fail) {
            this.fail = fail;
        }

        /** {@inheritDoc} */
        @Override public FileIO create(File file) throws IOException {
            return create(file, CREATE, READ, WRITE);
        }

        /** {@inheritDoc} */
        @Override public FileIO create(File file, OpenOption... modes) throws IOException {
            final FileIO delegate = delegateFactory.create(file, modes);

            return new FileIODecorator(delegate) {
                int writeAttempts = 2;

<<<<<<< HEAD
                @Override public int write(ByteBuffer sourceBuffer) throws IOException {

                    if (--writeAttempts <= 0 && fail!= null && fail.get())
                        throw new IOException("No space left on device");
=======
                @Override public int write(ByteBuffer srcBuf) throws IOException {
                    if (--writeAttempts == 0)
                        throw new RuntimeException("Test exception. Unable to write to file.");
>>>>>>> 1a939b0a

                    return super.write(srcBuf);
                }

                /** {@inheritDoc} */
                @Override public MappedByteBuffer map(int maxWalSegmentSize) throws IOException {
                    return delegate.map(maxWalSegmentSize);
                }

            };
        }
    }
}<|MERGE_RESOLUTION|>--- conflicted
+++ resolved
@@ -20,11 +20,8 @@
 import java.io.File;
 import java.io.IOException;
 import java.nio.ByteBuffer;
-<<<<<<< HEAD
 import java.util.concurrent.atomic.AtomicBoolean;
-=======
 import java.nio.MappedByteBuffer;
->>>>>>> 1a939b0a
 import java.nio.file.OpenOption;
 import org.apache.ignite.IgniteCache;
 import org.apache.ignite.IgniteCheckedException;
@@ -94,21 +91,12 @@
         cfg.setCacheConfiguration(cacheCfg);
 
         DataStorageConfiguration memCfg = new DataStorageConfiguration()
-<<<<<<< HEAD
-            .setDefaultDataRegionConfiguration(
-                new DataRegionConfiguration().setMaxSize(2048L * 1024 * 1024).setPersistenceEnabled(true))
-            .setFileIOFactory(new FailingFileIOFactory(canFail))
-            .setWalMode(WALMode.BACKGROUND)
-            // Setting WAL Segment size to high values forces flushing by timeout.
-            .setWalSegmentSize(flushByTimeout ? 500_000 : 50_000);
-=======
                 .setDefaultDataRegionConfiguration(
                  new DataRegionConfiguration().setMaxSize(2048L * 1024 * 1024).setPersistenceEnabled(true))
-                .setFileIOFactory(new FailingFileIOFactory())
+                .setFileIOFactory(new FailingFileIOFactory(canFail))
                 .setWalMode(WALMode.BACKGROUND)
                 .setWalBufferSize(128 * 1024)// Setting WAL Segment size to high values forces flushing by timeout.
                 .setWalSegmentSize(flushByTimeout ? 500_000 : 50_000);
->>>>>>> 1a939b0a
 
         cfg.setDataStorageConfiguration(memCfg);
 
@@ -191,20 +179,13 @@
      * Create File I/O which fails after second attempt to write to File
      */
     private static class FailingFileIOFactory implements FileIOFactory {
-<<<<<<< HEAD
-        /** */
-        private static final long serialVersionUID = 0L;
-
-        /** */
-        private AtomicBoolean fail;
-
-        /** */
-=======
         /** Serial version uid. */
         private static final long serialVersionUID = 0L;
 
         /** Delegate factory. */
->>>>>>> 1a939b0a
+        private AtomicBoolean fail;
+
+        /** */
         private final FileIOFactory delegateFactory = new RandomAccessFileIOFactory();
 
         /** */
@@ -224,16 +205,10 @@
             return new FileIODecorator(delegate) {
                 int writeAttempts = 2;
 
-<<<<<<< HEAD
-                @Override public int write(ByteBuffer sourceBuffer) throws IOException {
+                @Override public int write(ByteBuffer srcBuf) throws IOException {
 
                     if (--writeAttempts <= 0 && fail!= null && fail.get())
                         throw new IOException("No space left on device");
-=======
-                @Override public int write(ByteBuffer srcBuf) throws IOException {
-                    if (--writeAttempts == 0)
-                        throw new RuntimeException("Test exception. Unable to write to file.");
->>>>>>> 1a939b0a
 
                     return super.write(srcBuf);
                 }
