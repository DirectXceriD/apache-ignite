/*
 * Licensed to the Apache Software Foundation (ASF) under one or more
 * contributor license agreements.  See the NOTICE file distributed with
 * this work for additional information regarding copyright ownership.
 * The ASF licenses this file to You under the Apache License, Version 2.0
 * (the "License"); you may not use this file except in compliance with
 * the License.  You may obtain a copy of the License at
 *
 *      http://www.apache.org/licenses/LICENSE-2.0
 *
 * Unless required by applicable law or agreed to in writing, software
 * distributed under the License is distributed on an "AS IS" BASIS,
 * WITHOUT WARRANTIES OR CONDITIONS OF ANY KIND, either express or implied.
 * See the License for the specific language governing permissions and
 * limitations under the License.
 *
 */

package org.apache.ignite.internal.processors.cache.distributed;

import java.util.ArrayList;
import java.util.Collection;
import java.util.Collections;
import java.util.HashMap;
import java.util.HashSet;
import java.util.List;
import java.util.Map;
import java.util.Random;
import java.util.Set;
import java.util.UUID;
import org.apache.ignite.Ignite;
import org.apache.ignite.IgniteCache;
import org.apache.ignite.IgniteDataStreamer;
import org.apache.ignite.cache.CacheAtomicityMode;
import org.apache.ignite.cache.CacheMode;
import org.apache.ignite.cache.CachePeekMode;
import org.apache.ignite.cache.affinity.AffinityFunction;
import org.apache.ignite.cache.affinity.AffinityFunctionContext;
import org.apache.ignite.cache.affinity.rendezvous.RendezvousAffinityFunction;
import org.apache.ignite.cluster.BaselineNode;
import org.apache.ignite.cluster.ClusterNode;
import org.apache.ignite.configuration.CacheConfiguration;
import org.apache.ignite.configuration.DataRegionConfiguration;
import org.apache.ignite.configuration.DataStorageConfiguration;
import org.apache.ignite.configuration.IgniteConfiguration;
import org.apache.ignite.configuration.WALMode;
import org.apache.ignite.internal.IgniteEx;
import org.apache.ignite.internal.IgniteInternalFuture;
import org.apache.ignite.internal.IgniteInterruptedCheckedException;
import org.apache.ignite.internal.processors.affinity.AffinityTopologyVersion;
import org.apache.ignite.internal.processors.cache.distributed.dht.topology.GridDhtPartitionState;
import org.apache.ignite.internal.processors.cache.distributed.dht.topology.GridDhtPartitionTopology;
import org.apache.ignite.internal.processors.cache.distributed.dht.preloader.GridDhtPartitionFullMap;
import org.apache.ignite.internal.util.typedef.internal.U;
import org.apache.ignite.lang.IgnitePredicate;
import org.apache.ignite.testframework.GridTestUtils;
import org.apache.ignite.testframework.junits.common.GridCommonAbstractTest;
import org.junit.Test;
import org.junit.runner.RunWith;
import org.junit.runners.JUnit4;

import static org.apache.ignite.cache.CacheMode.PARTITIONED;
import static org.apache.ignite.cache.CacheMode.REPLICATED;
import static org.apache.ignite.cache.CacheWriteSynchronizationMode.FULL_SYNC;
import static org.apache.ignite.cache.PartitionLossPolicy.READ_ONLY_SAFE;

/**
 *
 */
@RunWith(JUnit4.class)
public class CacheBaselineTopologyTest extends GridCommonAbstractTest {
    /** */
    private static class DataNodeFilter implements IgnitePredicate<ClusterNode> {
        /** {@inheritDoc} */
        @Override public boolean apply(ClusterNode clusterNode) {
            return clusterNode.attribute(DATA_NODE);
        }
    }

    /** */
    private static final String CACHE_NAME_PERSISTENT = "cache";

    /** */
    private static final String CACHE_NAME_IN_MEMORY = "cache-in-memory";

    /** */
    public static final String PERSISTENT_REGION_NAME = "persistent";

    /** */
    private boolean client;

    /** */
    private static final int NODE_COUNT = 4;

    /** */
    private boolean disableAutoActivation;

    /** */
    private Map<String, Object> userAttrs;

    /** */
    private static final String DATA_NODE = "dataNodeUserAttr";

    /** {@inheritDoc} */
    @Override protected void beforeTest() throws Exception {
        super.beforeTest();

        cleanPersistenceDir();
    }

    /** {@inheritDoc} */
    @Override protected void afterTest() throws Exception {
        super.afterTest();

        stopAllGrids();

        cleanPersistenceDir();

        client = false;

        disableAutoActivation = false;
    }

    /** {@inheritDoc} */
    @Override protected IgniteConfiguration getConfiguration(String igniteInstanceName) throws Exception {
        IgniteConfiguration cfg = super.getConfiguration(igniteInstanceName);

        cfg.setConsistentId(igniteInstanceName);

        if (disableAutoActivation)
            cfg.setAutoActivationEnabled(false);

        cfg.setDataStorageConfiguration(

                new DataStorageConfiguration().setDefaultDataRegionConfiguration(
                        new DataRegionConfiguration()
                                .setPersistenceEnabled(false)
                                .setMaxSize(100L * 1024 * 1024)
                                .setInitialSize(100L * 1024 * 1024)

                )
                        .setDataRegionConfigurations(
                                new DataRegionConfiguration()
                                        .setName(PERSISTENT_REGION_NAME)
                                        .setPersistenceEnabled(true)
                                        .setMaxSize(100L * 1024 * 1024)
                                        .setInitialSize(100L * 1024 * 1024)
                        )
                        .setWalMode(WALMode.LOG_ONLY)
        );

        if (userAttrs != null)
            cfg.setUserAttributes(userAttrs);

        if (client)
            cfg.setClientMode(true);

        return cfg;
    }

<<<<<<< HEAD
=======
    /**
     * Verifies that rebalance on cache with Node Filter happens when BaselineTopology changes.
     *
     * @throws Exception If failed.
     */
    @Test
    public void testRebalanceForCacheWithNodeFilter() throws Exception {
        try {
            final int EMPTY_NODE_IDX = 2;

            userAttrs = U.newHashMap(1);
            userAttrs.put(DATA_NODE, true);

            startGrids(2);

            userAttrs.put(DATA_NODE, false);

            IgniteEx ignite = startGrid(2);

            ignite.cluster().active(true);

            awaitPartitionMapExchange();

            IgniteCache<Integer, Integer> cache =
                ignite.createCache(
                    new CacheConfiguration<Integer, Integer>()
                        .setName(CACHE_NAME)
                        .setCacheMode(PARTITIONED)
                        .setBackups(1)
                        .setPartitionLossPolicy(READ_ONLY_SAFE)
                        .setAffinity(new RendezvousAffinityFunction(32, null))
                        .setNodeFilter(new DataNodeFilter())
                );

            for (int k = 0; k < 10_000; k++)
                cache.put(k, k);

            Thread.sleep(500);

            printSizesDataNodes(NODE_COUNT - 1, EMPTY_NODE_IDX);

            userAttrs.put(DATA_NODE, true);

            startGrid(3);

            ignite.cluster().setBaselineTopology(ignite.cluster().topologyVersion());

            awaitPartitionMapExchange();

            Thread.sleep(500);

            printSizesDataNodes(NODE_COUNT, EMPTY_NODE_IDX);
        }
        finally {
            userAttrs = null;
        }
    }

>>>>>>> 239a7609
    /** */
    private void printSizesDataNodes(int nodesCnt, int emptyNodeIdx) {
        for (int i = 0; i < nodesCnt; i++) {
            IgniteEx ig = grid(i);

            int locSize = ig.cache(CACHE_NAME_PERSISTENT).localSize(CachePeekMode.PRIMARY);

            if (i == emptyNodeIdx)
                assertEquals("Cache local size on "
                        + i
                        + " node is expected to be zero", 0, locSize);
            else
                assertTrue("Cache local size on "
                        + i
                        + " node is expected to be non zero", locSize > 0);
        }
    }

    /**
     * @throws Exception If failed.
     */
    public void testTopologyChangesWithFixedBaselinePersistentCache() throws Exception {
        topologyChangesWithFixedTopology(CACHE_NAME_PERSISTENT);
    }

    /**
     * @throws Exception If failed.
     */
<<<<<<< HEAD
    public void testTopologyChangesWithFixedBaselineInMemoryCache() throws Exception {
        topologyChangesWithFixedTopology(CACHE_NAME_IN_MEMORY);
    }

    /**
     * @param cacheName Cache name.
     */
    private void topologyChangesWithFixedTopology(String cacheName) throws Exception {
=======
    @Test
    public void testTopologyChangesWithFixedBaseline() throws Exception {
>>>>>>> 239a7609
        startGrids(NODE_COUNT);

        IgniteEx ignite = grid(0);

        ignite.cluster().active(true);

        awaitPartitionMapExchange();

        Map<ClusterNode, Ignite> nodes = new HashMap<>();

        for (int i = 0; i < NODE_COUNT; i++) {
            Ignite ig = grid(i);

            nodes.put(ig.cluster().localNode(), ig);
        }

        CacheConfiguration<Integer, Integer> cacheCfg = new CacheConfiguration<Integer, Integer>(cacheName)
                .setCacheMode(PARTITIONED)
                .setBackups(1)
                .setPartitionLossPolicy(READ_ONLY_SAFE);

        if (cacheName.equals(CACHE_NAME_PERSISTENT))
            cacheCfg.setDataRegionName(PERSISTENT_REGION_NAME);

        IgniteCache<Integer, Integer> cache = ignite.createCache(cacheCfg);

        int key = -1;

        for (int k = 0; k < 100_000; k++) {
            if (!ignite.affinity(cacheName).mapKeyToPrimaryAndBackups(k).contains(ignite.localNode())) {
                key = k;
                break;
            }
        }

        assertTrue("key=" + key,  key >= 0);

        int part = ignite.affinity(cacheName).partition(key);

        Collection<ClusterNode> initialMapping = ignite.affinity(cacheName).mapKeyToPrimaryAndBackups(key);

        assertEquals("Initial mapping is " +initialMapping, 2, initialMapping.size());

        ignite.cluster().setBaselineTopology(baselineNodes(nodes.keySet()));

        awaitPartitionMapExchange();

        cache.put(key, 1);

        Collection<ClusterNode> mapping = ignite.affinity(cacheName).mapKeyToPrimaryAndBackups(key);

        assertEquals("mapping=" + mapping, mapping.size(), initialMapping.size());
        assertTrue("mapping=" + mapping, initialMapping.containsAll(mapping));

        IgniteEx newIgnite = startGrid(4);

        awaitPartitionMapExchange();

        mapping = ignite.affinity(cacheName).mapKeyToPrimaryAndBackups(key);

        assertEquals("mapping=" + mapping, mapping.size(), initialMapping.size());
        assertTrue("mapping=" + mapping, initialMapping.containsAll(mapping));

        mapping = newIgnite.affinity(cacheName).mapKeyToPrimaryAndBackups(key);

        assertEquals("mapping=" + mapping, mapping.size(), initialMapping.size());
        assertTrue("mapping=" + mapping, initialMapping.containsAll(mapping));

        Set<String> stoppedNodeNames = new HashSet<>();

        ClusterNode node = mapping.iterator().next();

        stoppedNodeNames.add(nodes.get(node).name());

        nodes.get(node).close();

        nodes.remove(node);

        awaitPartitionMapExchange(true, true, null);

        mapping = ignite.affinity(cacheName).mapKeyToPrimaryAndBackups(key);

        assertEquals("mapping=" + mapping, 1, mapping.size());
        assertTrue("mapping=" + mapping, initialMapping.containsAll(mapping));

        node = mapping.iterator().next();

        stoppedNodeNames.add(nodes.get(node).name());

        nodes.get(node).close();

        nodes.remove(node);

        awaitPartitionMapExchange();

        mapping = ignite.affinity(cacheName).mapKeyToPrimaryAndBackups(key);

        assertTrue("mapping=" + mapping, mapping.isEmpty());

        GridDhtPartitionTopology top = ignite.cachex(cacheName).context().topology();

        assertTrue(top.lostPartitions().contains(part));

        for (String nodeName : stoppedNodeNames) startGrid(nodeName);

        assertEquals(NODE_COUNT + 1, ignite.cluster().nodes().size());

        mapping = ignite.affinity(cacheName).mapKeyToPrimaryAndBackups(key);

        assertEquals("mapping=" + mapping, initialMapping.size(), mapping.size());

        for (ClusterNode n1 : initialMapping) {
            boolean found = false;

            for (ClusterNode n2 : mapping) {
                if (n2.consistentId().equals(n1.consistentId())) {
                    found = true;

                    break;
                }
            }

            assertTrue(found);
        }

        ignite.resetLostPartitions(Collections.singleton(cacheName));

        cache.put(key, 2);
    }

    /**
     * @throws Exception If failed.
     */
<<<<<<< HEAD
    public void testBaselineTopologyChangesFromServerInMemoryCache() throws Exception {
        testBaselineTopologyChanges(false, CACHE_NAME_IN_MEMORY);
=======
    @Test
    public void testBaselineTopologyChangesFromServer() throws Exception {
        testBaselineTopologyChanges(false);
>>>>>>> 239a7609
    }

    /**
     * @throws Exception If failed.
     */
<<<<<<< HEAD
    public void testBaselineTopologyChangesFromServerPersistentCache() throws Exception {
        testBaselineTopologyChanges(false, CACHE_NAME_PERSISTENT);
=======
    @Test
    public void testBaselineTopologyChangesFromClient() throws Exception {
        testBaselineTopologyChanges(true);
>>>>>>> 239a7609
    }

    /**
     * @throws Exception If failed.
     */
<<<<<<< HEAD
    public void testBaselineTopologyChangesFromClientInMemoryCache() throws Exception {
        testBaselineTopologyChanges(true, CACHE_NAME_IN_MEMORY);
    }
=======
    @Test
    public void testClusterActiveWhileBaselineChanging() throws Exception {
        startGrids(NODE_COUNT);

        IgniteEx ig = grid(0);

        ig.cluster().active(true);

        assertTrue(ig.cluster().active());

        startGrid(NODE_COUNT);

        IgniteInternalFuture fut = GridTestUtils.runAsync(() -> {
            try {
                U.sleep(100);
            }
            catch (IgniteInterruptedCheckedException e) {
                e.printStackTrace();
            }
            ig.cluster().setBaselineTopology(NODE_COUNT + 1);
        });

        while (!fut.isDone()) {
            assertTrue(grid(0).cluster().active());
            assertTrue(grid(0).context().state().publicApiActiveState(false));
            assertTrue(grid(NODE_COUNT).cluster().active());
            assertTrue(grid(NODE_COUNT).context().state().publicApiActiveState(false));
        }

        assertNull(String.valueOf(fut.error()), fut.error());
>>>>>>> 239a7609

    /**
     * @throws Exception If failed.
     */
    public void testBaselineTopologyChangesFromClientPersistentCache() throws Exception {
        testBaselineTopologyChanges(true, CACHE_NAME_PERSISTENT);
    }

    /**
     * @throws Exception If failed.
     */
    private void testBaselineTopologyChanges(boolean fromClient, String cacheName) throws Exception {
        startGrids(NODE_COUNT);

        IgniteEx ignite;

        if (fromClient) {
            client = true;

            ignite = startGrid(NODE_COUNT + 10);

            client = false;
        }
        else
            ignite = grid(0);

        ignite.cluster().active(true);

        awaitPartitionMapExchange();

        Map<ClusterNode, Ignite> nodes = new HashMap<>();

        for (int i = 0; i < NODE_COUNT; i++) {
            Ignite ig = grid(i);

            nodes.put(ig.cluster().localNode(), ig);
        }

        CacheConfiguration<Integer, Integer> cacheCfg = new CacheConfiguration<Integer, Integer>()
                .setName(cacheName)
                .setCacheMode(PARTITIONED)
                .setBackups(1)
                .setPartitionLossPolicy(READ_ONLY_SAFE);

        if (CACHE_NAME_PERSISTENT.equals(cacheName))
            cacheCfg.setDataRegionName(PERSISTENT_REGION_NAME);

        ignite.createCache(cacheCfg);

        manualCacheRebalancing(ignite, cacheName);

        int key = -1;

        for (int k = 0; k < 100_000; k++) {
            if (!ignite.affinity(cacheName).mapKeyToPrimaryAndBackups(k).contains(ignite.localNode())) {
                key = k;
                break;
            }
        }

        assert key >= 0;

        Collection<ClusterNode> initialMapping = ignite.affinity(cacheName).mapKeyToPrimaryAndBackups(key);

        assert initialMapping.size() == 2 : initialMapping;

        ignite.cluster().setBaselineTopology(baselineNodes(nodes.keySet()));

        Set<String> stoppedNodeNames = new HashSet<>();

        ClusterNode node = initialMapping.iterator().next();

        stoppedNodeNames.add(nodes.get(node).name());

        nodes.get(node).close();

        nodes.remove(node);

        awaitPartitionMapExchange();

        Collection<ClusterNode> mapping = ignite.affinity(cacheName).mapKeyToPrimaryAndBackups(key);

        assert mapping.size() == 1 : mapping;
        assert initialMapping.containsAll(mapping);

        Set<ClusterNode> blt2 = new HashSet<>(ignite.cluster().nodes());

        ignite.cluster().setBaselineTopology(baselineNodes(blt2));

        awaitPartitionMapExchange();

        Collection<ClusterNode> initialMapping2 = ignite.affinity(cacheName).mapKeyToPrimaryAndBackups(key);

        assert initialMapping2.size() == 2 : initialMapping2;

        Ignite newIgnite = startGrid(NODE_COUNT);

        awaitPartitionMapExchange();

        mapping = ignite.affinity(cacheName).mapKeyToPrimaryAndBackups(key);

        assert mapping.size() == initialMapping2.size() : mapping;
        assert mapping.containsAll(initialMapping2);

        assert ignite.affinity(cacheName).primaryPartitions(newIgnite.cluster().localNode()).length == 0;

        Set<ClusterNode> blt3 = new HashSet<>(ignite.cluster().nodes());

        ignite.cluster().setBaselineTopology(baselineNodes(blt3));

        awaitPartitionMapExchange();

        Collection<ClusterNode> initialMapping3 = ignite.affinity(cacheName).mapKeyToPrimaryAndBackups(key);

        assert initialMapping3.size() == 2;

        assert ignite.affinity(cacheName).primaryPartitions(newIgnite.cluster().localNode()).length > 0;

        newIgnite = startGrid(NODE_COUNT + 1);

        awaitPartitionMapExchange();

        mapping = ignite.affinity(cacheName).mapKeyToPrimaryAndBackups(key);

        assert mapping.size() == initialMapping3.size() : mapping;
        assert mapping.containsAll(initialMapping3);

        assert ignite.affinity(cacheName).primaryPartitions(newIgnite.cluster().localNode()).length == 0;

        ignite.cluster().setBaselineTopology(null);

        awaitPartitionMapExchange();

        assert ignite.affinity(cacheName).primaryPartitions(newIgnite.cluster().localNode()).length > 0;
    }

    /**
     * @throws Exception if failed.
     */
    public void testThatNodesNotInBaselineDontAssignAnyData() throws Exception {
        IgniteEx ig = (IgniteEx) startGrids(3);

        ig.cluster().active(true);

        IgniteEx igNotInBaseline = startGrid(3);

        final String cacheName = "testThatNodesNotInBaselineDontAssignAnyData";

        ig.getOrCreateCache(
                new CacheConfiguration<>(cacheName)
                        .setCacheMode(REPLICATED)
//                        .setCacheMode(PARTITIONED)
//                        .setBackups(3)
                        .setReadFromBackup(true)
                        .setAffinity(new RendezvousAffinityFunction(false, 32))
        );

        final String persistentCacheName = cacheName + "_persistent";

        ig.getOrCreateCache(
                new CacheConfiguration<>(persistentCacheName)
                        .setCacheMode(REPLICATED)
//                        .setCacheMode(PARTITIONED)
//                        .setBackups(3)
                        .setReadFromBackup(true)
                        .setAffinity(new RendezvousAffinityFunction(false, 32))
                        .setDataRegionName(PERSISTENT_REGION_NAME)
        );

        IgniteInternalFuture load1Fut = GridTestUtils.runAsync(new Runnable() {
            @Override
            public void run() {
                try (IgniteDataStreamer dataStreamer = ig.dataStreamer(cacheName)) {
                    for (int i = 0; i < 320; i++) {
                        dataStreamer.addData(i, i);
                    }
                }
            }
        });

        IgniteInternalFuture load2Fut = GridTestUtils.runAsync(new Runnable() {
            @Override
            public void run() {
                try (IgniteDataStreamer dataStreamer = ig.dataStreamer(persistentCacheName)) {
                    for (int i = 0; i < 320; i++) {
                        dataStreamer.addData(i, i);
                    }
                }
            }
        });

        load1Fut.get();
        load2Fut.get();

        {
            IgniteCache<Object, Object> inMemoryCache = ig.cache(cacheName);
            IgniteCache<Object, Object> persistentCache = ig.cache(persistentCacheName);

            for (int i = 0; i < 320; i++) {
                assertEquals(i, inMemoryCache.get(i));

                assertEquals(i, persistentCache.get(i));
            }
        }

        {
            IgniteCache<Object, Object> inMemoryCache = igNotInBaseline.cache(cacheName);
            IgniteCache<Object, Object> persistentCache = igNotInBaseline.cache(persistentCacheName);

            for (int i = 0; i < 320; i++) {
                assertEquals(i, inMemoryCache.get(i));
                assertNull(inMemoryCache.localPeek(i));

                assertEquals(i, persistentCache.get(i));
                assertNull(persistentCache.localPeek(i));
            }
        }

        stopGrid(0);
        stopGrid(1);
        stopGrid(2);

        {
            IgniteCache<Object, Object> inMemoryCache = igNotInBaseline.cache(cacheName);
            IgniteCache<Object, Object> persistentCache = igNotInBaseline.cache(persistentCacheName);

            for (int i = 0; i < 320; i++) {
//                assertNull(inMemoryCache.get(i));

//                assertNull(persistentCache.get(i));
            }
        }


    }

    /**
     * @throws Exception if failed.
     */
    public void testClusterActiveWhileBaselineChanging() throws Exception {
        startGrids(NODE_COUNT);

        IgniteEx ig = grid(0);

        ig.cluster().active(true);

        assertTrue(ig.cluster().active());

        startGrid(NODE_COUNT);

        IgniteInternalFuture fut = GridTestUtils.runAsync(() -> {
            try {
                U.sleep(100);
            }
            catch (IgniteInterruptedCheckedException e) {
                e.printStackTrace();
            }
            ig.cluster().setBaselineTopology(NODE_COUNT + 1);
        });

        while (!fut.isDone()) {
            assertTrue(grid(0).cluster().active());
            assertTrue(grid(0).context().state().publicApiActiveState(false));
            assertTrue(grid(NODE_COUNT).cluster().active());
            assertTrue(grid(NODE_COUNT).context().state().publicApiActiveState(false));
        }

        assertNull(String.valueOf(fut.error()), fut.error());

        assertEquals(NODE_COUNT + 1, ig.cluster().currentBaselineTopology().size());
    }

    /**
     * @throws Exception If failed.
     */
    public void testPrimaryLeftPersistentCache() throws Exception {
        testPrimaryLeft(CACHE_NAME_PERSISTENT);
    }

    /**
     * @throws Exception If failed.
     */
<<<<<<< HEAD
    public void testPrimaryLeftInMemoryCache() throws Exception {
        testPrimaryLeft(CACHE_NAME_IN_MEMORY);
    }

    /**
     * @param cacheName Cache name.
     */
    private void testPrimaryLeft(String cacheName) throws Exception {
=======
    @Test
    public void testPrimaryLeft() throws Exception {
>>>>>>> 239a7609
        startGrids(NODE_COUNT);

        IgniteEx ig = grid(0);

        ig.cluster().active(true);

        awaitPartitionMapExchange();

        CacheConfiguration<Integer, Integer> cacheCfg = new CacheConfiguration<Integer, Integer>()
                .setName(cacheName)
                .setCacheMode(PARTITIONED)
                .setBackups(1)
                .setPartitionLossPolicy(READ_ONLY_SAFE)
                .setReadFromBackup(true)
                .setWriteSynchronizationMode(FULL_SYNC)
                .setRebalanceDelay(-1);

        if (CACHE_NAME_PERSISTENT.equals(cacheName))
            cacheCfg.setDataRegionName(PERSISTENT_REGION_NAME);

        IgniteCache<Integer, Integer> cache = ig.createCache(cacheCfg);

        int key = 1;

        List<ClusterNode> affNodes = (List<ClusterNode>) ig.affinity(cacheName).mapKeyToPrimaryAndBackups(key);

        assert affNodes.size() == 2;

        int primaryIdx = -1;

        IgniteEx primary = null;
        IgniteEx backup = null;

        manualCacheRebalancing(ig, cacheName);

        for (int i = 0; i < NODE_COUNT; i++) {
            if (grid(i).localNode().equals(affNodes.get(0))) {
                primaryIdx = i;
                primary = grid(i);
            }
            else if (grid(i).localNode().equals(affNodes.get(1)))
                backup = grid(i);
        }

        assert primary != null;
        assert backup != null;

        Integer val1 = 1;
        Integer val2 = 2;

        cache.put(key, val1);

        assertEquals(val1, primary.cache(cacheName).get(key));
        assertEquals(val1, backup.cache(cacheName).get(key));

        if (ig == primary) {
            ig = backup;

            cache = ig.cache(cacheName);
        }

        primary.close();

        backup.context().cache().context().exchange().affinityReadyFuture(new AffinityTopologyVersion(5, 0)).get();

        assertEquals(backup.localNode(), ig.affinity(cacheName).mapKeyToNode(key));

        cache.put(key, val2);

        assertEquals(val2, backup.cache(cacheName).get(key));

        primary = startGrid(primaryIdx);

        assertEquals(backup.localNode(), ig.affinity(cacheName).mapKeyToNode(key));

        manualCacheRebalancing(ig, cacheName);

        awaitPartitionMapExchange();

        assertEquals(primary.localNode(), ig.affinity(cacheName).mapKeyToNode(key));

        assertEquals(val2, primary.cache(cacheName).get(key));
        assertEquals(val2, backup.cache(cacheName).get(key));
    }

    /**
     * @throws Exception If failed.
     */
    @Test
    public void testPrimaryLeftAndClusterRestart() throws Exception {
        String cacheName = CACHE_NAME_PERSISTENT;

        startGrids(NODE_COUNT);

        IgniteEx ig = grid(0);

        ig.cluster().active(true);

        IgniteCache<Integer, Integer> cache =
                ig.createCache(
                        new CacheConfiguration<Integer, Integer>()
                                .setName(cacheName)
                                .setWriteSynchronizationMode(FULL_SYNC)
                                .setCacheMode(PARTITIONED)
                                .setBackups(1)
                                .setPartitionLossPolicy(READ_ONLY_SAFE)
                                .setReadFromBackup(true)
                                .setRebalanceDelay(-1)
                                .setDataRegionName(PERSISTENT_REGION_NAME)
                );

        int key = 1;

        List<ClusterNode> affNodes = (List<ClusterNode>) ig.affinity(cacheName).mapKeyToPrimaryAndBackups(key);

        assert affNodes.size() == 2;

        int primaryIdx = -1;
        int backupIdx = -1;

        IgniteEx primary = null;
        IgniteEx backup = null;

        manualCacheRebalancing(ig, cacheName);

        for (int i = 0; i < NODE_COUNT; i++) {
            if (grid(i).localNode().equals(affNodes.get(0))) {
                primaryIdx = i;
                primary = grid(i);
            }
            else if (grid(i).localNode().equals(affNodes.get(1))) {
                backupIdx = i;
                backup = grid(i);
            }
        }

        assert primary != null;
        assert backup != null;

        Integer val1 = 1;
        Integer val2 = 2;

        cache.put(key, val1);

        assertEquals(val1, primary.cache(cacheName).get(key));
        assertEquals(val1, backup.cache(cacheName).get(key));

        if (ig == primary) {
            ig = backup;

            cache = ig.cache(cacheName);
        }

        stopGrid(primaryIdx, false);

        backup.context().cache().context().exchange().affinityReadyFuture(new AffinityTopologyVersion(5, 0)).get();

        assertEquals(backup.localNode(), ig.affinity(cacheName).mapKeyToNode(key));

        cache.put(key, val2);

        assertEquals(val2, backup.cache(cacheName).get(key));

        stopAllGrids(false);

        startGrids(NODE_COUNT);

        ig = grid(0);
        primary = grid(primaryIdx);
        backup = grid(backupIdx);

        boolean activated = GridTestUtils.waitForCondition(() -> {
            for (int i = 0; i < NODE_COUNT; i++) {
                if (!grid(i).cluster().active())
                    return false;
            }

            return true;
        }, 10_000);

        assert activated;

//        assertEquals(backup.localNode(), ig.affinity(CACHE_NAME_PERSISTENT).mapKeyToNode(key));

        assertEquals(val2, primary.cache(cacheName).get(key));
        assertEquals(val2, backup.cache(cacheName).get(key));

        manualCacheRebalancing(ig, cacheName);

        awaitPartitionMapExchange();

        affNodes = (List<ClusterNode>) ig.affinity(cacheName).mapKeyToPrimaryAndBackups(key);

        assertEquals(primary.localNode(), affNodes.get(0));
        assertEquals(backup.localNode(), affNodes.get(1));

        assertEquals(val2, primary.cache(cacheName).get(key));
        assertEquals(val2, backup.cache(cacheName).get(key));
    }

    /**
     * @throws Exception if failed.
     */
    @Test
    public void testMetadataUpdate() throws Exception {
        startGrids(5);

        Ignite ignite3 = grid(3);

        ignite3.cluster().active(true);

        CacheConfiguration<Object, Object> repCacheCfg = new CacheConfiguration<>("replicated")
            .setCacheMode(CacheMode.REPLICATED)
            .setAtomicityMode(CacheAtomicityMode.TRANSACTIONAL)
            .setDataRegionName(PERSISTENT_REGION_NAME);

        IgniteCache<Object, Object> cache = ignite3.getOrCreateCache(repCacheCfg);

        stopGrid(0);
        stopGrid(1);
        stopGrid(2);
        stopGrid(4);

        for (int i = 0; i < 100; i++)
            cache.put(i, new TestValue(i));

        stopAllGrids();

        startGrids(5);

        GridTestUtils.waitForCondition(() -> grid(0).cluster().active(), getTestTimeout());

        for (int g = 0; g < 5; g++) {
            for (int i = 0; i < 100; i++)
                assertEquals(new TestValue(i), grid(g).cache("replicated").get(i));
        }
    }

    /**
     * @throws Exception if failed.
     */
<<<<<<< HEAD
=======
    @Test
    public void testClusterRestoredOnRestart() throws Exception {
        startGrids(5);

        Ignite ignite3 = grid(3);

        ignite3.cluster().active(true);

        stopGrid(0);

        CacheConfiguration<Object, Object> cacheConfiguration = new CacheConfiguration<>("unknown_cache");

        cacheConfiguration.setBackups(3);

        IgniteCache<Object, Object> cache0 = ignite3.getOrCreateCache(cacheConfiguration);

        for (int i = 0; i < 2048; i++)
            cache0.put(i, 0);

        awaitPartitionMapExchange();

        stopAllGrids();

        startGrids(5);

        GridTestUtils.waitForCondition(() -> grid(0).cluster().active(), getTestTimeout());

        for (int g = 0; g < 5; g++) {
            for (int i = 0; i < 2048; i++)
                assertEquals("For key: " + i, 0, grid(g).cache("unknown_cache").get(i));
        }
    }

    /**
     * @throws Exception If failed.
     */
    @Test
    public void testNonPersistentCachesIgnoreBaselineTopology() throws Exception {
        Ignite ig = startGrids(4);

        ig.cluster().active(true);

        IgniteCache persistentCache = ig.createCache(CACHE_NAME);

        IgniteCache inMemoryCache = ig.createCache(
            new CacheConfiguration<>().setName(CACHE_NAME + 2).setDataRegionName("memory"));

        Ignite newNode = startGrid(4);

        awaitPartitionMapExchange();

        assertEquals(0, ig.affinity(persistentCache.getName()).allPartitions(newNode.cluster().localNode()).length);
        assertTrue(ig.affinity(inMemoryCache.getName()).allPartitions(newNode.cluster().localNode()).length > 0);
    }

    /**
     * @throws Exception if failed.
     */
    @Test
>>>>>>> 239a7609
    public void testAffinityAssignmentChangedAfterRestart() throws Exception {
        int parts = 32;

        final List<Integer> partMapping = new ArrayList<>();

        for (int p = 0; p < parts; p++)
            partMapping.add(p);

        final AffinityFunction affFunc = new TestAffinityFunction(new RendezvousAffinityFunction(false, parts));

        TestAffinityFunction.partsAffMapping = partMapping;

        String cacheName = CACHE_NAME_PERSISTENT + 2;

        startGrids(4);

        IgniteEx ig = grid(0);

        ig.cluster().active(true);

        IgniteCache<Integer, Integer> cache = ig.createCache(
                new CacheConfiguration<Integer, Integer>()
                        .setName(cacheName)
                        .setCacheMode(PARTITIONED)
                        .setBackups(1)
                        .setPartitionLossPolicy(READ_ONLY_SAFE)
                        .setReadFromBackup(true)
                        .setWriteSynchronizationMode(FULL_SYNC)
                        .setRebalanceDelay(-1)
                        .setAffinity(affFunc)
                        .setDataRegionName(PERSISTENT_REGION_NAME)
        );

        Map<Integer, String> keyToConsId = new HashMap<>();

        for (int k = 0; k < 1000; k++) {
            cache.put(k, k);

            keyToConsId.put(k, ig.affinity(cacheName).mapKeyToNode(k).consistentId().toString());
        }

        stopAllGrids();

        Collections.shuffle(TestAffinityFunction.partsAffMapping, new Random(1));

        /* There is a problem with handling simultaneous auto activation after restart and manual activation.
           To properly catch the moment when cluster activation has finished we temporary disable auto activation. */
        disableAutoActivation = true;

        startGrids(4);

        ig = grid(0);

        ig.cluster().active(true);

        cache = ig.cache(cacheName);

        GridDhtPartitionFullMap partMap = ig.cachex(cacheName).context().topology().partitionMap(false);

        for (int i = 1; i < 4; i++) {
            IgniteEx ig0 = grid(i);

            for (int p = 0; p < 32; p++)
                assertEqualsCollections(ig.affinity(cacheName).mapPartitionToPrimaryAndBackups(p), ig0.affinity(cacheName).mapPartitionToPrimaryAndBackups(p));
        }

        for (Map.Entry<Integer, String> e : keyToConsId.entrySet()) {
            int p = ig.affinity(cacheName).partition(e.getKey());

            assertEquals("p=" + p, GridDhtPartitionState.OWNING, partMap.get(ig.affinity(cacheName).mapKeyToNode(e.getKey()).id()).get(p));
        }

        for (int k = 0; k < 1000; k++)
            assertEquals("k=" + k, Integer.valueOf(k), cache.get(k));
    }

    /** */
    private Collection<BaselineNode> baselineNodes(Collection<ClusterNode> clNodes) {
        Collection<BaselineNode> res = new ArrayList<>(clNodes.size());

        res.addAll(clNodes);

        return res;
    }

    /**
     *
     */
    private static class TestValue {
        /** */
        int f1;

        /** */
        int f2;

        /** */
        int f3;

        /** */
        int f4;

        /**
         * @param a Init value.
         */
        private TestValue(int a) {
            f1 = f2 = f3 = f4 = a;
        }

        /** {@inheritDoc} */
        @Override public boolean equals(Object o) {
            if (this == o)
                return true;

            if (!(o instanceof TestValue))
                return false;

            TestValue other = (TestValue)o;

            return
                f1 == other.f1 &&
                f2 == other.f2 &&
                f3 == other.f3 &&
                f4 == other.f4;
        }

        /** {@inheritDoc} */
        @Override public int hashCode() {
            int result = f1;

            result = 31 * result + f2;
            result = 31 * result + f3;
            result = 31 * result + f4;

            return result;
        }
    }

    /**
     *
     */
    private static class TestAffinityFunction implements AffinityFunction {
        /** */
        private final AffinityFunction delegate;

        /** */
        private static List<Integer> partsAffMapping;

        /** */
        public TestAffinityFunction(AffinityFunction delegate) {
            this.delegate = delegate;
        }

        /** {@inheritDoc} */
        @Override public void reset() {
            delegate.reset();
        }

        /** {@inheritDoc} */
        @Override public int partitions() {
            return delegate.partitions();
        }

        /** {@inheritDoc} */
        @Override public int partition(Object key) {
            return delegate.partition(key);
        }

        /** {@inheritDoc} */
        @Override public List<List<ClusterNode>> assignPartitions(AffinityFunctionContext affCtx) {
            List<List<ClusterNode>> res0 = delegate.assignPartitions(affCtx);

            List<List<ClusterNode>> res = new ArrayList<>(res0.size());

            for (int p = 0; p < res0.size(); p++)
                res.add(p, null);

            for (int p = 0; p < res0.size(); p++)
                res.set(partsAffMapping.get(p), res0.get(p));

            return res;
        }

        /** {@inheritDoc} */
        @Override public void removeNode(UUID nodeId) {
            delegate.removeNode(nodeId);
        }
    }
}<|MERGE_RESOLUTION|>--- conflicted
+++ resolved
@@ -158,8 +158,6 @@
         return cfg;
     }
 
-<<<<<<< HEAD
-=======
     /**
      * Verifies that rebalance on cache with Node Filter happens when BaselineTopology changes.
      *
@@ -218,7 +216,6 @@
         }
     }
 
->>>>>>> 239a7609
     /** */
     private void printSizesDataNodes(int nodesCnt, int emptyNodeIdx) {
         for (int i = 0; i < nodesCnt; i++) {
@@ -240,6 +237,7 @@
     /**
      * @throws Exception If failed.
      */
+    @Test
     public void testTopologyChangesWithFixedBaselinePersistentCache() throws Exception {
         topologyChangesWithFixedTopology(CACHE_NAME_PERSISTENT);
     }
@@ -247,7 +245,7 @@
     /**
      * @throws Exception If failed.
      */
-<<<<<<< HEAD
+    @Test
     public void testTopologyChangesWithFixedBaselineInMemoryCache() throws Exception {
         topologyChangesWithFixedTopology(CACHE_NAME_IN_MEMORY);
     }
@@ -255,11 +253,8 @@
     /**
      * @param cacheName Cache name.
      */
+    @Test
     private void topologyChangesWithFixedTopology(String cacheName) throws Exception {
-=======
-    @Test
-    public void testTopologyChangesWithFixedBaseline() throws Exception {
->>>>>>> 239a7609
         startGrids(NODE_COUNT);
 
         IgniteEx ignite = grid(0);
@@ -393,37 +388,25 @@
     /**
      * @throws Exception If failed.
      */
-<<<<<<< HEAD
+    @Test
     public void testBaselineTopologyChangesFromServerInMemoryCache() throws Exception {
         testBaselineTopologyChanges(false, CACHE_NAME_IN_MEMORY);
-=======
-    @Test
-    public void testBaselineTopologyChangesFromServer() throws Exception {
-        testBaselineTopologyChanges(false);
->>>>>>> 239a7609
     }
 
     /**
      * @throws Exception If failed.
      */
-<<<<<<< HEAD
+    @Test
     public void testBaselineTopologyChangesFromServerPersistentCache() throws Exception {
         testBaselineTopologyChanges(false, CACHE_NAME_PERSISTENT);
-=======
-    @Test
-    public void testBaselineTopologyChangesFromClient() throws Exception {
-        testBaselineTopologyChanges(true);
->>>>>>> 239a7609
     }
 
     /**
      * @throws Exception If failed.
      */
-<<<<<<< HEAD
     public void testBaselineTopologyChangesFromClientInMemoryCache() throws Exception {
         testBaselineTopologyChanges(true, CACHE_NAME_IN_MEMORY);
     }
-=======
     @Test
     public void testClusterActiveWhileBaselineChanging() throws Exception {
         startGrids(NODE_COUNT);
@@ -445,16 +428,6 @@
             }
             ig.cluster().setBaselineTopology(NODE_COUNT + 1);
         });
-
-        while (!fut.isDone()) {
-            assertTrue(grid(0).cluster().active());
-            assertTrue(grid(0).context().state().publicApiActiveState(false));
-            assertTrue(grid(NODE_COUNT).cluster().active());
-            assertTrue(grid(NODE_COUNT).context().state().publicApiActiveState(false));
-        }
-
-        assertNull(String.valueOf(fut.error()), fut.error());
->>>>>>> 239a7609
 
     /**
      * @throws Exception If failed.
@@ -730,6 +703,7 @@
     /**
      * @throws Exception If failed.
      */
+    @Test
     public void testPrimaryLeftPersistentCache() throws Exception {
         testPrimaryLeft(CACHE_NAME_PERSISTENT);
     }
@@ -737,7 +711,7 @@
     /**
      * @throws Exception If failed.
      */
-<<<<<<< HEAD
+    @Test
     public void testPrimaryLeftInMemoryCache() throws Exception {
         testPrimaryLeft(CACHE_NAME_IN_MEMORY);
     }
@@ -746,10 +720,6 @@
      * @param cacheName Cache name.
      */
     private void testPrimaryLeft(String cacheName) throws Exception {
-=======
-    @Test
-    public void testPrimaryLeft() throws Exception {
->>>>>>> 239a7609
         startGrids(NODE_COUNT);
 
         IgniteEx ig = grid(0);
@@ -991,8 +961,6 @@
     /**
      * @throws Exception if failed.
      */
-<<<<<<< HEAD
-=======
     @Test
     public void testClusterRestoredOnRestart() throws Exception {
         startGrids(5);
@@ -1052,7 +1020,6 @@
      * @throws Exception if failed.
      */
     @Test
->>>>>>> 239a7609
     public void testAffinityAssignmentChangedAfterRestart() throws Exception {
         int parts = 32;
 
