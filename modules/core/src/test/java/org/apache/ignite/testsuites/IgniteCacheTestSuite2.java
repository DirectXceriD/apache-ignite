/*
 * Licensed to the Apache Software Foundation (ASF) under one or more
 * contributor license agreements.  See the NOTICE file distributed with
 * this work for additional information regarding copyright ownership.
 * The ASF licenses this file to You under the Apache License, Version 2.0
 * (the "License"); you may not use this file except in compliance with
 * the License.  You may obtain a copy of the License at
 *
 *      http://www.apache.org/licenses/LICENSE-2.0
 *
 * Unless required by applicable law or agreed to in writing, software
 * distributed under the License is distributed on an "AS IS" BASIS,
 * WITHOUT WARRANTIES OR CONDITIONS OF ANY KIND, either express or implied.
 * See the License for the specific language governing permissions and
 * limitations under the License.
 */

package org.apache.ignite.testsuites;

import junit.framework.TestSuite;
import org.apache.ignite.cache.affinity.rendezvous.RendezvousAffinityFunctionBackupFilterSelfTest;
import org.apache.ignite.cache.affinity.rendezvous.RendezvousAffinityFunctionExcludeNeighborsSelfTest;
import org.apache.ignite.cache.affinity.rendezvous.RendezvousAffinityFunctionFastPowerOfTwoHashSelfTest;
import org.apache.ignite.cache.affinity.rendezvous.RendezvousAffinityFunctionStandardHashSelfTest;
import org.apache.ignite.internal.IgniteReflectionFactorySelfTest;
import org.apache.ignite.internal.processors.cache.CacheComparatorTest;
import org.apache.ignite.internal.processors.cache.CacheConcurrentReadThroughTest;
import org.apache.ignite.internal.processors.cache.CacheConfigurationLeakTest;
import org.apache.ignite.internal.processors.cache.CacheDhtLocalPartitionAfterRemoveSelfTest;
import org.apache.ignite.internal.processors.cache.CacheEnumOperationsSingleNodeTest;
import org.apache.ignite.internal.processors.cache.CacheEnumOperationsTest;
import org.apache.ignite.internal.processors.cache.CacheExchangeMessageDuplicatedStateTest;
import org.apache.ignite.internal.processors.cache.CacheGroupLocalConfigurationSelfTest;
import org.apache.ignite.internal.processors.cache.CacheDataRegionConfigurationTest;
import org.apache.ignite.internal.processors.cache.CacheOptimisticTransactionsWithFilterSingleServerTest;
import org.apache.ignite.internal.processors.cache.CacheOptimisticTransactionsWithFilterTest;
import org.apache.ignite.internal.processors.cache.CrossCacheTxNearEnabledRandomOperationsTest;
import org.apache.ignite.internal.processors.cache.CrossCacheTxRandomOperationsTest;
import org.apache.ignite.internal.processors.cache.GridCacheAtomicMessageCountSelfTest;
import org.apache.ignite.internal.processors.cache.GridCacheFinishPartitionsSelfTest;
import org.apache.ignite.internal.processors.cache.GridCacheOffheapUpdateSelfTest;
import org.apache.ignite.internal.processors.cache.GridCachePartitionedGetSelfTest;
import org.apache.ignite.internal.processors.cache.GridCachePartitionedProjectionAffinitySelfTest;
import org.apache.ignite.internal.processors.cache.GridCacheVariableTopologySelfTest;
import org.apache.ignite.internal.processors.cache.IgniteAtomicCacheEntryProcessorNodeJoinTest;
import org.apache.ignite.internal.processors.cache.IgniteCacheEntryProcessorNodeJoinTest;
import org.apache.ignite.internal.processors.cache.IgniteCacheIncrementTxTest;
import org.apache.ignite.internal.processors.cache.IgniteCacheNoSyncForGetTest;
import org.apache.ignite.internal.processors.cache.IgniteCachePartitionMapUpdateTest;
import org.apache.ignite.internal.processors.cache.IgniteClientCacheStartFailoverTest;
import org.apache.ignite.internal.processors.cache.IgniteDynamicCacheAndNodeStop;
import org.apache.ignite.internal.processors.cache.IgniteNearClientCacheCloseTest;
import org.apache.ignite.internal.processors.cache.IgniteOnePhaseCommitInvokeTest;
import org.apache.ignite.internal.processors.cache.IgniteOnePhaseCommitNearReadersTest;
import org.apache.ignite.internal.processors.cache.MemoryPolicyConfigValidationTest;
import org.apache.ignite.internal.processors.cache.NonAffinityCoordinatorDynamicStartStopTest;
import org.apache.ignite.internal.processors.cache.distributed.CacheLoadingConcurrentGridStartSelfTest;
import org.apache.ignite.internal.processors.cache.distributed.CacheLoadingConcurrentGridStartSelfTestAllowOverwrite;
import org.apache.ignite.internal.processors.cache.distributed.CacheLockReleaseNodeLeaveTest;
import org.apache.ignite.internal.processors.cache.distributed.CachePartitionStateTest;
import org.apache.ignite.internal.processors.cache.distributed.CacheTxLoadingConcurrentGridStartSelfTestAllowOverwrite;
import org.apache.ignite.internal.processors.cache.distributed.GridCachePartitionNotLoadedEventSelfTest;
import org.apache.ignite.internal.processors.cache.distributed.GridCachePartitionedNearDisabledTxMultiThreadedSelfTest;
import org.apache.ignite.internal.processors.cache.distributed.GridCacheTransformEventSelfTest;
import org.apache.ignite.internal.processors.cache.distributed.IgniteCacheClientNodeChangingTopologyTest;
import org.apache.ignite.internal.processors.cache.distributed.IgniteCacheClientNodePartitionsExchangeTest;
import org.apache.ignite.internal.processors.cache.distributed.IgniteCacheServerNodeConcurrentStart;
import org.apache.ignite.internal.processors.cache.distributed.dht.CachePartitionPartialCountersMapSelfTest;
import org.apache.ignite.internal.processors.cache.distributed.dht.GridCacheColocatedOptimisticTransactionSelfTest;
import org.apache.ignite.internal.processors.cache.distributed.dht.GridCacheColocatedPreloadRestartSelfTest;
import org.apache.ignite.internal.processors.cache.distributed.dht.GridCacheColocatedPrimarySyncSelfTest;
import org.apache.ignite.internal.processors.cache.distributed.dht.GridCacheColocatedTxSingleThreadedSelfTest;
import org.apache.ignite.internal.processors.cache.distributed.dht.GridCacheDhtEntrySelfTest;
import org.apache.ignite.internal.processors.cache.distributed.dht.GridCacheDhtEvictionsDisabledSelfTest;
import org.apache.ignite.internal.processors.cache.distributed.dht.GridCacheDhtMappingSelfTest;
import org.apache.ignite.internal.processors.cache.distributed.dht.GridCacheDhtPreloadBigDataSelfTest;
import org.apache.ignite.internal.processors.cache.distributed.dht.GridCacheDhtPreloadDelayedSelfTest;
import org.apache.ignite.internal.processors.cache.distributed.dht.GridCacheDhtPreloadDisabledSelfTest;
import org.apache.ignite.internal.processors.cache.distributed.dht.GridCacheDhtPreloadMultiThreadedSelfTest;
import org.apache.ignite.internal.processors.cache.distributed.dht.GridCacheDhtPreloadOnheapSelfTest;
import org.apache.ignite.internal.processors.cache.distributed.dht.GridCacheDhtPreloadPutGetSelfTest;
import org.apache.ignite.internal.processors.cache.distributed.dht.GridCacheDhtPreloadSelfTest;
import org.apache.ignite.internal.processors.cache.distributed.dht.GridCacheDhtPreloadStartStopSelfTest;
import org.apache.ignite.internal.processors.cache.distributed.dht.GridCacheDhtPreloadUnloadSelfTest;
import org.apache.ignite.internal.processors.cache.distributed.dht.GridCachePartitionedNearDisabledLockSelfTest;
import org.apache.ignite.internal.processors.cache.distributed.dht.GridCachePartitionedTopologyChangeSelfTest;
import org.apache.ignite.internal.processors.cache.distributed.dht.GridCachePartitionedUnloadEventsSelfTest;
import org.apache.ignite.internal.processors.cache.distributed.dht.IgniteCacheClearDuringRebalanceTest;
import org.apache.ignite.internal.processors.cache.distributed.dht.IgniteCachePartitionedBackupNodeFailureRecoveryTest;
import org.apache.ignite.internal.processors.cache.distributed.near.GridCacheAtomicNearEvictionEventSelfTest;
import org.apache.ignite.internal.processors.cache.distributed.near.GridCacheAtomicNearMultiNodeSelfTest;
import org.apache.ignite.internal.processors.cache.distributed.near.GridCacheAtomicNearReadersSelfTest;
import org.apache.ignite.internal.processors.cache.distributed.near.GridCacheNearClientHitTest;
import org.apache.ignite.internal.processors.cache.distributed.near.GridCacheNearEvictionEventSelfTest;
import org.apache.ignite.internal.processors.cache.distributed.near.GridCacheNearJobExecutionSelfTest;
import org.apache.ignite.internal.processors.cache.distributed.near.GridCacheNearMultiGetSelfTest;
import org.apache.ignite.internal.processors.cache.distributed.near.GridCacheNearMultiNodeSelfTest;
import org.apache.ignite.internal.processors.cache.distributed.near.GridCacheNearOneNodeSelfTest;
import org.apache.ignite.internal.processors.cache.distributed.near.GridCacheNearPartitionedClearSelfTest;
import org.apache.ignite.internal.processors.cache.distributed.near.GridCacheNearPreloadRestartSelfTest;
import org.apache.ignite.internal.processors.cache.distributed.near.GridCacheNearPrimarySyncSelfTest;
import org.apache.ignite.internal.processors.cache.distributed.near.GridCacheNearReaderPreloadSelfTest;
import org.apache.ignite.internal.processors.cache.distributed.near.GridCacheNearReadersSelfTest;
import org.apache.ignite.internal.processors.cache.distributed.near.GridCacheNearTxForceKeyTest;
import org.apache.ignite.internal.processors.cache.distributed.near.GridCachePartitionedAffinitySelfTest;
import org.apache.ignite.internal.processors.cache.distributed.near.GridCachePartitionedAtomicGetAndTransformStoreSelfTest;
import org.apache.ignite.internal.processors.cache.distributed.near.GridCachePartitionedBasicApiTest;
import org.apache.ignite.internal.processors.cache.distributed.near.GridCachePartitionedBasicOpSelfTest;
import org.apache.ignite.internal.processors.cache.distributed.near.GridCachePartitionedBasicStoreMultiNodeSelfTest;
import org.apache.ignite.internal.processors.cache.distributed.near.GridCachePartitionedBasicStoreSelfTest;
import org.apache.ignite.internal.processors.cache.distributed.near.GridCachePartitionedEventSelfTest;
import org.apache.ignite.internal.processors.cache.distributed.near.GridCachePartitionedExplicitLockNodeFailureSelfTest;
import org.apache.ignite.internal.processors.cache.distributed.near.GridCachePartitionedGetAndTransformStoreSelfTest;
import org.apache.ignite.internal.processors.cache.distributed.near.GridCachePartitionedLoadCacheSelfTest;
import org.apache.ignite.internal.processors.cache.distributed.near.GridCachePartitionedLockSelfTest;
import org.apache.ignite.internal.processors.cache.distributed.near.GridCachePartitionedMultiNodeLockSelfTest;
import org.apache.ignite.internal.processors.cache.distributed.near.GridCachePartitionedMultiNodeSelfTest;
import org.apache.ignite.internal.processors.cache.distributed.near.GridCachePartitionedMultiThreadedPutGetSelfTest;
import org.apache.ignite.internal.processors.cache.distributed.near.GridCachePartitionedNearDisabledBasicStoreMultiNodeSelfTest;
import org.apache.ignite.internal.processors.cache.distributed.near.GridCachePartitionedNodeFailureSelfTest;
import org.apache.ignite.internal.processors.cache.distributed.near.GridCachePartitionedPreloadLifecycleSelfTest;
import org.apache.ignite.internal.processors.cache.distributed.near.GridCachePartitionedTxMultiThreadedSelfTest;
import org.apache.ignite.internal.processors.cache.distributed.near.GridCachePartitionedTxSingleThreadedSelfTest;
import org.apache.ignite.internal.processors.cache.distributed.near.GridCachePartitionedTxTimeoutSelfTest;
import org.apache.ignite.internal.processors.cache.distributed.near.GridCacheRendezvousAffinityClientSelfTest;
import org.apache.ignite.internal.processors.cache.distributed.near.GridNearCacheStoreUpdateTest;
import org.apache.ignite.internal.processors.cache.distributed.near.GridPartitionedBackupLoadSelfTest;
import org.apache.ignite.internal.processors.cache.distributed.near.NearCacheSyncUpdateTest;
import org.apache.ignite.internal.processors.cache.distributed.near.NoneRebalanceModeSelfTest;
import org.apache.ignite.internal.processors.cache.distributed.replicated.GridCacheReplicatedJobExecutionTest;
import org.apache.ignite.internal.processors.cache.local.GridCacheLocalAtomicBasicStoreSelfTest;
import org.apache.ignite.internal.processors.cache.local.GridCacheLocalAtomicGetAndTransformStoreSelfTest;
import org.apache.ignite.internal.processors.cache.local.GridCacheLocalBasicApiSelfTest;
import org.apache.ignite.internal.processors.cache.local.GridCacheLocalBasicStoreSelfTest;
import org.apache.ignite.internal.processors.cache.local.GridCacheLocalEventSelfTest;
import org.apache.ignite.internal.processors.cache.local.GridCacheLocalEvictionEventSelfTest;
import org.apache.ignite.internal.processors.cache.local.GridCacheLocalGetAndTransformStoreSelfTest;
import org.apache.ignite.internal.processors.cache.local.GridCacheLocalIsolatedNodesSelfTest;
import org.apache.ignite.internal.processors.cache.local.GridCacheLocalLoadAllSelfTest;
import org.apache.ignite.internal.processors.cache.local.GridCacheLocalLockSelfTest;
import org.apache.ignite.internal.processors.cache.local.GridCacheLocalMultithreadedSelfTest;
import org.apache.ignite.internal.processors.cache.local.GridCacheLocalTxMultiThreadedSelfTest;
import org.apache.ignite.internal.processors.cache.local.GridCacheLocalTxSingleThreadedSelfTest;
import org.apache.ignite.internal.processors.cache.local.GridCacheLocalTxTimeoutSelfTest;
import org.apache.ignite.internal.processors.cache.persistence.MemoryPolicyInitializationTest;
import org.apache.ignite.internal.processors.continuous.IgniteNoCustomEventsOnNodeStart;

/**
 * Test suite.
 */
public class IgniteCacheTestSuite2 extends TestSuite {
    /**
     * @return IgniteCache test suite.
     * @throws Exception Thrown in case of the failure.
     */
    public static TestSuite suite() throws Exception {
        TestSuite suite = new TestSuite("IgniteCache Test Suite part 2");

        // Local cache.
        suite.addTestSuite(GridCacheLocalBasicApiSelfTest.class);
        suite.addTestSuite(GridCacheLocalBasicStoreSelfTest.class);
        suite.addTestSuite(GridCacheLocalAtomicBasicStoreSelfTest.class);
        suite.addTestSuite(GridCacheLocalGetAndTransformStoreSelfTest.class);
        suite.addTestSuite(GridCacheLocalAtomicGetAndTransformStoreSelfTest.class);
        suite.addTestSuite(GridCacheLocalLoadAllSelfTest.class);
        suite.addTestSuite(GridCacheLocalLockSelfTest.class);
        suite.addTestSuite(GridCacheLocalMultithreadedSelfTest.class);
        suite.addTestSuite(GridCacheLocalTxSingleThreadedSelfTest.class);
        suite.addTestSuite(GridCacheLocalTxTimeoutSelfTest.class);
        suite.addTestSuite(GridCacheLocalEventSelfTest.class);
        suite.addTestSuite(GridCacheLocalEvictionEventSelfTest.class);
        suite.addTestSuite(GridCacheVariableTopologySelfTest.class);
        suite.addTestSuite(GridCacheLocalTxMultiThreadedSelfTest.class);
        suite.addTestSuite(GridCacheTransformEventSelfTest.class);
        suite.addTestSuite(GridCacheLocalIsolatedNodesSelfTest.class);

        // Partitioned cache.
        suite.addTestSuite(GridCachePartitionedGetSelfTest.class);
        suite.addTest(new TestSuite(GridCachePartitionedBasicApiTest.class));
        suite.addTest(new TestSuite(GridCacheNearMultiGetSelfTest.class));
        suite.addTest(new TestSuite(NoneRebalanceModeSelfTest.class));
        suite.addTest(new TestSuite(GridCacheNearJobExecutionSelfTest.class));
        suite.addTest(new TestSuite(GridCacheReplicatedJobExecutionTest.class));
        suite.addTest(new TestSuite(GridCacheNearOneNodeSelfTest.class));
        suite.addTest(new TestSuite(GridCacheNearMultiNodeSelfTest.class));
        suite.addTest(new TestSuite(GridCacheAtomicNearMultiNodeSelfTest.class));
        suite.addTest(new TestSuite(GridCacheNearReadersSelfTest.class));
        suite.addTest(new TestSuite(GridCacheNearReaderPreloadSelfTest.class));
        suite.addTest(new TestSuite(GridCacheAtomicNearReadersSelfTest.class));
        suite.addTest(new TestSuite(GridCachePartitionedAffinitySelfTest.class));
        suite.addTest(new TestSuite(RendezvousAffinityFunctionExcludeNeighborsSelfTest.class));
        suite.addTest(new TestSuite(RendezvousAffinityFunctionFastPowerOfTwoHashSelfTest.class));
        suite.addTest(new TestSuite(RendezvousAffinityFunctionStandardHashSelfTest.class));
        suite.addTest(new TestSuite(GridCacheRendezvousAffinityClientSelfTest.class));
        suite.addTest(new TestSuite(GridCachePartitionedProjectionAffinitySelfTest.class));
        suite.addTest(new TestSuite(GridCachePartitionedBasicOpSelfTest.class));
        suite.addTest(new TestSuite(GridCachePartitionedBasicStoreSelfTest.class));
        suite.addTest(new TestSuite(GridCachePartitionedGetAndTransformStoreSelfTest.class));
        suite.addTest(new TestSuite(GridCachePartitionedAtomicGetAndTransformStoreSelfTest.class));
        suite.addTest(new TestSuite(GridCachePartitionedBasicStoreMultiNodeSelfTest.class));
        suite.addTest(new TestSuite(GridCachePartitionedNearDisabledBasicStoreMultiNodeSelfTest.class));
        suite.addTest(new TestSuite(GridCachePartitionedEventSelfTest.class));
        suite.addTest(new TestSuite(GridCachePartitionedLockSelfTest.class));
        suite.addTest(new TestSuite(GridCachePartitionedNearDisabledLockSelfTest.class));
        suite.addTest(new TestSuite(GridCachePartitionedMultiNodeLockSelfTest.class));
        suite.addTest(new TestSuite(GridCachePartitionedMultiNodeSelfTest.class));
        suite.addTest(new TestSuite(GridCachePartitionedMultiThreadedPutGetSelfTest.class));
        suite.addTest(new TestSuite(GridCachePartitionedNodeFailureSelfTest.class));
        suite.addTest(new TestSuite(GridCachePartitionedExplicitLockNodeFailureSelfTest.class));
        suite.addTest(new TestSuite(GridCachePartitionedTxSingleThreadedSelfTest.class));
        suite.addTest(new TestSuite(GridCacheColocatedTxSingleThreadedSelfTest.class));
        suite.addTest(new TestSuite(GridCachePartitionedTxTimeoutSelfTest.class));
        suite.addTest(new TestSuite(GridCacheFinishPartitionsSelfTest.class));
        suite.addTest(new TestSuite(GridCacheDhtEntrySelfTest.class));
        suite.addTest(new TestSuite(GridCacheDhtMappingSelfTest.class));
        suite.addTest(new TestSuite(GridCachePartitionedTxMultiThreadedSelfTest.class));
        suite.addTest(new TestSuite(GridCachePartitionedNearDisabledTxMultiThreadedSelfTest.class));
        suite.addTest(new TestSuite(GridCacheDhtPreloadSelfTest.class));
        suite.addTest(new TestSuite(GridCacheDhtPreloadOnheapSelfTest.class));
        suite.addTest(new TestSuite(GridCacheDhtPreloadBigDataSelfTest.class));
        suite.addTest(new TestSuite(GridCacheDhtPreloadPutGetSelfTest.class));
        suite.addTest(new TestSuite(GridCacheDhtPreloadDisabledSelfTest.class));
        suite.addTest(new TestSuite(GridCacheDhtPreloadMultiThreadedSelfTest.class));
        suite.addTest(new TestSuite(CacheDhtLocalPartitionAfterRemoveSelfTest.class));
        suite.addTest(new TestSuite(GridCacheColocatedPreloadRestartSelfTest.class));
        suite.addTest(new TestSuite(GridCacheNearPreloadRestartSelfTest.class));
        suite.addTest(new TestSuite(GridCacheDhtPreloadStartStopSelfTest.class));
        suite.addTest(new TestSuite(GridCacheDhtPreloadUnloadSelfTest.class));
        suite.addTest(new TestSuite(RendezvousAffinityFunctionBackupFilterSelfTest.class));
        suite.addTest(new TestSuite(GridCachePartitionedPreloadLifecycleSelfTest.class));
        suite.addTest(new TestSuite(CacheLoadingConcurrentGridStartSelfTest.class));
        suite.addTest(new TestSuite(CacheLoadingConcurrentGridStartSelfTestAllowOverwrite.class));
        suite.addTest(new TestSuite(CacheTxLoadingConcurrentGridStartSelfTestAllowOverwrite.class));
        suite.addTest(new TestSuite(GridCacheDhtPreloadDelayedSelfTest.class));
        suite.addTest(new TestSuite(GridPartitionedBackupLoadSelfTest.class));
        suite.addTest(new TestSuite(GridCachePartitionedLoadCacheSelfTest.class));
        suite.addTest(new TestSuite(GridCachePartitionNotLoadedEventSelfTest.class));
        suite.addTest(new TestSuite(GridCacheDhtEvictionsDisabledSelfTest.class));
        suite.addTest(new TestSuite(GridCacheNearEvictionEventSelfTest.class));
        suite.addTest(new TestSuite(GridCacheAtomicNearEvictionEventSelfTest.class));

        suite.addTest(new TestSuite(GridCachePartitionedTopologyChangeSelfTest.class));
        suite.addTest(new TestSuite(GridCachePartitionedUnloadEventsSelfTest.class));
        suite.addTest(new TestSuite(GridCacheColocatedOptimisticTransactionSelfTest.class));
        suite.addTestSuite(GridCacheAtomicMessageCountSelfTest.class);
        suite.addTest(new TestSuite(GridCacheNearPartitionedClearSelfTest.class));

        suite.addTest(new TestSuite(GridCacheOffheapUpdateSelfTest.class));
        suite.addTest(new TestSuite(GridCacheNearClientHitTest.class));
        suite.addTest(new TestSuite(GridCacheNearPrimarySyncSelfTest.class));
        suite.addTest(new TestSuite(GridCacheColocatedPrimarySyncSelfTest.class));

        suite.addTest(new TestSuite(IgniteCachePartitionMapUpdateTest.class));
        suite.addTest(new TestSuite(IgniteCacheClientNodePartitionsExchangeTest.class));
        suite.addTest(new TestSuite(IgniteCacheClientNodeChangingTopologyTest.class));
        suite.addTest(new TestSuite(IgniteCacheServerNodeConcurrentStart.class));

        suite.addTest(new TestSuite(IgniteCacheEntryProcessorNodeJoinTest.class));
        suite.addTest(new TestSuite(IgniteAtomicCacheEntryProcessorNodeJoinTest.class));
        suite.addTest(new TestSuite(GridCacheNearTxForceKeyTest.class));
        suite.addTest(new TestSuite(CrossCacheTxRandomOperationsTest.class));
        suite.addTest(new TestSuite(CrossCacheTxNearEnabledRandomOperationsTest.class));
        suite.addTest(new TestSuite(IgniteDynamicCacheAndNodeStop.class));
        suite.addTest(new TestSuite(CacheLockReleaseNodeLeaveTest.class));
        suite.addTest(new TestSuite(NearCacheSyncUpdateTest.class));
        suite.addTest(new TestSuite(CacheConfigurationLeakTest.class));
        suite.addTest(new TestSuite(MemoryPolicyConfigValidationTest.class));
        suite.addTest(new TestSuite(MemoryPolicyInitializationTest.class));
        suite.addTest(new TestSuite(CacheDataRegionConfigurationTest.class));
        suite.addTest(new TestSuite(CacheGroupLocalConfigurationSelfTest.class));
        suite.addTest(new TestSuite(CacheEnumOperationsSingleNodeTest.class));
        suite.addTest(new TestSuite(CacheEnumOperationsTest.class));
        suite.addTest(new TestSuite(IgniteCacheIncrementTxTest.class));
        suite.addTest(new TestSuite(IgniteCachePartitionedBackupNodeFailureRecoveryTest.class));

        suite.addTest(new TestSuite(IgniteNoCustomEventsOnNodeStart.class));

        suite.addTest(new TestSuite(CacheExchangeMessageDuplicatedStateTest.class));
        suite.addTest(new TestSuite(CacheConcurrentReadThroughTest.class));

        suite.addTest(new TestSuite(GridNearCacheStoreUpdateTest.class));

        suite.addTest(new TestSuite(IgniteOnePhaseCommitInvokeTest.class));

        suite.addTest(new TestSuite(IgniteCacheNoSyncForGetTest.class));

        suite.addTest(new TestSuite(IgniteOnePhaseCommitNearReadersTest.class));
        suite.addTest(new TestSuite(IgniteNearClientCacheCloseTest.class));
        suite.addTest(new TestSuite(IgniteClientCacheStartFailoverTest.class));

        suite.addTest(new TestSuite(CacheOptimisticTransactionsWithFilterSingleServerTest.class));
        suite.addTest(new TestSuite(CacheOptimisticTransactionsWithFilterTest.class));

        suite.addTest(new TestSuite(NonAffinityCoordinatorDynamicStartStopTest.class));

        suite.addTest(new TestSuite(IgniteCacheClearDuringRebalanceTest.class));

        suite.addTest(new TestSuite(CachePartitionStateTest.class));

        suite.addTest(new TestSuite(CacheComparatorTest.class));

<<<<<<< HEAD
        suite.addTest(new TestSuite(CachePartitionPartialCountersMapSelfTest.class));
=======
        suite.addTest(new TestSuite(IgniteReflectionFactorySelfTest.class));
>>>>>>> 798fc9f7

        return suite;
    }
}<|MERGE_RESOLUTION|>--- conflicted
+++ resolved
@@ -299,11 +299,9 @@
 
         suite.addTest(new TestSuite(CacheComparatorTest.class));
 
-<<<<<<< HEAD
         suite.addTest(new TestSuite(CachePartitionPartialCountersMapSelfTest.class));
-=======
+
         suite.addTest(new TestSuite(IgniteReflectionFactorySelfTest.class));
->>>>>>> 798fc9f7
 
         return suite;
     }
