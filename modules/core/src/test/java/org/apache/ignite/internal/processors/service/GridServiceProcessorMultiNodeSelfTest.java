--- conflicted
+++ resolved
@@ -129,10 +129,7 @@
         Ignite client = startGrid("client", getConfiguration("client").setClientMode(true));
 
         try {
-<<<<<<< HEAD
-            final int prestartedNodes = nodeCount() + 1;
-
-            String name = "serviceOnEachNodeButClientUpdateTopology";
+            final String name = "serviceOnEachNodeButClientUpdateTopology";
 
             Ignite g = randomGrid();
 
@@ -157,58 +154,28 @@
             // Ensure service is deployed
             assertNotNull(client.services().serviceProxy(name, Service.class, false, 2000));
 
-            TestCase.assertEquals(name, nodeCount(), DummyService.started(name));
-            TestCase.assertEquals(name, 0, DummyService.cancelled(name));
-
-=======
-            final String name = "serviceOnEachNodeButClientUpdateTopology";
-
-            Ignite g = randomGrid();
-
-            CountDownLatch latch = new CountDownLatch(nodeCount());
-
-            DummyService.exeLatch(name, latch);
-
-            IgniteServices svcs = g.services().withAsync();
-
-            svcs.deployNodeSingleton(name, new DummyService());
-
-            IgniteFuture<?> fut = svcs.future();
-
-            info("Deployed service: " + name);
-
-            fut.get();
-
-            info("Finished waiting for service future: " + name);
-
-            latch.await();
-
-            // Ensure service is deployed
-            assertNotNull(client.services().serviceProxy(name, Service.class, false, 2000));
-
             assertEquals(name, nodeCount(), DummyService.started(name));
             assertEquals(name, 0, DummyService.cancelled(name));
 
->>>>>>> b1736c0b
             int servers = 2;
+
+            latch = new CountDownLatch(servers);
+
+            DummyService.exeLatch(name, latch);
+
             int clients = 2;
-
-            latch = new CountDownLatch(servers);
-<<<<<<< HEAD
-
-            DummyService.exeLatch(name, latch);
 
             startExtraNodes(servers, clients);
 
             try {
                 latch.await();
 
-                // Ensure service is deployed
-                assertNotNull(grid(prestartedNodes + servers - 1)
-                    .services().serviceProxy(name, Service.class, false, 2000));
-
-                TestCase.assertEquals(name, nodeCount() + servers, DummyService.started(name));
-                TestCase.assertEquals(name, 0, DummyService.cancelled(name));
+                waitForDeployment(name, servers);
+
+                // Since we start extra nodes, there may be extra start and cancel events,
+                // so we check only the difference between start and cancel and
+                // not start and cancel events individually.
+                assertEquals(name, nodeCount() + servers,  DummyService.started(name) - DummyService.cancelled(name));
 
                 checkCount(name, g.services().serviceDescriptors(), nodeCount() + servers);
             }
@@ -221,34 +188,6 @@
         }
     }
 
-=======
-
-            DummyService.exeLatch(name, latch);
-
-            startExtraNodes(servers, clients);
-
-            try {
-                latch.await();
-
-                waitForDeployment(name, servers);
-
-                // Since we start extra nodes, there may be extra start and cancel events,
-                // so we check only the difference between start and cancel and
-                // not start and cancel events individually.
-                assertEquals(name, nodeCount() + servers,  DummyService.started(name) - DummyService.cancelled(name));
-
-                checkCount(name, g.services().serviceDescriptors(), nodeCount() + servers);
-            }
-            finally {
-                stopExtraNodes(servers + clients);
-            }
-        }
-        finally {
-            stopGrid("client");
-        }
-    }
-
->>>>>>> b1736c0b
     /**
      * @throws Exception If failed.
      */
@@ -257,11 +196,7 @@
         Ignite client = startGrid("client", getConfiguration("client").setClientMode(true));
 
         try {
-<<<<<<< HEAD
-            String name = "serviceOnEachNodeUpdateTopology";
-=======
             final String name = "serviceOnEachNodeUpdateTopology";
->>>>>>> b1736c0b
 
             Ignite g = randomGrid();
 
@@ -295,30 +230,6 @@
             // Ensure service is deployed
             assertNotNull(client.services().serviceProxy(name, Service.class, false, 2000));
 
-<<<<<<< HEAD
-            TestCase.assertEquals(name, prestartedNodes, DummyService.started(name));
-            TestCase.assertEquals(name, 0, DummyService.cancelled(name));
-
-            int servers = 2;
-            int clients = 2;
-
-            int extraNodes = servers + clients;
-
-            latch = new CountDownLatch(extraNodes);
-
-            DummyService.exeLatch(name, latch);
-
-            startExtraNodes(servers, clients);
-
-            try {
-                latch.await();
-
-                // Ensure service is deployed
-                assertNotNull(client.services().serviceProxy(name, Service.class, false, 2000));
-
-                TestCase.assertEquals(name, prestartedNodes + extraNodes, DummyService.started(name));
-                TestCase.assertEquals(name, 0, DummyService.cancelled(name));
-=======
             assertEquals(name, prestartedNodes, DummyService.started(name));
             assertEquals(name, 0, DummyService.cancelled(name));
 
@@ -343,7 +254,6 @@
                 // not start and cancel events individually.
                 assertEquals(name, prestartedNodes + extraNodes,
                     DummyService.started(name) - DummyService.cancelled(name));
->>>>>>> b1736c0b
 
                 checkCount(name, g.services().serviceDescriptors(), prestartedNodes + extraNodes);
             }
@@ -360,87 +270,64 @@
      * @throws Exception If failed.
      */
     public void testDeployLimits() throws Exception {
-<<<<<<< HEAD
-            String name = "serviceWithLimitsUpdateTopology";
-=======
         final String name = "serviceWithLimitsUpdateTopology";
->>>>>>> b1736c0b
-
-            Ignite g = randomGrid();
-
-            final int totalInstances = nodeCount() + 1;
-
-            CountDownLatch latch = new CountDownLatch(nodeCount());
-
-            DummyService.exeLatch(name, latch);
-
-            ServiceConfiguration srvcCfg = new ServiceConfiguration();
-
-            srvcCfg.setName(name);
-            srvcCfg.setMaxPerNodeCount(1);
-            srvcCfg.setTotalCount(totalInstances);
-            srvcCfg.setService(new DummyService());
-
-            IgniteServices svcs = g.services().withAsync();
-
-            svcs.deploy(srvcCfg);
-
-            IgniteFuture<?> fut = svcs.future();
-
-            info("Deployed service: " + name);
-
-            fut.get();
-
-            info("Finished waiting for service future: " + name);
-
-            latch.await();
-
-<<<<<<< HEAD
-            TestCase.assertEquals(name, nodeCount(), DummyService.started(name));
-            TestCase.assertEquals(name, 0, DummyService.cancelled(name));
-
-            checkCount(name, g.services().serviceDescriptors(), nodeCount());
-
-            int extraNodes = 2;
-
-=======
+
+        Ignite g = randomGrid();
+
+        final int totalInstances = nodeCount() + 1;
+
+        CountDownLatch latch = new CountDownLatch(nodeCount());
+
+        DummyService.exeLatch(name, latch);
+
+        ServiceConfiguration srvcCfg = new ServiceConfiguration();
+
+        srvcCfg.setName(name);
+        srvcCfg.setMaxPerNodeCount(1);
+        srvcCfg.setTotalCount(totalInstances);
+        srvcCfg.setService(new DummyService());
+
+        IgniteServices svcs = g.services().withAsync();
+
+        svcs.deploy(srvcCfg);
+
+        IgniteFuture<?> fut = svcs.future();
+
+        info("Deployed service: " + name);
+
+        fut.get();
+
+        info("Finished waiting for service future: " + name);
+
+        latch.await();
+
         assertEquals(name, nodeCount(), DummyService.started(name));
         assertEquals(name, 0, DummyService.cancelled(name));
 
-            checkCount(name, g.services().serviceDescriptors(), nodeCount());
-
->>>>>>> b1736c0b
-            latch = new CountDownLatch(1);
-
-            DummyService.exeLatch(name, latch);
-
-<<<<<<< HEAD
-            startExtraNodes(2);
-=======
+        checkCount(name, g.services().serviceDescriptors(), nodeCount());
+
+        latch = new CountDownLatch(1);
+
+        DummyService.exeLatch(name, latch);
+
         int extraNodes = 2;
 
         startExtraNodes(extraNodes);
->>>>>>> b1736c0b
-
-            try {
-                latch.await();
-
-<<<<<<< HEAD
-                TestCase.assertEquals(name, totalInstances, DummyService.started(name));
-                TestCase.assertEquals(name, 0, DummyService.cancelled(name));
-=======
+
+        try {
+            latch.await();
+
             waitForDeployment(name, totalInstances);
 
             // Since we start extra nodes, there may be extra start and cancel events,
             // so we check only the difference between start and cancel and
             // not start and cancel events individually.
-            assertEquals(name, totalInstances,  DummyService.started(name) - DummyService.cancelled(name));
->>>>>>> b1736c0b
-
-                checkCount(name, g.services().serviceDescriptors(), totalInstances);
-            }
-            finally {
-                stopExtraNodes(extraNodes);
-            }
+            assertEquals(name, totalInstances, DummyService.started(name) - DummyService.cancelled(name));
+
+            checkCount(name, g.services().serviceDescriptors(), totalInstances);
+        }
+        finally {
+            stopExtraNodes(extraNodes);
+        }
     }
 }