--- conflicted
+++ resolved
@@ -230,11 +230,6 @@
      */
     @Test
     public void testWalDisabledDuringRebalancing() throws Exception {
-<<<<<<< HEAD
-=======
-        Assume.assumeFalse("https://issues.apache.org/jira/browse/IGNITE-10421", MvccFeatureChecker.forcedMvcc());
-
->>>>>>> 0d8a7c0b
         doTestSimple();
     }
 
@@ -243,11 +238,6 @@
      */
     @Test
     public void testWalNotDisabledIfParameterSetToFalse() throws Exception {
-<<<<<<< HEAD
-=======
-        Assume.assumeFalse("https://issues.apache.org/jira/browse/IGNITE-10421", MvccFeatureChecker.forcedMvcc());
-
->>>>>>> 0d8a7c0b
         disableWalDuringRebalancing = false;
 
         doTestSimple();
@@ -387,11 +377,6 @@
      */
     @Test
     public void testLocalAndGlobalWalStateInterdependence() throws Exception {
-<<<<<<< HEAD
-=======
-        Assume.assumeFalse("https://issues.apache.org/jira/browse/IGNITE-10421", MvccFeatureChecker.forcedMvcc());
-
->>>>>>> 0d8a7c0b
         Ignite ignite = startGrids(3);
 
         ignite.cluster().active(true);
@@ -486,11 +471,6 @@
      */
     @Test
     public void testParallelExchangeDuringRebalance() throws Exception {
-<<<<<<< HEAD
-=======
-        Assume.assumeFalse("https://issues.apache.org/jira/browse/IGNITE-10421", MvccFeatureChecker.forcedMvcc());
-
->>>>>>> 0d8a7c0b
         doTestParallelExchange(supplyMessageLatch);
     }
 
@@ -499,11 +479,6 @@
      */
     @Test
     public void testParallelExchangeDuringCheckpoint() throws Exception {
-<<<<<<< HEAD
-=======
-        Assume.assumeFalse("https://issues.apache.org/jira/browse/IGNITE-10421", MvccFeatureChecker.forcedMvcc());
-
->>>>>>> 0d8a7c0b
         doTestParallelExchange(fileIOLatch);
     }
 
@@ -560,11 +535,6 @@
      */
     @Test
     public void testDataClearedAfterRestartWithDisabledWal() throws Exception {
-<<<<<<< HEAD
-=======
-        Assume.assumeFalse("https://issues.apache.org/jira/browse/IGNITE-10421", MvccFeatureChecker.forcedMvcc());
-
->>>>>>> 0d8a7c0b
         Ignite ignite = startGrid(0);
 
         ignite.cluster().active(true);
