--- conflicted
+++ resolved
@@ -110,14 +110,12 @@
 
         suite.addTestSuite(IgniteExchangeLatchManagerCoordinatorFailTest.class);
 
-<<<<<<< HEAD
         suite.addTestSuite(PartitionsExchangeCoordinatorFailoverTest.class);
-=======
+
         //suite.addTestSuite(CacheClientsConcurrentStartTest.class);
         //suite.addTestSuite(CacheTryLockMultithreadedTest.class);
         //suite.addTestSuite(GridCacheRebalancingOrderingTest.class);
         //suite.addTestSuite(IgniteCacheClientMultiNodeUpdateTopologyLockTest.class);
->>>>>>> 0b2f349f
 
         return suite;
     }
