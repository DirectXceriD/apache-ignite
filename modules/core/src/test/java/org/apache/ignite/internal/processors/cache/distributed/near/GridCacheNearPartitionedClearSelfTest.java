--- conflicted
+++ resolved
@@ -82,13 +82,8 @@
         ccfg.setName(CACHE_NAME);
         ccfg.setCacheMode(PARTITIONED);
         ccfg.setAtomicityMode(TRANSACTIONAL);
-<<<<<<< HEAD
         ccfg.setNearConfiguration(new NearCacheConfiguration());
-        ccfg.setPreloadMode(SYNC);
-=======
-        ccfg.setDistributionMode(NEAR_PARTITIONED);
         ccfg.setRebalanceMode(SYNC);
->>>>>>> a0d6f5d5
         ccfg.setWriteSynchronizationMode(FULL_SYNC);
         ccfg.setBackups(BACKUP_CNT);
         ccfg.setCacheStoreFactory(new FactoryBuilder.SingletonFactory(store));
