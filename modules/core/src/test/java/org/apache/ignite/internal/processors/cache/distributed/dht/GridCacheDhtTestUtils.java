/*
 * Licensed to the Apache Software Foundation (ASF) under one or more
 * contributor license agreements.  See the NOTICE file distributed with
 * this work for additional information regarding copyright ownership.
 * The ASF licenses this file to You under the Apache License, Version 2.0
 * (the "License"); you may not use this file except in compliance with
 * the License.  You may obtain a copy of the License at
 *
 *      http://www.apache.org/licenses/LICENSE-2.0
 *
 * Unless required by applicable law or agreed to in writing, software
 * distributed under the License is distributed on an "AS IS" BASIS,
 * WITHOUT WARRANTIES OR CONDITIONS OF ANY KIND, either express or implied.
 * See the License for the specific language governing permissions and
 * limitations under the License.
 */

package org.apache.ignite.internal.processors.cache.distributed.dht;

import java.lang.reflect.Field;
import java.util.ArrayList;
import java.util.Collection;
import java.util.Collections;
import java.util.HashSet;
import java.util.LinkedList;
import java.util.List;
import java.util.Map;
import java.util.UUID;
import org.apache.ignite.Ignite;
import org.apache.ignite.IgniteCheckedException;
import org.apache.ignite.IgniteLogger;
import org.apache.ignite.cache.affinity.Affinity;
import org.apache.ignite.cache.affinity.AffinityFunction;
import org.apache.ignite.cluster.ClusterNode;
import org.apache.ignite.internal.processors.affinity.AffinityTopologyVersion;
import org.apache.ignite.internal.processors.cache.GridCacheAdapter;
import org.apache.ignite.internal.processors.cache.GridCacheConcurrentMap;
import org.apache.ignite.internal.processors.cache.GridCacheContext;
import org.apache.ignite.internal.processors.cache.GridCacheEntryEx;
import org.apache.ignite.internal.processors.cache.KeyCacheObject;
import org.apache.ignite.internal.processors.cache.distributed.dht.preloader.GridDhtPartitionMap2;
import org.apache.ignite.internal.util.typedef.F;
import org.apache.ignite.internal.util.typedef.P1;
import org.apache.ignite.internal.util.typedef.internal.CU;

import static org.apache.ignite.internal.processors.cache.distributed.dht.GridDhtPartitionState.OWNING;

/**
 * Utility methods for dht preloader testing.
 */
public class GridCacheDhtTestUtils {
    /**
     * Ensure singleton.
     */
    private GridCacheDhtTestUtils() {
        // No-op.
    }

    /**
     * @param dht Cache.
     * @param keyCnt Number of test keys to put into cache.
     * @throws IgniteCheckedException If failed to prepare.
     */
    @SuppressWarnings({"UnusedAssignment", "unchecked"})
    static void prepareKeys(GridDhtCache<Integer, String> dht, int keyCnt) throws IgniteCheckedException {
        AffinityFunction aff = dht.context().config().getAffinity();

        GridCacheConcurrentMap cacheMap;

        try {
            Field field = GridCacheAdapter.class.getDeclaredField("map");

            field.setAccessible(true);

            cacheMap = (GridCacheConcurrentMap)field.get(dht);
        }
        catch (Exception e) {
            throw new IgniteCheckedException("Failed to get cache map.", e);
        }

        GridDhtPartitionTopology top = dht.topology();

        GridCacheContext ctx = dht.context();

        for (int i = 0; i < keyCnt; i++) {
            KeyCacheObject cacheKey = ctx.toCacheKeyObject(i);

<<<<<<< HEAD
            cacheMap.putEntryIfObsoleteOrAbsent(AffinityTopologyVersion.NONE, cacheKey, ctx.toCacheKeyObject("value" + i), false, false);
=======
            cacheMap.putEntryIfObsoleteOrAbsent(
                AffinityTopologyVersion.NONE,
                cacheKey,
                ctx.toCacheKeyObject("value" + i),
                false,
                false);
>>>>>>> 7e61197f

            dht.preloader().request(Collections.singleton(cacheKey), AffinityTopologyVersion.NONE);

            GridDhtLocalPartition part = top.localPartition(aff.partition(i), false);

            assert part != null;

            part.own();
        }
    }

    /**
     * @param dht Dht cache.
     * @param idx Cache index
     */
    static void printDhtTopology(GridDhtCache<Integer, String> dht, int idx) {
        final Affinity<Integer> aff = dht.affinity();

        Ignite ignite = dht.context().grid();
        ClusterNode locNode = ignite.cluster().localNode();

        GridDhtPartitionTopology top = dht.topology();

        System.out.println("\nTopology of cache #" + idx + " (" + locNode.id() + ")" + ":");
        System.out.println("----------------------------------");

        List<Integer> affParts = new LinkedList<>();

        GridDhtPartitionMap2 map = dht.topology().partitions(locNode.id());

        if (map != null)
            for (int p : map.keySet())
                affParts.add(p);

        Collections.sort(affParts);

        System.out.println("Affinity partitions: " + affParts + "\n");

        List<GridDhtLocalPartition> locals = new ArrayList<GridDhtLocalPartition>(top.localPartitions());

        Collections.sort(locals);

        for (final GridDhtLocalPartition part : locals) {
            Collection<ClusterNode> partNodes = aff.mapKeyToPrimaryAndBackups(part.id());

            String ownStr = !partNodes.contains(dht.context().localNode()) ? "NOT AN OWNER" :
                F.eqNodes(CU.primary(partNodes), locNode) ? "PRIMARY" : "BACKUP";

            Collection<Integer> keys = F.viewReadOnly(dht.keySet(), F.<Integer>identity(), new P1<Integer>() {
                @Override public boolean apply(Integer k) {
                    return aff.partition(k) == part.id();
                }
            });

            System.out.println("Local partition: [" + part + "], [owning=" + ownStr + ", keyCnt=" + keys.size() +
                ", keys=" + keys + "]");
        }

        System.out.println("\nNode map:");

        for (Map.Entry<UUID, GridDhtPartitionMap2> e : top.partitionMap(false).entrySet()) {
            List<Integer> list = new ArrayList<>(e.getValue().keySet());

            Collections.sort(list);

            System.out.println("[node=" + e.getKey() + ", parts=" + list + "]");
        }

        System.out.println("");
    }

    /**
     * Checks consistency of partitioned cache.
     * Any preload processes must be finished before this method call().
     *
     * @param dht Dht cache.
     * @param idx Cache index.
     * @param log Logger.
     */
    @SuppressWarnings("unchecked")
    static void checkDhtTopology(GridDhtCache<Integer, String> dht, int idx, IgniteLogger log) {
        assert dht != null;
        assert idx >= 0;
        assert log != null;

        log.info("Checking balanced state of cache #" + idx);

        Affinity<Object> aff = (Affinity)dht.affinity();

        Ignite ignite = dht.context().grid();
        ClusterNode locNode = ignite.cluster().localNode();

        GridDhtPartitionTopology top = dht.topology();

        // Expected partitions calculated with affinity function.
        // They should be in topology in OWNING state.
        Collection<Integer> affParts = new HashSet<>();

        GridDhtPartitionMap2 map = dht.topology().partitions(locNode.id());

        if (map != null)
            for (int p : map.keySet())
                affParts.add(p);

        if (F.isEmpty(affParts))
            return;

        for (int p : affParts)
            assert top.localPartition(p, false) != null :
                "Partition does not exist in topology: [cache=" + idx + ", part=" + p + "]";

        for (GridDhtLocalPartition p : top.localPartitions()) {
            assert affParts.contains(p.id()) :
                "Invalid local partition: [cache=" + idx + ", part=" + p + ", node partitions=" + affParts + "]";

            assert p.state() == OWNING : "Invalid partition state [cache=" + idx + ", part=" + p + "]";

            Collection<ClusterNode> partNodes = aff.mapPartitionToPrimaryAndBackups(p.id());

            assert partNodes.contains(locNode) :
                "Partition affinity nodes does not contain local node: [cache=" + idx + "]";
        }

        // Check keys.
        for (GridCacheEntryEx e : dht.entries()) {
            GridDhtCacheEntry entry = (GridDhtCacheEntry)e;

            if (!affParts.contains(entry.partition()))
                log.warning("Partition of stored entry is obsolete for node: [cache=" + idx + ", entry=" + entry +
                    ", node partitions=" + affParts + "]");

            int p = aff.partition(entry.key());

            if (!affParts.contains(p))
                log.warning("Calculated entry partition is not in node partitions: [cache=" + idx + ", part=" + p +
                    ", entry=" + entry + ", node partitions=" + affParts + "]");
        }
    }
}<|MERGE_RESOLUTION|>--- conflicted
+++ resolved
@@ -85,16 +85,12 @@
         for (int i = 0; i < keyCnt; i++) {
             KeyCacheObject cacheKey = ctx.toCacheKeyObject(i);
 
-<<<<<<< HEAD
-            cacheMap.putEntryIfObsoleteOrAbsent(AffinityTopologyVersion.NONE, cacheKey, ctx.toCacheKeyObject("value" + i), false, false);
-=======
             cacheMap.putEntryIfObsoleteOrAbsent(
                 AffinityTopologyVersion.NONE,
                 cacheKey,
                 ctx.toCacheKeyObject("value" + i),
                 false,
                 false);
->>>>>>> 7e61197f
 
             dht.preloader().request(Collections.singleton(cacheKey), AffinityTopologyVersion.NONE);
 
