/*
 * Licensed to the Apache Software Foundation (ASF) under one or more
 * contributor license agreements.  See the NOTICE file distributed with
 * this work for additional information regarding copyright ownership.
 * The ASF licenses this file to You under the Apache License, Version 2.0
 * (the "License"); you may not use this file except in compliance with
 * the License.  You may obtain a copy of the License at
 *
 *      http://www.apache.org/licenses/LICENSE-2.0
 *
 * Unless required by applicable law or agreed to in writing, software
 * distributed under the License is distributed on an "AS IS" BASIS,
 * WITHOUT WARRANTIES OR CONDITIONS OF ANY KIND, either express or implied.
 * See the License for the specific language governing permissions and
 * limitations under the License.
 */

package org.apache.ignite.internal;

import java.io.IOException;
import java.io.OutputStream;
import java.net.Socket;
import java.util.ArrayList;
import java.util.Collection;
import java.util.Collections;
import java.util.List;
import java.util.concurrent.Callable;
import java.util.concurrent.ConcurrentHashMap;
import java.util.concurrent.CountDownLatch;
import java.util.concurrent.atomic.AtomicBoolean;
import javax.cache.CacheException;
import org.apache.ignite.Ignite;
import org.apache.ignite.IgniteCheckedException;
import org.apache.ignite.IgniteClientDisconnectedException;
import org.apache.ignite.IgniteException;
import org.apache.ignite.IgniteLogger;
import org.apache.ignite.IgniteSystemProperties;
import org.apache.ignite.cluster.ClusterNode;
import org.apache.ignite.configuration.IgniteConfiguration;
import org.apache.ignite.events.Event;
import org.apache.ignite.internal.managers.communication.GridIoMessage;
import org.apache.ignite.internal.managers.discovery.IgniteDiscoverySpi;
import org.apache.ignite.internal.util.typedef.G;
import org.apache.ignite.internal.util.typedef.internal.U;
import org.apache.ignite.lang.IgniteFuture;
import org.apache.ignite.lang.IgniteInClosure;
import org.apache.ignite.lang.IgnitePredicate;
import org.apache.ignite.plugin.extensions.communication.Message;
import org.apache.ignite.resources.LoggerResource;
import org.apache.ignite.spi.IgniteSpiException;
import org.apache.ignite.spi.communication.tcp.TcpCommunicationSpi;
import org.apache.ignite.spi.discovery.tcp.TcpDiscoverySpi;
import org.apache.ignite.spi.discovery.tcp.internal.TcpDiscoveryNode;
import org.apache.ignite.spi.discovery.tcp.ipfinder.TcpDiscoveryIpFinder;
import org.apache.ignite.spi.discovery.tcp.ipfinder.vm.TcpDiscoveryVmIpFinder;
import org.apache.ignite.spi.discovery.tcp.messages.TcpDiscoveryAbstractMessage;
import org.apache.ignite.spi.discovery.tcp.messages.TcpDiscoveryJoinRequestMessage;
import org.apache.ignite.testframework.junits.common.GridCommonAbstractTest;
import org.jetbrains.annotations.Nullable;

import static java.util.concurrent.TimeUnit.MILLISECONDS;
import static org.apache.ignite.events.EventType.EVT_CLIENT_NODE_DISCONNECTED;
import static org.apache.ignite.events.EventType.EVT_CLIENT_NODE_RECONNECTED;

/**
 *
 */
public abstract class IgniteClientReconnectAbstractTest extends GridCommonAbstractTest {
    /** */
    private static TcpDiscoveryIpFinder ipFinder = new TcpDiscoveryVmIpFinder(true);

    /** */
    private static final long RECONNECT_TIMEOUT = 10_000;

    /** */
    protected boolean clientMode;

    /** {@inheritDoc} */
    @Override protected IgniteConfiguration getConfiguration(String igniteInstanceName) throws Exception {
        IgniteConfiguration cfg = super.getConfiguration(igniteInstanceName);

        TestTcpDiscoverySpi disco = new TestTcpDiscoverySpi();

        disco.setIpFinder(ipFinder);
        disco.setJoinTimeout(2 * 60_000);
        disco.setSocketTimeout(1000);
        disco.setNetworkTimeout(2000);

        cfg.setDiscoverySpi(disco);

        BlockTcpCommunicationSpi commSpi = new BlockTcpCommunicationSpi();

        commSpi.setSharedMemoryPort(-1);

        cfg.setCommunicationSpi(commSpi);

        if (clientMode) // Use low failure detection time for faster reconnection.
            cfg.setFailureDetectionTimeout(1000).setClientMode(true);

        return cfg;
    }

    /**
     * @param latch Latch.
     * @throws Exception If failed.
     */
    protected void waitReconnectEvent(CountDownLatch latch) throws Exception {
        waitReconnectEvent(log, latch);
    }

    /**
     * @param log Logger.
     * @param latch Latch.
     * @throws Exception If failed.
     */
    protected static void waitReconnectEvent(IgniteLogger log, CountDownLatch latch) throws Exception {
        if (!latch.await(RECONNECT_TIMEOUT, MILLISECONDS)) {
            log.error("Failed to wait for reconnect event, will dump threads, latch count: " + latch.getCount());

            U.dumpThreads(log);

            fail("Failed to wait for disconnect/reconnect event.");
        }
    }

    /**
     * @return Number of server nodes started before tests.
     */
    protected abstract int serverCount();

    /**
     * @return Number of client nodes started before tests.
     */
    protected int clientCount() {
        return 0;
    }

    /**
     * @param ignite Node.
     * @return Discovery SPI.
     */
    protected static TestTcpDiscoverySpi spi(Ignite ignite) {
        return ((TestTcpDiscoverySpi)ignite.configuration().getDiscoverySpi());
    }

    /**
     * @param ignite Node.
     * @return Discovery SPI.
     */
    protected static IgniteDiscoverySpi spi0(Ignite ignite) {
        return ((IgniteDiscoverySpi)ignite.configuration().getDiscoverySpi());
    }

    /**
     * @param ignite Node.
     * @return Communication SPI.
     */
    protected BlockTcpCommunicationSpi commSpi(Ignite ignite) {
        return ((BlockTcpCommunicationSpi)ignite.configuration().getCommunicationSpi());
    }

    /** {@inheritDoc} */
    @Override protected void beforeTestsStarted() throws Exception {
        super.beforeTestsStarted();

        int srvs = serverCount();

        if (srvs > 0)
            startGrids(srvs);

        int clients = clientCount();

        if (clients > 0) {
            clientMode = true;

            startGridsMultiThreaded(srvs, clients);

            clientMode = false;
        }
    }

    /** {@inheritDoc} */
    @Override protected void afterTestsStopped() throws Exception {
<<<<<<< HEAD
        super.afterTestsStopped();

        stopAllGrids();
=======
        System.clearProperty(IgniteSystemProperties.IGNITE_ENABLE_FORCIBLE_NODE_KILL);
>>>>>>> 07847bea
    }

    /**
     * @param client Client.
     * @return Server node client connected to.
     */
    protected Ignite clientRouter(Ignite client) {
        if (tcpDiscovery()) {
            TcpDiscoveryNode node = (TcpDiscoveryNode)client.cluster().localNode();

            assertTrue(node.isClient());
            assertNotNull(node.clientRouterNodeId());

            Ignite srv = G.ignite(node.clientRouterNodeId());

            assertNotNull(srv);

            return srv;
        }
        else {
            for (Ignite node : G.allGrids()) {
                if (!node.cluster().localNode().isClient())
                    return node;
            }

            fail();

            return null;
        }
    }

    /**
     * @param fut Future.
     * @throws Exception If failed.
     */
    protected void assertNotDone(IgniteInternalFuture<?> fut) throws Exception {
        assertNotNull(fut);

        if (fut.isDone())
            fail("Future completed with result: " + fut.get());
    }

    /**
     * Reconnect client node.
     *
     * @param client Client.
     * @param srv Server.
     * @param disconnectedC Closure which will be run when client node disconnected.
     * @throws Exception If failed.
     */
    protected void reconnectClientNode(Ignite client, Ignite srv, @Nullable Runnable disconnectedC)
        throws Exception {
        reconnectClientNodes(log, Collections.singletonList(client), srv, disconnectedC);
    }

    /**
     * Reconnect client node.
     *
     * @param log  Logger.
     * @param client Client.
     * @param srv Server.
     * @param disconnectedC Closure which will be run when client node disconnected.
     * @throws Exception If failed.
     */
    public static void reconnectClientNode(IgniteLogger log,
        Ignite client,
        Ignite srv,
        @Nullable Runnable disconnectedC)
        throws Exception {
        reconnectClientNodes(log, Collections.singletonList(client), srv, disconnectedC);
    }

    /**
     * Reconnect client node.
     *
     * @param log  Logger.
     * @param clients Clients.
     * @param srv Server.
     * @param disconnectedC Closure which will be run when client node disconnected.
     * @throws Exception If failed.
     */
    protected static void reconnectClientNodes(final IgniteLogger log,
        List<Ignite> clients, Ignite srv,
        @Nullable Runnable disconnectedC)
        throws Exception {
        final IgniteDiscoverySpi srvSpi = spi0(srv);

        final CountDownLatch disconnectLatch = new CountDownLatch(clients.size());
        final CountDownLatch reconnectLatch = new CountDownLatch(clients.size());

        log.info("Block reconnect.");

        List<DiscoverySpiTestListener> blockLsnrs = new ArrayList<>();

        for (Ignite client : clients) {
            DiscoverySpiTestListener lsnr = new DiscoverySpiTestListener();

            lsnr.startBlockJoin();

            blockLsnrs.add(lsnr);

            spi0(client).setInternalListener(lsnr);
        }

        IgnitePredicate<Event> p = new IgnitePredicate<Event>() {
            @Override public boolean apply(Event evt) {
                if (evt.type() == EVT_CLIENT_NODE_DISCONNECTED) {
                    log.info("Disconnected: " + evt);

                    disconnectLatch.countDown();
                }
                else if (evt.type() == EVT_CLIENT_NODE_RECONNECTED) {
                    log.info("Reconnected: " + evt);

                    reconnectLatch.countDown();
                }

                return true;
            }
        };

        try {
            for (Ignite client : clients)
                client.events().localListen(p, EVT_CLIENT_NODE_DISCONNECTED, EVT_CLIENT_NODE_RECONNECTED);

            for (Ignite client : clients)
                srvSpi.failNode(client.cluster().localNode().id(), null);

            waitReconnectEvent(log, disconnectLatch);

            if (disconnectedC != null)
                disconnectedC.run();

            log.info("Allow reconnect.");

            for (DiscoverySpiTestListener blockLsnr : blockLsnrs)
                blockLsnr.stopBlockJoin();

            waitReconnectEvent(log, reconnectLatch);

            for (Ignite client : clients)
                client.events().stopLocalListen(p);
        }
        finally {
            for (DiscoverySpiTestListener blockLsnr : blockLsnrs)
                blockLsnr.stopBlockJoin();
        }
    }

    /**
     * @param log Logger.
     * @param client Client node.
     * @param srvs Server nodes to stop.
     * @param srvStartC Closure starting server nodes.
     * @throws Exception If failed.
     * @return Restarted servers.
     */
    public static Collection<Ignite> reconnectServersRestart(final IgniteLogger log,
        Ignite client,
        Collection<Ignite> srvs,
        Callable<Collection<Ignite>> srvStartC)
        throws Exception {
        final CountDownLatch disconnectLatch = new CountDownLatch(1);
        final CountDownLatch reconnectLatch = new CountDownLatch(1);

        client.events().localListen(new IgnitePredicate<Event>() {
            @Override public boolean apply(Event evt) {
                if (evt.type() == EVT_CLIENT_NODE_DISCONNECTED) {
                    log.info("Disconnected: " + evt);

                    disconnectLatch.countDown();
                }
                else if (evt.type() == EVT_CLIENT_NODE_RECONNECTED) {
                    log.info("Reconnected: " + evt);

                    reconnectLatch.countDown();
                }

                return true;
            }
        }, EVT_CLIENT_NODE_DISCONNECTED, EVT_CLIENT_NODE_RECONNECTED);

        for (Ignite srv : srvs)
            srv.close();

        assertTrue(disconnectLatch.await(30_000, MILLISECONDS));

        Collection<Ignite> startedSrvs = srvStartC.call();

        assertTrue(reconnectLatch.await(10_000, MILLISECONDS));

        return startedSrvs;
    }

    /**
     * @param e Client disconnected exception.
     * @return Reconnect future.
     */
    protected IgniteFuture<?> check(CacheException e) {
        log.info("Expected exception: " + e);

        if (!(e.getCause() instanceof IgniteClientDisconnectedException))
            log.error("Unexpected cause: " + e.getCause(), e);

        assertTrue("Unexpected cause: " + e.getCause(), e.getCause() instanceof IgniteClientDisconnectedException);

        IgniteClientDisconnectedException e0 = (IgniteClientDisconnectedException)e.getCause();

        assertNotNull(e0.reconnectFuture());

        return e0.reconnectFuture();
    }

    /**
     * @param e Client disconnected exception.
     */
    protected void checkAndWait(CacheException e) {
        check(e).get();
    }

    /**
     * @param e Client disconnected exception.
     */
    protected void checkAndWait(IgniteClientDisconnectedException e) {
        log.info("Expected exception: " + e);

        assertNotNull(e.reconnectFuture());

        e.reconnectFuture().get();
    }

    /**
     *
     */
    public static class TestTcpDiscoverySpi extends TcpDiscoverySpi {
        /** */
        volatile CountDownLatch writeLatch;

        /** {@inheritDoc} */
        @Override protected void writeToSocket(Socket sock, OutputStream out, TcpDiscoveryAbstractMessage msg, long timeout)
            throws IOException, IgniteCheckedException {
            if (msg instanceof TcpDiscoveryJoinRequestMessage) {
                CountDownLatch writeLatch0 = writeLatch;

                if (writeLatch0 != null) {
                    log.info("Block join request send: " + msg);

                    U.await(writeLatch0);
                }
            }

            super.writeToSocket(sock, out, msg, timeout);
        }
    }

    /**
     *
     */
    protected static class BlockTcpCommunicationSpi extends TcpCommunicationSpi {
        /** */
        volatile Class msgCls;

        /** */
        AtomicBoolean collectStart = new AtomicBoolean(false);

        /** */
        ConcurrentHashMap<String, ClusterNode> classes = new ConcurrentHashMap<>();

        /** */
        @LoggerResource
        private IgniteLogger log;

        /** {@inheritDoc} */
        @Override public void sendMessage(ClusterNode node, Message msg, IgniteInClosure<IgniteException> ackC)
            throws IgniteSpiException {
            Class msgCls0 = msgCls;

            if (collectStart.get() && msg instanceof GridIoMessage)
                classes.put(((GridIoMessage)msg).message().getClass().getName(), node);

            if (msgCls0 != null && msg instanceof GridIoMessage
                && ((GridIoMessage)msg).message().getClass().equals(msgCls)) {
                log.info("Block message: " + msg);

                return;
            }

            super.sendMessage(node, msg, ackC);
        }

        /**
         * @param clazz Class of messages which will be block.
         */
        public void blockMessage(Class clazz) {
            msgCls = clazz;
        }

        /**
         * Unlock all message.
         */
        public void unblockMessage() {
            msgCls = null;
        }

        /**
         * Start collect messages.
         */
        public void start() {
            collectStart.set(true);
        }

        /**
         * Print collected messages.
         */
        public void print() {
            for (String s : classes.keySet())
                log.error(s);
        }
    }
}<|MERGE_RESOLUTION|>--- conflicted
+++ resolved
@@ -181,13 +181,9 @@
 
     /** {@inheritDoc} */
     @Override protected void afterTestsStopped() throws Exception {
-<<<<<<< HEAD
         super.afterTestsStopped();
 
         stopAllGrids();
-=======
-        System.clearProperty(IgniteSystemProperties.IGNITE_ENABLE_FORCIBLE_NODE_KILL);
->>>>>>> 07847bea
     }
 
     /**
