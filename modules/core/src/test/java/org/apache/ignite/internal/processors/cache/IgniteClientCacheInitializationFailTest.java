--- conflicted
+++ resolved
@@ -42,12 +42,8 @@
 import org.apache.ignite.configuration.NearCacheConfiguration;
 import org.apache.ignite.internal.GridKernalContext;
 import org.apache.ignite.internal.IgniteKernal;
-<<<<<<< HEAD
-import org.apache.ignite.internal.processors.cache.version.GridCacheVersion;
-=======
 import org.apache.ignite.internal.processors.affinity.AffinityTopologyVersion;
 import org.apache.ignite.internal.processors.cache.persistence.CacheDataRow;
->>>>>>> bab8acb4
 import org.apache.ignite.internal.processors.query.GridQueryCancel;
 import org.apache.ignite.internal.processors.query.GridQueryIndexing;
 import org.apache.ignite.internal.processors.query.GridQueryProcessor;
@@ -333,6 +329,11 @@
         }
 
         /** {@inheritDoc} */
+        @Override public IndexingQueryFilter backupFilter(AffinityTopologyVersion topVer, int[] parts) {
+            return null;
+        }
+
+        /** {@inheritDoc} */
         @Override public void onDisconnected(IgniteFuture<?> reconnectFut) {
             // No-op
         }
