--- conflicted
+++ resolved
@@ -318,14 +318,8 @@
             return null;
         }
 
-        /** {@inheritDoc} */
-<<<<<<< HEAD
         @Override public boolean registerType(GridCacheContextInfo cctx,
-            GridQueryTypeDescriptor desc) throws IgniteCheckedException {
-=======
-        @Override public boolean registerType(GridCacheContext cctx,
             GridQueryTypeDescriptor desc, boolean isSql) throws IgniteCheckedException {
->>>>>>> 4fb1fc37
             return false;
         }
 
