--- conflicted
+++ resolved
@@ -485,16 +485,10 @@
     }
 
     /** {@inheritDoc} */
-<<<<<<< HEAD
     @Override public GridCacheUpdateTxResult mvccSet(IgniteTxAdapter tx, UUID affNodeId, CacheObject val,
-        EntryProcessor entryProc, Object[] invokeArgs, long ttl0, AffinityTopologyVersion topVer, MvccSnapshot mvccVer, GridCacheOperation op, boolean needHistory,
-        boolean noCreate, boolean needOldVal, CacheEntryPredicate filter, boolean retVal)
-=======
-    @Override public GridCacheUpdateTxResult mvccSet(@Nullable IgniteInternalTx tx, UUID affNodeId, CacheObject val,
         EntryProcessor entryProc, Object[] invokeArgs, long ttl0, AffinityTopologyVersion topVer, MvccSnapshot mvccVer,
         GridCacheOperation op, boolean needHistory,
         boolean noCreate, boolean needOldVal, CacheEntryPredicate filter, boolean retVal, boolean keepBinary)
->>>>>>> 4ca2b1b4
         throws IgniteCheckedException, GridCacheEntryRemovedException {
         rawPut(val, ttl);
 
