/*
 * Licensed to the Apache Software Foundation (ASF) under one or more
 * contributor license agreements. See the NOTICE file distributed with
 * this work for additional information regarding copyright ownership.
 * The ASF licenses this file to You under the Apache License, Version 2.0
 * (the "License"); you may not use this file except in compliance with
 * the License. You may obtain a copy of the License at
 *
 * http://www.apache.org/licenses/LICENSE-2.0
 *
 * Unless required by applicable law or agreed to in writing, software
 * distributed under the License is distributed on an "AS IS" BASIS,
 * WITHOUT WARRANTIES OR CONDITIONS OF ANY KIND, either express or implied.
 * See the License for the specific language governing permissions and
 * limitations under the License.
 */

package org.apache.ignite.internal.processors.cache.persistence;

import java.io.Serializable;
import java.util.Map;
import java.util.Objects;
import java.util.Random;
import java.util.TreeMap;
import java.util.concurrent.Callable;
import java.util.concurrent.ThreadLocalRandom;
import java.util.concurrent.atomic.AtomicBoolean;
import org.apache.ignite.Ignite;
import org.apache.ignite.IgniteCache;
import org.apache.ignite.IgniteDataStreamer;
import org.apache.ignite.cache.CacheAtomicityMode;
import org.apache.ignite.cache.CacheWriteSynchronizationMode;
import org.apache.ignite.cache.affinity.rendezvous.RendezvousAffinityFunction;
import org.apache.ignite.cache.query.annotations.QuerySqlField;
import org.apache.ignite.configuration.CacheConfiguration;
import org.apache.ignite.configuration.DataRegionConfiguration;
import org.apache.ignite.configuration.DataStorageConfiguration;
import org.apache.ignite.configuration.IgniteConfiguration;
import org.apache.ignite.configuration.WALMode;
import org.apache.ignite.internal.IgniteInternalFuture;
import org.apache.ignite.internal.util.tostring.GridToStringInclude;
import org.apache.ignite.internal.util.typedef.internal.S;
import org.apache.ignite.internal.util.typedef.internal.U;
import org.apache.ignite.testframework.GridTestUtils;
import org.apache.ignite.testframework.junits.common.GridCommonAbstractTest;

/**
 * Cause by https://issues.apache.org/jira/browse/IGNITE-7278
 */
public class IgnitePdsContinuousRestartTest extends GridCommonAbstractTest {
    /** */
    private static final int GRID_CNT = 4;

    /** */
    private static final int ENTRIES_COUNT = 10_000;

    /** */
    protected static final String CACHE_NAME = "cache1";

    /** Checkpoint delay. */
    private volatile int checkpointDelay = -1;

    /** */
    private boolean cancel = false;

    /**
     * Default constructor.
     */
    public IgnitePdsContinuousRestartTest() {
    }

    /**
     * @param cancel Cancel.
     */
    public IgnitePdsContinuousRestartTest(boolean cancel) {
        this.cancel = cancel;
    }

    /** {@inheritDoc} */
    @Override protected IgniteConfiguration getConfiguration(String gridName) throws Exception {
        IgniteConfiguration cfg = super.getConfiguration(gridName);

        DataStorageConfiguration memCfg = new DataStorageConfiguration()
            .setDefaultDataRegionConfiguration(
<<<<<<< HEAD
                new DataRegionConfiguration().setMaxSize(400L * 1024 * 1024).setPersistenceEnabled(true))
=======
                new DataRegionConfiguration()
                    .setMaxSize(400 * 1024 * 1024)
                    .setPersistenceEnabled(true))
>>>>>>> 556f460a
            .setWalMode(WALMode.LOG_ONLY)
            .setCheckpointFrequency(checkpointDelay);

        cfg.setDataStorageConfiguration(memCfg);

        CacheConfiguration ccfg = new CacheConfiguration();

        ccfg.setName(CACHE_NAME);
        ccfg.setAtomicityMode(CacheAtomicityMode.TRANSACTIONAL);
        ccfg.setWriteSynchronizationMode(CacheWriteSynchronizationMode.FULL_SYNC);
        ccfg.setAffinity(new RendezvousAffinityFunction(false, 128));
        ccfg.setBackups(2);

        cfg.setCacheConfiguration(ccfg);

        return cfg;
    }

    /** {@inheritDoc} */
    @Override protected void beforeTestsStarted() throws Exception {
        stopAllGrids();

        cleanPersistenceDir();
    }

    /** {@inheritDoc} */
    @Override protected void afterTest() throws Exception {
        stopAllGrids();

        cleanPersistenceDir();
    }

    /**
     * @throws Exception if failed.
     */
    public void testRebalancingDuringLoad_1000_500_1_1() throws Exception {
        checkRebalancingDuringLoad(1000, 500, 1, 1);
    }

    /**
     * @throws Exception if failed.
     */
    public void testRebalancingDuringLoad_8000_500_1_1() throws Exception {
        checkRebalancingDuringLoad(8000, 500, 1, 1);
    }

    /**
     * @throws Exception if failed.
     */
    public void testRebalancingDuringLoad_1000_20000_1_1() throws Exception {
        checkRebalancingDuringLoad(1000, 20000, 1, 1);
    }

    /**
     * @throws Exception if failed.
     */
    public void testRebalancingDuringLoad_8000_8000_1_1() throws Exception {
        checkRebalancingDuringLoad(8000, 8000, 1, 1);
    }

    /**
     * @throws Exception if failed.
     */
    public void testRebalancingDuringLoad_1000_500_8_1() throws Exception {
        checkRebalancingDuringLoad(1000, 500, 8, 1);
    }

    /**
     * @throws Exception if failed.
     */
    public void testRebalancingDuringLoad_8000_500_8_1() throws Exception {
        checkRebalancingDuringLoad(8000, 500, 8, 1);
    }

    /**
     * @throws Exception if failed.
     */
    public void testRebalancingDuringLoad_1000_20000_8_1() throws Exception {
        checkRebalancingDuringLoad(1000, 20000, 8, 1);
    }

    /**
     * @throws Exception if failed.
     */
    public void testRebalancingDuringLoad_8000_8000_8_1() throws Exception {
        checkRebalancingDuringLoad(8000, 8000, 8, 1);
    }

    /**
     * @throws Exception if failed.
     */
    public void testRebalancingDuringLoad_1000_500_8_16() throws Exception {
        checkRebalancingDuringLoad(1000, 500, 8, 16);
    }

    /**
     * @throws Exception if failed.
     */
    public void testRebalancingDuringLoad_8000_500_8_16() throws Exception {
        checkRebalancingDuringLoad(8000, 500, 8, 16);
    }

    /**
     * @throws Exception if failed.
     */
    public void testRebalancingDuringLoad_1000_20000_8_16() throws Exception {
        checkRebalancingDuringLoad(1000, 20000, 8, 16);
    }

    /**
     * @throws Exception if failed.
     */
    public void testRebalancingDuringLoad_8000_8000_8_16() throws Exception {
        checkRebalancingDuringLoad(8000, 8000, 8, 16);
    }

    /**
     * @throws Exception if failed.
     */
    public void testRebalncingDuringLoad_10_10_1_1() throws Exception {
        checkRebalancingDuringLoad(10, 10, 1, 1);
    }

    /**
     * @throws Exception if failed.
     */
    public void testRebalncingDuringLoad_10_500_8_16() throws Exception {
        checkRebalancingDuringLoad(10, 500, 8, 16);
    }

    /**
     * @throws Exception if failed.
     */
    private void checkRebalancingDuringLoad(
        int restartDelay,
        int checkpointDelay,
        int threads,
        final int batch
    ) throws Exception {
        this.checkpointDelay = checkpointDelay;

        startGrids(GRID_CNT);

        final Ignite load = ignite(0);

        load.cluster().active(true);

        try (IgniteDataStreamer<Object, Object> s = load.dataStreamer(CACHE_NAME)) {
            s.allowOverwrite(true);

            for (int i = 0; i < ENTRIES_COUNT; i++)
                s.addData(i, i);
        }

        final AtomicBoolean done = new AtomicBoolean(false);

        IgniteInternalFuture<?> busyFut = GridTestUtils.runMultiThreadedAsync(new Callable<Object>() {
            /** {@inheritDoc} */
            @Override public Object call() throws Exception {
                IgniteCache<Object, Object> cache = load.cache(CACHE_NAME);
                Random rnd = ThreadLocalRandom.current();

                while (!done.get()) {
                    Map<Integer, Person> map = new TreeMap<>();

                    for (int i = 0; i < batch; i++) {
                        int key = rnd.nextInt(ENTRIES_COUNT);

                        map.put(key, new Person("fn" + key, "ln" + key));
                    }

                    cache.putAll(map);
                }

                return null;
            }
        }, threads, "updater");

        long end = System.currentTimeMillis() + 90_000;

        Random rnd = ThreadLocalRandom.current();

        while (System.currentTimeMillis() < end) {
            int idx = rnd.nextInt(GRID_CNT - 1) + 1;

            stopGrid(idx, cancel);

            U.sleep(restartDelay);

            startGrid(idx);

            U.sleep(restartDelay);
        }

        done.set(true);

        busyFut.get();
    }

    /**
     *
     */
    static class Person implements Serializable {
        /** */
        @GridToStringInclude
        @QuerySqlField(index = true, groups = "full_name")
        private String fName;

        /** */
        @GridToStringInclude
        @QuerySqlField(index = true, groups = "full_name")
        private String lName;

        /**
         * @param fName First name.
         * @param lName Last name.
         */
        public Person(String fName, String lName) {
            this.fName = fName;
            this.lName = lName;
        }

        /** {@inheritDoc} */
        @Override public String toString() {
            return S.toString(Person.class, this);
        }

        /** {@inheritDoc} */
        @Override public boolean equals(Object o) {
            if (this == o)
                return true;

            if (o == null || getClass() != o.getClass())
                return false;

            IgnitePersistentStoreCacheGroupsTest.Person person = (IgnitePersistentStoreCacheGroupsTest.Person)o;

            return Objects.equals(fName, person.fName) && Objects.equals(lName, person.lName);
        }

        /** {@inheritDoc} */
        @Override public int hashCode() {
            return Objects.hash(fName, lName);
        }
    }
}<|MERGE_RESOLUTION|>--- conflicted
+++ resolved
@@ -82,13 +82,9 @@
 
         DataStorageConfiguration memCfg = new DataStorageConfiguration()
             .setDefaultDataRegionConfiguration(
-<<<<<<< HEAD
-                new DataRegionConfiguration().setMaxSize(400L * 1024 * 1024).setPersistenceEnabled(true))
-=======
                 new DataRegionConfiguration()
-                    .setMaxSize(400 * 1024 * 1024)
+                    .setMaxSize(400L * 1024 * 1024)
                     .setPersistenceEnabled(true))
->>>>>>> 556f460a
             .setWalMode(WALMode.LOG_ONLY)
             .setCheckpointFrequency(checkpointDelay);
 
