/*
 * Licensed to the Apache Software Foundation (ASF) under one or more
 * contributor license agreements.  See the NOTICE file distributed with
 * this work for additional information regarding copyright ownership.
 * The ASF licenses this file to You under the Apache License, Version 2.0
 * (the "License"); you may not use this file except in compliance with
 * the License.  You may obtain a copy of the License at
 *
 *      http://www.apache.org/licenses/LICENSE-2.0
 *
 * Unless required by applicable law or agreed to in writing, software
 * distributed under the License is distributed on an "AS IS" BASIS,
 * WITHOUT WARRANTIES OR CONDITIONS OF ANY KIND, either express or implied.
 * See the License for the specific language governing permissions and
 * limitations under the License.
 */

package org.apache.ignite.internal.pagemem.impl;

import java.io.File;
import java.nio.ByteBuffer;
import java.util.ArrayList;
import java.util.Collection;
import java.util.HashSet;
import java.util.List;

import org.apache.ignite.IgniteCheckedException;
import org.apache.ignite.internal.pagemem.FullPageId;
import org.apache.ignite.internal.pagemem.Page;
import org.apache.ignite.internal.pagemem.PageIdAllocator;
import org.apache.ignite.internal.pagemem.PageIdUtils;
import org.apache.ignite.internal.pagemem.PageMemory;
import org.apache.ignite.internal.processors.cache.database.tree.io.PageIO;
import org.apache.ignite.internal.util.typedef.internal.U;
import org.apache.ignite.testframework.junits.common.GridCommonAbstractTest;

/**
 *
 */
public class PageMemoryNoLoadSelfTest extends GridCommonAbstractTest {
    /** */
    protected static final int PAGE_SIZE = 8 * 1024;
    public static final int CACHE_ID = 0;

    /** {@inheritDoc} */
    @Override protected void afterTest() throws Exception {
        deleteRecursively(U.resolveWorkDirectory("pagemem", false));
    }

    /**
     * @throws Exception If failed.
     */
    public void testPageTearingInner() throws Exception {
        PageMemory mem = memory();

        try {
            FullPageId fullId1 = allocatePage(mem);
            FullPageId fullId2 = allocatePage(mem);

            Page page1 = mem.page(fullId1.cacheId(), fullId1.pageId());

            try {
                Page page2 = mem.page(fullId2.cacheId(), fullId2.pageId());

                info("Allocated pages [page1=" + page1 + ", page2=" + page2 + ']');

                try {
                    writePage(page1, 1);
                    writePage(page2, 2);

                    readPage(page1, 1);
                    readPage(page2, 2);

                    // Check read after read.
                    readPage(page1, 1);
                    readPage(page2, 2);
                }
                finally {
                    mem.releasePage(page2);
                }
            }
            finally {
                mem.releasePage(page1);
            }
        }
        finally {
            mem.stop();
        }
    }

    /**
     * @throws Exception If failed.
     */
    public void testPageTearingSequential() throws Exception {
        PageMemory mem = memory();

        try {
            int pagesCnt = 1024;

            List<FullPageId> pages = new ArrayList<>(pagesCnt);

            for (int i = 0; i < pagesCnt; i++) {
                FullPageId fullId = allocatePage(mem);

                pages.add(fullId);

                Page page = mem.page(fullId.cacheId(), fullId.pageId());

                try {
                    if (i % 64 == 0)
                        info("Writing page [idx=" + i + ", page=" + page + ']');

                    writePage(page, i + 1);
                }
                finally {
                    mem.releasePage(page);
                }
            }

            for (int i = 0; i < pagesCnt; i++) {
                FullPageId fullId = pages.get(i);

                Page page = mem.page(fullId.cacheId(), fullId.pageId());

                try {
                    if (i % 64 == 0)
                        info("Reading page [idx=" + i + ", page=" + page + ']');

                    readPage(page, i + 1);
                }
                finally {
                    mem.releasePage(page);
                }
            }
        }
        finally {
            mem.stop();
        }
    }

    /**
     * @throws Exception If failed.
     */
    public void testPageHandleDeallocation() throws Exception {
        PageMemory mem = memory();

        try {
            int pages = 3 * 1024 * 1024 / (8 * 1024);

            Collection<FullPageId> handles = new HashSet<>();

            for (int i = 0; i < pages; i++)
                handles.add(allocatePage(mem));

            for (FullPageId fullId : handles)
                mem.freePage(fullId.cacheId(), fullId.pageId());

            for (int i = 0; i < pages; i++)
                assertFalse(handles.add(allocatePage(mem)));
        }
        finally {
            mem.stop();
        }
    }

    /**
     * @throws Exception If failed.
     */
    public void testPageIdRotation() throws Exception {
        PageMemory mem = memory();

        mem.start();

        try {
            int pages = 5;

            Collection<FullPageId> old = new ArrayList<>();
            Collection<FullPageId> updated = new ArrayList<>();

            for (int i = 0; i < pages; i++)
                old.add(allocatePage(mem));

            // Check that initial pages are accessible.
            for (FullPageId id : old) {
                try (Page page = mem.page(id.cacheId(), id.pageId())) {
                    ByteBuffer buf = page.getForWrite();

                    assertNotNull(buf);

                    try {
                        long updId = PageIdUtils.rotatePageId(id.pageId());

                        PageIO.setPageId(buf, updId);

                        updated.add(new FullPageId(updId, id.cacheId()));
                    }
                    finally {
                        page.releaseWrite(true);
                    }
                }
            }

            // Check that updated pages are inaccessible using old IDs.
            for (FullPageId id : old) {
                try (Page page = mem.page(id.cacheId(), id.pageId())) {
                    ByteBuffer buf = page.getForWrite();

                    if (buf != null) {
                        page.releaseWrite(false);

                        fail("Was able to acquire page write lock.");
                    }

                    buf = page.getForRead();

                    if (buf != null) {
                        page.releaseRead();

                        fail("Was able to acquire page read lock.");
                    }
                }
            }

            // Check that updated pages are accessible using new IDs.
            for (FullPageId id : updated) {
                try (Page page = mem.page(id.cacheId(), id.pageId())) {
                    ByteBuffer buf = page.getForWrite();

                    assertNotNull(buf);

                    try {
                        assertEquals(id.pageId(), PageIO.getPageId(buf));
                    }
                    finally {
                        page.releaseWrite(false);
                    }

                    buf = page.getForRead();

                    assertNotNull(buf);

                    try {
                        assertEquals(id.pageId(), PageIO.getPageId(buf));
                    }
                    finally {
                        page.releaseRead();
                    }
                }
            }
        }
        finally {
            mem.stop();
        }
    }

    /**
     * @return Page memory implementation.
     */
    protected PageMemory memory() throws Exception {
        File memDir = U.resolveWorkDirectory("pagemem", false);

        return PageMemoryTestUtils.memory(10, PAGE_SIZE, 10, CACHE_ID, memDir.getAbsolutePath(), true);
    }

    /**
     * @param page Page to write.
     * @param val Value to write.
     */
    private void writePage(Page page, int val) {
        ByteBuffer bytes = page.getForWrite();

        try {
            for (int i = PageIO.COMMON_HEADER_END; i < PAGE_SIZE; i++)
                bytes.put(i, (byte)val);
        }
        finally {
            page.releaseWrite(true);
        }
    }

    /**
     * @param page Page to read.
     * @param expVal Expected value.
     */
    private void readPage(Page page, int expVal) {
        expVal &= 0xFF;

        ByteBuffer bytes = page.getForRead();

        try {
            for (int i = PageIO.COMMON_HEADER_END; i < PAGE_SIZE; i++) {
                int val = bytes.get(i) & 0xFF;

                assertEquals("Unexpected value at position: " + i, expVal, val);
            }
        }
        finally {
            page.releaseRead();
        }
    }

    /**
     * @param mem Memory.
     * @return Page.
     */
    public static FullPageId allocatePage(PageIdAllocator mem) throws IgniteCheckedException {
<<<<<<< HEAD
        return new FullPageId(mem.allocatePage(CACHE_ID, -1, PageIdAllocator.FLAG_DATA), 0);
=======
        return new FullPageId(mem.allocatePage(0, 1, PageIdAllocator.FLAG_DATA), 0);
>>>>>>> 891f7b8b
    }
}<|MERGE_RESOLUTION|>--- conflicted
+++ resolved
@@ -304,10 +304,6 @@
      * @return Page.
      */
     public static FullPageId allocatePage(PageIdAllocator mem) throws IgniteCheckedException {
-<<<<<<< HEAD
-        return new FullPageId(mem.allocatePage(CACHE_ID, -1, PageIdAllocator.FLAG_DATA), 0);
-=======
-        return new FullPageId(mem.allocatePage(0, 1, PageIdAllocator.FLAG_DATA), 0);
->>>>>>> 891f7b8b
+        return new FullPageId(mem.allocatePage(CACHE_ID, 1, PageIdAllocator.FLAG_DATA), 0);
     }
 }