--- conflicted
+++ resolved
@@ -32,14 +32,8 @@
     @Override public void beforeTest() {
         stripedExecSvc = new StripedExecutor(3, "foo name", "pool name", new JavaLogger(),
             new IgniteInClosure<Throwable>() {
-<<<<<<< HEAD
-                @Override public void apply(Throwable throwable) {
-                }
+                @Override public void apply(Throwable throwable) {}
             }, null, null);
-=======
-                @Override public void apply(Throwable throwable) {}
-            }, null);
->>>>>>> d305c663
     }
 
     /** {@inheritDoc} */
