--- conflicted
+++ resolved
@@ -188,17 +188,10 @@
                     PageHandler<Object, BPlusTree.Result> delegate = (PageHandler<Object, BPlusTree.Result>)hnd;
 
                     return new PageHandler<BPlusTree.Get, BPlusTree.Result>() {
-<<<<<<< HEAD
-                        @Override public BPlusTree.Result run(int cacheId, long pageId, long page, long pageAddr,
-                            PageIO io, Boolean walPlc, BPlusTree.Get arg, int lvl,
-                            StatisticsHolder statHolder) throws IgniteCheckedException {
-                            log.info("Invoked " + " " + cacheId + " " + arg.toString() + " for BTree (" + corruptionEnabled + ") -> " + arg.row() + " / " + arg.row().getClass());
-=======
                         @Override public BPlusTree.Result run(int cacheId, long pageId, long page, long pageAddr, PageIO io,
-                            Boolean walPlc, BPlusTree.Get arg, int lvl) throws IgniteCheckedException {
+                            Boolean walPlc, BPlusTree.Get arg, int lvl, StatisticsHolder statHolder) throws IgniteCheckedException {
                             log.info("Invoked [cachedId=" + cacheId + ", hnd=" + arg.toString() +
                                 ", corruption=" + corruptionEnabled + ", row=" + arg.row() + ", rowCls=" + arg.row().getClass() + ']');
->>>>>>> 3bb03444
 
                             if (corruptionEnabled && (arg.row() instanceof SearchRow)) {
                                 SearchRow row = (SearchRow)arg.row();
