--- conflicted
+++ resolved
@@ -53,16 +53,6 @@
         Configuration below demonstrates how to setup a IGFS node with file data.
     -->
     <bean id="grid.cfg" class="org.apache.ignite.configuration.IgniteConfiguration">
-<<<<<<< HEAD
-        <!--
-            Configure binary marshaller.
-        -->
-        <property name="marshaller">
-            <bean class="org.apache.ignite.internal.binary.BinaryMarshaller" />
-        </property>
-
-=======
->>>>>>> a04aa10a
         <property name="fileSystemConfiguration">
             <list>
                 <bean class="org.apache.ignite.configuration.FileSystemConfiguration">
