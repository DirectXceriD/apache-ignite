/*
 * Licensed to the Apache Software Foundation (ASF) under one or more
 * contributor license agreements.  See the NOTICE file distributed with
 * this work for additional information regarding copyright ownership.
 * The ASF licenses this file to You under the Apache License, Version 2.0
 * (the "License"); you may not use this file except in compliance with
 * the License.  You may obtain a copy of the License at
 *
 *      http://www.apache.org/licenses/LICENSE-2.0
 *
 * Unless required by applicable law or agreed to in writing, software
 * distributed under the License is distributed on an "AS IS" BASIS,
 * WITHOUT WARRANTIES OR CONDITIONS OF ANY KIND, either express or implied.
 * See the License for the specific language governing permissions and
 * limitations under the License.
 */

package org.apache.ignite.internal.processors.cache.database.wal;

import java.io.EOFException;
import java.io.File;
import java.io.FileFilter;
import java.io.FileNotFoundException;
import java.io.IOException;
import java.io.RandomAccessFile;
import java.nio.ByteBuffer;
import java.nio.ByteOrder;
import java.nio.channels.FileChannel;
import java.nio.file.Files;
import java.util.Arrays;
import java.util.HashMap;
import java.util.Map;
import java.util.NavigableMap;
import java.util.TreeMap;
import java.util.concurrent.TimeUnit;
import java.util.concurrent.atomic.AtomicBoolean;
import java.util.concurrent.atomic.AtomicReference;
import java.util.concurrent.atomic.AtomicReferenceFieldUpdater;
import java.util.concurrent.locks.Condition;
import java.util.concurrent.locks.Lock;
import java.util.concurrent.locks.LockSupport;
import java.util.concurrent.locks.ReentrantLock;
import java.util.regex.Pattern;
import org.apache.ignite.IgniteCheckedException;
import org.apache.ignite.IgniteLogger;
import org.apache.ignite.configuration.IgniteConfiguration;
import org.apache.ignite.configuration.PersistenceConfiguration;
import org.apache.ignite.internal.GridKernalContext;
import org.apache.ignite.internal.IgniteInterruptedCheckedException;
import org.apache.ignite.internal.pagemem.wal.IgniteWriteAheadLogManager;
import org.apache.ignite.internal.pagemem.wal.StorageException;
import org.apache.ignite.internal.pagemem.wal.WALIterator;
import org.apache.ignite.internal.pagemem.wal.WALPointer;
import org.apache.ignite.internal.pagemem.wal.record.WALRecord;
import org.apache.ignite.internal.processors.cache.GridCacheSharedContext;
import org.apache.ignite.internal.processors.cache.GridCacheSharedManagerAdapter;
import org.apache.ignite.internal.processors.cache.database.wal.record.HeaderRecord;
import org.apache.ignite.internal.processors.cache.database.wal.serializer.RecordV1Serializer;
import org.apache.ignite.internal.util.GridCloseableIteratorAdapter;
import org.apache.ignite.internal.util.GridUnsafe;
import org.apache.ignite.internal.util.typedef.F;
import org.apache.ignite.internal.util.typedef.G;
import org.apache.ignite.internal.util.typedef.internal.A;
import org.apache.ignite.internal.util.typedef.internal.SB;
import org.apache.ignite.internal.util.typedef.internal.U;
import org.apache.ignite.lang.IgniteBiTuple;
import org.apache.ignite.lang.IgnitePredicate;
import org.jetbrains.annotations.Nullable;

/**
 * File WAL manager.
 */
public class FileWriteAheadLogManager extends GridCacheSharedManagerAdapter implements IgniteWriteAheadLogManager {
    /** */
    public static final String WAL_SEGMENT_FILE_EXT = ".wal";

    /** Default wal directory. */
    private static final String DFLT_WAL_DIR = "db/wal";

    /** Default wal archive directory. */
    private static final String DFLT_WAL_ARCHIVE_DIR = "db/wal/archive";

    /** */
    private static final byte[] FILL_BUF = new byte[1024 * 1024];

    /** */
    private static final Pattern WAL_NAME_PATTERN = Pattern.compile("\\d{16}\\.v\\d+\\.wal");

    /** */
    private static final Pattern WAL_TEMP_NAME_PATTERN = Pattern.compile("\\d{16}\\.v\\d+\\.wal\\.tmp");

    /** */
    private static final FileFilter WAL_SEGMENT_FILE_FILTER = new FileFilter() {
        @Override public boolean accept(File file) {
            return !file.isDirectory() && WAL_NAME_PATTERN.matcher(file.getName()).matches();
        }
    };

    /** */
    private static final FileFilter WAL_SEGMENT_TEMP_FILE_FILTER = new FileFilter() {
        @Override public boolean accept(File file) {
            return !file.isDirectory() && WAL_TEMP_NAME_PATTERN.matcher(file.getName()).matches();
        }
    };

<<<<<<< HEAD
    /** */
    private final boolean alwaysWriteFullPages;

    /** */
    private final long maxWalSegmentSize;
=======
    /** System property (env variable) for configuring DB WAL mode, see values in {@link Mode} */
    public static final String IGNITE_PDS_WAL_MODE = "IGNITE_PDS_WAL_MODE";

    /** Thread local byte buffer size */
    public static final String IGNITE_PDS_WAL_TLB_SIZE = "IGNITE_PDS_WAL_TLB_SIZE";

    /** WAL flush frequency for {@link Mode#BACKGROUND} log mode */
    public static final String IGNITE_PDS_WAL_FLUSH_FREQ = "IGNITE_PDS_WAL_FLUSH_FREQUENCY";

    /** */
    public static final String IGNITE_PDS_WAL_FSYNC_DELAY = "IGNITE_PDS_WAL_FSYNC_DELAY"; // TODO may be move to config

    /** Ignite pds wal record iterator buffer size. */
    public static final String IGNITE_PDS_WAL_RECORD_ITERATOR_BUFFER_SIZE = "IGNITE_PDS_WAL_RECORD_ITERATOR_BUFFER_SIZE";
>>>>>>> dc3450e3

    /** */
    private final Mode mode;

<<<<<<< HEAD
    /** Tlb size. */
    private final int tlbSize;

    /** Flush frequency. */
    public final int flushFreq;
=======
    /** Thread local byte buffer size, see {@link #tlb} */
    public final int tlbSize = IgniteSystemProperties.getInteger(IGNITE_PDS_WAL_TLB_SIZE, 128 * 1024);

    /** WAL flush frequency. Makes sense only for {@link Mode#BACKGROUND} log mode. */
    public static final int FLUSH_FREQ = IgniteSystemProperties.getInteger(IGNITE_PDS_WAL_FLUSH_FREQ, 2_000);
>>>>>>> dc3450e3

    /** Fsync delay. */
    private final long fsyncDelay;

<<<<<<< HEAD
    /** */
    private final PersistenceConfiguration psCfg;
=======
    /** WAL segment size in bytes */
    private long maxWalSegmentSize;
>>>>>>> dc3450e3

    /** */
    private final IgniteConfiguration igCfg;

    /** */
    private File walWorkDir;

    /** */
    private File walArchiveDir;

<<<<<<< HEAD
    /** */
    private RecordSerializer serializer;
=======
    /** Current log segment handle */
    private volatile FileWriteHandle currentHnd;
>>>>>>> dc3450e3

    /** Updater for {@link #currentHnd}, used for verify there are no concurrent update for current log segment handle */
    private static final AtomicReferenceFieldUpdater<FileWriteAheadLogManager, FileWriteHandle> currentHndUpd =
        AtomicReferenceFieldUpdater.newUpdater(FileWriteAheadLogManager.class, FileWriteHandle.class, "currentHnd");

    /**
     * Thread local byte buffer for saving serialized WAL records chain, see {@link FileWriteHandle#head}.
     * Introduced to decrease number of buffers allocation.
     * Used only for record itself is shorter than {@link #tlbSize}.
     */
    private final ThreadLocal<ByteBuffer> tlb = new ThreadLocal<ByteBuffer>() {
        @Override protected ByteBuffer initialValue() {
            ByteBuffer buf = ByteBuffer.allocateDirect(tlbSize);

            buf.order(GridUnsafe.NATIVE_BYTE_ORDER);

            return buf;
        }
    };

    /** */
<<<<<<< HEAD
=======
    private RecordSerializer serializer;

    /** WAL file archiver thread, started on server nodes at cluster init */
>>>>>>> dc3450e3
    private volatile FileArchiver archiver;

    /** */
    private QueueFlusher flusher;

    /** */
    private final ThreadLocal<WALPointer> lastWALPtr = new ThreadLocal<>();

    /** */
    private volatile FileWriteHandle currentHnd;

    /**
     * @param ctx Kernal context.
     */
    public FileWriteAheadLogManager(GridKernalContext ctx) {
        igCfg = ctx.config();

        PersistenceConfiguration psCfg = igCfg.getPersistenceConfiguration();

        assert psCfg != null : "WAL should not be created if persistence is disabled.";

        this.psCfg = psCfg;

        maxWalSegmentSize = psCfg.getWalSegmentSize();
        mode = Mode.valueOf(psCfg.getWalMode().trim().toUpperCase());
        tlbSize = psCfg.getTlbSize();
        flushFreq = psCfg.getWalFlushFrequency();
        fsyncDelay = psCfg.getWalFsyncDelay();
        alwaysWriteFullPages = psCfg.isAlwaysWriteFullPages();
    }

    /** {@inheritDoc} */
    @Override public void start0() throws IgniteCheckedException {
        if (!cctx.kernalContext().clientNode()) {
            String consId = cctx.discovery().consistentId().toString();

            A.notNullOrEmpty(consId, "consistentId");

            consId = U.maskForFileName(consId);

            checkWalConfiguration();

            walWorkDir = initDirectory(
                psCfg.getWalStorePath(),
                DFLT_WAL_DIR,
                consId,
                "write ahead log work directory"
            );

            walArchiveDir = initDirectory(
                psCfg.getWalArchivePath(),
                DFLT_WAL_ARCHIVE_DIR,
                consId,
                "write ahead log archive directory"
            );

            serializer = new RecordV1Serializer(cctx);

            checkOrPrepareFiles();

            archiver = new FileArchiver();

            if (mode != Mode.DEFAULT) {
                if (log.isInfoEnabled())
                    log.info("Started write-ahead log manager [mode=" + mode + ']');
            }
        }
    }

    /**
     * @throws IgniteCheckedException if WAL store path is configured and archive path isn't (or vice versa)
     */
    private void checkWalConfiguration() throws IgniteCheckedException {
        if (psCfg.getWalStorePath() == null ^ psCfg.getWalArchivePath() == null) {
            throw new IgniteCheckedException(
                "Properties should be either both specified or both null " +
                "[walStorePath = " + psCfg.getWalStorePath() +
                ", walArchivePath = " + psCfg.getWalArchivePath() + "]"
            );
        }
    }

    /** {@inheritDoc} */
    @Override protected void onKernalStart0(boolean reconnect) throws IgniteCheckedException {
        super.onKernalStart0(reconnect);

        if (!cctx.kernalContext().clientNode() && cctx.kernalContext().state().active())
            archiver.start();
    }

    /** {@inheritDoc} */
    @Override protected void stop0(boolean cancel) {
        FileWriteHandle currentHnd = currentHandle();

        try {
            QueueFlusher flusher0 = flusher;

            if (flusher0 != null) {
                flusher0.shutdown();

                if (currentHnd != null)
                    currentHnd.flush((FileWALPointer)null);
            }

            if (currentHnd != null)
                currentHnd.close(false);

            if (archiver != null)
                archiver.shutdown();
        }
        catch (Exception e) {
            U.error(log, "Failed to gracefully close WAL segment: " + currentHnd.file, e);
        }
    }

    /** {@inheritDoc} */
    @Override public void onActivate(GridKernalContext kctx) throws IgniteCheckedException {
        if (log.isDebugEnabled())
            log.debug("Activate file write ahead log [nodeId=" + cctx.localNodeId() +
                " topVer=" + cctx.discovery().topologyVersionEx() + " ]");

        start0();

        if (!cctx.kernalContext().clientNode()) {
            archiver = new FileArchiver();

            archiver.start();
        }
    }

    /** {@inheritDoc} */
    @Override public void onDeActivate(GridKernalContext kctx) {
        if (log.isDebugEnabled())
            log.debug("DeActivate file write ahead log [nodeId=" + cctx.localNodeId() +
                " topVer=" + cctx.discovery().topologyVersionEx() + " ]");

        stop0(true);

        currentHnd = null;
    }

    /** {@inheritDoc} */
    @Override public boolean isAlwaysWriteFullPages() {
        return alwaysWriteFullPages;
    }

    /** {@inheritDoc} */
    @Override public boolean isFullSync() {
        return mode == Mode.DEFAULT;
    }

    /** {@inheritDoc} */
    @Override public void resumeLogging(WALPointer lastPtr) throws IgniteCheckedException {
        try {
            assert currentHnd == null;
            assert lastPtr == null || lastPtr instanceof FileWALPointer;

            FileWALPointer filePtr = (FileWALPointer)lastPtr;

            currentHnd = restoreWriteHandle(filePtr);

            if (mode == Mode.BACKGROUND) {
                flusher = new QueueFlusher(cctx.igniteInstanceName());

                flusher.start();
            }
        }
        catch (StorageException e) {
            throw new IgniteCheckedException(e);
        }
    }

    /** {@inheritDoc} */
    @SuppressWarnings("TooBroadScope")
    @Override public WALPointer log(WALRecord record) throws IgniteCheckedException, StorageException {
        if (serializer == null || mode == Mode.NONE)
            return null;

        FileWriteHandle current = currentHandle();

        // Logging was not resumed yet.
        if (current == null)
            return null;

        // Need to calculate record size first.
        record.size(serializer.size(record));

        for (; ; current = rollOver(current)) {
            WALPointer ptr = current.addRecord(record);

            if (ptr != null) {
                lastWALPtr.set(ptr);

                return ptr;
            }

            if (isStopping())
                throw new IgniteCheckedException("Stopping.");
        }
    }

    /** {@inheritDoc} */
    @Override public void fsync(WALPointer ptr) throws IgniteCheckedException, StorageException {
        if (serializer == null || mode == Mode.NONE || mode == Mode.BACKGROUND)
            return;

        FileWriteHandle cur = currentHandle();

        // WAL manager was not started (client node).
        if (cur == null)
            return;

        FileWALPointer filePtr = (FileWALPointer)(ptr == null ? lastWALPtr.get() : ptr);

        if (mode == Mode.LOG_ONLY) {
            cur.flushOrWait(filePtr);

            return;
        }

        // No need to sync if was rolled over.
        if (filePtr != null && !cur.needFsync(filePtr))
            return;

        cur.fsync(filePtr);
    }

    /** {@inheritDoc} */
    @Override public WALIterator replay(WALPointer start)
        throws IgniteCheckedException, StorageException {
        assert start == null || start instanceof FileWALPointer : "Invalid start pointer: " + start;

        FileWriteHandle hnd = currentHandle();

        FileWALPointer end = null;

        if (hnd != null)
            end = hnd.position();

        return new RecordsIterator(
            cctx,
            walWorkDir,
            walArchiveDir,
            (FileWALPointer)start,
            end,
            psCfg,
            serializer,
            archiver,
            log,
            tlbSize
        );
    }

    /** {@inheritDoc} */
    @Override public boolean reserve(WALPointer start) throws IgniteCheckedException {
        assert start != null && start instanceof FileWALPointer : "Invalid start pointer: " + start;

        if (mode == Mode.NONE)
            return false;

        FileArchiver archiver0 = archiver;

        if (archiver0 == null)
            throw new IgniteCheckedException("Could not reserve WAL segment: archiver == null");

        archiver0.reserve(((FileWALPointer)start).index());

        if (!hasIndex(((FileWALPointer)start).index())) {
            archiver0.release(((FileWALPointer)start).index());

            return false;
        }

        return true;
    }

    /** {@inheritDoc} */
    @Override public void release(WALPointer start) throws IgniteCheckedException {
        assert start != null && start instanceof FileWALPointer : "Invalid start pointer: " + start;

        if (mode == Mode.NONE)
            return;

        FileArchiver archiver0 = archiver;

        if (archiver0 == null)
            throw new IgniteCheckedException("Could not release WAL segment: archiver == null");

        archiver0.release(((FileWALPointer)start).index());
    }

    /**
     * @param absIdx Absolute index.
     */
    private boolean hasIndex(int absIdx) {
        String name = FileDescriptor.fileName(absIdx, serializer.version());

        boolean inArchive = new File(walArchiveDir, name).exists();

        if (inArchive)
            return true;

        if (absIdx <= archiver.lastArchivedIndex())
            return false;

        FileWriteHandle cur = currentHnd;

        return cur != null && cur.idx >= absIdx;
    }

    /** {@inheritDoc} */
    @Override public int truncate(WALPointer ptr) {
        if (ptr == null)
            return 0;

        assert ptr instanceof FileWALPointer : ptr;

        FileWALPointer fPtr = (FileWALPointer)ptr;

        FileDescriptor[] descs = scan(walArchiveDir.listFiles(WAL_SEGMENT_FILE_FILTER));

        int deleted = 0;

        FileArchiver archiver0 = archiver;

        for (FileDescriptor desc : descs) {
            // Do not delete reserved segment and any segment after it.
            if (archiver0 != null && archiver0.reserved(desc.idx))
                return deleted;

            // We need to leave at least one archived segment to correctly determine the archive index.
            if (desc.idx + 1 < fPtr.index()) {
                if (!desc.file.delete())
                    U.warn(log, "Failed to remove obsolete WAL segment (make sure the process has enough rights): " +
                        desc.file.getAbsolutePath());
                else
                    deleted++;
            }
        }

        return deleted;
    }

    /** {@inheritDoc} */
    @Override public boolean reserved(WALPointer ptr) {
        FileWALPointer fPtr = (FileWALPointer)ptr;

        FileArchiver archiver0 = archiver;

        return archiver0 != null && archiver0.reserved(fPtr.index());
    }

    /**
     * Creates a directory specified by the given arguments.
     *
     * @param cfg Configured directory path, may be {@code null}.
     * @param defDir Default directory path, will be used if cfg is {@code null}.
     * @param consId Local node consistent ID.
     * @param msg File description to print out on successful initialization.
     * @return Initialized directory.
     * @throws IgniteCheckedException If fail init directory.
     */
    private File initDirectory(String cfg, String defDir, String consId, String msg) throws IgniteCheckedException {
        File dir;

        if (cfg != null) {
            File workDir0 = new File(cfg);

            if (workDir0.isAbsolute())
                dir = new File(workDir0, consId);
            else
                dir = new File(U.resolveWorkDirectory(igCfg.getWorkDirectory(), cfg, false), consId);
        }
        else
            dir = new File(U.resolveWorkDirectory(igCfg.getWorkDirectory(), defDir, false), consId);

        U.ensureDirectory(dir, msg, log);

        return dir;
    }

    /**
     * @return Current log segment handle.
     */
    private FileWriteHandle currentHandle() {
        return currentHnd;
    }

    /**
     * @param cur Handle that failed to fit the given entry.
     * @return Handle that will fit the entry.
     */
    private FileWriteHandle rollOver(FileWriteHandle cur) throws StorageException, IgniteCheckedException {
        FileWriteHandle hnd = currentHandle();

        if (hnd != cur)
            return hnd;

        if (hnd.close(true)) {
            FileWriteHandle next = initNextWriteHandle(cur.idx);

            boolean swapped = currentHndUpd.compareAndSet(this, hnd, next);

            assert swapped : "Concurrent updates on rollover are not allowed";

            hnd.signalNextAvailable(); // let other threads to proceed with new segment
        }
        else
            hnd.awaitNext();

        return currentHandle();
    }

    /**
     * @param lastReadPtr Last read WAL file pointer.
     * @return Initialized file write handle.
     * @throws IgniteCheckedException If failed to initialize WAL write handle.
     */
    private FileWriteHandle restoreWriteHandle(FileWALPointer lastReadPtr) throws IgniteCheckedException {
        int absIdx = lastReadPtr == null ? 0 : lastReadPtr.index();

        archiver.currentWalIndex(absIdx);

        int segNo = absIdx % psCfg.getWalSegments();

        File curFile = new File(walWorkDir, FileDescriptor.fileName(segNo, serializer.version()));

        int offset = lastReadPtr == null ? 0 : lastReadPtr.fileOffset();
        int len = lastReadPtr == null ? 0 : lastReadPtr.length();

        log.info("Resuming logging in WAL segment [file=" + curFile.getAbsolutePath() +
            ", offset=" + offset + ']');

        try {
            RandomAccessFile file = new RandomAccessFile(curFile, "rw");

            try {
                FileWriteHandle hnd = new FileWriteHandle(
                    file,
                    absIdx,
                    cctx.igniteInstanceName(),
                    offset + len,
                    maxWalSegmentSize,
                    serializer);

                if (lastReadPtr == null) {
                    HeaderRecord header = new HeaderRecord(serializer.version());

                    header.size(serializer.size(header));

                    hnd.addRecord(header);
                }

                return hnd;
            }
            catch (IgniteCheckedException | IOException e) {
                file.close();

                throw e;
            }
        }
        catch (IOException e) {
            throw new IgniteCheckedException("Failed to restore WAL write handle: " + curFile.getAbsolutePath(), e);
        }
    }

    /**
     * Fills the file header for a new segment.
     * Calling this method signals we are done with the segment and it can be archived.
     * If we don't have prepared file yet and achiever is busy this method blocks
     *
     * @param curIdx current segment released by WAL writer
     * @return Initialized file handle.
     * @throws StorageException If IO exception occurred.
     * @throws IgniteCheckedException If failed.
     */
    private FileWriteHandle initNextWriteHandle(int curIdx) throws StorageException, IgniteCheckedException {
        try {
            File nextFile = pollNextFile(curIdx);

            if (log.isDebugEnabled())
                log.debug("Switching to a new WAL segment: " + nextFile.getAbsolutePath());

            RandomAccessFile file = new RandomAccessFile(nextFile, "rw");

            FileWriteHandle hnd = new FileWriteHandle(
                file,
                curIdx + 1,
                cctx.igniteInstanceName(),
                0,
                maxWalSegmentSize,
                serializer);

            HeaderRecord header = new HeaderRecord(serializer.version());

            header.size(serializer.size(header));

            hnd.addRecord(header);

            return hnd;
        }
        catch (IOException e) {
            throw new StorageException(e);
        }
    }

    /**
     * Deletes temp files, creates and prepares new; Creates first segment if necessary
     */
    private void checkOrPrepareFiles() throws IgniteCheckedException {
        // Clean temp files.
        {
            File[] tmpFiles = walWorkDir.listFiles(WAL_SEGMENT_TEMP_FILE_FILTER);

            if (!F.isEmpty(tmpFiles)) {
                for (File tmp : tmpFiles) {
                    boolean deleted = tmp.delete();

                    if (!deleted)
                        throw new IgniteCheckedException("Failed to delete previously created temp file " +
                            "(make sure Ignite process has enough rights): " + tmp.getAbsolutePath());
                }
            }
        }

        File[] allFiles = walWorkDir.listFiles(WAL_SEGMENT_FILE_FILTER);

        if (allFiles.length != 0 && allFiles.length > psCfg.getWalSegments())
            throw new IgniteCheckedException("Failed to initialize wal (work directory contains " +
                "incorrect number of segments) [cur=" + allFiles.length + ", expected=" + psCfg.getWalSegments() + ']');

        // Allocate the first segment synchronously. All other segments will be allocated by archiver in background.
        if (allFiles.length == 0) {
            File first = new File(walWorkDir, FileDescriptor.fileName(0, serializer.version()));

            createFile(first);
        }
        else
            checkFiles(0, false, null);
    }

    /**
     * Clears the file with zeros.
     *
     * @param file File to format.
     */
    private void formatFile(File file) throws IgniteCheckedException {
        if (log.isDebugEnabled())
            log.debug("Formatting file [exists=" + file.exists() + ", file=" + file.getAbsolutePath() + ']');

        try (RandomAccessFile rnd = new RandomAccessFile(file, "rw")) {
            int left = psCfg.getWalSegmentSize();

            if (mode == Mode.DEFAULT) {
                while (left > 0) {
                    int toWrite = Math.min(FILL_BUF.length, left);

                    rnd.write(FILL_BUF, 0, toWrite);

                    left -= toWrite;
                }

                rnd.getChannel().force(false);
            }
            else
                rnd.setLength(0);
        }
        catch (IOException e) {
            throw new IgniteCheckedException("Failed to format WAL segment file: " + file.getAbsolutePath(), e);
        }
    }

    /**
     * Creates a file atomically with temp file.
     *
     * @param file File to create.
     * @throws IgniteCheckedException If failed.
     */
    private void createFile(File file) throws IgniteCheckedException {
        if (log.isDebugEnabled())
            log.debug("Creating new file [exists=" + file.exists() + ", file=" + file.getAbsolutePath() + ']');

        File tmp = new File(file.getParent(), file.getName() + ".tmp");

        formatFile(tmp);

        try {
            Files.move(tmp.toPath(), file.toPath());
        }
        catch (IOException e) {
            throw new IgniteCheckedException("Failed to move temp file to a regular WAL segment file: " +
                file.getAbsolutePath(), e);
        }

        if (log.isDebugEnabled())
            log.debug("Created WAL segment [file=" + file.getAbsolutePath() + ", size=" + file.length() + ']');
    }

    /**
     * Retrieves next available file to write WAL data, waiting
     * if necessary for a segment to become available.
     *
     * @param curIdx Current absolute WAL segment index.
     * @return File ready for use as new WAL segment.
     * @throws IgniteCheckedException If failed.
     */
    private File pollNextFile(int curIdx) throws IgniteCheckedException {
        // Signal to archiver that we are done with the segment and it can be archived.
        int absNextIdx = archiver.nextAbsoluteSegmentIndex(curIdx);

        int segmentIdx = absNextIdx % psCfg.getWalSegments();

        return new File(walWorkDir, FileDescriptor.fileName(segmentIdx, serializer.version()));
    }

    /**
     * @param ver Serializer version.
     * @return Entry serializer.
     */
    private static RecordSerializer forVersion(GridCacheSharedContext cctx, int ver) throws IgniteCheckedException {
        if (ver <= 0)
            throw new IgniteCheckedException("Failed to create a serializer (corrupted WAL file).");

        switch (ver) {
            case 1:
                return new RecordV1Serializer(cctx);

            default:
                throw new IgniteCheckedException("Failed to create a serializer with the given version " +
                    "(forward compatibility is not supported): " + ver);
        }
    }

    /**
     * @return Sorted WAL files descriptors.
     */
    private static FileDescriptor[] scan(File[] allFiles) {
        if (allFiles == null)
            return new FileDescriptor[0];

        FileDescriptor[] descs = new FileDescriptor[allFiles.length];

        for (int i = 0; i < allFiles.length; i++) {
            File f = allFiles[i];

            descs[i] = new FileDescriptor(f);
        }

        Arrays.sort(descs);

        return descs;
    }

    /**
     * File archiver operates on absolute segment indexes. For any given absolute segment index N we can calculate
     * the work WAL segment: S(N) = N % psCfg.walSegments.
     * When a work segment is finished, it is given to the archiver. If the absolute index of last archived segment
     * is denoted by A and the absolute index of next segment we want to write is denoted by W, then we can allow
     * write to S(W) if W - A <= walSegments. <br>
     *
     * Monitor of current object is used for notify on:
     * <ul>
     *     <li>exception occurred ({@link FileArchiver#cleanException}!=null)</li>
     *     <li>stopping thread ({@link FileArchiver#stopped}==true)</li>
     *     <li>current file index changed ({@link FileArchiver#curAbsWalIdx})</li>
     *     <li>last archived file index was changed ({@link FileArchiver#lastAbsArchivedIdx})</li>
     *     <li>some WAL index was removed from {@link FileArchiver#locked} map</li>
     * </ul>
     */
    private class FileArchiver extends Thread {
        /** Exception which occurred during initial creation of files or during archiving WAL segment */
        private IgniteCheckedException cleanException;

        /**
         * Absolute current segment index WAL Manger writes to. Guarded by <code>this</code>.
         * Incremented during rollover. Also may be directly set if WAL is resuming logging after start.
         */
        private int curAbsWalIdx = -1;

        /** Last archived file index (absolute, 0-based). Guarded by <code>this</code>. */
        private int lastAbsArchivedIdx = -1;

        /** current thread stopping advice */
        private volatile boolean stopped;

        /** */
        private NavigableMap<Integer, Integer> reserved = new TreeMap<>();

        /**
         * Maps absolute segment index to locks counter. Lock on segment protects from archiving segment and may
         * come from {@link RecordsIterator} during WAL replay. Map itself is guarded by <code>this</code>.
         */
        private Map<Integer, Integer> locked = new HashMap<>();

        /**
         *
         */
        private FileArchiver() {
            super("wal-file-archiver%" + cctx.igniteInstanceName());

            lastAbsArchivedIdx = lastArchivedIndex();
        }

        /**
         * @throws IgniteInterruptedCheckedException If failed to wait for thread shutdown.
         */
        private void shutdown() throws IgniteInterruptedCheckedException {
            synchronized (this) {
                stopped = true;

                notifyAll();
            }

            U.join(this);
        }

        /**
         * @param curAbsWalIdx Current absolute WAL segment index.
         */
        private void currentWalIndex(int curAbsWalIdx) {
            synchronized (this) {
                this.curAbsWalIdx = curAbsWalIdx;

                notifyAll();
            }
        }

        /**
         * @param absIdx Index for reservation.
         */
        private synchronized void reserve(int absIdx) {
            Integer cur = reserved.get(absIdx);

            if (cur == null)
                reserved.put(absIdx, 1);
            else
                reserved.put(absIdx, cur + 1);
        }

        /**
         * @param absIdx Index for reservation.
         * @return {@code True} if index is reserved.
         */
        private synchronized boolean reserved(int absIdx) {
            return locked.containsKey(absIdx) || reserved.floorKey(absIdx) != null;
        }

        /**
         * @param absIdx Reserved index.
         */
        private synchronized void release(int absIdx) {
            Integer cur = reserved.get(absIdx);

            assert cur != null && cur >= 1 : cur;

            if (cur == 1)
                reserved.remove(absIdx);
            else
                reserved.put(absIdx, cur - 1);
        }

        /** {@inheritDoc} */
        @Override public void run() {
            try {
                allocateRemainingFiles();
            }
            catch (IgniteCheckedException e) {
                synchronized (this) {
                    // Stop the thread and report to starter.
                    cleanException = e;

                    notifyAll();

                    return;
                }
            }

            try {
                synchronized (this) {
                    while (curAbsWalIdx == -1 && !stopped)
                        wait();

                    if (curAbsWalIdx != 0 && lastAbsArchivedIdx == -1)
                        lastAbsArchivedIdx = curAbsWalIdx - 1;
                }

                while (!Thread.currentThread().isInterrupted() && !stopped) {
                    int toArchive;

                    synchronized (this) {
                        assert lastAbsArchivedIdx <= curAbsWalIdx : "lastArchived=" + lastAbsArchivedIdx +
                            ", current=" + curAbsWalIdx;

                        while (lastAbsArchivedIdx >= curAbsWalIdx - 1 && !stopped)
                            wait();

                        toArchive = lastAbsArchivedIdx + 1;
                    }

                    if (stopped)
                        break;

                    try {
                        File workFile = archiveSegment(toArchive);

                        synchronized (this) {
                            while (locked.containsKey(toArchive) && !stopped)
                                wait();

                            // Firstly, format working file
                            if (!stopped)
                                formatFile(workFile);

                            // Then increase counter to allow rollover on clean working file
                            lastAbsArchivedIdx = toArchive;

                            notifyAll();
                        }
                    }
                    catch (IgniteCheckedException e) {
                        synchronized (this) {
                            cleanException = e;

                            notifyAll();
                        }
                    }
                }
            }
            catch (InterruptedException ignore) {
                Thread.currentThread().interrupt();
            }
        }

        /**
         * Gets the absolute index of the next WAL segment available to write.
         * Blocks till there are available file to write
         *
         * @param curIdx Current absolute index that we want to increment.
         * @return Next index (curIdx+1) when it is ready to be written.
         * @throws IgniteCheckedException If failed (if interrupted or if exception occurred in the archiver thread).
         */
        private int nextAbsoluteSegmentIndex(int curIdx) throws IgniteCheckedException {
            try {
                synchronized (this) {
                    if (cleanException != null)
                        throw cleanException;

                    assert curIdx == curAbsWalIdx;

                    curAbsWalIdx++;

                    // Notify archiver thread.
                    notifyAll();

                    while (curAbsWalIdx - lastAbsArchivedIdx > psCfg.getWalSegments() && cleanException == null)
                        wait();

                    return curAbsWalIdx;
                }
            }
            catch (InterruptedException e) {
                Thread.currentThread().interrupt();

                throw new IgniteInterruptedCheckedException(e);
            }
        }

        /**
         * @param absIdx Segment absolute index.
         * @return {@code True} if can read, {@code false} if work segment
         */
        @SuppressWarnings("NonPrivateFieldAccessedInSynchronizedContext")
        private boolean checkCanReadArchiveOrReserveWorkSegment(int absIdx) {
            synchronized (this) {
                if (lastAbsArchivedIdx >= absIdx)
                    return true;

                Integer cur = locked.get(absIdx);

                cur = cur == null ? 1 : cur + 1;

                locked.put(absIdx, cur);

                if (log.isDebugEnabled())
                    log.debug("Reserved work segment [absIdx=" + absIdx + ", pins=" + cur + ']');

                return false;
            }
        }

        /**
         * @param absIdx Segment absolute index.
         */
        @SuppressWarnings("NonPrivateFieldAccessedInSynchronizedContext")
        private void releaseWorkSegment(int absIdx) {
            synchronized (this) {
                Integer cur = locked.get(absIdx);

                assert cur != null && cur > 0;

                if (cur == 1) {
                    locked.remove(absIdx);

                    if (log.isDebugEnabled())
                        log.debug("Fully released work segment (ready to archive) [absIdx=" + absIdx + ']');
                }
                else {
                    locked.put(absIdx, cur - 1);

                    if (log.isDebugEnabled())
                        log.debug("Partially released work segment [absIdx=" + absIdx + ", pins=" + (cur - 1) + ']');
                }

                notifyAll();
            }
        }

        /**
         * @param absIdx Absolute index to archive.
         */
        private File archiveSegment(int absIdx) throws IgniteCheckedException {
            int segIdx = absIdx % psCfg.getWalSegments();

            File origFile = new File(walWorkDir, FileDescriptor.fileName(segIdx, serializer.version()));

            String name = FileDescriptor.fileName(absIdx, serializer.version());

            File dstTmpFile = new File(walArchiveDir, name + ".tmp");

            File dstFile = new File(walArchiveDir, name);

            if (log.isDebugEnabled())
                log.debug("Starting to copy WAL segment [absIdx=" + absIdx + ", segIdx=" + segIdx +
                    ", origFile=" + origFile.getAbsolutePath() + ", dstFile=" + dstFile.getAbsolutePath() + ']');

            try {
                Files.deleteIfExists(dstTmpFile.toPath());

                Files.copy(origFile.toPath(), dstTmpFile.toPath());

                Files.move(dstTmpFile.toPath(), dstFile.toPath());

                if (mode == Mode.DEFAULT) {
                    try (RandomAccessFile f0 = new RandomAccessFile(dstFile, "rw")) {
                        f0.getChannel().force(false);
                    }
                }
            }
            catch (IOException e) {
                throw new IgniteCheckedException("Failed to archive WAL segment [" +
                    "srcFile=" + origFile.getAbsolutePath() +
                    ", dstFile=" + dstTmpFile.getAbsolutePath() + ']', e);
            }

            if (log.isDebugEnabled())
                log.debug("Copied file [src=" + origFile.getAbsolutePath() +
                    ", dst=" + dstFile.getAbsolutePath() + ']');

            return origFile;
        }

        /**
         * Lists files in archive directory and returns the index of last archived file.
         *
         * @return The absolute index of last archived file.
         */
        private int lastArchivedIndex() {
            int lastIdx = -1;

            for (File file : walArchiveDir.listFiles(WAL_SEGMENT_FILE_FILTER)) {
                try {
                    int idx = Integer.parseInt(file.getName().substring(0, 16));

                    lastIdx = Math.max(lastIdx, idx);
                }
                catch (NumberFormatException | IndexOutOfBoundsException ignore) {

                }
            }

            return lastIdx;
        }

        /**
         *
         */
        private boolean checkStop() {
            return stopped;
        }

        /**
         * Background creation of all segments except first. First segment was created in main thread by
         * {@link FileWriteAheadLogManager#checkOrPrepareFiles()}
         */
        private void allocateRemainingFiles() throws IgniteCheckedException {
            checkFiles(1, true, new IgnitePredicate<Integer>() {
                @Override public boolean apply(Integer integer) {
                    return !checkStop();
                }
            });
        }
    }

    /**
     * Validate files depending on {@link PersistenceConfiguration#getWalSegments()}  and create if need.
     * Check end when exit condition return false or all files are passed.
     *
     * @param startWith Start with.
     * @param create Flag create file.
     * @param p Predicate Exit condition.
     * @throws IgniteCheckedException if validation or create file fail.
     */
    private void checkFiles(int startWith, boolean create, IgnitePredicate<Integer> p) throws IgniteCheckedException {
        for (int i = startWith; i < psCfg.getWalSegments() && (p == null || (p != null && p.apply(i))); i++) {
            File checkFile = new File(walWorkDir, FileDescriptor.fileName(i, serializer.version()));

            if (checkFile.exists()) {
                if (checkFile.isDirectory())
                    throw new IgniteCheckedException("Failed to initialize WAL log segment (a directory with " +
                        "the same name already exists): " + checkFile.getAbsolutePath());
                else if (checkFile.length() != psCfg.getWalSegmentSize() && mode == Mode.DEFAULT)
                    throw new IgniteCheckedException("Failed to initialize WAL log segment " +
                        "(WAL segment size change is not supported):" + checkFile.getAbsolutePath());
            }
            else if (create)
                createFile(checkFile);
        }
    }

    /**
     * WAL file descriptor.
     */
    private static class FileDescriptor implements Comparable<FileDescriptor> {
        /** */
        protected final File file;

        /** Absolute WAL segment file index */
        protected final int idx;

        /** */
        protected final int ver;

        /**
         * @param file File.
         */
        private FileDescriptor(File file) {
            this(file, null);
        }

        /**
         * @param file File.
         * @param idx Absolute WAL segment file index.
         */
        private FileDescriptor(File file, Integer idx) {
            this.file = file;

            String fileName = file.getName();

            assert fileName.endsWith(WAL_SEGMENT_FILE_EXT);

            int v = fileName.lastIndexOf(".v");

            assert v > 0;

            int begin = v + 2;
            int end = fileName.length() - WAL_SEGMENT_FILE_EXT.length();

            if (idx == null)
                this.idx = Integer.parseInt(fileName.substring(0, v));
            else
                this.idx = idx;

            ver = Integer.parseInt(fileName.substring(begin, end));
        }

        /**
         * @param segment Segment index.
         * @param ver Serializer version.
         * @return Segment file name.
         */
        private static String fileName(long segment, int ver) {
            SB b = new SB();

            String segmentStr = Long.toString(segment);

            for (int i = segmentStr.length(); i < 16; i++)
                b.a('0');

            b.a(segmentStr).a(".v").a(ver).a(WAL_SEGMENT_FILE_EXT);

            return b.toString();
        }

        /**
         * @param segment Segment number as integer.
         * @return Segment number as aligned string.
         */
        private static String segmentNumber(long segment) {
            SB b = new SB();

            String segmentStr = Long.toString(segment);

            for (int i = segmentStr.length(); i < 16; i++)
                b.a('0');

            b.a(segmentStr);

            return b.toString();
        }

        /** {@inheritDoc} */
        @Override public int compareTo(FileDescriptor o) {
            return Long.compare(idx, o.idx);
        }

        /** {@inheritDoc} */
        @Override public boolean equals(Object o) {
            if (this == o)
                return true;

            if (!(o instanceof FileDescriptor))
                return false;

            FileDescriptor that = (FileDescriptor)o;

            return idx == that.idx;
        }

        /** {@inheritDoc} */
        @Override public int hashCode() {
            return idx;
        }
    }

    /**
     *
     */
    private abstract static class FileHandle {
        /** */
        protected RandomAccessFile file;

        /** */
        protected FileChannel ch;

        /** */
        protected final int idx;

        /** */
        protected String gridName;

        /**
         * @param file File.
         * @param idx Index.
         */
        private FileHandle(RandomAccessFile file, int idx, String gridName) {
            this.file = file;
            this.idx = idx;
            this.gridName = gridName;

            ch = file.getChannel();

            assert ch != null;
        }
    }

    /**
     *
     */
    private static class ReadFileHandle extends FileHandle {
        /** Entry serializer. */
        private RecordSerializer ser;

        /** */
        private FileInput in;

        /** */
        private boolean workDir;

        /**
         * @param file File to read.
         * @param idx File index.
         * @param ser Entry serializer.
         * @param in File input.
         */
        private ReadFileHandle(
            RandomAccessFile file,
            int idx,
            String gridName,
            RecordSerializer ser,
            FileInput in
        ) {
            super(file, idx, gridName);

            this.ser = ser;
            this.in = in;
        }

        /**
         * @throws IgniteCheckedException If failed to close the WAL segment file.
         */
        public void close() throws IgniteCheckedException {
            try {
                file.close();
            }
            catch (IOException e) {
                throw new IgniteCheckedException(e);
            }
        }
    }

    /**
     * File handle for one log segment.
     */
    @SuppressWarnings("SignalWithoutCorrespondingAwait")
    private class FileWriteHandle extends FileHandle {
        /** */
        private final RecordSerializer serializer;

        /** See {@link FileWriteAheadLogManager#maxWalSegmentSize} */
        private final long maxSegmentSize;

        /**
         * Accumulated WAL records chain.
         * This reference points to latest WAL record.
         * When writing records chain is iterated from latest to oldest (see {@link WALRecord#previous()})
         * Records from chain are saved into buffer in reverse order
         */
        private final AtomicReference<WALRecord> head = new AtomicReference<>();

        /** Position in current file after the end of last written record (incremented after file channel write operation) */
        private volatile long written;

        /** */
        private volatile long lastFsyncPos;

        /** Environment failure. */
        private volatile Throwable envFailed;

        /** Stop guard to provide warranty that only one thread will be successful in calling {@link #close(boolean)}*/
        private final AtomicBoolean stop = new AtomicBoolean(false);

        /** */
        private final Lock lock = new ReentrantLock();

        /** Condition activated each time writeBuffer() completes. Used to wait previously flushed write to complete */
        private final Condition writeComplete = lock.newCondition();

        /** Condition for timed wait of several threads, see {@link #fsyncDelayNanos} */
        private final Condition fsync = lock.newCondition();

        /**
         * Next segment available condition.
         * Protection from "spurious wakeup" is provided by predicate {@link #ch}=<code>null</code>
         */
        private final Condition nextSegment = lock.newCondition();

        /**
         * @param file Mapped file to use.
         * @param idx Absolute WAL segment file index for easy access.
         * @param pos Position.
         * @param maxSegmentSize Max segment size.
         * @param serializer Serializer.
         * @throws IOException If failed.
         */
        private FileWriteHandle(
            RandomAccessFile file,
            int idx,
            String gridName,
            long pos,
            long maxSegmentSize,
            RecordSerializer serializer
        ) throws IOException {
            super(file, idx, gridName);

            assert serializer != null;

            ch.position(pos);

            this.maxSegmentSize = maxSegmentSize;
            this.serializer = serializer;

            head.set(new FakeRecord(pos));
            written = pos;
            lastFsyncPos = pos;
        }

        /**
         * @param rec Record to be added to record chain as new {@link #head}
         * @return Pointer or null if roll over to next segment is required or already started by other thread.
         * @throws StorageException If failed.
         * @throws IgniteCheckedException If failed.
         */
        @Nullable private WALPointer addRecord(WALRecord rec) throws StorageException, IgniteCheckedException {
            assert rec.size() > 0 || rec.getClass() == FakeRecord.class;

            boolean flushed = false;

            for (; ; ) {
                WALRecord h = head.get();

                long nextPos = nextPosition(h);

                // It is important that we read `stop` after `head` in this loop for correct close,
                // because otherwise we will have a race on the last flush in close.
                if (nextPos + rec.size() >= maxSegmentSize || stop.get()) {
                    // Can not write to this segment, need to switch to the next one.
                    return null;
                }

                int newChainSize = h.chainSize() + rec.size();

                if (newChainSize > tlbSize && !flushed) {
                    boolean res = h.previous() == null || flush(h);

                    if (rec.size() > tlbSize)
                        flushed = res;

                    continue;
                }

                rec.chainSize(newChainSize);
                rec.previous(h);
                rec.position(nextPos);

                if (head.compareAndSet(h, rec))
                    return new FileWALPointer(idx, (int)rec.position(), rec.size());
            }
        }

        /**
         * @param rec Record.
         * @return Position for the next record.
         */
        private long nextPosition(WALRecord rec) {
            return rec.position() + rec.size();
        }

        /**
         * Flush or wait for concurrent flush completion.
         *
         * @param ptr Pointer.
         * @throws IgniteCheckedException If failed.
         */
        private void flushOrWait(FileWALPointer ptr) throws IgniteCheckedException {
            long expWritten;

            if (ptr != null) {
                // If requested obsolete file index, it must be already flushed by close.
                if (ptr.index() != idx)
                    return;

                expWritten = ptr.fileOffset();
            }
            else // We read head position before the flush because otherwise we can get wrong position.
                expWritten = head.get().position();

            if (flush(ptr))
                return;

            // Spin-wait for a while before acquiring the lock.
            for (int i = 0; i < 64; i++) {
                if (written >= expWritten)
                    return;
            }

            // If we did not flush ourselves then await for concurrent flush to complete.
            lock.lock();

            try {
                while (written < expWritten && envFailed == null)
                    U.await(writeComplete);
            }
            finally {
                lock.unlock();
            }
        }

        /**
         * @param ptr Pointer.
         * @return {@code true} If the flush really happened.
         * @throws IgniteCheckedException If failed.
         * @throws StorageException If failed.
         */
        private boolean flush(FileWALPointer ptr) throws IgniteCheckedException, StorageException {
            if (ptr == null) { // Unconditional flush.
                for (; ; ) {
                    WALRecord expHead = head.get();

                    if (expHead.previous() == null) {
                        assert expHead instanceof FakeRecord;

                        return false;
                    }

                    if (flush(expHead))
                        return true;
                }
            }

            assert ptr.index() == idx;

            for (; ; ) {
                WALRecord h = head.get();

                // If current chain begin position is greater than requested, then someone else flushed our changes.
                if (chainBeginPosition(h) > ptr.fileOffset())
                    return false;

                if (flush(h))
                    return true; // We are lucky.
            }
        }

        /**
         * @param h Head of the chain.
         * @return Chain begin position.
         */
        private long chainBeginPosition(WALRecord h) {
            return h.position() + h.size() - h.chainSize();
        }

        /**
         * @param expHead Expected head of chain. If head was changed, flush is not performed in this thread
         * @throws IgniteCheckedException If failed.
         * @throws StorageException If failed.
         */
        private boolean flush(WALRecord expHead) throws StorageException, IgniteCheckedException {
            if (expHead.previous() == null) {
                assert expHead instanceof FakeRecord;

                return false;
            }

            // Fail-fast before CAS.
            checkEnvironment();

            if (!head.compareAndSet(expHead, new FakeRecord(nextPosition(expHead))))
                return false;

            // At this point we grabbed the piece of WAL chain.
            // Any failure in this code must invalidate the environment.
            try {
                // We can safely allow other threads to start building next chains while we are doing flush here.
                ByteBuffer buf;

                boolean tmpBuf = false;

                if (expHead.chainSize() > tlbSize) {
                    buf = GridUnsafe.allocateBuffer(expHead.chainSize());

                    tmpBuf = true; // We need to manually release this temporary direct buffer.
                }
                else
                    buf = tlb.get();

                try {
                    long pos = fillBuffer(buf, expHead);

                    writeBuffer(pos, buf);
                }
                finally {
                    if (tmpBuf)
                        GridUnsafe.freeBuffer(buf);
                }

                return true;
            }
            catch (Throwable e) {
                invalidateEnvironment(e);

                throw e;
            }
        }

        /**
         * Serializes WAL records chain to provided byte buffer
         * @param buf Buffer, will be filled with records chain from end to beginning
         * @param head Head of the chain to write to the buffer.
         * @return Position in file for this buffer.
         * @throws IgniteCheckedException If failed.
         */
        private long fillBuffer(ByteBuffer buf, WALRecord head) throws IgniteCheckedException {
            final int limit = head.chainSize();

            assert limit <= buf.capacity();

            buf.rewind();
            buf.limit(limit);

            do {
                buf.position(head.chainSize() - head.size());
                buf.limit(head.chainSize()); // Just to make sure that serializer works in bounds.

                try {
                    serializer.writeRecord(head, buf);
                }
                catch (RuntimeException e) {
                    throw new IllegalStateException("Failed to write record: " + head, e);
                }

                assert !buf.hasRemaining() : "Reported record size is greater than actual: " + head;

                head = head.previous();
            }
            while (head.previous() != null);

            assert head instanceof FakeRecord : head.getClass();

            buf.rewind();
            buf.limit(limit);

            return head.position();
        }

        /**
         * Non-blocking check if this pointer needs to be sync'ed.
         *
         * @param ptr WAL pointer to check.
         * @return {@code False} if this pointer has been already sync'ed.
         */
        private boolean needFsync(FileWALPointer ptr) {
            // If index has changed, it means that the log was rolled over and already sync'ed.
            // If requested position is smaller than last sync'ed, it also means all is good.
            // If position is equal, then our record is the last not synced.
            return idx == ptr.index() && lastFsyncPos <= ptr.fileOffset();
        }

        /**
         * @return Pointer to the end of the last written record (probably not fsync-ed).
         */
        private FileWALPointer position() {
            lock.lock();

            try {
                return new FileWALPointer(idx, (int)written, 0);
            }
            finally {
                lock.unlock();
            }
        }

        /**
         * @param ptr Pointer to sync.
         * @throws StorageException If failed.
         */
        private void fsync(FileWALPointer ptr) throws StorageException, IgniteCheckedException {
            lock.lock();

            try {
                if (ptr != null) {
                    if (!needFsync(ptr))
                        return;

                    if (fsyncDelay > 0 && !stop.get()) {
                        // Delay fsync to collect as many updates as possible: trade latency for throughput.
                        U.await(fsync, fsyncDelay, TimeUnit.NANOSECONDS);

                        if (!needFsync(ptr))
                            return;
                    }
                }

                flushOrWait(ptr);

                if (lastFsyncPos != written) {
                    assert lastFsyncPos < written; // Fsync position must be behind.

                    try {
                        ch.force(false);
                    }
                    catch (IOException e) {
                        throw new StorageException(e);
                    }

                    lastFsyncPos = written;

                    if (fsyncDelay > 0)
                        fsync.signalAll();
                }
            }
            finally {
                lock.unlock();
            }
        }

        /**
         * @return {@code true} If this thread actually closed the segment.
         * @throws IgniteCheckedException If failed.
         * @throws StorageException If failed.
         */
        private boolean close(boolean rollOver) throws IgniteCheckedException, StorageException {
            if (stop.compareAndSet(false, true)) {
                // Here we can be sure that no other records will be added and this fsync will be the last.
                if (mode == Mode.DEFAULT)
                    fsync(null);
                else
                    flushOrWait(null);

                try {
                    if (rollOver && written < (maxSegmentSize - 1)) {
                        ByteBuffer allocate = ByteBuffer.allocate(1);
                        allocate.put((byte) WALRecord.RecordType.SWITCH_SEGMENT_RECORD.ordinal());

                        ch.write(allocate, written);

                        if (mode == Mode.DEFAULT)
                            ch.force(false);
                    }

                    ch.close();
                }
                catch (IOException e) {
                    throw new IgniteCheckedException(e);
                }

                if (log.isDebugEnabled())
                    log.debug("Closed WAL write handle [idx=" + idx + "]");

                return true;
            }

            return false;
        }


        /** Signals next segment available to wake up other worker threads waiting for WAL to write */
        private void signalNextAvailable() {
            lock.lock();

            try {
                assert head.get() instanceof FakeRecord: "head";
                assert written == lastFsyncPos || mode != Mode.DEFAULT :
                    "fsync [written=" + written + ", lastFsync=" + lastFsyncPos + ']';

                ch = null;

                nextSegment.signalAll();
            }
            finally {
                lock.unlock();
            }
        }

        /**
         * @throws IgniteCheckedException If failed.
         */
        private void awaitNext() throws IgniteCheckedException {
            lock.lock();

            try {
                while (ch != null)
                    U.await(nextSegment);
            }
            finally {
                lock.unlock();
            }
        }

        /**
         * @param pos Position in file to start write from.
         * May be checked against actual position to wait previous writes to complete
         * @param buf Buffer to write to file
         * @throws StorageException If failed.
         * @throws IgniteCheckedException If failed.
         */
        @SuppressWarnings("TooBroadScope")
        private void writeBuffer(long pos, ByteBuffer buf) throws StorageException, IgniteCheckedException {
            boolean interrupted = false;

            lock.lock();

            try {
                assert ch != null : "Writing to a closed segment.";

                checkEnvironment();

                long lastLogged = U.currentTimeMillis();

                long logBackoff = 2_000;

                // If we were too fast, need to wait previous writes to complete.
                while (written != pos) {
                    assert written < pos : "written = " + written + ", pos = " + pos; // No one can write further than we are now.

                    // Permutation occurred between blocks write operations
                    // order of acquiring lock is not the same as order of write
                    long now = U.currentTimeMillis();

                    if (now - lastLogged >= logBackoff) {
                        if (logBackoff < 60 * 60_000)
                            logBackoff *= 2;

                        U.warn(log, "Still waiting for a concurrent write to complete [written=" + written +
                            ", pos=" + pos + ", lastFsyncPos=" + lastFsyncPos + ", stop=" + stop.get() +
                            ", actualPos=" + safePosition() + ']');

                        lastLogged = now;
                    }

                    try {
                        writeComplete.await(2, TimeUnit.SECONDS);
                    }
                    catch (InterruptedException ignore) {
                        interrupted = true;
                    }

                    checkEnvironment();
                }

                // Do the write.
                int size = buf.remaining();

                assert size > 0 : size;

                try {
                    assert written == ch.position();

                    do {
                        ch.write(buf);
                    }
                    while (buf.hasRemaining());

                    written += size;

                    assert written == ch.position();
                }
                catch (IOException e) {
                    invalidateEnvironmentLocked(e);

                    throw new StorageException(e);
                }
            }
            finally {
                writeComplete.signalAll();

                lock.unlock();

                if (interrupted)
                    Thread.currentThread().interrupt();
            }
        }

        /**
         * @param e Exception to set as a cause for all further operations.
         */
        private void invalidateEnvironment(Throwable e) {
            lock.lock();

            try {
                invalidateEnvironmentLocked(e);
            }
            finally {
                writeComplete.signalAll();

                lock.unlock();
            }
        }

        /**
         * @param e Exception to set as a cause for all further operations.
         */
        private void invalidateEnvironmentLocked(Throwable e) {
            if (envFailed == null) {
                envFailed = e;

                U.error(log, "IO error encountered while running WAL flush. All further operations will be failed and " +
                    "local node will be stopped.", e);

                new Thread() {
                    @Override public void run() {
                        G.stop(gridName, true);
                    }
                }.start();
            }
        }

        /**
         * @throws StorageException If environment is no longer valid and we missed a WAL write.
         */
        private void checkEnvironment() throws StorageException {
            if (envFailed != null)
                throw new StorageException("Failed to flush WAL buffer (environment was invalidated by a " +
                    "previous error)", envFailed);
        }

        /**
         * @return Safely reads current position of the file channel as String. Will return "null" if channel is null.
         */
        private String safePosition() {
            FileChannel ch = this.ch;

            if (ch == null)
                return "null";

            try {
                return String.valueOf(ch.position());
            }
            catch (IOException e) {
                return "{Failed to read channel position: " + e.getMessage() + "}";
            }
        }
    }

    /**
     * Fake record is zero-sized record, which is not stored into file.
     * Fake record is used for storing position in file {@link WALRecord#position()}.
     * Fake record is allowed to have no previous record.
     */
    private static final class FakeRecord extends WALRecord {
        /**
         * @param pos Position.
         */
        FakeRecord(long pos) {
            position(pos);
        }

        /** {@inheritDoc} */
        @Override public RecordType type() {
            return null;
        }
    }

    /**
     * Iterator over WAL-log.
     */
    private static class RecordsIterator extends GridCloseableIteratorAdapter<IgniteBiTuple<WALPointer, WALRecord>>
        implements WALIterator {
        /** */
        private static final long serialVersionUID = 0L;
        /** */
        private final File walWorkDir;

        /** */
        private final File walArchiveDir;

        /** */
        private final FileArchiver archiver;

        /** */
        private final PersistenceConfiguration psCfg;

        /** */
        private final RecordSerializer serializer;

        /** */
        private final GridCacheSharedContext cctx;

        /** */
        private FileWALPointer start;

        /** */
        private FileWALPointer end;

        /** */
        private IgniteBiTuple<WALPointer, WALRecord> curRec;

        /** */
        private int curIdx = -1;

        /** */
        private ReadFileHandle curHandle;

        /** */
        private ByteBuffer buf;

        /** */
        private IgniteLogger log;

        /**
         * @param cctx Shared context.
         * @param walWorkDir WAL work dir.
         * @param walArchiveDir WAL archive dir.
         * @param start Optional start pointer.
         * @param end Optional end pointer.
         * @param psCfg Database configuration.
         * @param serializer Serializer.
         * @param archiver Archiver.
         * @throws IgniteCheckedException If failed to initialize WAL segment.
         */
        private RecordsIterator(
            GridCacheSharedContext cctx,
            File walWorkDir,
            File walArchiveDir,
            FileWALPointer start,
            FileWALPointer end,
            PersistenceConfiguration psCfg,
            RecordSerializer serializer,
            FileArchiver archiver,
            IgniteLogger log,
            int tlbSize
        ) throws IgniteCheckedException {
            this.cctx = cctx;
            this.walWorkDir = walWorkDir;
            this.walArchiveDir = walArchiveDir;
            this.psCfg = psCfg;
            this.serializer = serializer;
            this.archiver = archiver;
            this.start = start;
            this.end = end;
            this.log = log;

            int buffSize = Math.min(16 * tlbSize, psCfg.getWalRecordIteratorBufferSize());

            // Do not allocate direct buffer for iterator.
            buf = ByteBuffer.allocate(buffSize);
            buf.order(ByteOrder.nativeOrder());

            init();

            advance();
        }

        /** {@inheritDoc} */
        @Override protected IgniteBiTuple<WALPointer, WALRecord> onNext() throws IgniteCheckedException {
            IgniteBiTuple<WALPointer, WALRecord> ret = curRec;

            advance();

            return ret;
        }

        /** {@inheritDoc} */
        @Override protected boolean onHasNext() throws IgniteCheckedException {
            return curRec != null;
        }

        /** {@inheritDoc} */
        @Override protected void onClose() throws IgniteCheckedException {
            curRec = null;

            if (curHandle != null) {
                curHandle.close();

                if (curHandle.workDir)
                    releaseWorkSegment(curIdx);

                curHandle = null;
            }

            curIdx = Integer.MAX_VALUE;
        }

        /**
         * @throws IgniteCheckedException If failed to initialize first file handle.
         */
        private void init() throws IgniteCheckedException {
            FileDescriptor[] descs = scan(walArchiveDir.listFiles(WAL_SEGMENT_FILE_FILTER));

            if (start != null) {
                if (!F.isEmpty(descs)) {
                    if (descs[0].idx > start.index())
                        throw new IgniteCheckedException("WAL history is too short " +
                            "[descs=" + Arrays.asList(descs) + ", start=" + start + ']');

                    for (FileDescriptor desc : descs) {
                        if (desc.idx == start.index()) {
                            curIdx = start.index();

                            break;
                        }
                    }

                    if (curIdx == -1) {
                        int lastArchived = descs[descs.length - 1].idx;

                        if (lastArchived > start.index())
                            throw new IgniteCheckedException("WAL history is corrupted (segment is missing): " + start);

                        // This pointer may be in work files because archiver did not
                        // copy the file yet, check that it is not too far forward.
                        curIdx = start.index();
                    }
                }
                else {
                    // This means that whole checkpoint history fits in one segment in WAL work directory.
                    // Will start from this index right away.
                    curIdx = start.index();
                }
            }
            else
                curIdx = !F.isEmpty(descs) ? descs[0].idx : 0;

            curIdx--;

            if (log.isDebugEnabled())
                log.debug("Initialized WAL cursor [start=" + start + ", end=" + end + ", curIdx=" + curIdx + ']');
        }

        /**
         * @throws IgniteCheckedException If failed.
         */
        private void advance() throws IgniteCheckedException {
            while (true) {
                advanceRecord();

                if (curRec != null)
                    return;
                else {
                    advanceSegment();

                    if (curHandle == null)
                        return;
                }
            }
        }

        /**
         * @throws IgniteCheckedException If failed.
         */
        private void advanceRecord() throws IgniteCheckedException {
            try {
                ReadFileHandle hnd = curHandle;

                if (hnd != null) {
                    RecordSerializer ser = hnd.ser;

                    int pos = (int)hnd.in.position();

                    WALRecord rec = ser.readRecord(hnd.in);

                    WALPointer ptr = new FileWALPointer(hnd.idx, pos, rec.size());

                    curRec = new IgniteBiTuple<>(ptr, rec);
                }
            }
            catch (IOException | IgniteCheckedException e) {
                // TODO: verify that wrapped IntegrityException is acceptable in this case.
                curRec = null;
            }
        }

        /**
         * @throws IgniteCheckedException If failed.
         */
        private void advanceSegment() throws IgniteCheckedException {
            ReadFileHandle cur0 = curHandle;

            if (cur0 != null) {
                cur0.close();

                if (cur0.workDir)
                    releaseWorkSegment(cur0.idx);

                curHandle = null;
            }

            // We are past the end marker.
            if (end != null && curIdx + 1 > end.index())
                return;

            curIdx++;

            FileDescriptor fd;

            boolean readArchive = canReadArchiveOrReserveWork(curIdx);

            if (readArchive) {
                fd = new FileDescriptor(new File(walArchiveDir,
                    FileDescriptor.fileName(curIdx, serializer.version())));
            }
            else {
                int workIdx = curIdx % psCfg.getWalSegments();

                fd = new FileDescriptor(
                    new File(walWorkDir, FileDescriptor.fileName(workIdx, serializer.version())),
                    curIdx);
            }

            if (log.isDebugEnabled())
                log.debug("Reading next file [absIdx=" + curIdx + ", file=" + fd.file.getAbsolutePath() + ']');

            assert fd != null;

            try {
                curHandle = initReadHandle(fd, start != null && curIdx == start.index() ? start : null);
            }
            catch (FileNotFoundException e) {
                if (readArchive)
                    throw new IgniteCheckedException("Missing WAL segment in the archive", e);
                else
                    curHandle = null;
            }

            if (curHandle != null)
                curHandle.workDir = !readArchive;
            else
                releaseWorkSegment(curIdx);

            curRec = null;
        }

        /**
         * @param desc File descriptor.
         * @param start Optional start pointer.
         * @return Initialized file handle.
         * @throws FileNotFoundException If segment file is missing.
         * @throws IgniteCheckedException If initialized failed due to another unexpected error.
         */
        private ReadFileHandle initReadHandle(FileDescriptor desc, FileWALPointer start)
            throws IgniteCheckedException, FileNotFoundException {
            try {
                RandomAccessFile rf = new RandomAccessFile(desc.file, "r");

                try {
                    RecordSerializer ser = forVersion(cctx, desc.ver);
                    FileInput in = new FileInput(rf.getChannel(), buf);

                    WALRecord rec = ser.readRecord(in);

                    if (rec == null)
                        return null;

                    if (rec.type() != WALRecord.RecordType.HEADER_RECORD)
                        throw new IOException("Missing file header record: " + desc.file.getAbsoluteFile());

                    int ver = ((HeaderRecord)rec).version();

                    if (ver != ser.version())
                        throw new IOException("Unexpected file format version: " + ver + ", " +
                            desc.file.getAbsoluteFile());

                    if (start != null && desc.idx == start.index())
                        in.seek(start.fileOffset());

                    return new ReadFileHandle(rf, desc.idx, cctx.igniteInstanceName(), ser, in);
                }
                catch (SegmentEofException | EOFException ignore) {
                    try {
                        rf.close();
                    }
                    catch (IOException ce) {
                        throw new IgniteCheckedException(ce);
                    }

                    return null;
                }
                catch (IOException | IgniteCheckedException e) {
                    try {
                        rf.close();
                    }
                    catch (IOException ce) {
                        e.addSuppressed(ce);
                    }

                    throw e;
                }
            }
            catch (FileNotFoundException e) {
                throw e;
            }
            catch (IOException e) {
                throw new IgniteCheckedException(
                    "Failed to initialize WAL segment: " + desc.file.getAbsolutePath(), e);
            }
        }

        /**
         * @param absIdx Absolute index to check.
         * @return {@code True} if we can safely read the archive, {@code false} if the segment has not been
         *      archived yet. In this case the corresponding work segment is reserved (will not be deleted until
         *      release).
         */
        private boolean canReadArchiveOrReserveWork(int absIdx) {
            return archiver != null && archiver.checkCanReadArchiveOrReserveWorkSegment(absIdx);
        }

        /**
         * @param absIdx Absolute index to release.
         */
        private void releaseWorkSegment(int absIdx) {
            if (archiver != null)
                archiver.releaseWorkSegment(absIdx);
        }
    }

<<<<<<< HEAD
    /**
     *
     */
=======
    /** Periodically flushes current file handle for {@link Mode#BACKGROUND} mode */
>>>>>>> dc3450e3
    private class QueueFlusher extends Thread {
        /** */
        private volatile boolean stopped;

        /**
         * @param gridName Grid name.
         */
        private QueueFlusher(String gridName) {
            super("wal-queue-flusher-#" + gridName);
        }

        /** {@inheritDoc} */
        @Override public void run() {
            while (!stopped) {
                long wakeup = U.currentTimeMillis() + flushFreq;

                LockSupport.parkUntil(wakeup);

                FileWriteHandle hnd = currentHandle();

                try {
                    hnd.flush(hnd.head.get());
                }
                catch (IgniteCheckedException e) {
                    U.warn(log, "Failed to flush WAL record queue", e);
                }
            }
        }

<<<<<<< HEAD
        /**
         *
         */
=======
        /** Signals stop, wakes up thread and waiting until completion */
>>>>>>> dc3450e3
        private void shutdown() {
            stopped = true;

            LockSupport.unpark(this);

            try {
                join();
            }
            catch (InterruptedException ignore) {
                // Got interrupted while waiting for flusher to shutdown.
            }
        }
    }

    /**
     * WAL Mode.
     */
    private enum Mode {
<<<<<<< HEAD
        /** None. */
        NONE,
        /** Logger only. */
        LOG_ONLY,
        /** Background. */
        BACKGROUND,
        /** Default. */
        DEFAULT
=======
        NONE, LOG_ONLY,

        /**
         * Write is performed periodically, initiated by background thread,
         * calls to {@link IgniteWriteAheadLogManager#fsync(org.apache.ignite.internal.pagemem.wal.WALPointer)} have no effect.
         * Using this mode will decrease persistence reliability for performance
         */
        BACKGROUND, DEFAULT
>>>>>>> dc3450e3
    }
}<|MERGE_RESOLUTION|>--- conflicted
+++ resolved
@@ -103,56 +103,26 @@
         }
     };
 
-<<<<<<< HEAD
     /** */
     private final boolean alwaysWriteFullPages;
 
-    /** */
+    /** WAL segment size in bytes */
     private final long maxWalSegmentSize;
-=======
-    /** System property (env variable) for configuring DB WAL mode, see values in {@link Mode} */
-    public static final String IGNITE_PDS_WAL_MODE = "IGNITE_PDS_WAL_MODE";
-
-    /** Thread local byte buffer size */
-    public static final String IGNITE_PDS_WAL_TLB_SIZE = "IGNITE_PDS_WAL_TLB_SIZE";
-
-    /** WAL flush frequency for {@link Mode#BACKGROUND} log mode */
-    public static final String IGNITE_PDS_WAL_FLUSH_FREQ = "IGNITE_PDS_WAL_FLUSH_FREQUENCY";
-
-    /** */
-    public static final String IGNITE_PDS_WAL_FSYNC_DELAY = "IGNITE_PDS_WAL_FSYNC_DELAY"; // TODO may be move to config
-
-    /** Ignite pds wal record iterator buffer size. */
-    public static final String IGNITE_PDS_WAL_RECORD_ITERATOR_BUFFER_SIZE = "IGNITE_PDS_WAL_RECORD_ITERATOR_BUFFER_SIZE";
->>>>>>> dc3450e3
 
     /** */
     private final Mode mode;
 
-<<<<<<< HEAD
-    /** Tlb size. */
+    /** Thread local byte buffer size, see {@link #tlb} */
     private final int tlbSize;
 
-    /** Flush frequency. */
+    /** WAL flush frequency. Makes sense only for {@link Mode#BACKGROUND} log mode. */
     public final int flushFreq;
-=======
-    /** Thread local byte buffer size, see {@link #tlb} */
-    public final int tlbSize = IgniteSystemProperties.getInteger(IGNITE_PDS_WAL_TLB_SIZE, 128 * 1024);
-
-    /** WAL flush frequency. Makes sense only for {@link Mode#BACKGROUND} log mode. */
-    public static final int FLUSH_FREQ = IgniteSystemProperties.getInteger(IGNITE_PDS_WAL_FLUSH_FREQ, 2_000);
->>>>>>> dc3450e3
 
     /** Fsync delay. */
     private final long fsyncDelay;
 
-<<<<<<< HEAD
     /** */
     private final PersistenceConfiguration psCfg;
-=======
-    /** WAL segment size in bytes */
-    private long maxWalSegmentSize;
->>>>>>> dc3450e3
 
     /** */
     private final IgniteConfiguration igCfg;
@@ -163,13 +133,8 @@
     /** */
     private File walArchiveDir;
 
-<<<<<<< HEAD
     /** */
     private RecordSerializer serializer;
-=======
-    /** Current log segment handle */
-    private volatile FileWriteHandle currentHnd;
->>>>>>> dc3450e3
 
     /** Updater for {@link #currentHnd}, used for verify there are no concurrent update for current log segment handle */
     private static final AtomicReferenceFieldUpdater<FileWriteAheadLogManager, FileWriteHandle> currentHndUpd =
@@ -191,12 +156,6 @@
     };
 
     /** */
-<<<<<<< HEAD
-=======
-    private RecordSerializer serializer;
-
-    /** WAL file archiver thread, started on server nodes at cluster init */
->>>>>>> dc3450e3
     private volatile FileArchiver archiver;
 
     /** */
@@ -205,7 +164,7 @@
     /** */
     private final ThreadLocal<WALPointer> lastWALPtr = new ThreadLocal<>();
 
-    /** */
+    /** Current log segment handle */
     private volatile FileWriteHandle currentHnd;
 
     /**
@@ -230,39 +189,40 @@
 
     /** {@inheritDoc} */
     @Override public void start0() throws IgniteCheckedException {
-        if (!cctx.kernalContext().clientNode()) {
-            String consId = cctx.discovery().consistentId().toString();
-
-            A.notNullOrEmpty(consId, "consistentId");
-
-            consId = U.maskForFileName(consId);
-
-            checkWalConfiguration();
-
-            walWorkDir = initDirectory(
-                psCfg.getWalStorePath(),
-                DFLT_WAL_DIR,
-                consId,
-                "write ahead log work directory"
-            );
-
-            walArchiveDir = initDirectory(
-                psCfg.getWalArchivePath(),
-                DFLT_WAL_ARCHIVE_DIR,
-                consId,
-                "write ahead log archive directory"
-            );
-
-            serializer = new RecordV1Serializer(cctx);
-
-            checkOrPrepareFiles();
-
-            archiver = new FileArchiver();
-
-            if (mode != Mode.DEFAULT) {
-                if (log.isInfoEnabled())
-                    log.info("Started write-ahead log manager [mode=" + mode + ']');
-            }
+        if (cctx.kernalContext().clientNode())
+            return;
+
+        String consId = cctx.discovery().consistentId().toString();
+
+        A.notNullOrEmpty(consId, "consistentId");
+
+        consId = U.maskForFileName(consId);
+
+        checkWalConfiguration();
+
+        walWorkDir = initDirectory(
+            psCfg.getWalStorePath(),
+            DFLT_WAL_DIR,
+            consId,
+            "write ahead log work directory"
+        );
+
+        walArchiveDir = initDirectory(
+            psCfg.getWalArchivePath(),
+            DFLT_WAL_ARCHIVE_DIR,
+            consId,
+            "write ahead log archive directory"
+        );
+
+        serializer = new RecordV1Serializer(cctx);
+
+        checkOrPrepareFiles();
+
+        archiver = new FileArchiver();
+
+        if (mode != Mode.DEFAULT) {
+            if (log.isInfoEnabled())
+                log.info("Started write-ahead log manager [mode=" + mode + ']');
         }
     }
 
@@ -602,7 +562,8 @@
 
             assert swapped : "Concurrent updates on rollover are not allowed";
 
-            hnd.signalNextAvailable(); // let other threads to proceed with new segment
+            // Let other threads to proceed with new segment.
+            hnd.signalNextAvailable();
         }
         else
             hnd.awaitNext();
@@ -1821,8 +1782,9 @@
             return false;
         }
 
-
-        /** Signals next segment available to wake up other worker threads waiting for WAL to write */
+        /**
+         * Signals next segment available to wake up other worker threads waiting for WAL to write
+         */
         private void signalNextAvailable() {
             lock.lock();
 
@@ -1881,8 +1843,8 @@
                 while (written != pos) {
                     assert written < pos : "written = " + written + ", pos = " + pos; // No one can write further than we are now.
 
-                    // Permutation occurred between blocks write operations
-                    // order of acquiring lock is not the same as order of write
+                    // Permutation occurred between blocks write operations.
+                    // Order of acquiring lock is not the same as order of write.
                     long now = U.currentTimeMillis();
 
                     if (now - lastLogged >= logBackoff) {
@@ -2372,13 +2334,9 @@
         }
     }
 
-<<<<<<< HEAD
-    /**
-     *
-     */
-=======
-    /** Periodically flushes current file handle for {@link Mode#BACKGROUND} mode */
->>>>>>> dc3450e3
+    /**
+     * Periodically flushes current file handle for {@link Mode#BACKGROUND} mode.
+     */
     private class QueueFlusher extends Thread {
         /** */
         private volatile boolean stopped;
@@ -2408,13 +2366,9 @@
             }
         }
 
-<<<<<<< HEAD
-        /**
-         *
-         */
-=======
-        /** Signals stop, wakes up thread and waiting until completion */
->>>>>>> dc3450e3
+        /**
+         * Signals stop, wakes up thread and waiting until completion.
+         */
         private void shutdown() {
             stopped = true;
 
@@ -2433,16 +2387,6 @@
      * WAL Mode.
      */
     private enum Mode {
-<<<<<<< HEAD
-        /** None. */
-        NONE,
-        /** Logger only. */
-        LOG_ONLY,
-        /** Background. */
-        BACKGROUND,
-        /** Default. */
-        DEFAULT
-=======
         NONE, LOG_ONLY,
 
         /**
@@ -2451,6 +2395,5 @@
          * Using this mode will decrease persistence reliability for performance
          */
         BACKGROUND, DEFAULT
->>>>>>> dc3450e3
     }
 }