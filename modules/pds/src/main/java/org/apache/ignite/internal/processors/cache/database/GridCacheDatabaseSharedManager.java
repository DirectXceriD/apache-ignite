/*
 * Licensed to the Apache Software Foundation (ASF) under one or more
 * contributor license agreements.  See the NOTICE file distributed with
 * this work for additional information regarding copyright ownership.
 * The ASF licenses this file to You under the Apache License, Version 2.0
 * (the "License"); you may not use this file except in compliance with
 * the License.  You may obtain a copy of the License at
 *
 *      http://www.apache.org/licenses/LICENSE-2.0
 *
 * Unless required by applicable law or agreed to in writing, software
 * distributed under the License is distributed on an "AS IS" BASIS,
 * WITHOUT WARRANTIES OR CONDITIONS OF ANY KIND, either express or implied.
 * See the License for the specific language governing permissions and
 * limitations under the License.
 */

package org.apache.ignite.internal.processors.cache.database;

import java.io.File;
import java.io.FileFilter;
import java.io.IOException;
import java.io.RandomAccessFile;
import java.nio.ByteBuffer;
import java.nio.ByteOrder;
import java.nio.channels.FileChannel;
import java.nio.channels.FileLock;
import java.nio.channels.OverlappingFileLockException;
import java.nio.file.Files;
import java.nio.file.Paths;
import java.nio.file.StandardOpenOption;
import java.util.ArrayList;
import java.util.Arrays;
import java.util.Collection;
import java.util.Collections;
import java.util.Comparator;
import java.util.HashMap;
import java.util.HashSet;
import java.util.Iterator;
import java.util.List;
import java.util.Map;
import java.util.NavigableMap;
import java.util.TreeMap;
import java.util.UUID;
import java.util.concurrent.ConcurrentHashMap;
import java.util.concurrent.ConcurrentMap;
import java.util.concurrent.ConcurrentSkipListMap;
import java.util.concurrent.CopyOnWriteArrayList;
import java.util.concurrent.CountDownLatch;
import java.util.concurrent.ExecutorService;
import java.util.concurrent.LinkedBlockingQueue;
import java.util.concurrent.RejectedExecutionException;
import java.util.concurrent.ThreadPoolExecutor;
import java.util.concurrent.TimeUnit;
import java.util.concurrent.atomic.AtomicIntegerFieldUpdater;
import java.util.concurrent.locks.ReentrantReadWriteLock;
import java.util.regex.Matcher;
import java.util.regex.Pattern;
import javax.management.InstanceNotFoundException;
import javax.management.JMException;
import javax.management.MBeanRegistrationException;
import javax.management.ObjectName;
import org.apache.ignite.IgniteCheckedException;
import org.apache.ignite.IgniteException;
import org.apache.ignite.IgniteLogger;
import org.apache.ignite.IgniteSystemProperties;
import org.apache.ignite.PersistenceMetrics;
import org.apache.ignite.configuration.CacheConfiguration;
import org.apache.ignite.configuration.DataPageEvictionMode;
import org.apache.ignite.configuration.IgniteConfiguration;
import org.apache.ignite.configuration.MemoryConfiguration;
import org.apache.ignite.configuration.MemoryPolicyConfiguration;
import org.apache.ignite.configuration.PersistentStoreConfiguration;
import org.apache.ignite.events.DiscoveryEvent;
import org.apache.ignite.events.EventType;
import org.apache.ignite.internal.GridKernalContext;
import org.apache.ignite.internal.IgniteInternalFuture;
import org.apache.ignite.internal.IgniteInterruptedCheckedException;
import org.apache.ignite.internal.NodeStoppingException;
import org.apache.ignite.internal.mem.DirectMemoryProvider;
import org.apache.ignite.internal.pagemem.FullPageId;
import org.apache.ignite.internal.pagemem.PageIdUtils;
import org.apache.ignite.internal.pagemem.PageMemory;
import org.apache.ignite.internal.pagemem.PageUtils;
import org.apache.ignite.internal.pagemem.snapshot.SnapshotOperation;
import org.apache.ignite.internal.pagemem.store.IgnitePageStoreManager;
import org.apache.ignite.internal.pagemem.store.PageStore;
import org.apache.ignite.internal.pagemem.wal.StorageException;
import org.apache.ignite.internal.pagemem.wal.WALIterator;
import org.apache.ignite.internal.pagemem.wal.WALPointer;
import org.apache.ignite.internal.pagemem.wal.record.CacheState;
import org.apache.ignite.internal.pagemem.wal.record.CheckpointRecord;
import org.apache.ignite.internal.pagemem.wal.record.DataEntry;
import org.apache.ignite.internal.pagemem.wal.record.DataRecord;
import org.apache.ignite.internal.pagemem.wal.record.MemoryRecoveryRecord;
import org.apache.ignite.internal.pagemem.wal.record.PageSnapshot;
import org.apache.ignite.internal.pagemem.wal.record.WALRecord;
import org.apache.ignite.internal.pagemem.wal.record.delta.PageDeltaRecord;
import org.apache.ignite.internal.pagemem.wal.record.delta.PartitionDestroyRecord;
import org.apache.ignite.internal.pagemem.wal.record.delta.PartitionMetaStateRecord;
import org.apache.ignite.internal.processors.affinity.AffinityTopologyVersion;
import org.apache.ignite.internal.processors.cache.CacheGroupContext;
import org.apache.ignite.internal.processors.cache.ClusterState;
import org.apache.ignite.internal.processors.cache.DynamicCacheDescriptor;
import org.apache.ignite.internal.processors.cache.GridCacheContext;
import org.apache.ignite.internal.processors.cache.GridCacheProcessor;
import org.apache.ignite.internal.processors.cache.GridCacheSharedContext;
import org.apache.ignite.internal.processors.cache.StoredCacheData;
import org.apache.ignite.internal.processors.cache.database.file.FilePageStoreManager;
import org.apache.ignite.internal.processors.cache.database.pagemem.CheckpointMetricsTracker;
import org.apache.ignite.internal.processors.cache.database.pagemem.PageMemoryEx;
import org.apache.ignite.internal.processors.cache.database.pagemem.PageMemoryImpl;
import org.apache.ignite.internal.processors.cache.database.tree.io.PageIO;
import org.apache.ignite.internal.processors.cache.database.tree.io.PagePartitionMetaIO;
import org.apache.ignite.internal.processors.cache.database.wal.FileWALPointer;
import org.apache.ignite.internal.processors.cache.database.wal.crc.PureJavaCrc32;
import org.apache.ignite.internal.processors.cache.distributed.dht.GridDhtLocalPartition;
import org.apache.ignite.internal.processors.cache.distributed.dht.GridDhtPartitionState;
import org.apache.ignite.internal.processors.cache.distributed.dht.preloader.GridDhtPartitionsExchangeFuture;
import org.apache.ignite.internal.processors.port.GridPortRecord;
import org.apache.ignite.internal.util.GridConcurrentHashSet;
import org.apache.ignite.internal.util.GridMultiCollectionWrapper;
import org.apache.ignite.internal.util.GridUnsafe;
import org.apache.ignite.internal.util.future.CountDownFuture;
import org.apache.ignite.internal.util.future.GridFutureAdapter;
import org.apache.ignite.internal.util.lang.GridInClosure3X;
import org.apache.ignite.internal.util.tostring.GridToStringInclude;
import org.apache.ignite.internal.util.typedef.CI1;
import org.apache.ignite.internal.util.typedef.F;
import org.apache.ignite.internal.util.typedef.P3;
import org.apache.ignite.internal.util.typedef.T2;
import org.apache.ignite.internal.util.typedef.internal.CU;
import org.apache.ignite.internal.util.typedef.internal.LT;
import org.apache.ignite.internal.util.typedef.internal.S;
import org.apache.ignite.internal.util.typedef.internal.SB;
import org.apache.ignite.internal.util.typedef.internal.U;
import org.apache.ignite.internal.util.worker.GridWorker;
import org.apache.ignite.lang.IgniteBiTuple;
import org.apache.ignite.mxbean.PersistenceMetricsMXBean;
import org.apache.ignite.thread.IgniteThread;
import org.jetbrains.annotations.Nullable;

import static org.apache.ignite.IgniteSystemProperties.IGNITE_PDS_SKIP_CRC;
import static org.apache.ignite.IgniteSystemProperties.IGNITE_PDS_WAL_REBALANCE_THRESHOLD;

/**
 *
 */
@SuppressWarnings({"unchecked", "NonPrivateFieldAccessedInSynchronizedContext"})
public class GridCacheDatabaseSharedManager extends IgniteCacheDatabaseSharedManager {
    /** */
    public static final String IGNITE_PDS_CHECKPOINT_TEST_SKIP_SYNC = "IGNITE_PDS_CHECKPOINT_TEST_SKIP_SYNC";

    /** Skip sync. */
    private final boolean skipSync = IgniteSystemProperties.getBoolean(IGNITE_PDS_CHECKPOINT_TEST_SKIP_SYNC);

    /** */
    private boolean skipCrc = IgniteSystemProperties.getBoolean(IGNITE_PDS_SKIP_CRC, false);

    /** */
    private final int walRebalanceThreshold = IgniteSystemProperties.getInteger(
        IGNITE_PDS_WAL_REBALANCE_THRESHOLD, 500_000);

    /** Checkpoint lock hold count. */
    private static final ThreadLocal<Integer> CHECKPOINT_LOCK_HOLD_COUNT = new ThreadLocal<Integer>() {
        @Override protected Integer initialValue() {
            return 0;
        }
    };

    /** Assertion enabled. */
    private static final boolean ASSERTION_ENABLED = GridCacheDatabaseSharedManager.class.desiredAssertionStatus();

    /** Checkpoint file name pattern. */
    private static final Pattern CP_FILE_NAME_PATTERN = Pattern.compile("(\\d+)-(.*)-(START|END)\\.bin");

    /** */
    private static final FileFilter CP_FILE_FILTER = new FileFilter() {
        @Override public boolean accept(File f) {
            return CP_FILE_NAME_PATTERN.matcher(f.getName()).matches();
        }
    };

    /** */
    private static final Comparator<GridDhtLocalPartition> ASC_PART_COMPARATOR = new Comparator<GridDhtLocalPartition>() {
        @Override public int compare(GridDhtLocalPartition a, GridDhtLocalPartition b) {
            return Integer.compare(a.id(), b.id());
        }
    };

    /** */
    private static final Comparator<File> CP_TS_COMPARATOR = new Comparator<File>() {
        /** {@inheritDoc} */
        @Override public int compare(File o1, File o2) {
            Matcher m1 = CP_FILE_NAME_PATTERN.matcher(o1.getName());
            Matcher m2 = CP_FILE_NAME_PATTERN.matcher(o2.getName());

            boolean s1 = m1.matches();
            boolean s2 = m2.matches();

            assert s1 : "Failed to match CP file: " + o1.getAbsolutePath();
            assert s2 : "Failed to match CP file: " + o2.getAbsolutePath();

            long ts1 = Long.parseLong(m1.group(1));
            long ts2 = Long.parseLong(m2.group(1));

            int res = Long.compare(ts1, ts2);

            if (res == 0) {
                CheckpointEntryType type1 = CheckpointEntryType.valueOf(m1.group(3));
                CheckpointEntryType type2 = CheckpointEntryType.valueOf(m2.group(3));

                assert type1 != type2 : "o1=" + o1.getAbsolutePath() + ", o2=" + o2.getAbsolutePath();

                res = type1 == CheckpointEntryType.START ? -1 : 1;
            }

            return res;
        }
    };

    /** Checkpoint thread. Needs to be volatile because it is created in exchange worker. */
    private volatile Checkpointer checkpointer;

    /** For testing only. */
    private volatile boolean checkpointsEnabled = true;

    /** For testing only. */
    private volatile GridFutureAdapter<Void> enableChangeApplied;

    /** */
    private ReentrantReadWriteLock checkpointLock = new ReentrantReadWriteLock();

    /** */
    private long checkpointFreq;

    /** */
    private long checkpointPageBufSize;

    /** */
    private FilePageStoreManager storeMgr;

    /** */
    private File cpDir;

    /** */
    private volatile boolean printCheckpointStats = true;

    /** Database configuration. */
    private final PersistentStoreConfiguration persistenceCfg;

    /** */
    private final Collection<DbCheckpointListener> lsnrs = new CopyOnWriteArrayList<>();

    /** Checkpoint history. */
    private final CheckpointHistory checkpointHist = new CheckpointHistory();

    /** */
    private boolean stopping;

    /** Checkpoint runner thread pool. */
    private ExecutorService asyncRunner;

    /** Buffer for the checkpoint threads. */
    private ThreadLocal<ByteBuffer> threadBuf;

    /** */
    private final ConcurrentMap<Integer, IgniteInternalFuture> idxRebuildFuts = new ConcurrentHashMap<>();

    /** Lock holder. */
    private FileLockHolder fileLockHolder;

    /** Lock wait time. */
    private final int lockWaitTime;

    /** */
    private Map<Integer, Map<Integer, T2<Long, WALPointer>>> reservedForExchange;

    /** */
    private final ConcurrentMap<T2<Integer, Integer>, T2<Long, WALPointer>> reservedForPreloading = new ConcurrentHashMap<>();

    /** Snapshot manager. */
    private IgniteCacheSnapshotManager snapshotMgr;

    /** */
    private PersistenceMetricsImpl persStoreMetrics;

    /** */
    private ObjectName persistenceMetricsMbeanName;

    /**
     * @param ctx Kernal context.
     */
    public GridCacheDatabaseSharedManager(GridKernalContext ctx) {
        IgniteConfiguration cfg = ctx.config();

        persistenceCfg = cfg.getPersistentStoreConfiguration();

        assert persistenceCfg != null : "PageStore should not be created if persistence is disabled.";

        checkpointFreq = persistenceCfg.getCheckpointingFrequency();

        lockWaitTime = persistenceCfg.getLockWaitTime();

        final int pageSize = cfg.getMemoryConfiguration().getPageSize();

        threadBuf = new ThreadLocal<ByteBuffer>() {
            /** {@inheritDoc} */
            @Override protected ByteBuffer initialValue() {
                ByteBuffer tmpWriteBuf = ByteBuffer.allocateDirect(pageSize);

                tmpWriteBuf.order(ByteOrder.nativeOrder());

                return tmpWriteBuf;
            }
        };

        persStoreMetrics = new PersistenceMetricsImpl(
            persistenceCfg.isMetricsEnabled(),
            persistenceCfg.getRateTimeInterval(),
            persistenceCfg.getSubIntervals()
        );
    }

    /**
     *
     */
    public Checkpointer getCheckpointer() {
        return checkpointer;
    }

    /**
     * For test use only.
     */
    public IgniteInternalFuture<Void> enableCheckpoints(boolean enable) {
        GridFutureAdapter<Void> fut = new GridFutureAdapter<>();

        enableChangeApplied = fut;

        checkpointsEnabled = enable;

        wakeupForCheckpoint("enableCheckpoints()");

        return fut;
    }

    /** {@inheritDoc} */
    @Override protected void start0() throws IgniteCheckedException {
        snapshotMgr = cctx.snapshot();

        assert !cctx.kernalContext().state().active() : "Cluster with persistent must starting as inactive.";

        if (!cctx.kernalContext().clientNode()) {
            IgnitePageStoreManager store = cctx.pageStore();

            assert store instanceof FilePageStoreManager : "Invalid page store manager was created: " + store;

            storeMgr = (FilePageStoreManager)store;

            cpDir = Paths.get(storeMgr.workDir().getAbsolutePath(), "cp").toFile();

            if (!U.mkdirs(cpDir))
                throw new IgniteCheckedException("Could not create directory for checkpoint metadata: " + cpDir);

            fileLockHolder = new FileLockHolder(storeMgr.workDir().getPath(), cctx.kernalContext(), log);

            persStoreMetrics.wal(cctx.wal());

            try {
                persistenceMetricsMbeanName = U.registerMBean(
                    cctx.kernalContext().config().getMBeanServer(),
                    cctx.kernalContext().igniteInstanceName(),
                    "Persistent Store",
                    "PersistenceMetrics",
                    persStoreMetrics,
                    PersistenceMetricsMXBean.class);
            }
            catch (JMException e) {
                throw new IgniteCheckedException("Failed to register persistence metrics MBean", e);
            }
        }
    }

    /**
     *
     */
    @Override public void initDataBase() throws IgniteCheckedException {
        Long cpBufSize = persistenceCfg.getCheckpointingPageBufferSize();

        if (persistenceCfg.getCheckpointingThreads() > 1)
            asyncRunner = new ThreadPoolExecutor(
                persistenceCfg.getCheckpointingThreads(),
                persistenceCfg.getCheckpointingThreads(),
                30L,
                TimeUnit.SECONDS,
                new LinkedBlockingQueue<Runnable>()
            );

        // Intentionally use identity comparison to check if configuration default has changed.
        //noinspection NumberEquality
        if (cpBufSize == PersistentStoreConfiguration.DFLT_CHECKPOINTING_PAGE_BUFFER_SIZE) {
            MemoryConfiguration memCfg = cctx.kernalContext().config().getMemoryConfiguration();

            assert memCfg != null;

            long totalSize = memCfg.getSystemCacheMaxSize();

            if (memCfg.getMemoryPolicies() == null)
                totalSize += MemoryConfiguration.DFLT_MEMORY_POLICY_MAX_SIZE;
            else {
                for (MemoryPolicyConfiguration memPlc : memCfg.getMemoryPolicies()) {
                    if (Long.MAX_VALUE - memPlc.getMaxSize() > totalSize)
                        totalSize += memPlc.getMaxSize();
                    else {
                        totalSize = Long.MAX_VALUE;

                        break;
                    }
                }

                assert totalSize > 0;
            }

            // Limit the checkpoint page buffer size by 2GB.
            long dfltSize = 2 * 1024L * 1024L * 1024L;

            long adjusted = Math.min(totalSize / 4, dfltSize);

            if (cpBufSize < adjusted) {
                U.quietAndInfo(log,
                    "Default checkpoint page buffer size is too small, setting to an adjusted value: "
                        + U.readableSize(adjusted, false)
                );

                cpBufSize = adjusted;
            }
        }

        checkpointPageBufSize = cpBufSize;

        super.start0();
    }

    /** {@inheritDoc} */
    @Override protected void initPageMemoryDataStructures(MemoryConfiguration dbCfg) throws IgniteCheckedException {
        // No-op.
    }

    /** {@inheritDoc} */
    @Override protected void onKernalStart0(boolean reconnect) throws IgniteCheckedException {
        if (reconnect || cctx.kernalContext().clientNode() || !cctx.kernalContext().state().active())
            return;

<<<<<<< HEAD
        if (persistenceEnabled() && cctx.kernalContext().state().active())
            initDataBase();

        GridCacheProcessor cachePrc = cctx.kernalContext().cache();

        // Todo before join local node.
=======
            // TODO IGNITE-5075 group descriptors.
            for (CacheConfiguration ccfg : cctx.kernalContext().config().getCacheConfiguration()) {
                if (CU.isSystemCache(ccfg.getName())) {
                    storeMgr.initializeForCache(cctx.cache().cacheDescriptors().get(ccfg.getName()).groupDescriptor(), new StoredCacheData(ccfg));

                    cacheNames.add(ccfg.getName());
                }
            }

            for (CacheConfiguration ccfg : cctx.kernalContext().config().getCacheConfiguration())
                if (!CU.isSystemCache(ccfg.getName())) {
                    DynamicCacheDescriptor cacheDesc = cctx.cache().cacheDescriptors().get(ccfg.getName());

                    if (cacheDesc != null)
                        storeMgr.initializeForCache(cacheDesc.groupDescriptor(), new StoredCacheData(ccfg));
>>>>>>> eff3e09c

        Collection<String> cacheNames = new HashSet<>();

        for (CacheConfiguration ccfg : cctx.kernalContext().config().getCacheConfiguration())
            if (CU.isSystemCache(ccfg.getName())) {
                storeMgr.initializeForCache(ccfg);

                cacheNames.add(ccfg.getName());
            }

<<<<<<< HEAD
        for (CacheConfiguration ccfg : cctx.kernalContext().config().getCacheConfiguration())
            if (!CU.isSystemCache(ccfg.getName())) {
                storeMgr.initializeForCache(ccfg);

                cacheNames.add(ccfg.getName());
=======
            for (StoredCacheData cacheData : cctx.pageStore().readCacheConfigurations().values()) {
                if (!cacheNames.contains(cacheData.config().getName()))
                    storeMgr.initializeForCache(cctx.cache().cacheDescriptors().get(cacheData.config().getName()).groupDescriptor(), cacheData);
>>>>>>> eff3e09c
            }

        for (String name : cctx.pageStore().savedCacheNames()) {
            CacheConfiguration ccfg = cctx.pageStore().readConfiguration(name);

            if (ccfg != null && !cacheNames.contains(name))
                storeMgr.initializeForCache(ccfg);
        }

        readCheckpointAndRestoreMemory();
    }

    /** {@inheritDoc} */
    @Override public void onActivate(GridKernalContext kctx) throws IgniteCheckedException {
        snapshotMgr = cctx.snapshot();

        initDataBase();

        if (log.isDebugEnabled())
            log.debug("Activate database manager [id=" + cctx.localNodeId() +
                " topVer=" + cctx.discovery().topologyVersionEx() + " ]");

        GridCacheProcessor cachePrc = cctx.kernalContext().cache();

        // Todo join local info.

        Collection<String> cacheNames = new HashSet<>();

        for (CacheConfiguration ccfg : cctx.kernalContext().config().getCacheConfiguration())
            if (CU.isSystemCache(ccfg.getName())) {
                storeMgr.initializeForCache(ccfg);

                cacheNames.add(ccfg.getName());
            }

        for (CacheConfiguration ccfg : cctx.kernalContext().config().getCacheConfiguration())
            if (!CU.isSystemCache(ccfg.getName())) {
                storeMgr.initializeForCache(ccfg);

                cacheNames.add(ccfg.getName());
            }

        for (String name : cctx.pageStore().savedCacheNames()) {
            CacheConfiguration ccfg = cctx.pageStore().readConfiguration(name);

            if (ccfg != null && !cacheNames.contains(name))
                storeMgr.initializeForCache(ccfg);
        }

        readCheckpointAndRestoreMemory();

        if (log.isDebugEnabled())
            log.debug("Restore state after activation [nodeId=" + cctx.localNodeId() + " ]");
    }

    /** {@inheritDoc} */
    @Override public void onDeActivate(GridKernalContext kctx) throws IgniteCheckedException {
        stop0(true);

        if (log.isDebugEnabled())
            log.debug("DeActivate database manager [id=" + cctx.localNodeId() +
                " topVer=" + cctx.discovery().topologyVersionEx() + " ]");

        onKernalStop0(false);

        /* Must be here, because after deactivate we can invoke activate and file lock must be already configured */
        stopping = false;

        fileLockHolder = new FileLockHolder(storeMgr.workDir().getPath(), cctx.kernalContext(), log);
    }

    /**
     *
     */
    private void readCheckpointAndRestoreMemory() throws IgniteCheckedException {
        checkpointReadLock();

        try {
            CheckpointStatus status = readCheckpointStatus();

            // First, bring memory to the last consistent checkpoint state if needed.
            // This method should return a pointer to the last valid record in the WAL.
            WALPointer restore = restoreMemory(status);

            cctx.wal().resumeLogging(restore);

            cctx.wal().log(new MemoryRecoveryRecord(U.currentTimeMillis()));
        }
        catch (StorageException e) {
            throw new IgniteCheckedException(e);
        }
        finally {
            checkpointReadUnlock();
        }
    }

    /** {@inheritDoc} */
    @Override public void lock() throws IgniteCheckedException {
        if (log.isDebugEnabled())
            log.debug("Try to capture file lock [nodeId=" +
                cctx.localNodeId() + " path=" + fileLockHolder.lockPath() + "]");

        fileLockHolder.tryLock(lockWaitTime);
    }

    /** {@inheritDoc} */
    @Override public void unLock() {
        if (log.isDebugEnabled())
            log.debug("Release file lock [nodeId=" +
                cctx.localNodeId() + " path=" + fileLockHolder.lockPath() + "]");

        fileLockHolder.release();
    }

    /** {@inheritDoc} */
    @Override public void onCacheStop(GridCacheContext cctx) {
        snapshotMgr.onCacheStop(cctx);
    }

    /** {@inheritDoc} */
    @Override protected void onKernalStop0(boolean cancel) {
        checkpointLock.writeLock().lock();

        try {
            stopping = true;
        }
        finally {
            checkpointLock.writeLock().unlock();
        }

        snapshotMgr.onKernalStop(cancel);

        shutdownCheckpointer(cancel);

        lsnrs.clear();

        super.onKernalStop0(cancel);

        if (!cctx.kernalContext().clientNode()) {
            unLock();

            fileLockHolder.close();
        }

        if (persistenceMetricsMbeanName != null) {
            try {
                cctx.kernalContext().config().getMBeanServer().unregisterMBean(persistenceMetricsMbeanName);
            }
            catch (InstanceNotFoundException ignore) {
                // No-op, nothing to unregister.
            }
            catch (MBeanRegistrationException e) {
                U.error(log, "Failed to unregister persistence metrics MBean (will continue stop routine)", e);
            }
        }
    }

    /** {@inheritDoc} */
    @Override protected void stop0(boolean cancel) {
        super.stop0(cancel);

        snapshotMgr.stop(cancel);
    }

    /** {@inheritDoc} */
    private long[] calculateFragmentSizes(int concLvl, long cacheSize) {
        if (concLvl < 2)
            concLvl = Runtime.getRuntime().availableProcessors();

        long fragmentSize = cacheSize / concLvl;

        if (fragmentSize < 1024 * 1024)
            fragmentSize = 1024 * 1024;

        long[] sizes = new long[concLvl + 1];

        for (int i = 0; i < concLvl; i++)
            sizes[i] = fragmentSize;

        sizes[concLvl] = checkpointPageBufSize;

        return sizes;
    }

    /** {@inheritDoc} */
    @Override protected PageMemory createPageMemory(
        DirectMemoryProvider memProvider,
        MemoryConfiguration memCfg,
        MemoryPolicyConfiguration plcCfg,
        MemoryMetricsImpl memMetrics
    ) {
        memMetrics.persistenceEnabled(true);

        PageMemoryImpl pageMem = new PageMemoryImpl(
            memProvider,
            calculateFragmentSizes(
                memCfg.getConcurrencyLevel(),
                plcCfg.getMaxSize()
            ),
            cctx,
            memCfg.getPageSize(),
            new GridInClosure3X<FullPageId, ByteBuffer, Integer>() {
                @Override public void applyx(
                    FullPageId fullId,
                    ByteBuffer pageBuf,
                    Integer tag
                ) throws IgniteCheckedException {
                    storeMgr.write(fullId.cacheId(), fullId.pageId(), pageBuf, tag);

                    snapshotMgr.flushDirtyPageHandler(fullId, pageBuf, tag);
                }
            },
            new GridInClosure3X<Long, FullPageId, PageMemoryEx>() {
                @Override public void applyx(
                    Long page,
                    FullPageId fullId,
                    PageMemoryEx pageMem
                ) throws IgniteCheckedException {
                    snapshotMgr.onChangeTrackerPage(page, fullId, pageMem);
                }
            },
            this,
            memMetrics
        );

        memMetrics.pageMemory(pageMem);

        return pageMem;
    }

    /** {@inheritDoc} */
    @Override protected void checkPolicyEvictionProperties(MemoryPolicyConfiguration plcCfg, MemoryConfiguration dbCfg)
        throws IgniteCheckedException {
        if (plcCfg.getPageEvictionMode() != DataPageEvictionMode.DISABLED)
            throw new IgniteCheckedException("Page eviction is not compatible with persistence: " + plcCfg.getName());
    }

    /**
     * @param cancel Cancel flag.
     */
    @SuppressWarnings("unused")
    private void shutdownCheckpointer(boolean cancel) {
        Checkpointer cp = checkpointer;

        if (cp != null) {
            if (cancel)
                cp.shutdownNow();
            else
                cp.cancel();

            try {
                U.join(cp);

                checkpointer = null;
            }
            catch (IgniteInterruptedCheckedException ignore) {
                U.warn(log, "Was interrupted while waiting for checkpointer shutdown, " +
                    "will not wait for checkpoint to finish.");

                cp.shutdownNow();

                while (true) {
                    try {
                        U.join(cp);

                        checkpointer = null;

                        cp.scheduledCp.cpFinishFut.onDone(
                            new NodeStoppingException("Checkpointer is stopped during node stop."));

                        break;
                    }
                    catch (IgniteInterruptedCheckedException ignored) {
                        //Ignore
                    }
                }

                Thread.currentThread().interrupt();
            }
        }

        if (asyncRunner != null) {
            asyncRunner.shutdownNow();

            try {
                asyncRunner.awaitTermination(2, TimeUnit.MINUTES);
            }
            catch (InterruptedException ignore) {
                Thread.currentThread().interrupt();
            }
        }
    }

    /** {@inheritDoc} */
    @Override public void beforeExchange(GridDhtPartitionsExchangeFuture fut) throws IgniteCheckedException {
        DiscoveryEvent discoEvt = fut.discoveryEvent();

        boolean joinEvt = discoEvt.type() == EventType.EVT_NODE_JOINED;

        boolean locNode = discoEvt.eventNode().isLocal();

        boolean isSrvNode = !cctx.kernalContext().clientNode();

        boolean clusterStatusActive = cctx.kernalContext().state().active();

        boolean clusterInTransitionStateToActive = fut.newClusterState() == ClusterState.ACTIVE;

        // Before local node join event.
        if (clusterInTransitionStateToActive ||
            (joinEvt && locNode && isSrvNode && clusterStatusActive))
            restoreState();

        if (cctx.kernalContext().query().moduleEnabled()) {
            for (GridCacheContext cacheCtx : (Collection<GridCacheContext>)cctx.cacheContexts()) {
                if (cacheCtx.startTopologyVersion().equals(fut.topologyVersion()) &&
                    !cctx.pageStore().hasIndexStore(cacheCtx.groupId()) && cacheCtx.affinityNode()) {
                    final int cacheId = cacheCtx.cacheId();

                    final IgniteInternalFuture<?> rebuildFut = cctx.kernalContext().query()
                        .rebuildIndexesFromHash(Collections.singletonList(cacheCtx.cacheId()));

                    idxRebuildFuts.put(cacheId, rebuildFut);

                    rebuildFut.listen(new CI1<IgniteInternalFuture>() {
                        @Override public void apply(IgniteInternalFuture igniteInternalFut) {
                            idxRebuildFuts.remove(cacheId, rebuildFut);
                        }
                    });
                }
            }
        }
    }

    /** {@inheritDoc} */
    @Nullable @Override public IgniteInternalFuture indexRebuildFuture(int cacheId) {
        return idxRebuildFuts.get(cacheId);
    }

    /** {@inheritDoc} */
    @Override public boolean persistenceEnabled() {
        return true;
    }

    /** {@inheritDoc} */
    @Override public void onCacheGroupsStopped(
        Collection<IgniteBiTuple<CacheGroupContext, Boolean>> stoppedGrps) {
        try {
            waitForCheckpoint("caches stop");
        }
        catch (IgniteCheckedException e) {
            U.error(log, "Failed to wait for checkpoint finish during cache stop.", e);
        }

        Map<PageMemoryEx, Collection<Integer>> destroyed = new HashMap<>();

        for (IgniteBiTuple<CacheGroupContext, Boolean> tup : stoppedGrps) {
            PageMemoryEx pageMem = (PageMemoryEx)tup.get1().memoryPolicy().pageMemory();

            Collection<Integer> grpIds = destroyed.get(pageMem);

            if (grpIds == null) {
                grpIds = new HashSet<>();

                destroyed.put(pageMem, grpIds);
            }

            grpIds.add(tup.get1().groupId());

            pageMem.onCacheGroupDestroyed(tup.get1().groupId());
        }

        Collection<IgniteInternalFuture<Void>> clearFuts = new ArrayList<>(destroyed.size());

        for (Map.Entry<PageMemoryEx, Collection<Integer>> entry : destroyed.entrySet()) {
            final Collection<Integer> grpIds = entry.getValue();

            clearFuts.add(entry.getKey().clearAsync(new P3<Integer, Long, Integer>() {
                @Override public boolean apply(Integer grpId, Long pageId, Integer tag) {
                    return grpIds.contains(grpId);
                }
            }, false));
        }
        for (IgniteInternalFuture<Void> clearFut : clearFuts) {
            try {
                clearFut.get();
            }
            catch (IgniteCheckedException e) {
                log.error("Failed to clear page memory", e);
            }
        }

        if (cctx.pageStore() != null) {
            for (IgniteBiTuple<CacheGroupContext, Boolean> tup : stoppedGrps) {
                CacheGroupContext grp = tup.get1();

                if (grp.affinityNode()) {
                    try {
                        cctx.pageStore().shutdownForCacheGroup(grp, tup.get2());
                    }
                    catch (IgniteCheckedException e) {
                        U.error(log, "Failed to gracefully clean page store resources for destroyed cache " +
                            "[cache=" + grp.cacheOrGroupName() + "]", e);
                    }
                }
            }
        }
    }

    /**
     * Gets the checkpoint read lock. While this lock is held, checkpoint thread will not acquiSnapshotWorkerre memory state.
     */
    @SuppressWarnings("LockAcquiredButNotSafelyReleased")
    @Override public void checkpointReadLock() {
        if (checkpointLock.writeLock().isHeldByCurrentThread())
            return;

        for (; ; ) {
            checkpointLock.readLock().lock();

            if (stopping) {
                checkpointLock.readLock().unlock();

                throw new RuntimeException("Failed to perform cache update: node is stopping.");
            }

            if (safeToUpdatePageMemories() || checkpointLock.getReadHoldCount() > 1)
                break;
            else {
                checkpointLock.readLock().unlock();

                try {
                    checkpointer.wakeupForCheckpoint(0, "too many dirty pages").cpBeginFut.get();
                }
                catch (IgniteCheckedException e) {
                    throw new IgniteException("Failed to wait for checkpoint begin.", e);
                }
            }
        }

        if (ASSERTION_ENABLED)
            CHECKPOINT_LOCK_HOLD_COUNT.set(CHECKPOINT_LOCK_HOLD_COUNT.get() + 1);
    }

    /** {@inheritDoc} */
    @Override public boolean checkpointLockIsHeldByThread() {
        return !ASSERTION_ENABLED ||
            checkpointLock.isWriteLockedByCurrentThread() ||
            CHECKPOINT_LOCK_HOLD_COUNT.get() > 0;
    }

    /**
     * @return {@code true} if all PageMemory instances are safe to update.
     */
    private boolean safeToUpdatePageMemories() {
        Collection<MemoryPolicy> memPlcs = context().database().memoryPolicies();

        if (memPlcs == null)
            return true;

        for (MemoryPolicy memPlc : memPlcs) {
            PageMemoryEx pageMemEx = (PageMemoryEx) memPlc.pageMemory();

            if (!pageMemEx.safeToUpdate())
                return false;
        }

        return true;
    }

    /**
     * Releases the checkpoint read lock.
     */
    @Override public void checkpointReadUnlock() {
        if (checkpointLock.writeLock().isHeldByCurrentThread())
            return;

        checkpointLock.readLock().unlock();

        if (checkpointer != null) {
            Collection<MemoryPolicy> memPlcs = context().database().memoryPolicies();

            if (memPlcs != null) {
                for (MemoryPolicy memPlc : memPlcs) {
                    PageMemoryEx mem = (PageMemoryEx)memPlc.pageMemory();

                    if (mem != null && !mem.safeToUpdate()) {
                        checkpointer.wakeupForCheckpoint(0, "too many dirty pages");

                        break;
                    }
                }
            }
        }

        if (ASSERTION_ENABLED)
            CHECKPOINT_LOCK_HOLD_COUNT.set(CHECKPOINT_LOCK_HOLD_COUNT.get() - 1);
    }

    /**
     * @throws IgniteCheckedException If failed to restore database status from WAL.
     */
    private void restoreState() throws IgniteCheckedException {
        try {
            CheckpointStatus status = readCheckpointStatus();

            checkpointReadLock();

            try {
                applyLastUpdates(status);
            }
            finally {
                checkpointReadUnlock();
            }

            snapshotMgr.restoreState();

            checkpointer = new Checkpointer(cctx.igniteInstanceName(), "db-checkpoint-thread", log);

            new IgniteThread(cctx.igniteInstanceName(), "db-checkpoint-thread", checkpointer).start();
        }
        catch (StorageException e) {
            throw new IgniteCheckedException(e);
        }
    }

    /** {@inheritDoc} */
    @Override public synchronized Map<Integer, Map<Integer, Long>> reserveHistoryForExchange() {
        assert reservedForExchange == null : reservedForExchange;

        reservedForExchange = new HashMap<>();

        for (CacheGroupContext grp : cctx.cache().cacheGroups()) {
            if (grp.isLocal())
                continue;

            for (GridDhtLocalPartition part : grp.topology().currentLocalPartitions()) {
                if (part.state() != GridDhtPartitionState.OWNING || part.dataStore().fullSize() <= walRebalanceThreshold)
                    continue;

                CheckpointEntry cpEntry = searchCheckpointEntry(grp.groupId(), part.id(), null);

                try {
                    if (cpEntry != null && cctx.wal().reserve(cpEntry.cpMark)) {
                        Map<Integer, T2<Long, WALPointer>> cacheMap = reservedForExchange.get(grp.groupId());

                        if (cacheMap == null) {
                            cacheMap = new HashMap<>();

                            reservedForExchange.put(grp.groupId(), cacheMap);
                        }

                        cacheMap.put(part.id(), new T2<>(cpEntry.partitionCounter(grp.groupId(), part.id()), cpEntry.cpMark));
                    }
                }
                catch (IgniteCheckedException ex) {
                    U.error(log, "Error while trying to reserve history", ex);
                }
            }
        }

        Map<Integer, Map<Integer, Long>> resMap = new HashMap<>();

        for (Map.Entry<Integer, Map<Integer, T2<Long, WALPointer>>> e : reservedForExchange.entrySet()) {
            Map<Integer, Long> cacheMap = new HashMap<>();

            for (Map.Entry<Integer, T2<Long, WALPointer>> e0 : e.getValue().entrySet())
                cacheMap.put(e0.getKey(), e0.getValue().get1());

            resMap.put(e.getKey(), cacheMap);
        }

        return resMap;
    }

    /** {@inheritDoc} */
    @Override public synchronized void releaseHistoryForExchange() {
        if (reservedForExchange == null)
            return;

        for (Map.Entry<Integer, Map<Integer, T2<Long, WALPointer>>> e : reservedForExchange.entrySet()) {
            for (Map.Entry<Integer, T2<Long, WALPointer>> e0 : e.getValue().entrySet()) {
                try {
                    cctx.wal().release(e0.getValue().get2());
                }
                catch (IgniteCheckedException ex) {
                    U.error(log, "Could not release history lock", ex);
                }
            }
        }

        reservedForExchange = null;
    }

    /** {@inheritDoc} */
    @Override public boolean reserveHistoryForPreloading(int grpId, int partId, long cntr) {
        CheckpointEntry cpEntry = searchCheckpointEntry(grpId, partId, cntr);

        if (cpEntry == null)
            return false;

        WALPointer ptr = cpEntry.cpMark;

        if (ptr == null)
            return false;

        boolean reserved;

        try {
            reserved = cctx.wal().reserve(ptr);
        }
        catch (IgniteCheckedException e) {
            U.error(log, "Error while trying to reserve history", e);

            reserved = false;
        }

        if (reserved)
            reservedForPreloading.put(new T2<>(grpId, partId), new T2<>(cntr, ptr));

        return reserved;
    }

    /** {@inheritDoc} */
    @Override public void releaseHistoryForPreloading() {
        for (Map.Entry<T2<Integer, Integer>, T2<Long, WALPointer>> e : reservedForPreloading.entrySet()) {
            try {
                cctx.wal().release(e.getValue().get2());
            }
            catch (IgniteCheckedException ex) {
                U.error(log, "Could not release WAL reservation", ex);

                throw new IgniteException(ex);
            }
        }

        reservedForPreloading.clear();
    }

    /**
     * For debugging only. TODO: remove.
     *
     */
    public Map<T2<Integer, Integer>, T2<Long, WALPointer>> reservedForPreloading() {
        return reservedForPreloading;
    }

    /**
     *
     */
    @Nullable @Override public IgniteInternalFuture wakeupForCheckpoint(String reason) {
        Checkpointer cp = checkpointer;

        if (cp != null)
            return cp.wakeupForCheckpoint(0, reason).cpBeginFut;

        return null;
    }

    /** {@inheritDoc} */
    @Override public void waitForCheckpoint(String reason) throws IgniteCheckedException {
        Checkpointer cp = checkpointer;

        if (cp == null)
            return;

        CheckpointProgressSnapshot progSnapshot = cp.wakeupForCheckpoint(0, reason);

        IgniteInternalFuture fut1 = progSnapshot.cpFinishFut;

        fut1.get();

        if (!progSnapshot.started)
            return;

        IgniteInternalFuture fut2 = cp.wakeupForCheckpoint(0, reason).cpFinishFut;

        assert fut1 != fut2;

        fut2.get();
    }

    /**
     * Tries to search for a WAL pointer for the given partition counter start.
     *
     * @param grpId Cache group ID.
     * @param part Partition ID.
     * @param partCntrSince Partition counter or {@code null} to search for minimal counter.
     * @return Checkpoint entry or {@code null} if failed to search.
     */
    @Nullable public WALPointer searchPartitionCounter(int grpId, int part, @Nullable Long partCntrSince) {
        CheckpointEntry entry = searchCheckpointEntry(grpId, part, partCntrSince);

        if (entry == null)
            return null;

        return entry.cpMark;
    }

    /**
     * Tries to search for a WAL pointer for the given partition counter start.
     *
     * @param grpId Cache group ID.
     * @param part Partition ID.
     * @param partCntrSince Partition counter or {@code null} to search for minimal counter.
     * @return Checkpoint entry or {@code null} if failed to search.
     */
    @Nullable private CheckpointEntry searchCheckpointEntry(int grpId, int part, @Nullable Long partCntrSince) {
        boolean hasGap = false;
        CheckpointEntry first = null;

        for (Long cpTs : checkpointHist.checkpoints()) {
            try {
                CheckpointEntry entry = checkpointHist.entry(cpTs);

                Long foundCntr = entry.partitionCounter(grpId, part);

                if (foundCntr != null) {
                    if (partCntrSince == null) {
                        if (hasGap) {
                            first = entry;

                            hasGap = false;
                        }

                        if (first == null)
                            first = entry;
                    }
                    else if (foundCntr <= partCntrSince) {
                        first = entry;

                        hasGap = false;
                    }
                    else
                        return hasGap ? null : first;
                }
                else
                    hasGap = true;
            }
            catch (IgniteCheckedException ignore) {
                // Treat exception the same way as a gap.
                hasGap = true;
            }
        }

        return hasGap ? null : first;
    }

    /**
     * @return Checkpoint history. For tests only.
     */
    public CheckpointHistory checkpointHistory() {
        return checkpointHist;
    }

    /**
     * @return Checkpoint directory.
     */
    public File checkpointDirectory() {
        return cpDir;
    }

    /**
     * @param lsnr Listener.
     */
    public void addCheckpointListener(DbCheckpointListener lsnr) {
        lsnrs.add(lsnr);
    }

    /**
     * @param lsnr Listener.
     */
    public void removeCheckpointListener(DbCheckpointListener lsnr) {
        lsnrs.remove(lsnr);
    }

    /**
     * @return Read checkpoint status.
     * @throws IgniteCheckedException If failed to read checkpoint status page.
     */
    @SuppressWarnings("TooBroadScope")
    private CheckpointStatus readCheckpointStatus() throws IgniteCheckedException {
        long lastStartTs = 0;
        long lastEndTs = 0;

        UUID startId = CheckpointStatus.NULL_UUID;
        UUID endId = CheckpointStatus.NULL_UUID;

        File startFile = null;
        File endFile = null;

        WALPointer startPtr = CheckpointStatus.NULL_PTR;
        WALPointer endPtr = CheckpointStatus.NULL_PTR;

        File dir = cpDir;

        if (!dir.exists()) {
            // TODO: remove excessive logging after GG-12116 fix.
            File[] files = dir.listFiles();

            if (files != null && files.length > 0) {
                log.warning("Read checkpoint status: cpDir.exists() is false, cpDir.listFiles() is: " +
                    Arrays.toString(files));
            }

            if (Files.exists(dir.toPath()))
                log.warning("Read checkpoint status: cpDir.exists() is false, Files.exists(cpDir) is true.");

            log.info("Read checkpoint status: checkpoint directory is not found.");

            return new CheckpointStatus(0, startId, startPtr, endId, endPtr);
        }

        File[] files = dir.listFiles();

        for (File file : files) {
            Matcher matcher = CP_FILE_NAME_PATTERN.matcher(file.getName());

            if (matcher.matches()) {
                long ts = Long.parseLong(matcher.group(1));
                UUID id = UUID.fromString(matcher.group(2));
                CheckpointEntryType type = CheckpointEntryType.valueOf(matcher.group(3));

                if (type == CheckpointEntryType.START && ts > lastStartTs) {
                    lastStartTs = ts;
                    startId = id;
                    startFile = file;
                }
                else if (type == CheckpointEntryType.END && ts > lastEndTs) {
                    lastEndTs = ts;
                    endId = id;
                    endFile = file;
                }
            }
        }

        ByteBuffer buf = ByteBuffer.allocate(20);
        buf.order(ByteOrder.nativeOrder());

        if (startFile != null)
            startPtr = readPointer(startFile, buf);

        if (endFile != null)
            endPtr = readPointer(endFile, buf);

        // TODO: remove excessive logging after GG-12116 fix.
        log.info("Read checkpoint status: start marker = " + startFile + ", end marker = " + endFile);

        return new CheckpointStatus(lastStartTs, startId, startPtr, endId, endPtr);
    }

    /**
     * @param cpMarkerFile Checkpoint mark file.
     * @return WAL pointer.
     * @throws IgniteCheckedException If failed to read mark file.
     */
    private WALPointer readPointer(File cpMarkerFile, ByteBuffer buf) throws IgniteCheckedException {
        buf.position(0);

        try (FileChannel ch = FileChannel.open(cpMarkerFile.toPath(), StandardOpenOption.READ)) {
            ch.read(buf);

            buf.flip();

            return new FileWALPointer(buf.getLong(), buf.getInt(), buf.getInt());
        }
        catch (IOException e) {
            throw new IgniteCheckedException("Failed to read checkpoint pointer from marker file: " +
                cpMarkerFile.getAbsolutePath(), e);
        }
    }

    /**
     * @param status Checkpoint status.
     */
    private WALPointer restoreMemory(CheckpointStatus status) throws IgniteCheckedException {
        if (log.isInfoEnabled())
            log.info("Checking memory state [lastValidPos=" + status.endPtr + ", lastMarked="
                + status.startPtr + ", lastCheckpointId=" + status.cpStartId + ']');

        boolean apply = status.needRestoreMemory();

        if (apply) {
            U.quietAndWarn(log, "Ignite node crashed in the middle of checkpoint. Will restore memory state and " +
                "enforce checkpoint on node start.");

            cctx.pageStore().beginRecover();
        }

        long start = U.currentTimeMillis();
        int applied = 0;
        WALPointer lastRead = null;

        try (WALIterator it = cctx.wal().replay(status.endPtr)) {
            while (it.hasNextX()) {
                IgniteBiTuple<WALPointer, WALRecord> tup = it.nextX();

                WALRecord rec = tup.get2();

                lastRead = tup.get1();

                switch (rec.type()) {
                    case CHECKPOINT_RECORD:
                        CheckpointRecord cpRec = (CheckpointRecord)rec;

                        // We roll memory up until we find a checkpoint start record registered in the status.
                        if (F.eq(cpRec.checkpointId(), status.cpStartId)) {
                            log.info("Found last checkpoint marker [cpId=" + cpRec.checkpointId() +
                                ", pos=" + tup.get1() + ']');

                            apply = false;
                        }
                        else if (!F.eq(cpRec.checkpointId(), status.cpEndId))
                            U.warn(log, "Found unexpected checkpoint marker, skipping [cpId=" + cpRec.checkpointId() +
                                ", expCpId=" + status.cpStartId + ", pos=" + tup.get1() + ']');

                        break;

                    case PAGE_RECORD:
                        if (apply) {
                            PageSnapshot pageRec = (PageSnapshot)rec;

                            // Here we do not require tag check because we may be applying memory changes after
                            // several repetitive restarts and the same pages may have changed several times.
                            int cacheId = pageRec.fullPageId().cacheId();
                            long pageId = pageRec.fullPageId().pageId();

                            PageMemoryEx pageMem = getPageMemoryForCacheGroup(cacheId);

                            long page = pageMem.acquirePage(cacheId, pageId, true);

                            try {
                                long pageAddr = pageMem.writeLock(cacheId, pageId, page);

                                try {
                                    PageUtils.putBytes(pageAddr, 0, pageRec.pageData());
                                }
                                finally {
                                    pageMem.writeUnlock(cacheId, pageId, page, null, true, true);
                                }
                            }
                            finally {
                                pageMem.releasePage(cacheId, pageId, page);
                            }

                            applied++;
                        }

                        break;

                    case PARTITION_DESTROY:
                        if (apply) {
                            PartitionDestroyRecord destroyRec = (PartitionDestroyRecord)rec;

                            final int cId = destroyRec.cacheId();
                            final int pId = destroyRec.partitionId();

                            PageMemoryEx pageMem = getPageMemoryForCacheGroup(cId);

                            pageMem.clearAsync(new P3<Integer, Long, Integer>() {
                                @Override public boolean apply(Integer cacheId, Long pageId, Integer tag) {
                                    return cacheId == cId && PageIdUtils.partId(pageId) == pId;
                                }
                            }, true).get();
                        }

                        break;

                    default:
                        if (apply && rec instanceof PageDeltaRecord) {
                            PageDeltaRecord r = (PageDeltaRecord)rec;

                            int cacheId = r.cacheId();
                            long pageId = r.pageId();

                            PageMemoryEx pageMem = getPageMemoryForCacheGroup(cacheId);

                            // Here we do not require tag check because we may be applying memory changes after
                            // several repetitive restarts and the same pages may have changed several times.
                            long page = pageMem.acquirePage(cacheId, pageId, true);

                            try {
                                long pageAddr = pageMem.writeLock(cacheId, pageId, page);

                                try {
                                    r.applyDelta(pageMem, pageAddr);
                                }
                                finally {
                                    pageMem.writeUnlock(cacheId, pageId, page, null, true, true);
                                }
                            }
                            finally {
                                pageMem.releasePage(cacheId, pageId, page);
                            }

                            applied++;
                        }
                }
            }
        }

        if (status.needRestoreMemory()) {
            if (apply)
                throw new IgniteCheckedException("Failed to restore memory state (checkpoint marker is present " +
                    "on disk, but checkpoint record is missed in WAL) " +
                    "[cpStatus=" + status + ", lastRead=" + lastRead + "]");

            log.info("Finished applying memory changes [changesApplied=" + applied +
                ", time=" + (U.currentTimeMillis() - start) + "ms]");

            if (applied > 0)
                finalizeCheckpointOnRecovery(status.cpStartTs, status.cpStartId, status.startPtr);
        }

        checkpointHist.loadHistory(cpDir);

        return lastRead == null ? null : lastRead.next();
    }

    /**
     * Obtains PageMemory reference from cache descriptor instead of cache context.
     *
     * @param grpId Cache group id.
     * @return PageMemoryEx instance.
     * @throws IgniteCheckedException if no MemoryPolicy is configured for a name obtained from cache descriptor.
     */
    private PageMemoryEx getPageMemoryForCacheGroup(int grpId) throws IgniteCheckedException {
        // TODO IGNITE-5075: cache descriptor can be removed.
        GridCacheSharedContext sharedCtx = context();

        String memPlcName = sharedCtx
            .cache()
            .cacheGroupDescriptors().get(grpId)
            .config()
            .getMemoryPolicyName();

        return (PageMemoryEx)sharedCtx.database().memoryPolicy(memPlcName).pageMemory();
    }

    /**
     * @param status Last registered checkpoint status.
     * @throws IgniteCheckedException If failed to apply updates.
     * @throws StorageException If IO exception occurred while reading write-ahead log.
     */
    private void applyLastUpdates(CheckpointStatus status) throws IgniteCheckedException {
        if (log.isInfoEnabled())
            log.info("Applying lost cache updates since last checkpoint record [lastMarked="
                + status.startPtr + ", lastCheckpointId=" + status.cpStartId + ']');

        cctx.kernalContext().query().skipFieldLookup(true);

        long start = U.currentTimeMillis();
        int applied = 0;

        try (WALIterator it = cctx.wal().replay(status.startPtr)) {
            Map<T2<Integer, Integer>, T2<Integer, Long>> partStates = new HashMap<>();

            while (it.hasNextX()) {
                IgniteBiTuple<WALPointer, WALRecord> next = it.nextX();

                WALRecord rec = next.get2();

                switch (rec.type()) {
                    case DATA_RECORD:
                        DataRecord dataRec = (DataRecord)rec;

                        for (DataEntry dataEntry : dataRec.writeEntries()) {
                            int cacheId = dataEntry.cacheId();

                            GridCacheContext cacheCtx = cctx.cacheContext(cacheId);

                            applyUpdate(cacheCtx, dataEntry);

                            applied++;
                        }

                        break;

                    case PART_META_UPDATE_STATE:
                        PartitionMetaStateRecord metaStateRecord = (PartitionMetaStateRecord)rec;

                        partStates.put(new T2<>(metaStateRecord.cacheId(), metaStateRecord.partitionId()),
                            new T2<>((int)metaStateRecord.state(), metaStateRecord.updateCounter()));

                        break;

                    default:
                        // Skip other records.
                }
            }

            restorePartitionState(partStates);
        }
        finally {
            cctx.kernalContext().query().skipFieldLookup(false);
        }

        if (log.isInfoEnabled())
            log.info("Finished applying WAL changes [updatesApplied=" + applied +
                ", time=" + (U.currentTimeMillis() - start) + "ms]");
    }

    /**
     * @param partStates Partition states.
     * @throws IgniteCheckedException If failed to restore.
     */
    private void restorePartitionState(
        Map<T2<Integer, Integer>, T2<Integer, Long>> partStates
    ) throws IgniteCheckedException {
        for (CacheGroupContext grp : cctx.cache().cacheGroups()) {
            int grpId = grp.groupId();

            PageMemoryEx pageMem = (PageMemoryEx)grp.memoryPolicy().pageMemory();

            for (int i = 0; i < grp.affinity().partitions(); i++) {
                if (storeMgr.exists(grpId, i)) {
                    storeMgr.ensure(grpId, i);

                    if (storeMgr.pages(grpId, i) <= 1)
                        continue;

                    long partMetaId = pageMem.partitionMetaPageId(grpId, i);
                    long partMetaPage = pageMem.acquirePage(grpId, partMetaId);
                    try {
                        long pageAddr = pageMem.writeLock(grpId, partMetaId, partMetaPage);

                        boolean changed = false;

                        try {
                            PagePartitionMetaIO io = PagePartitionMetaIO.VERSIONS.forPage(pageAddr);

                            T2<Integer, Long> fromWal = partStates.get(new T2<>(grpId, i));

                            GridDhtLocalPartition part = grp.topology()
                                .localPartition(i, AffinityTopologyVersion.NONE, true);

                            assert part != null;

                            if (fromWal != null) {
                                int stateId = fromWal.get1();

                                io.setPartitionState(pageAddr, (byte)stateId);

                                changed = updateState(part, stateId);

                                if (stateId == GridDhtPartitionState.OWNING.ordinal()) {
                                    grp.offheap().onPartitionInitialCounterUpdated(i, fromWal.get2());

                                    if (part.initialUpdateCounter() < fromWal.get2()) {
                                        part.initialUpdateCounter(fromWal.get2());

                                        changed = true;
                                    }
                                }
                            }
                            else
                                changed = updateState(part, (int)io.getPartitionState(pageAddr));
                        }
                        finally {
                            pageMem.writeUnlock(grpId, partMetaId, partMetaPage, null, changed);
                        }
                    }
                    finally {
                        pageMem.releasePage(grpId, partMetaId, partMetaPage);
                    }
                }
            }
        }
    }

    /**
     * @param part Partition to restore state for.
     * @param stateId State enum ordinal.
     * @return Updated flag.
     */
    private boolean updateState(GridDhtLocalPartition part, int stateId) {
        if (stateId != -1) {
            GridDhtPartitionState state = GridDhtPartitionState.fromOrdinal(stateId);

            assert state != null;

            part.restoreState(state == GridDhtPartitionState.EVICTED ? GridDhtPartitionState.RENTING : state);

            return true;
        }

        return false;
    }

    /**
     * @param cacheCtx Cache context to apply an update.
     * @param dataEntry Data entry to apply.
     */
    private void applyUpdate(GridCacheContext cacheCtx, DataEntry dataEntry) throws IgniteCheckedException {
        GridDhtLocalPartition locPart = cacheCtx.topology()
            .localPartition(dataEntry.partitionId(), AffinityTopologyVersion.NONE, true);

        switch (dataEntry.op()) {
            case CREATE:
            case UPDATE:
                cacheCtx.offheap().update(
                    cacheCtx,
                    dataEntry.key(),
                    dataEntry.value(),
                    dataEntry.writeVersion(),
                    0L,
                    locPart,
                    null);

                if (dataEntry.partitionCounter() != 0)
                    cacheCtx.offheap().onPartitionInitialCounterUpdated(dataEntry.partitionId(), dataEntry.partitionCounter());

                break;

            case DELETE:
                cacheCtx.offheap().remove(cacheCtx, dataEntry.key(), dataEntry.partitionId(), locPart);

                if (dataEntry.partitionCounter() != 0)
                    cacheCtx.offheap().onPartitionInitialCounterUpdated(dataEntry.partitionId(), dataEntry.partitionCounter());

                break;

            default:
                throw new IgniteCheckedException("Invalid operation for WAL entry update: " + dataEntry.op());
        }
    }

    /**
     * @throws IgniteCheckedException If failed.
     */
    private void finalizeCheckpointOnRecovery(long cpTs, UUID cpId, WALPointer walPtr) throws IgniteCheckedException {
        assert cpTs != 0;

        ByteBuffer tmpWriteBuf = ByteBuffer.allocateDirect(pageSize());

        long start = System.currentTimeMillis();

        Collection<MemoryPolicy> memPolicies = context().database().memoryPolicies();

        List<IgniteBiTuple<PageMemory, Collection<FullPageId>>> cpEntities = new ArrayList<>(memPolicies.size());

        for (MemoryPolicy memPlc : memPolicies) {
            PageMemoryEx pageMem = (PageMemoryEx) memPlc.pageMemory();
            cpEntities.add(new IgniteBiTuple<PageMemory, Collection<FullPageId>>(pageMem,
                (pageMem).beginCheckpoint()));
        }

        tmpWriteBuf.order(ByteOrder.nativeOrder());

        // Identity stores set.
        Collection<PageStore> updStores = new HashSet<>();

        int cpPagesCnt = 0;

        for (IgniteBiTuple<PageMemory, Collection<FullPageId>> e : cpEntities) {
            PageMemoryEx pageMem = (PageMemoryEx) e.get1();

            Collection<FullPageId> cpPages = e.get2();

            cpPagesCnt += cpPages.size();

            for (FullPageId fullId : cpPages) {
                tmpWriteBuf.rewind();

                Integer tag = pageMem.getForCheckpoint(fullId, tmpWriteBuf, null);

                if (tag != null) {
                    tmpWriteBuf.rewind();

                    PageStore store = storeMgr.writeInternal(fullId.cacheId(), fullId.pageId(), tmpWriteBuf, tag);

                    tmpWriteBuf.rewind();

                    updStores.add(store);
                }
            }
        }

        long written = U.currentTimeMillis();

        for (PageStore updStore : updStores)
            updStore.sync();

        long fsync = U.currentTimeMillis();

        for (IgniteBiTuple<PageMemory, Collection<FullPageId>> e : cpEntities)
            ((PageMemoryEx)e.get1()).finishCheckpoint();

        writeCheckpointEntry(
            tmpWriteBuf,
            cpTs,
            cpId,
            walPtr,
            null,
            CheckpointEntryType.END);

        cctx.pageStore().finishRecover();

        if (log.isInfoEnabled())
            log.info(String.format("Checkpoint finished [cpId=%s, pages=%d, markPos=%s, " +
                    "pagesWrite=%dms, fsync=%dms, total=%dms]",
                cpId,
                cpPagesCnt,
                walPtr,
                written - start,
                fsync - written,
                fsync - start));
    }

    /**
     * @param cpId Checkpoint ID.
     * @param ptr Wal pointer of current checkpoint.
     */
    private CheckpointEntry writeCheckpointEntry(
        ByteBuffer tmpWriteBuf,
        long cpTs,
        UUID cpId,
        WALPointer ptr,
        CheckpointRecord rec,
        CheckpointEntryType type
    ) throws IgniteCheckedException {
        assert ptr instanceof FileWALPointer;

        FileWALPointer filePtr = (FileWALPointer)ptr;

        String fileName = checkpointFileName(cpTs, cpId, type);

        try (FileChannel ch = FileChannel.open(Paths.get(cpDir.getAbsolutePath(), fileName),
            StandardOpenOption.CREATE_NEW, StandardOpenOption.APPEND)) {

            tmpWriteBuf.rewind();

            tmpWriteBuf.putLong(filePtr.index());

            tmpWriteBuf.putInt(filePtr.fileOffset());

            tmpWriteBuf.putInt(filePtr.length());

            tmpWriteBuf.flip();

            ch.write(tmpWriteBuf);

            tmpWriteBuf.clear();

            if (!skipSync)
                ch.force(true);

            return type == CheckpointEntryType.START ?
                new CheckpointEntry(cpTs, ptr, cpId, rec.cacheGroupStates()) : null;
        }
        catch (IOException e) {
            throw new IgniteCheckedException(e);
        }
    }

    /**
     * @param cpTs Checkpoint timestamp.
     * @param cpId Checkpoint ID.
     * @param type Checkpoint type.
     * @return Checkpoint file name.
     */
    private static String checkpointFileName(long cpTs, UUID cpId, CheckpointEntryType type) {
        return cpTs + "-" + cpId + "-" + type + ".bin";
    }

    /**
     *
     */
    @SuppressWarnings("NakedNotify")
    public class Checkpointer extends GridWorker {
        /** Temporary write buffer. */
        private final ByteBuffer tmpWriteBuf;

        /** Next scheduled checkpoint progress. */
        private volatile CheckpointProgress scheduledCp;

        /** Current checkpoint. This field is updated only by checkpoint thread. */
        private volatile CheckpointProgress curCpProgress;

        /** Shutdown now. */
        private volatile boolean shutdownNow;

        /**
         * @param gridName Grid name.
         * @param name Thread name.
         * @param log Logger.
         */
        protected Checkpointer(@Nullable String gridName, String name, IgniteLogger log) {
            super(gridName, name, log);

            scheduledCp = new CheckpointProgress(U.currentTimeMillis() + checkpointFreq);

            tmpWriteBuf = ByteBuffer.allocateDirect(pageSize());

            tmpWriteBuf.order(ByteOrder.nativeOrder());
        }

        /** {@inheritDoc} */
        @Override protected void body() throws InterruptedException, IgniteInterruptedCheckedException {
            while (!isCancelled()) {
                waitCheckpointEvent();

                GridFutureAdapter<Void> enableChangeApplied = GridCacheDatabaseSharedManager.this.enableChangeApplied;

                if (enableChangeApplied != null) {
                    enableChangeApplied.onDone();

                    GridCacheDatabaseSharedManager.this.enableChangeApplied = null;
                }

                if (checkpointsEnabled)
                    doCheckpoint();
                else {
                    synchronized (this) {
                        scheduledCp.nextCpTs = U.currentTimeMillis() + checkpointFreq;
                    }
                }
            }

            // Final run after the cancellation.
            if (checkpointsEnabled && !shutdownNow)
                doCheckpoint();

            scheduledCp.cpFinishFut.onDone(new NodeStoppingException("Node is stopping."));
        }

        /**
         *
         */
        private CheckpointProgressSnapshot wakeupForCheckpoint(long delayFromNow, String reason) {
            CheckpointProgress sched = scheduledCp;

            long next = U.currentTimeMillis() + delayFromNow;

            if (sched.nextCpTs <= next)
                return new CheckpointProgressSnapshot(sched);

            CheckpointProgressSnapshot ret;

            synchronized (this) {
                sched = scheduledCp;

                if (sched.nextCpTs > next) {
                    sched.reason = reason;

                    sched.nextCpTs = next;
                }

                ret = new CheckpointProgressSnapshot(sched);

                notifyAll();
            }

            return ret;
        }

        /**
         * @param snapshotOperation Snapshot operation.
         */
        public IgniteInternalFuture wakeupForSnapshotCreation(SnapshotOperation snapshotOperation) {
            GridFutureAdapter<Object> ret;

            synchronized (this) {
                scheduledCp.nextCpTs = U.currentTimeMillis();

                scheduledCp.reason = "snapshot";

                scheduledCp.nextSnapshot = true;

                scheduledCp.snapshotOperation = snapshotOperation;

                ret = scheduledCp.cpBeginFut;

                notifyAll();
            }

            return ret;
        }

        /**
         *
         */
        private void doCheckpoint() {
            try {
                CheckpointMetricsTracker tracker = new CheckpointMetricsTracker();

                Checkpoint chp = markCheckpointBegin(tracker);

                snapshotMgr.onCheckPointBegin();

                int pages = chp.cpPages.size();

                boolean interrupted = true;

                try {
                    if (chp.hasDelta()) {
                        // Identity stores set.
                        GridConcurrentHashSet<PageStore> updStores = new GridConcurrentHashSet<>();

                        CountDownFuture doneWriteFut = new CountDownFuture(
                            asyncRunner == null ? 1 : chp.cpPages.collectionsSize());

                        tracker.onPagesWriteStart();

                        if (asyncRunner != null) {
                            for (int i = 0; i < chp.cpPages.collectionsSize(); i++) {
                                Runnable write = new WriteCheckpointPages(
                                    tracker,
                                    chp.cpPages.innerCollection(i),
                                    updStores,
                                    doneWriteFut
                                );

                                try {
                                    asyncRunner.execute(write);
                                }
                                catch (RejectedExecutionException ignore) {
                                    // Run the task synchronously.
                                    write.run();
                                }
                            }
                        }
                        else {
                            // Single-threaded checkpoint.
                            Runnable write = new WriteCheckpointPages(tracker, chp.cpPages, updStores, doneWriteFut);

                            write.run();
                        }

                        // Wait and check for errors.
                        doneWriteFut.get();

                        // Must re-check shutdown flag here because threads may have skipped some pages.
                        // If so, we should not put finish checkpoint mark.
                        if (shutdownNow) {
                            chp.progress.cpFinishFut.onDone(new NodeStoppingException("Node is stopping."));

                            return;
                        }

                        snapshotMgr.afterCheckpointPageWritten();

                        tracker.onFsyncStart();

                        if (!skipSync) {
                            for (PageStore updStore : updStores) {
                                if (shutdownNow) {
                                    chp.progress.cpFinishFut.onDone(new NodeStoppingException("Node is stopping."));

                                    return;
                                }

                                updStore.sync();
                            }
                        }
                    }
                    else {
                        tracker.onPagesWriteStart();
                        tracker.onFsyncStart();
                    }

                    // Must mark successful checkpoint only if there are no exceptions or interrupts.
                    interrupted = false;
                }
                finally {
                    if (!interrupted)
                        markCheckpointEnd(chp);
                }

                tracker.onEnd();

                if (chp.hasDelta()) {
                    if (printCheckpointStats) {
                        if (log.isInfoEnabled())
                            log.info(String.format("Checkpoint finished [cpId=%s, pages=%d, markPos=%s, " +
                                    "walSegmentsCleared=%d, markDuration=%dms, pagesWrite=%dms, fsync=%dms, " +
                                    "total=%dms]",
                                chp.cpEntry.checkpointId(),
                                pages,
                                chp.cpEntry.checkpointMark(),
                                chp.walFilesDeleted,
                                tracker.markDuration(),
                                tracker.pagesWriteDuration(),
                                tracker.fsyncDuration(),
                                tracker.totalDuration()));
                    }

                    persStoreMetrics.onCheckpoint(
                        tracker.lockWaitDuration(),
                        tracker.markDuration(),
                        tracker.pagesWriteDuration(),
                        tracker.fsyncDuration(),
                        tracker.totalDuration(),
                        pages,
                        tracker.dataPagesWritten(),
                        tracker.cowPagesWritten());
                }
                else {
                    persStoreMetrics.onCheckpoint(
                        tracker.lockWaitDuration(),
                        tracker.markDuration(),
                        tracker.pagesWriteDuration(),
                        tracker.fsyncDuration(),
                        tracker.totalDuration(),
                        pages,
                        tracker.dataPagesWritten(),
                        tracker.cowPagesWritten());
                }
            }
            catch (IgniteCheckedException e) {
                // TODO-ignite-db how to handle exception?
                U.error(log, "Failed to create checkpoint.", e);
            }
        }

        /**
         *
         */
        @SuppressWarnings("WaitNotInLoop")
        private void waitCheckpointEvent() {
            boolean cancel = false;

            try {
                long now = U.currentTimeMillis();

                synchronized (this) {
                    long remaining;

                    while ((remaining = scheduledCp.nextCpTs - now) > 0 && !isCancelled()) {
                        wait(remaining);

                        now = U.currentTimeMillis();
                    }
                }
            }
            catch (InterruptedException ignored) {
                Thread.currentThread().interrupt();

                cancel = true;
            }

            if (cancel)
                isCancelled = true;
        }

        /**
         *
         */
        @SuppressWarnings("TooBroadScope")
        private Checkpoint markCheckpointBegin(CheckpointMetricsTracker tracker) throws IgniteCheckedException {
            CheckpointRecord cpRec = new CheckpointRecord(null, false);

            WALPointer cpPtr = null;

            GridMultiCollectionWrapper<FullPageId> cpPages;

            final CheckpointProgress curr;

            tracker.onLockWaitStart();

            checkpointLock.writeLock().lock();

            try {
                tracker.onMarkStart();

                synchronized (this) {
                    curr = scheduledCp;

                    curr.started = true;

                    if (curr.reason == null)
                        curr.reason = "timeout";

                    // It is important that we assign a new progress object before checkpoint mark in page memory.
                    scheduledCp = new CheckpointProgress(U.currentTimeMillis() + checkpointFreq);

                    curCpProgress = curr;
                }

                final NavigableMap<T2<Integer, Integer>, T2<Integer, Integer>> map =
                    new TreeMap<>(FullPageIdIterableComparator.INSTANCE);

                DbCheckpointListener.Context ctx0 = new DbCheckpointListener.Context() {
                    @Override public boolean nextSnapshot() {
                        return curr.nextSnapshot;
                    }

                    @Override public Map<T2<Integer, Integer>, T2<Integer, Integer>> partitionStatMap() {
                        return map;
                    }
                };

                // Listeners must be invoked before we write checkpoint record to WAL.
                for (DbCheckpointListener lsnr : lsnrs)
                    lsnr.onCheckpointBegin(ctx0);

                for (CacheGroupContext grp : cctx.cache().cacheGroups()) {
                    if (grp.isLocal())
                        continue;

                    List<GridDhtLocalPartition> locParts = new ArrayList<>();

                    for (GridDhtLocalPartition part : grp.topology().currentLocalPartitions())
                        locParts.add(part);

                    Collections.sort(locParts, ASC_PART_COMPARATOR);

                    CacheState state = new CacheState(locParts.size());

                    for (GridDhtLocalPartition part : grp.topology().currentLocalPartitions())
                        state.addPartitionState(part.id(), part.dataStore().fullSize(), part.lastAppliedUpdate());

                    cpRec.addCacheGroupState(grp.groupId(), state);
                }

                if (curr.nextSnapshot)
                    snapshotMgr.onMarkCheckPointBegin(curr.snapshotOperation, map);

                IgniteBiTuple<Collection<GridMultiCollectionWrapper<FullPageId>>, Integer> tup = beginAllCheckpoints();

                // Todo it maybe more optimally
                Collection<FullPageId> cpPagesList = new ArrayList<>(tup.get2());

                for (GridMultiCollectionWrapper<FullPageId> col : tup.get1()) {
                    for (int i = 0; i < col.collectionsSize(); i++)
                        cpPagesList.addAll(col.innerCollection(i));
                }

                cpPages = new GridMultiCollectionWrapper<>(cpPagesList);

                if (!F.isEmpty(cpPages)) {
                    // No page updates for this checkpoint are allowed from now on.
                    cpPtr = cctx.wal().log(cpRec);

                    if (cpPtr == null)
                        cpPtr = CheckpointStatus.NULL_PTR;
                }
            }
            finally {
                checkpointLock.writeLock().unlock();

                tracker.onLockRelease();
            }

            curr.cpBeginFut.onDone();

            if (!F.isEmpty(cpPages)) {
                assert cpPtr != null;

                // Sync log outside the checkpoint write lock.
                cctx.wal().fsync(cpPtr);

                long cpTs = System.currentTimeMillis();

                CheckpointEntry cpEntry = writeCheckpointEntry(
                    tmpWriteBuf,
                    cpTs,
                    cpRec.checkpointId(),
                    cpPtr,
                    cpRec,
                    CheckpointEntryType.START);

                checkpointHist.addCheckpointEntry(cpEntry);

                if (printCheckpointStats)
                    if (log.isInfoEnabled())
                        log.info(String.format("Checkpoint started [checkpointId=%s, startPtr=%s, checkpointLockWait=%dms, " +
                                "checkpointLockHoldTime=%dms, pages=%d, reason='%s']",
                            cpRec.checkpointId(),
                            cpPtr,
                            tracker.lockWaitDuration(),
                            tracker.lockHoldDuration(),
                            cpPages.size(),
                            curr.reason)
                        );

                return new Checkpoint(cpEntry, cpPages, curr);
            }
            else {
                if (printCheckpointStats) {
                    if (log.isInfoEnabled())
                        LT.info(log, String.format("Skipping checkpoint (no pages were modified) [" +
                            "checkpointLockWait=%dms, checkpointLockHoldTime=%dms, reason='%s']",
                            tracker.lockWaitDuration(),
                            tracker.lockHoldDuration(),
                            curr.reason));
                }

                return new Checkpoint(null, null, curr);
            }
        }

        /**
         * @return tuple with collections of FullPageIds obtained from each PageMemory and overall number of dirty pages.
         */
        private IgniteBiTuple<Collection<GridMultiCollectionWrapper<FullPageId>>, Integer> beginAllCheckpoints() {
            Collection<GridMultiCollectionWrapper<FullPageId>> res = new ArrayList(memoryPolicies().size());

            int pagesNum = 0;

            for (MemoryPolicy memPlc : memoryPolicies()) {
                GridMultiCollectionWrapper<FullPageId> nextCpPagesCol = ((PageMemoryEx) memPlc.pageMemory()).beginCheckpoint();

                pagesNum += nextCpPagesCol.size();

                res.add(nextCpPagesCol);
            }

            return new IgniteBiTuple<>(res, pagesNum);
        }

        /**
         * @param chp Checkpoint snapshot.
         */
        private void markCheckpointEnd(Checkpoint chp) throws IgniteCheckedException {
            synchronized (this) {
                for (MemoryPolicy memPlc : memoryPolicies())
                    ((PageMemoryEx)memPlc.pageMemory()).finishCheckpoint();

                if (chp.hasDelta())
                    writeCheckpointEntry(
                        tmpWriteBuf,
                        chp.cpEntry.checkpointTimestamp(),
                        chp.cpEntry.checkpointId(),
                        chp.cpEntry.checkpointMark(),
                        null,
                        CheckpointEntryType.END);
            }

            checkpointHist.onCheckpointFinished(chp);

            chp.progress.cpFinishFut.onDone();
        }

        /** {@inheritDoc} */
        @Override public void cancel() {
            if (log.isDebugEnabled())
                log.debug("Cancelling grid runnable: " + this);

            // Do not interrupt runner thread.
            isCancelled = true;

            synchronized (this) {
                notifyAll();
            }
        }

        /**
         *
         */
        public void shutdownNow() {
            shutdownNow = true;

            if (!isCancelled)
                cancel();
        }
    }

    /**
     *
     */
    private class WriteCheckpointPages implements Runnable {
        /** */
        private CheckpointMetricsTracker tracker;

        /** */
        private Collection<FullPageId> writePageIds;

        /** */
        private GridConcurrentHashSet<PageStore> updStores;

        /** */
        private CountDownFuture doneFut;

        /**
         * @param writePageIds Write page IDs.
         */
        private WriteCheckpointPages(
            CheckpointMetricsTracker tracker,
            Collection<FullPageId> writePageIds,
            GridConcurrentHashSet<PageStore> updStores,
            CountDownFuture doneFut
        ) {
            this.tracker = tracker;
            this.writePageIds = writePageIds;
            this.updStores = updStores;
            this.doneFut = doneFut;
        }

        /** {@inheritDoc} */
        @Override public void run() {
            ByteBuffer tmpWriteBuf = threadBuf.get();

            long writeAddr = GridUnsafe.bufferAddress(tmpWriteBuf);

            snapshotMgr.beforeCheckpointPageWritten();

            try {
                for (FullPageId fullId : writePageIds) {
                    if (checkpointer.shutdownNow)
                        break;

                    tmpWriteBuf.rewind();

                    snapshotMgr.beforePageWrite(fullId);

                    int grpId = fullId.cacheId();

                    CacheGroupContext grp = context().cache().cacheGroup(grpId);

                    if (grp == null)
                        continue;

                    PageMemoryEx pageMem = (PageMemoryEx)grp.memoryPolicy().pageMemory();

                    Integer tag = pageMem.getForCheckpoint(fullId, tmpWriteBuf, persStoreMetrics.metricsEnabled() ? tracker : null);

                    if (tag != null) {
                        tmpWriteBuf.rewind();

                        if (persStoreMetrics.metricsEnabled()) {
                            int pageType = PageIO.getType(tmpWriteBuf);

                            if (PageIO.isDataPageType(pageType))
                                tracker.onDataPageWritten();
                        }

                        if (!skipCrc) {
                            PageIO.setCrc(writeAddr, PureJavaCrc32.calcCrc32(tmpWriteBuf, pageSize()));

                            tmpWriteBuf.rewind();
                        }

                        snapshotMgr.onPageWrite(fullId, tmpWriteBuf);

                        tmpWriteBuf.rewind();

                        PageIO.setCrc(writeAddr, 0);

                        PageStore store = storeMgr.writeInternal(grpId, fullId.pageId(), tmpWriteBuf, tag);

                        updStores.add(store);
                    }
                }

                doneFut.onDone((Void)null);
            }
            catch (Throwable e) {
                doneFut.onDone(e);
            }
        }
    }

    /**
     *
     */
    private enum CheckpointEntryType {
        /** */
        START,

        /** */
        END
    }

    /**
     *
     */
    private static class Checkpoint {
        /** Checkpoint entry. */
        private final CheckpointEntry cpEntry;

        /** Checkpoint pages. */
        private final GridMultiCollectionWrapper<FullPageId> cpPages;

        /** */
        private final CheckpointProgress progress;

        /** Number of deleted WAL files. */
        private int walFilesDeleted;

        /** Number of deleted WAL files. */
        private int walHistorySize;

        /** */
        private final int pagesSize;

        /**
         * @param cpEntry Checkpoint entry.
         * @param cpPages Pages to write to the page store.
         * @param progress Checkpoint progress status.
         */
        private Checkpoint(
            CheckpointEntry cpEntry,
            GridMultiCollectionWrapper<FullPageId> cpPages,
            CheckpointProgress progress
        ) {
            assert cpEntry == null || cpEntry.initGuard != 0;

            this.cpEntry = cpEntry;
            this.cpPages = cpPages;
            this.progress = progress;

            pagesSize = cpPages == null ? 0 : cpPages.size();
        }

        /**
         * @return {@code true} if this checkpoint contains at least one dirty page.
         */
        private boolean hasDelta() {
            return pagesSize != 0;
        }
    }

    /**
     *
     */
    private static class CheckpointStatus {
        /** Null checkpoint UUID. */
        private static final UUID NULL_UUID = new UUID(0L, 0L);

        /** Null WAL pointer. */
        private static final WALPointer NULL_PTR = new FileWALPointer(0, 0, 0);

        /** */
        private long cpStartTs;

        /** */
        private UUID cpStartId;

        /** */
        @GridToStringInclude
        private WALPointer startPtr;

        /** */
        private UUID cpEndId;

        /** */
        @GridToStringInclude
        private WALPointer endPtr;

        /**
         * @param cpStartId Checkpoint start ID.
         * @param startPtr Checkpoint start pointer.
         * @param cpEndId Checkpoint end ID.
         * @param endPtr Checkpoint end pointer.
         */
        private CheckpointStatus(long cpStartTs, UUID cpStartId, WALPointer startPtr, UUID cpEndId, WALPointer endPtr) {
            this.cpStartTs = cpStartTs;
            this.cpStartId = cpStartId;
            this.startPtr = startPtr;
            this.cpEndId = cpEndId;
            this.endPtr = endPtr;
        }

        /**
         * @return {@code True} if need to apply page log to restore tree structure.
         */
        public boolean needRestoreMemory() {
            return !F.eq(cpStartId, cpEndId) && !F.eq(NULL_UUID, cpStartId);
        }

        /** {@inheritDoc} */
        public String toString() {
            return S.toString(CheckpointStatus.class, this);
        }
    }

    /**
     *
     */
    private static class CheckpointProgress {
        /** */
        private volatile long nextCpTs;

        /** */
        private GridFutureAdapter cpBeginFut = new GridFutureAdapter<>();

        /** */
        private GridFutureAdapter cpFinishFut = new GridFutureAdapter<>();

        /** */
        private volatile boolean nextSnapshot;

        /** */
        private volatile boolean started;

        /** */
        private volatile SnapshotOperation snapshotOperation;

        /** Wakeup reason. */
        private String reason;

        /**
         * @param nextCpTs Next checkpoint timestamp.
         */
        private CheckpointProgress(long nextCpTs) {
            this.nextCpTs = nextCpTs;
        }
    }

    /**
     *
     */
    private static class CheckpointProgressSnapshot {
        /** */
        private final boolean started;

        /** */
        private final GridFutureAdapter<Object> cpBeginFut;

        /** */
        private final GridFutureAdapter<Object> cpFinishFut;

        /** */
        CheckpointProgressSnapshot(CheckpointProgress cpProgress) {
            started = cpProgress.started;
            cpBeginFut = cpProgress.cpBeginFut;
            cpFinishFut = cpProgress.cpFinishFut;
        }
    }

    /**
     * Checkpoint history.
     */
    @SuppressWarnings("PublicInnerClass")
    public class CheckpointHistory {
        /** */
        private final NavigableMap<Long, CheckpointEntry> histMap = new ConcurrentSkipListMap<>();

        /**
         * Load history form checkpoint directory.
         *
         * @param dir Checkpoint state dir.
         */
        private void loadHistory(File dir) throws IgniteCheckedException {
            if (!dir.exists())
                return;

            File[] files = dir.listFiles(CP_FILE_FILTER);

            if (!F.isEmpty(files)) {
                Arrays.sort(files, CP_TS_COMPARATOR);

                ByteBuffer buf = ByteBuffer.allocate(16);
                buf.order(ByteOrder.nativeOrder());

                for (File file : files) {
                    Matcher matcher = CP_FILE_NAME_PATTERN.matcher(file.getName());

                    if (matcher.matches()) {
                        CheckpointEntryType type = CheckpointEntryType.valueOf(matcher.group(3));

                        if (type == CheckpointEntryType.START) {
                            long cpTs = Long.parseLong(matcher.group(1));
                            WALPointer ptr = readPointer(file, buf);

                            if (ptr == null)
                                continue;

                            // Create lazy checkpoint entry.
                            CheckpointEntry entry = new CheckpointEntry(cpTs, ptr);

                            histMap.put(cpTs, entry);
                        }
                    }
                }
            }
        }

        /**
         * @param cpTs Checkpoint timestamp.
         * @return Initialized entry.
         * @throws IgniteCheckedException If failed to initialize entry.
         */
        private CheckpointEntry entry(Long cpTs) throws IgniteCheckedException {
            CheckpointEntry entry = histMap.get(cpTs);

            if (entry == null)
                throw new IgniteCheckedException("Checkpoint entry was removed: " + cpTs);

            entry.initIfNeeded(cctx);

            return entry;
        }

        /**
         * @return Collection of checkpoint timestamps.
         */
        public Collection<Long> checkpoints() {
            return histMap.keySet();
        }

        /**
         * Adds checkpoint entry after the corresponding WAL record has been written to WAL. The checkpoint itself
         * is not finished yet.
         *
         * @param entry Entry to ad.
         */
        private void addCheckpointEntry(CheckpointEntry entry) {
            histMap.put(entry.checkpointTimestamp(), entry);
        }

        /**
         * Clears checkpoint history.
         */
        private void onCheckpointFinished(Checkpoint chp) {
            int deleted = 0;

            while (histMap.size() > persistenceCfg.getWalHistorySize()) {
                Map.Entry<Long, CheckpointEntry> entry = histMap.firstEntry();

                CheckpointEntry cpEntry = entry.getValue();

                if (cctx.wal().reserved(cpEntry.checkpointMark())) {
                    U.warn(log, "Could not clear historyMap due to WAL reservation on cpEntry " + cpEntry.cpId +
                        ", history map size is " + histMap.size());

                    break;
                }

                File startFile = new File(cpDir.getAbsolutePath(), cpEntry.startFile());
                File endFile = new File(cpDir.getAbsolutePath(), cpEntry.endFile());

                boolean rmvdStart = !startFile.exists() || startFile.delete();
                boolean rmvdEnd = !endFile.exists() || endFile.delete();

                boolean fail = !rmvdStart || !rmvdEnd;

                if (fail) {
                    U.warn(log, "Failed to remove stale checkpoint files [startFile=" + startFile.getAbsolutePath() +
                        ", endFile=" + endFile.getAbsolutePath() + ']');

                    if (histMap.size() > 2 * persistenceCfg.getWalHistorySize()) {
                        U.error(log, "Too many stale checkpoint entries in the map, will truncate WAL archive anyway.");

                        fail = false;
                    }
                }

                if (!fail) {
                    deleted += cctx.wal().truncate(cpEntry.checkpointMark());

                    histMap.remove(entry.getKey());
                }
                else
                    break;
            }

            chp.walFilesDeleted = deleted;
            chp.walHistorySize = histMap.size();
        }

        /**
         *
         * @param cacheId Cache ID.
         * @param partId Partition ID.
         * @return Reserved counter or null if couldn't reserve.
         */
        @Nullable private Long reserve(int cacheId, int partId) {
            for (CheckpointEntry entry : histMap.values()) {
                try {
                    entry.initIfNeeded(cctx);

                    if (entry.cacheGrpStates == null)
                        continue;

                    CacheState grpState = entry.cacheGrpStates.get(cacheId);

                    if (grpState == null)
                        continue;

                    long partCntr = grpState.counterByPartition(partId);

                    if (partCntr >= 0) {
                        if (cctx.wal().reserve(entry.checkpointMark()))
                            return partCntr;
                    }
                }
                catch (Exception e) {
                    U.error(log, "Error while trying to reserve history", e);
                }
            }

            return null;
        }
    }

    /**
     *
     */
    private static class CheckpointEntry {
        /** */
        private static final AtomicIntegerFieldUpdater<CheckpointEntry> initGuardUpdater =
            AtomicIntegerFieldUpdater.newUpdater(CheckpointEntry.class, "initGuard");

        /** Checkpoint timestamp. */
        private long cpTs;

        /** Checkpoint end mark. */
        private WALPointer cpMark;

        /** Initialization latch. */
        private CountDownLatch initLatch;

        /** */
        @SuppressWarnings("unused")
        private volatile int initGuard;

        /** Checkpoint ID. Initalized lazily. */
        private UUID cpId;

        /** Cache states. Initialized lazily. */
        private Map<Integer, CacheState> cacheGrpStates;

        /** Initialization exception. */
        private IgniteCheckedException initEx;

        /**
         * Lazy entry constructor.
         *
         * @param cpTs Checkpoint timestamp.
         * @param cpMark Checkpoint WAL mark.
         */
        private CheckpointEntry(long cpTs, WALPointer cpMark) {
            assert cpMark != null;

            this.cpTs = cpTs;
            this.cpMark = cpMark;

            initLatch = new CountDownLatch(1);
        }

        /**
         * Creates complete entry.
         *
         * @param cpTs Checkpoint timestamp.
         * @param cpMark Checkpoint mark pointer.
         * @param cpId Checkpoint ID.
         * @param cacheGrpStates Cache groups states.
         */
        private CheckpointEntry(long cpTs, WALPointer cpMark, UUID cpId, Map<Integer, CacheState> cacheGrpStates) {
            this.cpTs = cpTs;
            this.cpMark = cpMark;
            this.cpId = cpId;
            this.cacheGrpStates = cacheGrpStates;

            initGuard = 1;
            initLatch = new CountDownLatch(0);
        }

        /**
         * @return Checkpoint timestamp.
         */
        private long checkpointTimestamp() {
            return cpTs;
        }

        /**
         * @return Checkpoint ID.
         */
        private UUID checkpointId() {
            return cpId;
        }

        /**
         * @return Checkpoint mark.
         */
        private WALPointer checkpointMark() {
            return cpMark;
        }

        /**
         * @return Start file name.
         */
        private String startFile() {
            return checkpointFileName(cpTs, cpId, CheckpointEntryType.START);
        }

        /**
         * @return End file name.
         */
        private String endFile() {
            return checkpointFileName(cpTs, cpId, CheckpointEntryType.END);
        }

        /**
         * @param grpId Cache group ID.
         * @param part Partition ID.
         * @return Partition counter or {@code null} if not found.
         */
        private Long partitionCounter(int grpId, int part) {
            assert initGuard != 0;

            if (initEx != null || cacheGrpStates == null)
                return null;

            CacheState state = cacheGrpStates.get(grpId);

            if (state != null) {
                long cntr = state.counterByPartition(part);

                return cntr < 0 ? null : cntr;
            }

            return null;
        }

        /**
         * @throws IgniteCheckedException If failed to read WAL entry.
         */
        private void initIfNeeded(GridCacheSharedContext cctx) throws IgniteCheckedException {
            if (initGuardUpdater.compareAndSet(this, 0, 1)) {
                try (WALIterator it = cctx.wal().replay(cpMark)) {
                    if (it.hasNextX()) {
                        IgniteBiTuple<WALPointer, WALRecord> tup = it.nextX();

                        CheckpointRecord rec = (CheckpointRecord)tup.get2();

                        cpId = rec.checkpointId();
                        cacheGrpStates = rec.cacheGroupStates();
                    }
                    else
                        initEx = new IgniteCheckedException("Failed to find checkpoint record at " +
                            "the given WAL pointer: " + cpMark);
                }
                catch (IgniteCheckedException e) {
                    initEx = e;
                }
                finally {
                    initLatch.countDown();
                }
            }
            else {
                U.await(initLatch);

                if (initEx != null)
                    throw initEx;
            }
        }
    }

    /**
     *
     */
    private static class FileLockHolder {
        /** Lock file name. */
        private static final String lockFileName = "lock";

        /** File. */
        private File file;

        /** Channel. */
        private RandomAccessFile lockFile;

        /** Lock. */
        private FileLock lock;

        /** Id. */
        private GridKernalContext ctx;

        /** Logger. */
        private IgniteLogger log;

        /**
         * @param path Path.
         */
        private FileLockHolder(String path, GridKernalContext ctx, IgniteLogger log) {
            try {
                file = Paths.get(path, lockFileName).toFile();

                lockFile = new RandomAccessFile(file, "rw");

                this.ctx = ctx;
                this.log = log;
            }
            catch (IOException e) {
                throw new IgniteException(e);
            }
        }

        /**
         * @param lockWaitTime During which time thread will try capture file lock.
         * @throws IgniteCheckedException If failed to capture file lock.
         */
        public void tryLock(int lockWaitTime) throws IgniteCheckedException {
            assert lockFile != null;

            FileChannel ch = lockFile.getChannel();

            SB sb = new SB();

            //write node id
            sb.a("[").a(ctx.localNodeId().toString()).a("]");

            //write ip addresses
            sb.a(ctx.discovery().localNode().addresses());

            //write ports
            sb.a("[");
            Iterator<GridPortRecord> it = ctx.ports().records().iterator();

            while (it.hasNext()) {
                GridPortRecord rec = it.next();

                sb.a(rec.protocol()).a(":").a(rec.port());

                if (it.hasNext())
                    sb.a(", ");
            }

            sb.a("]");

            String failMsg;

            try {
                String content = null;

                // Try to get lock, if not available wait 1 sec and re-try.
                for (int i = 0; i < lockWaitTime; i += 1000) {
                    try {
                        lock = ch.tryLock(0, 1, false);
                        if (lock != null && lock.isValid()) {
                            writeContent(sb.toString());

                            return;
                        }
                    }
                    catch (OverlappingFileLockException ignore) {
                        if (content == null)
                            content = readContent();

                        log.warning("Failed to acquire file lock (local nodeId:" + ctx.localNodeId()
                            + ", already locked by " + content + "), will try again in 1s: "
                            + file.getAbsolutePath());
                    }

                    U.sleep(1000);
                }

                if (content == null)
                    content = readContent();

                failMsg = "Failed to acquire file lock during " + (lockWaitTime / 1000) +
                    " sec, (locked by " + content + "): " + file.getAbsolutePath();
            }
            catch (Exception e) {
                throw new IgniteCheckedException(e);
            }

            if (failMsg != null)
                throw new IgniteCheckedException(failMsg);
        }

        /**
         * Write node id (who captured lock) into lock file.
         *
         * @param content Node id.
         * @throws IOException if some fail while write node it.
         */
        private void writeContent(String content) throws IOException {
            FileChannel ch = lockFile.getChannel();

            byte[] bytes = content.getBytes();

            ByteBuffer buf = ByteBuffer.allocate(bytes.length);
            buf.put(bytes);

            buf.flip();

            ch.write(buf, 1);

            ch.force(false);
        }

        /**
         *
         */
        private String readContent() throws IOException {
            FileChannel ch = lockFile.getChannel();

            ByteBuffer buf = ByteBuffer.allocate((int)(ch.size() - 1));

            ch.read(buf, 1);

            String content = new String(buf.array());

            buf.clear();

            return content;
        }

        /**
         *
         */
        private void release() {
            U.releaseQuiet(lock);
        }

        /**
         *
         */
        private void close() {
            U.closeQuiet(lockFile);
        }

        /**
         * @return Absolute path to lock file.
         */
        private String lockPath() {
            return file.getAbsolutePath();
        }
    }

    /** {@inheritDoc} */
    @Override public PersistenceMetrics persistentStoreMetrics() {
        return new PersistenceMetricsSnapshot(persStoreMetrics);
    }

    /**
     *
     */
    public PersistenceMetricsImpl persistentStoreMetricsImpl() {
        return persStoreMetrics;
    }
}<|MERGE_RESOLUTION|>--- conflicted
+++ resolved
@@ -451,14 +451,15 @@
         if (reconnect || cctx.kernalContext().clientNode() || !cctx.kernalContext().state().active())
             return;
 
-<<<<<<< HEAD
         if (persistenceEnabled() && cctx.kernalContext().state().active())
             initDataBase();
 
         GridCacheProcessor cachePrc = cctx.kernalContext().cache();
 
         // Todo before join local node.
-=======
+
+        Collection<String> cacheNames = new HashSet<>();
+
             // TODO IGNITE-5075 group descriptors.
             for (CacheConfiguration ccfg : cctx.kernalContext().config().getCacheConfiguration()) {
                 if (CU.isSystemCache(ccfg.getName())) {
@@ -474,38 +475,17 @@
 
                     if (cacheDesc != null)
                         storeMgr.initializeForCache(cacheDesc.groupDescriptor(), new StoredCacheData(ccfg));
->>>>>>> eff3e09c
-
-        Collection<String> cacheNames = new HashSet<>();
-
-        for (CacheConfiguration ccfg : cctx.kernalContext().config().getCacheConfiguration())
-            if (CU.isSystemCache(ccfg.getName())) {
-                storeMgr.initializeForCache(ccfg);
-
-                cacheNames.add(ccfg.getName());
-            }
-
-<<<<<<< HEAD
-        for (CacheConfiguration ccfg : cctx.kernalContext().config().getCacheConfiguration())
-            if (!CU.isSystemCache(ccfg.getName())) {
-                storeMgr.initializeForCache(ccfg);
-
-                cacheNames.add(ccfg.getName());
-=======
+
+                    cacheNames.add(ccfg.getName());
+                }
+
             for (StoredCacheData cacheData : cctx.pageStore().readCacheConfigurations().values()) {
                 if (!cacheNames.contains(cacheData.config().getName()))
                     storeMgr.initializeForCache(cctx.cache().cacheDescriptors().get(cacheData.config().getName()).groupDescriptor(), cacheData);
->>>>>>> eff3e09c
-            }
-
-        for (String name : cctx.pageStore().savedCacheNames()) {
-            CacheConfiguration ccfg = cctx.pageStore().readConfiguration(name);
-
-            if (ccfg != null && !cacheNames.contains(name))
-                storeMgr.initializeForCache(ccfg);
-        }
-
-        readCheckpointAndRestoreMemory();
+            }
+
+            readCheckpointAndRestoreMemory();
+        }
     }
 
     /** {@inheritDoc} */
