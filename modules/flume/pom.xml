<?xml version="1.0" encoding="UTF-8"?>

<!--
  Licensed to the Apache Software Foundation (ASF) under one or more
  contributor license agreements.  See the NOTICE file distributed with
  this work for additional information regarding copyright ownership.
  The ASF licenses this file to You under the Apache License, Version 2.0
  (the "License"); you may not use this file except in compliance with
  the License.  You may obtain a copy of the License at

       http://www.apache.org/licenses/LICENSE-2.0

  Unless required by applicable law or agreed to in writing, software
  distributed under the License is distributed on an "AS IS" BASIS,
  WITHOUT WARRANTIES OR CONDITIONS OF ANY KIND, either express or implied.
  See the License for the specific language governing permissions and
  limitations under the License.
-->

<!--
    POM file.
-->
<project xmlns="http://maven.apache.org/POM/4.0.0" xmlns:xsi="http://www.w3.org/2001/XMLSchema-instance" xsi:schemaLocation="http://maven.apache.org/POM/4.0.0 http://maven.apache.org/xsd/maven-4.0.0.xsd">
    <modelVersion>4.0.0</modelVersion>

    <parent>
        <groupId>org.apache.ignite</groupId>
        <artifactId>ignite-parent</artifactId>
        <version>1</version>
        <relativePath>../../parent</relativePath>
    </parent>

    <artifactId>ignite-flume</artifactId>
<<<<<<< HEAD
    <version>1.5.1-final-SNAPSHOT</version>
=======
    <version>1.5.0.final-SNAPSHOT</version>
>>>>>>> b6dab091
    <url>http://ignite.apache.org</url>

    <dependencies>
        <dependency>
            <groupId>org.apache.ignite</groupId>
            <artifactId>ignite-core</artifactId>
            <version>${project.version}</version>
        </dependency>

        <dependency>
            <groupId>org.apache.flume</groupId>
            <artifactId>flume-ng-core</artifactId>
            <version>${flume.ng.version}</version>
        </dependency>

        <dependency>
            <groupId>org.apache.ignite</groupId>
            <artifactId>ignite-spring</artifactId>
            <version>${project.version}</version>
            <scope>test</scope>
        </dependency>

        <dependency>
            <groupId>org.apache.ignite</groupId>
            <artifactId>ignite-log4j</artifactId>
            <version>${project.version}</version>
            <scope>test</scope>
        </dependency>

        <dependency>
            <groupId>org.apache.ignite</groupId>
            <artifactId>ignite-core</artifactId>
            <version>${project.version}</version>
            <type>test-jar</type>
            <scope>test</scope>
        </dependency>
    </dependencies>

    <build>
        <plugins>
            <!-- Generate the OSGi MANIFEST.MF for this bundle. -->
            <plugin>
                <groupId>org.apache.felix</groupId>
                <artifactId>maven-bundle-plugin</artifactId>
            </plugin>
        </plugins>
    </build>
</project><|MERGE_RESOLUTION|>--- conflicted
+++ resolved
@@ -31,11 +31,7 @@
     </parent>
 
     <artifactId>ignite-flume</artifactId>
-<<<<<<< HEAD
-    <version>1.5.1-final-SNAPSHOT</version>
-=======
     <version>1.5.0.final-SNAPSHOT</version>
->>>>>>> b6dab091
     <url>http://ignite.apache.org</url>
 
     <dependencies>
