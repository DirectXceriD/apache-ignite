﻿/*
 * Licensed to the Apache Software Foundation (ASF) under one or more
 * contributor license agreements.  See the NOTICE file distributed with
 * this work for additional information regarding copyright ownership.
 * The ASF licenses this file to You under the Apache License, Version 2.0
 * (the "License"); you may not use this file except in compliance with
 * the License.  You may obtain a copy of the License at
 *
 *      http://www.apache.org/licenses/LICENSE-2.0
 *
 * Unless required by applicable law or agreed to in writing, software
 * distributed under the License is distributed on an "AS IS" BASIS,
 * WITHOUT WARRANTIES OR CONDITIONS OF ANY KIND, either express or implied.
 * See the License for the specific language governing permissions and
 * limitations under the License.
 */

using System.Reflection;
using System.Runtime.InteropServices;

[assembly: AssemblyTitle("Apache.Ignite")]
[assembly: AssemblyDescription("Apache Ignite .NET Executable")]
[assembly: AssemblyConfiguration("")]
[assembly: AssemblyCompany("Apache Software Foundation")]
[assembly: AssemblyProduct("Apache Ignite")]
[assembly: AssemblyCopyright("Copyright ©  2015")]
[assembly: AssemblyTrademark("")]
[assembly: AssemblyCulture("")]

[assembly: ComVisible(false)]

[assembly: Guid("0f9702ec-da7d-4ce5-b4b7-73310c885355")]

<<<<<<< HEAD
[assembly: AssemblyVersion("1.4.1")]
[assembly: AssemblyFileVersion("1.4.1")]
=======
[assembly: AssemblyVersion("1.5.0")]
[assembly: AssemblyFileVersion("1.5.0")]
>>>>>>> 12235254
<|MERGE_RESOLUTION|>--- conflicted
+++ resolved
@@ -1,4 +1,4 @@
-﻿/*
+﻿﻿/*
  * Licensed to the Apache Software Foundation (ASF) under one or more
  * contributor license agreements.  See the NOTICE file distributed with
  * this work for additional information regarding copyright ownership.
@@ -31,10 +31,5 @@
 
 [assembly: Guid("0f9702ec-da7d-4ce5-b4b7-73310c885355")]
 
-<<<<<<< HEAD
-[assembly: AssemblyVersion("1.4.1")]
-[assembly: AssemblyFileVersion("1.4.1")]
-=======
 [assembly: AssemblyVersion("1.5.0")]
-[assembly: AssemblyFileVersion("1.5.0")]
->>>>>>> 12235254
+[assembly: AssemblyFileVersion("1.5.0")]