/*
 * Licensed to the Apache Software Foundation (ASF) under one or more
 * contributor license agreements.  See the NOTICE file distributed with
 * this work for additional information regarding copyright ownership.
 * The ASF licenses this file to You under the Apache License, Version 2.0
 * (the "License"); you may not use this file except in compliance with
 * the License.  You may obtain a copy of the License at
 *
 *      http://www.apache.org/licenses/LICENSE-2.0
 *
 * Unless required by applicable law or agreed to in writing, software
 * distributed under the License is distributed on an "AS IS" BASIS,
 * WITHOUT WARRANTIES OR CONDITIONS OF ANY KIND, either express or implied.
 * See the License for the specific language governing permissions and
 * limitations under the License.
 */

package org.apache.ignite.internal.processors.cache.persistence.file;

import java.io.File;
import java.io.IOException;
import java.nio.ByteBuffer;
import java.nio.ByteOrder;
import java.nio.file.OpenOption;
import org.apache.ignite.IgniteLogger;
import org.apache.ignite.IgniteSystemProperties;
import org.apache.ignite.configuration.DataStorageConfiguration;
import org.apache.ignite.internal.util.GridUnsafe;
import org.apache.ignite.internal.util.typedef.internal.U;
import org.jetbrains.annotations.NotNull;
import org.jsr166.ConcurrentHashMap8;

import static java.nio.file.StandardOpenOption.CREATE;
import static java.nio.file.StandardOpenOption.READ;
import static java.nio.file.StandardOpenOption.WRITE;

/**
 * Direct native IO factory for block IO operations on aligned memory structures.<br>
 * This limited functionality is used for page store operations.<br>
 * <b>Note: </b> This type of IO not applicable for WAL or other files.<br> <br>
 * This IO tries to minimize cache effects of the I/O (page caching by OS). <br> <br>
 * In general this will degrade performance, but it is useful in special
 * situations, such as when applications do their own caching.<br>
 * <b>Note: </b> Only byte buffers rewinded to position 0 are supported now, as it is in page store.<br>
 */
public class AlignedBuffersDirectFileIOFactory implements FileIOFactory {
    /** Logger. */
    private final IgniteLogger log;

    /** Page size from durable memory. */
    private final int pageSize;

    /** Backup factory for files in case native is not available or not applicable. */
    private final FileIOFactory backupFactory;

    /** File system/os block size, negative value if library init was failed. */
    private final int fsBlockSize;

    /** Use backup factory, {@code true} if direct IO setup failed. */
    private boolean useBackupFactory;

    /** Thread local with buffers with capacity = one page {@code pageSize} and aligned using {@code fsBlockSize}. */
    private ThreadLocal<ByteBuffer> tlbOnePageAligned;

    /**
     * Managed aligned buffers. This collection is used to free buffers, an for checking if buffer is known to be
     * already aligned.
     */
    private final ConcurrentHashMap8<Long, Thread> managedAlignedBuffers = new ConcurrentHashMap8<>();

    /**
     * Creates direct native IO factory.
     *
     * @param log Logger.
     * @param storePath Storage path, used to check FS settings.
     * @param pageSize durable memory page size.
     * @param backupFactory fallback factory if init failed.
     */
    public AlignedBuffersDirectFileIOFactory(
        final IgniteLogger log,
        final File storePath,
        final int pageSize,
        final FileIOFactory backupFactory) {
        this.log = log;
        this.pageSize = pageSize;
        this.backupFactory = backupFactory;

        useBackupFactory = true;
        fsBlockSize = IgniteNativeIoLib.getFsBlockSize(storePath.getAbsolutePath(), log);

        if(!IgniteSystemProperties.getBoolean(IgniteSystemProperties.IGNITE_DIRECT_IO_ENABLED, true)) {
            if (log.isInfoEnabled())
                log.info("Direct IO is explicitly disabled by system property");

            return;
        }

        if (fsBlockSize > 0) {
            int blkSize = fsBlockSize;

            if (pageSize % blkSize != 0) {
                U.warn(log, String.format("Unable to setup Direct IO for Ignite [pageSize=%d bytes;" +
                        " file system block size=%d]. For speeding up Ignite consider setting %s.setPageSize(%d)." +
                        " Direct IO is disabled",
                    pageSize, blkSize, DataStorageConfiguration.class.getSimpleName(), blkSize));
            }
            else {
                useBackupFactory = false;

                tlbOnePageAligned = new ThreadLocal<ByteBuffer>() {
                    @Override protected ByteBuffer initialValue() {
                        return createManagedBuffer(pageSize);
                    }
                };

                if (log.isInfoEnabled()) {
<<<<<<< HEAD
                    log.info(String.format("Direct IO is enabled for block IO operations on aligned memory structures" +
                        " [block size = %d, durable memory page size=%d]", blkSize, pageSize));
=======
                    log.info(String.format("Direct IO is enabled for block IO operations on aligned memory structures." +
                        " [block size = %d, durable memory page size = %d]", blkSize, pageSize));
>>>>>>> edcca893
                }
            }
        }
        else {
            if (log.isInfoEnabled()) {
                log.info(String.format("Direct IO library is not available on current operating system [%s]." +
                    " Direct IO is not enabled.", System.getProperty("os.version")));
            }
        }

    }

    /**
     * <b>Note: </b> Use only if {@link #isDirectIoAvailable()}.
     *
     * @param size buffer size to allocate.
     * @return new byte buffer.
     */
    @NotNull public ByteBuffer createManagedBuffer(int size) {
        assert !useBackupFactory : "Direct IO is disabled, aligned managed buffer creation is disabled now";
        assert managedAlignedBuffers != null : "Direct buffers not available";

        ByteBuffer allocate = AlignedBuffers.allocate(fsBlockSize, size).order(ByteOrder.nativeOrder());

        managedAlignedBuffers.put(GridUnsafe.bufferAddress(allocate), Thread.currentThread());

        return allocate;
    }

    /** {@inheritDoc} */
    @Override public FileIO create(File file) throws IOException {
        return create(file, CREATE, READ, WRITE);
    }

    /** {@inheritDoc} */
    @Override public FileIO create(File file, OpenOption... modes) throws IOException {
        if (useBackupFactory)
            return backupFactory.create(file, modes);

        return new AlignedBuffersDirectFileIO(fsBlockSize, pageSize, file, modes, tlbOnePageAligned, managedAlignedBuffers, log);

    }

    /**
     * @return {@code true} if Direct IO can be used on current OS and file system settings
     */
    boolean isDirectIoAvailable() {
        return !useBackupFactory;
    }

    /**
     * Managed aligned buffers and its associated threads. This collection is used to free buffers, an for checking if
     * buffer is known to be already aligned.
     *
     * @return map address->thread.
     */
    ConcurrentHashMap8<Long, Thread> managedAlignedBuffers() {
        return managedAlignedBuffers;
    }
}<|MERGE_RESOLUTION|>--- conflicted
+++ resolved
@@ -41,7 +41,6 @@
  * This IO tries to minimize cache effects of the I/O (page caching by OS). <br> <br>
  * In general this will degrade performance, but it is useful in special
  * situations, such as when applications do their own caching.<br>
- * <b>Note: </b> Only byte buffers rewinded to position 0 are supported now, as it is in page store.<br>
  */
 public class AlignedBuffersDirectFileIOFactory implements FileIOFactory {
     /** Logger. */
@@ -114,13 +113,8 @@
                 };
 
                 if (log.isInfoEnabled()) {
-<<<<<<< HEAD
-                    log.info(String.format("Direct IO is enabled for block IO operations on aligned memory structures" +
-                        " [block size = %d, durable memory page size=%d]", blkSize, pageSize));
-=======
                     log.info(String.format("Direct IO is enabled for block IO operations on aligned memory structures." +
                         " [block size = %d, durable memory page size = %d]", blkSize, pageSize));
->>>>>>> edcca893
                 }
             }
         }
