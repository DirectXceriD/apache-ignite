/*
 * Licensed to the Apache Software Foundation (ASF) under one or more
 * contributor license agreements.  See the NOTICE file distributed with
 * this work for additional information regarding copyright ownership.
 * The ASF licenses this file to You under the Apache License, Version 2.0
 * (the "License"); you may not use this file except in compliance with
 * the License.  You may obtain a copy of the License at
 *
 *      http://www.apache.org/licenses/LICENSE-2.0
 *
 * Unless required by applicable law or agreed to in writing, software
 * distributed under the License is distributed on an "AS IS" BASIS,
 * WITHOUT WARRANTIES OR CONDITIONS OF ANY KIND, either express or implied.
 * See the License for the specific language governing permissions and
 * limitations under the License.
 */

package org.apache.ignite.yardstick;

import com.beust.jcommander.Parameter;
import org.apache.ignite.IgniteDataStreamer;
import org.apache.ignite.cache.CacheWriteSynchronizationMode;
import org.apache.ignite.configuration.CacheConfiguration;
import org.apache.ignite.configuration.DataStorageConfiguration;
import org.apache.ignite.internal.util.tostring.GridToStringBuilder;
import org.apache.ignite.internal.util.tostring.GridToStringInclude;
import org.apache.ignite.transactions.TransactionConcurrency;
import org.apache.ignite.transactions.TransactionIsolation;

import java.util.ArrayList;
import java.util.List;
import org.apache.ignite.yardstick.cache.IgniteStreamerBenchmark;
import org.jetbrains.annotations.Nullable;

/**
 * Input arguments for Ignite benchmarks.
 */
@SuppressWarnings({"UnusedDeclaration", "FieldCanBeLocal"})
public class IgniteBenchmarkArguments {
    /** */
    @Parameter(names = {"-nn", "--nodeNumber"}, description = "Node number")
    private int nodes = 1;

    /** */
    @Parameter(names = {"-b", "--backups"}, description = "Backups")
    private int backups;

    /** */
    @Parameter(names = {"-cfg", "--Config"}, description = "Configuration file")
    private String cfg = "config/ignite-localhost-config.xml";

    /** */
    @Parameter(names = {"-ltqf", "--loadTestQueriesFile"}, description = "File with predefined SQL queries")
    private String loadTestQueriesFile = null;

    /** */
    @Parameter(names = {"-sm", "--syncMode"}, description = "Synchronization mode")
    private CacheWriteSynchronizationMode syncMode = CacheWriteSynchronizationMode.PRIMARY_SYNC;

    /** */
    @Parameter(names = {"-cl", "--client"}, description = "Client flag")
    private boolean clientOnly = false;

    /** */
    @Parameter(names = {"-nc", "--nearCache"}, description = "Near cache flag")
    private boolean nearCacheFlag = false;

    /** */
    @Parameter(names = {"-ncs", "--nearCacheSize"}, description = "Near cache size")
    private int nearCacheSize;

    /** */
    @Parameter(names = {"-txc", "--txConcurrency"}, description = "Transaction concurrency")
    private TransactionConcurrency txConcurrency = TransactionConcurrency.PESSIMISTIC;

    /** */
    @Parameter(names = {"-txi", "--txIsolation"}, description = "Transaction isolation")
    private TransactionIsolation txIsolation = TransactionIsolation.REPEATABLE_READ;

    /** */
    @Parameter(names = {"-rtp", "--restPort"}, description = "REST TCP port")
    private int restTcpPort;

    /** */
    @Parameter(names = {"-rth", "--restHost"}, description = "REST TCP host")
    private String restTcpHost;

    /** */
    @Parameter(names = {"-r", "--range"}, description = "Key range")
    @GridToStringInclude
    private int range = 1_000_000;

    /** */
    @Parameter(names = {"-sf", "--scaleFactor"}, description = "Scale factor")
    private int scaleFactor = 1;

    /** */
    @Parameter(names = {"-ntv", "--native"}, description = "Native benchmarking flag")
    private boolean ntv = false;

    /** */
    @Parameter(names = {"-pa", "--preloadAmount"}, description = "Data pre-loading amount for load tests")
    private int preloadAmount = 500_000;

    /** */
    @Parameter(names = {"-plfreq", "--preloadLogFrequency"}, description = "Interval between printing logs")
    private long preloadLogsInterval = 30_000;

    /** */
    @Parameter(names = {"-j", "--jobs"}, description = "Number of jobs for compute benchmarks")
    private int jobs = 10;

    /** */
    @Parameter(names = {"-cs", "--cacheStore"}, description = "Enable or disable cache store readThrough, writeThrough")
    private boolean storeEnabled;

    /** */
    @Parameter(names = {"-cwd", "--cleanWorkDirectory"}, description = "Clean Work Directory")
    private boolean cleanWorkDirectory = false;

    /** */
    @Parameter(names = {"-wb", "--writeBehind"}, description = "Enable or disable writeBehind for cache store")
    private boolean writeBehind;

    /** */
    @Parameter(names = {"-bs", "--batchSize"}, description = "Batch size")
    private int batch = 500;

    /** */
    @Parameter(names = {"-col", "--collocated"}, description = "Collocated")
    private boolean collocated;

    /** */
    @Parameter(names = {"-stripe", "--singleStripe"}, description = "Generate keys belonging to single stripe per node")
    private boolean singleStripe;

    /** */
    @Parameter(names = {"-jdbc", "--jdbcUrl"}, description = "JDBC url")
    private String jdbcUrl;

    /** */
    @Parameter(names = {"-sch", "--schema"}, description = "File with SQL schema definition")
    private String schemaDefinition = null;

    /** */
    @Parameter(names = {"-jdbcDrv", "--jdbcDriver"}, description = "FQN of driver class for JDBC native benchmarks " +
        "(must be on classpath)")
    private String jdbcDriver = null;

    /** */
    @Parameter(names = {"-tempDb", "--temporaryDatabase"}, description = "Whether it's needed to create and drop " +
        "temporary database for JDBC benchmarks dummy data")
    private boolean createTempDatabase = false;

    /** */
    @Parameter(names = {"-dbn", "--databaseName"}, description = "Name of database")
    private String dbn = null;

    /** */
    @Parameter(names = {"-rd", "--restartdelay"}, description = "Restart delay in seconds")
    private int restartDelay = 20;

    /** */
    @Parameter(names = {"-rs", "--restartsleep"}, description = "Restart sleep in seconds")
    private int restartSleep = 2;

    /** */
    @Parameter(names = {"-checkingPeriod", "--checkingPeriod"}, description = "Period to check cache consistency in seconds")
    private int cacheConsistencyCheckingPeriod = 2 * 60;

    /** */
    @Parameter(names = {"-kc", "--keysCount"}, description = "Count of keys")
    private int keysCnt = 5;

    /** */
    @Parameter(names = {"-cot", "--cacheOperationTimeout"}, description = "Max timeout for cache operations in seconds")
    private int cacheOpTimeout = 30;

    /** */
    @Parameter(names = {"-kpt", "--keysPerThread"}, description = "Use not intersecting keys in putAll benchmark")
    private boolean keysPerThread;

    /** */
    @Parameter(names = {"-pc", "--partitionedCachesNumber"}, description = "Number of partitioned caches")
    private int partitionedCachesNumber = 1;

    /** */
    @Parameter(names = {"-rc", "--replicatedCachesNumber"}, description = "Number of replicated caches")
    private int replicatedCachesNumber = 1;

    /** */
    @Parameter(names = {"-ac", "--additionalCachesNumber"}, description = "Number of additional caches")
    private int additionalCachesNum;

    /** */
    @Parameter(names = {"-acn", "--additionalCachesName"}, description = "Template cache name for additional caches")
    private String additionalCachesName;

    /** */
    @Parameter(names = {"-pp", "--printPartitionStats"}, description = "Print partition statistics")
    private boolean printPartStats;

    /** */
    @Parameter(names = {"-ltops", "--allowedLoadTestOperations"}, variableArity = true, description = "List of enabled load test operations")
    private List<String> allowedLoadTestOps = new ArrayList<>();

    /** */
    @Parameter(names = {"-ps", "--pageSize"}, description = "Page size")
    private int pageSize = DataStorageConfiguration.DFLT_PAGE_SIZE;

    /** */
    @Parameter(names = {"-sl", "--stringLength"}, description = "Test string length")
    private int stringLength = 500;

    /** */
    @Parameter(names = {"-wt", "--warningTime"}, description = "Warning time interval for printing log")
    private long warningTime = 500;

    /** */
    @Parameter(names = {"-prb", "--printRollBacks"}, description = "Print rollBacks")
    private boolean printRollBacks;

    /** */
    @Parameter(names = {"-prt", "--partitions"}, description = "Number of cache partitions")
    private int partitions = 10;

    /** */
    @Parameter(names = {"-cg", "--cacheGrp"}, description = "Cache group for caches")
    private String cacheGrp;

    /** */
    @Parameter(names = {"-cc", "--cachesCnt"}, description = "Number of caches to create")
    private int cachesCnt = 1;

    /** */
    @Parameter(names = {"-pds", "--persistentStore"}, description = "Persistent store flag")
    private boolean persistentStoreEnabled;

    /** */
    @Parameter(names = {"-stcp", "--streamerCachesPrefix"}, description = "Cache name prefix for streamer benchmark")
    private String streamerCachesPrefix = "streamer";

    /** */
    @Parameter(names = {"-stci", "--streamerCachesIndex"}, description = "First cache index for streamer benchmark")
    private int streamerCacheIndex;

    /** */
    @Parameter(names = {"-stcc", "--streamerConcCaches"}, description = "Number of concurrently loaded caches for streamer benchmark")
    private int streamerConcurrentCaches = 1;

    /** */
    @Parameter(names = {"-stbs", "--streamerBufSize"}, description = "Data streamer buffer size")
    private int streamerBufSize = IgniteDataStreamer.DFLT_PER_NODE_BUFFER_SIZE;

    /** */
<<<<<<< HEAD
    @Parameter(names = {"-mvcc", "--mvcc"}, description = "Enable MVCC for cache")
    private boolean mvcc;

    /**
     * @return {@code True} if need enable cache mvcc (see {@link CacheConfiguration#isMvccEnabled()}).
     */
    public boolean mvccEnabled() {
        return mvcc;
    }
=======
    @Parameter(names = {"-sqlr", "--sqlRange"}, description = "Result set size")
    @GridToStringInclude
    private int sqlRange = 1;

    /** */
    @Parameter(names = {"-clidx", "--clientNodesAfterId"},
        description = "Start client nodes when server ID greater then the parameter value")
    @GridToStringInclude
    private int clientNodesAfterId = -1;
>>>>>>> 7c014529

    /**
     * @return {@code True} if need set {@link DataStorageConfiguration}.
     */
    public boolean persistentStoreEnabled() {
        return persistentStoreEnabled;
    }

    /**
     * @return List of enabled load test operations.
     */
    public List<String> allowedLoadTestOps() {
        return allowedLoadTestOps;
    }

    /**
     * @return If {@code true} when need to print partition statistics.
     */
    public boolean printPartitionStatistics() {
        return printPartStats;
    }

    /**
     * @return JDBC url.
     */
    public String jdbcUrl() {
        return jdbcUrl;
    }

    /**
     * @return JDBC driver.
     */
    public String jdbcDriver() {
        return jdbcDriver;
    }

    /**
     * @return schema definition.
     */
    public String schemaDefinition() {
        return schemaDefinition;
    }

    /**
     * @return flag for creation temporary database.
     */
    public boolean createTempDatabase() {
        return createTempDatabase;
    }

    /**
     * @return existing database name defined in property file.
     */
    public String dbn() {
        return dbn;
    }

    /**
     * @return Transaction concurrency.
     */
    public TransactionConcurrency txConcurrency() {
        return txConcurrency;
    }

    /**
     * @return Transaction isolation.
     */
    public TransactionIsolation txIsolation() {
        return txIsolation;
    }

    /**
     * @return REST TCP port.
     */
    public int restTcpPort() {
        return restTcpPort;
    }

    /**
     * @return REST TCP host.
     */
    public String restTcpHost() {
        return restTcpHost;
    }

    /**
     * @return Distribution.
     */
    public boolean isClientOnly() {
        return clientOnly;
    }

    /**
     * @return Near cache flag.
     */
    public boolean isNearCache() {
        return nearCacheFlag;
    }

    /**
     * @return Near cache size ({@code 0} for unlimited).
     */
    public int getNearCacheSize() {
        return nearCacheSize;
    }

    /**
     * @return Synchronization.
     */
    public CacheWriteSynchronizationMode syncMode() {
        return syncMode;
    }

    /**
     * @return Backups.
     */
    public int backups() {
        return backups;
    }

    /**
     * @return {@code True} if flag for native benchmarking is set.
     */
    public boolean isNative(){
        return ntv;
    }

    /**
     * @return Nodes.
     */
    public int nodes() {
        return nodes;
    }

    /**
     * @return Key range, from {@code 0} to this number.
     */
    public int range() {
        return range;
    }

    /**
     * @return Scale factor.
     */
    public int scaleFactor() {
        return scaleFactor;
    }

    /**
     * @return Preload key range, from {@code 0} to this number.
     */
    public int preloadAmount() {
        return preloadAmount;
    }

    /**
     * @return Preload log printing interval in seconds.
     */
    public long preloadLogsInterval() {
        return preloadLogsInterval;
    }

    /**
     * @return Configuration file.
     */
    public String configuration() {
        return cfg;
    }

    /**
     * @return File with predefined SQL queries.
     */
    public String loadTestQueriesFile() {
        return loadTestQueriesFile;
    }

    /**
     * @return Number of jobs
     */
    public int jobs() {
        return jobs;
    }

    /**
     * @return {@code True} if enabled readThrough, writeThrough for cache.
     */
    public boolean isStoreEnabled() {
        return storeEnabled;
    }

    /**
     * @return {@code True} if enabled writeBehind for cache store.
     */
    public boolean isWriteBehind() {
        return writeBehind;
    }

    /**
     * @return Batch size.
     */
    public int batch() {
        return batch;
    }

    /**
     * @return Collocated.
     */
    public boolean collocated() {
        return collocated;
    }

    /**
     * @return Generate keys for single stripe per node.
     */
    public boolean singleStripe() {
        return singleStripe;
    }

    /**
     * @return Delay in second which used in nodes restart algorithm.
     */
    public int restartDelay() {
        return restartDelay;
    }

    /**
     * @return Sleep in second which used in nodes restart algorithm.
     */
    public int restartSleep() {
        return restartSleep;
    }

    /**
     * @return Keys count.
     */
    public int keysCount() {
        return keysCnt;
    }

    /**
     * @return Period in seconds to check cache consistency.
     */
    public int cacheConsistencyCheckingPeriod() {
        return cacheConsistencyCheckingPeriod;
    }

    /**
     * @return Cache operation timeout in milliseconds.
     */
    public int cacheOperationTimeoutMillis() {
        return cacheOpTimeout * 1000;
    }

    /**
     * @return {@code True} if use not intersecting keys in putAll benchmark.
     */
    public boolean keysPerThread() {
        return keysPerThread;
    }

    /**
     * @return Page size in bytes.
     */
    public int getPageSize() {
        return pageSize;
    }

    /**
     * @return Test string length.
     */
    public int getStringLength() {
        return stringLength;
    }

    /**
     * @return Warning time interval.
     */
    public long getWarningTime() {
        return warningTime;
    }

    /**
     * @return Flag for printing rollbacks.
     */
    public boolean printRollBacks() {
        return printRollBacks;
    }

    /**
     * @return Number of partitioned caches.
     */
    public int partitionedCachesNumber() {
        return partitionedCachesNumber;
    }

    /**
     * @return Number of replicated caches.
     */
    public int replicatedCachesNumber() {
        return replicatedCachesNumber;
    }

    /**
     * @return Number of cache partitions.
     */
    public int partitions() {
        return partitions;
    }

    /**
     * @return Number of additional caches.
     */
    public int additionalCachesNumber() {
        return additionalCachesNum;
    }

    /**
     * @return Name of cache which will be taken as base for additional caches.
     */
    public String additionalCachesName() {
        return additionalCachesName;
    }

    /**
     * @return Flag for cleaning working directory.
     */
    public boolean cleanWorkDirectory() {
        return cleanWorkDirectory;
    }

    /**
     * @return Name of cache group to be set for caches.
     */
    @Nullable public String cacheGroup() {
        return cacheGrp;
    }

    /**
     * @return Number of caches to create.
     */
    public int cachesCount() {
        return cachesCnt;
    }

    /**
     * @return Description.
     */
    public String description() {
        return "-nn=" + nodes + "-b=" + backups + "-sm=" + syncMode + "-cl=" + clientOnly + "-nc=" + nearCacheFlag +
            "-txc=" + txConcurrency + "-rd=" + restartDelay + "-rs=" + restartSleep;
    }

    /**
     * @return Cache name prefix for caches to be used in {@link IgniteStreamerBenchmark}.
     */
    public String streamerCachesPrefix() {
        return streamerCachesPrefix;
    }

    /**
     * @return First cache index for {@link IgniteStreamerBenchmark}.
     */
    public int streamerCacheIndex() {
        return streamerCacheIndex;
    }

    /**
     * @return Number of concurrently loaded caches for {@link IgniteStreamerBenchmark}.
     */
    public int streamerConcurrentCaches() {
        return streamerConcurrentCaches;
    }

    /**
     * @return Streamer buffer size {@link IgniteStreamerBenchmark} (see {@link IgniteDataStreamer#perNodeBufferSize()}.
     */
    public int streamerBufferSize() {
        return streamerBufSize;
    }

    /**
     * @return Result set size.
     */
    public int sqlRange() {
        return sqlRange;
    }

    /**
     * @return Result set size.
     */
    public int clientNodesAfterId() {
        return clientNodesAfterId;
    }

    /** {@inheritDoc} */
    @Override public String toString() {
        return GridToStringBuilder.toString(IgniteBenchmarkArguments.class, this);
    }
}<|MERGE_RESOLUTION|>--- conflicted
+++ resolved
@@ -253,7 +253,6 @@
     private int streamerBufSize = IgniteDataStreamer.DFLT_PER_NODE_BUFFER_SIZE;
 
     /** */
-<<<<<<< HEAD
     @Parameter(names = {"-mvcc", "--mvcc"}, description = "Enable MVCC for cache")
     private boolean mvcc;
 
@@ -263,7 +262,8 @@
     public boolean mvccEnabled() {
         return mvcc;
     }
-=======
+
+    /** */
     @Parameter(names = {"-sqlr", "--sqlRange"}, description = "Result set size")
     @GridToStringInclude
     private int sqlRange = 1;
@@ -273,7 +273,6 @@
         description = "Start client nodes when server ID greater then the parameter value")
     @GridToStringInclude
     private int clientNodesAfterId = -1;
->>>>>>> 7c014529
 
     /**
      * @return {@code True} if need set {@link DataStorageConfiguration}.
