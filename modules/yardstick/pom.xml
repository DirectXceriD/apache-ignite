<?xml version="1.0" encoding="UTF-8"?>

<!--
  Licensed to the Apache Software Foundation (ASF) under one or more
  contributor license agreements.  See the NOTICE file distributed with
  this work for additional information regarding copyright ownership.
  The ASF licenses this file to You under the Apache License, Version 2.0
  (the "License"); you may not use this file except in compliance with
  the License.  You may obtain a copy of the License at

       http://www.apache.org/licenses/LICENSE-2.0

  Unless required by applicable law or agreed to in writing, software
  distributed under the License is distributed on an "AS IS" BASIS,
  WITHOUT WARRANTIES OR CONDITIONS OF ANY KIND, either express or implied.
  See the License for the specific language governing permissions and
  limitations under the License.
-->

<!--
    POM file.
-->
<project xmlns="http://maven.apache.org/POM/4.0.0" xmlns:xsi="http://www.w3.org/2001/XMLSchema-instance" xsi:schemaLocation="http://maven.apache.org/POM/4.0.0 http://maven.apache.org/xsd/maven-4.0.0.xsd">
    <modelVersion>4.0.0</modelVersion>

    <parent>
        <groupId>org.apache.ignite</groupId>
        <artifactId>ignite-parent</artifactId>
        <version>1</version>
        <relativePath>../../parent</relativePath>
    </parent>

    <artifactId>ignite-yardstick</artifactId>
    <version>2.0.0-SNAPSHOT</version>
    <url>http://ignite.apache.org</url>

    <properties>
<<<<<<< HEAD
        <yardstick.version>0.8.0</yardstick.version>
        <mysql.connector.version>5.1.39</mysql.connector.version>
        <postgres.connector.version>9.4.1208.jre7</postgres.connector.version>
=======
        <yardstick.version>0.8.3</yardstick.version>
        <spring.version>4.1.0.RELEASE</spring.version>
>>>>>>> 0b996e62
    </properties>

    <dependencies>
        <dependency>
            <groupId>org.apache.ignite</groupId>
            <artifactId>ignite-core</artifactId>
            <version>${project.version}</version>
        </dependency>

        <dependency>
            <groupId>org.apache.ignite</groupId>
            <artifactId>ignite-spring</artifactId>
            <version>${project.version}</version>
        </dependency>

        <dependency>
            <groupId>org.apache.ignite</groupId>
            <artifactId>ignite-indexing</artifactId>
            <version>${project.version}</version>
        </dependency>

        <dependency>
            <groupId>org.apache.ignite</groupId>
            <artifactId>ignite-log4j</artifactId>
            <version>${project.version}</version>
        </dependency>

        <dependency>
            <groupId>org.yardstickframework</groupId>
            <artifactId>yardstick</artifactId>
            <version>${yardstick.version}</version>
        </dependency>

        <dependency>
            <groupId>com.beust</groupId>
            <artifactId>jcommander</artifactId>
            <version>1.32</version>
        </dependency>

        <dependency>
            <groupId>org.springframework</groupId>
            <artifactId>spring-core</artifactId>
            <version>${spring.version}</version>
        </dependency>

        <dependency>
            <groupId>org.springframework</groupId>
            <artifactId>spring-beans</artifactId>
            <version>${spring.version}</version>
        </dependency>

        <dependency>
            <groupId>org.springframework</groupId>
            <artifactId>spring-context</artifactId>
            <version>${spring.version}</version>
        </dependency>

        <dependency>
            <groupId>org.springframework</groupId>
            <artifactId>spring-expression</artifactId>
            <version>${spring.version}</version>
        </dependency>

        <dependency>
            <groupId>org.springframework</groupId>
            <artifactId>spring-aop</artifactId>
            <version>${spring.version}</version>
        </dependency>

        <!-- Connectors for JDBC benchmarking -->
        <dependency>
            <groupId>mysql</groupId>
            <artifactId>mysql-connector-java</artifactId>
            <version>${mysql.connector.version}</version>
        </dependency>
        <dependency>
            <groupId>org.postgresql</groupId>
            <artifactId>postgresql</artifactId>
            <version>${postgres.connector.version}</version>
        </dependency>
    </dependencies>

    <build>
        <plugins>
            <plugin>
                <groupId>com.mycila</groupId>
                <artifactId>license-maven-plugin</artifactId>
                <version>2.8</version>
                <configuration>
                    <skip>true</skip>
                </configuration>
            </plugin>

            <plugin>
                <artifactId>maven-compiler-plugin</artifactId>
                <version>3.1</version>
                <configuration>
                    <source>1.7</source>
                    <target>1.7</target>
                </configuration>
            </plugin>

            <plugin>
                <artifactId>maven-dependency-plugin</artifactId>
                <version>2.8</version>
                <executions>
                    <execution>
                        <phase>package</phase>
                        <goals>
                            <goal>copy-dependencies</goal>
                        </goals>
                        <configuration>
                            <outputDirectory>${basedir}/target/assembly/libs</outputDirectory>
                            <excludeTypes>pom</excludeTypes>
                        </configuration>
                    </execution>
                    <execution>
                        <id>unpack</id>
                        <phase>package</phase>
                        <goals>
                            <goal>unpack</goal>
                        </goals>
                        <configuration>
                            <artifactItems>
                                <artifactItem>
                                    <groupId>org.yardstickframework</groupId>
                                    <artifactId>yardstick</artifactId>
                                    <version>${yardstick.version}</version>
                                    <type>zip</type>
                                    <classifier>resources</classifier>
                                    <outputDirectory>${basedir}/target/assembly</outputDirectory>
                                </artifactItem>
                            </artifactItems>
                        </configuration>
                    </execution>
                </executions>
            </plugin>

            <plugin>
                <groupId>org.apache.maven.plugins</groupId>
                <artifactId>maven-jar-plugin</artifactId>
                <version>2.4</version>
                <configuration>
                    <outputDirectory>${basedir}/target/assembly/libs</outputDirectory>
                </configuration>
            </plugin>

            <plugin>
                <groupId>org.apache.maven.plugins</groupId>
                <artifactId>maven-javadoc-plugin</artifactId>
                <version>2.9.1</version>
                <configuration>
                    <skip>true</skip>
                </configuration>
            </plugin>

            <plugin>
                <groupId>org.apache.maven.plugins</groupId>
                <artifactId>maven-antrun-plugin</artifactId>
                <version>1.7</version>
                <executions>
                    <execution>
                        <id>copy-yardstick-cfg-ignite</id>
                        <goals>
                            <goal>run</goal>
                        </goals>
                        <phase>validate</phase>
                        <configuration>
                            <target>
                                <copy todir="${basedir}/target/assembly/config">
                                    <fileset dir="${basedir}/config" />
                                </copy>
                            </target>
                        </configuration>
                    </execution>
                </executions>
            </plugin>
            <plugin>
                <groupId>org.apache.maven.plugins</groupId>
                <artifactId>maven-deploy-plugin</artifactId>
                <version>2.8.2</version>
                <configuration>
                    <skip>true</skip>
                </configuration>
            </plugin>
        </plugins>
    </build>
</project><|MERGE_RESOLUTION|>--- conflicted
+++ resolved
@@ -35,14 +35,10 @@
     <url>http://ignite.apache.org</url>
 
     <properties>
-<<<<<<< HEAD
-        <yardstick.version>0.8.0</yardstick.version>
+        <yardstick.version>0.8.3</yardstick.version>
         <mysql.connector.version>5.1.39</mysql.connector.version>
         <postgres.connector.version>9.4.1208.jre7</postgres.connector.version>
-=======
-        <yardstick.version>0.8.3</yardstick.version>
         <spring.version>4.1.0.RELEASE</spring.version>
->>>>>>> 0b996e62
     </properties>
 
     <dependencies>
