--- conflicted
+++ resolved
@@ -33,16 +33,11 @@
         val dfltReg = new DataRegionConfiguration
         val dataRegCfg = new DataStorageConfiguration
 
-<<<<<<< HEAD
-        cfg.setMemoryConfiguration(memCfg)
-        cfg.setDataStorageConfiguration(new PersistentStoreConfiguration)
-=======
         dfltReg.setMaxSize(10 * 1024 * 1024)
         dfltReg.setPersistenceEnabled(true)
         dataRegCfg.setDefaultDataRegionConfiguration(dfltReg)
 
         cfg.setDataStorageConfiguration(dataRegCfg)
->>>>>>> a88d6dbe
 
         cfg
     }
