--- conflicted
+++ resolved
@@ -38,14 +38,6 @@
         <maven.compiler.target>1.8</maven.compiler.target>
 
         <ignite.edition>fabric</ignite.edition>
-<<<<<<< HEAD
-=======
-        <hadoop.version>2.4.1</hadoop.version>
-        <spark.hadoop.version>2.6.5</spark.hadoop.version>
-        <spark.version>2.2.0</spark.version>
-        <spring.version>4.3.7.RELEASE</spring.version> <!-- don't forget to update spring-data version -->
-        <spring.data.version>1.13.1.RELEASE</spring.data.version> <!-- don't forget to update spring version -->
->>>>>>> dd2fe1bc
         <project.build.sourceEncoding>UTF-8</project.build.sourceEncoding>
         <maven.build.timestamp.format>MMMM d yyyy</maven.build.timestamp.format>
         <doxygen.exec>doxygen</doxygen.exec>
@@ -116,7 +108,8 @@
         <scala211.library.version>2.11.8</scala211.library.version>
         <slf4j.version>1.7.7</slf4j.version>
         <slf4j16.version>1.6.4</slf4j16.version>
-        <spark.version>2.1.0</spark.version>
+        <spark.hadoop.version>2.6.5</spark.hadoop.version>
+        <spark.version>2.2.0</spark.version>
         <spring.data.version>1.13.1.RELEASE</spring.data.version> <!-- don't forget to update spring version -->
         <spring.version>4.3.7.RELEASE</spring.version> <!-- don't forget to update spring-data version -->
         <spring41.osgi.feature.version>4.1.7.RELEASE_1</spring41.osgi.feature.version>
