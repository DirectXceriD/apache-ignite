--- conflicted
+++ resolved
@@ -35,12 +35,7 @@
 
     <properties>
         <ignite.edition>fabric</ignite.edition>
-<<<<<<< HEAD
-        <spark.version>1.5.2</spark.version>
-=======
-        <hadoop.version>2.4.1</hadoop.version>
         <spark.version>2.1.0</spark.version>
->>>>>>> 67bd32c2
         <spring.version>4.1.0.RELEASE</spring.version>
         <project.build.sourceEncoding>UTF-8</project.build.sourceEncoding>
         <maven.build.timestamp.format>MMMM d yyyy</maven.build.timestamp.format>
