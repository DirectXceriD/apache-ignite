--- conflicted
+++ resolved
@@ -101,12 +101,8 @@
         <osgi.core.version>5.0.0</osgi.core.version>
         <osgi.enterprise.version>5.0.0</osgi.enterprise.version>
         <paho.version>1.0.2</paho.version>
-<<<<<<< HEAD
         <postgres.connector.version>9.4.1208.jre7</postgres.connector.version>
-        <rocketmq.version>4.1.0-incubating</rocketmq.version>
-=======
         <rocketmq.version>4.2.0</rocketmq.version>
->>>>>>> a3b83246
         <scala210.jline.version>2.10.4</scala210.jline.version>
         <scala210.library.version>2.10.4</scala210.library.version>
         <scala211.library.version>2.11.7</scala211.library.version>
